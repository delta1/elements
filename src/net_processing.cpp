// Copyright (c) 2009-2010 Satoshi Nakamoto
// Copyright (c) 2009-2021 The Bitcoin Core developers
// Distributed under the MIT software license, see the accompanying
// file COPYING or http://www.opensource.org/licenses/mit-license.php.

#include <net_processing.h>

#include <addrman.h>
#include <banman.h>
#include <blockencodings.h>
#include <blockfilter.h>
#include <chainparams.h>
#include <consensus/amount.h>
#include <consensus/validation.h>
#include <deploymentstatus.h>
#include <hash.h>
#include <index/blockfilterindex.h>
#include <merkleblock.h>
#include <netbase.h>
#include <netmessagemaker.h>
#include <node/blockstorage.h>
#include <policy/fees.h>
#include <policy/policy.h>
#include <primitives/block.h>
#include <primitives/transaction.h>
#include <random.h>
#include <reverse_iterator.h>
#include <scheduler.h>
#include <streams.h>
#include <sync.h>
#include <tinyformat.h>
#include <txmempool.h>
#include <txorphanage.h>
#include <txrequest.h>
#include <util/check.h> // For NDEBUG compile time check
#include <util/strencodings.h>
#include <util/system.h>
#include <util/trace.h>
#include <validation.h>

#include <algorithm>
#include <atomic>
#include <chrono>
#include <future>
#include <memory>
#include <optional>
#include <typeinfo>

using node::ReadBlockFromDisk;
using node::ReadRawBlockFromDisk;
using node::fImporting;
using node::fPruneMode;
using node::fReindex;

/** How long to cache transactions in mapRelay for normal relay */
static constexpr auto RELAY_TX_CACHE_TIME = 15min;
/** How long a transaction has to be in the mempool before it can unconditionally be relayed (even when not in mapRelay). */
static constexpr auto UNCONDITIONAL_RELAY_DELAY = 2min;
/** Headers download timeout.
 *  Timeout = base + per_header * (expected number of headers) */
static constexpr auto HEADERS_DOWNLOAD_TIMEOUT_BASE = 15min;
static constexpr auto HEADERS_DOWNLOAD_TIMEOUT_PER_HEADER = 2ms;
/** Protect at least this many outbound peers from disconnection due to slow/
 * behind headers chain.
 */
static constexpr int32_t MAX_OUTBOUND_PEERS_TO_PROTECT_FROM_DISCONNECT = 4;
/** Timeout for (unprotected) outbound peers to sync to our chainwork */
static constexpr auto CHAIN_SYNC_TIMEOUT{20min};
/** How frequently to check for stale tips */
static constexpr auto STALE_CHECK_INTERVAL{10min};
/** How frequently to check for extra outbound peers and disconnect */
static constexpr auto EXTRA_PEER_CHECK_INTERVAL{45s};
/** Minimum time an outbound-peer-eviction candidate must be connected for, in order to evict */
static constexpr auto MINIMUM_CONNECT_TIME{30s};
/** SHA256("main address relay")[0:8] */
static constexpr uint64_t RANDOMIZER_ID_ADDRESS_RELAY = 0x3cac0035b5866b90ULL;
/// Age after which a stale block will no longer be served if requested as
/// protection against fingerprinting. Set to one month, denominated in seconds.
static constexpr int STALE_RELAY_AGE_LIMIT = 30 * 24 * 60 * 60;
/// Age after which a block is considered historical for purposes of rate
/// limiting block relay. Set to one week, denominated in seconds.
static constexpr int HISTORICAL_BLOCK_AGE = 7 * 24 * 60 * 60;
/** Time between pings automatically sent out for latency probing and keepalive */
static constexpr auto PING_INTERVAL{2min};
/** The maximum number of entries in a locator */
static const unsigned int MAX_LOCATOR_SZ = 101;
/** The maximum number of entries in an 'inv' protocol message */
static const unsigned int MAX_INV_SZ = 50000;
/** Maximum number of in-flight transaction requests from a peer. It is not a hard limit, but the threshold at which
 *  point the OVERLOADED_PEER_TX_DELAY kicks in. */
static constexpr int32_t MAX_PEER_TX_REQUEST_IN_FLIGHT = 100;
/** Maximum number of transactions to consider for requesting, per peer. It provides a reasonable DoS limit to
 *  per-peer memory usage spent on announcements, while covering peers continuously sending INVs at the maximum
 *  rate (by our own policy, see INVENTORY_BROADCAST_PER_SECOND) for several minutes, while not receiving
 *  the actual transaction (from any peer) in response to requests for them. */
static constexpr int32_t MAX_PEER_TX_ANNOUNCEMENTS = 5000;
/** How long to delay requesting transactions via txids, if we have wtxid-relaying peers */
static constexpr auto TXID_RELAY_DELAY{2s};
/** How long to delay requesting transactions from non-preferred peers */
static constexpr auto NONPREF_PEER_TX_DELAY{2s};
/** How long to delay requesting transactions from overloaded peers (see MAX_PEER_TX_REQUEST_IN_FLIGHT). */
static constexpr auto OVERLOADED_PEER_TX_DELAY{2s};
/** How long to wait before downloading a transaction from an additional peer */
static constexpr auto GETDATA_TX_INTERVAL{60s};
/** Limit to avoid sending big packets. Not used in processing incoming GETDATA for compatibility */
static const unsigned int MAX_GETDATA_SZ = 1000;
/** Number of blocks that can be requested at any given time from a single peer. */
static const int MAX_BLOCKS_IN_TRANSIT_PER_PEER = 16;
/** Time during which a peer must stall block download progress before being disconnected. */
static constexpr auto BLOCK_STALLING_TIMEOUT{2s};
/** Number of headers sent in one getheaders result. We rely on the assumption that if a peer sends
 *  less than this number, we reached its tip. Changing this value is a protocol upgrade. */
static const unsigned int MAX_HEADERS_RESULTS = 2000;
/** Maximum depth of blocks we're willing to serve as compact blocks to peers
 *  when requested. For older blocks, a regular BLOCK response will be sent. */
static const int MAX_CMPCTBLOCK_DEPTH = 5;
/** Maximum depth of blocks we're willing to respond to GETBLOCKTXN requests for. */
static const int MAX_BLOCKTXN_DEPTH = 10;
/** Size of the "block download window": how far ahead of our current height do we fetch?
 *  Larger windows tolerate larger download speed differences between peer, but increase the potential
 *  degree of disordering of blocks on disk (which make reindexing and pruning harder). We'll probably
 *  want to make this a per-peer adaptive value at some point. */
static const unsigned int BLOCK_DOWNLOAD_WINDOW = 1024;
/** Block download timeout base, expressed in multiples of the block interval (i.e. 10 min) */
static constexpr double BLOCK_DOWNLOAD_TIMEOUT_BASE = 1;
/** Additional block download timeout per parallel downloading peer (i.e. 5 min) */
static constexpr double BLOCK_DOWNLOAD_TIMEOUT_PER_PEER = 0.5;
/** Maximum number of headers to announce when relaying blocks with headers message.*/
static const unsigned int MAX_BLOCKS_TO_ANNOUNCE = 8;
/** Maximum number of unconnecting headers announcements before DoS score */
static const int MAX_UNCONNECTING_HEADERS = 10;
/** Minimum blocks required to signal NODE_NETWORK_LIMITED */
static const unsigned int NODE_NETWORK_LIMITED_MIN_BLOCKS = 288;
/** Average delay between local address broadcasts */
static constexpr auto AVG_LOCAL_ADDRESS_BROADCAST_INTERVAL{24h};
/** Average delay between peer address broadcasts */
static constexpr auto AVG_ADDRESS_BROADCAST_INTERVAL{30s};
/** Delay between rotating the peers we relay a particular address to */
static constexpr auto ROTATE_ADDR_RELAY_DEST_INTERVAL{24h};
/** Average delay between trickled inventory transmissions for inbound peers.
 *  Blocks and peers with NetPermissionFlags::NoBan permission bypass this. */
static constexpr auto INBOUND_INVENTORY_BROADCAST_INTERVAL{5s};
/** Average delay between trickled inventory transmissions for outbound peers.
 *  Use a smaller delay as there is less privacy concern for them.
 *  Blocks and peers with NetPermissionFlags::NoBan permission bypass this. */
static constexpr auto OUTBOUND_INVENTORY_BROADCAST_INTERVAL{2s};
/** Maximum rate of inventory items to send per second.
 *  Limits the impact of low-fee transaction floods. */
static constexpr unsigned int INVENTORY_BROADCAST_PER_SECOND = 7;
/** Maximum number of inventory items to send per transmission. */
static constexpr unsigned int INVENTORY_BROADCAST_MAX = INVENTORY_BROADCAST_PER_SECOND * count_seconds(INBOUND_INVENTORY_BROADCAST_INTERVAL);
/** The number of most recently announced transactions a peer can request. */
static constexpr unsigned int INVENTORY_MAX_RECENT_RELAY = 3500;
/** Verify that INVENTORY_MAX_RECENT_RELAY is enough to cache everything typically
 *  relayed before unconditional relay from the mempool kicks in. This is only a
 *  lower bound, and it should be larger to account for higher inv rate to outbound
 *  peers, and random variations in the broadcast mechanism. */
static_assert(INVENTORY_MAX_RECENT_RELAY >= INVENTORY_BROADCAST_PER_SECOND * UNCONDITIONAL_RELAY_DELAY / std::chrono::seconds{1}, "INVENTORY_RELAY_MAX too low");
/** Average delay between feefilter broadcasts in seconds. */
static constexpr auto AVG_FEEFILTER_BROADCAST_INTERVAL{10min};
/** Maximum feefilter broadcast delay after significant change. */
static constexpr auto MAX_FEEFILTER_CHANGE_DELAY{5min};
/** Maximum number of compact filters that may be requested with one getcfilters. See BIP 157. */
static constexpr uint32_t MAX_GETCFILTERS_SIZE = 1000;
/** Maximum number of cf hashes that may be requested with one getcfheaders. See BIP 157. */
static constexpr uint32_t MAX_GETCFHEADERS_SIZE = 2000;
/** the maximum percentage of addresses from our addrman to return in response to a getaddr message. */
static constexpr size_t MAX_PCT_ADDR_TO_SEND = 23;
/** The maximum number of address records permitted in an ADDR message. */
static constexpr size_t MAX_ADDR_TO_SEND{1000};
/** The maximum rate of address records we're willing to process on average. Can be bypassed using
 *  the NetPermissionFlags::Addr permission. */
static constexpr double MAX_ADDR_RATE_PER_SECOND{0.1};
/** The soft limit of the address processing token bucket (the regular MAX_ADDR_RATE_PER_SECOND
 *  based increments won't go above this, but the MAX_ADDR_TO_SEND increment following GETADDR
 *  is exempt from this limit). */
static constexpr size_t MAX_ADDR_PROCESSING_TOKEN_BUCKET{MAX_ADDR_TO_SEND};
/** The compactblocks version we support. See BIP 152. */
static constexpr uint64_t CMPCTBLOCKS_VERSION{2};

// Internal stuff
namespace {
/** Blocks that are in flight, and that are in the queue to be downloaded. */
struct QueuedBlock {
    /** BlockIndex. We must have this since we only request blocks when we've already validated the header. */
    const CBlockIndex* pindex;
    /** Optional, used for CMPCTBLOCK downloads */
    std::unique_ptr<PartiallyDownloadedBlock> partialBlock;
};

/**
 * Data structure for an individual peer. This struct is not protected by
 * cs_main since it does not contain validation-critical data.
 *
 * Memory is owned by shared pointers and this object is destructed when
 * the refcount drops to zero.
 *
 * Mutexes inside this struct must not be held when locking m_peer_mutex.
 *
 * TODO: move most members from CNodeState to this structure.
 * TODO: move remaining application-layer data members from CNode to this structure.
 */
struct Peer {
    /** Same id as the CNode object for this peer */
    const NodeId m_id{0};

    /** Protects misbehavior data members */
    Mutex m_misbehavior_mutex;
    /** Accumulated misbehavior score for this peer */
    int m_misbehavior_score GUARDED_BY(m_misbehavior_mutex){0};
    /** Whether this peer should be disconnected and marked as discouraged (unless it has NetPermissionFlags::NoBan permission). */
    bool m_should_discourage GUARDED_BY(m_misbehavior_mutex){false};

    /** Protects block inventory data members */
    Mutex m_block_inv_mutex;
    /** List of blocks that we'll announce via an `inv` message.
     * There is no final sorting before sending, as they are always sent
     * immediately and in the order requested. */
    std::vector<uint256> m_blocks_for_inv_relay GUARDED_BY(m_block_inv_mutex);
    /** Unfiltered list of blocks that we'd like to announce via a `headers`
     * message. If we can't announce via a `headers` message, we'll fall back to
     * announcing via `inv`. */
    std::vector<uint256> m_blocks_for_headers_relay GUARDED_BY(m_block_inv_mutex);
    /** The final block hash that we sent in an `inv` message to this peer.
     * When the peer requests this block, we send an `inv` message to trigger
     * the peer to request the next sequence of block hashes.
     * Most peers use headers-first syncing, which doesn't use this mechanism */
    uint256 m_continuation_block GUARDED_BY(m_block_inv_mutex) {};

    /** This peer's reported block height when we connected */
    std::atomic<int> m_starting_height{-1};

    /** The pong reply we're expecting, or 0 if no pong expected. */
    std::atomic<uint64_t> m_ping_nonce_sent{0};
    /** When the last ping was sent, or 0 if no ping was ever sent */
    std::atomic<std::chrono::microseconds> m_ping_start{0us};
    /** Whether a ping has been requested by the user */
    std::atomic<bool> m_ping_queued{false};

    /** Whether this peer relays txs via wtxid */
    std::atomic<bool> m_wtxid_relay{false};
    /** The feerate in the most recent BIP133 `feefilter` message sent to the peer.
     *  It is *not* a p2p protocol violation for the peer to send us
     *  transactions with a lower fee rate than this. See BIP133. */
    CAmount m_fee_filter_sent{0};
    /** Timestamp after which we will send the next BIP133 `feefilter` message
      * to the peer. */
    std::chrono::microseconds m_next_send_feefilter{0};

    struct TxRelay {
        mutable RecursiveMutex m_bloom_filter_mutex;
        /** Whether the peer wishes to receive transaction announcements.
         *
         * This is initially set based on the fRelay flag in the received
         * `version` message. If initially set to false, it can only be flipped
         * to true if we have offered the peer NODE_BLOOM services and it sends
         * us a `filterload` or `filterclear` message. See BIP37. */
        bool m_relay_txs GUARDED_BY(m_bloom_filter_mutex){false};
        /** A bloom filter for which transactions to announce to the peer. See BIP37. */
        std::unique_ptr<CBloomFilter> m_bloom_filter PT_GUARDED_BY(m_bloom_filter_mutex) GUARDED_BY(m_bloom_filter_mutex){nullptr};

        mutable RecursiveMutex m_tx_inventory_mutex;
        /** A filter of all the txids and wtxids that the peer has announced to
         *  us or we have announced to the peer. We use this to avoid announcing
         *  the same txid/wtxid to a peer that already has the transaction. */
        CRollingBloomFilter m_tx_inventory_known_filter GUARDED_BY(m_tx_inventory_mutex){50000, 0.000001};
        /** Set of transaction ids we still have to announce (txid for
         *  non-wtxid-relay peers, wtxid for wtxid-relay peers). We use the
         *  mempool to sort transactions in dependency order before relay, so
         *  this does not have to be sorted. */
        std::set<uint256> m_tx_inventory_to_send;
        /** Whether the peer has requested us to send our complete mempool. Only
         *  permitted if the peer has NetPermissionFlags::Mempool. See BIP35. */
        bool m_send_mempool GUARDED_BY(m_tx_inventory_mutex){false};
        /** The last time a BIP35 `mempool` request was serviced. */
        std::atomic<std::chrono::seconds> m_last_mempool_req{0s};
        /** The next time after which we will send an `inv` message containing
         *  transaction announcements to this peer. */
        std::chrono::microseconds m_next_inv_send_time{0};

        /** Minimum fee rate with which to filter transaction announcements to this node. See BIP133. */
        std::atomic<CAmount> m_fee_filter_received{0};
    };

    /* Initializes a TxRelay struct for this peer. Can be called at most once for a peer. */
    TxRelay* SetTxRelay() EXCLUSIVE_LOCKS_REQUIRED(!m_tx_relay_mutex)
    {
        LOCK(m_tx_relay_mutex);
        Assume(!m_tx_relay);
        m_tx_relay = std::make_unique<Peer::TxRelay>();
        return m_tx_relay.get();
    };

    TxRelay* GetTxRelay()
    {
        return WITH_LOCK(m_tx_relay_mutex, return m_tx_relay.get());
    };

    /** A vector of addresses to send to the peer, limited to MAX_ADDR_TO_SEND. */
    std::vector<CAddress> m_addrs_to_send;
    /** Probabilistic filter to track recent addr messages relayed with this
     *  peer. Used to avoid relaying redundant addresses to this peer.
     *
     *  We initialize this filter for outbound peers (other than
     *  block-relay-only connections) or when an inbound peer sends us an
     *  address related message (ADDR, ADDRV2, GETADDR).
     *
     *  Presence of this filter must correlate with m_addr_relay_enabled.
     **/
    std::unique_ptr<CRollingBloomFilter> m_addr_known;
    /** Whether we are participating in address relay with this connection.
     *
     *  We set this bool to true for outbound peers (other than
     *  block-relay-only connections), or when an inbound peer sends us an
     *  address related message (ADDR, ADDRV2, GETADDR).
     *
     *  We use this bool to decide whether a peer is eligible for gossiping
     *  addr messages. This avoids relaying to peers that are unlikely to
     *  forward them, effectively blackholing self announcements. Reasons
     *  peers might support addr relay on the link include that they connected
     *  to us as a block-relay-only peer or they are a light client.
     *
     *  This field must correlate with whether m_addr_known has been
     *  initialized.*/
    std::atomic_bool m_addr_relay_enabled{false};
    /** Whether a getaddr request to this peer is outstanding. */
    bool m_getaddr_sent{false};
    /** Guards address sending timers. */
    mutable Mutex m_addr_send_times_mutex;
    /** Time point to send the next ADDR message to this peer. */
    std::chrono::microseconds m_next_addr_send GUARDED_BY(m_addr_send_times_mutex){0};
    /** Time point to possibly re-announce our local address to this peer. */
    std::chrono::microseconds m_next_local_addr_send GUARDED_BY(m_addr_send_times_mutex){0};
    /** Whether the peer has signaled support for receiving ADDRv2 (BIP155)
     *  messages, indicating a preference to receive ADDRv2 instead of ADDR ones. */
    std::atomic_bool m_wants_addrv2{false};
    /** Whether this peer has already sent us a getaddr message. */
    bool m_getaddr_recvd{false};
    /** Number of addresses that can be processed from this peer. Start at 1 to
     *  permit self-announcement. */
    double m_addr_token_bucket{1.0};
    /** When m_addr_token_bucket was last updated */
    std::chrono::microseconds m_addr_token_timestamp{GetTime<std::chrono::microseconds>()};
    /** Total number of addresses that were dropped due to rate limiting. */
    std::atomic<uint64_t> m_addr_rate_limited{0};
    /** Total number of addresses that were processed (excludes rate-limited ones). */
    std::atomic<uint64_t> m_addr_processed{0};

    /** Set of txids to reconsider once their parent transactions have been accepted **/
    std::set<uint256> m_orphan_work_set GUARDED_BY(g_cs_orphans);

    /** Protects m_getdata_requests **/
    Mutex m_getdata_requests_mutex;
    /** Work queue of items requested by this peer **/
    std::deque<CInv> m_getdata_requests GUARDED_BY(m_getdata_requests_mutex);

    Peer(NodeId id)
        : m_id{id}
    {}

private:
    Mutex m_tx_relay_mutex;

    /** Transaction relay data. Will be a nullptr if we're not relaying
     *  transactions with this peer (e.g. if it's a block-relay-only peer or
     *  the peer has sent us fRelay=false with bloom filters disabled). */
    std::unique_ptr<TxRelay> m_tx_relay GUARDED_BY(m_tx_relay_mutex);
};

using PeerRef = std::shared_ptr<Peer>;

/**
 * Maintain validation-specific state about nodes, protected by cs_main, instead
 * by CNode's own locks. This simplifies asynchronous operation, where
 * processing of incoming data is done after the ProcessMessage call returns,
 * and we're no longer holding the node's locks.
 */
struct CNodeState {
    //! The best known block we know this peer has announced.
    const CBlockIndex* pindexBestKnownBlock{nullptr};
    //! The hash of the last unknown block this peer has announced.
    uint256 hashLastUnknownBlock{};
    //! The last full block we both have.
    const CBlockIndex* pindexLastCommonBlock{nullptr};
    //! The best header we have sent our peer.
    const CBlockIndex* pindexBestHeaderSent{nullptr};
    //! Length of current-streak of unconnecting headers announcements
    int nUnconnectingHeaders{0};
    //! Whether we've started headers synchronization with this peer.
    bool fSyncStarted{false};
    //! When to potentially disconnect peer for stalling headers download
    std::chrono::microseconds m_headers_sync_timeout{0us};
    //! Since when we're stalling block download progress (in microseconds), or 0.
    std::chrono::microseconds m_stalling_since{0us};
    std::list<QueuedBlock> vBlocksInFlight;
    //! When the first entry in vBlocksInFlight started downloading. Don't care when vBlocksInFlight is empty.
    std::chrono::microseconds m_downloading_since{0us};
    int nBlocksInFlight{0};
    //! Whether we consider this a preferred download peer.
    bool fPreferredDownload{false};
    //! Whether this peer wants invs or headers (when possible) for block announcements.
    bool fPreferHeaders{false};
    /** Whether this peer wants invs or cmpctblocks (when possible) for block announcements. */
    bool m_requested_hb_cmpctblocks{false};
    /** Whether this peer will send us cmpctblocks if we request them. */
    bool m_provides_cmpctblocks{false};
    //! Whether this peer can give us witnesses
    bool fHaveWitness{false};

    /** State used to enforce CHAIN_SYNC_TIMEOUT and EXTRA_PEER_CHECK_INTERVAL logic.
      *
      * Both are only in effect for outbound, non-manual, non-protected connections.
      * Any peer protected (m_protect = true) is not chosen for eviction. A peer is
      * marked as protected if all of these are true:
      *   - its connection type is IsBlockOnlyConn() == false
      *   - it gave us a valid connecting header
      *   - we haven't reached MAX_OUTBOUND_PEERS_TO_PROTECT_FROM_DISCONNECT yet
      *   - its chain tip has at least as much work as ours
      *
      * CHAIN_SYNC_TIMEOUT: if a peer's best known block has less work than our tip,
      * set a timeout CHAIN_SYNC_TIMEOUT in the future:
      *   - If at timeout their best known block now has more work than our tip
      *     when the timeout was set, then either reset the timeout or clear it
      *     (after comparing against our current tip's work)
      *   - If at timeout their best known block still has less work than our
      *     tip did when the timeout was set, then send a getheaders message,
      *     and set a shorter timeout, HEADERS_RESPONSE_TIME seconds in future.
      *     If their best known block is still behind when that new timeout is
      *     reached, disconnect.
      *
      * EXTRA_PEER_CHECK_INTERVAL: after each interval, if we have too many outbound peers,
      * drop the outbound one that least recently announced us a new block.
      */
    struct ChainSyncTimeoutState {
        //! A timeout used for checking whether our peer has sufficiently synced
        std::chrono::seconds m_timeout{0s};
        //! A header with the work we require on our peer's chain
        const CBlockIndex* m_work_header{nullptr};
        //! After timeout is reached, set to true after sending getheaders
        bool m_sent_getheaders{false};
        //! Whether this peer is protected from disconnection due to a bad/slow chain
        bool m_protect{false};
    };

    ChainSyncTimeoutState m_chain_sync;

    //! Time of last new block announcement
    int64_t m_last_block_announcement{0};

    //! Whether this peer is an inbound connection
    const bool m_is_inbound;

    //! A rolling bloom filter of all announced tx CInvs to this peer.
    CRollingBloomFilter m_recently_announced_invs = CRollingBloomFilter{INVENTORY_MAX_RECENT_RELAY, 0.000001};

    CNodeState(bool is_inbound) : m_is_inbound(is_inbound) {}
};

class PeerManagerImpl final : public PeerManager
{
public:
    PeerManagerImpl(CConnman& connman, AddrMan& addrman,
                    BanMan* banman, ChainstateManager& chainman,
                    CTxMemPool& pool, bool ignore_incoming_txs);

    /** Overridden from CValidationInterface. */
    void BlockConnected(const std::shared_ptr<const CBlock>& pblock, const CBlockIndex* pindexConnected) override
        EXCLUSIVE_LOCKS_REQUIRED(!m_recent_confirmed_transactions_mutex);
    void BlockDisconnected(const std::shared_ptr<const CBlock> &block, const CBlockIndex* pindex) override
        EXCLUSIVE_LOCKS_REQUIRED(!m_recent_confirmed_transactions_mutex);
    void UpdatedBlockTip(const CBlockIndex *pindexNew, const CBlockIndex *pindexFork, bool fInitialDownload) override
        EXCLUSIVE_LOCKS_REQUIRED(!m_peer_mutex);
    void BlockChecked(const CBlock& block, const BlockValidationState& state) override
        EXCLUSIVE_LOCKS_REQUIRED(!m_peer_mutex);
    void NewPoWValidBlock(const CBlockIndex *pindex, const std::shared_ptr<const CBlock>& pblock) override
        EXCLUSIVE_LOCKS_REQUIRED(!m_most_recent_block_mutex);

    /** Implement NetEventsInterface */
    void InitializeNode(CNode* pnode) override EXCLUSIVE_LOCKS_REQUIRED(!m_peer_mutex);
    void FinalizeNode(const CNode& node) override EXCLUSIVE_LOCKS_REQUIRED(!m_peer_mutex);
    bool ProcessMessages(CNode* pfrom, std::atomic<bool>& interrupt) override
        EXCLUSIVE_LOCKS_REQUIRED(!m_peer_mutex, !m_recent_confirmed_transactions_mutex, !m_most_recent_block_mutex);
    bool SendMessages(CNode* pto) override EXCLUSIVE_LOCKS_REQUIRED(pto->cs_sendProcessing)
        EXCLUSIVE_LOCKS_REQUIRED(!m_peer_mutex, !m_recent_confirmed_transactions_mutex, !m_most_recent_block_mutex);

    /** Implement PeerManager */
    void StartScheduledTasks(CScheduler& scheduler) override;
    void CheckForStaleTipAndEvictPeers() override;
    std::optional<std::string> FetchBlock(NodeId peer_id, const CBlockIndex& block_index) override;
    bool GetNodeStateStats(NodeId nodeid, CNodeStateStats& stats) const override EXCLUSIVE_LOCKS_REQUIRED(!m_peer_mutex);
    bool IgnoresIncomingTxs() override { return m_ignore_incoming_txs; }
    void SendPings() override EXCLUSIVE_LOCKS_REQUIRED(!m_peer_mutex);
    void RelayTransaction(const uint256& txid, const uint256& wtxid) override EXCLUSIVE_LOCKS_REQUIRED(!m_peer_mutex);
    void SetBestHeight(int height) override { m_best_height = height; };
    void Misbehaving(const NodeId pnode, const int howmuch, const std::string& message) override EXCLUSIVE_LOCKS_REQUIRED(!m_peer_mutex);
    void ProcessMessage(CNode& pfrom, const std::string& msg_type, CDataStream& vRecv,
                        const std::chrono::microseconds time_received, const std::atomic<bool>& interruptMsgProc) override
        EXCLUSIVE_LOCKS_REQUIRED(!m_peer_mutex, !m_recent_confirmed_transactions_mutex, !m_most_recent_block_mutex);
    void UpdateLastBlockAnnounceTime(NodeId node, int64_t time_in_seconds) override;

private:
    /** Consider evicting an outbound peer based on the amount of time they've been behind our tip */
    void ConsiderEviction(CNode& pto, std::chrono::seconds time_in_seconds) EXCLUSIVE_LOCKS_REQUIRED(cs_main);

    /** If we have extra outbound peers, try to disconnect the one with the oldest block announcement */
    void EvictExtraOutboundPeers(std::chrono::seconds now) EXCLUSIVE_LOCKS_REQUIRED(cs_main);

    /** Retrieve unbroadcast transactions from the mempool and reattempt sending to peers */
    void ReattemptInitialBroadcast(CScheduler& scheduler) EXCLUSIVE_LOCKS_REQUIRED(!m_peer_mutex);

    /** Get a shared pointer to the Peer object.
     *  May return an empty shared_ptr if the Peer object can't be found. */
    PeerRef GetPeerRef(NodeId id) const EXCLUSIVE_LOCKS_REQUIRED(!m_peer_mutex);

    /** Get a shared pointer to the Peer object and remove it from m_peer_map.
     *  May return an empty shared_ptr if the Peer object can't be found. */
    PeerRef RemovePeer(NodeId id) EXCLUSIVE_LOCKS_REQUIRED(!m_peer_mutex);

    /**
     * Potentially mark a node discouraged based on the contents of a BlockValidationState object
     *
     * @param[in] via_compact_block this bool is passed in because net_processing should
     * punish peers differently depending on whether the data was provided in a compact
     * block message or not. If the compact block had a valid header, but contained invalid
     * txs, the peer should not be punished. See BIP 152.
     *
     * @return Returns true if the peer was punished (probably disconnected)
     */
    bool MaybePunishNodeForBlock(NodeId nodeid, const BlockValidationState& state,
                                 bool via_compact_block, const std::string& message = "")
        EXCLUSIVE_LOCKS_REQUIRED(!m_peer_mutex);

    /**
     * Potentially disconnect and discourage a node based on the contents of a TxValidationState object
     *
     * @return Returns true if the peer was punished (probably disconnected)
     */
    bool MaybePunishNodeForTx(NodeId nodeid, const TxValidationState& state, const std::string& message = "")
        EXCLUSIVE_LOCKS_REQUIRED(!m_peer_mutex);

    /** Maybe disconnect a peer and discourage future connections from its address.
     *
     * @param[in]   pnode     The node to check.
     * @param[in]   peer      The peer object to check.
     * @return                True if the peer was marked for disconnection in this function
     */
    bool MaybeDiscourageAndDisconnect(CNode& pnode, Peer& peer);

    void ProcessOrphanTx(std::set<uint256>& orphan_work_set) EXCLUSIVE_LOCKS_REQUIRED(cs_main, g_cs_orphans)
        EXCLUSIVE_LOCKS_REQUIRED(!m_peer_mutex);
    /** Process a single headers message from a peer. */
    void ProcessHeadersMessage(CNode& pfrom, const Peer& peer,
                               const std::vector<CBlockHeader>& headers,
                               bool via_compact_block)
        EXCLUSIVE_LOCKS_REQUIRED(!m_peer_mutex);

    void SendBlockTransactions(CNode& pfrom, const CBlock& block, const BlockTransactionsRequest& req)
        EXCLUSIVE_LOCKS_REQUIRED(!m_peer_mutex);

    /** Register with TxRequestTracker that an INV has been received from a
     *  peer. The announcement parameters are decided in PeerManager and then
     *  passed to TxRequestTracker. */
    void AddTxAnnouncement(const CNode& node, const GenTxid& gtxid, std::chrono::microseconds current_time)
        EXCLUSIVE_LOCKS_REQUIRED(::cs_main);

    /** Send a version message to a peer */
    void PushNodeVersion(CNode& pnode, const Peer& peer);

    /** Send a ping message every PING_INTERVAL or if requested via RPC. May
     *  mark the peer to be disconnected if a ping has timed out.
     *  We use mockable time for ping timeouts, so setmocktime may cause pings
     *  to time out. */
    void MaybeSendPing(CNode& node_to, Peer& peer, std::chrono::microseconds now);

    /** Send `addr` messages on a regular schedule. */
    void MaybeSendAddr(CNode& node, Peer& peer, std::chrono::microseconds current_time);

    /** Relay (gossip) an address to a few randomly chosen nodes.
     *
     * @param[in] originator   The id of the peer that sent us the address. We don't want to relay it back.
     * @param[in] addr         Address to relay.
     * @param[in] fReachable   Whether the address' network is reachable. We relay unreachable
     *                         addresses less.
     */
    void RelayAddress(NodeId originator, const CAddress& addr, bool fReachable) EXCLUSIVE_LOCKS_REQUIRED(!m_peer_mutex);

    /** Send `feefilter` message. */
    void MaybeSendFeefilter(CNode& node, Peer& peer, std::chrono::microseconds current_time);

    const CChainParams& m_chainparams;
    CConnman& m_connman;
    AddrMan& m_addrman;
    /** Pointer to this node's banman. May be nullptr - check existence before dereferencing. */
    BanMan* const m_banman;
    ChainstateManager& m_chainman;
    CTxMemPool& m_mempool;
    TxRequestTracker m_txrequest GUARDED_BY(::cs_main);

    /** The height of the best chain */
    std::atomic<int> m_best_height{-1};

    /** Next time to check for stale tip */
    std::chrono::seconds m_stale_tip_check_time{0s};

    /** Whether this node is running in blocks only mode */
    const bool m_ignore_incoming_txs;

    /** Whether we've completed initial sync yet, for determining when to turn
      * on extra block-relay-only peers. */
    bool m_initial_sync_finished{false};

    /** Protects m_peer_map. This mutex must not be locked while holding a lock
     *  on any of the mutexes inside a Peer object. */
    mutable Mutex m_peer_mutex;
    /**
     * Map of all Peer objects, keyed by peer id. This map is protected
     * by the m_peer_mutex. Once a shared pointer reference is
     * taken, the lock may be released. Individual fields are protected by
     * their own locks.
     */
    std::map<NodeId, PeerRef> m_peer_map GUARDED_BY(m_peer_mutex);

    /** Map maintaining per-node state. */
    std::map<NodeId, CNodeState> m_node_states GUARDED_BY(cs_main);

    /** Get a pointer to a const CNodeState, used when not mutating the CNodeState object. */
    const CNodeState* State(NodeId pnode) const EXCLUSIVE_LOCKS_REQUIRED(cs_main);
    /** Get a pointer to a mutable CNodeState. */
    CNodeState* State(NodeId pnode) EXCLUSIVE_LOCKS_REQUIRED(cs_main);

    uint32_t GetFetchFlags(const CNode& pfrom) const EXCLUSIVE_LOCKS_REQUIRED(cs_main);

    std::atomic<std::chrono::microseconds> m_next_inv_to_inbounds{0us};

    /** Number of nodes with fSyncStarted. */
    int nSyncStarted GUARDED_BY(cs_main) = 0;

    /**
     * Sources of received blocks, saved to be able punish them when processing
     * happens afterwards.
     * Set mapBlockSource[hash].second to false if the node should not be
     * punished if the block is invalid.
     */
    std::map<uint256, std::pair<NodeId, bool>> mapBlockSource GUARDED_BY(cs_main);

    /** Number of peers with wtxid relay. */
    std::atomic<int> m_wtxid_relay_peers{0};

    /** Number of outbound peers with m_chain_sync.m_protect. */
    int m_outbound_peers_with_protect_from_disconnect GUARDED_BY(cs_main) = 0;

    /** Number of preferable block download peers. */
    int m_num_preferred_download_peers GUARDED_BY(cs_main){0};

    bool AlreadyHaveTx(const GenTxid& gtxid)
        EXCLUSIVE_LOCKS_REQUIRED(cs_main, !m_recent_confirmed_transactions_mutex);

    /**
     * Filter for transactions that were recently rejected by the mempool.
     * These are not rerequested until the chain tip changes, at which point
     * the entire filter is reset.
     *
     * Without this filter we'd be re-requesting txs from each of our peers,
     * increasing bandwidth consumption considerably. For instance, with 100
     * peers, half of which relay a tx we don't accept, that might be a 50x
     * bandwidth increase. A flooding attacker attempting to roll-over the
     * filter using minimum-sized, 60byte, transactions might manage to send
     * 1000/sec if we have fast peers, so we pick 120,000 to give our peers a
     * two minute window to send invs to us.
     *
     * Decreasing the false positive rate is fairly cheap, so we pick one in a
     * million to make it highly unlikely for users to have issues with this
     * filter.
     *
     * We typically only add wtxids to this filter. For non-segwit
     * transactions, the txid == wtxid, so this only prevents us from
     * re-downloading non-segwit transactions when communicating with
     * non-wtxidrelay peers -- which is important for avoiding malleation
     * attacks that could otherwise interfere with transaction relay from
     * non-wtxidrelay peers. For communicating with wtxidrelay peers, having
     * the reject filter store wtxids is exactly what we want to avoid
     * redownload of a rejected transaction.
     *
     * In cases where we can tell that a segwit transaction will fail
     * validation no matter the witness, we may add the txid of such
     * transaction to the filter as well. This can be helpful when
     * communicating with txid-relay peers or if we were to otherwise fetch a
     * transaction via txid (eg in our orphan handling).
     *
     * Memory used: 1.3 MB
     */
    CRollingBloomFilter m_recent_rejects GUARDED_BY(::cs_main){120'000, 0.000'001};
    uint256 hashRecentRejectsChainTip GUARDED_BY(cs_main);

    /*
     * Filter for transactions that have been recently confirmed.
     * We use this to avoid requesting transactions that have already been
     * confirnmed.
     *
     * Blocks don't typically have more than 4000 transactions, so this should
     * be at least six blocks (~1 hr) worth of transactions that we can store,
     * inserting both a txid and wtxid for every observed transaction.
     * If the number of transactions appearing in a block goes up, or if we are
     * seeing getdata requests more than an hour after initial announcement, we
     * can increase this number.
     * The false positive rate of 1/1M should come out to less than 1
     * transaction per day that would be inadvertently ignored (which is the
     * same probability that we have in the reject filter).
     */
    Mutex m_recent_confirmed_transactions_mutex;
    CRollingBloomFilter m_recent_confirmed_transactions GUARDED_BY(m_recent_confirmed_transactions_mutex){48'000, 0.000'001};

    /**
     * For sending `inv`s to inbound peers, we use a single (exponentially
     * distributed) timer for all peers. If we used a separate timer for each
     * peer, a spy node could make multiple inbound connections to us to
     * accurately determine when we received the transaction (and potentially
     * determine the transaction's origin). */
    std::chrono::microseconds NextInvToInbounds(std::chrono::microseconds now,
                                                std::chrono::seconds average_interval);


    // All of the following cache a recent block, and are protected by m_most_recent_block_mutex
    Mutex m_most_recent_block_mutex;
    std::shared_ptr<const CBlock> m_most_recent_block GUARDED_BY(m_most_recent_block_mutex);
    std::shared_ptr<const CBlockHeaderAndShortTxIDs> m_most_recent_compact_block GUARDED_BY(m_most_recent_block_mutex);
    uint256 m_most_recent_block_hash GUARDED_BY(m_most_recent_block_mutex);

    /** Height of the highest block announced using BIP 152 high-bandwidth mode. */
    int m_highest_fast_announce{0};

    /** Have we requested this block from a peer */
    bool IsBlockRequested(const uint256& hash) EXCLUSIVE_LOCKS_REQUIRED(cs_main);

    /** Remove this block from our tracked requested blocks. Called if:
     *  - the block has been received from a peer
     *  - the request for the block has timed out
     */
    void RemoveBlockRequest(const uint256& hash) EXCLUSIVE_LOCKS_REQUIRED(cs_main);

    /* Mark a block as in flight
     * Returns false, still setting pit, if the block was already in flight from the same peer
     * pit will only be valid as long as the same cs_main lock is being held
     */
    bool BlockRequested(NodeId nodeid, const CBlockIndex& block, std::list<QueuedBlock>::iterator** pit = nullptr) EXCLUSIVE_LOCKS_REQUIRED(cs_main);

    bool TipMayBeStale() EXCLUSIVE_LOCKS_REQUIRED(cs_main);

    /** Update pindexLastCommonBlock and add not-in-flight missing successors to vBlocks, until it has
     *  at most count entries.
     */
    void FindNextBlocksToDownload(NodeId nodeid, unsigned int count, std::vector<const CBlockIndex*>& vBlocks, NodeId& nodeStaller) EXCLUSIVE_LOCKS_REQUIRED(cs_main);

    std::map<uint256, std::pair<NodeId, std::list<QueuedBlock>::iterator> > mapBlocksInFlight GUARDED_BY(cs_main);

    /** When our tip was last updated. */
    std::atomic<std::chrono::seconds> m_last_tip_update{0s};

    /** Determine whether or not a peer can request a transaction, and return it (or nullptr if not found or not allowed). */
    CTransactionRef FindTxForGetData(const CNode& peer, const GenTxid& gtxid, const std::chrono::seconds mempool_req, const std::chrono::seconds now) LOCKS_EXCLUDED(cs_main);

    void ProcessGetData(CNode& pfrom, Peer& peer, const std::atomic<bool>& interruptMsgProc)
        EXCLUSIVE_LOCKS_REQUIRED(!m_most_recent_block_mutex, peer.m_getdata_requests_mutex) LOCKS_EXCLUDED(::cs_main);

    /** Process a new block. Perform any post-processing housekeeping */
    void ProcessBlock(CNode& node, const std::shared_ptr<const CBlock>& block, bool force_processing);

    /** Relay map (txid or wtxid -> CTransactionRef) */
    typedef std::map<uint256, CTransactionRef> MapRelay;
    MapRelay mapRelay GUARDED_BY(cs_main);
    /** Expiration-time ordered list of (expire time, relay map entry) pairs. */
    std::deque<std::pair<std::chrono::microseconds, MapRelay::iterator>> g_relay_expiration GUARDED_BY(cs_main);

    /**
     * When a peer sends us a valid block, instruct it to announce blocks to us
     * using CMPCTBLOCK if possible by adding its nodeid to the end of
     * lNodesAnnouncingHeaderAndIDs, and keeping that list under a certain size by
     * removing the first element if necessary.
     */
    void MaybeSetPeerAsAnnouncingHeaderAndIDs(NodeId nodeid) EXCLUSIVE_LOCKS_REQUIRED(cs_main);

    /** Stack of nodes which we have set to announce using compact blocks */
    std::list<NodeId> lNodesAnnouncingHeaderAndIDs GUARDED_BY(cs_main);

    /** Number of peers from which we're downloading blocks. */
    int m_peers_downloading_from GUARDED_BY(cs_main) = 0;

    /** Storage for orphan information */
    TxOrphanage m_orphanage;

    void AddToCompactExtraTransactions(const CTransactionRef& tx) EXCLUSIVE_LOCKS_REQUIRED(g_cs_orphans);

    /** Orphan/conflicted/etc transactions that are kept for compact block reconstruction.
     *  The last -blockreconstructionextratxn/DEFAULT_BLOCK_RECONSTRUCTION_EXTRA_TXN of
     *  these are kept in a ring buffer */
    std::vector<std::pair<uint256, CTransactionRef>> vExtraTxnForCompact GUARDED_BY(g_cs_orphans);
    /** Offset into vExtraTxnForCompact to insert the next tx */
    size_t vExtraTxnForCompactIt GUARDED_BY(g_cs_orphans) = 0;

    /** Check whether the last unknown block a peer advertised is not yet known. */
    void ProcessBlockAvailability(NodeId nodeid) EXCLUSIVE_LOCKS_REQUIRED(cs_main);
    /** Update tracking information about which blocks a peer is assumed to have. */
    void UpdateBlockAvailability(NodeId nodeid, const uint256& hash) EXCLUSIVE_LOCKS_REQUIRED(cs_main);
    bool CanDirectFetch() EXCLUSIVE_LOCKS_REQUIRED(cs_main);

    /**
     * To prevent fingerprinting attacks, only send blocks/headers outside of
     * the active chain if they are no more than a month older (both in time,
     * and in best equivalent proof of work) than the best header chain we know
     * about and we fully-validated them at some point.
     */
    bool BlockRequestAllowed(const CBlockIndex* pindex) EXCLUSIVE_LOCKS_REQUIRED(cs_main);
    bool AlreadyHaveBlock(const uint256& block_hash) EXCLUSIVE_LOCKS_REQUIRED(cs_main);
    void ProcessGetBlockData(CNode& pfrom, Peer& peer, const CInv& inv)
        EXCLUSIVE_LOCKS_REQUIRED(!m_most_recent_block_mutex);

    /**
     * Validation logic for compact filters request handling.
     *
     * May disconnect from the peer in the case of a bad request.
     *
     * @param[in]   peer            The peer that we received the request from
     * @param[in]   filter_type     The filter type the request is for. Must be basic filters.
     * @param[in]   start_height    The start height for the request
     * @param[in]   stop_hash       The stop_hash for the request
     * @param[in]   max_height_diff The maximum number of items permitted to request, as specified in BIP 157
     * @param[out]  stop_index      The CBlockIndex for the stop_hash block, if the request can be serviced.
     * @param[out]  filter_index    The filter index, if the request can be serviced.
     * @return                      True if the request can be serviced.
     */
    bool PrepareBlockFilterRequest(CNode& peer,
                                   BlockFilterType filter_type, uint32_t start_height,
                                   const uint256& stop_hash, uint32_t max_height_diff,
                                   const CBlockIndex*& stop_index,
                                   BlockFilterIndex*& filter_index);

    /**
     * Handle a cfilters request.
     *
     * May disconnect from the peer in the case of a bad request.
     *
     * @param[in]   peer            The peer that we received the request from
     * @param[in]   vRecv           The raw message received
     */
    void ProcessGetCFilters(CNode& peer, CDataStream& vRecv);

    /**
     * Handle a cfheaders request.
     *
     * May disconnect from the peer in the case of a bad request.
     *
     * @param[in]   peer            The peer that we received the request from
     * @param[in]   vRecv           The raw message received
     */
    void ProcessGetCFHeaders(CNode& peer, CDataStream& vRecv);

    /**
     * Handle a getcfcheckpt request.
     *
     * May disconnect from the peer in the case of a bad request.
     *
     * @param[in]   peer            The peer that we received the request from
     * @param[in]   vRecv           The raw message received
     */
    void ProcessGetCFCheckPt(CNode& peer, CDataStream& vRecv);

    /** Checks if address relay is permitted with peer. If needed, initializes
     * the m_addr_known bloom filter and sets m_addr_relay_enabled to true.
     *
     *  @return   True if address relay is enabled with peer
     *            False if address relay is disallowed
     */
    bool SetupAddressRelay(const CNode& node, Peer& peer);
};

const CNodeState* PeerManagerImpl::State(NodeId pnode) const EXCLUSIVE_LOCKS_REQUIRED(cs_main)
{
    std::map<NodeId, CNodeState>::const_iterator it = m_node_states.find(pnode);
    if (it == m_node_states.end())
        return nullptr;
    return &it->second;
}

CNodeState* PeerManagerImpl::State(NodeId pnode) EXCLUSIVE_LOCKS_REQUIRED(cs_main)
{
    return const_cast<CNodeState*>(std::as_const(*this).State(pnode));
}

/**
 * Whether the peer supports the address. For example, a peer that does not
 * implement BIP155 cannot receive Tor v3 addresses because it requires
 * ADDRv2 (BIP155) encoding.
 */
static bool IsAddrCompatible(const Peer& peer, const CAddress& addr)
{
    return peer.m_wants_addrv2 || addr.IsAddrV1Compatible();
}

static void AddAddressKnown(Peer& peer, const CAddress& addr)
{
    assert(peer.m_addr_known);
    peer.m_addr_known->insert(addr.GetKey());
}

static void PushAddress(Peer& peer, const CAddress& addr, FastRandomContext& insecure_rand)
{
    // Known checking here is only to save space from duplicates.
    // Before sending, we'll filter it again for known addresses that were
    // added after addresses were pushed.
    assert(peer.m_addr_known);
    if (addr.IsValid() && !peer.m_addr_known->contains(addr.GetKey()) && IsAddrCompatible(peer, addr)) {
        if (peer.m_addrs_to_send.size() >= MAX_ADDR_TO_SEND) {
            peer.m_addrs_to_send[insecure_rand.randrange(peer.m_addrs_to_send.size())] = addr;
        } else {
            peer.m_addrs_to_send.push_back(addr);
        }
    }
}

static void AddKnownTx(Peer& peer, const uint256& hash)
{
    auto tx_relay = peer.GetTxRelay();
    if (!tx_relay) return;

    LOCK(tx_relay->m_tx_inventory_mutex);
    tx_relay->m_tx_inventory_known_filter.insert(hash);
}

std::chrono::microseconds PeerManagerImpl::NextInvToInbounds(std::chrono::microseconds now,
                                                             std::chrono::seconds average_interval)
{
    if (m_next_inv_to_inbounds.load() < now) {
        // If this function were called from multiple threads simultaneously
        // it would possible that both update the next send variable, and return a different result to their caller.
        // This is not possible in practice as only the net processing thread invokes this function.
        m_next_inv_to_inbounds = GetExponentialRand(now, average_interval);
    }
    return m_next_inv_to_inbounds;
}

bool PeerManagerImpl::IsBlockRequested(const uint256& hash)
{
    return mapBlocksInFlight.find(hash) != mapBlocksInFlight.end();
}

void PeerManagerImpl::RemoveBlockRequest(const uint256& hash)
{
    auto it = mapBlocksInFlight.find(hash);
    if (it == mapBlocksInFlight.end()) {
        // Block was not requested
        return;
    }

    auto [node_id, list_it] = it->second;
    CNodeState *state = State(node_id);
    assert(state != nullptr);

    if (state->vBlocksInFlight.begin() == list_it) {
        // First block on the queue was received, update the start download time for the next one
        state->m_downloading_since = std::max(state->m_downloading_since, GetTime<std::chrono::microseconds>());
    }
    state->vBlocksInFlight.erase(list_it);

    state->nBlocksInFlight--;
    if (state->nBlocksInFlight == 0) {
        // Last validated block on the queue was received.
        m_peers_downloading_from--;
    }
    state->m_stalling_since = 0us;
    mapBlocksInFlight.erase(it);
}

bool PeerManagerImpl::BlockRequested(NodeId nodeid, const CBlockIndex& block, std::list<QueuedBlock>::iterator** pit)
{
    const uint256& hash{block.GetBlockHash()};

    CNodeState *state = State(nodeid);
    assert(state != nullptr);

    // Short-circuit most stuff in case it is from the same node
    std::map<uint256, std::pair<NodeId, std::list<QueuedBlock>::iterator> >::iterator itInFlight = mapBlocksInFlight.find(hash);
    if (itInFlight != mapBlocksInFlight.end() && itInFlight->second.first == nodeid) {
        if (pit) {
            *pit = &itInFlight->second.second;
        }
        return false;
    }

    // Make sure it's not listed somewhere already.
    RemoveBlockRequest(hash);

    std::list<QueuedBlock>::iterator it = state->vBlocksInFlight.insert(state->vBlocksInFlight.end(),
            {&block, std::unique_ptr<PartiallyDownloadedBlock>(pit ? new PartiallyDownloadedBlock(&m_mempool) : nullptr)});
    state->nBlocksInFlight++;
    if (state->nBlocksInFlight == 1) {
        // We're starting a block download (batch) from this peer.
        state->m_downloading_since = GetTime<std::chrono::microseconds>();
        m_peers_downloading_from++;
    }
    itInFlight = mapBlocksInFlight.insert(std::make_pair(hash, std::make_pair(nodeid, it))).first;
    if (pit) {
        *pit = &itInFlight->second.second;
    }
    return true;
}

void PeerManagerImpl::MaybeSetPeerAsAnnouncingHeaderAndIDs(NodeId nodeid)
{
    AssertLockHeld(cs_main);

    // Never request high-bandwidth mode from peers if we're blocks-only. Our
    // mempool will not contain the transactions necessary to reconstruct the
    // compact block.
    if (m_ignore_incoming_txs) return;

    CNodeState* nodestate = State(nodeid);
    if (!nodestate || !nodestate->m_provides_cmpctblocks) {
        // Don't request compact blocks if the peer has not signalled support
        return;
    }

    int num_outbound_hb_peers = 0;
    for (std::list<NodeId>::iterator it = lNodesAnnouncingHeaderAndIDs.begin(); it != lNodesAnnouncingHeaderAndIDs.end(); it++) {
        if (*it == nodeid) {
            lNodesAnnouncingHeaderAndIDs.erase(it);
            lNodesAnnouncingHeaderAndIDs.push_back(nodeid);
            return;
        }
        CNodeState *state = State(*it);
        if (state != nullptr && !state->m_is_inbound) ++num_outbound_hb_peers;
    }
    if (nodestate->m_is_inbound) {
        // If we're adding an inbound HB peer, make sure we're not removing
        // our last outbound HB peer in the process.
        if (lNodesAnnouncingHeaderAndIDs.size() >= 3 && num_outbound_hb_peers == 1) {
            CNodeState *remove_node = State(lNodesAnnouncingHeaderAndIDs.front());
            if (remove_node != nullptr && !remove_node->m_is_inbound) {
                // Put the HB outbound peer in the second slot, so that it
                // doesn't get removed.
                std::swap(lNodesAnnouncingHeaderAndIDs.front(), *std::next(lNodesAnnouncingHeaderAndIDs.begin()));
            }
        }
    }
    m_connman.ForNode(nodeid, [this](CNode* pfrom) EXCLUSIVE_LOCKS_REQUIRED(::cs_main) {
        AssertLockHeld(::cs_main);
        if (lNodesAnnouncingHeaderAndIDs.size() >= 3) {
            // As per BIP152, we only get 3 of our peers to announce
            // blocks using compact encodings.
            m_connman.ForNode(lNodesAnnouncingHeaderAndIDs.front(), [this](CNode* pnodeStop){
                m_connman.PushMessage(pnodeStop, CNetMsgMaker(pnodeStop->GetCommonVersion()).Make(NetMsgType::SENDCMPCT, /*high_bandwidth=*/false, /*version=*/CMPCTBLOCKS_VERSION));
                // save BIP152 bandwidth state: we select peer to be low-bandwidth
                pnodeStop->m_bip152_highbandwidth_to = false;
                return true;
            });
            lNodesAnnouncingHeaderAndIDs.pop_front();
        }
        m_connman.PushMessage(pfrom, CNetMsgMaker(pfrom->GetCommonVersion()).Make(NetMsgType::SENDCMPCT, /*high_bandwidth=*/true, /*version=*/CMPCTBLOCKS_VERSION));
        // save BIP152 bandwidth state: we select peer to be high-bandwidth
        pfrom->m_bip152_highbandwidth_to = true;
        lNodesAnnouncingHeaderAndIDs.push_back(pfrom->GetId());
        return true;
    });
}

bool PeerManagerImpl::TipMayBeStale()
{
    AssertLockHeld(cs_main);
    const Consensus::Params& consensusParams = m_chainparams.GetConsensus();
    if (m_last_tip_update.load() == 0s) {
        m_last_tip_update = GetTime<std::chrono::seconds>();
    }
    return m_last_tip_update.load() < GetTime<std::chrono::seconds>() - std::chrono::seconds{consensusParams.nPowTargetSpacing * 3} && mapBlocksInFlight.empty();
}

bool PeerManagerImpl::CanDirectFetch()
{
    if(!m_chainman.ActiveChain().Tip()) {
        LogPrint(BCLog::NET, "Tried to call CanDirectFetch with no currently-active chain.\n");
        return false;
    }
    return m_chainman.ActiveChain().Tip()->GetBlockTime() > GetAdjustedTime() - m_chainparams.GetConsensus().nPowTargetSpacing * 20;
}

static bool PeerHasHeader(CNodeState *state, const CBlockIndex *pindex) EXCLUSIVE_LOCKS_REQUIRED(cs_main)
{
    if (state->pindexBestKnownBlock && pindex == state->pindexBestKnownBlock->GetAncestor(pindex->nHeight))
        return true;
    if (state->pindexBestHeaderSent && pindex == state->pindexBestHeaderSent->GetAncestor(pindex->nHeight))
        return true;
    return false;
}

void PeerManagerImpl::ProcessBlockAvailability(NodeId nodeid) {
    CNodeState *state = State(nodeid);
    assert(state != nullptr);

    if (!state->hashLastUnknownBlock.IsNull()) {
        const CBlockIndex* pindex = m_chainman.m_blockman.LookupBlockIndex(state->hashLastUnknownBlock);
        if (pindex && pindex->nChainWork > 0) {
            if (state->pindexBestKnownBlock == nullptr || pindex->nChainWork >= state->pindexBestKnownBlock->nChainWork) {
                state->pindexBestKnownBlock = pindex;
            }
            state->hashLastUnknownBlock.SetNull();
        }
    }
}

void PeerManagerImpl::UpdateBlockAvailability(NodeId nodeid, const uint256 &hash) {
    CNodeState *state = State(nodeid);
    assert(state != nullptr);

    ProcessBlockAvailability(nodeid);

    const CBlockIndex* pindex = m_chainman.m_blockman.LookupBlockIndex(hash);
    if (pindex && pindex->nChainWork > 0) {
        // An actually better block was announced.
        if (state->pindexBestKnownBlock == nullptr || pindex->nChainWork >= state->pindexBestKnownBlock->nChainWork) {
            state->pindexBestKnownBlock = pindex;
        }
    } else {
        // An unknown block was announced; just assume that the latest one is the best one.
        state->hashLastUnknownBlock = hash;
    }
}

void PeerManagerImpl::FindNextBlocksToDownload(NodeId nodeid, unsigned int count, std::vector<const CBlockIndex*>& vBlocks, NodeId& nodeStaller)
{
    if (count == 0)
        return;

    vBlocks.reserve(vBlocks.size() + count);
    CNodeState *state = State(nodeid);
    assert(state != nullptr);

    // Make sure pindexBestKnownBlock is up to date, we'll need it.
    ProcessBlockAvailability(nodeid);

    if (state->pindexBestKnownBlock == nullptr || state->pindexBestKnownBlock->nChainWork < m_chainman.ActiveChain().Tip()->nChainWork || state->pindexBestKnownBlock->nChainWork < nMinimumChainWork) {
        // This peer has nothing interesting.
        return;
    }

    if (state->pindexLastCommonBlock == nullptr) {
        // Bootstrap quickly by guessing a parent of our best tip is the forking point.
        // Guessing wrong in either direction is not a problem.
        state->pindexLastCommonBlock = m_chainman.ActiveChain()[std::min(state->pindexBestKnownBlock->nHeight, m_chainman.ActiveChain().Height())];
    }

    // If the peer reorganized, our previous pindexLastCommonBlock may not be an ancestor
    // of its current tip anymore. Go back enough to fix that.
    state->pindexLastCommonBlock = LastCommonAncestor(state->pindexLastCommonBlock, state->pindexBestKnownBlock);
    if (state->pindexLastCommonBlock == state->pindexBestKnownBlock)
        return;

    std::vector<const CBlockIndex*> vToFetch;
    const CBlockIndex *pindexWalk = state->pindexLastCommonBlock;
    // Never fetch further than the best block we know the peer has, or more than BLOCK_DOWNLOAD_WINDOW + 1 beyond the last
    // linked block we have in common with this peer. The +1 is so we can detect stalling, namely if we would be able to
    // download that next block if the window were 1 larger.
    int nWindowEnd = state->pindexLastCommonBlock->nHeight + BLOCK_DOWNLOAD_WINDOW;
    int nMaxHeight = std::min<int>(state->pindexBestKnownBlock->nHeight, nWindowEnd + 1);
    NodeId waitingfor = -1;
    while (pindexWalk->nHeight < nMaxHeight) {
        // Read up to 128 (or more, if more blocks than that are needed) successors of pindexWalk (towards
        // pindexBestKnownBlock) into vToFetch. We fetch 128, because CBlockIndex::GetAncestor may be as expensive
        // as iterating over ~100 CBlockIndex* entries anyway.
        int nToFetch = std::min(nMaxHeight - pindexWalk->nHeight, std::max<int>(count - vBlocks.size(), 128));
        vToFetch.resize(nToFetch);
        pindexWalk = state->pindexBestKnownBlock->GetAncestor(pindexWalk->nHeight + nToFetch);
        vToFetch[nToFetch - 1] = pindexWalk;
        for (unsigned int i = nToFetch - 1; i > 0; i--) {
            vToFetch[i - 1] = vToFetch[i]->pprev;
        }

        // Iterate over those blocks in vToFetch (in forward direction), adding the ones that
        // are not yet downloaded and not in flight to vBlocks. In the meantime, update
        // pindexLastCommonBlock as long as all ancestors are already downloaded, or if it's
        // already part of our chain (and therefore don't need it even if pruned).
        for (const CBlockIndex* pindex : vToFetch) {
            if (!pindex->IsValid(BLOCK_VALID_TREE)) {
                // We consider the chain that this peer is on invalid.
                return;
            }
            if (!State(nodeid)->fHaveWitness && DeploymentActiveAt(*pindex, m_chainman, Consensus::DEPLOYMENT_SEGWIT)) {
                // We wouldn't download this block or its descendants from this peer.
                return;
            }
            if (pindex->nStatus & BLOCK_HAVE_DATA || m_chainman.ActiveChain().Contains(pindex)) {
                if (pindex->HaveTxsDownloaded())
                    state->pindexLastCommonBlock = pindex;
            } else if (!IsBlockRequested(pindex->GetBlockHash())) {
                // The block is not already downloaded, and not yet in flight.
                if (pindex->nHeight > nWindowEnd) {
                    // We reached the end of the window.
                    if (vBlocks.size() == 0 && waitingfor != nodeid) {
                        // We aren't able to fetch anything, but we would be if the download window was one larger.
                        nodeStaller = waitingfor;
                    }
                    return;
                }
                vBlocks.push_back(pindex);
                if (vBlocks.size() == count) {
                    return;
                }
            } else if (waitingfor == -1) {
                // This is the first already-in-flight block.
                waitingfor = mapBlocksInFlight[pindex->GetBlockHash()].first;
            }
        }
    }
}

} // namespace

void PeerManagerImpl::PushNodeVersion(CNode& pnode, const Peer& peer)
{
    // Note that pnode->GetLocalServices() is a reflection of the local
    // services we were offering when the CNode object was created for this
    // peer.
    uint64_t my_services{pnode.GetLocalServices()};
    const int64_t nTime{count_seconds(GetTime<std::chrono::seconds>())};
    uint64_t nonce = pnode.GetLocalNonce();
    const int nNodeStartingHeight{m_best_height};
    NodeId nodeid = pnode.GetId();
    CAddress addr = pnode.addr;

    CService addr_you = addr.IsRoutable() && !IsProxy(addr) && addr.IsAddrV1Compatible() ? addr : CService();
    uint64_t your_services{addr.nServices};

    const bool tx_relay = !m_ignore_incoming_txs && !pnode.IsBlockOnlyConn() && !pnode.IsFeelerConn();
    m_connman.PushMessage(&pnode, CNetMsgMaker(INIT_PROTO_VERSION).Make(NetMsgType::VERSION, PROTOCOL_VERSION, my_services, nTime,
            your_services, addr_you, // Together the pre-version-31402 serialization of CAddress "addrYou" (without nTime)
            my_services, CService(), // Together the pre-version-31402 serialization of CAddress "addrMe" (without nTime)
            nonce, strSubVersion, nNodeStartingHeight, tx_relay));

    if (fLogIPs) {
        LogPrint(BCLog::NET, "send version message: version %d, blocks=%d, them=%s, txrelay=%d, peer=%d\n", PROTOCOL_VERSION, nNodeStartingHeight, addr_you.ToString(), tx_relay, nodeid);
    } else {
        LogPrint(BCLog::NET, "send version message: version %d, blocks=%d, txrelay=%d, peer=%d\n", PROTOCOL_VERSION, nNodeStartingHeight, tx_relay, nodeid);
    }
}

void PeerManagerImpl::AddTxAnnouncement(const CNode& node, const GenTxid& gtxid, std::chrono::microseconds current_time)
{
    AssertLockHeld(::cs_main); // For m_txrequest
    NodeId nodeid = node.GetId();
    if (!node.HasPermission(NetPermissionFlags::Relay) && m_txrequest.Count(nodeid) >= MAX_PEER_TX_ANNOUNCEMENTS) {
        // Too many queued announcements from this peer
        return;
    }
    const CNodeState* state = State(nodeid);

    // Decide the TxRequestTracker parameters for this announcement:
    // - "preferred": if fPreferredDownload is set (= outbound, or NetPermissionFlags::NoBan permission)
    // - "reqtime": current time plus delays for:
    //   - NONPREF_PEER_TX_DELAY for announcements from non-preferred connections
    //   - TXID_RELAY_DELAY for txid announcements while wtxid peers are available
    //   - OVERLOADED_PEER_TX_DELAY for announcements from peers which have at least
    //     MAX_PEER_TX_REQUEST_IN_FLIGHT requests in flight (and don't have NetPermissionFlags::Relay).
    auto delay{0us};
    const bool preferred = state->fPreferredDownload;
    if (!preferred) delay += NONPREF_PEER_TX_DELAY;
    if (!gtxid.IsWtxid() && m_wtxid_relay_peers > 0) delay += TXID_RELAY_DELAY;
    const bool overloaded = !node.HasPermission(NetPermissionFlags::Relay) &&
        m_txrequest.CountInFlight(nodeid) >= MAX_PEER_TX_REQUEST_IN_FLIGHT;
    if (overloaded) delay += OVERLOADED_PEER_TX_DELAY;
    m_txrequest.ReceivedInv(nodeid, gtxid, preferred, current_time + delay);
}

void PeerManagerImpl::UpdateLastBlockAnnounceTime(NodeId node, int64_t time_in_seconds)
{
    LOCK(cs_main);
    CNodeState *state = State(node);
    if (state) state->m_last_block_announcement = time_in_seconds;
}

void PeerManagerImpl::InitializeNode(CNode *pnode)
{
    NodeId nodeid = pnode->GetId();
    {
        LOCK(cs_main);
        m_node_states.emplace_hint(m_node_states.end(), std::piecewise_construct, std::forward_as_tuple(nodeid), std::forward_as_tuple(pnode->IsInboundConn()));
        assert(m_txrequest.Count(nodeid) == 0);
    }
    PeerRef peer = std::make_shared<Peer>(nodeid);
    {
        LOCK(m_peer_mutex);
        m_peer_map.emplace_hint(m_peer_map.end(), nodeid, peer);
    }
    if (!pnode->IsInboundConn()) {
        PushNodeVersion(*pnode, *peer);
    }
}

void PeerManagerImpl::ReattemptInitialBroadcast(CScheduler& scheduler)
{
    std::set<uint256> unbroadcast_txids = m_mempool.GetUnbroadcastTxs();

    for (const auto& txid : unbroadcast_txids) {
        CTransactionRef tx = m_mempool.get(txid);

        if (tx != nullptr) {
            RelayTransaction(txid, tx->GetWitnessHash());
        } else {
            m_mempool.RemoveUnbroadcastTx(txid, true);
        }
    }

    // Schedule next run for 10-15 minutes in the future.
    // We add randomness on every cycle to avoid the possibility of P2P fingerprinting.
    const std::chrono::milliseconds delta = 10min + GetRandMillis(5min);
    scheduler.scheduleFromNow([&] { ReattemptInitialBroadcast(scheduler); }, delta);
}

void PeerManagerImpl::FinalizeNode(const CNode& node)
{
    NodeId nodeid = node.GetId();
    int misbehavior{0};
    {
    LOCK(cs_main);
    {
        // We remove the PeerRef from g_peer_map here, but we don't always
        // destruct the Peer. Sometimes another thread is still holding a
        // PeerRef, so the refcount is >= 1. Be careful not to do any
        // processing here that assumes Peer won't be changed before it's
        // destructed.
        PeerRef peer = RemovePeer(nodeid);
        assert(peer != nullptr);
        misbehavior = WITH_LOCK(peer->m_misbehavior_mutex, return peer->m_misbehavior_score);
        m_wtxid_relay_peers -= peer->m_wtxid_relay;
        assert(m_wtxid_relay_peers >= 0);
    }
    CNodeState *state = State(nodeid);
    assert(state != nullptr);

    if (state->fSyncStarted)
        nSyncStarted--;

    for (const QueuedBlock& entry : state->vBlocksInFlight) {
        mapBlocksInFlight.erase(entry.pindex->GetBlockHash());
    }
    WITH_LOCK(g_cs_orphans, m_orphanage.EraseForPeer(nodeid));
    m_txrequest.DisconnectedPeer(nodeid);
    m_num_preferred_download_peers -= state->fPreferredDownload;
    m_peers_downloading_from -= (state->nBlocksInFlight != 0);
    assert(m_peers_downloading_from >= 0);
    m_outbound_peers_with_protect_from_disconnect -= state->m_chain_sync.m_protect;
    assert(m_outbound_peers_with_protect_from_disconnect >= 0);

    m_node_states.erase(nodeid);

    if (m_node_states.empty()) {
        // Do a consistency check after the last peer is removed.
        assert(mapBlocksInFlight.empty());
        assert(m_num_preferred_download_peers == 0);
        assert(m_peers_downloading_from == 0);
        assert(m_outbound_peers_with_protect_from_disconnect == 0);
        assert(m_wtxid_relay_peers == 0);
        assert(m_txrequest.Size() == 0);
        assert(m_orphanage.Size() == 0);
    }
    } // cs_main
    if (node.fSuccessfullyConnected && misbehavior == 0 &&
        !node.IsBlockOnlyConn() && !node.IsInboundConn()) {
        // Only change visible addrman state for full outbound peers.  We don't
        // call Connected() for feeler connections since they don't have
        // fSuccessfullyConnected set.
        m_addrman.Connected(node.addr);
    }
    LogPrint(BCLog::NET, "Cleared nodestate for peer=%d\n", nodeid);
}

PeerRef PeerManagerImpl::GetPeerRef(NodeId id) const
{
    LOCK(m_peer_mutex);
    auto it = m_peer_map.find(id);
    return it != m_peer_map.end() ? it->second : nullptr;
}

PeerRef PeerManagerImpl::RemovePeer(NodeId id)
{
    PeerRef ret;
    LOCK(m_peer_mutex);
    auto it = m_peer_map.find(id);
    if (it != m_peer_map.end()) {
        ret = std::move(it->second);
        m_peer_map.erase(it);
    }
    return ret;
}

bool PeerManagerImpl::GetNodeStateStats(NodeId nodeid, CNodeStateStats& stats) const
{
    {
        LOCK(cs_main);
        const CNodeState* state = State(nodeid);
        if (state == nullptr)
            return false;
        stats.nSyncHeight = state->pindexBestKnownBlock ? state->pindexBestKnownBlock->nHeight : -1;
        stats.nCommonHeight = state->pindexLastCommonBlock ? state->pindexLastCommonBlock->nHeight : -1;
        for (const QueuedBlock& queue : state->vBlocksInFlight) {
            if (queue.pindex)
                stats.vHeightInFlight.push_back(queue.pindex->nHeight);
        }
    }

    PeerRef peer = GetPeerRef(nodeid);
    if (peer == nullptr) return false;
    stats.m_starting_height = peer->m_starting_height;
    // It is common for nodes with good ping times to suddenly become lagged,
    // due to a new block arriving or other large transfer.
    // Merely reporting pingtime might fool the caller into thinking the node was still responsive,
    // since pingtime does not update until the ping is complete, which might take a while.
    // So, if a ping is taking an unusually long time in flight,
    // the caller can immediately detect that this is happening.
    auto ping_wait{0us};
    if ((0 != peer->m_ping_nonce_sent) && (0 != peer->m_ping_start.load().count())) {
        ping_wait = GetTime<std::chrono::microseconds>() - peer->m_ping_start.load();
    }

    if (auto tx_relay = peer->GetTxRelay(); tx_relay != nullptr) {
        stats.m_relay_txs = WITH_LOCK(tx_relay->m_bloom_filter_mutex, return tx_relay->m_relay_txs);
        stats.m_fee_filter_received = tx_relay->m_fee_filter_received.load();
    } else {
        stats.m_relay_txs = false;
        stats.m_fee_filter_received = 0;
    }

    stats.m_ping_wait = ping_wait;
    stats.m_addr_processed = peer->m_addr_processed.load();
    stats.m_addr_rate_limited = peer->m_addr_rate_limited.load();
    stats.m_addr_relay_enabled = peer->m_addr_relay_enabled.load();

    return true;
}

void PeerManagerImpl::AddToCompactExtraTransactions(const CTransactionRef& tx)
{
    size_t max_extra_txn = gArgs.GetIntArg("-blockreconstructionextratxn", DEFAULT_BLOCK_RECONSTRUCTION_EXTRA_TXN);
    if (max_extra_txn <= 0)
        return;
    if (!vExtraTxnForCompact.size())
        vExtraTxnForCompact.resize(max_extra_txn);
    vExtraTxnForCompact[vExtraTxnForCompactIt] = std::make_pair(tx->GetWitnessHash(), tx);
    vExtraTxnForCompactIt = (vExtraTxnForCompactIt + 1) % max_extra_txn;
}

void PeerManagerImpl::Misbehaving(const NodeId pnode, const int howmuch, const std::string& message)
{
    assert(howmuch > 0);

    PeerRef peer = GetPeerRef(pnode);
    if (peer == nullptr) return;

    LOCK(peer->m_misbehavior_mutex);
    const int score_before{peer->m_misbehavior_score};
    peer->m_misbehavior_score += howmuch;
    const int score_now{peer->m_misbehavior_score};

    const std::string message_prefixed = message.empty() ? "" : (": " + message);
    std::string warning;

    if (score_now >= DISCOURAGEMENT_THRESHOLD && score_before < DISCOURAGEMENT_THRESHOLD) {
        warning = " DISCOURAGE THRESHOLD EXCEEDED";
        peer->m_should_discourage = true;
    }

    LogPrint(BCLog::NET, "Misbehaving: peer=%d (%d -> %d)%s%s\n",
             pnode, score_before, score_now, warning, message_prefixed);
}

bool PeerManagerImpl::MaybePunishNodeForBlock(NodeId nodeid, const BlockValidationState& state,
                                              bool via_compact_block, const std::string& message)
{
    switch (state.GetResult()) {
    case BlockValidationResult::BLOCK_RESULT_UNSET:
        break;
    // The node is providing invalid data:
    case BlockValidationResult::BLOCK_CONSENSUS:
    case BlockValidationResult::BLOCK_MUTATED:
        if (!via_compact_block) {
            Misbehaving(nodeid, 100, message);
            return true;
        }
        break;
    case BlockValidationResult::BLOCK_CACHED_INVALID:
        {
            LOCK(cs_main);
            CNodeState *node_state = State(nodeid);
            if (node_state == nullptr) {
                break;
            }

            // Discourage outbound (but not inbound) peers if on an invalid chain.
            // Exempt HB compact block peers. Manual connections are always protected from discouragement.
            if (!via_compact_block && !node_state->m_is_inbound) {
                Misbehaving(nodeid, 100, message);
                return true;
            }
            break;
        }
    case BlockValidationResult::BLOCK_INVALID_HEADER:
    case BlockValidationResult::BLOCK_CHECKPOINT:
    case BlockValidationResult::BLOCK_INVALID_PREV:
        Misbehaving(nodeid, 100, message);
        return true;
    // Conflicting (but not necessarily invalid) data or different policy:
    case BlockValidationResult::BLOCK_MISSING_PREV:
        // TODO: Handle this much more gracefully (10 DoS points is super arbitrary)
        Misbehaving(nodeid, 10, message);
        return true;
    case BlockValidationResult::BLOCK_RECENT_CONSENSUS_CHANGE:
    case BlockValidationResult::BLOCK_TIME_FUTURE:
        break;
    }
    if (message != "") {
        LogPrint(BCLog::NET, "peer=%d: %s\n", nodeid, message);
    }
    return false;
}

bool PeerManagerImpl::MaybePunishNodeForTx(NodeId nodeid, const TxValidationState& state, const std::string& message)
{
    switch (state.GetResult()) {
    case TxValidationResult::TX_RESULT_UNSET:
        break;
    // The node is providing invalid data:
    case TxValidationResult::TX_CONSENSUS:
        Misbehaving(nodeid, 100, message);
        return true;
    // Conflicting (but not necessarily invalid) data or different policy:
    case TxValidationResult::TX_RECENT_CONSENSUS_CHANGE:
    case TxValidationResult::TX_INPUTS_NOT_STANDARD:
    case TxValidationResult::TX_NOT_STANDARD:
    case TxValidationResult::TX_MISSING_INPUTS:
    case TxValidationResult::TX_PREMATURE_SPEND:
    case TxValidationResult::TX_WITNESS_MUTATED:
    case TxValidationResult::TX_WITNESS_STRIPPED:
    case TxValidationResult::TX_CONFLICT:
    case TxValidationResult::TX_MEMPOOL_POLICY:
    case TxValidationResult::TX_NO_MEMPOOL:
        break;
    }
    if (message != "") {
        LogPrint(BCLog::NET, "peer=%d: %s\n", nodeid, message);
    }
    return false;
}

bool PeerManagerImpl::BlockRequestAllowed(const CBlockIndex* pindex)
{
    AssertLockHeld(cs_main);
    if (m_chainman.ActiveChain().Contains(pindex)) return true;
    return pindex->IsValid(BLOCK_VALID_SCRIPTS) && (m_chainman.m_best_header != nullptr) &&
           (m_chainman.m_best_header->GetBlockTime() - pindex->GetBlockTime() < STALE_RELAY_AGE_LIMIT) &&
           (GetBlockProofEquivalentTime(*m_chainman.m_best_header, *pindex, *m_chainman.m_best_header, m_chainparams.GetConsensus()) < STALE_RELAY_AGE_LIMIT);
}

std::optional<std::string> PeerManagerImpl::FetchBlock(NodeId peer_id, const CBlockIndex& block_index)
{
    if (fImporting) return "Importing...";
    if (fReindex) return "Reindexing...";

    LOCK(cs_main);
    // Ensure this peer exists and hasn't been disconnected
    CNodeState* state = State(peer_id);
    if (state == nullptr) return "Peer does not exist";
    // Ignore pre-segwit peers
    if (!state->fHaveWitness) return "Pre-SegWit peer";

    // Mark block as in-flight unless it already is (for this peer).
    // If a block was already in-flight for a different peer, its BLOCKTXN
    // response will be dropped.
    if (!BlockRequested(peer_id, block_index)) return "Already requested from this peer";

    // Construct message to request the block
    const uint256& hash{block_index.GetBlockHash()};
    std::vector<CInv> invs{CInv(MSG_BLOCK | MSG_WITNESS_FLAG, hash)};

    // Send block request message to the peer
    bool success = m_connman.ForNode(peer_id, [this, &invs](CNode* node) {
        const CNetMsgMaker msgMaker(node->GetCommonVersion());
        this->m_connman.PushMessage(node, msgMaker.Make(NetMsgType::GETDATA, invs));
        return true;
    });

    if (!success) return "Peer not fully connected";

    LogPrint(BCLog::NET, "Requesting block %s from peer=%d\n",
                 hash.ToString(), peer_id);
    return std::nullopt;
}

std::unique_ptr<PeerManager> PeerManager::make(CConnman& connman, AddrMan& addrman,
                                               BanMan* banman, ChainstateManager& chainman,
                                               CTxMemPool& pool, bool ignore_incoming_txs)
{
    return std::make_unique<PeerManagerImpl>(connman, addrman, banman, chainman, pool, ignore_incoming_txs);
}

PeerManagerImpl::PeerManagerImpl(CConnman& connman, AddrMan& addrman,
                                 BanMan* banman, ChainstateManager& chainman,
                                 CTxMemPool& pool, bool ignore_incoming_txs)
    : m_chainparams(chainman.GetParams()),
      m_connman(connman),
      m_addrman(addrman),
      m_banman(banman),
      m_chainman(chainman),
      m_mempool(pool),
      m_ignore_incoming_txs(ignore_incoming_txs)
{
}

void PeerManagerImpl::StartScheduledTasks(CScheduler& scheduler)
{
    // Stale tip checking and peer eviction are on two different timers, but we
    // don't want them to get out of sync due to drift in the scheduler, so we
    // combine them in one function and schedule at the quicker (peer-eviction)
    // timer.
    static_assert(EXTRA_PEER_CHECK_INTERVAL < STALE_CHECK_INTERVAL, "peer eviction timer should be less than stale tip check timer");
    scheduler.scheduleEvery([this] { this->CheckForStaleTipAndEvictPeers(); }, std::chrono::seconds{EXTRA_PEER_CHECK_INTERVAL});

    // schedule next run for 10-15 minutes in the future
    const std::chrono::milliseconds delta = 10min + GetRandMillis(5min);
    scheduler.scheduleFromNow([&] { ReattemptInitialBroadcast(scheduler); }, delta);
}

/**
 * Evict orphan txn pool entries based on a newly connected
 * block, remember the recently confirmed transactions, and delete tracked
 * announcements for them. Also save the time of the last tip update.
 */
void PeerManagerImpl::BlockConnected(const std::shared_ptr<const CBlock>& pblock, const CBlockIndex* pindex)
{
    m_orphanage.EraseForBlock(*pblock);
    m_last_tip_update = GetTime<std::chrono::seconds>();

    {
        LOCK(m_recent_confirmed_transactions_mutex);
        for (const auto& ptx : pblock->vtx) {
            m_recent_confirmed_transactions.insert(ptx->GetHash());
            if (ptx->GetHash() != ptx->GetWitnessHash()) {
                m_recent_confirmed_transactions.insert(ptx->GetWitnessHash());
            }
        }
    }
    {
        LOCK(cs_main);
        for (const auto& ptx : pblock->vtx) {
            m_txrequest.ForgetTxHash(ptx->GetHash());
            m_txrequest.ForgetTxHash(ptx->GetWitnessHash());
        }
    }
}

void PeerManagerImpl::BlockDisconnected(const std::shared_ptr<const CBlock> &block, const CBlockIndex* pindex)
{
    // To avoid relay problems with transactions that were previously
    // confirmed, clear our filter of recently confirmed transactions whenever
    // there's a reorg.
    // This means that in a 1-block reorg (where 1 block is disconnected and
    // then another block reconnected), our filter will drop to having only one
    // block's worth of transactions in it, but that should be fine, since
    // presumably the most common case of relaying a confirmed transaction
    // should be just after a new block containing it is found.
    LOCK(m_recent_confirmed_transactions_mutex);
    m_recent_confirmed_transactions.reset();
}

/**
 * Maintain state about the best-seen block and fast-announce a compact block
 * to compatible peers.
 */
void PeerManagerImpl::NewPoWValidBlock(const CBlockIndex *pindex, const std::shared_ptr<const CBlock>& pblock)
{
    auto pcmpctblock = std::make_shared<const CBlockHeaderAndShortTxIDs>(*pblock);
    const CNetMsgMaker msgMaker(PROTOCOL_VERSION);

    LOCK(cs_main);

    if (pindex->nHeight <= m_highest_fast_announce)
        return;
    m_highest_fast_announce = pindex->nHeight;

    if (!DeploymentActiveAt(*pindex, m_chainman, Consensus::DEPLOYMENT_SEGWIT)) return;

    uint256 hashBlock(pblock->GetHash());
    const std::shared_future<CSerializedNetMsg> lazy_ser{
        std::async(std::launch::deferred, [&] { return msgMaker.Make(NetMsgType::CMPCTBLOCK, *pcmpctblock); })};

    {
        LOCK(m_most_recent_block_mutex);
        m_most_recent_block_hash = hashBlock;
        m_most_recent_block = pblock;
        m_most_recent_compact_block = pcmpctblock;
    }

    m_connman.ForEachNode([this, pindex, &lazy_ser, &hashBlock](CNode* pnode) EXCLUSIVE_LOCKS_REQUIRED(::cs_main) {
        AssertLockHeld(::cs_main);

        if (pnode->GetCommonVersion() < INVALID_CB_NO_BAN_VERSION || pnode->fDisconnect)
            return;
        ProcessBlockAvailability(pnode->GetId());
        CNodeState &state = *State(pnode->GetId());
        // If the peer has, or we announced to them the previous block already,
        // but we don't think they have this one, go ahead and announce it
        if (state.m_requested_hb_cmpctblocks && !PeerHasHeader(&state, pindex) && PeerHasHeader(&state, pindex->pprev)) {

            LogPrint(BCLog::NET, "%s sending header-and-ids %s to peer=%d\n", "PeerManager::NewPoWValidBlock",
                    hashBlock.ToString(), pnode->GetId());

            const CSerializedNetMsg& ser_cmpctblock{lazy_ser.get()};
            m_connman.PushMessage(pnode, ser_cmpctblock.Copy());
            state.pindexBestHeaderSent = pindex;
        }
    });
}

/**
 * Update our best height and announce any block hashes which weren't previously
 * in m_chainman.ActiveChain() to our peers.
 */
void PeerManagerImpl::UpdatedBlockTip(const CBlockIndex *pindexNew, const CBlockIndex *pindexFork, bool fInitialDownload)
{
    SetBestHeight(pindexNew->nHeight);
    SetServiceFlagsIBDCache(!fInitialDownload);

    // Don't relay inventory during initial block download.
    if (fInitialDownload) return;

    // Find the hashes of all blocks that weren't previously in the best chain.
    std::vector<uint256> vHashes;
    const CBlockIndex *pindexToAnnounce = pindexNew;
    while (pindexToAnnounce != pindexFork) {
        vHashes.push_back(pindexToAnnounce->GetBlockHash());
        pindexToAnnounce = pindexToAnnounce->pprev;
        if (vHashes.size() == MAX_BLOCKS_TO_ANNOUNCE) {
            // Limit announcements in case of a huge reorganization.
            // Rely on the peer's synchronization mechanism in that case.
            break;
        }
    }

    {
        LOCK(m_peer_mutex);
        for (auto& it : m_peer_map) {
            Peer& peer = *it.second;
            LOCK(peer.m_block_inv_mutex);
            for (const uint256& hash : reverse_iterate(vHashes)) {
                peer.m_blocks_for_headers_relay.push_back(hash);
            }
        }
    }

    m_connman.WakeMessageHandler();
}

/**
 * Handle invalid block rejection and consequent peer discouragement, maintain which
 * peers announce compact blocks.
 */
void PeerManagerImpl::BlockChecked(const CBlock& block, const BlockValidationState& state)
{
    LOCK(cs_main);

    const uint256 hash(block.GetHash());
    std::map<uint256, std::pair<NodeId, bool>>::iterator it = mapBlockSource.find(hash);

    // If the block failed validation, we know where it came from and we're still connected
    // to that peer, maybe punish.
    if (state.IsInvalid() &&
        it != mapBlockSource.end() &&
        State(it->second.first)) {
            MaybePunishNodeForBlock(/*nodeid=*/ it->second.first, state, /*via_compact_block=*/ !it->second.second);
    }
    // Check that:
    // 1. The block is valid
    // 2. We're not in initial block download
    // 3. This is currently the best block we're aware of. We haven't updated
    //    the tip yet so we have no way to check this directly here. Instead we
    //    just check that there are currently no other blocks in flight.
    else if (state.IsValid() &&
             !m_chainman.ActiveChainstate().IsInitialBlockDownload() &&
             mapBlocksInFlight.count(hash) == mapBlocksInFlight.size()) {
        if (it != mapBlockSource.end()) {
            MaybeSetPeerAsAnnouncingHeaderAndIDs(it->second.first);
        }
    }
    if (it != mapBlockSource.end())
        mapBlockSource.erase(it);
}

//////////////////////////////////////////////////////////////////////////////
//
// Messages
//


bool PeerManagerImpl::AlreadyHaveTx(const GenTxid& gtxid)
{
    if (m_chainman.ActiveChain().Tip()->GetBlockHash() != hashRecentRejectsChainTip) {
        // If the chain tip has changed previously rejected transactions
        // might be now valid, e.g. due to a nLockTime'd tx becoming valid,
        // or a double-spend. Reset the rejects filter and give those
        // txs a second chance.
        hashRecentRejectsChainTip = m_chainman.ActiveChain().Tip()->GetBlockHash();
        m_recent_rejects.reset();
    }

    const uint256& hash = gtxid.GetHash();

    if (m_orphanage.HaveTx(gtxid)) return true;

    {
        LOCK(m_recent_confirmed_transactions_mutex);
        if (m_recent_confirmed_transactions.contains(hash)) return true;
    }

    return m_recent_rejects.contains(hash) || m_mempool.exists(gtxid);
}

bool PeerManagerImpl::AlreadyHaveBlock(const uint256& block_hash)
{
    return m_chainman.m_blockman.LookupBlockIndex(block_hash) != nullptr;
}

void PeerManagerImpl::SendPings()
{
    LOCK(m_peer_mutex);
    for(auto& it : m_peer_map) it.second->m_ping_queued = true;
}

void PeerManagerImpl::RelayTransaction(const uint256& txid, const uint256& wtxid)
{
    LOCK(m_peer_mutex);
    for(auto& it : m_peer_map) {
        Peer& peer = *it.second;
        auto tx_relay = peer.GetTxRelay();
        if (!tx_relay) continue;

        const uint256& hash{peer.m_wtxid_relay ? wtxid : txid};
        LOCK(tx_relay->m_tx_inventory_mutex);
        if (!tx_relay->m_tx_inventory_known_filter.contains(hash)) {
            tx_relay->m_tx_inventory_to_send.insert(hash);
        }
    };
}

void PeerManagerImpl::RelayAddress(NodeId originator,
                                   const CAddress& addr,
                                   bool fReachable)
{
    // We choose the same nodes within a given 24h window (if the list of connected
    // nodes does not change) and we don't relay to nodes that already know an
    // address. So within 24h we will likely relay a given address once. This is to
    // prevent a peer from unjustly giving their address better propagation by sending
    // it to us repeatedly.

    if (!fReachable && !addr.IsRelayable()) return;

    // Relay to a limited number of other nodes
    // Use deterministic randomness to send to the same nodes for 24 hours
    // at a time so the m_addr_knowns of the chosen nodes prevent repeats
    const uint64_t hash_addr{CServiceHash(0, 0)(addr)};
    const auto current_time{GetTime<std::chrono::seconds>()};
    // Adding address hash makes exact rotation time different per address, while preserving periodicity.
    const uint64_t time_addr{(static_cast<uint64_t>(count_seconds(current_time)) + hash_addr) / count_seconds(ROTATE_ADDR_RELAY_DEST_INTERVAL)};
    const CSipHasher hasher{m_connman.GetDeterministicRandomizer(RANDOMIZER_ID_ADDRESS_RELAY)
                                .Write(hash_addr)
                                .Write(time_addr)};
    FastRandomContext insecure_rand;

    // Relay reachable addresses to 2 peers. Unreachable addresses are relayed randomly to 1 or 2 peers.
    unsigned int nRelayNodes = (fReachable || (hasher.Finalize() & 1)) ? 2 : 1;

    std::array<std::pair<uint64_t, Peer*>, 2> best{{{0, nullptr}, {0, nullptr}}};
    assert(nRelayNodes <= best.size());

    LOCK(m_peer_mutex);

    for (auto& [id, peer] : m_peer_map) {
        if (peer->m_addr_relay_enabled && id != originator && IsAddrCompatible(*peer, addr)) {
            uint64_t hashKey = CSipHasher(hasher).Write(id).Finalize();
            for (unsigned int i = 0; i < nRelayNodes; i++) {
                 if (hashKey > best[i].first) {
                     std::copy(best.begin() + i, best.begin() + nRelayNodes - 1, best.begin() + i + 1);
                     best[i] = std::make_pair(hashKey, peer.get());
                     break;
                 }
            }
        }
    };

    for (unsigned int i = 0; i < nRelayNodes && best[i].first != 0; i++) {
        PushAddress(*best[i].second, addr, insecure_rand);
    }
}

void PeerManagerImpl::ProcessGetBlockData(CNode& pfrom, Peer& peer, const CInv& inv)
{
    std::shared_ptr<const CBlock> a_recent_block;
    std::shared_ptr<const CBlockHeaderAndShortTxIDs> a_recent_compact_block;
    {
        LOCK(m_most_recent_block_mutex);
        a_recent_block = m_most_recent_block;
        a_recent_compact_block = m_most_recent_compact_block;
    }

    bool need_activate_chain = false;
    {
        LOCK(cs_main);
        const CBlockIndex* pindex = m_chainman.m_blockman.LookupBlockIndex(inv.hash);
        if (pindex) {
            if (pindex->HaveTxsDownloaded() && !pindex->IsValid(BLOCK_VALID_SCRIPTS) &&
                    pindex->IsValid(BLOCK_VALID_TREE)) {
                // If we have the block and all of its parents, but have not yet validated it,
                // we might be in the middle of connecting it (ie in the unlock of cs_main
                // before ActivateBestChain but after AcceptBlock).
                // In this case, we need to run ActivateBestChain prior to checking the relay
                // conditions below.
                need_activate_chain = true;
            }
        }
    } // release cs_main before calling ActivateBestChain
    if (need_activate_chain) {
        BlockValidationState state;
        if (!m_chainman.ActiveChainstate().ActivateBestChain(state, a_recent_block)) {
            LogPrint(BCLog::NET, "failed to activate chain (%s)\n", state.ToString());
        }
    }

    LOCK(cs_main);
    const CBlockIndex* pindex = m_chainman.m_blockman.LookupBlockIndex(inv.hash);
    if (!pindex) {
        return;
    }
    if (!BlockRequestAllowed(pindex)) {
        LogPrint(BCLog::NET, "%s: ignoring request from peer=%i for old block that isn't in the main chain\n", __func__, pfrom.GetId());
        return;
    }
    const CNetMsgMaker msgMaker(pfrom.GetCommonVersion());
    // disconnect node in case we have reached the outbound limit for serving historical blocks
    if (m_connman.OutboundTargetReached(true) &&
        (((m_chainman.m_best_header != nullptr) && (m_chainman.m_best_header->GetBlockTime() - pindex->GetBlockTime() > HISTORICAL_BLOCK_AGE)) || inv.IsMsgFilteredBlk()) &&
        !pfrom.HasPermission(NetPermissionFlags::Download) // nodes with the download permission may exceed target
    ) {
        LogPrint(BCLog::NET, "historical block serving limit reached, disconnect peer=%d\n", pfrom.GetId());
        pfrom.fDisconnect = true;
        return;
    }
    // Avoid leaking prune-height by never sending blocks below the NODE_NETWORK_LIMITED threshold
    if (!pfrom.HasPermission(NetPermissionFlags::NoBan) && (
            (((pfrom.GetLocalServices() & NODE_NETWORK_LIMITED) == NODE_NETWORK_LIMITED) && ((pfrom.GetLocalServices() & NODE_NETWORK) != NODE_NETWORK) && (m_chainman.ActiveChain().Tip()->nHeight - pindex->nHeight > (int)NODE_NETWORK_LIMITED_MIN_BLOCKS + 2 /* add two blocks buffer extension for possible races */) )
       )) {
        LogPrint(BCLog::NET, "Ignore block request below NODE_NETWORK_LIMITED threshold, disconnect peer=%d\n", pfrom.GetId());
        //disconnect node and prevent it from stalling (would otherwise wait for the missing block)
        pfrom.fDisconnect = true;
        return;
    }
    // Pruned nodes may have deleted the block, so check whether
    // it's available before trying to send.
    if (!(pindex->nStatus & BLOCK_HAVE_DATA)) {
        return;
    }
    std::shared_ptr<const CBlock> pblock;
    if (a_recent_block && a_recent_block->GetHash() == pindex->GetBlockHash()) {
        pblock = a_recent_block;
    } else if (inv.IsMsgWitnessBlk()) {
        // Fast-path: in this case it is possible to serve the block directly from disk,
        // as the network format matches the format on disk
        std::vector<uint8_t> block_data;
        if (!ReadRawBlockFromDisk(block_data, pindex->GetBlockPos(), m_chainparams.MessageStart())) {
            assert(!"cannot load block from disk");
        }
        m_connman.PushMessage(&pfrom, msgMaker.Make(NetMsgType::BLOCK, Span{block_data}));
        // Don't set pblock as we've sent the block
    } else {
        // Send block from disk
        std::shared_ptr<CBlock> pblockRead = std::make_shared<CBlock>();
        if (!ReadBlockFromDisk(*pblockRead, pindex, m_chainparams.GetConsensus())) {
            assert(!"cannot load block from disk");
        }
        pblock = pblockRead;
    }
    if (pblock) {
        if (inv.IsMsgBlk()) {
            m_connman.PushMessage(&pfrom, msgMaker.Make(SERIALIZE_TRANSACTION_NO_WITNESS, NetMsgType::BLOCK, *pblock));
        } else if (inv.IsMsgWitnessBlk()) {
            m_connman.PushMessage(&pfrom, msgMaker.Make(NetMsgType::BLOCK, *pblock));
        } else if (inv.IsMsgFilteredBlk()) {
            bool sendMerkleBlock = false;
            CMerkleBlock merkleBlock;
            if (auto tx_relay = peer.GetTxRelay(); tx_relay != nullptr) {
                LOCK(tx_relay->m_bloom_filter_mutex);
                if (tx_relay->m_bloom_filter) {
                    sendMerkleBlock = true;
                    merkleBlock = CMerkleBlock(*pblock, *tx_relay->m_bloom_filter);
                }
            }
            if (sendMerkleBlock) {
                m_connman.PushMessage(&pfrom, msgMaker.Make(NetMsgType::MERKLEBLOCK, merkleBlock));
                // CMerkleBlock just contains hashes, so also push any transactions in the block the client did not see
                // This avoids hurting performance by pointlessly requiring a round-trip
                // Note that there is currently no way for a node to request any single transactions we didn't send here -
                // they must either disconnect and retry or request the full block.
                // Thus, the protocol spec specified allows for us to provide duplicate txn here,
                // however we MUST always provide at least what the remote peer needs
                typedef std::pair<unsigned int, uint256> PairType;
                for (PairType& pair : merkleBlock.vMatchedTxn)
                    m_connman.PushMessage(&pfrom, msgMaker.Make(SERIALIZE_TRANSACTION_NO_WITNESS, NetMsgType::TX, *pblock->vtx[pair.first]));
            }
            // else
            // no response
        } else if (inv.IsMsgCmpctBlk()) {
            // If a peer is asking for old blocks, we're almost guaranteed
            // they won't have a useful mempool to match against a compact block,
            // and we don't feel like constructing the object for them, so
            // instead we respond with the full, non-compact block.
            if (CanDirectFetch() && pindex->nHeight >= m_chainman.ActiveChain().Height() - MAX_CMPCTBLOCK_DEPTH) {
                if (a_recent_compact_block && a_recent_compact_block->header.GetHash() == pindex->GetBlockHash()) {
                    m_connman.PushMessage(&pfrom, msgMaker.Make(NetMsgType::CMPCTBLOCK, *a_recent_compact_block));
                } else {
                    CBlockHeaderAndShortTxIDs cmpctblock{*pblock};
                    m_connman.PushMessage(&pfrom, msgMaker.Make(NetMsgType::CMPCTBLOCK, cmpctblock));
                }
            } else {
                m_connman.PushMessage(&pfrom, msgMaker.Make(NetMsgType::BLOCK, *pblock));
            }
        }
    }

    {
        LOCK(peer.m_block_inv_mutex);
        // Trigger the peer node to send a getblocks request for the next batch of inventory
        if (inv.hash == peer.m_continuation_block) {
            // Send immediately. This must send even if redundant,
            // and we want it right after the last block so they don't
            // wait for other stuff first.
            std::vector<CInv> vInv;
            vInv.push_back(CInv(MSG_BLOCK, m_chainman.ActiveChain().Tip()->GetBlockHash()));
            m_connman.PushMessage(&pfrom, msgMaker.Make(NetMsgType::INV, vInv));
            peer.m_continuation_block.SetNull();
        }
    }
}

CTransactionRef PeerManagerImpl::FindTxForGetData(const CNode& peer, const GenTxid& gtxid, const std::chrono::seconds mempool_req, const std::chrono::seconds now)
{
    auto txinfo = m_mempool.info(gtxid);
    if (txinfo.tx) {
        // If a TX could have been INVed in reply to a MEMPOOL request,
        // or is older than UNCONDITIONAL_RELAY_DELAY, permit the request
        // unconditionally.
        if ((mempool_req.count() && txinfo.m_time <= mempool_req) || txinfo.m_time <= now - UNCONDITIONAL_RELAY_DELAY) {
            return std::move(txinfo.tx);
        }
    }

    {
        LOCK(cs_main);
        // Otherwise, the transaction must have been announced recently.
        if (State(peer.GetId())->m_recently_announced_invs.contains(gtxid.GetHash())) {
            // If it was, it can be relayed from either the mempool...
            if (txinfo.tx) return std::move(txinfo.tx);
            // ... or the relay pool.
            auto mi = mapRelay.find(gtxid.GetHash());
            if (mi != mapRelay.end()) return mi->second;
        }
    }

    return {};
}

void PeerManagerImpl::ProcessGetData(CNode& pfrom, Peer& peer, const std::atomic<bool>& interruptMsgProc)
{
    AssertLockNotHeld(cs_main);

    auto tx_relay = peer.GetTxRelay();

    std::deque<CInv>::iterator it = peer.m_getdata_requests.begin();
    std::vector<CInv> vNotFound;
    const CNetMsgMaker msgMaker(pfrom.GetCommonVersion());

    const auto now{GetTime<std::chrono::seconds>()};
    // Get last mempool request time
    const auto mempool_req = tx_relay != nullptr ? tx_relay->m_last_mempool_req.load() : std::chrono::seconds::min();

    // Process as many TX items from the front of the getdata queue as
    // possible, since they're common and it's efficient to batch process
    // them.
    while (it != peer.m_getdata_requests.end() && it->IsGenTxMsg()) {
        if (interruptMsgProc) return;
        // The send buffer provides backpressure. If there's no space in
        // the buffer, pause processing until the next call.
        if (pfrom.fPauseSend) break;

        const CInv &inv = *it++;

        if (tx_relay == nullptr) {
            // Ignore GETDATA requests for transactions from block-relay-only
            // peers and peers that asked us not to announce transactions.
            continue;
        }

        CTransactionRef tx = FindTxForGetData(pfrom, ToGenTxid(inv), mempool_req, now);
        if (tx) {
            // WTX and WITNESS_TX imply we serialize with witness
            int nSendFlags = (inv.IsMsgTx() ? SERIALIZE_TRANSACTION_NO_WITNESS : 0);
            m_connman.PushMessage(&pfrom, msgMaker.Make(nSendFlags, NetMsgType::TX, *tx));
            m_mempool.RemoveUnbroadcastTx(tx->GetHash());
            // As we're going to send tx, make sure its unconfirmed parents are made requestable.
            std::vector<uint256> parent_ids_to_add;
            {
                LOCK(m_mempool.cs);
                auto txiter = m_mempool.GetIter(tx->GetHash());
                if (txiter) {
                    const CTxMemPoolEntry::Parents& parents = (*txiter)->GetMemPoolParentsConst();
                    parent_ids_to_add.reserve(parents.size());
                    for (const CTxMemPoolEntry& parent : parents) {
                        if (parent.GetTime() > now - UNCONDITIONAL_RELAY_DELAY) {
                            parent_ids_to_add.push_back(parent.GetTx().GetHash());
                        }
                    }
                }
            }
            for (const uint256& parent_txid : parent_ids_to_add) {
                // Relaying a transaction with a recent but unconfirmed parent.
                if (WITH_LOCK(tx_relay->m_tx_inventory_mutex, return !tx_relay->m_tx_inventory_known_filter.contains(parent_txid))) {
                    LOCK(cs_main);
                    State(pfrom.GetId())->m_recently_announced_invs.insert(parent_txid);
                }
            }
        } else {
            vNotFound.push_back(inv);
        }
    }

    // Only process one BLOCK item per call, since they're uncommon and can be
    // expensive to process.
    if (it != peer.m_getdata_requests.end() && !pfrom.fPauseSend) {
        const CInv &inv = *it++;
        if (inv.IsGenBlkMsg()) {
            ProcessGetBlockData(pfrom, peer, inv);
        }
        // else: If the first item on the queue is an unknown type, we erase it
        // and continue processing the queue on the next call.
    }

    peer.m_getdata_requests.erase(peer.m_getdata_requests.begin(), it);

    if (!vNotFound.empty()) {
        // Let the peer know that we didn't find what it asked for, so it doesn't
        // have to wait around forever.
        // SPV clients care about this message: it's needed when they are
        // recursively walking the dependencies of relevant unconfirmed
        // transactions. SPV clients want to do that because they want to know
        // about (and store and rebroadcast and risk analyze) the dependencies
        // of transactions relevant to them, without having to download the
        // entire memory pool.
        // Also, other nodes can use these messages to automatically request a
        // transaction from some other peer that annnounced it, and stop
        // waiting for us to respond.
        // In normal operation, we often send NOTFOUND messages for parents of
        // transactions that we relay; if a peer is missing a parent, they may
        // assume we have them and request the parents from us.
        m_connman.PushMessage(&pfrom, msgMaker.Make(NetMsgType::NOTFOUND, vNotFound));
    }
}

uint32_t PeerManagerImpl::GetFetchFlags(const CNode& pfrom) const EXCLUSIVE_LOCKS_REQUIRED(cs_main)
{
    uint32_t nFetchFlags = 0;
    if (State(pfrom.GetId())->fHaveWitness) {
        nFetchFlags |= MSG_WITNESS_FLAG;
    }
    return nFetchFlags;
}

void PeerManagerImpl::SendBlockTransactions(CNode& pfrom, const CBlock& block, const BlockTransactionsRequest& req)
{
    BlockTransactions resp(req);
    for (size_t i = 0; i < req.indexes.size(); i++) {
        if (req.indexes[i] >= block.vtx.size()) {
            Misbehaving(pfrom.GetId(), 100, "getblocktxn with out-of-bounds tx indices");
            return;
        }
        resp.txn[i] = block.vtx[req.indexes[i]];
    }

    const CNetMsgMaker msgMaker(pfrom.GetCommonVersion());
    m_connman.PushMessage(&pfrom, msgMaker.Make(NetMsgType::BLOCKTXN, resp));
}

void PeerManagerImpl::ProcessHeadersMessage(CNode& pfrom, const Peer& peer,
                                            const std::vector<CBlockHeader>& headers,
                                            bool via_compact_block)
{
    const CNetMsgMaker msgMaker(pfrom.GetCommonVersion());
    size_t nCount = headers.size();

    if (nCount == 0) {
        // Nothing interesting. Stop asking this peers for more headers.
        return;
    }

    // If we are already too far ahead of where we want to be on headers, discard
    //   the received headers. We can still get ahead by up to a single maximum-sized
    //   headers message here, but never further, so that's fine.
    if (m_chainman.m_best_header) {
        int64_t headers_ahead = m_chainman.m_best_header->nHeight - m_chainman.ActiveHeight();
        bool too_far_ahead = node::fTrimHeaders && (headers_ahead >= node::nHeaderDownloadBuffer);
        if (too_far_ahead) {
            LOCK(cs_main);
            CNodeState *nodestate = State(pfrom.GetId());
            if ((nodestate->pindexBestKnownBlock == nullptr) ||
                (nodestate->pindexBestKnownBlock->nHeight < m_chainman.ActiveHeight())) {
                // Our notion of what blocks a peer has available is based on its pindexBestKnownBlock,
                // which is based on headers received from it. If we don't have one, or it's too old,
                // then we can never get blocks from this peer until we accept headers from it first.
                LogPrint(BCLog::NET, "NOT discarding headers from peer=%d, to update its block availability. (current best header %d, active chain height %d)\n", pfrom.GetId(), m_chainman.m_best_header->nHeight, m_chainman.ActiveHeight());
            } else {
                LogPrint(BCLog::NET, "Discarding received headers and pausing header sync from peer=%d, because we are too far ahead of block sync. (%d > %d)\n", pfrom.GetId(), m_chainman.m_best_header->nHeight, m_chainman.ActiveHeight());
                if (nodestate->fSyncStarted) {
                    // Cancel sync from this node, so we don't penalize it later.
                    // This will cause us to automatically start syncing from a different node (or restart syncing from the same node) later,
                    //   if we still need to sync headers.
                    nSyncStarted--;
                    nodestate->fSyncStarted = false;
                    nodestate->m_headers_sync_timeout = 0us;
                }
                return;
            }
        }
    }

    bool received_new_header = false;
    const CBlockIndex *pindexLast = nullptr;
    {
        LOCK(cs_main);
        CNodeState *nodestate = State(pfrom.GetId());

        // If this looks like it could be a block announcement (nCount <
        // MAX_BLOCKS_TO_ANNOUNCE), use special logic for handling headers that
        // don't connect:
        // - Send a getheaders message in response to try to connect the chain.
        // - The peer can send up to MAX_UNCONNECTING_HEADERS in a row that
        //   don't connect before giving DoS points
        // - Once a headers message is received that is valid and does connect,
        //   nUnconnectingHeaders gets reset back to 0.
        if (!m_chainman.m_blockman.LookupBlockIndex(headers[0].hashPrevBlock) && nCount < MAX_BLOCKS_TO_ANNOUNCE) {
            nodestate->nUnconnectingHeaders++;
            m_connman.PushMessage(&pfrom, msgMaker.Make(NetMsgType::GETHEADERS, m_chainman.ActiveChain().GetLocator(m_chainman.m_best_header), uint256()));
            LogPrint(BCLog::NET, "received header %s: missing prev block %s, sending getheaders (%d) to end (peer=%d, nUnconnectingHeaders=%d)\n",
                     headers[0].GetHash().ToString(),
                     headers[0].hashPrevBlock.ToString(),
                     m_chainman.m_best_header->nHeight,
                     pfrom.GetId(), nodestate->nUnconnectingHeaders);
            // Set hashLastUnknownBlock for this peer, so that if we
            // eventually get the headers - even from a different peer -
            // we can use this peer to download.
            UpdateBlockAvailability(pfrom.GetId(), headers.back().GetHash());

            if (nodestate->nUnconnectingHeaders % MAX_UNCONNECTING_HEADERS == 0) {
                Misbehaving(pfrom.GetId(), 20, strprintf("%d non-connecting headers", nodestate->nUnconnectingHeaders));
            }
            return;
        }

        uint256 hashLastBlock;
        for (const CBlockHeader& header : headers) {
            if (!hashLastBlock.IsNull() && header.hashPrevBlock != hashLastBlock) {
                Misbehaving(pfrom.GetId(), 20, "non-continuous headers sequence");
                return;
            }
            hashLastBlock = header.GetHash();
        }

        // If we don't have the last header, then they'll have given us
        // something new (if these headers are valid).
        if (!m_chainman.m_blockman.LookupBlockIndex(hashLastBlock)) {
            received_new_header = true;
        }
    }

    BlockValidationState state;
    bool all_duplicate = false;
    if (!m_chainman.ProcessNewBlockHeaders(headers, state, &pindexLast, &all_duplicate)) {
        if (state.IsInvalid()) {
            MaybePunishNodeForBlock(pfrom.GetId(), state, via_compact_block, "invalid header received");
            return;
        }
    }

    {
        LOCK(cs_main);
        CNodeState *nodestate = State(pfrom.GetId());
        if (nodestate->nUnconnectingHeaders > 0) {
            LogPrint(BCLog::NET, "peer=%d: resetting nUnconnectingHeaders (%d -> 0)\n", pfrom.GetId(), nodestate->nUnconnectingHeaders);
        }
        nodestate->nUnconnectingHeaders = 0;

        assert(pindexLast);
        UpdateBlockAvailability(pfrom.GetId(), pindexLast->GetBlockHash());

        // From here, pindexBestKnownBlock should be guaranteed to be non-null,
        // because it is set in UpdateBlockAvailability. Some nullptr checks
        // are still present, however, as belt-and-suspenders.

        if (received_new_header && pindexLast->nChainWork > m_chainman.ActiveChain().Tip()->nChainWork) {
            nodestate->m_last_block_announcement = GetTime();
        }

        // If a peer gives us as many headers as possible, this is implicitly a signal that the
        //   peer has more headers to send us. In Bitcoin Core, the node always asks for more
        //   headers at this point. Our logic is slightly more complex, to work around an apparent
        //   bug in the Bitcoin Core state machine, where we can end up downloading headers from
        ///  lots of peers at the same time by accident.
        if (nCount == MAX_HEADERS_RESULTS) {
            if (all_duplicate && !nodestate->fSyncStarted) {
                // In this case two things are true:
                // 1) This node's most recent batch of headers only included ones we already had.
                // 2) We don't have this node marked as a peer to header-sync from.
                // This happens when some exogenous event, like an INV of a new block, causes us
                //   to ask a peer for an unbounded number of headers, when we're already in the
                //   process of downloading the headers from a different peer.
                // In this case the right thing to do is simply stop syncing headers from this
                //   peer; it's redundant. Here we do nothing; since we don't ask the peer for
                //   more headers, it will stop sending them.
            } else {
                // TODO: optimize: if pindexLast is an ancestor of m_chainman.ActiveChain().Tip or m_chainman.m_best_header, continue
                // from there instead.
                LogPrint(BCLog::NET, "more getheaders (%d) to end to peer=%d (startheight:%d)\n",
                                    pindexLast->nHeight, pfrom.GetId(), peer.m_starting_height);
                m_connman.PushMessage(&pfrom, msgMaker.Make(NetMsgType::GETHEADERS, m_chainman.ActiveChain().GetLocator(pindexLast), uint256()));
            }
        }

        // If this set of headers is valid and ends in a block with at least as
        // much work as our tip, download as much as possible.
        if (CanDirectFetch() && pindexLast->IsValid(BLOCK_VALID_TREE) && m_chainman.ActiveChain().Tip()->nChainWork <= pindexLast->nChainWork) {
            std::vector<const CBlockIndex*> vToFetch;
            const CBlockIndex *pindexWalk = pindexLast;
            // Calculate all the blocks we'd need to switch to pindexLast, up to a limit.
            while (pindexWalk && !m_chainman.ActiveChain().Contains(pindexWalk) && vToFetch.size() <= MAX_BLOCKS_IN_TRANSIT_PER_PEER) {
                if (!(pindexWalk->nStatus & BLOCK_HAVE_DATA) &&
                        !IsBlockRequested(pindexWalk->GetBlockHash()) &&
                        (!DeploymentActiveAt(*pindexWalk, m_chainman, Consensus::DEPLOYMENT_SEGWIT) || State(pfrom.GetId())->fHaveWitness)) {
                    // We don't have this block, and it's not yet in flight.
                    vToFetch.push_back(pindexWalk);
                }
                pindexWalk = pindexWalk->pprev;
            }
            // If pindexWalk still isn't on our main chain, we're looking at a
            // very large reorg at a time we think we're close to caught up to
            // the main chain -- this shouldn't really happen.  Bail out on the
            // direct fetch and rely on parallel download instead.
            if (!m_chainman.ActiveChain().Contains(pindexWalk)) {
                LogPrint(BCLog::NET, "Large reorg, won't direct fetch to %s (%d)\n",
                        pindexLast->GetBlockHash().ToString(),
                        pindexLast->nHeight);
            } else {
                std::vector<CInv> vGetData;
                // Download as much as possible, from earliest to latest.
                for (const CBlockIndex *pindex : reverse_iterate(vToFetch)) {
                    if (nodestate->nBlocksInFlight >= MAX_BLOCKS_IN_TRANSIT_PER_PEER) {
                        // Can't download any more from this peer
                        break;
                    }
                    uint32_t nFetchFlags = GetFetchFlags(pfrom);
                    vGetData.push_back(CInv(MSG_BLOCK | nFetchFlags, pindex->GetBlockHash()));
                    BlockRequested(pfrom.GetId(), *pindex);
                    LogPrint(BCLog::NET, "Requesting block %s from  peer=%d\n",
                            pindex->GetBlockHash().ToString(), pfrom.GetId());
                }
                if (vGetData.size() > 1) {
                    LogPrint(BCLog::NET, "Downloading blocks toward %s (%d) via headers direct fetch\n",
                            pindexLast->GetBlockHash().ToString(), pindexLast->nHeight);
                }
                if (vGetData.size() > 0) {
                    if (!m_ignore_incoming_txs &&
                        nodestate->m_provides_cmpctblocks &&
                        vGetData.size() == 1 &&
                        mapBlocksInFlight.size() == 1 &&
                        pindexLast->pprev->IsValid(BLOCK_VALID_CHAIN)) {
                        // In any case, we want to download using a compact block, not a regular one
                        vGetData[0] = CInv(MSG_CMPCT_BLOCK, vGetData[0].hash);
                    }
                    m_connman.PushMessage(&pfrom, msgMaker.Make(NetMsgType::GETDATA, vGetData));
                }
            }
        }
        // If we're in IBD, we want outbound peers that will serve us a useful
        // chain. Disconnect peers that are on chains with insufficient work.
        if (m_chainman.ActiveChainstate().IsInitialBlockDownload() && nCount != MAX_HEADERS_RESULTS) {
            // When nCount < MAX_HEADERS_RESULTS, we know we have no more
            // headers to fetch from this peer.
            if (nodestate->pindexBestKnownBlock && nodestate->pindexBestKnownBlock->nChainWork < nMinimumChainWork) {
                // This peer has too little work on their headers chain to help
                // us sync -- disconnect if it is an outbound disconnection
                // candidate.
                // Note: We compare their tip to nMinimumChainWork (rather than
                // m_chainman.ActiveChain().Tip()) because we won't start block download
                // until we have a headers chain that has at least
                // nMinimumChainWork, even if a peer has a chain past our tip,
                // as an anti-DoS measure.
                if (pfrom.IsOutboundOrBlockRelayConn()) {
                    LogPrintf("Disconnecting outbound peer %d -- headers chain has insufficient work\n", pfrom.GetId());
                    pfrom.fDisconnect = true;
                }
            }
        }

        // If this is an outbound full-relay peer, check to see if we should protect
        // it from the bad/lagging chain logic.
        // Note that outbound block-relay peers are excluded from this protection, and
        // thus always subject to eviction under the bad/lagging chain logic.
        // See ChainSyncTimeoutState.
        if (!pfrom.fDisconnect && pfrom.IsFullOutboundConn() && nodestate->pindexBestKnownBlock != nullptr) {
            if (m_outbound_peers_with_protect_from_disconnect < MAX_OUTBOUND_PEERS_TO_PROTECT_FROM_DISCONNECT && nodestate->pindexBestKnownBlock->nChainWork >= m_chainman.ActiveChain().Tip()->nChainWork && !nodestate->m_chain_sync.m_protect) {
                LogPrint(BCLog::NET, "Protecting outbound peer=%d from eviction\n", pfrom.GetId());
                nodestate->m_chain_sync.m_protect = true;
                ++m_outbound_peers_with_protect_from_disconnect;
            }
        }
    }

    return;
}

/**
 * Reconsider orphan transactions after a parent has been accepted to the mempool.
 *
 * @param[in,out]  orphan_work_set  The set of orphan transactions to reconsider. Generally only one
 *                                  orphan will be reconsidered on each call of this function. This set
 *                                  may be added to if accepting an orphan causes its children to be
 *                                  reconsidered.
 */
void PeerManagerImpl::ProcessOrphanTx(std::set<uint256>& orphan_work_set)
{
    AssertLockHeld(cs_main);
    AssertLockHeld(g_cs_orphans);

    while (!orphan_work_set.empty()) {
        const uint256 orphanHash = *orphan_work_set.begin();
        orphan_work_set.erase(orphan_work_set.begin());

        const auto [porphanTx, from_peer] = m_orphanage.GetTx(orphanHash);
        if (porphanTx == nullptr) continue;

        const MempoolAcceptResult result = m_chainman.ProcessTransaction(porphanTx);
        const TxValidationState& state = result.m_state;

        if (result.m_result_type == MempoolAcceptResult::ResultType::VALID) {
            LogPrint(BCLog::MEMPOOL, "   accepted orphan tx %s\n", orphanHash.ToString());
            RelayTransaction(orphanHash, porphanTx->GetWitnessHash());
            m_orphanage.AddChildrenToWorkSet(*porphanTx, orphan_work_set);
            m_orphanage.EraseTx(orphanHash);
            for (const CTransactionRef& removedTx : result.m_replaced_transactions.value()) {
                AddToCompactExtraTransactions(removedTx);
            }
            break;
        } else if (state.GetResult() != TxValidationResult::TX_MISSING_INPUTS) {
            if (state.IsInvalid()) {
                LogPrint(BCLog::MEMPOOL, "   invalid orphan tx %s from peer=%d. %s\n",
                    orphanHash.ToString(),
                    from_peer,
                    state.ToString());
                // Maybe punish peer that gave us an invalid orphan tx
                MaybePunishNodeForTx(from_peer, state);
            }
            // Has inputs but not accepted to mempool
            // Probably non-standard or insufficient fee
            LogPrint(BCLog::MEMPOOL, "   removed orphan tx %s\n", orphanHash.ToString());
            if (state.GetResult() != TxValidationResult::TX_WITNESS_STRIPPED) {
                // We can add the wtxid of this transaction to our reject filter.
                // Do not add txids of witness transactions or witness-stripped
                // transactions to the filter, as they can have been malleated;
                // adding such txids to the reject filter would potentially
                // interfere with relay of valid transactions from peers that
                // do not support wtxid-based relay. See
                // https://github.com/bitcoin/bitcoin/issues/8279 for details.
                // We can remove this restriction (and always add wtxids to
                // the filter even for witness stripped transactions) once
                // wtxid-based relay is broadly deployed.
                // See also comments in https://github.com/bitcoin/bitcoin/pull/18044#discussion_r443419034
                // for concerns around weakening security of unupgraded nodes
                // if we start doing this too early.
                m_recent_rejects.insert(porphanTx->GetWitnessHash());
                // If the transaction failed for TX_INPUTS_NOT_STANDARD,
                // then we know that the witness was irrelevant to the policy
                // failure, since this check depends only on the txid
                // (the scriptPubKey being spent is covered by the txid).
                // Add the txid to the reject filter to prevent repeated
                // processing of this transaction in the event that child
                // transactions are later received (resulting in
                // parent-fetching by txid via the orphan-handling logic).
                if (state.GetResult() == TxValidationResult::TX_INPUTS_NOT_STANDARD && porphanTx->GetWitnessHash() != porphanTx->GetHash()) {
                    // We only add the txid if it differs from the wtxid, to
                    // avoid wasting entries in the rolling bloom filter.
                    m_recent_rejects.insert(porphanTx->GetHash());
                }
            }
            m_orphanage.EraseTx(orphanHash);
            break;
        }
    }
}

bool PeerManagerImpl::PrepareBlockFilterRequest(CNode& peer,
                                                BlockFilterType filter_type, uint32_t start_height,
                                                const uint256& stop_hash, uint32_t max_height_diff,
                                                const CBlockIndex*& stop_index,
                                                BlockFilterIndex*& filter_index)
{
    const bool supported_filter_type =
        (filter_type == BlockFilterType::BASIC &&
         (peer.GetLocalServices() & NODE_COMPACT_FILTERS));
    if (!supported_filter_type) {
        LogPrint(BCLog::NET, "peer %d requested unsupported block filter type: %d\n",
                 peer.GetId(), static_cast<uint8_t>(filter_type));
        peer.fDisconnect = true;
        return false;
    }

    {
        LOCK(cs_main);
        stop_index = m_chainman.m_blockman.LookupBlockIndex(stop_hash);

        // Check that the stop block exists and the peer would be allowed to fetch it.
        if (!stop_index || !BlockRequestAllowed(stop_index)) {
            LogPrint(BCLog::NET, "peer %d requested invalid block hash: %s\n",
                     peer.GetId(), stop_hash.ToString());
            peer.fDisconnect = true;
            return false;
        }
    }

    uint32_t stop_height = stop_index->nHeight;
    if (start_height > stop_height) {
        LogPrint(BCLog::NET, "peer %d sent invalid getcfilters/getcfheaders with " /* Continued */
                 "start height %d and stop height %d\n",
                 peer.GetId(), start_height, stop_height);
        peer.fDisconnect = true;
        return false;
    }
    if (stop_height - start_height >= max_height_diff) {
        LogPrint(BCLog::NET, "peer %d requested too many cfilters/cfheaders: %d / %d\n",
                 peer.GetId(), stop_height - start_height + 1, max_height_diff);
        peer.fDisconnect = true;
        return false;
    }

    filter_index = GetBlockFilterIndex(filter_type);
    if (!filter_index) {
        LogPrint(BCLog::NET, "Filter index for supported type %s not found\n", BlockFilterTypeName(filter_type));
        return false;
    }

    return true;
}

void PeerManagerImpl::ProcessGetCFilters(CNode& peer, CDataStream& vRecv)
{
    uint8_t filter_type_ser;
    uint32_t start_height;
    uint256 stop_hash;

    vRecv >> filter_type_ser >> start_height >> stop_hash;

    const BlockFilterType filter_type = static_cast<BlockFilterType>(filter_type_ser);

    const CBlockIndex* stop_index;
    BlockFilterIndex* filter_index;
    if (!PrepareBlockFilterRequest(peer, filter_type, start_height, stop_hash,
                                   MAX_GETCFILTERS_SIZE, stop_index, filter_index)) {
        return;
    }

    std::vector<BlockFilter> filters;
    if (!filter_index->LookupFilterRange(start_height, stop_index, filters)) {
        LogPrint(BCLog::NET, "Failed to find block filter in index: filter_type=%s, start_height=%d, stop_hash=%s\n",
                     BlockFilterTypeName(filter_type), start_height, stop_hash.ToString());
        return;
    }

    for (const auto& filter : filters) {
        CSerializedNetMsg msg = CNetMsgMaker(peer.GetCommonVersion())
            .Make(NetMsgType::CFILTER, filter);
        m_connman.PushMessage(&peer, std::move(msg));
    }
}

void PeerManagerImpl::ProcessGetCFHeaders(CNode& peer, CDataStream& vRecv)
{
    uint8_t filter_type_ser;
    uint32_t start_height;
    uint256 stop_hash;

    vRecv >> filter_type_ser >> start_height >> stop_hash;

    const BlockFilterType filter_type = static_cast<BlockFilterType>(filter_type_ser);

    const CBlockIndex* stop_index;
    BlockFilterIndex* filter_index;
    if (!PrepareBlockFilterRequest(peer, filter_type, start_height, stop_hash,
                                   MAX_GETCFHEADERS_SIZE, stop_index, filter_index)) {
        return;
    }

    uint256 prev_header;
    if (start_height > 0) {
        const CBlockIndex* const prev_block =
            stop_index->GetAncestor(static_cast<int>(start_height - 1));
        if (!filter_index->LookupFilterHeader(prev_block, prev_header)) {
            LogPrint(BCLog::NET, "Failed to find block filter header in index: filter_type=%s, block_hash=%s\n",
                         BlockFilterTypeName(filter_type), prev_block->GetBlockHash().ToString());
            return;
        }
    }

    std::vector<uint256> filter_hashes;
    if (!filter_index->LookupFilterHashRange(start_height, stop_index, filter_hashes)) {
        LogPrint(BCLog::NET, "Failed to find block filter hashes in index: filter_type=%s, start_height=%d, stop_hash=%s\n",
                     BlockFilterTypeName(filter_type), start_height, stop_hash.ToString());
        return;
    }

    CSerializedNetMsg msg = CNetMsgMaker(peer.GetCommonVersion())
        .Make(NetMsgType::CFHEADERS,
              filter_type_ser,
              stop_index->GetBlockHash(),
              prev_header,
              filter_hashes);
    m_connman.PushMessage(&peer, std::move(msg));
}

void PeerManagerImpl::ProcessGetCFCheckPt(CNode& peer, CDataStream& vRecv)
{
    uint8_t filter_type_ser;
    uint256 stop_hash;

    vRecv >> filter_type_ser >> stop_hash;

    const BlockFilterType filter_type = static_cast<BlockFilterType>(filter_type_ser);

    const CBlockIndex* stop_index;
    BlockFilterIndex* filter_index;
    if (!PrepareBlockFilterRequest(peer, filter_type, /*start_height=*/0, stop_hash,
                                   /*max_height_diff=*/std::numeric_limits<uint32_t>::max(),
                                   stop_index, filter_index)) {
        return;
    }

    std::vector<uint256> headers(stop_index->nHeight / CFCHECKPT_INTERVAL);

    // Populate headers.
    const CBlockIndex* block_index = stop_index;
    for (int i = headers.size() - 1; i >= 0; i--) {
        int height = (i + 1) * CFCHECKPT_INTERVAL;
        block_index = block_index->GetAncestor(height);

        if (!filter_index->LookupFilterHeader(block_index, headers[i])) {
            LogPrint(BCLog::NET, "Failed to find block filter header in index: filter_type=%s, block_hash=%s\n",
                         BlockFilterTypeName(filter_type), block_index->GetBlockHash().ToString());
            return;
        }
    }

    CSerializedNetMsg msg = CNetMsgMaker(peer.GetCommonVersion())
        .Make(NetMsgType::CFCHECKPT,
              filter_type_ser,
              stop_index->GetBlockHash(),
              headers);
    m_connman.PushMessage(&peer, std::move(msg));
}

void PeerManagerImpl::ProcessBlock(CNode& node, const std::shared_ptr<const CBlock>& block, bool force_processing)
{
    bool new_block{false};
    m_chainman.ProcessNewBlock(block, force_processing, &new_block);
    if (new_block) {
        node.m_last_block_time = GetTime<std::chrono::seconds>();
    } else {
        LOCK(cs_main);
        mapBlockSource.erase(block->GetHash());
    }
}

void PeerManagerImpl::ProcessMessage(CNode& pfrom, const std::string& msg_type, CDataStream& vRecv,
                                     const std::chrono::microseconds time_received,
                                     const std::atomic<bool>& interruptMsgProc)
{
    LogPrint(BCLog::NET, "received: %s (%u bytes) peer=%d\n", SanitizeString(msg_type), vRecv.size(), pfrom.GetId());

    PeerRef peer = GetPeerRef(pfrom.GetId());
    if (peer == nullptr) return;

    if (msg_type == NetMsgType::VERSION) {
        if (pfrom.nVersion != 0) {
            LogPrint(BCLog::NET, "redundant version message from peer=%d\n", pfrom.GetId());
            return;
        }

        int64_t nTime;
        CService addrMe;
        uint64_t nNonce = 1;
        ServiceFlags nServices;
        int nVersion;
        std::string cleanSubVer;
        int starting_height = -1;
        bool fRelay = true;

        vRecv >> nVersion >> Using<CustomUintFormatter<8>>(nServices) >> nTime;
        if (nTime < 0) {
            nTime = 0;
        }
        vRecv.ignore(8); // Ignore the addrMe service bits sent by the peer
        vRecv >> addrMe;
        if (!pfrom.IsInboundConn())
        {
            m_addrman.SetServices(pfrom.addr, nServices);
        }
        if (pfrom.ExpectServicesFromConn() && !HasAllDesirableServiceFlags(nServices))
        {
            LogPrint(BCLog::NET, "peer=%d does not offer the expected services (%08x offered, %08x expected); disconnecting\n", pfrom.GetId(), nServices, GetDesirableServiceFlags(nServices));
            pfrom.fDisconnect = true;
            return;
        }

        if (nVersion < MIN_PEER_PROTO_VERSION) {
            // disconnect from peers older than this proto version
            LogPrint(BCLog::NET, "peer=%d using obsolete version %i; disconnecting\n", pfrom.GetId(), nVersion);
            pfrom.fDisconnect = true;
            return;
        }

        if (!vRecv.empty()) {
            // The version message includes information about the sending node which we don't use:
            //   - 8 bytes (service bits)
            //   - 16 bytes (ipv6 address)
            //   - 2 bytes (port)
            vRecv.ignore(26);
            vRecv >> nNonce;
        }
        if (!vRecv.empty()) {
            std::string strSubVer;
            vRecv >> LIMITED_STRING(strSubVer, MAX_SUBVERSION_LENGTH);
            cleanSubVer = SanitizeString(strSubVer);
        }
        if (!vRecv.empty()) {
            vRecv >> starting_height;
        }
        if (!vRecv.empty())
            vRecv >> fRelay;
        // Disconnect if we connected to ourself
        if (pfrom.IsInboundConn() && !m_connman.CheckIncomingNonce(nNonce))
        {
            LogPrintf("connected to self at %s, disconnecting\n", pfrom.addr.ToString());
            pfrom.fDisconnect = true;
            return;
        }

        if (pfrom.IsInboundConn() && addrMe.IsRoutable())
        {
            SeenLocal(addrMe);
        }

        // Inbound peers send us their version message when they connect.
        // We send our version message in response.
        if (pfrom.IsInboundConn()) {
            PushNodeVersion(pfrom, *peer);
        }

        // Change version
        const int greatest_common_version = std::min(nVersion, PROTOCOL_VERSION);
        pfrom.SetCommonVersion(greatest_common_version);
        pfrom.nVersion = nVersion;

        const CNetMsgMaker msg_maker(greatest_common_version);

        if (greatest_common_version >= WTXID_RELAY_VERSION) {
            m_connman.PushMessage(&pfrom, msg_maker.Make(NetMsgType::WTXIDRELAY));
        }

        // Signal ADDRv2 support (BIP155).
        if (greatest_common_version >= 70016) {
            // BIP155 defines addrv2 and sendaddrv2 for all protocol versions, but some
            // implementations reject messages they don't know. As a courtesy, don't send
            // it to nodes with a version before 70016, as no software is known to support
            // BIP155 that doesn't announce at least that protocol version number.
            m_connman.PushMessage(&pfrom, msg_maker.Make(NetMsgType::SENDADDRV2));
        }

        m_connman.PushMessage(&pfrom, msg_maker.Make(NetMsgType::VERACK));

        pfrom.nServices = nServices;
        pfrom.SetAddrLocal(addrMe);
        {
            LOCK(pfrom.m_subver_mutex);
            pfrom.cleanSubVer = cleanSubVer;
        }
        peer->m_starting_height = starting_height;

        // set nodes not relaying blocks and tx and not serving (parts) of the historical blockchain as "clients"
        pfrom.fClient = (!(nServices & NODE_NETWORK) && !(nServices & NODE_NETWORK_LIMITED));

        // set nodes not capable of serving the complete blockchain history as "limited nodes"
        pfrom.m_limited_node = (!(nServices & NODE_NETWORK) && (nServices & NODE_NETWORK_LIMITED));

        // We only initialize the m_tx_relay data structure if:
        // - this isn't an outbound block-relay-only connection; and
        // - fRelay=true or we're offering NODE_BLOOM to this peer
        //   (NODE_BLOOM means that the peer may turn on tx relay later)
        if (!pfrom.IsBlockOnlyConn() &&
            (fRelay || (pfrom.GetLocalServices() & NODE_BLOOM))) {
            auto* const tx_relay = peer->SetTxRelay();
            {
                LOCK(tx_relay->m_bloom_filter_mutex);
                tx_relay->m_relay_txs = fRelay; // set to true after we get the first filter* message
            }
            if (fRelay) pfrom.m_relays_txs = true;
        }

        if((nServices & NODE_WITNESS))
        {
            LOCK(cs_main);
            State(pfrom.GetId())->fHaveWitness = true;
        }

        // Potentially mark this peer as a preferred download peer.
        {
            LOCK(cs_main);
            CNodeState* state = State(pfrom.GetId());
            state->fPreferredDownload = (!pfrom.IsInboundConn() || pfrom.HasPermission(NetPermissionFlags::NoBan)) && !pfrom.IsAddrFetchConn() && !pfrom.fClient;
            m_num_preferred_download_peers += state->fPreferredDownload;
        }

        // Self advertisement & GETADDR logic
        if (!pfrom.IsInboundConn() && SetupAddressRelay(pfrom, *peer)) {
            // For outbound peers, we try to relay our address (so that other
            // nodes can try to find us more quickly, as we have no guarantee
            // that an outbound peer is even aware of how to reach us) and do a
            // one-time address fetch (to help populate/update our addrman). If
            // we're starting up for the first time, our addrman may be pretty
            // empty and no one will know who we are, so these mechanisms are
            // important to help us connect to the network.
            //
            // We skip this for block-relay-only peers. We want to avoid
            // potentially leaking addr information and we do not want to
            // indicate to the peer that we will participate in addr relay.
            if (fListen && !m_chainman.ActiveChainstate().IsInitialBlockDownload())
            {
                CAddress addr = GetLocalAddress(&pfrom.addr, pfrom.GetLocalServices());
                FastRandomContext insecure_rand;
                if (addr.IsRoutable())
                {
                    LogPrint(BCLog::NET, "ProcessMessages: advertising address %s\n", addr.ToString());
                    PushAddress(*peer, addr, insecure_rand);
                } else if (IsPeerAddrLocalGood(&pfrom)) {
                    // Override just the address with whatever the peer sees us as.
                    // Leave the port in addr as it was returned by GetLocalAddress()
                    // above, as this is an outbound connection and the peer cannot
                    // observe our listening port.
                    addr.SetIP(addrMe);
                    LogPrint(BCLog::NET, "ProcessMessages: advertising address %s\n", addr.ToString());
                    PushAddress(*peer, addr, insecure_rand);
                }
            }

            // Get recent addresses
            m_connman.PushMessage(&pfrom, CNetMsgMaker(greatest_common_version).Make(NetMsgType::GETADDR));
            peer->m_getaddr_sent = true;
            // When requesting a getaddr, accept an additional MAX_ADDR_TO_SEND addresses in response
            // (bypassing the MAX_ADDR_PROCESSING_TOKEN_BUCKET limit).
            peer->m_addr_token_bucket += MAX_ADDR_TO_SEND;
        }

        if (!pfrom.IsInboundConn()) {
            // For non-inbound connections, we update the addrman to record
            // connection success so that addrman will have an up-to-date
            // notion of which peers are online and available.
            //
            // While we strive to not leak information about block-relay-only
            // connections via the addrman, not moving an address to the tried
            // table is also potentially detrimental because new-table entries
            // are subject to eviction in the event of addrman collisions.  We
            // mitigate the information-leak by never calling
            // AddrMan::Connected() on block-relay-only peers; see
            // FinalizeNode().
            //
            // This moves an address from New to Tried table in Addrman,
            // resolves tried-table collisions, etc.
            m_addrman.Good(pfrom.addr);
        }

        std::string remoteAddr;
        if (fLogIPs)
            remoteAddr = ", peeraddr=" + pfrom.addr.ToString();

        LogPrint(BCLog::NET, "receive version message: %s: version %d, blocks=%d, us=%s, txrelay=%d, peer=%d%s\n",
                  cleanSubVer, pfrom.nVersion,
                  peer->m_starting_height, addrMe.ToString(), fRelay, pfrom.GetId(),
                  remoteAddr);

        int64_t nTimeOffset = nTime - GetTime();
        pfrom.nTimeOffset = nTimeOffset;
        if (!pfrom.IsInboundConn()) {
            // Don't use timedata samples from inbound peers to make it
            // harder for others to tamper with our adjusted time.
            AddTimeData(pfrom.addr, nTimeOffset);
        }

        // If the peer is old enough to have the old alert system, send it the final alert.
        if (greatest_common_version <= 70012) {
            CDataStream finalAlert(ParseHex("60010000000000000000000000ffffff7f00000000ffffff7ffeffff7f01ffffff7f00000000ffffff7f00ffffff7f002f555247454e543a20416c657274206b657920636f6d70726f6d697365642c2075706772616465207265717569726564004630440220653febd6410f470f6bae11cad19c48413becb1ac2c17f908fd0fd53bdc3abd5202206d0e9c96fe88d4a0f01ed9dedae2b6f9e00da94cad0fecaae66ecf689bf71b50"), SER_NETWORK, PROTOCOL_VERSION);
            m_connman.PushMessage(&pfrom, CNetMsgMaker(greatest_common_version).Make("alert", finalAlert));
        }

        // Feeler connections exist only to verify if address is online.
        if (pfrom.IsFeelerConn()) {
            LogPrint(BCLog::NET, "feeler connection completed peer=%d; disconnecting\n", pfrom.GetId());
            pfrom.fDisconnect = true;
        }
        return;
    }

    if (pfrom.nVersion == 0) {
        // Must have a version message before anything else
        LogPrint(BCLog::NET, "non-version message before version handshake. Message \"%s\" from peer=%d\n", SanitizeString(msg_type), pfrom.GetId());
        return;
    }

    // At this point, the outgoing message serialization version can't change.
    const CNetMsgMaker msgMaker(pfrom.GetCommonVersion());

    if (msg_type == NetMsgType::VERACK) {
        if (pfrom.fSuccessfullyConnected) {
            LogPrint(BCLog::NET, "ignoring redundant verack message from peer=%d\n", pfrom.GetId());
            return;
        }

        if (!pfrom.IsInboundConn()) {
            LogPrintf("New outbound peer connected: version: %d, blocks=%d, peer=%d%s (%s)\n",
                      pfrom.nVersion.load(), peer->m_starting_height,
                      pfrom.GetId(), (fLogIPs ? strprintf(", peeraddr=%s", pfrom.addr.ToString()) : ""),
                      pfrom.ConnectionTypeAsString());
        }

        if (pfrom.GetCommonVersion() >= SENDHEADERS_VERSION) {
            // Tell our peer we prefer to receive headers rather than inv's
            // We send this to non-NODE NETWORK peers as well, because even
            // non-NODE NETWORK peers can announce blocks (such as pruning
            // nodes)
            m_connman.PushMessage(&pfrom, msgMaker.Make(NetMsgType::SENDHEADERS));
        }
        if (pfrom.GetCommonVersion() >= SHORT_IDS_BLOCKS_VERSION) {
            // Tell our peer we are willing to provide version 2 cmpctblocks.
            // However, we do not request new block announcements using
            // cmpctblock messages.
            // We send this to non-NODE NETWORK peers as well, because
            // they may wish to request compact blocks from us
            m_connman.PushMessage(&pfrom, msgMaker.Make(NetMsgType::SENDCMPCT, /*high_bandwidth=*/false, /*version=*/CMPCTBLOCKS_VERSION));
        }
        pfrom.fSuccessfullyConnected = true;
        return;
    }

    if (msg_type == NetMsgType::SENDHEADERS) {
        LOCK(cs_main);
        State(pfrom.GetId())->fPreferHeaders = true;
        return;
    }

    if (msg_type == NetMsgType::SENDCMPCT) {
        bool sendcmpct_hb{false};
        uint64_t sendcmpct_version{0};
        vRecv >> sendcmpct_hb >> sendcmpct_version;

        // Only support compact block relay with witnesses
        if (sendcmpct_version != CMPCTBLOCKS_VERSION) return;

        LOCK(cs_main);
        CNodeState* nodestate = State(pfrom.GetId());
        nodestate->m_provides_cmpctblocks = true;
        nodestate->m_requested_hb_cmpctblocks = sendcmpct_hb;
        // save whether peer selects us as BIP152 high-bandwidth peer
        // (receiving sendcmpct(1) signals high-bandwidth, sendcmpct(0) low-bandwidth)
        pfrom.m_bip152_highbandwidth_from = sendcmpct_hb;
        return;
    }

    // BIP339 defines feature negotiation of wtxidrelay, which must happen between
    // VERSION and VERACK to avoid relay problems from switching after a connection is up.
    if (msg_type == NetMsgType::WTXIDRELAY) {
        if (pfrom.fSuccessfullyConnected) {
            // Disconnect peers that send a wtxidrelay message after VERACK.
            LogPrint(BCLog::NET, "wtxidrelay received after verack from peer=%d; disconnecting\n", pfrom.GetId());
            pfrom.fDisconnect = true;
            return;
        }
        if (pfrom.GetCommonVersion() >= WTXID_RELAY_VERSION) {
            if (!peer->m_wtxid_relay) {
                peer->m_wtxid_relay = true;
                m_wtxid_relay_peers++;
            } else {
                LogPrint(BCLog::NET, "ignoring duplicate wtxidrelay from peer=%d\n", pfrom.GetId());
            }
        } else {
            LogPrint(BCLog::NET, "ignoring wtxidrelay due to old common version=%d from peer=%d\n", pfrom.GetCommonVersion(), pfrom.GetId());
        }
        return;
    }

    // BIP155 defines feature negotiation of addrv2 and sendaddrv2, which must happen
    // between VERSION and VERACK.
    if (msg_type == NetMsgType::SENDADDRV2) {
        if (pfrom.fSuccessfullyConnected) {
            // Disconnect peers that send a SENDADDRV2 message after VERACK.
            LogPrint(BCLog::NET, "sendaddrv2 received after verack from peer=%d; disconnecting\n", pfrom.GetId());
            pfrom.fDisconnect = true;
            return;
        }
        peer->m_wants_addrv2 = true;
        return;
    }

    if (!pfrom.fSuccessfullyConnected) {
        LogPrint(BCLog::NET, "Unsupported message \"%s\" prior to verack from peer=%d\n", SanitizeString(msg_type), pfrom.GetId());
        return;
    }

    if (msg_type == NetMsgType::ADDR || msg_type == NetMsgType::ADDRV2) {
        int stream_version = vRecv.GetVersion();
        if (msg_type == NetMsgType::ADDRV2) {
            // Add ADDRV2_FORMAT to the version so that the CNetAddr and CAddress
            // unserialize methods know that an address in v2 format is coming.
            stream_version |= ADDRV2_FORMAT;
        }

        OverrideStream<CDataStream> s(&vRecv, vRecv.GetType(), stream_version);
        std::vector<CAddress> vAddr;

        s >> vAddr;

        if (!SetupAddressRelay(pfrom, *peer)) {
            LogPrint(BCLog::NET, "ignoring %s message from %s peer=%d\n", msg_type, pfrom.ConnectionTypeAsString(), pfrom.GetId());
            return;
        }

        if (vAddr.size() > MAX_ADDR_TO_SEND)
        {
            Misbehaving(pfrom.GetId(), 20, strprintf("%s message size = %u", msg_type, vAddr.size()));
            return;
        }

        // Store the new addresses
        std::vector<CAddress> vAddrOk;
        int64_t nNow = GetAdjustedTime();
        int64_t nSince = nNow - 10 * 60;

        // Update/increment addr rate limiting bucket.
        const auto current_time{GetTime<std::chrono::microseconds>()};
        if (peer->m_addr_token_bucket < MAX_ADDR_PROCESSING_TOKEN_BUCKET) {
            // Don't increment bucket if it's already full
            const auto time_diff = std::max(current_time - peer->m_addr_token_timestamp, 0us);
            const double increment = CountSecondsDouble(time_diff) * MAX_ADDR_RATE_PER_SECOND;
            peer->m_addr_token_bucket = std::min<double>(peer->m_addr_token_bucket + increment, MAX_ADDR_PROCESSING_TOKEN_BUCKET);
        }
        peer->m_addr_token_timestamp = current_time;

        const bool rate_limited = !pfrom.HasPermission(NetPermissionFlags::Addr);
        uint64_t num_proc = 0;
        uint64_t num_rate_limit = 0;
        Shuffle(vAddr.begin(), vAddr.end(), FastRandomContext());
        for (CAddress& addr : vAddr)
        {
            if (interruptMsgProc)
                return;

            // Apply rate limiting.
            if (peer->m_addr_token_bucket < 1.0) {
                if (rate_limited) {
                    ++num_rate_limit;
                    continue;
                }
            } else {
                peer->m_addr_token_bucket -= 1.0;
            }
            // We only bother storing full nodes, though this may include
            // things which we would not make an outbound connection to, in
            // part because we may make feeler connections to them.
            if (!MayHaveUsefulAddressDB(addr.nServices) && !HasAllDesirableServiceFlags(addr.nServices))
                continue;

            if (addr.nTime <= 100000000 || addr.nTime > nNow + 10 * 60)
                addr.nTime = nNow - 5 * 24 * 60 * 60;
            AddAddressKnown(*peer, addr);
            if (m_banman && (m_banman->IsDiscouraged(addr) || m_banman->IsBanned(addr))) {
                // Do not process banned/discouraged addresses beyond remembering we received them
                continue;
            }
            ++num_proc;
            bool fReachable = IsReachable(addr);
            if (addr.nTime > nSince && !peer->m_getaddr_sent && vAddr.size() <= 10 && addr.IsRoutable()) {
                // Relay to a limited number of other nodes
                RelayAddress(pfrom.GetId(), addr, fReachable);
            }
            // Do not store addresses outside our network
            if (fReachable)
                vAddrOk.push_back(addr);
        }
        peer->m_addr_processed += num_proc;
        peer->m_addr_rate_limited += num_rate_limit;
        LogPrint(BCLog::NET, "Received addr: %u addresses (%u processed, %u rate-limited) from peer=%d\n",
                 vAddr.size(), num_proc, num_rate_limit, pfrom.GetId());

        m_addrman.Add(vAddrOk, pfrom.addr, 2 * 60 * 60);
        if (vAddr.size() < 1000) peer->m_getaddr_sent = false;

        // AddrFetch: Require multiple addresses to avoid disconnecting on self-announcements
        if (pfrom.IsAddrFetchConn() && vAddr.size() > 1) {
            LogPrint(BCLog::NET, "addrfetch connection completed peer=%d; disconnecting\n", pfrom.GetId());
            pfrom.fDisconnect = true;
        }
        return;
    }

    if (msg_type == NetMsgType::INV) {
        std::vector<CInv> vInv;
        vRecv >> vInv;
        if (vInv.size() > MAX_INV_SZ)
        {
            Misbehaving(pfrom.GetId(), 20, strprintf("inv message size = %u", vInv.size()));
            return;
        }

        // Reject tx INVs when the -blocksonly setting is enabled, or this is a
        // block-relay-only peer
        bool reject_tx_invs{m_ignore_incoming_txs || pfrom.IsBlockOnlyConn()};

        // Allow peers with relay permission to send data other than blocks in blocks only mode
        if (pfrom.HasPermission(NetPermissionFlags::Relay)) {
            reject_tx_invs = false;
        }

        LOCK(cs_main);

        const auto current_time{GetTime<std::chrono::microseconds>()};
        uint256* best_block{nullptr};

        for (CInv& inv : vInv) {
            if (interruptMsgProc) return;

            // Ignore INVs that don't match wtxidrelay setting.
            // Note that orphan parent fetching always uses MSG_TX GETDATAs regardless of the wtxidrelay setting.
            // This is fine as no INV messages are involved in that process.
            if (peer->m_wtxid_relay) {
                if (inv.IsMsgTx()) continue;
            } else {
                if (inv.IsMsgWtx()) continue;
            }

            if (inv.IsMsgBlk()) {
                const bool fAlreadyHave = AlreadyHaveBlock(inv.hash);
                LogPrint(BCLog::NET, "got inv: %s  %s peer=%d\n", inv.ToString(), fAlreadyHave ? "have" : "new", pfrom.GetId());

                UpdateBlockAvailability(pfrom.GetId(), inv.hash);
                if (!fAlreadyHave && !fImporting && !fReindex && !IsBlockRequested(inv.hash)) {
                    // Headers-first is the primary method of announcement on
                    // the network. If a node fell back to sending blocks by inv,
                    // it's probably for a re-org. The final block hash
                    // provided should be the highest, so send a getheaders and
                    // then fetch the blocks we need to catch up.
                    best_block = &inv.hash;
                }
            } else if (inv.IsGenTxMsg()) {
                if (reject_tx_invs) {
                    LogPrint(BCLog::NET, "transaction (%s) inv sent in violation of protocol, disconnecting peer=%d\n", inv.hash.ToString(), pfrom.GetId());
                    pfrom.fDisconnect = true;
                    return;
                }
                const GenTxid gtxid = ToGenTxid(inv);
                const bool fAlreadyHave = AlreadyHaveTx(gtxid);
                LogPrint(BCLog::NET, "got inv: %s  %s peer=%d\n", inv.ToString(), fAlreadyHave ? "have" : "new", pfrom.GetId());

                AddKnownTx(*peer, inv.hash);
                if (!fAlreadyHave && !m_chainman.ActiveChainstate().IsInitialBlockDownload()) {
                    AddTxAnnouncement(pfrom, gtxid, current_time);
                }
            } else {
                LogPrint(BCLog::NET, "Unknown inv type \"%s\" received from peer=%d\n", inv.ToString(), pfrom.GetId());
            }
        }

        if (best_block != nullptr) {
            m_connman.PushMessage(&pfrom, msgMaker.Make(NetMsgType::GETHEADERS, m_chainman.ActiveChain().GetLocator(m_chainman.m_best_header), *best_block));
            LogPrint(BCLog::NET, "getheaders (%d) %s to peer=%d\n", m_chainman.m_best_header->nHeight, best_block->ToString(), pfrom.GetId());
        }

        return;
    }

    if (msg_type == NetMsgType::GETDATA) {
        std::vector<CInv> vInv;
        vRecv >> vInv;
        if (vInv.size() > MAX_INV_SZ)
        {
            Misbehaving(pfrom.GetId(), 20, strprintf("getdata message size = %u", vInv.size()));
            return;
        }

        LogPrint(BCLog::NET, "received getdata (%u invsz) peer=%d\n", vInv.size(), pfrom.GetId());

        if (vInv.size() > 0) {
            LogPrint(BCLog::NET, "received getdata for: %s peer=%d\n", vInv[0].ToString(), pfrom.GetId());
        }

        {
            LOCK(peer->m_getdata_requests_mutex);
            peer->m_getdata_requests.insert(peer->m_getdata_requests.end(), vInv.begin(), vInv.end());
            ProcessGetData(pfrom, *peer, interruptMsgProc);
        }

        return;
    }

    if (msg_type == NetMsgType::GETBLOCKS) {
        CBlockLocator locator;
        uint256 hashStop;
        vRecv >> locator >> hashStop;

        if (locator.vHave.size() > MAX_LOCATOR_SZ) {
            LogPrint(BCLog::NET, "getblocks locator size %lld > %d, disconnect peer=%d\n", locator.vHave.size(), MAX_LOCATOR_SZ, pfrom.GetId());
            pfrom.fDisconnect = true;
            return;
        }

        // We might have announced the currently-being-connected tip using a
        // compact block, which resulted in the peer sending a getblocks
        // request, which we would otherwise respond to without the new block.
        // To avoid this situation we simply verify that we are on our best
        // known chain now. This is super overkill, but we handle it better
        // for getheaders requests, and there are no known nodes which support
        // compact blocks but still use getblocks to request blocks.
        {
            std::shared_ptr<const CBlock> a_recent_block;
            {
                LOCK(m_most_recent_block_mutex);
                a_recent_block = m_most_recent_block;
            }
            BlockValidationState state;
            if (!m_chainman.ActiveChainstate().ActivateBestChain(state, a_recent_block)) {
                LogPrint(BCLog::NET, "failed to activate chain (%s)\n", state.ToString());
            }
        }

        LOCK(cs_main);

        // Find the last block the caller has in the main chain
        const CBlockIndex* pindex = m_chainman.ActiveChainstate().FindForkInGlobalIndex(locator);

        // Send the rest of the chain
        if (pindex)
            pindex = m_chainman.ActiveChain().Next(pindex);
        int nLimit = 500;
        LogPrint(BCLog::NET, "getblocks %d to %s limit %d from peer=%d\n", (pindex ? pindex->nHeight : -1), hashStop.IsNull() ? "end" : hashStop.ToString(), nLimit, pfrom.GetId());
        for (; pindex; pindex = m_chainman.ActiveChain().Next(pindex))
        {
            if (pindex->GetBlockHash() == hashStop)
            {
                LogPrint(BCLog::NET, "  getblocks stopping at %d %s\n", pindex->nHeight, pindex->GetBlockHash().ToString());
                break;
            }
            // If pruning, don't inv blocks unless we have on disk and are likely to still have
            // for some reasonable time window (1 hour) that block relay might require.
            const int nPrunedBlocksLikelyToHave = MIN_BLOCKS_TO_KEEP - 3600 / m_chainparams.GetConsensus().nPowTargetSpacing;
            if (fPruneMode && (!(pindex->nStatus & BLOCK_HAVE_DATA) || pindex->nHeight <= m_chainman.ActiveChain().Tip()->nHeight - nPrunedBlocksLikelyToHave))
            {
                LogPrint(BCLog::NET, " getblocks stopping, pruned or too old block at %d %s\n", pindex->nHeight, pindex->GetBlockHash().ToString());
                break;
            }
            WITH_LOCK(peer->m_block_inv_mutex, peer->m_blocks_for_inv_relay.push_back(pindex->GetBlockHash()));
            if (--nLimit <= 0) {
                // When this block is requested, we'll send an inv that'll
                // trigger the peer to getblocks the next batch of inventory.
                LogPrint(BCLog::NET, "  getblocks stopping at limit %d %s\n", pindex->nHeight, pindex->GetBlockHash().ToString());
                WITH_LOCK(peer->m_block_inv_mutex, {peer->m_continuation_block = pindex->GetBlockHash();});
                break;
            }
        }
        return;
    }

    if (msg_type == NetMsgType::GETBLOCKTXN) {
        BlockTransactionsRequest req;
        vRecv >> req;

        std::shared_ptr<const CBlock> recent_block;
        {
            LOCK(m_most_recent_block_mutex);
            if (m_most_recent_block_hash == req.blockhash)
                recent_block = m_most_recent_block;
            // Unlock m_most_recent_block_mutex to avoid cs_main lock inversion
        }
        if (recent_block) {
            SendBlockTransactions(pfrom, *recent_block, req);
            return;
        }

        {
            LOCK(cs_main);

            const CBlockIndex* pindex = m_chainman.m_blockman.LookupBlockIndex(req.blockhash);
            if (!pindex || !(pindex->nStatus & BLOCK_HAVE_DATA)) {
                LogPrint(BCLog::NET, "Peer %d sent us a getblocktxn for a block we don't have\n", pfrom.GetId());
                return;
            }

            if (pindex->nHeight >= m_chainman.ActiveChain().Height() - MAX_BLOCKTXN_DEPTH) {
                CBlock block;
                bool ret = ReadBlockFromDisk(block, pindex, m_chainparams.GetConsensus());
                assert(ret);

                SendBlockTransactions(pfrom, block, req);
                return;
            }
        }

        // If an older block is requested (should never happen in practice,
        // but can happen in tests) send a block response instead of a
        // blocktxn response. Sending a full block response instead of a
        // small blocktxn response is preferable in the case where a peer
        // might maliciously send lots of getblocktxn requests to trigger
        // expensive disk reads, because it will require the peer to
        // actually receive all the data read from disk over the network.
        LogPrint(BCLog::NET, "Peer %d sent us a getblocktxn for a block > %i deep\n", pfrom.GetId(), MAX_BLOCKTXN_DEPTH);
        CInv inv{MSG_WITNESS_BLOCK, req.blockhash};
        WITH_LOCK(peer->m_getdata_requests_mutex, peer->m_getdata_requests.push_back(inv));
        // The message processing loop will go around again (without pausing) and we'll respond then
        return;
    }

    if (msg_type == NetMsgType::GETHEADERS) {
        CBlockLocator locator;
        uint256 hashStop;
        vRecv >> locator >> hashStop;

        if (locator.vHave.size() > MAX_LOCATOR_SZ) {
            LogPrint(BCLog::NET, "getheaders locator size %lld > %d, disconnect peer=%d\n", locator.vHave.size(), MAX_LOCATOR_SZ, pfrom.GetId());
            pfrom.fDisconnect = true;
            return;
        }

        if (fImporting || fReindex) {
            LogPrint(BCLog::NET, "Ignoring getheaders from peer=%d while importing/reindexing\n", pfrom.GetId());
            return;
        }

        LOCK(cs_main);

        // Note that if we were to be on a chain that forks from the checkpointed
        // chain, then serving those headers to a peer that has seen the
        // checkpointed chain would cause that peer to disconnect us. Requiring
        // that our chainwork exceed nMinimumChainWork is a protection against
        // being fed a bogus chain when we started up for the first time and
        // getting partitioned off the honest network for serving that chain to
        // others.
        if (m_chainman.ActiveTip() == nullptr ||
                (m_chainman.ActiveTip()->nChainWork < nMinimumChainWork && !pfrom.HasPermission(NetPermissionFlags::Download))) {
            LogPrint(BCLog::NET, "Ignoring getheaders from peer=%d because active chain has too little work\n", pfrom.GetId());
            return;
        }

        CNodeState *nodestate = State(pfrom.GetId());
        const CBlockIndex* pindex = nullptr;
        if (locator.IsNull())
        {
            // If locator is null, return the hashStop block
            pindex = m_chainman.m_blockman.LookupBlockIndex(hashStop);
            if (!pindex) {
                return;
            }

            if (!BlockRequestAllowed(pindex)) {
                LogPrint(BCLog::NET, "%s: ignoring request from peer=%i for old block header that isn't in the main chain\n", __func__, pfrom.GetId());
                return;
            }
        }
        else
        {
            // Find the last block the caller has in the main chain
            pindex = m_chainman.ActiveChainstate().FindForkInGlobalIndex(locator);
            if (pindex)
                pindex = m_chainman.ActiveChain().Next(pindex);
        }

        // we must use CBlocks, as CBlockHeaders won't include the 0x00 nTx count at the end
        std::vector<CBlock> vHeaders;
        int nLimit = MAX_HEADERS_RESULTS;
        LogPrint(BCLog::NET, "getheaders %d to %s from peer=%d\n", (pindex ? pindex->nHeight : -1), hashStop.IsNull() ? "end" : hashStop.ToString(), pfrom.GetId());
        for (; pindex; pindex = m_chainman.ActiveChain().Next(pindex))
        {
            if (pindex->trimmed()) {
                // For simplicity, if any of the headers they're asking for are trimmed,
                //   just drop the request.
                LogPrint(BCLog::NET, "%s: ignoring getheaders from peer=%i which would return at least one trimmed header\n", __func__, pfrom.GetId());
                return;
            }
            vHeaders.push_back(pindex->GetBlockHeader());
            if (--nLimit <= 0 || pindex->GetBlockHash() == hashStop)
                break;
        }

        // pindex can be nullptr either if we sent m_chainman.ActiveChain().Tip() OR
        // if our peer has m_chainman.ActiveChain().Tip() (and thus we are sending an empty
        // headers message). In both cases it's safe to update
        // pindexBestHeaderSent to be our tip.
        //
        // It is important that we simply reset the BestHeaderSent value here,
        // and not max(BestHeaderSent, newHeaderSent). We might have announced
        // the currently-being-connected tip using a compact block, which
        // resulted in the peer sending a headers request, which we respond to
        // without the new block. By resetting the BestHeaderSent, we ensure we
        // will re-announce the new block via headers (or compact blocks again)
        // in the SendMessages logic.
        nodestate->pindexBestHeaderSent = pindex ? pindex : m_chainman.ActiveChain().Tip();
        m_connman.PushMessage(&pfrom, msgMaker.Make(NetMsgType::HEADERS, vHeaders));
        return;
    }

    if (msg_type == NetMsgType::TX) {
        // Stop processing the transaction early if
        // 1) We are in blocks only mode and peer has no relay permission; OR
        // 2) This peer is a block-relay-only peer
        if ((m_ignore_incoming_txs && !pfrom.HasPermission(NetPermissionFlags::Relay)) || pfrom.IsBlockOnlyConn()) {
            LogPrint(BCLog::NET, "transaction sent in violation of protocol peer=%d\n", pfrom.GetId());
            pfrom.fDisconnect = true;
            return;
        }

        // Stop processing the transaction early if we are still in IBD since we don't
        // have enough information to validate it yet. Sending unsolicited transactions
        // is not considered a protocol violation, so don't punish the peer.
        if (m_chainman.ActiveChainstate().IsInitialBlockDownload()) return;

        CTransactionRef ptx;
        vRecv >> ptx;
        const CTransaction& tx = *ptx;

        const uint256& txid = ptx->GetHash();
        const uint256& wtxid = ptx->GetWitnessHash();

        const uint256& hash = peer->m_wtxid_relay ? wtxid : txid;
        AddKnownTx(*peer, hash);
        if (peer->m_wtxid_relay && txid != wtxid) {
            // Insert txid into m_tx_inventory_known_filter, even for
            // wtxidrelay peers. This prevents re-adding of
            // unconfirmed parents to the recently_announced
            // filter, when a child tx is requested. See
            // ProcessGetData().
            AddKnownTx(*peer, txid);
        }

        LOCK2(cs_main, g_cs_orphans);

        m_txrequest.ReceivedResponse(pfrom.GetId(), txid);
        if (tx.HasWitness()) m_txrequest.ReceivedResponse(pfrom.GetId(), wtxid);

        // We do the AlreadyHaveTx() check using wtxid, rather than txid - in the
        // absence of witness malleation, this is strictly better, because the
        // recent rejects filter may contain the wtxid but rarely contains
        // the txid of a segwit transaction that has been rejected.
        // In the presence of witness malleation, it's possible that by only
        // doing the check with wtxid, we could overlook a transaction which
        // was confirmed with a different witness, or exists in our mempool
        // with a different witness, but this has limited downside:
        // mempool validation does its own lookup of whether we have the txid
        // already; and an adversary can already relay us old transactions
        // (older than our recency filter) if trying to DoS us, without any need
        // for witness malleation.
        if (AlreadyHaveTx(GenTxid::Wtxid(wtxid))) {
            if (pfrom.HasPermission(NetPermissionFlags::ForceRelay)) {
                // Always relay transactions received from peers with forcerelay
                // permission, even if they were already in the mempool, allowing
                // the node to function as a gateway for nodes hidden behind it.
                if (!m_mempool.exists(GenTxid::Txid(tx.GetHash()))) {
                    LogPrintf("Not relaying non-mempool transaction %s from forcerelay peer=%d\n", tx.GetHash().ToString(), pfrom.GetId());
                } else {
                    LogPrintf("Force relaying tx %s from peer=%d\n", tx.GetHash().ToString(), pfrom.GetId());
                    RelayTransaction(tx.GetHash(), tx.GetWitnessHash());
                }
            }
            return;
        }

        const MempoolAcceptResult result = m_chainman.ProcessTransaction(ptx);
        const TxValidationState& state = result.m_state;

        if (result.m_result_type == MempoolAcceptResult::ResultType::VALID) {
            // As this version of the transaction was acceptable, we can forget about any
            // requests for it.
            m_txrequest.ForgetTxHash(tx.GetHash());
            m_txrequest.ForgetTxHash(tx.GetWitnessHash());
            RelayTransaction(tx.GetHash(), tx.GetWitnessHash());
            m_orphanage.AddChildrenToWorkSet(tx, peer->m_orphan_work_set);

            pfrom.m_last_tx_time = GetTime<std::chrono::seconds>();

            LogPrint(BCLog::MEMPOOL, "AcceptToMemoryPool: peer=%d: accepted %s (poolsz %u txn, %u kB)\n",
                pfrom.GetId(),
                tx.GetHash().ToString(),
                m_mempool.size(), m_mempool.DynamicMemoryUsage() / 1000);

            for (const CTransactionRef& removedTx : result.m_replaced_transactions.value()) {
                AddToCompactExtraTransactions(removedTx);
            }

            // Recursively process any orphan transactions that depended on this one
            ProcessOrphanTx(peer->m_orphan_work_set);
        }
        else if (state.GetResult() == TxValidationResult::TX_MISSING_INPUTS)
        {
            bool fRejectedParents = false; // It may be the case that the orphans parents have all been rejected

            // Deduplicate parent txids, so that we don't have to loop over
            // the same parent txid more than once down below.
            std::vector<uint256> unique_parents;
            unique_parents.reserve(tx.vin.size());
            for (const CTxIn& txin : tx.vin) {
                // We start with all parents, and then remove duplicates below.
                unique_parents.push_back(txin.prevout.hash);
            }
            std::sort(unique_parents.begin(), unique_parents.end());
            unique_parents.erase(std::unique(unique_parents.begin(), unique_parents.end()), unique_parents.end());
            for (const uint256& parent_txid : unique_parents) {
                if (m_recent_rejects.contains(parent_txid)) {
                    fRejectedParents = true;
                    break;
                }
            }
            if (!fRejectedParents) {
                const auto current_time{GetTime<std::chrono::microseconds>()};

                for (const uint256& parent_txid : unique_parents) {
                    // Here, we only have the txid (and not wtxid) of the
                    // inputs, so we only request in txid mode, even for
                    // wtxidrelay peers.
                    // Eventually we should replace this with an improved
                    // protocol for getting all unconfirmed parents.
                    const auto gtxid{GenTxid::Txid(parent_txid)};
                    AddKnownTx(*peer, parent_txid);
                    if (!AlreadyHaveTx(gtxid)) AddTxAnnouncement(pfrom, gtxid, current_time);
                }

                if (m_orphanage.AddTx(ptx, pfrom.GetId())) {
                    AddToCompactExtraTransactions(ptx);
                }

                // Once added to the orphan pool, a tx is considered AlreadyHave, and we shouldn't request it anymore.
                m_txrequest.ForgetTxHash(tx.GetHash());
                m_txrequest.ForgetTxHash(tx.GetWitnessHash());

                // DoS prevention: do not allow m_orphanage to grow unbounded (see CVE-2012-3789)
                unsigned int nMaxOrphanTx = (unsigned int)std::max((int64_t)0, gArgs.GetIntArg("-maxorphantx", DEFAULT_MAX_ORPHAN_TRANSACTIONS));
                unsigned int nEvicted = m_orphanage.LimitOrphans(nMaxOrphanTx);
                if (nEvicted > 0) {
                    LogPrint(BCLog::MEMPOOL, "orphanage overflow, removed %u tx\n", nEvicted);
                }
            } else {
                LogPrint(BCLog::MEMPOOL, "not keeping orphan with rejected parents %s\n",tx.GetHash().ToString());
                // We will continue to reject this tx since it has rejected
                // parents so avoid re-requesting it from other peers.
                // Here we add both the txid and the wtxid, as we know that
                // regardless of what witness is provided, we will not accept
                // this, so we don't need to allow for redownload of this txid
                // from any of our non-wtxidrelay peers.
                m_recent_rejects.insert(tx.GetHash());
                m_recent_rejects.insert(tx.GetWitnessHash());
                m_txrequest.ForgetTxHash(tx.GetHash());
                m_txrequest.ForgetTxHash(tx.GetWitnessHash());
            }
        } else {
            if (state.GetResult() != TxValidationResult::TX_WITNESS_STRIPPED) {
                // We can add the wtxid of this transaction to our reject filter.
                // Do not add txids of witness transactions or witness-stripped
                // transactions to the filter, as they can have been malleated;
                // adding such txids to the reject filter would potentially
                // interfere with relay of valid transactions from peers that
                // do not support wtxid-based relay. See
                // https://github.com/bitcoin/bitcoin/issues/8279 for details.
                // We can remove this restriction (and always add wtxids to
                // the filter even for witness stripped transactions) once
                // wtxid-based relay is broadly deployed.
                // See also comments in https://github.com/bitcoin/bitcoin/pull/18044#discussion_r443419034
                // for concerns around weakening security of unupgraded nodes
                // if we start doing this too early.
                m_recent_rejects.insert(tx.GetWitnessHash());
                m_txrequest.ForgetTxHash(tx.GetWitnessHash());
                // If the transaction failed for TX_INPUTS_NOT_STANDARD,
                // then we know that the witness was irrelevant to the policy
                // failure, since this check depends only on the txid
                // (the scriptPubKey being spent is covered by the txid).
                // Add the txid to the reject filter to prevent repeated
                // processing of this transaction in the event that child
                // transactions are later received (resulting in
                // parent-fetching by txid via the orphan-handling logic).
                if (state.GetResult() == TxValidationResult::TX_INPUTS_NOT_STANDARD && tx.GetWitnessHash() != tx.GetHash()) {
                    m_recent_rejects.insert(tx.GetHash());
                    m_txrequest.ForgetTxHash(tx.GetHash());
                }
                if (RecursiveDynamicUsage(*ptx) < 100000) {
                    AddToCompactExtraTransactions(ptx);
                }
            }
        }

        // If a tx has been detected by m_recent_rejects, we will have reached
        // this point and the tx will have been ignored. Because we haven't
        // submitted the tx to our mempool, we won't have computed a DoS
        // score for it or determined exactly why we consider it invalid.
        //
        // This means we won't penalize any peer subsequently relaying a DoSy
        // tx (even if we penalized the first peer who gave it to us) because
        // we have to account for m_recent_rejects showing false positives. In
        // other words, we shouldn't penalize a peer if we aren't *sure* they
        // submitted a DoSy tx.
        //
        // Note that m_recent_rejects doesn't just record DoSy or invalid
        // transactions, but any tx not accepted by the mempool, which may be
        // due to node policy (vs. consensus). So we can't blanket penalize a
        // peer simply for relaying a tx that our m_recent_rejects has caught,
        // regardless of false positives.

        if (state.IsInvalid()) {
            LogPrint(BCLog::MEMPOOLREJ, "%s from peer=%d was not accepted: %s\n", tx.GetHash().ToString(),
                pfrom.GetId(),
                state.ToString());
            MaybePunishNodeForTx(pfrom.GetId(), state);
        }
        return;
    }

    if (msg_type == NetMsgType::CMPCTBLOCK)
    {
        // Ignore cmpctblock received while importing
        if (fImporting || fReindex) {
            LogPrint(BCLog::NET, "Unexpected cmpctblock message received from peer %d\n", pfrom.GetId());
            return;
        }

        CBlockHeaderAndShortTxIDs cmpctblock;
        vRecv >> cmpctblock;

        bool received_new_header = false;

        {
        LOCK(cs_main);

        if (!m_chainman.m_blockman.LookupBlockIndex(cmpctblock.header.hashPrevBlock)) {
            // Doesn't connect (or is genesis), instead of DoSing in AcceptBlockHeader, request deeper headers
            if (!m_chainman.ActiveChainstate().IsInitialBlockDownload())
                m_connman.PushMessage(&pfrom, msgMaker.Make(NetMsgType::GETHEADERS, m_chainman.ActiveChain().GetLocator(m_chainman.m_best_header), uint256()));
            return;
        }

        if (!m_chainman.m_blockman.LookupBlockIndex(cmpctblock.header.GetHash())) {
            received_new_header = true;
        }
        }

        const CBlockIndex *pindex = nullptr;
        BlockValidationState state;
        if (!m_chainman.ProcessNewBlockHeaders({cmpctblock.header}, state, &pindex)) {
            if (state.IsInvalid()) {
                MaybePunishNodeForBlock(pfrom.GetId(), state, /*via_compact_block=*/true, "invalid header via cmpctblock");
                return;
            }
        }

        // When we succeed in decoding a block's txids from a cmpctblock
        // message we typically jump to the BLOCKTXN handling code, with a
        // dummy (empty) BLOCKTXN message, to re-use the logic there in
        // completing processing of the putative block (without cs_main).
        bool fProcessBLOCKTXN = false;
        CDataStream blockTxnMsg(SER_NETWORK, PROTOCOL_VERSION);

        // If we end up treating this as a plain headers message, call that as well
        // without cs_main.
        bool fRevertToHeaderProcessing = false;

        // Keep a CBlock for "optimistic" compactblock reconstructions (see
        // below)
        std::shared_ptr<CBlock> pblock = std::make_shared<CBlock>();
        bool fBlockReconstructed = false;

        {
        LOCK2(cs_main, g_cs_orphans);
        // If AcceptBlockHeader returned true, it set pindex
        assert(pindex);
        UpdateBlockAvailability(pfrom.GetId(), pindex->GetBlockHash());

        CNodeState *nodestate = State(pfrom.GetId());

        // If this was a new header with more work than our tip, update the
        // peer's last block announcement time
        if (received_new_header && pindex->nChainWork > m_chainman.ActiveChain().Tip()->nChainWork) {
            nodestate->m_last_block_announcement = GetTime();
        }

        std::map<uint256, std::pair<NodeId, std::list<QueuedBlock>::iterator> >::iterator blockInFlightIt = mapBlocksInFlight.find(pindex->GetBlockHash());
        bool fAlreadyInFlight = blockInFlightIt != mapBlocksInFlight.end();

        if (pindex->nStatus & BLOCK_HAVE_DATA) {
            // Nothing to do here in bitcoin, elements needs to check if it obtained the block another way (submitblock)
            if (fAlreadyInFlight) {
                LogPrint(BCLog::NET, "Removed block %s from in-flight list because it was already downloaded\n", pindex->GetBlockHash().ToString());
            }
            RemoveBlockRequest(pindex->GetBlockHash());
            return;
        }

        if (pindex->nChainWork <= m_chainman.ActiveChain().Tip()->nChainWork || // We know something better
                pindex->nTx != 0) { // We had this block at some point, but pruned it
            if (fAlreadyInFlight) {
                // We requested this block for some reason, but our mempool will probably be useless
                // so we just grab the block via normal getdata
                std::vector<CInv> vInv(1);
                vInv[0] = CInv(MSG_BLOCK | GetFetchFlags(pfrom), cmpctblock.header.GetHash());
                m_connman.PushMessage(&pfrom, msgMaker.Make(NetMsgType::GETDATA, vInv));
            }
            return;
        }

        // If we're not close to tip yet, give up and let parallel block fetch work its magic
        if (!fAlreadyInFlight && !CanDirectFetch()) {
            return;
        }

        // We want to be a bit conservative just to be extra careful about DoS
        // possibilities in compact block processing...
        if (pindex->nHeight <= m_chainman.ActiveChain().Height() + 2) {
            if ((!fAlreadyInFlight && nodestate->nBlocksInFlight < MAX_BLOCKS_IN_TRANSIT_PER_PEER) ||
                 (fAlreadyInFlight && blockInFlightIt->second.first == pfrom.GetId())) {
                std::list<QueuedBlock>::iterator* queuedBlockIt = nullptr;
                if (!BlockRequested(pfrom.GetId(), *pindex, &queuedBlockIt)) {
                    if (!(*queuedBlockIt)->partialBlock)
                        (*queuedBlockIt)->partialBlock.reset(new PartiallyDownloadedBlock(&m_mempool));
                    else {
                        // The block was already in flight using compact blocks from the same peer
                        LogPrint(BCLog::NET, "Peer sent us compact block we were already syncing!\n");
                        return;
                    }
                }

                PartiallyDownloadedBlock& partialBlock = *(*queuedBlockIt)->partialBlock;
                ReadStatus status = partialBlock.InitData(cmpctblock, vExtraTxnForCompact);
                if (status == READ_STATUS_INVALID) {
                    RemoveBlockRequest(pindex->GetBlockHash()); // Reset in-flight state in case Misbehaving does not result in a disconnect
                    Misbehaving(pfrom.GetId(), 100, "invalid compact block");
                    return;
                } else if (status == READ_STATUS_FAILED) {
                    // Duplicate txindexes, the block is now in-flight, so just request it
                    std::vector<CInv> vInv(1);
                    vInv[0] = CInv(MSG_BLOCK | GetFetchFlags(pfrom), cmpctblock.header.GetHash());
                    m_connman.PushMessage(&pfrom, msgMaker.Make(NetMsgType::GETDATA, vInv));
                    return;
                }

                BlockTransactionsRequest req;
                for (size_t i = 0; i < cmpctblock.BlockTxCount(); i++) {
                    if (!partialBlock.IsTxAvailable(i))
                        req.indexes.push_back(i);
                }
                if (req.indexes.empty()) {
                    // Dirty hack to jump to BLOCKTXN code (TODO: move message handling into their own functions)
                    BlockTransactions txn;
                    txn.blockhash = cmpctblock.header.GetHash();
                    blockTxnMsg << txn;
                    fProcessBLOCKTXN = true;
                } else {
                    req.blockhash = pindex->GetBlockHash();
                    m_connman.PushMessage(&pfrom, msgMaker.Make(NetMsgType::GETBLOCKTXN, req));
                }
            } else {
                // This block is either already in flight from a different
                // peer, or this peer has too many blocks outstanding to
                // download from.
                // Optimistically try to reconstruct anyway since we might be
                // able to without any round trips.
                PartiallyDownloadedBlock tempBlock(&m_mempool);
                ReadStatus status = tempBlock.InitData(cmpctblock, vExtraTxnForCompact);
                if (status != READ_STATUS_OK) {
                    // TODO: don't ignore failures
                    return;
                }
                std::vector<CTransactionRef> dummy;
                status = tempBlock.FillBlock(*pblock, dummy);
                if (status == READ_STATUS_OK) {
                    fBlockReconstructed = true;
                }
            }
        } else {
            if (fAlreadyInFlight) {
                // We requested this block, but its far into the future, so our
                // mempool will probably be useless - request the block normally
                std::vector<CInv> vInv(1);
                vInv[0] = CInv(MSG_BLOCK | GetFetchFlags(pfrom), cmpctblock.header.GetHash());
                m_connman.PushMessage(&pfrom, msgMaker.Make(NetMsgType::GETDATA, vInv));
                return;
            } else {
                // If this was an announce-cmpctblock, we want the same treatment as a header message
                fRevertToHeaderProcessing = true;
            }
        }
        } // cs_main

        if (fProcessBLOCKTXN) {
            return ProcessMessage(pfrom, NetMsgType::BLOCKTXN, blockTxnMsg, time_received, interruptMsgProc);
        }

        if (fRevertToHeaderProcessing) {
            // Headers received from HB compact block peers are permitted to be
            // relayed before full validation (see BIP 152), so we don't want to disconnect
            // the peer if the header turns out to be for an invalid block.
            // Note that if a peer tries to build on an invalid chain, that
            // will be detected and the peer will be disconnected/discouraged.
            return ProcessHeadersMessage(pfrom, *peer, {cmpctblock.header}, /*via_compact_block=*/true);
        }

        if (fBlockReconstructed) {
            // If we got here, we were able to optimistically reconstruct a
            // block that is in flight from some other peer.
            {
                LOCK(cs_main);
                mapBlockSource.emplace(pblock->GetHash(), std::make_pair(pfrom.GetId(), false));
            }
            // Setting force_processing to true means that we bypass some of
            // our anti-DoS protections in AcceptBlock, which filters
            // unrequested blocks that might be trying to waste our resources
            // (eg disk space). Because we only try to reconstruct blocks when
            // we're close to caught up (via the CanDirectFetch() requirement
            // above, combined with the behavior of not requesting blocks until
            // we have a chain with at least nMinimumChainWork), and we ignore
            // compact blocks with less work than our tip, it is safe to treat
            // reconstructed compact blocks as having been requested.
            ProcessBlock(pfrom, pblock, /*force_processing=*/true);
            LOCK(cs_main); // hold cs_main for CBlockIndex::IsValid()
            if (pindex->IsValid(BLOCK_VALID_TRANSACTIONS)) {
                // Clear download state for this block, which is in
                // process from some other peer.  We do this after calling
                // ProcessNewBlock so that a malleated cmpctblock announcement
                // can't be used to interfere with block relay.
                RemoveBlockRequest(pblock->GetHash());
            }
        }
        return;
    }

    if (msg_type == NetMsgType::BLOCKTXN)
    {
        // Ignore blocktxn received while importing
        if (fImporting || fReindex) {
            LogPrint(BCLog::NET, "Unexpected blocktxn message received from peer %d\n", pfrom.GetId());
            return;
        }

        BlockTransactions resp;
        vRecv >> resp;

        std::shared_ptr<CBlock> pblock = std::make_shared<CBlock>();
        bool fBlockRead = false;
        {
            LOCK(cs_main);

            std::map<uint256, std::pair<NodeId, std::list<QueuedBlock>::iterator> >::iterator it = mapBlocksInFlight.find(resp.blockhash);
            if (it == mapBlocksInFlight.end() || !it->second.second->partialBlock ||
                    it->second.first != pfrom.GetId()) {
                LogPrint(BCLog::NET, "Peer %d sent us block transactions for block we weren't expecting\n", pfrom.GetId());
                return;
            }

            PartiallyDownloadedBlock& partialBlock = *it->second.second->partialBlock;
            ReadStatus status = partialBlock.FillBlock(*pblock, resp.txn);
            if (status == READ_STATUS_INVALID) {
                RemoveBlockRequest(resp.blockhash); // Reset in-flight state in case Misbehaving does not result in a disconnect
                Misbehaving(pfrom.GetId(), 100, "invalid compact block/non-matching block transactions");
                return;
            } else if (status == READ_STATUS_FAILED) {
                // Might have collided, fall back to getdata now :(
                std::vector<CInv> invs;
                invs.push_back(CInv(MSG_BLOCK | GetFetchFlags(pfrom), resp.blockhash));
                m_connman.PushMessage(&pfrom, msgMaker.Make(NetMsgType::GETDATA, invs));
            } else {
                // Block is either okay, or possibly we received
                // READ_STATUS_CHECKBLOCK_FAILED.
                // Note that CheckBlock can only fail for one of a few reasons:
                // 1. bad-proof-of-work (impossible here, because we've already
                //    accepted the header)
                // 2. merkleroot doesn't match the transactions given (already
                //    caught in FillBlock with READ_STATUS_FAILED, so
                //    impossible here)
                // 3. the block is otherwise invalid (eg invalid coinbase,
                //    block is too big, too many legacy sigops, etc).
                // So if CheckBlock failed, #3 is the only possibility.
                // Under BIP 152, we don't discourage the peer unless proof of work is
                // invalid (we don't require all the stateless checks to have
                // been run).  This is handled below, so just treat this as
                // though the block was successfully read, and rely on the
                // handling in ProcessNewBlock to ensure the block index is
                // updated, etc.
                RemoveBlockRequest(resp.blockhash); // it is now an empty pointer
                fBlockRead = true;
                // mapBlockSource is used for potentially punishing peers and
                // updating which peers send us compact blocks, so the race
                // between here and cs_main in ProcessNewBlock is fine.
                // BIP 152 permits peers to relay compact blocks after validating
                // the header only; we should not punish peers if the block turns
                // out to be invalid.
                mapBlockSource.emplace(resp.blockhash, std::make_pair(pfrom.GetId(), false));
            }
        } // Don't hold cs_main when we call into ProcessNewBlock
        if (fBlockRead) {
            // Since we requested this block (it was in mapBlocksInFlight), force it to be processed,
            // even if it would not be a candidate for new tip (missing previous block, chain not long enough, etc)
            // This bypasses some anti-DoS logic in AcceptBlock (eg to prevent
            // disk-space attacks), but this should be safe due to the
            // protections in the compact block handler -- see related comment
            // in compact block optimistic reconstruction handling.
            ProcessBlock(pfrom, pblock, /*force_processing=*/true);
        }
        return;
    }

    if (msg_type == NetMsgType::HEADERS)
    {
        // Ignore headers received while importing
        if (fImporting || fReindex) {
            LogPrint(BCLog::NET, "Unexpected headers message received from peer %d\n", pfrom.GetId());
            return;
        }

        std::vector<CBlockHeader> headers;

        // Bypass the normal CBlock deserialization, as we don't want to risk deserializing 2000 full blocks.
        unsigned int nCount = ReadCompactSize(vRecv);
        if (nCount > MAX_HEADERS_RESULTS) {
            Misbehaving(pfrom.GetId(), 20, strprintf("headers message size = %u", nCount));
            return;
        }
        headers.resize(nCount);
        for (unsigned int n = 0; n < nCount; n++) {
            vRecv >> headers[n];
            ReadCompactSize(vRecv); // ignore tx count; assume it is 0.
        }

        return ProcessHeadersMessage(pfrom, *peer, headers, /*via_compact_block=*/false);
    }

    if (msg_type == NetMsgType::BLOCK)
    {
        // Ignore block received while importing
        if (fImporting || fReindex) {
            LogPrint(BCLog::NET, "Unexpected block message received from peer %d\n", pfrom.GetId());
            return;
        }

        std::shared_ptr<CBlock> pblock = std::make_shared<CBlock>();
        vRecv >> *pblock;

        LogPrint(BCLog::NET, "received block %s peer=%d\n", pblock->GetHash().ToString(), pfrom.GetId());

        bool forceProcessing = false;
        const uint256 hash(pblock->GetHash());
        {
            LOCK(cs_main);
            // Always process the block if we requested it, since we may
            // need it even when it's not a candidate for a new best tip.
            forceProcessing = IsBlockRequested(hash);
            RemoveBlockRequest(hash);
            // mapBlockSource is only used for punishing peers and setting
            // which peers send us compact blocks, so the race between here and
            // cs_main in ProcessNewBlock is fine.
            mapBlockSource.emplace(hash, std::make_pair(pfrom.GetId(), true));
        }
        ProcessBlock(pfrom, pblock, forceProcessing);
        return;
    }

    if (msg_type == NetMsgType::GETADDR) {
        // This asymmetric behavior for inbound and outbound connections was introduced
        // to prevent a fingerprinting attack: an attacker can send specific fake addresses
        // to users' AddrMan and later request them by sending getaddr messages.
        // Making nodes which are behind NAT and can only make outgoing connections ignore
        // the getaddr message mitigates the attack.
        if (!pfrom.IsInboundConn()) {
            LogPrint(BCLog::NET, "Ignoring \"getaddr\" from %s connection. peer=%d\n", pfrom.ConnectionTypeAsString(), pfrom.GetId());
            return;
        }

        // Since this must be an inbound connection, SetupAddressRelay will
        // never fail.
        Assume(SetupAddressRelay(pfrom, *peer));

        // Only send one GetAddr response per connection to reduce resource waste
        // and discourage addr stamping of INV announcements.
        if (peer->m_getaddr_recvd) {
            LogPrint(BCLog::NET, "Ignoring repeated \"getaddr\". peer=%d\n", pfrom.GetId());
            return;
        }
        peer->m_getaddr_recvd = true;

        peer->m_addrs_to_send.clear();
        std::vector<CAddress> vAddr;
        if (pfrom.HasPermission(NetPermissionFlags::Addr)) {
            vAddr = m_connman.GetAddresses(MAX_ADDR_TO_SEND, MAX_PCT_ADDR_TO_SEND, /*network=*/std::nullopt);
        } else {
            vAddr = m_connman.GetAddresses(pfrom, MAX_ADDR_TO_SEND, MAX_PCT_ADDR_TO_SEND);
        }
        FastRandomContext insecure_rand;
        for (const CAddress &addr : vAddr) {
            PushAddress(*peer, addr, insecure_rand);
        }
        return;
    }

    if (msg_type == NetMsgType::MEMPOOL) {
        if (!(pfrom.GetLocalServices() & NODE_BLOOM) && !pfrom.HasPermission(NetPermissionFlags::Mempool))
        {
            if (!pfrom.HasPermission(NetPermissionFlags::NoBan))
            {
                LogPrint(BCLog::NET, "mempool request with bloom filters disabled, disconnect peer=%d\n", pfrom.GetId());
                pfrom.fDisconnect = true;
            }
            return;
        }

        if (m_connman.OutboundTargetReached(false) && !pfrom.HasPermission(NetPermissionFlags::Mempool))
        {
            if (!pfrom.HasPermission(NetPermissionFlags::NoBan))
            {
                LogPrint(BCLog::NET, "mempool request with bandwidth limit reached, disconnect peer=%d\n", pfrom.GetId());
                pfrom.fDisconnect = true;
            }
            return;
        }

        if (auto tx_relay = peer->GetTxRelay(); tx_relay != nullptr) {
            LOCK(tx_relay->m_tx_inventory_mutex);
            tx_relay->m_send_mempool = true;
        }
        return;
    }

    if (msg_type == NetMsgType::PING) {
        if (pfrom.GetCommonVersion() > BIP0031_VERSION) {
            uint64_t nonce = 0;
            vRecv >> nonce;
            // Echo the message back with the nonce. This allows for two useful features:
            //
            // 1) A remote node can quickly check if the connection is operational
            // 2) Remote nodes can measure the latency of the network thread. If this node
            //    is overloaded it won't respond to pings quickly and the remote node can
            //    avoid sending us more work, like chain download requests.
            //
            // The nonce stops the remote getting confused between different pings: without
            // it, if the remote node sends a ping once per second and this node takes 5
            // seconds to respond to each, the 5th ping the remote sends would appear to
            // return very quickly.
            m_connman.PushMessage(&pfrom, msgMaker.Make(NetMsgType::PONG, nonce));
        }
        return;
    }

    if (msg_type == NetMsgType::PONG) {
        const auto ping_end = time_received;
        uint64_t nonce = 0;
        size_t nAvail = vRecv.in_avail();
        bool bPingFinished = false;
        std::string sProblem;

        if (nAvail >= sizeof(nonce)) {
            vRecv >> nonce;

            // Only process pong message if there is an outstanding ping (old ping without nonce should never pong)
            if (peer->m_ping_nonce_sent != 0) {
                if (nonce == peer->m_ping_nonce_sent) {
                    // Matching pong received, this ping is no longer outstanding
                    bPingFinished = true;
                    const auto ping_time = ping_end - peer->m_ping_start.load();
                    if (ping_time.count() >= 0) {
                        // Let connman know about this successful ping-pong
                        pfrom.PongReceived(ping_time);
                    } else {
                        // This should never happen
                        sProblem = "Timing mishap";
                    }
                } else {
                    // Nonce mismatches are normal when pings are overlapping
                    sProblem = "Nonce mismatch";
                    if (nonce == 0) {
                        // This is most likely a bug in another implementation somewhere; cancel this ping
                        bPingFinished = true;
                        sProblem = "Nonce zero";
                    }
                }
            } else {
                sProblem = "Unsolicited pong without ping";
            }
        } else {
            // This is most likely a bug in another implementation somewhere; cancel this ping
            bPingFinished = true;
            sProblem = "Short payload";
        }

        if (!(sProblem.empty())) {
            LogPrint(BCLog::NET, "pong peer=%d: %s, %x expected, %x received, %u bytes\n",
                pfrom.GetId(),
                sProblem,
                peer->m_ping_nonce_sent,
                nonce,
                nAvail);
        }
        if (bPingFinished) {
            peer->m_ping_nonce_sent = 0;
        }
        return;
    }

    if (msg_type == NetMsgType::FILTERLOAD) {
        if (!(pfrom.GetLocalServices() & NODE_BLOOM)) {
            LogPrint(BCLog::NET, "filterload received despite not offering bloom services from peer=%d; disconnecting\n", pfrom.GetId());
            pfrom.fDisconnect = true;
            return;
        }
        CBloomFilter filter;
        vRecv >> filter;

        if (!filter.IsWithinSizeConstraints())
        {
            // There is no excuse for sending a too-large filter
            Misbehaving(pfrom.GetId(), 100, "too-large bloom filter");
        } else if (auto tx_relay = peer->GetTxRelay(); tx_relay != nullptr) {
            {
                LOCK(tx_relay->m_bloom_filter_mutex);
                tx_relay->m_bloom_filter.reset(new CBloomFilter(filter));
                tx_relay->m_relay_txs = true;
            }
            pfrom.m_bloom_filter_loaded = true;
        }
        return;
    }

    if (msg_type == NetMsgType::FILTERADD) {
        if (!(pfrom.GetLocalServices() & NODE_BLOOM)) {
            LogPrint(BCLog::NET, "filteradd received despite not offering bloom services from peer=%d; disconnecting\n", pfrom.GetId());
            pfrom.fDisconnect = true;
            return;
        }
        std::vector<unsigned char> vData;
        vRecv >> vData;

        // Nodes must NEVER send a data item > 520 bytes (the max size for a script data object,
        // and thus, the maximum size any matched object can have) in a filteradd message
        bool bad = false;
        if (vData.size() > MAX_SCRIPT_ELEMENT_SIZE) {
            bad = true;
        } else if (auto tx_relay = peer->GetTxRelay(); tx_relay != nullptr) {
            LOCK(tx_relay->m_bloom_filter_mutex);
            if (tx_relay->m_bloom_filter) {
                tx_relay->m_bloom_filter->insert(vData);
            } else {
                bad = true;
            }
        }
        if (bad) {
            Misbehaving(pfrom.GetId(), 100, "bad filteradd message");
        }
        return;
    }

    if (msg_type == NetMsgType::FILTERCLEAR) {
        if (!(pfrom.GetLocalServices() & NODE_BLOOM)) {
            LogPrint(BCLog::NET, "filterclear received despite not offering bloom services from peer=%d; disconnecting\n", pfrom.GetId());
            pfrom.fDisconnect = true;
            return;
        }
        auto tx_relay = peer->GetTxRelay();
        if (!tx_relay) return;

        {
            LOCK(tx_relay->m_bloom_filter_mutex);
            tx_relay->m_bloom_filter = nullptr;
            tx_relay->m_relay_txs = true;
        }
        pfrom.m_bloom_filter_loaded = false;
        pfrom.m_relays_txs = true;
        return;
    }

    if (msg_type == NetMsgType::FEEFILTER) {
        CAmount newFeeFilter = 0;
        vRecv >> newFeeFilter;
        if (MoneyRange(newFeeFilter)) {
            if (auto tx_relay = peer->GetTxRelay(); tx_relay != nullptr) {
                tx_relay->m_fee_filter_received = newFeeFilter;
            }
            LogPrint(BCLog::NET, "received: feefilter of %s from peer=%d\n", CFeeRate(newFeeFilter).ToString(), pfrom.GetId());
        }
        return;
    }

    if (msg_type == NetMsgType::GETCFILTERS) {
        ProcessGetCFilters(pfrom, vRecv);
        return;
    }

    if (msg_type == NetMsgType::GETCFHEADERS) {
        ProcessGetCFHeaders(pfrom, vRecv);
        return;
    }

    if (msg_type == NetMsgType::GETCFCHECKPT) {
        ProcessGetCFCheckPt(pfrom, vRecv);
        return;
    }

    if (msg_type == NetMsgType::NOTFOUND) {
        std::vector<CInv> vInv;
        vRecv >> vInv;
        if (vInv.size() <= MAX_PEER_TX_ANNOUNCEMENTS + MAX_BLOCKS_IN_TRANSIT_PER_PEER) {
            LOCK(::cs_main);
            for (CInv &inv : vInv) {
                if (inv.IsGenTxMsg()) {
                    // If we receive a NOTFOUND message for a tx we requested, mark the announcement for it as
                    // completed in TxRequestTracker.
                    m_txrequest.ReceivedResponse(pfrom.GetId(), inv.hash);
                }
            }
        }
        return;
    }

    // Ignore unknown commands for extensibility
    LogPrint(BCLog::NET, "Unknown command \"%s\" from peer=%d\n", SanitizeString(msg_type), pfrom.GetId());
    return;
}

bool PeerManagerImpl::MaybeDiscourageAndDisconnect(CNode& pnode, Peer& peer)
{
    {
        LOCK(peer.m_misbehavior_mutex);

        // There's nothing to do if the m_should_discourage flag isn't set
        if (!peer.m_should_discourage) return false;

        peer.m_should_discourage = false;
    } // peer.m_misbehavior_mutex

    if (pnode.HasPermission(NetPermissionFlags::NoBan)) {
        // We never disconnect or discourage peers for bad behavior if they have NetPermissionFlags::NoBan permission
        LogPrintf("Warning: not punishing noban peer %d!\n", peer.m_id);
        return false;
    }

    if (pnode.IsManualConn()) {
        // We never disconnect or discourage manual peers for bad behavior
        LogPrintf("Warning: not punishing manually connected peer %d!\n", peer.m_id);
        return false;
    }

    if (pnode.addr.IsLocal()) {
        // We disconnect local peers for bad behavior but don't discourage (since that would discourage
        // all peers on the same local address)
        LogPrint(BCLog::NET, "Warning: disconnecting but not discouraging %s peer %d!\n",
                 pnode.m_inbound_onion ? "inbound onion" : "local", peer.m_id);
        pnode.fDisconnect = true;
        return true;
    }

    // Normal case: Disconnect the peer and discourage all nodes sharing the address
    LogPrint(BCLog::NET, "Disconnecting and discouraging peer %d!\n", peer.m_id);
    if (m_banman) m_banman->Discourage(pnode.addr);
    m_connman.DisconnectNode(pnode.addr);
    return true;
}

bool PeerManagerImpl::ProcessMessages(CNode* pfrom, std::atomic<bool>& interruptMsgProc)
{
    bool fMoreWork = false;

    PeerRef peer = GetPeerRef(pfrom->GetId());
    if (peer == nullptr) return false;

    {
        LOCK(peer->m_getdata_requests_mutex);
        if (!peer->m_getdata_requests.empty()) {
            ProcessGetData(*pfrom, *peer, interruptMsgProc);
        }
    }

    {
        LOCK2(cs_main, g_cs_orphans);
        if (!peer->m_orphan_work_set.empty()) {
            ProcessOrphanTx(peer->m_orphan_work_set);
        }
    }

    if (pfrom->fDisconnect)
        return false;

    // this maintains the order of responses
    // and prevents m_getdata_requests to grow unbounded
    {
        LOCK(peer->m_getdata_requests_mutex);
        if (!peer->m_getdata_requests.empty()) return true;
    }

    {
        LOCK(g_cs_orphans);
        if (!peer->m_orphan_work_set.empty()) return true;
    }

    // Don't bother if send buffer is too full to respond anyway
    if (pfrom->fPauseSend) return false;

    std::list<CNetMessage> msgs;
    {
        LOCK(pfrom->cs_vProcessMsg);
        if (pfrom->vProcessMsg.empty()) return false;
        // Just take one message
        msgs.splice(msgs.begin(), pfrom->vProcessMsg, pfrom->vProcessMsg.begin());
        pfrom->nProcessQueueSize -= msgs.front().m_raw_message_size;
        pfrom->fPauseRecv = pfrom->nProcessQueueSize > m_connman.GetReceiveFloodSize();
        fMoreWork = !pfrom->vProcessMsg.empty();
    }
    CNetMessage& msg(msgs.front());

    TRACE6(net, inbound_message,
        pfrom->GetId(),
        pfrom->m_addr_name.c_str(),
        pfrom->ConnectionTypeAsString().c_str(),
        msg.m_type.c_str(),
        msg.m_recv.size(),
        msg.m_recv.data()
    );

    if (gArgs.GetBoolArg("-capturemessages", false)) {
        CaptureMessage(pfrom->addr, msg.m_type, MakeUCharSpan(msg.m_recv), /*is_incoming=*/true);
    }

    msg.SetVersion(pfrom->GetCommonVersion());

    try {
        ProcessMessage(*pfrom, msg.m_type, msg.m_recv, msg.m_time, interruptMsgProc);
        if (interruptMsgProc) return false;
        {
            LOCK(peer->m_getdata_requests_mutex);
            if (!peer->m_getdata_requests.empty()) fMoreWork = true;
        }
    } catch (const std::exception& e) {
        LogPrint(BCLog::NET, "%s(%s, %u bytes): Exception '%s' (%s) caught\n", __func__, SanitizeString(msg.m_type), msg.m_message_size, e.what(), typeid(e).name());
    } catch (...) {
        LogPrint(BCLog::NET, "%s(%s, %u bytes): Unknown exception caught\n", __func__, SanitizeString(msg.m_type), msg.m_message_size);
    }

    return fMoreWork;
}

void PeerManagerImpl::ConsiderEviction(CNode& pto, std::chrono::seconds time_in_seconds)
{
    AssertLockHeld(cs_main);

    CNodeState &state = *State(pto.GetId());
    const CNetMsgMaker msgMaker(pto.GetCommonVersion());

    if (!state.m_chain_sync.m_protect && pto.IsOutboundOrBlockRelayConn() && state.fSyncStarted) {
        // This is an outbound peer subject to disconnection if they don't
        // announce a block with as much work as the current tip within
        // CHAIN_SYNC_TIMEOUT + HEADERS_RESPONSE_TIME seconds (note: if
        // their chain has more work than ours, we should sync to it,
        // unless it's invalid, in which case we should find that out and
        // disconnect from them elsewhere).
        if (state.pindexBestKnownBlock != nullptr && state.pindexBestKnownBlock->nChainWork >= m_chainman.ActiveChain().Tip()->nChainWork) {
            if (state.m_chain_sync.m_timeout != 0s) {
                state.m_chain_sync.m_timeout = 0s;
                state.m_chain_sync.m_work_header = nullptr;
                state.m_chain_sync.m_sent_getheaders = false;
            }
        } else if (state.m_chain_sync.m_timeout == 0s || (state.m_chain_sync.m_work_header != nullptr && state.pindexBestKnownBlock != nullptr && state.pindexBestKnownBlock->nChainWork >= state.m_chain_sync.m_work_header->nChainWork)) {
            // Our best block known by this peer is behind our tip, and we're either noticing
            // that for the first time, OR this peer was able to catch up to some earlier point
            // where we checked against our tip.
            // Either way, set a new timeout based on current tip.
            state.m_chain_sync.m_timeout = time_in_seconds + CHAIN_SYNC_TIMEOUT;
            state.m_chain_sync.m_work_header = m_chainman.ActiveChain().Tip();
            state.m_chain_sync.m_sent_getheaders = false;
        } else if (state.m_chain_sync.m_timeout > 0s && time_in_seconds > state.m_chain_sync.m_timeout) {
            // No evidence yet that our peer has synced to a chain with work equal to that
            // of our tip, when we first detected it was behind. Send a single getheaders
            // message to give the peer a chance to update us.
            if (state.m_chain_sync.m_sent_getheaders) {
                // They've run out of time to catch up!
                LogPrintf("Disconnecting outbound peer %d for old chain, best known block = %s\n", pto.GetId(), state.pindexBestKnownBlock != nullptr ? state.pindexBestKnownBlock->GetBlockHash().ToString() : "<none>");
                pto.fDisconnect = true;
            } else {
                assert(state.m_chain_sync.m_work_header);
                LogPrint(BCLog::NET, "sending getheaders to outbound peer=%d to verify chain work (current best known block:%s, benchmark blockhash: %s)\n", pto.GetId(), state.pindexBestKnownBlock != nullptr ? state.pindexBestKnownBlock->GetBlockHash().ToString() : "<none>", state.m_chain_sync.m_work_header->GetBlockHash().ToString());
                m_connman.PushMessage(&pto, msgMaker.Make(NetMsgType::GETHEADERS, m_chainman.ActiveChain().GetLocator(state.m_chain_sync.m_work_header->pprev), uint256()));
                state.m_chain_sync.m_sent_getheaders = true;
                constexpr auto HEADERS_RESPONSE_TIME{2min};
                // Bump the timeout to allow a response, which could clear the timeout
                // (if the response shows the peer has synced), reset the timeout (if
                // the peer syncs to the required work but not to our tip), or result
                // in disconnect (if we advance to the timeout and pindexBestKnownBlock
                // has not sufficiently progressed)
                state.m_chain_sync.m_timeout = time_in_seconds + HEADERS_RESPONSE_TIME;
            }
        }
    }
}

void PeerManagerImpl::EvictExtraOutboundPeers(std::chrono::seconds now)
{
    // If we have any extra block-relay-only peers, disconnect the youngest unless
    // it's given us a block -- in which case, compare with the second-youngest, and
    // out of those two, disconnect the peer who least recently gave us a block.
    // The youngest block-relay-only peer would be the extra peer we connected
    // to temporarily in order to sync our tip; see net.cpp.
    // Note that we use higher nodeid as a measure for most recent connection.
    if (m_connman.GetExtraBlockRelayCount() > 0) {
        std::pair<NodeId, std::chrono::seconds> youngest_peer{-1, 0}, next_youngest_peer{-1, 0};

        m_connman.ForEachNode([&](CNode* pnode) {
            if (!pnode->IsBlockOnlyConn() || pnode->fDisconnect) return;
            if (pnode->GetId() > youngest_peer.first) {
                next_youngest_peer = youngest_peer;
                youngest_peer.first = pnode->GetId();
                youngest_peer.second = pnode->m_last_block_time;
            }
        });
        NodeId to_disconnect = youngest_peer.first;
        if (youngest_peer.second > next_youngest_peer.second) {
            // Our newest block-relay-only peer gave us a block more recently;
            // disconnect our second youngest.
            to_disconnect = next_youngest_peer.first;
        }
        m_connman.ForNode(to_disconnect, [&](CNode* pnode) EXCLUSIVE_LOCKS_REQUIRED(::cs_main) {
            AssertLockHeld(::cs_main);
            // Make sure we're not getting a block right now, and that
            // we've been connected long enough for this eviction to happen
            // at all.
            // Note that we only request blocks from a peer if we learn of a
            // valid headers chain with at least as much work as our tip.
            CNodeState *node_state = State(pnode->GetId());
            if (node_state == nullptr ||
                (now - pnode->m_connected >= MINIMUM_CONNECT_TIME && node_state->nBlocksInFlight == 0)) {
                pnode->fDisconnect = true;
                LogPrint(BCLog::NET, "disconnecting extra block-relay-only peer=%d (last block received at time %d)\n",
                         pnode->GetId(), count_seconds(pnode->m_last_block_time));
                return true;
            } else {
                LogPrint(BCLog::NET, "keeping block-relay-only peer=%d chosen for eviction (connect time: %d, blocks_in_flight: %d)\n",
                         pnode->GetId(), count_seconds(pnode->m_connected), node_state->nBlocksInFlight);
            }
            return false;
        });
    }

    // Check whether we have too many outbound-full-relay peers
    if (m_connman.GetExtraFullOutboundCount() > 0) {
        // If we have more outbound-full-relay peers than we target, disconnect one.
        // Pick the outbound-full-relay peer that least recently announced
        // us a new block, with ties broken by choosing the more recent
        // connection (higher node id)
        NodeId worst_peer = -1;
        int64_t oldest_block_announcement = std::numeric_limits<int64_t>::max();

        m_connman.ForEachNode([&](CNode* pnode) EXCLUSIVE_LOCKS_REQUIRED(::cs_main) {
            AssertLockHeld(::cs_main);

            // Only consider outbound-full-relay peers that are not already
            // marked for disconnection
            if (!pnode->IsFullOutboundConn() || pnode->fDisconnect) return;
            CNodeState *state = State(pnode->GetId());
            if (state == nullptr) return; // shouldn't be possible, but just in case
            // Don't evict our protected peers
            if (state->m_chain_sync.m_protect) return;
            if (state->m_last_block_announcement < oldest_block_announcement || (state->m_last_block_announcement == oldest_block_announcement && pnode->GetId() > worst_peer)) {
                worst_peer = pnode->GetId();
                oldest_block_announcement = state->m_last_block_announcement;
            }
        });
        if (worst_peer != -1) {
            bool disconnected = m_connman.ForNode(worst_peer, [&](CNode* pnode) EXCLUSIVE_LOCKS_REQUIRED(::cs_main) {
                AssertLockHeld(::cs_main);

                // Only disconnect a peer that has been connected to us for
                // some reasonable fraction of our check-frequency, to give
                // it time for new information to have arrived.
                // Also don't disconnect any peer we're trying to download a
                // block from.
                CNodeState &state = *State(pnode->GetId());
                if (now - pnode->m_connected > MINIMUM_CONNECT_TIME && state.nBlocksInFlight == 0) {
                    LogPrint(BCLog::NET, "disconnecting extra outbound peer=%d (last block announcement received at time %d)\n", pnode->GetId(), oldest_block_announcement);
                    pnode->fDisconnect = true;
                    return true;
                } else {
                    LogPrint(BCLog::NET, "keeping outbound peer=%d chosen for eviction (connect time: %d, blocks_in_flight: %d)\n",
                             pnode->GetId(), count_seconds(pnode->m_connected), state.nBlocksInFlight);
                    return false;
                }
            });
            if (disconnected) {
                // If we disconnected an extra peer, that means we successfully
                // connected to at least one peer after the last time we
                // detected a stale tip. Don't try any more extra peers until
                // we next detect a stale tip, to limit the load we put on the
                // network from these extra connections.
                m_connman.SetTryNewOutboundPeer(false);
            }
        }
    }
}

void PeerManagerImpl::CheckForStaleTipAndEvictPeers()
{
    LOCK(cs_main);

    auto now{GetTime<std::chrono::seconds>()};

    EvictExtraOutboundPeers(now);

    if (now > m_stale_tip_check_time) {
        // Check whether our tip is stale, and if so, allow using an extra
        // outbound peer
        if (!fImporting && !fReindex && m_connman.GetNetworkActive() && m_connman.GetUseAddrmanOutgoing() && TipMayBeStale()) {
            LogPrintf("Potential stale tip detected, will try using extra outbound peer (last tip update: %d seconds ago)\n",
                      count_seconds(now - m_last_tip_update.load()));
            m_connman.SetTryNewOutboundPeer(true);
        } else if (m_connman.GetTryNewOutboundPeer()) {
            m_connman.SetTryNewOutboundPeer(false);
        }
        m_stale_tip_check_time = now + STALE_CHECK_INTERVAL;
    }

    if (!m_initial_sync_finished && CanDirectFetch()) {
        m_connman.StartExtraBlockRelayPeers();
        m_initial_sync_finished = true;
    }
}

void PeerManagerImpl::MaybeSendPing(CNode& node_to, Peer& peer, std::chrono::microseconds now)
{
    if (m_connman.ShouldRunInactivityChecks(node_to, std::chrono::duration_cast<std::chrono::seconds>(now)) &&
        peer.m_ping_nonce_sent &&
        now > peer.m_ping_start.load() + TIMEOUT_INTERVAL)
    {
        // The ping timeout is using mocktime. To disable the check during
        // testing, increase -peertimeout.
        LogPrint(BCLog::NET, "ping timeout: %fs peer=%d\n", 0.000001 * count_microseconds(now - peer.m_ping_start.load()), peer.m_id);
        node_to.fDisconnect = true;
        return;
    }

    const CNetMsgMaker msgMaker(node_to.GetCommonVersion());
    bool pingSend = false;

    if (peer.m_ping_queued) {
        // RPC ping request by user
        pingSend = true;
    }

    if (peer.m_ping_nonce_sent == 0 && now > peer.m_ping_start.load() + PING_INTERVAL) {
        // Ping automatically sent as a latency probe & keepalive.
        pingSend = true;
    }

    if (pingSend) {
        uint64_t nonce;
        do {
            nonce = GetRand<uint64_t>();
        } while (nonce == 0);
        peer.m_ping_queued = false;
        peer.m_ping_start = now;
        if (node_to.GetCommonVersion() > BIP0031_VERSION) {
            peer.m_ping_nonce_sent = nonce;
            m_connman.PushMessage(&node_to, msgMaker.Make(NetMsgType::PING, nonce));
        } else {
            // Peer is too old to support ping command with nonce, pong will never arrive.
            peer.m_ping_nonce_sent = 0;
            m_connman.PushMessage(&node_to, msgMaker.Make(NetMsgType::PING));
        }
    }
}

void PeerManagerImpl::MaybeSendAddr(CNode& node, Peer& peer, std::chrono::microseconds current_time)
{
    // Nothing to do for non-address-relay peers
    if (!peer.m_addr_relay_enabled) return;

    LOCK(peer.m_addr_send_times_mutex);
    // Periodically advertise our local address to the peer.
    if (fListen && !m_chainman.ActiveChainstate().IsInitialBlockDownload() &&
        peer.m_next_local_addr_send < current_time) {
        // If we've sent before, clear the bloom filter for the peer, so that our
        // self-announcement will actually go out.
        // This might be unnecessary if the bloom filter has already rolled
        // over since our last self-announcement, but there is only a small
        // bandwidth cost that we can incur by doing this (which happens
        // once a day on average).
        if (peer.m_next_local_addr_send != 0us) {
            peer.m_addr_known->reset();
        }
        if (std::optional<CAddress> local_addr = GetLocalAddrForPeer(&node)) {
            FastRandomContext insecure_rand;
            PushAddress(peer, *local_addr, insecure_rand);
        }
        peer.m_next_local_addr_send = GetExponentialRand(current_time, AVG_LOCAL_ADDRESS_BROADCAST_INTERVAL);
    }

    // We sent an `addr` message to this peer recently. Nothing more to do.
    if (current_time <= peer.m_next_addr_send) return;

    peer.m_next_addr_send = GetExponentialRand(current_time, AVG_ADDRESS_BROADCAST_INTERVAL);

    if (!Assume(peer.m_addrs_to_send.size() <= MAX_ADDR_TO_SEND)) {
        // Should be impossible since we always check size before adding to
        // m_addrs_to_send. Recover by trimming the vector.
        peer.m_addrs_to_send.resize(MAX_ADDR_TO_SEND);
    }

    // Remove addr records that the peer already knows about, and add new
    // addrs to the m_addr_known filter on the same pass.
    auto addr_already_known = [&peer](const CAddress& addr) {
        bool ret = peer.m_addr_known->contains(addr.GetKey());
        if (!ret) peer.m_addr_known->insert(addr.GetKey());
        return ret;
    };
    peer.m_addrs_to_send.erase(std::remove_if(peer.m_addrs_to_send.begin(), peer.m_addrs_to_send.end(), addr_already_known),
                           peer.m_addrs_to_send.end());

    // No addr messages to send
    if (peer.m_addrs_to_send.empty()) return;

    const char* msg_type;
    int make_flags;
    if (peer.m_wants_addrv2) {
        msg_type = NetMsgType::ADDRV2;
        make_flags = ADDRV2_FORMAT;
    } else {
        msg_type = NetMsgType::ADDR;
        make_flags = 0;
    }
    m_connman.PushMessage(&node, CNetMsgMaker(node.GetCommonVersion()).Make(make_flags, msg_type, peer.m_addrs_to_send));
    peer.m_addrs_to_send.clear();

    // we only send the big addr message once
    if (peer.m_addrs_to_send.capacity() > 40) {
        peer.m_addrs_to_send.shrink_to_fit();
    }
}

void PeerManagerImpl::MaybeSendFeefilter(CNode& pto, Peer& peer, std::chrono::microseconds current_time)
{
    if (m_ignore_incoming_txs) return;
    if (pto.GetCommonVersion() < FEEFILTER_VERSION) return;
    // peers with the forcerelay permission should not filter txs to us
    if (pto.HasPermission(NetPermissionFlags::ForceRelay)) return;
    // Don't send feefilter messages to outbound block-relay-only peers since they should never announce
    // transactions to us, regardless of feefilter state.
    if (pto.IsBlockOnlyConn()) return;

    CAmount currentFilter = m_mempool.GetMinFee(gArgs.GetIntArg("-maxmempool", DEFAULT_MAX_MEMPOOL_SIZE) * 1000000).GetFeePerK();
    static FeeFilterRounder g_filter_rounder{CFeeRate{DEFAULT_MIN_RELAY_TX_FEE}};

    if (m_chainman.ActiveChainstate().IsInitialBlockDownload()) {
        // Received tx-inv messages are discarded when the active
        // chainstate is in IBD, so tell the peer to not send them.
        currentFilter = MAX_MONEY;
    } else {
        static const CAmount MAX_FILTER{g_filter_rounder.round(MAX_MONEY)};
        if (peer.m_fee_filter_sent == MAX_FILTER) {
            // Send the current filter if we sent MAX_FILTER previously
            // and made it out of IBD.
            peer.m_next_send_feefilter = 0us;
        }
    }
    if (current_time > peer.m_next_send_feefilter) {
        CAmount filterToSend = g_filter_rounder.round(currentFilter);
        // We always have a fee filter of at least minRelayTxFee
        filterToSend = std::max(filterToSend, ::minRelayTxFee.GetFeePerK());
        if (filterToSend != peer.m_fee_filter_sent) {
            m_connman.PushMessage(&pto, CNetMsgMaker(pto.GetCommonVersion()).Make(NetMsgType::FEEFILTER, filterToSend));
            peer.m_fee_filter_sent = filterToSend;
        }
        peer.m_next_send_feefilter = GetExponentialRand(current_time, AVG_FEEFILTER_BROADCAST_INTERVAL);
    }
    // If the fee filter has changed substantially and it's still more than MAX_FEEFILTER_CHANGE_DELAY
    // until scheduled broadcast, then move the broadcast to within MAX_FEEFILTER_CHANGE_DELAY.
    else if (current_time + MAX_FEEFILTER_CHANGE_DELAY < peer.m_next_send_feefilter &&
                (currentFilter < 3 * peer.m_fee_filter_sent / 4 || currentFilter > 4 * peer.m_fee_filter_sent / 3)) {
        peer.m_next_send_feefilter = current_time + GetRandomDuration<std::chrono::microseconds>(MAX_FEEFILTER_CHANGE_DELAY);
    }
}

namespace {
class CompareInvMempoolOrder
{
    CTxMemPool *mp;
    bool m_wtxid_relay;
public:
    explicit CompareInvMempoolOrder(CTxMemPool *_mempool, bool use_wtxid)
    {
        mp = _mempool;
        m_wtxid_relay = use_wtxid;
    }

    bool operator()(std::set<uint256>::iterator a, std::set<uint256>::iterator b)
    {
        /* As std::make_heap produces a max-heap, we want the entries with the
         * fewest ancestors/highest fee to sort later. */
        return mp->CompareDepthAndScore(*b, *a, m_wtxid_relay);
    }
};
}

bool PeerManagerImpl::SetupAddressRelay(const CNode& node, Peer& peer)
{
    // We don't participate in addr relay with outbound block-relay-only
    // connections to prevent providing adversaries with the additional
    // information of addr traffic to infer the link.
    if (node.IsBlockOnlyConn()) return false;

    if (!peer.m_addr_relay_enabled.exchange(true)) {
        // First addr message we have received from the peer, initialize
        // m_addr_known
        peer.m_addr_known = std::make_unique<CRollingBloomFilter>(5000, 0.001);
    }

    return true;
}

bool PeerManagerImpl::SendMessages(CNode* pto)
{
    PeerRef peer = GetPeerRef(pto->GetId());
    if (!peer) return false;
    const Consensus::Params& consensusParams = m_chainparams.GetConsensus();

    // We must call MaybeDiscourageAndDisconnect first, to ensure that we'll
    // disconnect misbehaving peers even before the version handshake is complete.
    if (MaybeDiscourageAndDisconnect(*pto, *peer)) return true;

    // Don't send anything until the version handshake is complete
    if (!pto->fSuccessfullyConnected || pto->fDisconnect)
        return true;

    // If we get here, the outgoing message serialization version is set and can't change.
    const CNetMsgMaker msgMaker(pto->GetCommonVersion());

    const auto current_time{GetTime<std::chrono::microseconds>()};

    if (pto->IsAddrFetchConn() && current_time - pto->m_connected > 10 * AVG_ADDRESS_BROADCAST_INTERVAL) {
        LogPrint(BCLog::NET, "addrfetch connection timeout; disconnecting peer=%d\n", pto->GetId());
        pto->fDisconnect = true;
        return true;
    }

    MaybeSendPing(*pto, *peer, current_time);

    // MaybeSendPing may have marked peer for disconnection
    if (pto->fDisconnect) return true;

    MaybeSendAddr(*pto, *peer, current_time);

    {
        LOCK(cs_main);

        CNodeState &state = *State(pto->GetId());

        // Start block sync
        if (m_chainman.m_best_header == nullptr) {
            m_chainman.m_best_header = m_chainman.ActiveChain().Tip();
        }
<<<<<<< HEAD
        bool fFetch = state.fPreferredDownload || (m_num_preferred_download_peers == 0 && !pto->fClient && !pto->IsAddrFetchConn()); // Download if this is a nice peer, or we have no nice peers and this one might do.
        int64_t headers_ahead = m_chainman.m_best_header->nHeight - m_chainman.ActiveHeight();
        // ELEMENTS: Only download if our headers aren't "too far ahead" of our blocks.
        bool got_enough_headers = node::fTrimHeaders && (headers_ahead >= node::nHeaderDownloadBuffer);
        if (!state.fSyncStarted && !pto->fClient && !fImporting && !fReindex && !got_enough_headers) {
=======

        // Determine whether we might try initial headers sync or parallel
        // block download from this peer -- this mostly affects behavior while
        // in IBD (once out of IBD, we sync from all peers).
        bool sync_blocks_and_headers_from_peer = false;
        if (state.fPreferredDownload) {
            sync_blocks_and_headers_from_peer = true;
        } else if (!pto->fClient && !pto->IsAddrFetchConn()) {
            // Typically this is an inbound peer. If we don't have any outbound
            // peers, or if we aren't downloading any blocks from such peers,
            // then allow block downloads from this peer, too.
            // We prefer downloading blocks from outbound peers to avoid
            // putting undue load on (say) some home user who is just making
            // outbound connections to the network, but if our only source of
            // the latest blocks is from an inbound peer, we have to be sure to
            // eventually download it (and not just wait indefinitely for an
            // outbound peer to have it).
            if (m_num_preferred_download_peers == 0 || mapBlocksInFlight.empty()) {
                sync_blocks_and_headers_from_peer = true;
            }
        }

        if (!state.fSyncStarted && !pto->fClient && !fImporting && !fReindex) {
>>>>>>> 00ce8543
            // Only actively request headers from a single peer, unless we're close to today.
            if ((nSyncStarted == 0 && sync_blocks_and_headers_from_peer) || m_chainman.m_best_header->GetBlockTime() > GetAdjustedTime() - 24 * 60 * 60) {
                state.fSyncStarted = true;
                state.m_headers_sync_timeout = current_time + HEADERS_DOWNLOAD_TIMEOUT_BASE +
                    (
                        // Convert HEADERS_DOWNLOAD_TIMEOUT_PER_HEADER to microseconds before scaling
                        // to maintain precision
                        std::chrono::microseconds{HEADERS_DOWNLOAD_TIMEOUT_PER_HEADER} *
                        (GetAdjustedTime() - m_chainman.m_best_header->GetBlockTime()) / consensusParams.nPowTargetSpacing
                    );
                nSyncStarted++;
                const CBlockIndex* pindexStart = m_chainman.m_best_header;
                /* If possible, start at the block preceding the currently
                   best known header.  This ensures that we always get a
                   non-empty list of headers back as long as the peer
                   is up-to-date.  With a non-empty response, we can initialise
                   the peer's known best block.  This wouldn't be possible
                   if we requested starting at m_chainman.m_best_header and
                   got back an empty response.  */
                if (pindexStart->pprev)
                    pindexStart = pindexStart->pprev;
                LogPrint(BCLog::NET, "initial getheaders (%d) to peer=%d (startheight:%d)\n", pindexStart->nHeight, pto->GetId(), peer->m_starting_height);
                m_connman.PushMessage(pto, msgMaker.Make(NetMsgType::GETHEADERS, m_chainman.ActiveChain().GetLocator(pindexStart), uint256()));
            }
        }

        //
        // Try sending block announcements via headers
        //
        {
            // If we have less than MAX_BLOCKS_TO_ANNOUNCE in our
            // list of block hashes we're relaying, and our peer wants
            // headers announcements, then find the first header
            // not yet known to our peer but would connect, and send.
            // If no header would connect, or if we have too many
            // blocks, or if the peer doesn't want headers, just
            // add all to the inv queue.
            LOCK(peer->m_block_inv_mutex);
            std::vector<CBlock> vHeaders;
            bool fRevertToInv = ((!state.fPreferHeaders &&
                                 (!state.m_requested_hb_cmpctblocks || peer->m_blocks_for_headers_relay.size() > 1)) ||
                                 peer->m_blocks_for_headers_relay.size() > MAX_BLOCKS_TO_ANNOUNCE);
            const CBlockIndex *pBestIndex = nullptr; // last header queued for delivery
            ProcessBlockAvailability(pto->GetId()); // ensure pindexBestKnownBlock is up-to-date

            if (!fRevertToInv) {
                bool fFoundStartingHeader = false;
                // Try to find first header that our peer doesn't have, and
                // then send all headers past that one.  If we come across any
                // headers that aren't on m_chainman.ActiveChain(), give up.
                for (const uint256& hash : peer->m_blocks_for_headers_relay) {
                    const CBlockIndex* pindex = m_chainman.m_blockman.LookupBlockIndex(hash);
                    assert(pindex);
                    if (m_chainman.ActiveChain()[pindex->nHeight] != pindex) {
                        // Bail out if we reorged away from this block
                        fRevertToInv = true;
                        break;
                    }
                    if (pBestIndex != nullptr && pindex->pprev != pBestIndex) {
                        // This means that the list of blocks to announce don't
                        // connect to each other.
                        // This shouldn't really be possible to hit during
                        // regular operation (because reorgs should take us to
                        // a chain that has some block not on the prior chain,
                        // which should be caught by the prior check), but one
                        // way this could happen is by using invalidateblock /
                        // reconsiderblock repeatedly on the tip, causing it to
                        // be added multiple times to m_blocks_for_headers_relay.
                        // Robustly deal with this rare situation by reverting
                        // to an inv.
                        fRevertToInv = true;
                        break;
                    }
                    pBestIndex = pindex;
                    if (fFoundStartingHeader) {
                        // add this to the headers message
                        vHeaders.push_back(pindex->GetBlockHeader());
                    } else if (PeerHasHeader(&state, pindex)) {
                        continue; // keep looking for the first new block
                    } else if (pindex->pprev == nullptr || PeerHasHeader(&state, pindex->pprev)) {
                        // Peer doesn't have this header but they do have the prior one.
                        // Start sending headers.
                        fFoundStartingHeader = true;
                        vHeaders.push_back(pindex->GetBlockHeader());
                    } else {
                        // Peer doesn't have this header or the prior one -- nothing will
                        // connect, so bail out.
                        fRevertToInv = true;
                        break;
                    }
                }
            }
            if (!fRevertToInv && !vHeaders.empty()) {
                if (vHeaders.size() == 1 && state.m_requested_hb_cmpctblocks) {
                    // We only send up to 1 block as header-and-ids, as otherwise
                    // probably means we're doing an initial-ish-sync or they're slow
                    LogPrint(BCLog::NET, "%s sending header-and-ids %s to peer=%d\n", __func__,
                            vHeaders.front().GetHash().ToString(), pto->GetId());

                    std::optional<CSerializedNetMsg> cached_cmpctblock_msg;
                    {
                        LOCK(m_most_recent_block_mutex);
                        if (m_most_recent_block_hash == pBestIndex->GetBlockHash()) {
                            cached_cmpctblock_msg = msgMaker.Make(NetMsgType::CMPCTBLOCK, *m_most_recent_compact_block);
                        }
                    }
                    if (cached_cmpctblock_msg.has_value()) {
                        m_connman.PushMessage(pto, std::move(cached_cmpctblock_msg.value()));
                    } else {
                        CBlock block;
                        bool ret = ReadBlockFromDisk(block, pBestIndex, consensusParams);
                        assert(ret);
                        CBlockHeaderAndShortTxIDs cmpctblock{block};
                        m_connman.PushMessage(pto, msgMaker.Make(NetMsgType::CMPCTBLOCK, cmpctblock));
                    }
                    state.pindexBestHeaderSent = pBestIndex;
                } else if (state.fPreferHeaders) {
                    if (vHeaders.size() > 1) {
                        LogPrint(BCLog::NET, "%s: %u headers, range (%s, %s), to peer=%d\n", __func__,
                                vHeaders.size(),
                                vHeaders.front().GetHash().ToString(),
                                vHeaders.back().GetHash().ToString(), pto->GetId());
                    } else {
                        LogPrint(BCLog::NET, "%s: sending header %s to peer=%d\n", __func__,
                                vHeaders.front().GetHash().ToString(), pto->GetId());
                    }
                    m_connman.PushMessage(pto, msgMaker.Make(NetMsgType::HEADERS, vHeaders));
                    state.pindexBestHeaderSent = pBestIndex;
                } else
                    fRevertToInv = true;
            }
            if (fRevertToInv) {
                // If falling back to using an inv, just try to inv the tip.
                // The last entry in m_blocks_for_headers_relay was our tip at some point
                // in the past.
                if (!peer->m_blocks_for_headers_relay.empty()) {
                    const uint256& hashToAnnounce = peer->m_blocks_for_headers_relay.back();
                    const CBlockIndex* pindex = m_chainman.m_blockman.LookupBlockIndex(hashToAnnounce);
                    assert(pindex);

                    // Warn if we're announcing a block that is not on the main chain.
                    // This should be very rare and could be optimized out.
                    // Just log for now.
                    if (m_chainman.ActiveChain()[pindex->nHeight] != pindex) {
                        LogPrint(BCLog::NET, "Announcing block %s not on main chain (tip=%s)\n",
                            hashToAnnounce.ToString(), m_chainman.ActiveChain().Tip()->GetBlockHash().ToString());
                    }

                    // If the peer's chain has this block, don't inv it back.
                    if (!PeerHasHeader(&state, pindex)) {
                        peer->m_blocks_for_inv_relay.push_back(hashToAnnounce);
                        LogPrint(BCLog::NET, "%s: sending inv peer=%d hash=%s\n", __func__,
                            pto->GetId(), hashToAnnounce.ToString());
                    }
                }
            }
            peer->m_blocks_for_headers_relay.clear();
        }

        //
        // Message: inventory
        //
        std::vector<CInv> vInv;
        {
            LOCK(peer->m_block_inv_mutex);
            vInv.reserve(std::max<size_t>(peer->m_blocks_for_inv_relay.size(), INVENTORY_BROADCAST_MAX));

            // Add blocks
            for (const uint256& hash : peer->m_blocks_for_inv_relay) {
                vInv.push_back(CInv(MSG_BLOCK, hash));
                if (vInv.size() == MAX_INV_SZ) {
                    m_connman.PushMessage(pto, msgMaker.Make(NetMsgType::INV, vInv));
                    vInv.clear();
                }
            }
            peer->m_blocks_for_inv_relay.clear();
        }

        if (auto tx_relay = peer->GetTxRelay(); tx_relay != nullptr) {
                LOCK(tx_relay->m_tx_inventory_mutex);
                // Check whether periodic sends should happen
                bool fSendTrickle = pto->HasPermission(NetPermissionFlags::NoBan);
                if (tx_relay->m_next_inv_send_time < current_time) {
                    fSendTrickle = true;
                    if (pto->IsInboundConn()) {
                        tx_relay->m_next_inv_send_time = NextInvToInbounds(current_time, INBOUND_INVENTORY_BROADCAST_INTERVAL);
                    } else {
                        tx_relay->m_next_inv_send_time = GetExponentialRand(current_time, OUTBOUND_INVENTORY_BROADCAST_INTERVAL);
                    }
                }

                // Time to send but the peer has requested we not relay transactions.
                if (fSendTrickle) {
                    LOCK(tx_relay->m_bloom_filter_mutex);
                    if (!tx_relay->m_relay_txs) tx_relay->m_tx_inventory_to_send.clear();
                }

                // Respond to BIP35 mempool requests
                if (fSendTrickle && tx_relay->m_send_mempool) {
                    auto vtxinfo = m_mempool.infoAll();
                    tx_relay->m_send_mempool = false;
                    const CFeeRate filterrate{tx_relay->m_fee_filter_received.load()};

                    LOCK(tx_relay->m_bloom_filter_mutex);

                    for (const auto& txinfo : vtxinfo) {
                        const uint256& hash = peer->m_wtxid_relay ? txinfo.tx->GetWitnessHash() : txinfo.tx->GetHash();
                        CInv inv(peer->m_wtxid_relay ? MSG_WTX : MSG_TX, hash);
                        tx_relay->m_tx_inventory_to_send.erase(hash);
                        // Don't send transactions that peers will not put into their mempool
                        if (txinfo.fee < filterrate.GetFee(txinfo.vsize)) {
                            continue;
                        }
                        if (tx_relay->m_bloom_filter) {
                            if (!tx_relay->m_bloom_filter->IsRelevantAndUpdate(*txinfo.tx)) continue;
                        }
                        tx_relay->m_tx_inventory_known_filter.insert(hash);
                        // Responses to MEMPOOL requests bypass the m_recently_announced_invs filter.
                        vInv.push_back(inv);
                        if (vInv.size() == MAX_INV_SZ) {
                            m_connman.PushMessage(pto, msgMaker.Make(NetMsgType::INV, vInv));
                            vInv.clear();
                        }
                    }
                    tx_relay->m_last_mempool_req = std::chrono::duration_cast<std::chrono::seconds>(current_time);
                }

                // Determine transactions to relay
                if (fSendTrickle) {
                    // Produce a vector with all candidates for sending
                    std::vector<std::set<uint256>::iterator> vInvTx;
                    vInvTx.reserve(tx_relay->m_tx_inventory_to_send.size());
                    for (std::set<uint256>::iterator it = tx_relay->m_tx_inventory_to_send.begin(); it != tx_relay->m_tx_inventory_to_send.end(); it++) {
                        vInvTx.push_back(it);
                    }
                    const CFeeRate filterrate{tx_relay->m_fee_filter_received.load()};
                    // Topologically and fee-rate sort the inventory we send for privacy and priority reasons.
                    // A heap is used so that not all items need sorting if only a few are being sent.
                    CompareInvMempoolOrder compareInvMempoolOrder(&m_mempool, peer->m_wtxid_relay);
                    std::make_heap(vInvTx.begin(), vInvTx.end(), compareInvMempoolOrder);
                    // No reason to drain out at many times the network's capacity,
                    // especially since we have many peers and some will draw much shorter delays.
                    unsigned int nRelayedTransactions = 0;
                    LOCK(tx_relay->m_bloom_filter_mutex);
                    while (!vInvTx.empty() && nRelayedTransactions < INVENTORY_BROADCAST_MAX) {
                        // Fetch the top element from the heap
                        std::pop_heap(vInvTx.begin(), vInvTx.end(), compareInvMempoolOrder);
                        std::set<uint256>::iterator it = vInvTx.back();
                        vInvTx.pop_back();
                        uint256 hash = *it;
                        CInv inv(peer->m_wtxid_relay ? MSG_WTX : MSG_TX, hash);
                        // Remove it from the to-be-sent set
                        tx_relay->m_tx_inventory_to_send.erase(it);
                        // Check if not in the filter already
                        if (tx_relay->m_tx_inventory_known_filter.contains(hash)) {
                            continue;
                        }
                        // Not in the mempool anymore? don't bother sending it.
                        auto txinfo = m_mempool.info(ToGenTxid(inv));
                        if (!txinfo.tx) {
                            continue;
                        }
                        auto txid = txinfo.tx->GetHash();
                        auto wtxid = txinfo.tx->GetWitnessHash();
                        // Peer told you to not send transactions at that feerate? Don't bother sending it.
                        // ELEMENTS: use the discounted vsize here so that discounted CTs are relayed.
                        // discountvsize only differs from vsize if accept_discount_ct is true.
                        if (txinfo.fee < filterrate.GetFee(txinfo.discountvsize)) {
                            continue;
                        }
                        if (tx_relay->m_bloom_filter && !tx_relay->m_bloom_filter->IsRelevantAndUpdate(*txinfo.tx)) continue;
                        // Send
                        State(pto->GetId())->m_recently_announced_invs.insert(hash);
                        vInv.push_back(inv);
                        nRelayedTransactions++;
                        {
                            // Expire old relay messages
                            while (!g_relay_expiration.empty() && g_relay_expiration.front().first < current_time)
                            {
                                mapRelay.erase(g_relay_expiration.front().second);
                                g_relay_expiration.pop_front();
                            }

                            auto ret = mapRelay.emplace(txid, std::move(txinfo.tx));
                            if (ret.second) {
                                g_relay_expiration.emplace_back(current_time + RELAY_TX_CACHE_TIME, ret.first);
                            }
                            // Add wtxid-based lookup into mapRelay as well, so that peers can request by wtxid
                            auto ret2 = mapRelay.emplace(wtxid, ret.first->second);
                            if (ret2.second) {
                                g_relay_expiration.emplace_back(current_time + RELAY_TX_CACHE_TIME, ret2.first);
                            }
                        }
                        if (vInv.size() == MAX_INV_SZ) {
                            m_connman.PushMessage(pto, msgMaker.Make(NetMsgType::INV, vInv));
                            vInv.clear();
                        }
                        tx_relay->m_tx_inventory_known_filter.insert(hash);
                        if (hash != txid) {
                            // Insert txid into m_tx_inventory_known_filter, even for
                            // wtxidrelay peers. This prevents re-adding of
                            // unconfirmed parents to the recently_announced
                            // filter, when a child tx is requested. See
                            // ProcessGetData().
                            tx_relay->m_tx_inventory_known_filter.insert(txid);
                        }
                    }
                }
        }
        if (!vInv.empty())
            m_connman.PushMessage(pto, msgMaker.Make(NetMsgType::INV, vInv));

        // Detect whether we're stalling
        if (state.m_stalling_since.count() && state.m_stalling_since < current_time - BLOCK_STALLING_TIMEOUT) {
            // Stalling only triggers when the block download window cannot move. During normal steady state,
            // the download window should be much larger than the to-be-downloaded set of blocks, so disconnection
            // should only happen during initial block download.
            LogPrintf("Peer=%d is stalling block download, disconnecting\n", pto->GetId());
            pto->fDisconnect = true;
            return true;
        }
        // In case there is a block that has been in flight from this peer for block_interval * (1 + 0.5 * N)
        // (with N the number of peers from which we're downloading validated blocks), disconnect due to timeout.
        // We compensate for other peers to prevent killing off peers due to our own downstream link
        // being saturated. We only count validated in-flight blocks so peers can't advertise non-existing block hashes
        // to unreasonably increase our timeout.
        if (state.vBlocksInFlight.size() > 0) {
            QueuedBlock &queuedBlock = state.vBlocksInFlight.front();
            int nOtherPeersWithValidatedDownloads = m_peers_downloading_from - 1;
            if (current_time > state.m_downloading_since + std::chrono::seconds{consensusParams.nPowTargetSpacing} * (BLOCK_DOWNLOAD_TIMEOUT_BASE + BLOCK_DOWNLOAD_TIMEOUT_PER_PEER * nOtherPeersWithValidatedDownloads)) {
                LogPrintf("Timeout downloading block %s from peer=%d, disconnecting\n", queuedBlock.pindex->GetBlockHash().ToString(), pto->GetId());
                pto->fDisconnect = true;
                return true;
            }
        }
        // Check for headers sync timeouts
        if (state.fSyncStarted && state.m_headers_sync_timeout < std::chrono::microseconds::max()) {
            // Detect whether this is a stalling initial-headers-sync peer
            if (m_chainman.m_best_header->GetBlockTime() <= GetAdjustedTime() - 24 * 60 * 60) {
                if (current_time > state.m_headers_sync_timeout && nSyncStarted == 1 && (m_num_preferred_download_peers - state.fPreferredDownload >= 1)) {
                    // Disconnect a peer (without NetPermissionFlags::NoBan permission) if it is our only sync peer,
                    // and we have others we could be using instead.
                    // Note: If all our peers are inbound, then we won't
                    // disconnect our sync peer for stalling; we have bigger
                    // problems if we can't get any outbound peers.
                    if (!pto->HasPermission(NetPermissionFlags::NoBan)) {
                        LogPrintf("Timeout downloading headers from peer=%d, disconnecting\n", pto->GetId());
                        pto->fDisconnect = true;
                        return true;
                    } else {
                        LogPrintf("Timeout downloading headers from noban peer=%d, not disconnecting\n", pto->GetId());
                        // Reset the headers sync state so that we have a
                        // chance to try downloading from a different peer.
                        // Note: this will also result in at least one more
                        // getheaders message to be sent to
                        // this peer (eventually).
                        state.fSyncStarted = false;
                        nSyncStarted--;
                        state.m_headers_sync_timeout = 0us;
                    }
                }
            } else {
                // After we've caught up once, reset the timeout so we can't trigger
                // disconnect later.
                state.m_headers_sync_timeout = std::chrono::microseconds::max();
            }
        }

        // Check that outbound peers have reasonable chains
        // GetTime() is used by this anti-DoS logic so we can test this using mocktime
        ConsiderEviction(*pto, GetTime<std::chrono::seconds>());

        //
        // Message: getdata (blocks)
        //
        std::vector<CInv> vGetData;
        if (!pto->fClient && ((sync_blocks_and_headers_from_peer && !pto->m_limited_node) || !m_chainman.ActiveChainstate().IsInitialBlockDownload()) && state.nBlocksInFlight < MAX_BLOCKS_IN_TRANSIT_PER_PEER) {
            std::vector<const CBlockIndex*> vToDownload;
            NodeId staller = -1;
            FindNextBlocksToDownload(pto->GetId(), MAX_BLOCKS_IN_TRANSIT_PER_PEER - state.nBlocksInFlight, vToDownload, staller);
            for (const CBlockIndex *pindex : vToDownload) {
                uint32_t nFetchFlags = GetFetchFlags(*pto);
                vGetData.push_back(CInv(MSG_BLOCK | nFetchFlags, pindex->GetBlockHash()));
                BlockRequested(pto->GetId(), *pindex);
                LogPrint(BCLog::NET, "Requesting block %s (%d) peer=%d\n", pindex->GetBlockHash().ToString(),
                    pindex->nHeight, pto->GetId());
            }
            if (state.nBlocksInFlight == 0 && staller != -1) {
                if (State(staller)->m_stalling_since == 0us) {
                    State(staller)->m_stalling_since = current_time;
                    LogPrint(BCLog::NET, "Stall started peer=%d\n", staller);
                }
            }
        }

        //
        // Message: getdata (transactions)
        //
        std::vector<std::pair<NodeId, GenTxid>> expired;
        auto requestable = m_txrequest.GetRequestable(pto->GetId(), current_time, &expired);
        for (const auto& entry : expired) {
            LogPrint(BCLog::NET, "timeout of inflight %s %s from peer=%d\n", entry.second.IsWtxid() ? "wtx" : "tx",
                entry.second.GetHash().ToString(), entry.first);
        }
        for (const GenTxid& gtxid : requestable) {
            if (!AlreadyHaveTx(gtxid)) {
                LogPrint(BCLog::NET, "Requesting %s %s peer=%d\n", gtxid.IsWtxid() ? "wtx" : "tx",
                    gtxid.GetHash().ToString(), pto->GetId());
                vGetData.emplace_back(gtxid.IsWtxid() ? MSG_WTX : (MSG_TX | GetFetchFlags(*pto)), gtxid.GetHash());
                if (vGetData.size() >= MAX_GETDATA_SZ) {
                    m_connman.PushMessage(pto, msgMaker.Make(NetMsgType::GETDATA, vGetData));
                    vGetData.clear();
                }
                m_txrequest.RequestedTx(pto->GetId(), gtxid.GetHash(), current_time + GETDATA_TX_INTERVAL);
            } else {
                // We have already seen this transaction, no need to download. This is just a belt-and-suspenders, as
                // this should already be called whenever a transaction becomes AlreadyHaveTx().
                m_txrequest.ForgetTxHash(gtxid.GetHash());
            }
        }


        if (!vGetData.empty())
            m_connman.PushMessage(pto, msgMaker.Make(NetMsgType::GETDATA, vGetData));
    } // release cs_main
    MaybeSendFeefilter(*pto, *peer, current_time);
    return true;
}<|MERGE_RESOLUTION|>--- conflicted
+++ resolved
@@ -4781,13 +4781,6 @@
         if (m_chainman.m_best_header == nullptr) {
             m_chainman.m_best_header = m_chainman.ActiveChain().Tip();
         }
-<<<<<<< HEAD
-        bool fFetch = state.fPreferredDownload || (m_num_preferred_download_peers == 0 && !pto->fClient && !pto->IsAddrFetchConn()); // Download if this is a nice peer, or we have no nice peers and this one might do.
-        int64_t headers_ahead = m_chainman.m_best_header->nHeight - m_chainman.ActiveHeight();
-        // ELEMENTS: Only download if our headers aren't "too far ahead" of our blocks.
-        bool got_enough_headers = node::fTrimHeaders && (headers_ahead >= node::nHeaderDownloadBuffer);
-        if (!state.fSyncStarted && !pto->fClient && !fImporting && !fReindex && !got_enough_headers) {
-=======
 
         // Determine whether we might try initial headers sync or parallel
         // block download from this peer -- this mostly affects behavior while
@@ -4810,8 +4803,10 @@
             }
         }
 
-        if (!state.fSyncStarted && !pto->fClient && !fImporting && !fReindex) {
->>>>>>> 00ce8543
+        int64_t headers_ahead = m_chainman.m_best_header->nHeight - m_chainman.ActiveHeight();
+        // ELEMENTS: Only download if our headers aren't "too far ahead" of our blocks.
+        bool got_enough_headers = node::fTrimHeaders && (headers_ahead >= node::nHeaderDownloadBuffer);
+        if (!state.fSyncStarted && !pto->fClient && !fImporting && !fReindex && !got_enough_headers) {
             // Only actively request headers from a single peer, unless we're close to today.
             if ((nSyncStarted == 0 && sync_blocks_and_headers_from_peer) || m_chainman.m_best_header->GetBlockTime() > GetAdjustedTime() - 24 * 60 * 60) {
                 state.fSyncStarted = true;
