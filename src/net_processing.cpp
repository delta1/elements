--- conflicted
+++ resolved
@@ -1151,15 +1151,11 @@
 
 bool PeerManagerImpl::CanDirectFetch()
 {
-<<<<<<< HEAD
     if(!m_chainman.ActiveChain().Tip()) {
         LogPrint(BCLog::NET, "Tried to call CanDirectFetch with no currently-active chain.\n");
         return false;
     }
-    return m_chainman.ActiveChain().Tip()->GetBlockTime() > GetAdjustedTime() - m_chainparams.GetConsensus().nPowTargetSpacing * 20;
-=======
     return m_chainman.ActiveChain().Tip()->Time() > GetAdjustedTime() - m_chainparams.GetConsensus().PowTargetSpacing() * 20;
->>>>>>> 0f35f4dd
 }
 
 static bool PeerHasHeader(CNodeState *state, const CBlockIndex *pindex) EXCLUSIVE_LOCKS_REQUIRED(cs_main)
