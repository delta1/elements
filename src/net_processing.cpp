// Copyright (c) 2009-2010 Satoshi Nakamoto
// Copyright (c) 2009-2021 The Bitcoin Core developers
// Distributed under the MIT software license, see the accompanying
// file COPYING or http://www.opensource.org/licenses/mit-license.php.

#include <net_processing.h>

#include <addrman.h>
#include <banman.h>
#include <blockencodings.h>
#include <blockfilter.h>
#include <chainparams.h>
#include <consensus/amount.h>
#include <consensus/validation.h>
#include <deploymentstatus.h>
#include <hash.h>
#include <index/blockfilterindex.h>
#include <merkleblock.h>
#include <netbase.h>
#include <netmessagemaker.h>
#include <node/blockstorage.h>
#include <policy/fees.h>
#include <policy/policy.h>
#include <policy/settings.h>
#include <primitives/block.h>
#include <primitives/transaction.h>
#include <random.h>
#include <reverse_iterator.h>
#include <scheduler.h>
#include <streams.h>
#include <sync.h>
#include <timedata.h>
#include <tinyformat.h>
#include <txmempool.h>
#include <txorphanage.h>
#include <txrequest.h>
#include <util/check.h> // For NDEBUG compile time check
#include <util/strencodings.h>
#include <util/system.h>
#include <util/trace.h>
#include <validation.h>

#include <algorithm>
#include <atomic>
#include <chrono>
#include <future>
#include <memory>
#include <optional>
#include <typeinfo>

using node::ReadBlockFromDisk;
using node::ReadRawBlockFromDisk;
using node::fImporting;
using node::fPruneMode;
using node::fReindex;

/** How long to cache transactions in mapRelay for normal relay */
static constexpr auto RELAY_TX_CACHE_TIME = 15min;
/** How long a transaction has to be in the mempool before it can unconditionally be relayed (even when not in mapRelay). */
static constexpr auto UNCONDITIONAL_RELAY_DELAY = 2min;
/** Headers download timeout.
 *  Timeout = base + per_header * (expected number of headers) */
static constexpr auto HEADERS_DOWNLOAD_TIMEOUT_BASE = 15min;
static constexpr auto HEADERS_DOWNLOAD_TIMEOUT_PER_HEADER = 2ms;
/** How long to wait for a peer to respond to a getheaders request */
static constexpr auto HEADERS_RESPONSE_TIME{2min};
/** Protect at least this many outbound peers from disconnection due to slow/
 * behind headers chain.
 */
static constexpr int32_t MAX_OUTBOUND_PEERS_TO_PROTECT_FROM_DISCONNECT = 4;
/** Timeout for (unprotected) outbound peers to sync to our chainwork */
static constexpr auto CHAIN_SYNC_TIMEOUT{20min};
/** How frequently to check for stale tips */
static constexpr auto STALE_CHECK_INTERVAL{10min};
/** How frequently to check for extra outbound peers and disconnect */
static constexpr auto EXTRA_PEER_CHECK_INTERVAL{45s};
/** Minimum time an outbound-peer-eviction candidate must be connected for, in order to evict */
static constexpr auto MINIMUM_CONNECT_TIME{30s};
/** SHA256("main address relay")[0:8] */
static constexpr uint64_t RANDOMIZER_ID_ADDRESS_RELAY = 0x3cac0035b5866b90ULL;
/// Age after which a stale block will no longer be served if requested as
/// protection against fingerprinting. Set to one month, denominated in seconds.
static constexpr int STALE_RELAY_AGE_LIMIT = 30 * 24 * 60 * 60;
/// Age after which a block is considered historical for purposes of rate
/// limiting block relay. Set to one week, denominated in seconds.
static constexpr int HISTORICAL_BLOCK_AGE = 7 * 24 * 60 * 60;
/** Time between pings automatically sent out for latency probing and keepalive */
static constexpr auto PING_INTERVAL{2min};
/** The maximum number of entries in a locator */
static const unsigned int MAX_LOCATOR_SZ = 101;
/** The maximum number of entries in an 'inv' protocol message */
static const unsigned int MAX_INV_SZ = 50000;
/** Maximum number of in-flight transaction requests from a peer. It is not a hard limit, but the threshold at which
 *  point the OVERLOADED_PEER_TX_DELAY kicks in. */
static constexpr int32_t MAX_PEER_TX_REQUEST_IN_FLIGHT = 100;
/** Maximum number of transactions to consider for requesting, per peer. It provides a reasonable DoS limit to
 *  per-peer memory usage spent on announcements, while covering peers continuously sending INVs at the maximum
 *  rate (by our own policy, see INVENTORY_BROADCAST_PER_SECOND) for several minutes, while not receiving
 *  the actual transaction (from any peer) in response to requests for them. */
static constexpr int32_t MAX_PEER_TX_ANNOUNCEMENTS = 5000;
/** How long to delay requesting transactions via txids, if we have wtxid-relaying peers */
static constexpr auto TXID_RELAY_DELAY{2s};
/** How long to delay requesting transactions from non-preferred peers */
static constexpr auto NONPREF_PEER_TX_DELAY{2s};
/** How long to delay requesting transactions from overloaded peers (see MAX_PEER_TX_REQUEST_IN_FLIGHT). */
static constexpr auto OVERLOADED_PEER_TX_DELAY{2s};
/** How long to wait before downloading a transaction from an additional peer */
static constexpr auto GETDATA_TX_INTERVAL{60s};
/** Limit to avoid sending big packets. Not used in processing incoming GETDATA for compatibility */
static const unsigned int MAX_GETDATA_SZ = 1000;
/** Number of blocks that can be requested at any given time from a single peer. */
static const int MAX_BLOCKS_IN_TRANSIT_PER_PEER = 16;
/** Time during which a peer must stall block download progress before being disconnected. */
static constexpr auto BLOCK_STALLING_TIMEOUT{2s};
/** Number of headers sent in one getheaders result. We rely on the assumption that if a peer sends
 *  less than this number, we reached its tip. Changing this value is a protocol upgrade. */
static const unsigned int MAX_HEADERS_RESULTS = 2000;
/** Maximum depth of blocks we're willing to serve as compact blocks to peers
 *  when requested. For older blocks, a regular BLOCK response will be sent. */
static const int MAX_CMPCTBLOCK_DEPTH = 5;
/** Maximum depth of blocks we're willing to respond to GETBLOCKTXN requests for. */
static const int MAX_BLOCKTXN_DEPTH = 10;
/** Size of the "block download window": how far ahead of our current height do we fetch?
 *  Larger windows tolerate larger download speed differences between peer, but increase the potential
 *  degree of disordering of blocks on disk (which make reindexing and pruning harder). We'll probably
 *  want to make this a per-peer adaptive value at some point. */
static const unsigned int BLOCK_DOWNLOAD_WINDOW = 1024;
/** Block download timeout base, expressed in multiples of the block interval (i.e. 10 min) */
static constexpr double BLOCK_DOWNLOAD_TIMEOUT_BASE = 1;
/** Additional block download timeout per parallel downloading peer (i.e. 5 min) */
static constexpr double BLOCK_DOWNLOAD_TIMEOUT_PER_PEER = 0.5;
/** Maximum number of headers to announce when relaying blocks with headers message.*/
static const unsigned int MAX_BLOCKS_TO_ANNOUNCE = 8;
/** Maximum number of unconnecting headers announcements before DoS score */
static const int MAX_UNCONNECTING_HEADERS = 10;
/** Minimum blocks required to signal NODE_NETWORK_LIMITED */
static const unsigned int NODE_NETWORK_LIMITED_MIN_BLOCKS = 288;
/** Average delay between local address broadcasts */
static constexpr auto AVG_LOCAL_ADDRESS_BROADCAST_INTERVAL{24h};
/** Average delay between peer address broadcasts */
static constexpr auto AVG_ADDRESS_BROADCAST_INTERVAL{30s};
/** Delay between rotating the peers we relay a particular address to */
static constexpr auto ROTATE_ADDR_RELAY_DEST_INTERVAL{24h};
/** Average delay between trickled inventory transmissions for inbound peers.
 *  Blocks and peers with NetPermissionFlags::NoBan permission bypass this. */
static constexpr auto INBOUND_INVENTORY_BROADCAST_INTERVAL{5s};
/** Average delay between trickled inventory transmissions for outbound peers.
 *  Use a smaller delay as there is less privacy concern for them.
 *  Blocks and peers with NetPermissionFlags::NoBan permission bypass this. */
static constexpr auto OUTBOUND_INVENTORY_BROADCAST_INTERVAL{2s};
/** Maximum rate of inventory items to send per second.
 *  Limits the impact of low-fee transaction floods. */
static constexpr unsigned int INVENTORY_BROADCAST_PER_SECOND = 7;
/** Maximum number of inventory items to send per transmission. */
static constexpr unsigned int INVENTORY_BROADCAST_MAX = INVENTORY_BROADCAST_PER_SECOND * count_seconds(INBOUND_INVENTORY_BROADCAST_INTERVAL);
/** The number of most recently announced transactions a peer can request. */
static constexpr unsigned int INVENTORY_MAX_RECENT_RELAY = 3500;
/** Verify that INVENTORY_MAX_RECENT_RELAY is enough to cache everything typically
 *  relayed before unconditional relay from the mempool kicks in. This is only a
 *  lower bound, and it should be larger to account for higher inv rate to outbound
 *  peers, and random variations in the broadcast mechanism. */
static_assert(INVENTORY_MAX_RECENT_RELAY >= INVENTORY_BROADCAST_PER_SECOND * UNCONDITIONAL_RELAY_DELAY / std::chrono::seconds{1}, "INVENTORY_RELAY_MAX too low");
/** Average delay between feefilter broadcasts in seconds. */
static constexpr auto AVG_FEEFILTER_BROADCAST_INTERVAL{10min};
/** Maximum feefilter broadcast delay after significant change. */
static constexpr auto MAX_FEEFILTER_CHANGE_DELAY{5min};
/** Maximum number of compact filters that may be requested with one getcfilters. See BIP 157. */
static constexpr uint32_t MAX_GETCFILTERS_SIZE = 1000;
/** Maximum number of cf hashes that may be requested with one getcfheaders. See BIP 157. */
static constexpr uint32_t MAX_GETCFHEADERS_SIZE = 2000;
/** the maximum percentage of addresses from our addrman to return in response to a getaddr message. */
static constexpr size_t MAX_PCT_ADDR_TO_SEND = 23;
/** The maximum number of address records permitted in an ADDR message. */
static constexpr size_t MAX_ADDR_TO_SEND{1000};
/** The maximum rate of address records we're willing to process on average. Can be bypassed using
 *  the NetPermissionFlags::Addr permission. */
static constexpr double MAX_ADDR_RATE_PER_SECOND{0.1};
/** The soft limit of the address processing token bucket (the regular MAX_ADDR_RATE_PER_SECOND
 *  based increments won't go above this, but the MAX_ADDR_TO_SEND increment following GETADDR
 *  is exempt from this limit). */
static constexpr size_t MAX_ADDR_PROCESSING_TOKEN_BUCKET{MAX_ADDR_TO_SEND};
/** The compactblocks version we support. See BIP 152. */
static constexpr uint64_t CMPCTBLOCKS_VERSION{2};

// Internal stuff
namespace {
/** Blocks that are in flight, and that are in the queue to be downloaded. */
struct QueuedBlock {
    /** BlockIndex. We must have this since we only request blocks when we've already validated the header. */
    const CBlockIndex* pindex;
    /** Optional, used for CMPCTBLOCK downloads */
    std::unique_ptr<PartiallyDownloadedBlock> partialBlock;
};

/**
 * Data structure for an individual peer. This struct is not protected by
 * cs_main since it does not contain validation-critical data.
 *
 * Memory is owned by shared pointers and this object is destructed when
 * the refcount drops to zero.
 *
 * Mutexes inside this struct must not be held when locking m_peer_mutex.
 *
 * TODO: move most members from CNodeState to this structure.
 * TODO: move remaining application-layer data members from CNode to this structure.
 */
struct Peer {
    /** Same id as the CNode object for this peer */
    const NodeId m_id{0};

    /** Services we offered to this peer.
     *
     *  This is supplied by CConnman during peer initialization. It's const
     *  because there is no protocol defined for renegotiating services
     *  initially offered to a peer. The set of local services we offer should
     *  not change after initialization.
     *
     *  An interesting example of this is NODE_NETWORK and initial block
     *  download: a node which starts up from scratch doesn't have any blocks
     *  to serve, but still advertises NODE_NETWORK because it will eventually
     *  fulfill this role after IBD completes. P2P code is written in such a
     *  way that it can gracefully handle peers who don't make good on their
     *  service advertisements. */
    const ServiceFlags m_our_services;
    /** Services this peer offered to us. */
    std::atomic<ServiceFlags> m_their_services{NODE_NONE};

    /** Protects misbehavior data members */
    Mutex m_misbehavior_mutex;
    /** Accumulated misbehavior score for this peer */
    int m_misbehavior_score GUARDED_BY(m_misbehavior_mutex){0};
    /** Whether this peer should be disconnected and marked as discouraged (unless it has NetPermissionFlags::NoBan permission). */
    bool m_should_discourage GUARDED_BY(m_misbehavior_mutex){false};

    /** Protects block inventory data members */
    Mutex m_block_inv_mutex;
    /** List of blocks that we'll announce via an `inv` message.
     * There is no final sorting before sending, as they are always sent
     * immediately and in the order requested. */
    std::vector<uint256> m_blocks_for_inv_relay GUARDED_BY(m_block_inv_mutex);
    /** Unfiltered list of blocks that we'd like to announce via a `headers`
     * message. If we can't announce via a `headers` message, we'll fall back to
     * announcing via `inv`. */
    std::vector<uint256> m_blocks_for_headers_relay GUARDED_BY(m_block_inv_mutex);
    /** The final block hash that we sent in an `inv` message to this peer.
     * When the peer requests this block, we send an `inv` message to trigger
     * the peer to request the next sequence of block hashes.
     * Most peers use headers-first syncing, which doesn't use this mechanism */
    uint256 m_continuation_block GUARDED_BY(m_block_inv_mutex) {};

    /** This peer's reported block height when we connected */
    std::atomic<int> m_starting_height{-1};

    /** The pong reply we're expecting, or 0 if no pong expected. */
    std::atomic<uint64_t> m_ping_nonce_sent{0};
    /** When the last ping was sent, or 0 if no ping was ever sent */
    std::atomic<std::chrono::microseconds> m_ping_start{0us};
    /** Whether a ping has been requested by the user */
    std::atomic<bool> m_ping_queued{false};

    /** Whether this peer relays txs via wtxid */
    std::atomic<bool> m_wtxid_relay{false};
    /** The feerate in the most recent BIP133 `feefilter` message sent to the peer.
     *  It is *not* a p2p protocol violation for the peer to send us
     *  transactions with a lower fee rate than this. See BIP133. */
    CAmount m_fee_filter_sent{0};
    /** Timestamp after which we will send the next BIP133 `feefilter` message
      * to the peer. */
    std::chrono::microseconds m_next_send_feefilter{0};

    struct TxRelay {
        mutable RecursiveMutex m_bloom_filter_mutex;
        /** Whether the peer wishes to receive transaction announcements.
         *
         * This is initially set based on the fRelay flag in the received
         * `version` message. If initially set to false, it can only be flipped
         * to true if we have offered the peer NODE_BLOOM services and it sends
         * us a `filterload` or `filterclear` message. See BIP37. */
        bool m_relay_txs GUARDED_BY(m_bloom_filter_mutex){false};
        /** A bloom filter for which transactions to announce to the peer. See BIP37. */
        std::unique_ptr<CBloomFilter> m_bloom_filter PT_GUARDED_BY(m_bloom_filter_mutex) GUARDED_BY(m_bloom_filter_mutex){nullptr};

        mutable RecursiveMutex m_tx_inventory_mutex;
        /** A filter of all the txids and wtxids that the peer has announced to
         *  us or we have announced to the peer. We use this to avoid announcing
         *  the same txid/wtxid to a peer that already has the transaction. */
        CRollingBloomFilter m_tx_inventory_known_filter GUARDED_BY(m_tx_inventory_mutex){50000, 0.000001};
        /** Set of transaction ids we still have to announce (txid for
         *  non-wtxid-relay peers, wtxid for wtxid-relay peers). We use the
         *  mempool to sort transactions in dependency order before relay, so
         *  this does not have to be sorted. */
        std::set<uint256> m_tx_inventory_to_send;
        /** Whether the peer has requested us to send our complete mempool. Only
         *  permitted if the peer has NetPermissionFlags::Mempool. See BIP35. */
        bool m_send_mempool GUARDED_BY(m_tx_inventory_mutex){false};
        /** The last time a BIP35 `mempool` request was serviced. */
        std::atomic<std::chrono::seconds> m_last_mempool_req{0s};
        /** The next time after which we will send an `inv` message containing
         *  transaction announcements to this peer. */
        std::chrono::microseconds m_next_inv_send_time{0};

        /** Minimum fee rate with which to filter transaction announcements to this node. See BIP133. */
        std::atomic<CAmount> m_fee_filter_received{0};
    };

    /* Initializes a TxRelay struct for this peer. Can be called at most once for a peer. */
    TxRelay* SetTxRelay() EXCLUSIVE_LOCKS_REQUIRED(!m_tx_relay_mutex)
    {
        LOCK(m_tx_relay_mutex);
        Assume(!m_tx_relay);
        m_tx_relay = std::make_unique<Peer::TxRelay>();
        return m_tx_relay.get();
    };

    TxRelay* GetTxRelay() EXCLUSIVE_LOCKS_REQUIRED(!m_tx_relay_mutex)
    {
        return WITH_LOCK(m_tx_relay_mutex, return m_tx_relay.get());
    };

    /** A vector of addresses to send to the peer, limited to MAX_ADDR_TO_SEND. */
    std::vector<CAddress> m_addrs_to_send;
    /** Probabilistic filter to track recent addr messages relayed with this
     *  peer. Used to avoid relaying redundant addresses to this peer.
     *
     *  We initialize this filter for outbound peers (other than
     *  block-relay-only connections) or when an inbound peer sends us an
     *  address related message (ADDR, ADDRV2, GETADDR).
     *
     *  Presence of this filter must correlate with m_addr_relay_enabled.
     **/
    std::unique_ptr<CRollingBloomFilter> m_addr_known;
    /** Whether we are participating in address relay with this connection.
     *
     *  We set this bool to true for outbound peers (other than
     *  block-relay-only connections), or when an inbound peer sends us an
     *  address related message (ADDR, ADDRV2, GETADDR).
     *
     *  We use this bool to decide whether a peer is eligible for gossiping
     *  addr messages. This avoids relaying to peers that are unlikely to
     *  forward them, effectively blackholing self announcements. Reasons
     *  peers might support addr relay on the link include that they connected
     *  to us as a block-relay-only peer or they are a light client.
     *
     *  This field must correlate with whether m_addr_known has been
     *  initialized.*/
    std::atomic_bool m_addr_relay_enabled{false};
    /** Whether a getaddr request to this peer is outstanding. */
    bool m_getaddr_sent{false};
    /** Guards address sending timers. */
    mutable Mutex m_addr_send_times_mutex;
    /** Time point to send the next ADDR message to this peer. */
    std::chrono::microseconds m_next_addr_send GUARDED_BY(m_addr_send_times_mutex){0};
    /** Time point to possibly re-announce our local address to this peer. */
    std::chrono::microseconds m_next_local_addr_send GUARDED_BY(m_addr_send_times_mutex){0};
    /** Whether the peer has signaled support for receiving ADDRv2 (BIP155)
     *  messages, indicating a preference to receive ADDRv2 instead of ADDR ones. */
    std::atomic_bool m_wants_addrv2{false};
    /** Whether this peer has already sent us a getaddr message. */
    bool m_getaddr_recvd{false};
    /** Number of addresses that can be processed from this peer. Start at 1 to
     *  permit self-announcement. */
    double m_addr_token_bucket{1.0};
    /** When m_addr_token_bucket was last updated */
    std::chrono::microseconds m_addr_token_timestamp{GetTime<std::chrono::microseconds>()};
    /** Total number of addresses that were dropped due to rate limiting. */
    std::atomic<uint64_t> m_addr_rate_limited{0};
    /** Total number of addresses that were processed (excludes rate-limited ones). */
    std::atomic<uint64_t> m_addr_processed{0};

    /** Set of txids to reconsider once their parent transactions have been accepted **/
    std::set<uint256> m_orphan_work_set GUARDED_BY(g_cs_orphans);

    /** Whether we've sent this peer a getheaders in response to an inv prior to initial-headers-sync completing */
    bool m_inv_triggered_getheaders_before_sync{false};

    /** Protects m_getdata_requests **/
    Mutex m_getdata_requests_mutex;
    /** Work queue of items requested by this peer **/
    std::deque<CInv> m_getdata_requests GUARDED_BY(m_getdata_requests_mutex);

    /** Time of the last getheaders message to this peer */
    NodeClock::time_point m_last_getheaders_timestamp{};

    explicit Peer(NodeId id, ServiceFlags our_services)
        : m_id{id}
        , m_our_services{our_services}
    {}

private:
    Mutex m_tx_relay_mutex;

    /** Transaction relay data. Will be a nullptr if we're not relaying
     *  transactions with this peer (e.g. if it's a block-relay-only peer or
     *  the peer has sent us fRelay=false with bloom filters disabled). */
    std::unique_ptr<TxRelay> m_tx_relay GUARDED_BY(m_tx_relay_mutex);
};

using PeerRef = std::shared_ptr<Peer>;

/**
 * Maintain validation-specific state about nodes, protected by cs_main, instead
 * by CNode's own locks. This simplifies asynchronous operation, where
 * processing of incoming data is done after the ProcessMessage call returns,
 * and we're no longer holding the node's locks.
 */
struct CNodeState {
    //! The best known block we know this peer has announced.
    const CBlockIndex* pindexBestKnownBlock{nullptr};
    //! The hash of the last unknown block this peer has announced.
    uint256 hashLastUnknownBlock{};
    //! The last full block we both have.
    const CBlockIndex* pindexLastCommonBlock{nullptr};
    //! The best header we have sent our peer.
    const CBlockIndex* pindexBestHeaderSent{nullptr};
    //! Length of current-streak of unconnecting headers announcements
    int nUnconnectingHeaders{0};
    //! Whether we've started headers synchronization with this peer.
    bool fSyncStarted{false};
    //! When to potentially disconnect peer for stalling headers download
    std::chrono::microseconds m_headers_sync_timeout{0us};
    //! Since when we're stalling block download progress (in microseconds), or 0.
    std::chrono::microseconds m_stalling_since{0us};
    std::list<QueuedBlock> vBlocksInFlight;
    //! When the first entry in vBlocksInFlight started downloading. Don't care when vBlocksInFlight is empty.
    std::chrono::microseconds m_downloading_since{0us};
    int nBlocksInFlight{0};
    //! Whether we consider this a preferred download peer.
    bool fPreferredDownload{false};
    //! Whether this peer wants invs or headers (when possible) for block announcements.
    bool fPreferHeaders{false};
    /** Whether this peer wants invs or cmpctblocks (when possible) for block announcements. */
    bool m_requested_hb_cmpctblocks{false};
    /** Whether this peer will send us cmpctblocks if we request them. */
    bool m_provides_cmpctblocks{false};

    /** State used to enforce CHAIN_SYNC_TIMEOUT and EXTRA_PEER_CHECK_INTERVAL logic.
      *
      * Both are only in effect for outbound, non-manual, non-protected connections.
      * Any peer protected (m_protect = true) is not chosen for eviction. A peer is
      * marked as protected if all of these are true:
      *   - its connection type is IsBlockOnlyConn() == false
      *   - it gave us a valid connecting header
      *   - we haven't reached MAX_OUTBOUND_PEERS_TO_PROTECT_FROM_DISCONNECT yet
      *   - its chain tip has at least as much work as ours
      *
      * CHAIN_SYNC_TIMEOUT: if a peer's best known block has less work than our tip,
      * set a timeout CHAIN_SYNC_TIMEOUT in the future:
      *   - If at timeout their best known block now has more work than our tip
      *     when the timeout was set, then either reset the timeout or clear it
      *     (after comparing against our current tip's work)
      *   - If at timeout their best known block still has less work than our
      *     tip did when the timeout was set, then send a getheaders message,
      *     and set a shorter timeout, HEADERS_RESPONSE_TIME seconds in future.
      *     If their best known block is still behind when that new timeout is
      *     reached, disconnect.
      *
      * EXTRA_PEER_CHECK_INTERVAL: after each interval, if we have too many outbound peers,
      * drop the outbound one that least recently announced us a new block.
      */
    struct ChainSyncTimeoutState {
        //! A timeout used for checking whether our peer has sufficiently synced
        std::chrono::seconds m_timeout{0s};
        //! A header with the work we require on our peer's chain
        const CBlockIndex* m_work_header{nullptr};
        //! After timeout is reached, set to true after sending getheaders
        bool m_sent_getheaders{false};
        //! Whether this peer is protected from disconnection due to a bad/slow chain
        bool m_protect{false};
    };

    ChainSyncTimeoutState m_chain_sync;

    //! Time of last new block announcement
    int64_t m_last_block_announcement{0};

    //! Whether this peer is an inbound connection
    const bool m_is_inbound;

    //! A rolling bloom filter of all announced tx CInvs to this peer.
    CRollingBloomFilter m_recently_announced_invs = CRollingBloomFilter{INVENTORY_MAX_RECENT_RELAY, 0.000001};

    CNodeState(bool is_inbound) : m_is_inbound(is_inbound) {}
};

class PeerManagerImpl final : public PeerManager
{
public:
    PeerManagerImpl(CConnman& connman, AddrMan& addrman,
                    BanMan* banman, ChainstateManager& chainman,
                    CTxMemPool& pool, bool ignore_incoming_txs);

    /** Overridden from CValidationInterface. */
    void BlockConnected(const std::shared_ptr<const CBlock>& pblock, const CBlockIndex* pindexConnected) override
        EXCLUSIVE_LOCKS_REQUIRED(!m_recent_confirmed_transactions_mutex);
    void BlockDisconnected(const std::shared_ptr<const CBlock> &block, const CBlockIndex* pindex) override
        EXCLUSIVE_LOCKS_REQUIRED(!m_recent_confirmed_transactions_mutex);
    void UpdatedBlockTip(const CBlockIndex *pindexNew, const CBlockIndex *pindexFork, bool fInitialDownload) override
        EXCLUSIVE_LOCKS_REQUIRED(!m_peer_mutex);
    void BlockChecked(const CBlock& block, const BlockValidationState& state) override
        EXCLUSIVE_LOCKS_REQUIRED(!m_peer_mutex);
    void NewPoWValidBlock(const CBlockIndex *pindex, const std::shared_ptr<const CBlock>& pblock) override
        EXCLUSIVE_LOCKS_REQUIRED(!m_most_recent_block_mutex);

    /** Implement NetEventsInterface */
    void InitializeNode(CNode& node, ServiceFlags our_services) override EXCLUSIVE_LOCKS_REQUIRED(!m_peer_mutex);
    void FinalizeNode(const CNode& node) override EXCLUSIVE_LOCKS_REQUIRED(!m_peer_mutex);
    bool ProcessMessages(CNode* pfrom, std::atomic<bool>& interrupt) override
        EXCLUSIVE_LOCKS_REQUIRED(!m_peer_mutex, !m_recent_confirmed_transactions_mutex, !m_most_recent_block_mutex);
    bool SendMessages(CNode* pto) override EXCLUSIVE_LOCKS_REQUIRED(pto->cs_sendProcessing)
        EXCLUSIVE_LOCKS_REQUIRED(!m_peer_mutex, !m_recent_confirmed_transactions_mutex, !m_most_recent_block_mutex);

    /** Implement PeerManager */
    void StartScheduledTasks(CScheduler& scheduler) override;
    void CheckForStaleTipAndEvictPeers() override;
    std::optional<std::string> FetchBlock(NodeId peer_id, const CBlockIndex& block_index) override
        EXCLUSIVE_LOCKS_REQUIRED(!m_peer_mutex);
    bool GetNodeStateStats(NodeId nodeid, CNodeStateStats& stats) const override EXCLUSIVE_LOCKS_REQUIRED(!m_peer_mutex);
    bool IgnoresIncomingTxs() override { return m_ignore_incoming_txs; }
    void SendPings() override EXCLUSIVE_LOCKS_REQUIRED(!m_peer_mutex);
    void RelayTransaction(const uint256& txid, const uint256& wtxid) override EXCLUSIVE_LOCKS_REQUIRED(!m_peer_mutex);
    void SetBestHeight(int height) override { m_best_height = height; };
    void UnitTestMisbehaving(NodeId peer_id, int howmuch) override EXCLUSIVE_LOCKS_REQUIRED(!m_peer_mutex) { Misbehaving(*Assert(GetPeerRef(peer_id)), howmuch, ""); };
    void ProcessMessage(CNode& pfrom, const std::string& msg_type, CDataStream& vRecv,
                        const std::chrono::microseconds time_received, const std::atomic<bool>& interruptMsgProc) override
        EXCLUSIVE_LOCKS_REQUIRED(!m_peer_mutex, !m_recent_confirmed_transactions_mutex, !m_most_recent_block_mutex);
    void UpdateLastBlockAnnounceTime(NodeId node, int64_t time_in_seconds) override;

private:
    /** Consider evicting an outbound peer based on the amount of time they've been behind our tip */
    void ConsiderEviction(CNode& pto, Peer& peer, std::chrono::seconds time_in_seconds) EXCLUSIVE_LOCKS_REQUIRED(cs_main);

    /** If we have extra outbound peers, try to disconnect the one with the oldest block announcement */
    void EvictExtraOutboundPeers(std::chrono::seconds now) EXCLUSIVE_LOCKS_REQUIRED(cs_main);

    /** Retrieve unbroadcast transactions from the mempool and reattempt sending to peers */
    void ReattemptInitialBroadcast(CScheduler& scheduler) EXCLUSIVE_LOCKS_REQUIRED(!m_peer_mutex);

    /** Get a shared pointer to the Peer object.
     *  May return an empty shared_ptr if the Peer object can't be found. */
    PeerRef GetPeerRef(NodeId id) const EXCLUSIVE_LOCKS_REQUIRED(!m_peer_mutex);

    /** Get a shared pointer to the Peer object and remove it from m_peer_map.
     *  May return an empty shared_ptr if the Peer object can't be found. */
    PeerRef RemovePeer(NodeId id) EXCLUSIVE_LOCKS_REQUIRED(!m_peer_mutex);

    /**
     * Increment peer's misbehavior score. If the new value >= DISCOURAGEMENT_THRESHOLD, mark the node
     * to be discouraged, meaning the peer might be disconnected and added to the discouragement filter.
     */
    void Misbehaving(Peer& peer, int howmuch, const std::string& message);

    /**
     * Potentially mark a node discouraged based on the contents of a BlockValidationState object
     *
     * @param[in] via_compact_block this bool is passed in because net_processing should
     * punish peers differently depending on whether the data was provided in a compact
     * block message or not. If the compact block had a valid header, but contained invalid
     * txs, the peer should not be punished. See BIP 152.
     *
     * @return Returns true if the peer was punished (probably disconnected)
     */
    bool MaybePunishNodeForBlock(NodeId nodeid, const BlockValidationState& state,
                                 bool via_compact_block, const std::string& message = "")
        EXCLUSIVE_LOCKS_REQUIRED(!m_peer_mutex);

    /**
     * Potentially disconnect and discourage a node based on the contents of a TxValidationState object
     *
     * @return Returns true if the peer was punished (probably disconnected)
     */
    bool MaybePunishNodeForTx(NodeId nodeid, const TxValidationState& state, const std::string& message = "")
        EXCLUSIVE_LOCKS_REQUIRED(!m_peer_mutex);

    /** Maybe disconnect a peer and discourage future connections from its address.
     *
     * @param[in]   pnode     The node to check.
     * @param[in]   peer      The peer object to check.
     * @return                True if the peer was marked for disconnection in this function
     */
    bool MaybeDiscourageAndDisconnect(CNode& pnode, Peer& peer);

    void ProcessOrphanTx(std::set<uint256>& orphan_work_set) EXCLUSIVE_LOCKS_REQUIRED(cs_main, g_cs_orphans)
        EXCLUSIVE_LOCKS_REQUIRED(!m_peer_mutex);
    /** Process a single headers message from a peer. */
    void ProcessHeadersMessage(CNode& pfrom, Peer& peer,
                               const std::vector<CBlockHeader>& headers,
                               bool via_compact_block)
        EXCLUSIVE_LOCKS_REQUIRED(!m_peer_mutex);
    /** Various helpers for headers processing, invoked by ProcessHeadersMessage() */
    /** Deal with state tracking and headers sync for peers that send the
     * occasional non-connecting header (this can happen due to BIP 130 headers
     * announcements for blocks interacting with the 2hr (MAX_FUTURE_BLOCK_TIME) rule). */
    void HandleFewUnconnectingHeaders(CNode& pfrom, Peer& peer, const std::vector<CBlockHeader>& headers);
    /** Return true if the headers connect to each other, false otherwise */
    bool CheckHeadersAreContinuous(const std::vector<CBlockHeader>& headers) const;
    /** Request further headers from this peer with a given locator.
     * We don't issue a getheaders message if we have a recent one outstanding.
     * This returns true if a getheaders is actually sent, and false otherwise.
     */
    bool MaybeSendGetHeaders(CNode& pfrom, const CBlockLocator& locator, Peer& peer);
    /** Potentially fetch blocks from this peer upon receipt of a new headers tip */
    void HeadersDirectFetchBlocks(CNode& pfrom, const Peer& peer, const CBlockIndex* pindexLast);
    /** Update peer state based on received headers message */
    void UpdatePeerStateForReceivedHeaders(CNode& pfrom, const CBlockIndex *pindexLast, bool received_new_header, bool may_have_more_headers);

    void SendBlockTransactions(CNode& pfrom, Peer& peer, const CBlock& block, const BlockTransactionsRequest& req);

    /** Register with TxRequestTracker that an INV has been received from a
     *  peer. The announcement parameters are decided in PeerManager and then
     *  passed to TxRequestTracker. */
    void AddTxAnnouncement(const CNode& node, const GenTxid& gtxid, std::chrono::microseconds current_time)
        EXCLUSIVE_LOCKS_REQUIRED(::cs_main);

    /** Send a version message to a peer */
    void PushNodeVersion(CNode& pnode, const Peer& peer);

    /** Send a ping message every PING_INTERVAL or if requested via RPC. May
     *  mark the peer to be disconnected if a ping has timed out.
     *  We use mockable time for ping timeouts, so setmocktime may cause pings
     *  to time out. */
    void MaybeSendPing(CNode& node_to, Peer& peer, std::chrono::microseconds now);

    /** Send `addr` messages on a regular schedule. */
    void MaybeSendAddr(CNode& node, Peer& peer, std::chrono::microseconds current_time);

    /** Relay (gossip) an address to a few randomly chosen nodes.
     *
     * @param[in] originator   The id of the peer that sent us the address. We don't want to relay it back.
     * @param[in] addr         Address to relay.
     * @param[in] fReachable   Whether the address' network is reachable. We relay unreachable
     *                         addresses less.
     */
    void RelayAddress(NodeId originator, const CAddress& addr, bool fReachable) EXCLUSIVE_LOCKS_REQUIRED(!m_peer_mutex);

    /** Send `feefilter` message. */
    void MaybeSendFeefilter(CNode& node, Peer& peer, std::chrono::microseconds current_time);

    const CChainParams& m_chainparams;
    CConnman& m_connman;
    AddrMan& m_addrman;
    /** Pointer to this node's banman. May be nullptr - check existence before dereferencing. */
    BanMan* const m_banman;
    ChainstateManager& m_chainman;
    CTxMemPool& m_mempool;
    TxRequestTracker m_txrequest GUARDED_BY(::cs_main);

    /** The height of the best chain */
    std::atomic<int> m_best_height{-1};

    /** Next time to check for stale tip */
    std::chrono::seconds m_stale_tip_check_time{0s};

    /** Whether this node is running in -blocksonly mode */
    const bool m_ignore_incoming_txs;

    bool RejectIncomingTxs(const CNode& peer) const;

    /** Whether we've completed initial sync yet, for determining when to turn
      * on extra block-relay-only peers. */
    bool m_initial_sync_finished{false};

    /** Protects m_peer_map. This mutex must not be locked while holding a lock
     *  on any of the mutexes inside a Peer object. */
    mutable Mutex m_peer_mutex;
    /**
     * Map of all Peer objects, keyed by peer id. This map is protected
     * by the m_peer_mutex. Once a shared pointer reference is
     * taken, the lock may be released. Individual fields are protected by
     * their own locks.
     */
    std::map<NodeId, PeerRef> m_peer_map GUARDED_BY(m_peer_mutex);

    /** Map maintaining per-node state. */
    std::map<NodeId, CNodeState> m_node_states GUARDED_BY(cs_main);

    /** Get a pointer to a const CNodeState, used when not mutating the CNodeState object. */
    const CNodeState* State(NodeId pnode) const EXCLUSIVE_LOCKS_REQUIRED(cs_main);
    /** Get a pointer to a mutable CNodeState. */
    CNodeState* State(NodeId pnode) EXCLUSIVE_LOCKS_REQUIRED(cs_main);

    uint32_t GetFetchFlags(const Peer& peer) const;

    std::atomic<std::chrono::microseconds> m_next_inv_to_inbounds{0us};

    /** Number of nodes with fSyncStarted. */
    int nSyncStarted GUARDED_BY(cs_main) = 0;

    /** Hash of the last block we received via INV */
    uint256 m_last_block_inv_triggering_headers_sync{};

    /**
     * Sources of received blocks, saved to be able punish them when processing
     * happens afterwards.
     * Set mapBlockSource[hash].second to false if the node should not be
     * punished if the block is invalid.
     */
    std::map<uint256, std::pair<NodeId, bool>> mapBlockSource GUARDED_BY(cs_main);

    /** Number of peers with wtxid relay. */
    std::atomic<int> m_wtxid_relay_peers{0};

    /** Number of outbound peers with m_chain_sync.m_protect. */
    int m_outbound_peers_with_protect_from_disconnect GUARDED_BY(cs_main) = 0;

    /** Number of preferable block download peers. */
    int m_num_preferred_download_peers GUARDED_BY(cs_main){0};

    bool AlreadyHaveTx(const GenTxid& gtxid)
        EXCLUSIVE_LOCKS_REQUIRED(cs_main, !m_recent_confirmed_transactions_mutex);

    /**
     * Filter for transactions that were recently rejected by the mempool.
     * These are not rerequested until the chain tip changes, at which point
     * the entire filter is reset.
     *
     * Without this filter we'd be re-requesting txs from each of our peers,
     * increasing bandwidth consumption considerably. For instance, with 100
     * peers, half of which relay a tx we don't accept, that might be a 50x
     * bandwidth increase. A flooding attacker attempting to roll-over the
     * filter using minimum-sized, 60byte, transactions might manage to send
     * 1000/sec if we have fast peers, so we pick 120,000 to give our peers a
     * two minute window to send invs to us.
     *
     * Decreasing the false positive rate is fairly cheap, so we pick one in a
     * million to make it highly unlikely for users to have issues with this
     * filter.
     *
     * We typically only add wtxids to this filter. For non-segwit
     * transactions, the txid == wtxid, so this only prevents us from
     * re-downloading non-segwit transactions when communicating with
     * non-wtxidrelay peers -- which is important for avoiding malleation
     * attacks that could otherwise interfere with transaction relay from
     * non-wtxidrelay peers. For communicating with wtxidrelay peers, having
     * the reject filter store wtxids is exactly what we want to avoid
     * redownload of a rejected transaction.
     *
     * In cases where we can tell that a segwit transaction will fail
     * validation no matter the witness, we may add the txid of such
     * transaction to the filter as well. This can be helpful when
     * communicating with txid-relay peers or if we were to otherwise fetch a
     * transaction via txid (eg in our orphan handling).
     *
     * Memory used: 1.3 MB
     */
    CRollingBloomFilter m_recent_rejects GUARDED_BY(::cs_main){120'000, 0.000'001};
    uint256 hashRecentRejectsChainTip GUARDED_BY(cs_main);

    /*
     * Filter for transactions that have been recently confirmed.
     * We use this to avoid requesting transactions that have already been
     * confirnmed.
     *
     * Blocks don't typically have more than 4000 transactions, so this should
     * be at least six blocks (~1 hr) worth of transactions that we can store,
     * inserting both a txid and wtxid for every observed transaction.
     * If the number of transactions appearing in a block goes up, or if we are
     * seeing getdata requests more than an hour after initial announcement, we
     * can increase this number.
     * The false positive rate of 1/1M should come out to less than 1
     * transaction per day that would be inadvertently ignored (which is the
     * same probability that we have in the reject filter).
     */
    Mutex m_recent_confirmed_transactions_mutex;
    CRollingBloomFilter m_recent_confirmed_transactions GUARDED_BY(m_recent_confirmed_transactions_mutex){48'000, 0.000'001};

    /**
     * For sending `inv`s to inbound peers, we use a single (exponentially
     * distributed) timer for all peers. If we used a separate timer for each
     * peer, a spy node could make multiple inbound connections to us to
     * accurately determine when we received the transaction (and potentially
     * determine the transaction's origin). */
    std::chrono::microseconds NextInvToInbounds(std::chrono::microseconds now,
                                                std::chrono::seconds average_interval);


    // All of the following cache a recent block, and are protected by m_most_recent_block_mutex
    Mutex m_most_recent_block_mutex;
    std::shared_ptr<const CBlock> m_most_recent_block GUARDED_BY(m_most_recent_block_mutex);
    std::shared_ptr<const CBlockHeaderAndShortTxIDs> m_most_recent_compact_block GUARDED_BY(m_most_recent_block_mutex);
    uint256 m_most_recent_block_hash GUARDED_BY(m_most_recent_block_mutex);

    /** Height of the highest block announced using BIP 152 high-bandwidth mode. */
    int m_highest_fast_announce{0};

    /** Have we requested this block from a peer */
    bool IsBlockRequested(const uint256& hash) EXCLUSIVE_LOCKS_REQUIRED(cs_main);

    /** Remove this block from our tracked requested blocks. Called if:
     *  - the block has been received from a peer
     *  - the request for the block has timed out
     */
    void RemoveBlockRequest(const uint256& hash) EXCLUSIVE_LOCKS_REQUIRED(cs_main);

    /* Mark a block as in flight
     * Returns false, still setting pit, if the block was already in flight from the same peer
     * pit will only be valid as long as the same cs_main lock is being held
     */
    bool BlockRequested(NodeId nodeid, const CBlockIndex& block, std::list<QueuedBlock>::iterator** pit = nullptr) EXCLUSIVE_LOCKS_REQUIRED(cs_main);

    bool TipMayBeStale() EXCLUSIVE_LOCKS_REQUIRED(cs_main);

    /** Update pindexLastCommonBlock and add not-in-flight missing successors to vBlocks, until it has
     *  at most count entries.
     */
    void FindNextBlocksToDownload(const Peer& peer, unsigned int count, std::vector<const CBlockIndex*>& vBlocks, NodeId& nodeStaller) EXCLUSIVE_LOCKS_REQUIRED(cs_main);

    std::map<uint256, std::pair<NodeId, std::list<QueuedBlock>::iterator> > mapBlocksInFlight GUARDED_BY(cs_main);

    /** When our tip was last updated. */
    std::atomic<std::chrono::seconds> m_last_tip_update{0s};

    /** Determine whether or not a peer can request a transaction, and return it (or nullptr if not found or not allowed). */
    CTransactionRef FindTxForGetData(const CNode& peer, const GenTxid& gtxid, const std::chrono::seconds mempool_req, const std::chrono::seconds now) LOCKS_EXCLUDED(cs_main);

    void ProcessGetData(CNode& pfrom, Peer& peer, const std::atomic<bool>& interruptMsgProc)
        EXCLUSIVE_LOCKS_REQUIRED(!m_most_recent_block_mutex, peer.m_getdata_requests_mutex) LOCKS_EXCLUDED(::cs_main);

    /** Process a new block. Perform any post-processing housekeeping */
    void ProcessBlock(CNode& node, const std::shared_ptr<const CBlock>& block, bool force_processing);

    /** Relay map (txid or wtxid -> CTransactionRef) */
    typedef std::map<uint256, CTransactionRef> MapRelay;
    MapRelay mapRelay GUARDED_BY(cs_main);
    /** Expiration-time ordered list of (expire time, relay map entry) pairs. */
    std::deque<std::pair<std::chrono::microseconds, MapRelay::iterator>> g_relay_expiration GUARDED_BY(cs_main);

    /**
     * When a peer sends us a valid block, instruct it to announce blocks to us
     * using CMPCTBLOCK if possible by adding its nodeid to the end of
     * lNodesAnnouncingHeaderAndIDs, and keeping that list under a certain size by
     * removing the first element if necessary.
     */
    void MaybeSetPeerAsAnnouncingHeaderAndIDs(NodeId nodeid) EXCLUSIVE_LOCKS_REQUIRED(cs_main);

    /** Stack of nodes which we have set to announce using compact blocks */
    std::list<NodeId> lNodesAnnouncingHeaderAndIDs GUARDED_BY(cs_main);

    /** Number of peers from which we're downloading blocks. */
    int m_peers_downloading_from GUARDED_BY(cs_main) = 0;

    /** Storage for orphan information */
    TxOrphanage m_orphanage;

    void AddToCompactExtraTransactions(const CTransactionRef& tx) EXCLUSIVE_LOCKS_REQUIRED(g_cs_orphans);

    /** Orphan/conflicted/etc transactions that are kept for compact block reconstruction.
     *  The last -blockreconstructionextratxn/DEFAULT_BLOCK_RECONSTRUCTION_EXTRA_TXN of
     *  these are kept in a ring buffer */
    std::vector<std::pair<uint256, CTransactionRef>> vExtraTxnForCompact GUARDED_BY(g_cs_orphans);
    /** Offset into vExtraTxnForCompact to insert the next tx */
    size_t vExtraTxnForCompactIt GUARDED_BY(g_cs_orphans) = 0;

    /** Check whether the last unknown block a peer advertised is not yet known. */
    void ProcessBlockAvailability(NodeId nodeid) EXCLUSIVE_LOCKS_REQUIRED(cs_main);
    /** Update tracking information about which blocks a peer is assumed to have. */
    void UpdateBlockAvailability(NodeId nodeid, const uint256& hash) EXCLUSIVE_LOCKS_REQUIRED(cs_main);
    bool CanDirectFetch() EXCLUSIVE_LOCKS_REQUIRED(cs_main);

    /**
     * To prevent fingerprinting attacks, only send blocks/headers outside of
     * the active chain if they are no more than a month older (both in time,
     * and in best equivalent proof of work) than the best header chain we know
     * about and we fully-validated them at some point.
     */
    bool BlockRequestAllowed(const CBlockIndex* pindex) EXCLUSIVE_LOCKS_REQUIRED(cs_main);
    bool AlreadyHaveBlock(const uint256& block_hash) EXCLUSIVE_LOCKS_REQUIRED(cs_main);
    void ProcessGetBlockData(CNode& pfrom, Peer& peer, const CInv& inv)
        EXCLUSIVE_LOCKS_REQUIRED(!m_most_recent_block_mutex);

    /**
     * Validation logic for compact filters request handling.
     *
     * May disconnect from the peer in the case of a bad request.
     *
     * @param[in]   node            The node that we received the request from
     * @param[in]   peer            The peer that we received the request from
     * @param[in]   filter_type     The filter type the request is for. Must be basic filters.
     * @param[in]   start_height    The start height for the request
     * @param[in]   stop_hash       The stop_hash for the request
     * @param[in]   max_height_diff The maximum number of items permitted to request, as specified in BIP 157
     * @param[out]  stop_index      The CBlockIndex for the stop_hash block, if the request can be serviced.
     * @param[out]  filter_index    The filter index, if the request can be serviced.
     * @return                      True if the request can be serviced.
     */
    bool PrepareBlockFilterRequest(CNode& node, Peer& peer,
                                   BlockFilterType filter_type, uint32_t start_height,
                                   const uint256& stop_hash, uint32_t max_height_diff,
                                   const CBlockIndex*& stop_index,
                                   BlockFilterIndex*& filter_index);

    /**
     * Handle a cfilters request.
     *
     * May disconnect from the peer in the case of a bad request.
     *
     * @param[in]   node            The node that we received the request from
     * @param[in]   peer            The peer that we received the request from
     * @param[in]   vRecv           The raw message received
     */
    void ProcessGetCFilters(CNode& node, Peer& peer, CDataStream& vRecv);

    /**
     * Handle a cfheaders request.
     *
     * May disconnect from the peer in the case of a bad request.
     *
     * @param[in]   node            The node that we received the request from
     * @param[in]   peer            The peer that we received the request from
     * @param[in]   vRecv           The raw message received
     */
    void ProcessGetCFHeaders(CNode& node, Peer& peer, CDataStream& vRecv);

    /**
     * Handle a getcfcheckpt request.
     *
     * May disconnect from the peer in the case of a bad request.
     *
     * @param[in]   node            The node that we received the request from
     * @param[in]   peer            The peer that we received the request from
     * @param[in]   vRecv           The raw message received
     */
    void ProcessGetCFCheckPt(CNode& node, Peer& peer, CDataStream& vRecv);

    /** Checks if address relay is permitted with peer. If needed, initializes
     * the m_addr_known bloom filter and sets m_addr_relay_enabled to true.
     *
     *  @return   True if address relay is enabled with peer
     *            False if address relay is disallowed
     */
    bool SetupAddressRelay(const CNode& node, Peer& peer);
};

const CNodeState* PeerManagerImpl::State(NodeId pnode) const EXCLUSIVE_LOCKS_REQUIRED(cs_main)
{
    std::map<NodeId, CNodeState>::const_iterator it = m_node_states.find(pnode);
    if (it == m_node_states.end())
        return nullptr;
    return &it->second;
}

CNodeState* PeerManagerImpl::State(NodeId pnode) EXCLUSIVE_LOCKS_REQUIRED(cs_main)
{
    return const_cast<CNodeState*>(std::as_const(*this).State(pnode));
}

/**
 * Whether the peer supports the address. For example, a peer that does not
 * implement BIP155 cannot receive Tor v3 addresses because it requires
 * ADDRv2 (BIP155) encoding.
 */
static bool IsAddrCompatible(const Peer& peer, const CAddress& addr)
{
    return peer.m_wants_addrv2 || addr.IsAddrV1Compatible();
}

static void AddAddressKnown(Peer& peer, const CAddress& addr)
{
    assert(peer.m_addr_known);
    peer.m_addr_known->insert(addr.GetKey());
}

static void PushAddress(Peer& peer, const CAddress& addr, FastRandomContext& insecure_rand)
{
    // Known checking here is only to save space from duplicates.
    // Before sending, we'll filter it again for known addresses that were
    // added after addresses were pushed.
    assert(peer.m_addr_known);
    if (addr.IsValid() && !peer.m_addr_known->contains(addr.GetKey()) && IsAddrCompatible(peer, addr)) {
        if (peer.m_addrs_to_send.size() >= MAX_ADDR_TO_SEND) {
            peer.m_addrs_to_send[insecure_rand.randrange(peer.m_addrs_to_send.size())] = addr;
        } else {
            peer.m_addrs_to_send.push_back(addr);
        }
    }
}

static void AddKnownTx(Peer& peer, const uint256& hash)
{
    auto tx_relay = peer.GetTxRelay();
    if (!tx_relay) return;

    LOCK(tx_relay->m_tx_inventory_mutex);
    tx_relay->m_tx_inventory_known_filter.insert(hash);
}

/** Whether this peer can serve us blocks. */
static bool CanServeBlocks(const Peer& peer)
{
    return peer.m_their_services & (NODE_NETWORK|NODE_NETWORK_LIMITED);
}

/** Whether this peer can only serve limited recent blocks (e.g. because
 *  it prunes old blocks) */
static bool IsLimitedPeer(const Peer& peer)
{
    return (!(peer.m_their_services & NODE_NETWORK) &&
             (peer.m_their_services & NODE_NETWORK_LIMITED));
}

/** Whether this peer can serve us witness data */
static bool CanServeWitnesses(const Peer& peer)
{
    return peer.m_their_services & NODE_WITNESS;
}

std::chrono::microseconds PeerManagerImpl::NextInvToInbounds(std::chrono::microseconds now,
                                                             std::chrono::seconds average_interval)
{
    if (m_next_inv_to_inbounds.load() < now) {
        // If this function were called from multiple threads simultaneously
        // it would possible that both update the next send variable, and return a different result to their caller.
        // This is not possible in practice as only the net processing thread invokes this function.
        m_next_inv_to_inbounds = GetExponentialRand(now, average_interval);
    }
    return m_next_inv_to_inbounds;
}

bool PeerManagerImpl::IsBlockRequested(const uint256& hash)
{
    return mapBlocksInFlight.find(hash) != mapBlocksInFlight.end();
}

void PeerManagerImpl::RemoveBlockRequest(const uint256& hash)
{
    auto it = mapBlocksInFlight.find(hash);
    if (it == mapBlocksInFlight.end()) {
        // Block was not requested
        return;
    }

    auto [node_id, list_it] = it->second;
    CNodeState *state = State(node_id);
    assert(state != nullptr);

    if (state->vBlocksInFlight.begin() == list_it) {
        // First block on the queue was received, update the start download time for the next one
        state->m_downloading_since = std::max(state->m_downloading_since, GetTime<std::chrono::microseconds>());
    }
    state->vBlocksInFlight.erase(list_it);

    state->nBlocksInFlight--;
    if (state->nBlocksInFlight == 0) {
        // Last validated block on the queue was received.
        m_peers_downloading_from--;
    }
    state->m_stalling_since = 0us;
    mapBlocksInFlight.erase(it);
}

bool PeerManagerImpl::BlockRequested(NodeId nodeid, const CBlockIndex& block, std::list<QueuedBlock>::iterator** pit)
{
    const uint256& hash{block.GetBlockHash()};

    CNodeState *state = State(nodeid);
    assert(state != nullptr);

    // Short-circuit most stuff in case it is from the same node
    std::map<uint256, std::pair<NodeId, std::list<QueuedBlock>::iterator> >::iterator itInFlight = mapBlocksInFlight.find(hash);
    if (itInFlight != mapBlocksInFlight.end() && itInFlight->second.first == nodeid) {
        if (pit) {
            *pit = &itInFlight->second.second;
        }
        return false;
    }

    // Make sure it's not listed somewhere already.
    RemoveBlockRequest(hash);

    std::list<QueuedBlock>::iterator it = state->vBlocksInFlight.insert(state->vBlocksInFlight.end(),
            {&block, std::unique_ptr<PartiallyDownloadedBlock>(pit ? new PartiallyDownloadedBlock(&m_mempool) : nullptr)});
    state->nBlocksInFlight++;
    if (state->nBlocksInFlight == 1) {
        // We're starting a block download (batch) from this peer.
        state->m_downloading_since = GetTime<std::chrono::microseconds>();
        m_peers_downloading_from++;
    }
    itInFlight = mapBlocksInFlight.insert(std::make_pair(hash, std::make_pair(nodeid, it))).first;
    if (pit) {
        *pit = &itInFlight->second.second;
    }
    return true;
}

void PeerManagerImpl::MaybeSetPeerAsAnnouncingHeaderAndIDs(NodeId nodeid)
{
    AssertLockHeld(cs_main);

    // When in -blocksonly mode, never request high-bandwidth mode from peers. Our
    // mempool will not contain the transactions necessary to reconstruct the
    // compact block.
    if (m_ignore_incoming_txs) return;

    CNodeState* nodestate = State(nodeid);
    if (!nodestate || !nodestate->m_provides_cmpctblocks) {
        // Don't request compact blocks if the peer has not signalled support
        return;
    }

    int num_outbound_hb_peers = 0;
    for (std::list<NodeId>::iterator it = lNodesAnnouncingHeaderAndIDs.begin(); it != lNodesAnnouncingHeaderAndIDs.end(); it++) {
        if (*it == nodeid) {
            lNodesAnnouncingHeaderAndIDs.erase(it);
            lNodesAnnouncingHeaderAndIDs.push_back(nodeid);
            return;
        }
        CNodeState *state = State(*it);
        if (state != nullptr && !state->m_is_inbound) ++num_outbound_hb_peers;
    }
    if (nodestate->m_is_inbound) {
        // If we're adding an inbound HB peer, make sure we're not removing
        // our last outbound HB peer in the process.
        if (lNodesAnnouncingHeaderAndIDs.size() >= 3 && num_outbound_hb_peers == 1) {
            CNodeState *remove_node = State(lNodesAnnouncingHeaderAndIDs.front());
            if (remove_node != nullptr && !remove_node->m_is_inbound) {
                // Put the HB outbound peer in the second slot, so that it
                // doesn't get removed.
                std::swap(lNodesAnnouncingHeaderAndIDs.front(), *std::next(lNodesAnnouncingHeaderAndIDs.begin()));
            }
        }
    }
    m_connman.ForNode(nodeid, [this](CNode* pfrom) EXCLUSIVE_LOCKS_REQUIRED(::cs_main) {
        AssertLockHeld(::cs_main);
        if (lNodesAnnouncingHeaderAndIDs.size() >= 3) {
            // As per BIP152, we only get 3 of our peers to announce
            // blocks using compact encodings.
            m_connman.ForNode(lNodesAnnouncingHeaderAndIDs.front(), [this](CNode* pnodeStop){
                m_connman.PushMessage(pnodeStop, CNetMsgMaker(pnodeStop->GetCommonVersion()).Make(NetMsgType::SENDCMPCT, /*high_bandwidth=*/false, /*version=*/CMPCTBLOCKS_VERSION));
                // save BIP152 bandwidth state: we select peer to be low-bandwidth
                pnodeStop->m_bip152_highbandwidth_to = false;
                return true;
            });
            lNodesAnnouncingHeaderAndIDs.pop_front();
        }
        m_connman.PushMessage(pfrom, CNetMsgMaker(pfrom->GetCommonVersion()).Make(NetMsgType::SENDCMPCT, /*high_bandwidth=*/true, /*version=*/CMPCTBLOCKS_VERSION));
        // save BIP152 bandwidth state: we select peer to be high-bandwidth
        pfrom->m_bip152_highbandwidth_to = true;
        lNodesAnnouncingHeaderAndIDs.push_back(pfrom->GetId());
        return true;
    });
}

bool PeerManagerImpl::TipMayBeStale()
{
    AssertLockHeld(cs_main);
    const Consensus::Params& consensusParams = m_chainparams.GetConsensus();
    if (m_last_tip_update.load() == 0s) {
        m_last_tip_update = GetTime<std::chrono::seconds>();
    }
    return m_last_tip_update.load() < GetTime<std::chrono::seconds>() - std::chrono::seconds{consensusParams.nPowTargetSpacing * 3} && mapBlocksInFlight.empty();
}

bool PeerManagerImpl::CanDirectFetch()
{
    if(!m_chainman.ActiveChain().Tip()) {
        LogPrint(BCLog::NET, "Tried to call CanDirectFetch with no currently-active chain.\n");
        return false;
    }
    return m_chainman.ActiveChain().Tip()->GetBlockTime() > GetAdjustedTime() - m_chainparams.GetConsensus().nPowTargetSpacing * 20;
}

static bool PeerHasHeader(CNodeState *state, const CBlockIndex *pindex) EXCLUSIVE_LOCKS_REQUIRED(cs_main)
{
    if (state->pindexBestKnownBlock && pindex == state->pindexBestKnownBlock->GetAncestor(pindex->nHeight))
        return true;
    if (state->pindexBestHeaderSent && pindex == state->pindexBestHeaderSent->GetAncestor(pindex->nHeight))
        return true;
    return false;
}

void PeerManagerImpl::ProcessBlockAvailability(NodeId nodeid) {
    CNodeState *state = State(nodeid);
    assert(state != nullptr);

    if (!state->hashLastUnknownBlock.IsNull()) {
        const CBlockIndex* pindex = m_chainman.m_blockman.LookupBlockIndex(state->hashLastUnknownBlock);
        if (pindex && pindex->nChainWork > 0) {
            if (state->pindexBestKnownBlock == nullptr || pindex->nChainWork >= state->pindexBestKnownBlock->nChainWork) {
                state->pindexBestKnownBlock = pindex;
            }
            state->hashLastUnknownBlock.SetNull();
        }
    }
}

void PeerManagerImpl::UpdateBlockAvailability(NodeId nodeid, const uint256 &hash) {
    CNodeState *state = State(nodeid);
    assert(state != nullptr);

    ProcessBlockAvailability(nodeid);

    const CBlockIndex* pindex = m_chainman.m_blockman.LookupBlockIndex(hash);
    if (pindex && pindex->nChainWork > 0) {
        // An actually better block was announced.
        if (state->pindexBestKnownBlock == nullptr || pindex->nChainWork >= state->pindexBestKnownBlock->nChainWork) {
            state->pindexBestKnownBlock = pindex;
        }
    } else {
        // An unknown block was announced; just assume that the latest one is the best one.
        state->hashLastUnknownBlock = hash;
    }
}

void PeerManagerImpl::FindNextBlocksToDownload(const Peer& peer, unsigned int count, std::vector<const CBlockIndex*>& vBlocks, NodeId& nodeStaller)
{
    if (count == 0)
        return;

    vBlocks.reserve(vBlocks.size() + count);
    CNodeState *state = State(peer.m_id);
    assert(state != nullptr);

    // Make sure pindexBestKnownBlock is up to date, we'll need it.
    ProcessBlockAvailability(peer.m_id);

    if (state->pindexBestKnownBlock == nullptr || state->pindexBestKnownBlock->nChainWork < m_chainman.ActiveChain().Tip()->nChainWork || state->pindexBestKnownBlock->nChainWork < nMinimumChainWork) {
        // This peer has nothing interesting.
        return;
    }

    if (state->pindexLastCommonBlock == nullptr) {
        // Bootstrap quickly by guessing a parent of our best tip is the forking point.
        // Guessing wrong in either direction is not a problem.
        state->pindexLastCommonBlock = m_chainman.ActiveChain()[std::min(state->pindexBestKnownBlock->nHeight, m_chainman.ActiveChain().Height())];
    }

    // If the peer reorganized, our previous pindexLastCommonBlock may not be an ancestor
    // of its current tip anymore. Go back enough to fix that.
    state->pindexLastCommonBlock = LastCommonAncestor(state->pindexLastCommonBlock, state->pindexBestKnownBlock);
    if (state->pindexLastCommonBlock == state->pindexBestKnownBlock)
        return;

    std::vector<const CBlockIndex*> vToFetch;
    const CBlockIndex *pindexWalk = state->pindexLastCommonBlock;
    // Never fetch further than the best block we know the peer has, or more than BLOCK_DOWNLOAD_WINDOW + 1 beyond the last
    // linked block we have in common with this peer. The +1 is so we can detect stalling, namely if we would be able to
    // download that next block if the window were 1 larger.
    int nWindowEnd = state->pindexLastCommonBlock->nHeight + BLOCK_DOWNLOAD_WINDOW;
    int nMaxHeight = std::min<int>(state->pindexBestKnownBlock->nHeight, nWindowEnd + 1);
    NodeId waitingfor = -1;
    while (pindexWalk->nHeight < nMaxHeight) {
        // Read up to 128 (or more, if more blocks than that are needed) successors of pindexWalk (towards
        // pindexBestKnownBlock) into vToFetch. We fetch 128, because CBlockIndex::GetAncestor may be as expensive
        // as iterating over ~100 CBlockIndex* entries anyway.
        int nToFetch = std::min(nMaxHeight - pindexWalk->nHeight, std::max<int>(count - vBlocks.size(), 128));
        vToFetch.resize(nToFetch);
        pindexWalk = state->pindexBestKnownBlock->GetAncestor(pindexWalk->nHeight + nToFetch);
        vToFetch[nToFetch - 1] = pindexWalk;
        for (unsigned int i = nToFetch - 1; i > 0; i--) {
            vToFetch[i - 1] = vToFetch[i]->pprev;
        }

        // Iterate over those blocks in vToFetch (in forward direction), adding the ones that
        // are not yet downloaded and not in flight to vBlocks. In the meantime, update
        // pindexLastCommonBlock as long as all ancestors are already downloaded, or if it's
        // already part of our chain (and therefore don't need it even if pruned).
        for (const CBlockIndex* pindex : vToFetch) {
            if (!pindex->IsValid(BLOCK_VALID_TREE)) {
                // We consider the chain that this peer is on invalid.
                return;
            }
            if (!CanServeWitnesses(peer) && DeploymentActiveAt(*pindex, m_chainman, Consensus::DEPLOYMENT_SEGWIT)) {
                // We wouldn't download this block or its descendants from this peer.
                return;
            }
            if (pindex->nStatus & BLOCK_HAVE_DATA || m_chainman.ActiveChain().Contains(pindex)) {
                if (pindex->HaveTxsDownloaded())
                    state->pindexLastCommonBlock = pindex;
            } else if (!IsBlockRequested(pindex->GetBlockHash())) {
                // The block is not already downloaded, and not yet in flight.
                if (pindex->nHeight > nWindowEnd) {
                    // We reached the end of the window.
                    if (vBlocks.size() == 0 && waitingfor != peer.m_id) {
                        // We aren't able to fetch anything, but we would be if the download window was one larger.
                        nodeStaller = waitingfor;
                    }
                    return;
                }
                vBlocks.push_back(pindex);
                if (vBlocks.size() == count) {
                    return;
                }
            } else if (waitingfor == -1) {
                // This is the first already-in-flight block.
                waitingfor = mapBlocksInFlight[pindex->GetBlockHash()].first;
            }
        }
    }
}

} // namespace

void PeerManagerImpl::PushNodeVersion(CNode& pnode, const Peer& peer)
{
    uint64_t my_services{peer.m_our_services};
    const int64_t nTime{count_seconds(GetTime<std::chrono::seconds>())};
    uint64_t nonce = pnode.GetLocalNonce();
    const int nNodeStartingHeight{m_best_height};
    NodeId nodeid = pnode.GetId();
    CAddress addr = pnode.addr;

    CService addr_you = addr.IsRoutable() && !IsProxy(addr) && addr.IsAddrV1Compatible() ? addr : CService();
    uint64_t your_services{addr.nServices};

    const bool tx_relay = !m_ignore_incoming_txs && !pnode.IsBlockOnlyConn() && !pnode.IsFeelerConn();
    m_connman.PushMessage(&pnode, CNetMsgMaker(INIT_PROTO_VERSION).Make(NetMsgType::VERSION, PROTOCOL_VERSION, my_services, nTime,
            your_services, addr_you, // Together the pre-version-31402 serialization of CAddress "addrYou" (without nTime)
            my_services, CService(), // Together the pre-version-31402 serialization of CAddress "addrMe" (without nTime)
            nonce, strSubVersion, nNodeStartingHeight, tx_relay));

    if (fLogIPs) {
        LogPrint(BCLog::NET, "send version message: version %d, blocks=%d, them=%s, txrelay=%d, peer=%d\n", PROTOCOL_VERSION, nNodeStartingHeight, addr_you.ToString(), tx_relay, nodeid);
    } else {
        LogPrint(BCLog::NET, "send version message: version %d, blocks=%d, txrelay=%d, peer=%d\n", PROTOCOL_VERSION, nNodeStartingHeight, tx_relay, nodeid);
    }
}

void PeerManagerImpl::AddTxAnnouncement(const CNode& node, const GenTxid& gtxid, std::chrono::microseconds current_time)
{
    AssertLockHeld(::cs_main); // For m_txrequest
    NodeId nodeid = node.GetId();
    if (!node.HasPermission(NetPermissionFlags::Relay) && m_txrequest.Count(nodeid) >= MAX_PEER_TX_ANNOUNCEMENTS) {
        // Too many queued announcements from this peer
        return;
    }
    const CNodeState* state = State(nodeid);

    // Decide the TxRequestTracker parameters for this announcement:
    // - "preferred": if fPreferredDownload is set (= outbound, or NetPermissionFlags::NoBan permission)
    // - "reqtime": current time plus delays for:
    //   - NONPREF_PEER_TX_DELAY for announcements from non-preferred connections
    //   - TXID_RELAY_DELAY for txid announcements while wtxid peers are available
    //   - OVERLOADED_PEER_TX_DELAY for announcements from peers which have at least
    //     MAX_PEER_TX_REQUEST_IN_FLIGHT requests in flight (and don't have NetPermissionFlags::Relay).
    auto delay{0us};
    const bool preferred = state->fPreferredDownload;
    if (!preferred) delay += NONPREF_PEER_TX_DELAY;
    if (!gtxid.IsWtxid() && m_wtxid_relay_peers > 0) delay += TXID_RELAY_DELAY;
    const bool overloaded = !node.HasPermission(NetPermissionFlags::Relay) &&
        m_txrequest.CountInFlight(nodeid) >= MAX_PEER_TX_REQUEST_IN_FLIGHT;
    if (overloaded) delay += OVERLOADED_PEER_TX_DELAY;
    m_txrequest.ReceivedInv(nodeid, gtxid, preferred, current_time + delay);
}

void PeerManagerImpl::UpdateLastBlockAnnounceTime(NodeId node, int64_t time_in_seconds)
{
    LOCK(cs_main);
    CNodeState *state = State(node);
    if (state) state->m_last_block_announcement = time_in_seconds;
}

void PeerManagerImpl::InitializeNode(CNode& node, ServiceFlags our_services)
{
    NodeId nodeid = node.GetId();
    {
        LOCK(cs_main);
        m_node_states.emplace_hint(m_node_states.end(), std::piecewise_construct, std::forward_as_tuple(nodeid), std::forward_as_tuple(node.IsInboundConn()));
        assert(m_txrequest.Count(nodeid) == 0);
    }
    PeerRef peer = std::make_shared<Peer>(nodeid, our_services);
    {
        LOCK(m_peer_mutex);
        m_peer_map.emplace_hint(m_peer_map.end(), nodeid, peer);
    }
    if (!node.IsInboundConn()) {
        PushNodeVersion(node, *peer);
    }
}

void PeerManagerImpl::ReattemptInitialBroadcast(CScheduler& scheduler)
{
    std::set<uint256> unbroadcast_txids = m_mempool.GetUnbroadcastTxs();

    for (const auto& txid : unbroadcast_txids) {
        CTransactionRef tx = m_mempool.get(txid);

        if (tx != nullptr) {
            RelayTransaction(txid, tx->GetWitnessHash());
        } else {
            m_mempool.RemoveUnbroadcastTx(txid, true);
        }
    }

    // Schedule next run for 10-15 minutes in the future.
    // We add randomness on every cycle to avoid the possibility of P2P fingerprinting.
    const std::chrono::milliseconds delta = 10min + GetRandMillis(5min);
    scheduler.scheduleFromNow([&] { ReattemptInitialBroadcast(scheduler); }, delta);
}

void PeerManagerImpl::FinalizeNode(const CNode& node)
{
    NodeId nodeid = node.GetId();
    int misbehavior{0};
    {
    LOCK(cs_main);
    {
        // We remove the PeerRef from g_peer_map here, but we don't always
        // destruct the Peer. Sometimes another thread is still holding a
        // PeerRef, so the refcount is >= 1. Be careful not to do any
        // processing here that assumes Peer won't be changed before it's
        // destructed.
        PeerRef peer = RemovePeer(nodeid);
        assert(peer != nullptr);
        misbehavior = WITH_LOCK(peer->m_misbehavior_mutex, return peer->m_misbehavior_score);
        m_wtxid_relay_peers -= peer->m_wtxid_relay;
        assert(m_wtxid_relay_peers >= 0);
    }
    CNodeState *state = State(nodeid);
    assert(state != nullptr);

    if (state->fSyncStarted)
        nSyncStarted--;

    for (const QueuedBlock& entry : state->vBlocksInFlight) {
        mapBlocksInFlight.erase(entry.pindex->GetBlockHash());
    }
    WITH_LOCK(g_cs_orphans, m_orphanage.EraseForPeer(nodeid));
    m_txrequest.DisconnectedPeer(nodeid);
    m_num_preferred_download_peers -= state->fPreferredDownload;
    m_peers_downloading_from -= (state->nBlocksInFlight != 0);
    assert(m_peers_downloading_from >= 0);
    m_outbound_peers_with_protect_from_disconnect -= state->m_chain_sync.m_protect;
    assert(m_outbound_peers_with_protect_from_disconnect >= 0);

    m_node_states.erase(nodeid);

    if (m_node_states.empty()) {
        // Do a consistency check after the last peer is removed.
        assert(mapBlocksInFlight.empty());
        assert(m_num_preferred_download_peers == 0);
        assert(m_peers_downloading_from == 0);
        assert(m_outbound_peers_with_protect_from_disconnect == 0);
        assert(m_wtxid_relay_peers == 0);
        assert(m_txrequest.Size() == 0);
        assert(m_orphanage.Size() == 0);
    }
    } // cs_main
    if (node.fSuccessfullyConnected && misbehavior == 0 &&
        !node.IsBlockOnlyConn() && !node.IsInboundConn()) {
        // Only change visible addrman state for full outbound peers.  We don't
        // call Connected() for feeler connections since they don't have
        // fSuccessfullyConnected set.
        m_addrman.Connected(node.addr);
    }
    LogPrint(BCLog::NET, "Cleared nodestate for peer=%d\n", nodeid);
}

PeerRef PeerManagerImpl::GetPeerRef(NodeId id) const
{
    LOCK(m_peer_mutex);
    auto it = m_peer_map.find(id);
    return it != m_peer_map.end() ? it->second : nullptr;
}

PeerRef PeerManagerImpl::RemovePeer(NodeId id)
{
    PeerRef ret;
    LOCK(m_peer_mutex);
    auto it = m_peer_map.find(id);
    if (it != m_peer_map.end()) {
        ret = std::move(it->second);
        m_peer_map.erase(it);
    }
    return ret;
}

bool PeerManagerImpl::GetNodeStateStats(NodeId nodeid, CNodeStateStats& stats) const
{
    {
        LOCK(cs_main);
        const CNodeState* state = State(nodeid);
        if (state == nullptr)
            return false;
        stats.nSyncHeight = state->pindexBestKnownBlock ? state->pindexBestKnownBlock->nHeight : -1;
        stats.nCommonHeight = state->pindexLastCommonBlock ? state->pindexLastCommonBlock->nHeight : -1;
        for (const QueuedBlock& queue : state->vBlocksInFlight) {
            if (queue.pindex)
                stats.vHeightInFlight.push_back(queue.pindex->nHeight);
        }
    }

    PeerRef peer = GetPeerRef(nodeid);
    if (peer == nullptr) return false;
    stats.their_services = peer->m_their_services;
    stats.m_starting_height = peer->m_starting_height;
    // It is common for nodes with good ping times to suddenly become lagged,
    // due to a new block arriving or other large transfer.
    // Merely reporting pingtime might fool the caller into thinking the node was still responsive,
    // since pingtime does not update until the ping is complete, which might take a while.
    // So, if a ping is taking an unusually long time in flight,
    // the caller can immediately detect that this is happening.
    auto ping_wait{0us};
    if ((0 != peer->m_ping_nonce_sent) && (0 != peer->m_ping_start.load().count())) {
        ping_wait = GetTime<std::chrono::microseconds>() - peer->m_ping_start.load();
    }

    if (auto tx_relay = peer->GetTxRelay(); tx_relay != nullptr) {
        stats.m_relay_txs = WITH_LOCK(tx_relay->m_bloom_filter_mutex, return tx_relay->m_relay_txs);
        stats.m_fee_filter_received = tx_relay->m_fee_filter_received.load();
    } else {
        stats.m_relay_txs = false;
        stats.m_fee_filter_received = 0;
    }

    stats.m_ping_wait = ping_wait;
    stats.m_addr_processed = peer->m_addr_processed.load();
    stats.m_addr_rate_limited = peer->m_addr_rate_limited.load();
    stats.m_addr_relay_enabled = peer->m_addr_relay_enabled.load();

    return true;
}

void PeerManagerImpl::AddToCompactExtraTransactions(const CTransactionRef& tx)
{
    size_t max_extra_txn = gArgs.GetIntArg("-blockreconstructionextratxn", DEFAULT_BLOCK_RECONSTRUCTION_EXTRA_TXN);
    if (max_extra_txn <= 0)
        return;
    if (!vExtraTxnForCompact.size())
        vExtraTxnForCompact.resize(max_extra_txn);
    vExtraTxnForCompact[vExtraTxnForCompactIt] = std::make_pair(tx->GetWitnessHash(), tx);
    vExtraTxnForCompactIt = (vExtraTxnForCompactIt + 1) % max_extra_txn;
}

void PeerManagerImpl::Misbehaving(Peer& peer, int howmuch, const std::string& message)
{
    assert(howmuch > 0);

    LOCK(peer.m_misbehavior_mutex);
    const int score_before{peer.m_misbehavior_score};
    peer.m_misbehavior_score += howmuch;
    const int score_now{peer.m_misbehavior_score};

    const std::string message_prefixed = message.empty() ? "" : (": " + message);
    std::string warning;

    if (score_now >= DISCOURAGEMENT_THRESHOLD && score_before < DISCOURAGEMENT_THRESHOLD) {
        warning = " DISCOURAGE THRESHOLD EXCEEDED";
        peer.m_should_discourage = true;
    }

    LogPrint(BCLog::NET, "Misbehaving: peer=%d (%d -> %d)%s%s\n",
             peer.m_id, score_before, score_now, warning, message_prefixed);
}

bool PeerManagerImpl::MaybePunishNodeForBlock(NodeId nodeid, const BlockValidationState& state,
                                              bool via_compact_block, const std::string& message)
{
    PeerRef peer{GetPeerRef(nodeid)};
    switch (state.GetResult()) {
    case BlockValidationResult::BLOCK_RESULT_UNSET:
        break;
    // The node is providing invalid data:
    case BlockValidationResult::BLOCK_CONSENSUS:
    case BlockValidationResult::BLOCK_MUTATED:
        if (!via_compact_block) {
            if (peer) Misbehaving(*peer, 100, message);
            return true;
        }
        break;
    case BlockValidationResult::BLOCK_CACHED_INVALID:
        {
            LOCK(cs_main);
            CNodeState *node_state = State(nodeid);
            if (node_state == nullptr) {
                break;
            }

            // Discourage outbound (but not inbound) peers if on an invalid chain.
            // Exempt HB compact block peers. Manual connections are always protected from discouragement.
            if (!via_compact_block && !node_state->m_is_inbound) {
                if (peer) Misbehaving(*peer, 100, message);
                return true;
            }
            break;
        }
    case BlockValidationResult::BLOCK_INVALID_HEADER:
    case BlockValidationResult::BLOCK_CHECKPOINT:
    case BlockValidationResult::BLOCK_INVALID_PREV:
        if (peer) Misbehaving(*peer, 100, message);
        return true;
    // Conflicting (but not necessarily invalid) data or different policy:
    case BlockValidationResult::BLOCK_MISSING_PREV:
        // TODO: Handle this much more gracefully (10 DoS points is super arbitrary)
        if (peer) Misbehaving(*peer, 10, message);
        return true;
    case BlockValidationResult::BLOCK_RECENT_CONSENSUS_CHANGE:
    case BlockValidationResult::BLOCK_TIME_FUTURE:
        break;
    }
    if (message != "") {
        LogPrint(BCLog::NET, "peer=%d: %s\n", nodeid, message);
    }
    return false;
}

bool PeerManagerImpl::MaybePunishNodeForTx(NodeId nodeid, const TxValidationState& state, const std::string& message)
{
    PeerRef peer{GetPeerRef(nodeid)};
    switch (state.GetResult()) {
    case TxValidationResult::TX_RESULT_UNSET:
        break;
    // The node is providing invalid data:
    case TxValidationResult::TX_CONSENSUS:
        if (peer) Misbehaving(*peer, 100, message);
        return true;
    // Conflicting (but not necessarily invalid) data or different policy:
    case TxValidationResult::TX_RECENT_CONSENSUS_CHANGE:
    case TxValidationResult::TX_INPUTS_NOT_STANDARD:
    case TxValidationResult::TX_NOT_STANDARD:
    case TxValidationResult::TX_MISSING_INPUTS:
    case TxValidationResult::TX_PREMATURE_SPEND:
    case TxValidationResult::TX_WITNESS_MUTATED:
    case TxValidationResult::TX_WITNESS_STRIPPED:
    case TxValidationResult::TX_CONFLICT:
    case TxValidationResult::TX_MEMPOOL_POLICY:
    case TxValidationResult::TX_NO_MEMPOOL:
        break;
    }
    if (message != "") {
        LogPrint(BCLog::NET, "peer=%d: %s\n", nodeid, message);
    }
    return false;
}

bool PeerManagerImpl::BlockRequestAllowed(const CBlockIndex* pindex)
{
    AssertLockHeld(cs_main);
    if (m_chainman.ActiveChain().Contains(pindex)) return true;
    return pindex->IsValid(BLOCK_VALID_SCRIPTS) && (m_chainman.m_best_header != nullptr) &&
           (m_chainman.m_best_header->GetBlockTime() - pindex->GetBlockTime() < STALE_RELAY_AGE_LIMIT) &&
           (GetBlockProofEquivalentTime(*m_chainman.m_best_header, *pindex, *m_chainman.m_best_header, m_chainparams.GetConsensus()) < STALE_RELAY_AGE_LIMIT);
}

std::optional<std::string> PeerManagerImpl::FetchBlock(NodeId peer_id, const CBlockIndex& block_index)
{
    if (fImporting) return "Importing...";
    if (fReindex) return "Reindexing...";

    // Ensure this peer exists and hasn't been disconnected
    PeerRef peer = GetPeerRef(peer_id);
    if (peer == nullptr) return "Peer does not exist";

    // Ignore pre-segwit peers
    if (!CanServeWitnesses(*peer)) return "Pre-SegWit peer";

    LOCK(cs_main);

    // Mark block as in-flight unless it already is (for this peer).
    // If a block was already in-flight for a different peer, its BLOCKTXN
    // response will be dropped.
    if (!BlockRequested(peer_id, block_index)) return "Already requested from this peer";

    // Construct message to request the block
    const uint256& hash{block_index.GetBlockHash()};
    std::vector<CInv> invs{CInv(MSG_BLOCK | MSG_WITNESS_FLAG, hash)};

    // Send block request message to the peer
    bool success = m_connman.ForNode(peer_id, [this, &invs](CNode* node) {
        const CNetMsgMaker msgMaker(node->GetCommonVersion());
        this->m_connman.PushMessage(node, msgMaker.Make(NetMsgType::GETDATA, invs));
        return true;
    });

    if (!success) return "Peer not fully connected";

    LogPrint(BCLog::NET, "Requesting block %s from peer=%d\n",
                 hash.ToString(), peer_id);
    return std::nullopt;
}

std::unique_ptr<PeerManager> PeerManager::make(CConnman& connman, AddrMan& addrman,
                                               BanMan* banman, ChainstateManager& chainman,
                                               CTxMemPool& pool, bool ignore_incoming_txs)
{
    return std::make_unique<PeerManagerImpl>(connman, addrman, banman, chainman, pool, ignore_incoming_txs);
}

PeerManagerImpl::PeerManagerImpl(CConnman& connman, AddrMan& addrman,
                                 BanMan* banman, ChainstateManager& chainman,
                                 CTxMemPool& pool, bool ignore_incoming_txs)
    : m_chainparams(chainman.GetParams()),
      m_connman(connman),
      m_addrman(addrman),
      m_banman(banman),
      m_chainman(chainman),
      m_mempool(pool),
      m_ignore_incoming_txs(ignore_incoming_txs)
{
}

void PeerManagerImpl::StartScheduledTasks(CScheduler& scheduler)
{
    // Stale tip checking and peer eviction are on two different timers, but we
    // don't want them to get out of sync due to drift in the scheduler, so we
    // combine them in one function and schedule at the quicker (peer-eviction)
    // timer.
    static_assert(EXTRA_PEER_CHECK_INTERVAL < STALE_CHECK_INTERVAL, "peer eviction timer should be less than stale tip check timer");
    scheduler.scheduleEvery([this] { this->CheckForStaleTipAndEvictPeers(); }, std::chrono::seconds{EXTRA_PEER_CHECK_INTERVAL});

    // schedule next run for 10-15 minutes in the future
    const std::chrono::milliseconds delta = 10min + GetRandMillis(5min);
    scheduler.scheduleFromNow([&] { ReattemptInitialBroadcast(scheduler); }, delta);
}

/**
 * Evict orphan txn pool entries based on a newly connected
 * block, remember the recently confirmed transactions, and delete tracked
 * announcements for them. Also save the time of the last tip update.
 */
void PeerManagerImpl::BlockConnected(const std::shared_ptr<const CBlock>& pblock, const CBlockIndex* pindex)
{
    m_orphanage.EraseForBlock(*pblock);
    m_last_tip_update = GetTime<std::chrono::seconds>();

    {
        LOCK(m_recent_confirmed_transactions_mutex);
        for (const auto& ptx : pblock->vtx) {
            m_recent_confirmed_transactions.insert(ptx->GetHash());
            if (ptx->GetHash() != ptx->GetWitnessHash()) {
                m_recent_confirmed_transactions.insert(ptx->GetWitnessHash());
            }
        }
    }
    {
        LOCK(cs_main);
        for (const auto& ptx : pblock->vtx) {
            m_txrequest.ForgetTxHash(ptx->GetHash());
            m_txrequest.ForgetTxHash(ptx->GetWitnessHash());
        }
    }
}

void PeerManagerImpl::BlockDisconnected(const std::shared_ptr<const CBlock> &block, const CBlockIndex* pindex)
{
    // To avoid relay problems with transactions that were previously
    // confirmed, clear our filter of recently confirmed transactions whenever
    // there's a reorg.
    // This means that in a 1-block reorg (where 1 block is disconnected and
    // then another block reconnected), our filter will drop to having only one
    // block's worth of transactions in it, but that should be fine, since
    // presumably the most common case of relaying a confirmed transaction
    // should be just after a new block containing it is found.
    LOCK(m_recent_confirmed_transactions_mutex);
    m_recent_confirmed_transactions.reset();
}

/**
 * Maintain state about the best-seen block and fast-announce a compact block
 * to compatible peers.
 */
void PeerManagerImpl::NewPoWValidBlock(const CBlockIndex *pindex, const std::shared_ptr<const CBlock>& pblock)
{
    auto pcmpctblock = std::make_shared<const CBlockHeaderAndShortTxIDs>(*pblock);
    const CNetMsgMaker msgMaker(PROTOCOL_VERSION);

    LOCK(cs_main);

    if (pindex->nHeight <= m_highest_fast_announce)
        return;
    m_highest_fast_announce = pindex->nHeight;

    if (!DeploymentActiveAt(*pindex, m_chainman, Consensus::DEPLOYMENT_SEGWIT)) return;

    uint256 hashBlock(pblock->GetHash());
    const std::shared_future<CSerializedNetMsg> lazy_ser{
        std::async(std::launch::deferred, [&] { return msgMaker.Make(NetMsgType::CMPCTBLOCK, *pcmpctblock); })};

    {
        LOCK(m_most_recent_block_mutex);
        m_most_recent_block_hash = hashBlock;
        m_most_recent_block = pblock;
        m_most_recent_compact_block = pcmpctblock;
    }

    m_connman.ForEachNode([this, pindex, &lazy_ser, &hashBlock](CNode* pnode) EXCLUSIVE_LOCKS_REQUIRED(::cs_main) {
        AssertLockHeld(::cs_main);

        if (pnode->GetCommonVersion() < INVALID_CB_NO_BAN_VERSION || pnode->fDisconnect)
            return;
        ProcessBlockAvailability(pnode->GetId());
        CNodeState &state = *State(pnode->GetId());
        // If the peer has, or we announced to them the previous block already,
        // but we don't think they have this one, go ahead and announce it
        if (state.m_requested_hb_cmpctblocks && !PeerHasHeader(&state, pindex) && PeerHasHeader(&state, pindex->pprev)) {

            LogPrint(BCLog::NET, "%s sending header-and-ids %s to peer=%d\n", "PeerManager::NewPoWValidBlock",
                    hashBlock.ToString(), pnode->GetId());

            const CSerializedNetMsg& ser_cmpctblock{lazy_ser.get()};
            m_connman.PushMessage(pnode, ser_cmpctblock.Copy());
            state.pindexBestHeaderSent = pindex;
        }
    });
}

/**
 * Update our best height and announce any block hashes which weren't previously
 * in m_chainman.ActiveChain() to our peers.
 */
void PeerManagerImpl::UpdatedBlockTip(const CBlockIndex *pindexNew, const CBlockIndex *pindexFork, bool fInitialDownload)
{
    SetBestHeight(pindexNew->nHeight);
    SetServiceFlagsIBDCache(!fInitialDownload);

    // Don't relay inventory during initial block download.
    if (fInitialDownload) return;

    // Find the hashes of all blocks that weren't previously in the best chain.
    std::vector<uint256> vHashes;
    const CBlockIndex *pindexToAnnounce = pindexNew;
    while (pindexToAnnounce != pindexFork) {
        vHashes.push_back(pindexToAnnounce->GetBlockHash());
        pindexToAnnounce = pindexToAnnounce->pprev;
        if (vHashes.size() == MAX_BLOCKS_TO_ANNOUNCE) {
            // Limit announcements in case of a huge reorganization.
            // Rely on the peer's synchronization mechanism in that case.
            break;
        }
    }

    {
        LOCK(m_peer_mutex);
        for (auto& it : m_peer_map) {
            Peer& peer = *it.second;
            LOCK(peer.m_block_inv_mutex);
            for (const uint256& hash : reverse_iterate(vHashes)) {
                peer.m_blocks_for_headers_relay.push_back(hash);
            }
        }
    }

    m_connman.WakeMessageHandler();
}

/**
 * Handle invalid block rejection and consequent peer discouragement, maintain which
 * peers announce compact blocks.
 */
void PeerManagerImpl::BlockChecked(const CBlock& block, const BlockValidationState& state)
{
    LOCK(cs_main);

    const uint256 hash(block.GetHash());
    std::map<uint256, std::pair<NodeId, bool>>::iterator it = mapBlockSource.find(hash);

    // If the block failed validation, we know where it came from and we're still connected
    // to that peer, maybe punish.
    if (state.IsInvalid() &&
        it != mapBlockSource.end() &&
        State(it->second.first)) {
            MaybePunishNodeForBlock(/*nodeid=*/ it->second.first, state, /*via_compact_block=*/ !it->second.second);
    }
    // Check that:
    // 1. The block is valid
    // 2. We're not in initial block download
    // 3. This is currently the best block we're aware of. We haven't updated
    //    the tip yet so we have no way to check this directly here. Instead we
    //    just check that there are currently no other blocks in flight.
    else if (state.IsValid() &&
             !m_chainman.ActiveChainstate().IsInitialBlockDownload() &&
             mapBlocksInFlight.count(hash) == mapBlocksInFlight.size()) {
        if (it != mapBlockSource.end()) {
            MaybeSetPeerAsAnnouncingHeaderAndIDs(it->second.first);
        }
    }
    if (it != mapBlockSource.end())
        mapBlockSource.erase(it);
}

//////////////////////////////////////////////////////////////////////////////
//
// Messages
//


bool PeerManagerImpl::AlreadyHaveTx(const GenTxid& gtxid)
{
    if (m_chainman.ActiveChain().Tip()->GetBlockHash() != hashRecentRejectsChainTip) {
        // If the chain tip has changed previously rejected transactions
        // might be now valid, e.g. due to a nLockTime'd tx becoming valid,
        // or a double-spend. Reset the rejects filter and give those
        // txs a second chance.
        hashRecentRejectsChainTip = m_chainman.ActiveChain().Tip()->GetBlockHash();
        m_recent_rejects.reset();
    }

    const uint256& hash = gtxid.GetHash();

    if (m_orphanage.HaveTx(gtxid)) return true;

    {
        LOCK(m_recent_confirmed_transactions_mutex);
        if (m_recent_confirmed_transactions.contains(hash)) return true;
    }

    return m_recent_rejects.contains(hash) || m_mempool.exists(gtxid);
}

bool PeerManagerImpl::AlreadyHaveBlock(const uint256& block_hash)
{
    return m_chainman.m_blockman.LookupBlockIndex(block_hash) != nullptr;
}

void PeerManagerImpl::SendPings()
{
    LOCK(m_peer_mutex);
    for(auto& it : m_peer_map) it.second->m_ping_queued = true;
}

void PeerManagerImpl::RelayTransaction(const uint256& txid, const uint256& wtxid)
{
    LOCK(m_peer_mutex);
    for(auto& it : m_peer_map) {
        Peer& peer = *it.second;
        auto tx_relay = peer.GetTxRelay();
        if (!tx_relay) continue;

        const uint256& hash{peer.m_wtxid_relay ? wtxid : txid};
        LOCK(tx_relay->m_tx_inventory_mutex);
        if (!tx_relay->m_tx_inventory_known_filter.contains(hash)) {
            tx_relay->m_tx_inventory_to_send.insert(hash);
        }
    };
}

void PeerManagerImpl::RelayAddress(NodeId originator,
                                   const CAddress& addr,
                                   bool fReachable)
{
    // We choose the same nodes within a given 24h window (if the list of connected
    // nodes does not change) and we don't relay to nodes that already know an
    // address. So within 24h we will likely relay a given address once. This is to
    // prevent a peer from unjustly giving their address better propagation by sending
    // it to us repeatedly.

    if (!fReachable && !addr.IsRelayable()) return;

    // Relay to a limited number of other nodes
    // Use deterministic randomness to send to the same nodes for 24 hours
    // at a time so the m_addr_knowns of the chosen nodes prevent repeats
    const uint64_t hash_addr{CServiceHash(0, 0)(addr)};
    const auto current_time{GetTime<std::chrono::seconds>()};
    // Adding address hash makes exact rotation time different per address, while preserving periodicity.
    const uint64_t time_addr{(static_cast<uint64_t>(count_seconds(current_time)) + hash_addr) / count_seconds(ROTATE_ADDR_RELAY_DEST_INTERVAL)};
    const CSipHasher hasher{m_connman.GetDeterministicRandomizer(RANDOMIZER_ID_ADDRESS_RELAY)
                                .Write(hash_addr)
                                .Write(time_addr)};
    FastRandomContext insecure_rand;

    // Relay reachable addresses to 2 peers. Unreachable addresses are relayed randomly to 1 or 2 peers.
    unsigned int nRelayNodes = (fReachable || (hasher.Finalize() & 1)) ? 2 : 1;

    std::array<std::pair<uint64_t, Peer*>, 2> best{{{0, nullptr}, {0, nullptr}}};
    assert(nRelayNodes <= best.size());

    LOCK(m_peer_mutex);

    for (auto& [id, peer] : m_peer_map) {
        if (peer->m_addr_relay_enabled && id != originator && IsAddrCompatible(*peer, addr)) {
            uint64_t hashKey = CSipHasher(hasher).Write(id).Finalize();
            for (unsigned int i = 0; i < nRelayNodes; i++) {
                 if (hashKey > best[i].first) {
                     std::copy(best.begin() + i, best.begin() + nRelayNodes - 1, best.begin() + i + 1);
                     best[i] = std::make_pair(hashKey, peer.get());
                     break;
                 }
            }
        }
    };

    for (unsigned int i = 0; i < nRelayNodes && best[i].first != 0; i++) {
        PushAddress(*best[i].second, addr, insecure_rand);
    }
}

void PeerManagerImpl::ProcessGetBlockData(CNode& pfrom, Peer& peer, const CInv& inv)
{
    std::shared_ptr<const CBlock> a_recent_block;
    std::shared_ptr<const CBlockHeaderAndShortTxIDs> a_recent_compact_block;
    {
        LOCK(m_most_recent_block_mutex);
        a_recent_block = m_most_recent_block;
        a_recent_compact_block = m_most_recent_compact_block;
    }

    bool need_activate_chain = false;
    {
        LOCK(cs_main);
        const CBlockIndex* pindex = m_chainman.m_blockman.LookupBlockIndex(inv.hash);
        if (pindex) {
            if (pindex->HaveTxsDownloaded() && !pindex->IsValid(BLOCK_VALID_SCRIPTS) &&
                    pindex->IsValid(BLOCK_VALID_TREE)) {
                // If we have the block and all of its parents, but have not yet validated it,
                // we might be in the middle of connecting it (ie in the unlock of cs_main
                // before ActivateBestChain but after AcceptBlock).
                // In this case, we need to run ActivateBestChain prior to checking the relay
                // conditions below.
                need_activate_chain = true;
            }
        }
    } // release cs_main before calling ActivateBestChain
    if (need_activate_chain) {
        BlockValidationState state;
        if (!m_chainman.ActiveChainstate().ActivateBestChain(state, a_recent_block)) {
            LogPrint(BCLog::NET, "failed to activate chain (%s)\n", state.ToString());
        }
    }

    LOCK(cs_main);
    const CBlockIndex* pindex = m_chainman.m_blockman.LookupBlockIndex(inv.hash);
    if (!pindex) {
        return;
    }
    if (!BlockRequestAllowed(pindex)) {
        LogPrint(BCLog::NET, "%s: ignoring request from peer=%i for old block that isn't in the main chain\n", __func__, pfrom.GetId());
        return;
    }
    const CNetMsgMaker msgMaker(pfrom.GetCommonVersion());
    // disconnect node in case we have reached the outbound limit for serving historical blocks
    if (m_connman.OutboundTargetReached(true) &&
        (((m_chainman.m_best_header != nullptr) && (m_chainman.m_best_header->GetBlockTime() - pindex->GetBlockTime() > HISTORICAL_BLOCK_AGE)) || inv.IsMsgFilteredBlk()) &&
        !pfrom.HasPermission(NetPermissionFlags::Download) // nodes with the download permission may exceed target
    ) {
        LogPrint(BCLog::NET, "historical block serving limit reached, disconnect peer=%d\n", pfrom.GetId());
        pfrom.fDisconnect = true;
        return;
    }
    // Avoid leaking prune-height by never sending blocks below the NODE_NETWORK_LIMITED threshold
    if (!pfrom.HasPermission(NetPermissionFlags::NoBan) && (
            (((peer.m_our_services & NODE_NETWORK_LIMITED) == NODE_NETWORK_LIMITED) && ((peer.m_our_services & NODE_NETWORK) != NODE_NETWORK) && (m_chainman.ActiveChain().Tip()->nHeight - pindex->nHeight > (int)NODE_NETWORK_LIMITED_MIN_BLOCKS + 2 /* add two blocks buffer extension for possible races */) )
       )) {
        LogPrint(BCLog::NET, "Ignore block request below NODE_NETWORK_LIMITED threshold, disconnect peer=%d\n", pfrom.GetId());
        //disconnect node and prevent it from stalling (would otherwise wait for the missing block)
        pfrom.fDisconnect = true;
        return;
    }
    // Pruned nodes may have deleted the block, so check whether
    // it's available before trying to send.
    if (!(pindex->nStatus & BLOCK_HAVE_DATA)) {
        return;
    }
    std::shared_ptr<const CBlock> pblock;
    if (a_recent_block && a_recent_block->GetHash() == pindex->GetBlockHash()) {
        pblock = a_recent_block;
    } else if (inv.IsMsgWitnessBlk()) {
        // Fast-path: in this case it is possible to serve the block directly from disk,
        // as the network format matches the format on disk
        std::vector<uint8_t> block_data;
        if (!ReadRawBlockFromDisk(block_data, pindex->GetBlockPos(), m_chainparams.MessageStart())) {
            assert(!"cannot load block from disk");
        }
        m_connman.PushMessage(&pfrom, msgMaker.Make(NetMsgType::BLOCK, Span{block_data}));
        // Don't set pblock as we've sent the block
    } else {
        // Send block from disk
        std::shared_ptr<CBlock> pblockRead = std::make_shared<CBlock>();
        if (!ReadBlockFromDisk(*pblockRead, pindex, m_chainparams.GetConsensus())) {
            assert(!"cannot load block from disk");
        }
        pblock = pblockRead;
    }
    if (pblock) {
        if (inv.IsMsgBlk()) {
            m_connman.PushMessage(&pfrom, msgMaker.Make(SERIALIZE_TRANSACTION_NO_WITNESS, NetMsgType::BLOCK, *pblock));
        } else if (inv.IsMsgWitnessBlk()) {
            m_connman.PushMessage(&pfrom, msgMaker.Make(NetMsgType::BLOCK, *pblock));
        } else if (inv.IsMsgFilteredBlk()) {
            bool sendMerkleBlock = false;
            CMerkleBlock merkleBlock;
            if (auto tx_relay = peer.GetTxRelay(); tx_relay != nullptr) {
                LOCK(tx_relay->m_bloom_filter_mutex);
                if (tx_relay->m_bloom_filter) {
                    sendMerkleBlock = true;
                    merkleBlock = CMerkleBlock(*pblock, *tx_relay->m_bloom_filter);
                }
            }
            if (sendMerkleBlock) {
                m_connman.PushMessage(&pfrom, msgMaker.Make(NetMsgType::MERKLEBLOCK, merkleBlock));
                // CMerkleBlock just contains hashes, so also push any transactions in the block the client did not see
                // This avoids hurting performance by pointlessly requiring a round-trip
                // Note that there is currently no way for a node to request any single transactions we didn't send here -
                // they must either disconnect and retry or request the full block.
                // Thus, the protocol spec specified allows for us to provide duplicate txn here,
                // however we MUST always provide at least what the remote peer needs
                typedef std::pair<unsigned int, uint256> PairType;
                for (PairType& pair : merkleBlock.vMatchedTxn)
                    m_connman.PushMessage(&pfrom, msgMaker.Make(SERIALIZE_TRANSACTION_NO_WITNESS, NetMsgType::TX, *pblock->vtx[pair.first]));
            }
            // else
            // no response
        } else if (inv.IsMsgCmpctBlk()) {
            // If a peer is asking for old blocks, we're almost guaranteed
            // they won't have a useful mempool to match against a compact block,
            // and we don't feel like constructing the object for them, so
            // instead we respond with the full, non-compact block.
            if (CanDirectFetch() && pindex->nHeight >= m_chainman.ActiveChain().Height() - MAX_CMPCTBLOCK_DEPTH) {
                if (a_recent_compact_block && a_recent_compact_block->header.GetHash() == pindex->GetBlockHash()) {
                    m_connman.PushMessage(&pfrom, msgMaker.Make(NetMsgType::CMPCTBLOCK, *a_recent_compact_block));
                } else {
                    CBlockHeaderAndShortTxIDs cmpctblock{*pblock};
                    m_connman.PushMessage(&pfrom, msgMaker.Make(NetMsgType::CMPCTBLOCK, cmpctblock));
                }
            } else {
                m_connman.PushMessage(&pfrom, msgMaker.Make(NetMsgType::BLOCK, *pblock));
            }
        }
    }

    {
        LOCK(peer.m_block_inv_mutex);
        // Trigger the peer node to send a getblocks request for the next batch of inventory
        if (inv.hash == peer.m_continuation_block) {
            // Send immediately. This must send even if redundant,
            // and we want it right after the last block so they don't
            // wait for other stuff first.
            std::vector<CInv> vInv;
            vInv.push_back(CInv(MSG_BLOCK, m_chainman.ActiveChain().Tip()->GetBlockHash()));
            m_connman.PushMessage(&pfrom, msgMaker.Make(NetMsgType::INV, vInv));
            peer.m_continuation_block.SetNull();
        }
    }
}

CTransactionRef PeerManagerImpl::FindTxForGetData(const CNode& peer, const GenTxid& gtxid, const std::chrono::seconds mempool_req, const std::chrono::seconds now)
{
    auto txinfo = m_mempool.info(gtxid);
    if (txinfo.tx) {
        // If a TX could have been INVed in reply to a MEMPOOL request,
        // or is older than UNCONDITIONAL_RELAY_DELAY, permit the request
        // unconditionally.
        if ((mempool_req.count() && txinfo.m_time <= mempool_req) || txinfo.m_time <= now - UNCONDITIONAL_RELAY_DELAY) {
            return std::move(txinfo.tx);
        }
    }

    {
        LOCK(cs_main);
        // Otherwise, the transaction must have been announced recently.
        if (State(peer.GetId())->m_recently_announced_invs.contains(gtxid.GetHash())) {
            // If it was, it can be relayed from either the mempool...
            if (txinfo.tx) return std::move(txinfo.tx);
            // ... or the relay pool.
            auto mi = mapRelay.find(gtxid.GetHash());
            if (mi != mapRelay.end()) return mi->second;
        }
    }

    return {};
}

void PeerManagerImpl::ProcessGetData(CNode& pfrom, Peer& peer, const std::atomic<bool>& interruptMsgProc)
{
    AssertLockNotHeld(cs_main);

    auto tx_relay = peer.GetTxRelay();

    std::deque<CInv>::iterator it = peer.m_getdata_requests.begin();
    std::vector<CInv> vNotFound;
    const CNetMsgMaker msgMaker(pfrom.GetCommonVersion());

    const auto now{GetTime<std::chrono::seconds>()};
    // Get last mempool request time
    const auto mempool_req = tx_relay != nullptr ? tx_relay->m_last_mempool_req.load() : std::chrono::seconds::min();

    // Process as many TX items from the front of the getdata queue as
    // possible, since they're common and it's efficient to batch process
    // them.
    while (it != peer.m_getdata_requests.end() && it->IsGenTxMsg()) {
        if (interruptMsgProc) return;
        // The send buffer provides backpressure. If there's no space in
        // the buffer, pause processing until the next call.
        if (pfrom.fPauseSend) break;

        const CInv &inv = *it++;

        if (tx_relay == nullptr) {
            // Ignore GETDATA requests for transactions from block-relay-only
            // peers and peers that asked us not to announce transactions.
            continue;
        }

        CTransactionRef tx = FindTxForGetData(pfrom, ToGenTxid(inv), mempool_req, now);
        if (tx) {
            // WTX and WITNESS_TX imply we serialize with witness
            int nSendFlags = (inv.IsMsgTx() ? SERIALIZE_TRANSACTION_NO_WITNESS : 0);
            m_connman.PushMessage(&pfrom, msgMaker.Make(nSendFlags, NetMsgType::TX, *tx));
            m_mempool.RemoveUnbroadcastTx(tx->GetHash());
            // As we're going to send tx, make sure its unconfirmed parents are made requestable.
            std::vector<uint256> parent_ids_to_add;
            {
                LOCK(m_mempool.cs);
                auto txiter = m_mempool.GetIter(tx->GetHash());
                if (txiter) {
                    const CTxMemPoolEntry::Parents& parents = (*txiter)->GetMemPoolParentsConst();
                    parent_ids_to_add.reserve(parents.size());
                    for (const CTxMemPoolEntry& parent : parents) {
                        if (parent.GetTime() > now - UNCONDITIONAL_RELAY_DELAY) {
                            parent_ids_to_add.push_back(parent.GetTx().GetHash());
                        }
                    }
                }
            }
            for (const uint256& parent_txid : parent_ids_to_add) {
                // Relaying a transaction with a recent but unconfirmed parent.
                if (WITH_LOCK(tx_relay->m_tx_inventory_mutex, return !tx_relay->m_tx_inventory_known_filter.contains(parent_txid))) {
                    LOCK(cs_main);
                    State(pfrom.GetId())->m_recently_announced_invs.insert(parent_txid);
                }
            }
        } else {
            vNotFound.push_back(inv);
        }
    }

    // Only process one BLOCK item per call, since they're uncommon and can be
    // expensive to process.
    if (it != peer.m_getdata_requests.end() && !pfrom.fPauseSend) {
        const CInv &inv = *it++;
        if (inv.IsGenBlkMsg()) {
            ProcessGetBlockData(pfrom, peer, inv);
        }
        // else: If the first item on the queue is an unknown type, we erase it
        // and continue processing the queue on the next call.
    }

    peer.m_getdata_requests.erase(peer.m_getdata_requests.begin(), it);

    if (!vNotFound.empty()) {
        // Let the peer know that we didn't find what it asked for, so it doesn't
        // have to wait around forever.
        // SPV clients care about this message: it's needed when they are
        // recursively walking the dependencies of relevant unconfirmed
        // transactions. SPV clients want to do that because they want to know
        // about (and store and rebroadcast and risk analyze) the dependencies
        // of transactions relevant to them, without having to download the
        // entire memory pool.
        // Also, other nodes can use these messages to automatically request a
        // transaction from some other peer that annnounced it, and stop
        // waiting for us to respond.
        // In normal operation, we often send NOTFOUND messages for parents of
        // transactions that we relay; if a peer is missing a parent, they may
        // assume we have them and request the parents from us.
        m_connman.PushMessage(&pfrom, msgMaker.Make(NetMsgType::NOTFOUND, vNotFound));
    }
}

uint32_t PeerManagerImpl::GetFetchFlags(const Peer& peer) const
{
    uint32_t nFetchFlags = 0;
    if (CanServeWitnesses(peer)) {
        nFetchFlags |= MSG_WITNESS_FLAG;
    }
    return nFetchFlags;
}

void PeerManagerImpl::SendBlockTransactions(CNode& pfrom, Peer& peer, const CBlock& block, const BlockTransactionsRequest& req)
{
    BlockTransactions resp(req);
    for (size_t i = 0; i < req.indexes.size(); i++) {
        if (req.indexes[i] >= block.vtx.size()) {
            Misbehaving(peer, 100, "getblocktxn with out-of-bounds tx indices");
            return;
        }
        resp.txn[i] = block.vtx[req.indexes[i]];
    }

    const CNetMsgMaker msgMaker(pfrom.GetCommonVersion());
    m_connman.PushMessage(&pfrom, msgMaker.Make(NetMsgType::BLOCKTXN, resp));
}

/**
 * Special handling for unconnecting headers that might be part of a block
 * announcement.
 *
 * We'll send a getheaders message in response to try to connect the chain.
 *
 * The peer can send up to MAX_UNCONNECTING_HEADERS in a row that
 * don't connect before given DoS points.
 *
 * Once a headers message is received that is valid and does connect,
 * nUnconnectingHeaders gets reset back to 0.
 */
void PeerManagerImpl::HandleFewUnconnectingHeaders(CNode& pfrom, Peer& peer,
        const std::vector<CBlockHeader>& headers)
{
    const CNetMsgMaker msgMaker(pfrom.GetCommonVersion());

    LOCK(cs_main);
    CNodeState *nodestate = State(pfrom.GetId());

    nodestate->nUnconnectingHeaders++;
    // Try to fill in the missing headers.
    if (MaybeSendGetHeaders(pfrom, m_chainman.ActiveChain().GetLocator(m_chainman.m_best_header), peer)) {
        LogPrint(BCLog::NET, "received header %s: missing prev block %s, sending getheaders (%d) to end (peer=%d, nUnconnectingHeaders=%d)\n",
            headers[0].GetHash().ToString(),
            headers[0].hashPrevBlock.ToString(),
            m_chainman.m_best_header->nHeight,
            pfrom.GetId(), nodestate->nUnconnectingHeaders);
    }
    // Set hashLastUnknownBlock for this peer, so that if we
    // eventually get the headers - even from a different peer -
    // we can use this peer to download.
    UpdateBlockAvailability(pfrom.GetId(), headers.back().GetHash());

    // The peer may just be broken, so periodically assign DoS points if this
    // condition persists.
    if (nodestate->nUnconnectingHeaders % MAX_UNCONNECTING_HEADERS == 0) {
        Misbehaving(peer, 20, strprintf("%d non-connecting headers", nodestate->nUnconnectingHeaders));
    }
}

bool PeerManagerImpl::CheckHeadersAreContinuous(const std::vector<CBlockHeader>& headers) const
{
    uint256 hashLastBlock;
    for (const CBlockHeader& header : headers) {
        if (!hashLastBlock.IsNull() && header.hashPrevBlock != hashLastBlock) {
            return false;
        }
        hashLastBlock = header.GetHash();
    }
    return true;
}

bool PeerManagerImpl::MaybeSendGetHeaders(CNode& pfrom, const CBlockLocator& locator, Peer& peer)
{
    const CNetMsgMaker msgMaker(pfrom.GetCommonVersion());

    const auto current_time = NodeClock::now();

    // Only allow a new getheaders message to go out if we don't have a recent
    // one already in-flight
    if (current_time - peer.m_last_getheaders_timestamp > HEADERS_RESPONSE_TIME) {
        m_connman.PushMessage(&pfrom, msgMaker.Make(NetMsgType::GETHEADERS, locator, uint256()));
        peer.m_last_getheaders_timestamp = current_time;
        return true;
    }
    return false;
}

/*
 * Given a new headers tip ending in pindexLast, potentially request blocks towards that tip.
 * We require that the given tip have at least as much work as our tip, and for
 * our current tip to be "close to synced" (see CanDirectFetch()).
 */
void PeerManagerImpl::HeadersDirectFetchBlocks(CNode& pfrom, const Peer& peer, const CBlockIndex* pindexLast)
{
    const CNetMsgMaker msgMaker(pfrom.GetCommonVersion());

    LOCK(cs_main);
    CNodeState *nodestate = State(pfrom.GetId());

    if (CanDirectFetch() && pindexLast->IsValid(BLOCK_VALID_TREE) && m_chainman.ActiveChain().Tip()->nChainWork <= pindexLast->nChainWork) {

        std::vector<const CBlockIndex*> vToFetch;
        const CBlockIndex *pindexWalk = pindexLast;
        // Calculate all the blocks we'd need to switch to pindexLast, up to a limit.
        while (pindexWalk && !m_chainman.ActiveChain().Contains(pindexWalk) && vToFetch.size() <= MAX_BLOCKS_IN_TRANSIT_PER_PEER) {
            if (!(pindexWalk->nStatus & BLOCK_HAVE_DATA) &&
                    !IsBlockRequested(pindexWalk->GetBlockHash()) &&
                    (!DeploymentActiveAt(*pindexWalk, m_chainman, Consensus::DEPLOYMENT_SEGWIT) || CanServeWitnesses(peer))) {
                // We don't have this block, and it's not yet in flight.
                vToFetch.push_back(pindexWalk);
            }
            pindexWalk = pindexWalk->pprev;
        }
        // If pindexWalk still isn't on our main chain, we're looking at a
        // very large reorg at a time we think we're close to caught up to
        // the main chain -- this shouldn't really happen.  Bail out on the
        // direct fetch and rely on parallel download instead.
        if (!m_chainman.ActiveChain().Contains(pindexWalk)) {
            LogPrint(BCLog::NET, "Large reorg, won't direct fetch to %s (%d)\n",
                    pindexLast->GetBlockHash().ToString(),
                    pindexLast->nHeight);
        } else {
            std::vector<CInv> vGetData;
            // Download as much as possible, from earliest to latest.
            for (const CBlockIndex *pindex : reverse_iterate(vToFetch)) {
                if (nodestate->nBlocksInFlight >= MAX_BLOCKS_IN_TRANSIT_PER_PEER) {
                    // Can't download any more from this peer
                    break;
                }
                uint32_t nFetchFlags = GetFetchFlags(peer);
                vGetData.push_back(CInv(MSG_BLOCK | nFetchFlags, pindex->GetBlockHash()));
                BlockRequested(pfrom.GetId(), *pindex);
                LogPrint(BCLog::NET, "Requesting block %s from  peer=%d\n",
                        pindex->GetBlockHash().ToString(), pfrom.GetId());
            }
            if (vGetData.size() > 1) {
                LogPrint(BCLog::NET, "Downloading blocks toward %s (%d) via headers direct fetch\n",
                        pindexLast->GetBlockHash().ToString(), pindexLast->nHeight);
            }
            if (vGetData.size() > 0) {
                if (!m_ignore_incoming_txs &&
                        nodestate->m_provides_cmpctblocks &&
                        vGetData.size() == 1 &&
                        mapBlocksInFlight.size() == 1 &&
                        pindexLast->pprev->IsValid(BLOCK_VALID_CHAIN)) {
                    // In any case, we want to download using a compact block, not a regular one
                    vGetData[0] = CInv(MSG_CMPCT_BLOCK, vGetData[0].hash);
                }
                m_connman.PushMessage(&pfrom, msgMaker.Make(NetMsgType::GETDATA, vGetData));
            }
        }
    }
}

/**
 * Given receipt of headers from a peer ending in pindexLast, along with
 * whether that header was new and whether the headers message was full,
 * update the state we keep for the peer.
 */
void PeerManagerImpl::UpdatePeerStateForReceivedHeaders(CNode& pfrom,
        const CBlockIndex *pindexLast, bool received_new_header, bool may_have_more_headers)
{
    LOCK(cs_main);
    CNodeState *nodestate = State(pfrom.GetId());
    if (nodestate->nUnconnectingHeaders > 0) {
        LogPrint(BCLog::NET, "peer=%d: resetting nUnconnectingHeaders (%d -> 0)\n", pfrom.GetId(), nodestate->nUnconnectingHeaders);
    }
    nodestate->nUnconnectingHeaders = 0;

    assert(pindexLast);
    UpdateBlockAvailability(pfrom.GetId(), pindexLast->GetBlockHash());

    // From here, pindexBestKnownBlock should be guaranteed to be non-null,
    // because it is set in UpdateBlockAvailability. Some nullptr checks
    // are still present, however, as belt-and-suspenders.

    if (received_new_header && pindexLast->nChainWork > m_chainman.ActiveChain().Tip()->nChainWork) {
        nodestate->m_last_block_announcement = GetTime();
    }

    // If we're in IBD, we want outbound peers that will serve us a useful
    // chain. Disconnect peers that are on chains with insufficient work.
    if (m_chainman.ActiveChainstate().IsInitialBlockDownload() && !may_have_more_headers) {
        // If the peer has no more headers to give us, then we know we have
        // their tip.
        if (nodestate->pindexBestKnownBlock && nodestate->pindexBestKnownBlock->nChainWork < nMinimumChainWork) {
            // This peer has too little work on their headers chain to help
            // us sync -- disconnect if it is an outbound disconnection
            // candidate.
            // Note: We compare their tip to nMinimumChainWork (rather than
            // m_chainman.ActiveChain().Tip()) because we won't start block download
            // until we have a headers chain that has at least
            // nMinimumChainWork, even if a peer has a chain past our tip,
            // as an anti-DoS measure.
            if (pfrom.IsOutboundOrBlockRelayConn()) {
                LogPrintf("Disconnecting outbound peer %d -- headers chain has insufficient work\n", pfrom.GetId());
                pfrom.fDisconnect = true;
            }
        }
    }

    // If this is an outbound full-relay peer, check to see if we should protect
    // it from the bad/lagging chain logic.
    // Note that outbound block-relay peers are excluded from this protection, and
    // thus always subject to eviction under the bad/lagging chain logic.
    // See ChainSyncTimeoutState.
    if (!pfrom.fDisconnect && pfrom.IsFullOutboundConn() && nodestate->pindexBestKnownBlock != nullptr) {
        if (m_outbound_peers_with_protect_from_disconnect < MAX_OUTBOUND_PEERS_TO_PROTECT_FROM_DISCONNECT && nodestate->pindexBestKnownBlock->nChainWork >= m_chainman.ActiveChain().Tip()->nChainWork && !nodestate->m_chain_sync.m_protect) {
            LogPrint(BCLog::NET, "Protecting outbound peer=%d from eviction\n", pfrom.GetId());
            nodestate->m_chain_sync.m_protect = true;
            ++m_outbound_peers_with_protect_from_disconnect;
        }
    }
}

void PeerManagerImpl::ProcessHeadersMessage(CNode& pfrom, Peer& peer,
                                            const std::vector<CBlockHeader>& headers,
                                            bool via_compact_block)
{
    const CNetMsgMaker msgMaker(pfrom.GetCommonVersion());
    size_t nCount = headers.size();

    if (nCount == 0) {
        // Nothing interesting. Stop asking this peers for more headers.
        return;
    }

    // If we are already too far ahead of where we want to be on headers, discard
    //   the received headers. We can still get ahead by up to a single maximum-sized
    //   headers message here, but never further, so that's fine.
    if (m_chainman.m_best_header) {
        int64_t headers_ahead = m_chainman.m_best_header->nHeight - m_chainman.ActiveHeight();
        bool too_far_ahead = node::fTrimHeaders && (headers_ahead >= node::nHeaderDownloadBuffer);
        if (too_far_ahead) {
            LOCK(cs_main);
            CNodeState *nodestate = State(pfrom.GetId());
            if ((nodestate->pindexBestKnownBlock == nullptr) ||
                (nodestate->pindexBestKnownBlock->nHeight < m_chainman.ActiveHeight())) {
                // Our notion of what blocks a peer has available is based on its pindexBestKnownBlock,
                // which is based on headers received from it. If we don't have one, or it's too old,
                // then we can never get blocks from this peer until we accept headers from it first.
                LogPrint(BCLog::NET, "NOT discarding headers from peer=%d, to update its block availability. (current best header %d, active chain height %d)\n", pfrom.GetId(), m_chainman.m_best_header->nHeight, m_chainman.ActiveHeight());
            } else {
                LogPrint(BCLog::NET, "Discarding received headers and pausing header sync from peer=%d, because we are too far ahead of block sync. (%d > %d)\n", pfrom.GetId(), m_chainman.m_best_header->nHeight, m_chainman.ActiveHeight());
                if (nodestate->fSyncStarted) {
                    // Cancel sync from this node, so we don't penalize it later.
                    // This will cause us to automatically start syncing from a different node (or restart syncing from the same node) later,
                    //   if we still need to sync headers.
                    nSyncStarted--;
                    nodestate->fSyncStarted = false;
                    nodestate->m_headers_sync_timeout = 0us;
                }
                return;
            }
        }
    }

    const CBlockIndex *pindexLast = nullptr;

    // Do these headers connect to something in our block index?
    bool headers_connect_blockindex{WITH_LOCK(::cs_main, return m_chainman.m_blockman.LookupBlockIndex(headers[0].hashPrevBlock) != nullptr)};

    if (!headers_connect_blockindex) {
        if (nCount <= MAX_BLOCKS_TO_ANNOUNCE) {
            // If this looks like it could be a BIP 130 block announcement, use
            // special logic for handling headers that don't connect, as this
            // could be benign.
            HandleFewUnconnectingHeaders(pfrom, peer, headers);
        } else {
            Misbehaving(peer, 10, "invalid header received");
        }
        return;
    }

    // At this point, the headers connect to something in our block index.
    if (!CheckHeadersAreContinuous(headers)) {
        Misbehaving(peer, 20, "non-continuous headers sequence");
        return;
    }

    // If we don't have the last header, then this peer will have given us
    // something new (if these headers are valid).
    bool received_new_header{WITH_LOCK(::cs_main, return m_chainman.m_blockman.LookupBlockIndex(headers.back().GetHash()) == nullptr)};

    BlockValidationState state;
    bool all_duplicate = false;
    if (!m_chainman.ProcessNewBlockHeaders(headers, state, &pindexLast, &all_duplicate)) {
        if (state.IsInvalid()) {
            MaybePunishNodeForBlock(pfrom.GetId(), state, via_compact_block, "invalid header received");
            return;
        }
    }

    // If a peer gives us as many headers as possible, this is implicitly a signal that the
    //   peer has more headers to send us. In Bitcoin Core, the node always asks for more
    //   headers at this point. Our logic is slightly more complex, to work around an apparent
    //   bug in the Bitcoin Core state machine, where we can end up downloading headers from
    ///  lots of peers at the same time by accident.
    if (nCount == MAX_HEADERS_RESULTS) {
<<<<<<< HEAD
        LOCK(cs_main);
        CNodeState *nodestate = State(pfrom.GetId());

        if (all_duplicate && !nodestate->fSyncStarted) {
            // In this case two things are true:
            // 1) This node's most recent batch of headers only included ones we already had.
            // 2) We don't have this node marked as a peer to header-sync from.
            // This happens when some exogenous event, like an INV of a new block, causes us
            //   to ask a peer for an unbounded number of headers, when we're already in the
            //   process of downloading the headers from a different peer.
            // In this case the right thing to do is simply stop syncing headers from this
            //   peer; it's redundant. Here we do nothing; since we don't ask the peer for
            //   more headers, it will stop sending them.
        } else {
            if (MaybeSendGetHeaders(pfrom, m_chainman.ActiveChain().GetLocator(pindexLast), peer)) {
                LogPrint(BCLog::NET, "more getheaders (%d) to end to peer=%d (startheight:%d)\n",
                        pindexLast->nHeight, pfrom.GetId(), peer.m_starting_height);
            }
=======
        // Headers message had its maximum size; the peer may have more headers.
        if (MaybeSendGetHeaders(pfrom, WITH_LOCK(m_chainman.GetMutex(), return m_chainman.ActiveChain().GetLocator(pindexLast)), peer)) {
            LogPrint(BCLog::NET, "more getheaders (%d) to end to peer=%d (startheight:%d)\n",
                    pindexLast->nHeight, pfrom.GetId(), peer.m_starting_height);
>>>>>>> a75b7796
        }
    }

    UpdatePeerStateForReceivedHeaders(pfrom, pindexLast, received_new_header, nCount == MAX_HEADERS_RESULTS);

    // Consider immediately downloading blocks.
    HeadersDirectFetchBlocks(pfrom, peer, pindexLast);

    return;
}

/**
 * Reconsider orphan transactions after a parent has been accepted to the mempool.
 *
 * @param[in,out]  orphan_work_set  The set of orphan transactions to reconsider. Generally only one
 *                                  orphan will be reconsidered on each call of this function. This set
 *                                  may be added to if accepting an orphan causes its children to be
 *                                  reconsidered.
 */
void PeerManagerImpl::ProcessOrphanTx(std::set<uint256>& orphan_work_set)
{
    AssertLockHeld(cs_main);
    AssertLockHeld(g_cs_orphans);

    while (!orphan_work_set.empty()) {
        const uint256 orphanHash = *orphan_work_set.begin();
        orphan_work_set.erase(orphan_work_set.begin());

        const auto [porphanTx, from_peer] = m_orphanage.GetTx(orphanHash);
        if (porphanTx == nullptr) continue;

        const MempoolAcceptResult result = m_chainman.ProcessTransaction(porphanTx);
        const TxValidationState& state = result.m_state;

        if (result.m_result_type == MempoolAcceptResult::ResultType::VALID) {
            LogPrint(BCLog::MEMPOOL, "   accepted orphan tx %s\n", orphanHash.ToString());
            RelayTransaction(orphanHash, porphanTx->GetWitnessHash());
            m_orphanage.AddChildrenToWorkSet(*porphanTx, orphan_work_set);
            m_orphanage.EraseTx(orphanHash);
            for (const CTransactionRef& removedTx : result.m_replaced_transactions.value()) {
                AddToCompactExtraTransactions(removedTx);
            }
            break;
        } else if (state.GetResult() != TxValidationResult::TX_MISSING_INPUTS) {
            if (state.IsInvalid()) {
                LogPrint(BCLog::MEMPOOL, "   invalid orphan tx %s from peer=%d. %s\n",
                    orphanHash.ToString(),
                    from_peer,
                    state.ToString());
                // Maybe punish peer that gave us an invalid orphan tx
                MaybePunishNodeForTx(from_peer, state);
            }
            // Has inputs but not accepted to mempool
            // Probably non-standard or insufficient fee
            LogPrint(BCLog::MEMPOOL, "   removed orphan tx %s\n", orphanHash.ToString());
            if (state.GetResult() != TxValidationResult::TX_WITNESS_STRIPPED) {
                // We can add the wtxid of this transaction to our reject filter.
                // Do not add txids of witness transactions or witness-stripped
                // transactions to the filter, as they can have been malleated;
                // adding such txids to the reject filter would potentially
                // interfere with relay of valid transactions from peers that
                // do not support wtxid-based relay. See
                // https://github.com/bitcoin/bitcoin/issues/8279 for details.
                // We can remove this restriction (and always add wtxids to
                // the filter even for witness stripped transactions) once
                // wtxid-based relay is broadly deployed.
                // See also comments in https://github.com/bitcoin/bitcoin/pull/18044#discussion_r443419034
                // for concerns around weakening security of unupgraded nodes
                // if we start doing this too early.
                m_recent_rejects.insert(porphanTx->GetWitnessHash());
                // If the transaction failed for TX_INPUTS_NOT_STANDARD,
                // then we know that the witness was irrelevant to the policy
                // failure, since this check depends only on the txid
                // (the scriptPubKey being spent is covered by the txid).
                // Add the txid to the reject filter to prevent repeated
                // processing of this transaction in the event that child
                // transactions are later received (resulting in
                // parent-fetching by txid via the orphan-handling logic).
                if (state.GetResult() == TxValidationResult::TX_INPUTS_NOT_STANDARD && porphanTx->GetWitnessHash() != porphanTx->GetHash()) {
                    // We only add the txid if it differs from the wtxid, to
                    // avoid wasting entries in the rolling bloom filter.
                    m_recent_rejects.insert(porphanTx->GetHash());
                }
            }
            m_orphanage.EraseTx(orphanHash);
            break;
        }
    }
}

bool PeerManagerImpl::PrepareBlockFilterRequest(CNode& node, Peer& peer,
                                                BlockFilterType filter_type, uint32_t start_height,
                                                const uint256& stop_hash, uint32_t max_height_diff,
                                                const CBlockIndex*& stop_index,
                                                BlockFilterIndex*& filter_index)
{
    const bool supported_filter_type =
        (filter_type == BlockFilterType::BASIC &&
         (peer.m_our_services & NODE_COMPACT_FILTERS));
    if (!supported_filter_type) {
        LogPrint(BCLog::NET, "peer %d requested unsupported block filter type: %d\n",
                 node.GetId(), static_cast<uint8_t>(filter_type));
        node.fDisconnect = true;
        return false;
    }

    {
        LOCK(cs_main);
        stop_index = m_chainman.m_blockman.LookupBlockIndex(stop_hash);

        // Check that the stop block exists and the peer would be allowed to fetch it.
        if (!stop_index || !BlockRequestAllowed(stop_index)) {
            LogPrint(BCLog::NET, "peer %d requested invalid block hash: %s\n",
                     node.GetId(), stop_hash.ToString());
            node.fDisconnect = true;
            return false;
        }
    }

    uint32_t stop_height = stop_index->nHeight;
    if (start_height > stop_height) {
        LogPrint(BCLog::NET, "peer %d sent invalid getcfilters/getcfheaders with " /* Continued */
                 "start height %d and stop height %d\n",
                 node.GetId(), start_height, stop_height);
        node.fDisconnect = true;
        return false;
    }
    if (stop_height - start_height >= max_height_diff) {
        LogPrint(BCLog::NET, "peer %d requested too many cfilters/cfheaders: %d / %d\n",
                 node.GetId(), stop_height - start_height + 1, max_height_diff);
        node.fDisconnect = true;
        return false;
    }

    filter_index = GetBlockFilterIndex(filter_type);
    if (!filter_index) {
        LogPrint(BCLog::NET, "Filter index for supported type %s not found\n", BlockFilterTypeName(filter_type));
        return false;
    }

    return true;
}

void PeerManagerImpl::ProcessGetCFilters(CNode& node,Peer& peer, CDataStream& vRecv)
{
    uint8_t filter_type_ser;
    uint32_t start_height;
    uint256 stop_hash;

    vRecv >> filter_type_ser >> start_height >> stop_hash;

    const BlockFilterType filter_type = static_cast<BlockFilterType>(filter_type_ser);

    const CBlockIndex* stop_index;
    BlockFilterIndex* filter_index;
    if (!PrepareBlockFilterRequest(node, peer, filter_type, start_height, stop_hash,
                                   MAX_GETCFILTERS_SIZE, stop_index, filter_index)) {
        return;
    }

    std::vector<BlockFilter> filters;
    if (!filter_index->LookupFilterRange(start_height, stop_index, filters)) {
        LogPrint(BCLog::NET, "Failed to find block filter in index: filter_type=%s, start_height=%d, stop_hash=%s\n",
                     BlockFilterTypeName(filter_type), start_height, stop_hash.ToString());
        return;
    }

    for (const auto& filter : filters) {
        CSerializedNetMsg msg = CNetMsgMaker(node.GetCommonVersion())
            .Make(NetMsgType::CFILTER, filter);
        m_connman.PushMessage(&node, std::move(msg));
    }
}

void PeerManagerImpl::ProcessGetCFHeaders(CNode& node, Peer& peer, CDataStream& vRecv)
{
    uint8_t filter_type_ser;
    uint32_t start_height;
    uint256 stop_hash;

    vRecv >> filter_type_ser >> start_height >> stop_hash;

    const BlockFilterType filter_type = static_cast<BlockFilterType>(filter_type_ser);

    const CBlockIndex* stop_index;
    BlockFilterIndex* filter_index;
    if (!PrepareBlockFilterRequest(node, peer, filter_type, start_height, stop_hash,
                                   MAX_GETCFHEADERS_SIZE, stop_index, filter_index)) {
        return;
    }

    uint256 prev_header;
    if (start_height > 0) {
        const CBlockIndex* const prev_block =
            stop_index->GetAncestor(static_cast<int>(start_height - 1));
        if (!filter_index->LookupFilterHeader(prev_block, prev_header)) {
            LogPrint(BCLog::NET, "Failed to find block filter header in index: filter_type=%s, block_hash=%s\n",
                         BlockFilterTypeName(filter_type), prev_block->GetBlockHash().ToString());
            return;
        }
    }

    std::vector<uint256> filter_hashes;
    if (!filter_index->LookupFilterHashRange(start_height, stop_index, filter_hashes)) {
        LogPrint(BCLog::NET, "Failed to find block filter hashes in index: filter_type=%s, start_height=%d, stop_hash=%s\n",
                     BlockFilterTypeName(filter_type), start_height, stop_hash.ToString());
        return;
    }

    CSerializedNetMsg msg = CNetMsgMaker(node.GetCommonVersion())
        .Make(NetMsgType::CFHEADERS,
              filter_type_ser,
              stop_index->GetBlockHash(),
              prev_header,
              filter_hashes);
    m_connman.PushMessage(&node, std::move(msg));
}

void PeerManagerImpl::ProcessGetCFCheckPt(CNode& node, Peer& peer, CDataStream& vRecv)
{
    uint8_t filter_type_ser;
    uint256 stop_hash;

    vRecv >> filter_type_ser >> stop_hash;

    const BlockFilterType filter_type = static_cast<BlockFilterType>(filter_type_ser);

    const CBlockIndex* stop_index;
    BlockFilterIndex* filter_index;
    if (!PrepareBlockFilterRequest(node, peer, filter_type, /*start_height=*/0, stop_hash,
                                   /*max_height_diff=*/std::numeric_limits<uint32_t>::max(),
                                   stop_index, filter_index)) {
        return;
    }

    std::vector<uint256> headers(stop_index->nHeight / CFCHECKPT_INTERVAL);

    // Populate headers.
    const CBlockIndex* block_index = stop_index;
    for (int i = headers.size() - 1; i >= 0; i--) {
        int height = (i + 1) * CFCHECKPT_INTERVAL;
        block_index = block_index->GetAncestor(height);

        if (!filter_index->LookupFilterHeader(block_index, headers[i])) {
            LogPrint(BCLog::NET, "Failed to find block filter header in index: filter_type=%s, block_hash=%s\n",
                         BlockFilterTypeName(filter_type), block_index->GetBlockHash().ToString());
            return;
        }
    }

    CSerializedNetMsg msg = CNetMsgMaker(node.GetCommonVersion())
        .Make(NetMsgType::CFCHECKPT,
              filter_type_ser,
              stop_index->GetBlockHash(),
              headers);
    m_connman.PushMessage(&node, std::move(msg));
}

void PeerManagerImpl::ProcessBlock(CNode& node, const std::shared_ptr<const CBlock>& block, bool force_processing)
{
    bool new_block{false};
    m_chainman.ProcessNewBlock(block, force_processing, &new_block);
    if (new_block) {
        node.m_last_block_time = GetTime<std::chrono::seconds>();
    } else {
        LOCK(cs_main);
        mapBlockSource.erase(block->GetHash());
    }
}

void PeerManagerImpl::ProcessMessage(CNode& pfrom, const std::string& msg_type, CDataStream& vRecv,
                                     const std::chrono::microseconds time_received,
                                     const std::atomic<bool>& interruptMsgProc)
{
    LogPrint(BCLog::NET, "received: %s (%u bytes) peer=%d\n", SanitizeString(msg_type), vRecv.size(), pfrom.GetId());

    PeerRef peer = GetPeerRef(pfrom.GetId());
    if (peer == nullptr) return;

    if (msg_type == NetMsgType::VERSION) {
        if (pfrom.nVersion != 0) {
            LogPrint(BCLog::NET, "redundant version message from peer=%d\n", pfrom.GetId());
            return;
        }

        int64_t nTime;
        CService addrMe;
        uint64_t nNonce = 1;
        ServiceFlags nServices;
        int nVersion;
        std::string cleanSubVer;
        int starting_height = -1;
        bool fRelay = true;

        vRecv >> nVersion >> Using<CustomUintFormatter<8>>(nServices) >> nTime;
        if (nTime < 0) {
            nTime = 0;
        }
        vRecv.ignore(8); // Ignore the addrMe service bits sent by the peer
        vRecv >> addrMe;
        if (!pfrom.IsInboundConn())
        {
            m_addrman.SetServices(pfrom.addr, nServices);
        }
        if (pfrom.ExpectServicesFromConn() && !HasAllDesirableServiceFlags(nServices))
        {
            LogPrint(BCLog::NET, "peer=%d does not offer the expected services (%08x offered, %08x expected); disconnecting\n", pfrom.GetId(), nServices, GetDesirableServiceFlags(nServices));
            pfrom.fDisconnect = true;
            return;
        }

        if (nVersion < MIN_PEER_PROTO_VERSION) {
            // disconnect from peers older than this proto version
            LogPrint(BCLog::NET, "peer=%d using obsolete version %i; disconnecting\n", pfrom.GetId(), nVersion);
            pfrom.fDisconnect = true;
            return;
        }

        if (!vRecv.empty()) {
            // The version message includes information about the sending node which we don't use:
            //   - 8 bytes (service bits)
            //   - 16 bytes (ipv6 address)
            //   - 2 bytes (port)
            vRecv.ignore(26);
            vRecv >> nNonce;
        }
        if (!vRecv.empty()) {
            std::string strSubVer;
            vRecv >> LIMITED_STRING(strSubVer, MAX_SUBVERSION_LENGTH);
            cleanSubVer = SanitizeString(strSubVer);
        }
        if (!vRecv.empty()) {
            vRecv >> starting_height;
        }
        if (!vRecv.empty())
            vRecv >> fRelay;
        // Disconnect if we connected to ourself
        if (pfrom.IsInboundConn() && !m_connman.CheckIncomingNonce(nNonce))
        {
            LogPrintf("connected to self at %s, disconnecting\n", pfrom.addr.ToString());
            pfrom.fDisconnect = true;
            return;
        }

        if (pfrom.IsInboundConn() && addrMe.IsRoutable())
        {
            SeenLocal(addrMe);
        }

        // Inbound peers send us their version message when they connect.
        // We send our version message in response.
        if (pfrom.IsInboundConn()) {
            PushNodeVersion(pfrom, *peer);
        }

        // Change version
        const int greatest_common_version = std::min(nVersion, PROTOCOL_VERSION);
        pfrom.SetCommonVersion(greatest_common_version);
        pfrom.nVersion = nVersion;

        const CNetMsgMaker msg_maker(greatest_common_version);

        if (greatest_common_version >= WTXID_RELAY_VERSION) {
            m_connman.PushMessage(&pfrom, msg_maker.Make(NetMsgType::WTXIDRELAY));
        }

        // Signal ADDRv2 support (BIP155).
        if (greatest_common_version >= 70016) {
            // BIP155 defines addrv2 and sendaddrv2 for all protocol versions, but some
            // implementations reject messages they don't know. As a courtesy, don't send
            // it to nodes with a version before 70016, as no software is known to support
            // BIP155 that doesn't announce at least that protocol version number.
            m_connman.PushMessage(&pfrom, msg_maker.Make(NetMsgType::SENDADDRV2));
        }

        m_connman.PushMessage(&pfrom, msg_maker.Make(NetMsgType::VERACK));

        pfrom.m_has_all_wanted_services = HasAllDesirableServiceFlags(nServices);
        peer->m_their_services = nServices;
        pfrom.SetAddrLocal(addrMe);
        {
            LOCK(pfrom.m_subver_mutex);
            pfrom.cleanSubVer = cleanSubVer;
        }
        peer->m_starting_height = starting_height;

        // We only initialize the m_tx_relay data structure if:
        // - this isn't an outbound block-relay-only connection; and
        // - fRelay=true or we're offering NODE_BLOOM to this peer
        //   (NODE_BLOOM means that the peer may turn on tx relay later)
        if (!pfrom.IsBlockOnlyConn() &&
            (fRelay || (peer->m_our_services & NODE_BLOOM))) {
            auto* const tx_relay = peer->SetTxRelay();
            {
                LOCK(tx_relay->m_bloom_filter_mutex);
                tx_relay->m_relay_txs = fRelay; // set to true after we get the first filter* message
            }
            if (fRelay) pfrom.m_relays_txs = true;
        }

        // Potentially mark this peer as a preferred download peer.
        {
            LOCK(cs_main);
            CNodeState* state = State(pfrom.GetId());
            state->fPreferredDownload = (!pfrom.IsInboundConn() || pfrom.HasPermission(NetPermissionFlags::NoBan)) && !pfrom.IsAddrFetchConn() && CanServeBlocks(*peer);
            m_num_preferred_download_peers += state->fPreferredDownload;
        }

        // Self advertisement & GETADDR logic
        if (!pfrom.IsInboundConn() && SetupAddressRelay(pfrom, *peer)) {
            // For outbound peers, we try to relay our address (so that other
            // nodes can try to find us more quickly, as we have no guarantee
            // that an outbound peer is even aware of how to reach us) and do a
            // one-time address fetch (to help populate/update our addrman). If
            // we're starting up for the first time, our addrman may be pretty
            // empty and no one will know who we are, so these mechanisms are
            // important to help us connect to the network.
            //
            // We skip this for block-relay-only peers. We want to avoid
            // potentially leaking addr information and we do not want to
            // indicate to the peer that we will participate in addr relay.
            if (fListen && !m_chainman.ActiveChainstate().IsInitialBlockDownload())
            {
                CAddress addr{GetLocalAddress(pfrom.addr), peer->m_our_services, Now<NodeSeconds>()};
                FastRandomContext insecure_rand;
                if (addr.IsRoutable())
                {
                    LogPrint(BCLog::NET, "ProcessMessages: advertising address %s\n", addr.ToString());
                    PushAddress(*peer, addr, insecure_rand);
                } else if (IsPeerAddrLocalGood(&pfrom)) {
                    // Override just the address with whatever the peer sees us as.
                    // Leave the port in addr as it was returned by GetLocalAddress()
                    // above, as this is an outbound connection and the peer cannot
                    // observe our listening port.
                    addr.SetIP(addrMe);
                    LogPrint(BCLog::NET, "ProcessMessages: advertising address %s\n", addr.ToString());
                    PushAddress(*peer, addr, insecure_rand);
                }
            }

            // Get recent addresses
            m_connman.PushMessage(&pfrom, CNetMsgMaker(greatest_common_version).Make(NetMsgType::GETADDR));
            peer->m_getaddr_sent = true;
            // When requesting a getaddr, accept an additional MAX_ADDR_TO_SEND addresses in response
            // (bypassing the MAX_ADDR_PROCESSING_TOKEN_BUCKET limit).
            peer->m_addr_token_bucket += MAX_ADDR_TO_SEND;
        }

        if (!pfrom.IsInboundConn()) {
            // For non-inbound connections, we update the addrman to record
            // connection success so that addrman will have an up-to-date
            // notion of which peers are online and available.
            //
            // While we strive to not leak information about block-relay-only
            // connections via the addrman, not moving an address to the tried
            // table is also potentially detrimental because new-table entries
            // are subject to eviction in the event of addrman collisions.  We
            // mitigate the information-leak by never calling
            // AddrMan::Connected() on block-relay-only peers; see
            // FinalizeNode().
            //
            // This moves an address from New to Tried table in Addrman,
            // resolves tried-table collisions, etc.
            m_addrman.Good(pfrom.addr);
        }

        std::string remoteAddr;
        if (fLogIPs)
            remoteAddr = ", peeraddr=" + pfrom.addr.ToString();

        LogPrint(BCLog::NET, "receive version message: %s: version %d, blocks=%d, us=%s, txrelay=%d, peer=%d%s\n",
                  cleanSubVer, pfrom.nVersion,
                  peer->m_starting_height, addrMe.ToString(), fRelay, pfrom.GetId(),
                  remoteAddr);

        int64_t nTimeOffset = nTime - GetTime();
        pfrom.nTimeOffset = nTimeOffset;
        if (!pfrom.IsInboundConn()) {
            // Don't use timedata samples from inbound peers to make it
            // harder for others to tamper with our adjusted time.
            AddTimeData(pfrom.addr, nTimeOffset);
        }

        // If the peer is old enough to have the old alert system, send it the final alert.
        if (greatest_common_version <= 70012) {
            CDataStream finalAlert(ParseHex("60010000000000000000000000ffffff7f00000000ffffff7ffeffff7f01ffffff7f00000000ffffff7f00ffffff7f002f555247454e543a20416c657274206b657920636f6d70726f6d697365642c2075706772616465207265717569726564004630440220653febd6410f470f6bae11cad19c48413becb1ac2c17f908fd0fd53bdc3abd5202206d0e9c96fe88d4a0f01ed9dedae2b6f9e00da94cad0fecaae66ecf689bf71b50"), SER_NETWORK, PROTOCOL_VERSION);
            m_connman.PushMessage(&pfrom, CNetMsgMaker(greatest_common_version).Make("alert", finalAlert));
        }

        // Feeler connections exist only to verify if address is online.
        if (pfrom.IsFeelerConn()) {
            LogPrint(BCLog::NET, "feeler connection completed peer=%d; disconnecting\n", pfrom.GetId());
            pfrom.fDisconnect = true;
        }
        return;
    }

    if (pfrom.nVersion == 0) {
        // Must have a version message before anything else
        LogPrint(BCLog::NET, "non-version message before version handshake. Message \"%s\" from peer=%d\n", SanitizeString(msg_type), pfrom.GetId());
        return;
    }

    // At this point, the outgoing message serialization version can't change.
    const CNetMsgMaker msgMaker(pfrom.GetCommonVersion());

    if (msg_type == NetMsgType::VERACK) {
        if (pfrom.fSuccessfullyConnected) {
            LogPrint(BCLog::NET, "ignoring redundant verack message from peer=%d\n", pfrom.GetId());
            return;
        }

        if (!pfrom.IsInboundConn()) {
            LogPrintf("New outbound peer connected: version: %d, blocks=%d, peer=%d%s (%s)\n",
                      pfrom.nVersion.load(), peer->m_starting_height,
                      pfrom.GetId(), (fLogIPs ? strprintf(", peeraddr=%s", pfrom.addr.ToString()) : ""),
                      pfrom.ConnectionTypeAsString());
        }

        if (pfrom.GetCommonVersion() >= SENDHEADERS_VERSION) {
            // Tell our peer we prefer to receive headers rather than inv's
            // We send this to non-NODE NETWORK peers as well, because even
            // non-NODE NETWORK peers can announce blocks (such as pruning
            // nodes)
            m_connman.PushMessage(&pfrom, msgMaker.Make(NetMsgType::SENDHEADERS));
        }
        if (pfrom.GetCommonVersion() >= SHORT_IDS_BLOCKS_VERSION) {
            // Tell our peer we are willing to provide version 2 cmpctblocks.
            // However, we do not request new block announcements using
            // cmpctblock messages.
            // We send this to non-NODE NETWORK peers as well, because
            // they may wish to request compact blocks from us
            m_connman.PushMessage(&pfrom, msgMaker.Make(NetMsgType::SENDCMPCT, /*high_bandwidth=*/false, /*version=*/CMPCTBLOCKS_VERSION));
        }
        pfrom.fSuccessfullyConnected = true;
        return;
    }

    if (msg_type == NetMsgType::SENDHEADERS) {
        LOCK(cs_main);
        State(pfrom.GetId())->fPreferHeaders = true;
        return;
    }

    if (msg_type == NetMsgType::SENDCMPCT) {
        bool sendcmpct_hb{false};
        uint64_t sendcmpct_version{0};
        vRecv >> sendcmpct_hb >> sendcmpct_version;

        // Only support compact block relay with witnesses
        if (sendcmpct_version != CMPCTBLOCKS_VERSION) return;

        LOCK(cs_main);
        CNodeState* nodestate = State(pfrom.GetId());
        nodestate->m_provides_cmpctblocks = true;
        nodestate->m_requested_hb_cmpctblocks = sendcmpct_hb;
        // save whether peer selects us as BIP152 high-bandwidth peer
        // (receiving sendcmpct(1) signals high-bandwidth, sendcmpct(0) low-bandwidth)
        pfrom.m_bip152_highbandwidth_from = sendcmpct_hb;
        return;
    }

    // BIP339 defines feature negotiation of wtxidrelay, which must happen between
    // VERSION and VERACK to avoid relay problems from switching after a connection is up.
    if (msg_type == NetMsgType::WTXIDRELAY) {
        if (pfrom.fSuccessfullyConnected) {
            // Disconnect peers that send a wtxidrelay message after VERACK.
            LogPrint(BCLog::NET, "wtxidrelay received after verack from peer=%d; disconnecting\n", pfrom.GetId());
            pfrom.fDisconnect = true;
            return;
        }
        if (pfrom.GetCommonVersion() >= WTXID_RELAY_VERSION) {
            if (!peer->m_wtxid_relay) {
                peer->m_wtxid_relay = true;
                m_wtxid_relay_peers++;
            } else {
                LogPrint(BCLog::NET, "ignoring duplicate wtxidrelay from peer=%d\n", pfrom.GetId());
            }
        } else {
            LogPrint(BCLog::NET, "ignoring wtxidrelay due to old common version=%d from peer=%d\n", pfrom.GetCommonVersion(), pfrom.GetId());
        }
        return;
    }

    // BIP155 defines feature negotiation of addrv2 and sendaddrv2, which must happen
    // between VERSION and VERACK.
    if (msg_type == NetMsgType::SENDADDRV2) {
        if (pfrom.fSuccessfullyConnected) {
            // Disconnect peers that send a SENDADDRV2 message after VERACK.
            LogPrint(BCLog::NET, "sendaddrv2 received after verack from peer=%d; disconnecting\n", pfrom.GetId());
            pfrom.fDisconnect = true;
            return;
        }
        peer->m_wants_addrv2 = true;
        return;
    }

    if (!pfrom.fSuccessfullyConnected) {
        LogPrint(BCLog::NET, "Unsupported message \"%s\" prior to verack from peer=%d\n", SanitizeString(msg_type), pfrom.GetId());
        return;
    }

    if (msg_type == NetMsgType::ADDR || msg_type == NetMsgType::ADDRV2) {
        int stream_version = vRecv.GetVersion();
        if (msg_type == NetMsgType::ADDRV2) {
            // Add ADDRV2_FORMAT to the version so that the CNetAddr and CAddress
            // unserialize methods know that an address in v2 format is coming.
            stream_version |= ADDRV2_FORMAT;
        }

        OverrideStream<CDataStream> s(&vRecv, vRecv.GetType(), stream_version);
        std::vector<CAddress> vAddr;

        s >> vAddr;

        if (!SetupAddressRelay(pfrom, *peer)) {
            LogPrint(BCLog::NET, "ignoring %s message from %s peer=%d\n", msg_type, pfrom.ConnectionTypeAsString(), pfrom.GetId());
            return;
        }

        if (vAddr.size() > MAX_ADDR_TO_SEND)
        {
            Misbehaving(*peer, 20, strprintf("%s message size = %u", msg_type, vAddr.size()));
            return;
        }

        // Store the new addresses
        std::vector<CAddress> vAddrOk;
        const auto current_a_time{Now<NodeSeconds>()};

        // Update/increment addr rate limiting bucket.
        const auto current_time{GetTime<std::chrono::microseconds>()};
        if (peer->m_addr_token_bucket < MAX_ADDR_PROCESSING_TOKEN_BUCKET) {
            // Don't increment bucket if it's already full
            const auto time_diff = std::max(current_time - peer->m_addr_token_timestamp, 0us);
            const double increment = Ticks<SecondsDouble>(time_diff) * MAX_ADDR_RATE_PER_SECOND;
            peer->m_addr_token_bucket = std::min<double>(peer->m_addr_token_bucket + increment, MAX_ADDR_PROCESSING_TOKEN_BUCKET);
        }
        peer->m_addr_token_timestamp = current_time;

        const bool rate_limited = !pfrom.HasPermission(NetPermissionFlags::Addr);
        uint64_t num_proc = 0;
        uint64_t num_rate_limit = 0;
        Shuffle(vAddr.begin(), vAddr.end(), FastRandomContext());
        for (CAddress& addr : vAddr)
        {
            if (interruptMsgProc)
                return;

            // Apply rate limiting.
            if (peer->m_addr_token_bucket < 1.0) {
                if (rate_limited) {
                    ++num_rate_limit;
                    continue;
                }
            } else {
                peer->m_addr_token_bucket -= 1.0;
            }
            // We only bother storing full nodes, though this may include
            // things which we would not make an outbound connection to, in
            // part because we may make feeler connections to them.
            if (!MayHaveUsefulAddressDB(addr.nServices) && !HasAllDesirableServiceFlags(addr.nServices))
                continue;

            if (addr.nTime <= NodeSeconds{100000000s} || addr.nTime > current_a_time + 10min) {
                addr.nTime = current_a_time - 5 * 24h;
            }
            AddAddressKnown(*peer, addr);
            if (m_banman && (m_banman->IsDiscouraged(addr) || m_banman->IsBanned(addr))) {
                // Do not process banned/discouraged addresses beyond remembering we received them
                continue;
            }
            ++num_proc;
            bool fReachable = IsReachable(addr);
            if (addr.nTime > current_a_time - 10min && !peer->m_getaddr_sent && vAddr.size() <= 10 && addr.IsRoutable()) {
                // Relay to a limited number of other nodes
                RelayAddress(pfrom.GetId(), addr, fReachable);
            }
            // Do not store addresses outside our network
            if (fReachable)
                vAddrOk.push_back(addr);
        }
        peer->m_addr_processed += num_proc;
        peer->m_addr_rate_limited += num_rate_limit;
        LogPrint(BCLog::NET, "Received addr: %u addresses (%u processed, %u rate-limited) from peer=%d\n",
                 vAddr.size(), num_proc, num_rate_limit, pfrom.GetId());

        m_addrman.Add(vAddrOk, pfrom.addr, 2h);
        if (vAddr.size() < 1000) peer->m_getaddr_sent = false;

        // AddrFetch: Require multiple addresses to avoid disconnecting on self-announcements
        if (pfrom.IsAddrFetchConn() && vAddr.size() > 1) {
            LogPrint(BCLog::NET, "addrfetch connection completed peer=%d; disconnecting\n", pfrom.GetId());
            pfrom.fDisconnect = true;
        }
        return;
    }

    if (msg_type == NetMsgType::INV) {
        std::vector<CInv> vInv;
        vRecv >> vInv;
        if (vInv.size() > MAX_INV_SZ)
        {
            Misbehaving(*peer, 20, strprintf("inv message size = %u", vInv.size()));
            return;
        }

        const bool reject_tx_invs{RejectIncomingTxs(pfrom)};

        LOCK(cs_main);

        const auto current_time{GetTime<std::chrono::microseconds>()};
        uint256* best_block{nullptr};

        for (CInv& inv : vInv) {
            if (interruptMsgProc) return;

            // Ignore INVs that don't match wtxidrelay setting.
            // Note that orphan parent fetching always uses MSG_TX GETDATAs regardless of the wtxidrelay setting.
            // This is fine as no INV messages are involved in that process.
            if (peer->m_wtxid_relay) {
                if (inv.IsMsgTx()) continue;
            } else {
                if (inv.IsMsgWtx()) continue;
            }

            if (inv.IsMsgBlk()) {
                const bool fAlreadyHave = AlreadyHaveBlock(inv.hash);
                LogPrint(BCLog::NET, "got inv: %s  %s peer=%d\n", inv.ToString(), fAlreadyHave ? "have" : "new", pfrom.GetId());

                UpdateBlockAvailability(pfrom.GetId(), inv.hash);
                if (!fAlreadyHave && !fImporting && !fReindex && !IsBlockRequested(inv.hash)) {
                    // Headers-first is the primary method of announcement on
                    // the network. If a node fell back to sending blocks by
                    // inv, it may be for a re-org, or because we haven't
                    // completed initial headers sync. The final block hash
                    // provided should be the highest, so send a getheaders and
                    // then fetch the blocks we need to catch up.
                    best_block = &inv.hash;
                }
            } else if (inv.IsGenTxMsg()) {
                if (reject_tx_invs) {
                    LogPrint(BCLog::NET, "transaction (%s) inv sent in violation of protocol, disconnecting peer=%d\n", inv.hash.ToString(), pfrom.GetId());
                    pfrom.fDisconnect = true;
                    return;
                }
                const GenTxid gtxid = ToGenTxid(inv);
                const bool fAlreadyHave = AlreadyHaveTx(gtxid);
                LogPrint(BCLog::NET, "got inv: %s  %s peer=%d\n", inv.ToString(), fAlreadyHave ? "have" : "new", pfrom.GetId());

                AddKnownTx(*peer, inv.hash);
                if (!fAlreadyHave && !m_chainman.ActiveChainstate().IsInitialBlockDownload()) {
                    AddTxAnnouncement(pfrom, gtxid, current_time);
                }
            } else {
                LogPrint(BCLog::NET, "Unknown inv type \"%s\" received from peer=%d\n", inv.ToString(), pfrom.GetId());
            }
        }

        if (best_block != nullptr) {
            // If we haven't started initial headers-sync with this peer, then
            // consider sending a getheaders now. On initial startup, there's a
            // reliability vs bandwidth tradeoff, where we are only trying to do
            // initial headers sync with one peer at a time, with a long
            // timeout (at which point, if the sync hasn't completed, we will
            // disconnect the peer and then choose another). In the meantime,
            // as new blocks are found, we are willing to add one new peer per
            // block to sync with as well, to sync quicker in the case where
            // our initial peer is unresponsive (but less bandwidth than we'd
            // use if we turned on sync with all peers).
            CNodeState& state{*Assert(State(pfrom.GetId()))};
            if (state.fSyncStarted || (!peer->m_inv_triggered_getheaders_before_sync && *best_block != m_last_block_inv_triggering_headers_sync)) {
                if (MaybeSendGetHeaders(pfrom, m_chainman.ActiveChain().GetLocator(m_chainman.m_best_header), *peer)) {
                    LogPrint(BCLog::NET, "getheaders (%d) %s to peer=%d\n",
                            m_chainman.m_best_header->nHeight, best_block->ToString(),
                            pfrom.GetId());
                }
                if (!state.fSyncStarted) {
                    peer->m_inv_triggered_getheaders_before_sync = true;
                    // Update the last block hash that triggered a new headers
                    // sync, so that we don't turn on headers sync with more
                    // than 1 new peer every new block.
                    m_last_block_inv_triggering_headers_sync = *best_block;
                }
            }
        }

        return;
    }

    if (msg_type == NetMsgType::GETDATA) {
        std::vector<CInv> vInv;
        vRecv >> vInv;
        if (vInv.size() > MAX_INV_SZ)
        {
            Misbehaving(*peer, 20, strprintf("getdata message size = %u", vInv.size()));
            return;
        }

        LogPrint(BCLog::NET, "received getdata (%u invsz) peer=%d\n", vInv.size(), pfrom.GetId());

        if (vInv.size() > 0) {
            LogPrint(BCLog::NET, "received getdata for: %s peer=%d\n", vInv[0].ToString(), pfrom.GetId());
        }

        {
            LOCK(peer->m_getdata_requests_mutex);
            peer->m_getdata_requests.insert(peer->m_getdata_requests.end(), vInv.begin(), vInv.end());
            ProcessGetData(pfrom, *peer, interruptMsgProc);
        }

        return;
    }

    if (msg_type == NetMsgType::GETBLOCKS) {
        CBlockLocator locator;
        uint256 hashStop;
        vRecv >> locator >> hashStop;

        if (locator.vHave.size() > MAX_LOCATOR_SZ) {
            LogPrint(BCLog::NET, "getblocks locator size %lld > %d, disconnect peer=%d\n", locator.vHave.size(), MAX_LOCATOR_SZ, pfrom.GetId());
            pfrom.fDisconnect = true;
            return;
        }

        // We might have announced the currently-being-connected tip using a
        // compact block, which resulted in the peer sending a getblocks
        // request, which we would otherwise respond to without the new block.
        // To avoid this situation we simply verify that we are on our best
        // known chain now. This is super overkill, but we handle it better
        // for getheaders requests, and there are no known nodes which support
        // compact blocks but still use getblocks to request blocks.
        {
            std::shared_ptr<const CBlock> a_recent_block;
            {
                LOCK(m_most_recent_block_mutex);
                a_recent_block = m_most_recent_block;
            }
            BlockValidationState state;
            if (!m_chainman.ActiveChainstate().ActivateBestChain(state, a_recent_block)) {
                LogPrint(BCLog::NET, "failed to activate chain (%s)\n", state.ToString());
            }
        }

        LOCK(cs_main);

        // Find the last block the caller has in the main chain
        const CBlockIndex* pindex = m_chainman.ActiveChainstate().FindForkInGlobalIndex(locator);

        // Send the rest of the chain
        if (pindex)
            pindex = m_chainman.ActiveChain().Next(pindex);
        int nLimit = 500;
        LogPrint(BCLog::NET, "getblocks %d to %s limit %d from peer=%d\n", (pindex ? pindex->nHeight : -1), hashStop.IsNull() ? "end" : hashStop.ToString(), nLimit, pfrom.GetId());
        for (; pindex; pindex = m_chainman.ActiveChain().Next(pindex))
        {
            if (pindex->GetBlockHash() == hashStop)
            {
                LogPrint(BCLog::NET, "  getblocks stopping at %d %s\n", pindex->nHeight, pindex->GetBlockHash().ToString());
                break;
            }
            // If pruning, don't inv blocks unless we have on disk and are likely to still have
            // for some reasonable time window (1 hour) that block relay might require.
            const int nPrunedBlocksLikelyToHave = MIN_BLOCKS_TO_KEEP - 3600 / m_chainparams.GetConsensus().nPowTargetSpacing;
            if (fPruneMode && (!(pindex->nStatus & BLOCK_HAVE_DATA) || pindex->nHeight <= m_chainman.ActiveChain().Tip()->nHeight - nPrunedBlocksLikelyToHave))
            {
                LogPrint(BCLog::NET, " getblocks stopping, pruned or too old block at %d %s\n", pindex->nHeight, pindex->GetBlockHash().ToString());
                break;
            }
            WITH_LOCK(peer->m_block_inv_mutex, peer->m_blocks_for_inv_relay.push_back(pindex->GetBlockHash()));
            if (--nLimit <= 0) {
                // When this block is requested, we'll send an inv that'll
                // trigger the peer to getblocks the next batch of inventory.
                LogPrint(BCLog::NET, "  getblocks stopping at limit %d %s\n", pindex->nHeight, pindex->GetBlockHash().ToString());
                WITH_LOCK(peer->m_block_inv_mutex, {peer->m_continuation_block = pindex->GetBlockHash();});
                break;
            }
        }
        return;
    }

    if (msg_type == NetMsgType::GETBLOCKTXN) {
        BlockTransactionsRequest req;
        vRecv >> req;

        std::shared_ptr<const CBlock> recent_block;
        {
            LOCK(m_most_recent_block_mutex);
            if (m_most_recent_block_hash == req.blockhash)
                recent_block = m_most_recent_block;
            // Unlock m_most_recent_block_mutex to avoid cs_main lock inversion
        }
        if (recent_block) {
            SendBlockTransactions(pfrom, *peer, *recent_block, req);
            return;
        }

        {
            LOCK(cs_main);

            const CBlockIndex* pindex = m_chainman.m_blockman.LookupBlockIndex(req.blockhash);
            if (!pindex || !(pindex->nStatus & BLOCK_HAVE_DATA)) {
                LogPrint(BCLog::NET, "Peer %d sent us a getblocktxn for a block we don't have\n", pfrom.GetId());
                return;
            }

            if (pindex->nHeight >= m_chainman.ActiveChain().Height() - MAX_BLOCKTXN_DEPTH) {
                CBlock block;
                bool ret = ReadBlockFromDisk(block, pindex, m_chainparams.GetConsensus());
                assert(ret);

                SendBlockTransactions(pfrom, *peer, block, req);
                return;
            }
        }

        // If an older block is requested (should never happen in practice,
        // but can happen in tests) send a block response instead of a
        // blocktxn response. Sending a full block response instead of a
        // small blocktxn response is preferable in the case where a peer
        // might maliciously send lots of getblocktxn requests to trigger
        // expensive disk reads, because it will require the peer to
        // actually receive all the data read from disk over the network.
        LogPrint(BCLog::NET, "Peer %d sent us a getblocktxn for a block > %i deep\n", pfrom.GetId(), MAX_BLOCKTXN_DEPTH);
        CInv inv{MSG_WITNESS_BLOCK, req.blockhash};
        WITH_LOCK(peer->m_getdata_requests_mutex, peer->m_getdata_requests.push_back(inv));
        // The message processing loop will go around again (without pausing) and we'll respond then
        return;
    }

    if (msg_type == NetMsgType::GETHEADERS) {
        CBlockLocator locator;
        uint256 hashStop;
        vRecv >> locator >> hashStop;

        if (locator.vHave.size() > MAX_LOCATOR_SZ) {
            LogPrint(BCLog::NET, "getheaders locator size %lld > %d, disconnect peer=%d\n", locator.vHave.size(), MAX_LOCATOR_SZ, pfrom.GetId());
            pfrom.fDisconnect = true;
            return;
        }

        if (fImporting || fReindex) {
            LogPrint(BCLog::NET, "Ignoring getheaders from peer=%d while importing/reindexing\n", pfrom.GetId());
            return;
        }

        LOCK(cs_main);

        // Note that if we were to be on a chain that forks from the checkpointed
        // chain, then serving those headers to a peer that has seen the
        // checkpointed chain would cause that peer to disconnect us. Requiring
        // that our chainwork exceed nMinimumChainWork is a protection against
        // being fed a bogus chain when we started up for the first time and
        // getting partitioned off the honest network for serving that chain to
        // others.
        if (m_chainman.ActiveTip() == nullptr ||
                (m_chainman.ActiveTip()->nChainWork < nMinimumChainWork && !pfrom.HasPermission(NetPermissionFlags::Download))) {
            LogPrint(BCLog::NET, "Ignoring getheaders from peer=%d because active chain has too little work; sending empty response\n", pfrom.GetId());
            // Just respond with an empty headers message, to tell the peer to
            // go away but not treat us as unresponsive.
            m_connman.PushMessage(&pfrom, msgMaker.Make(NetMsgType::HEADERS, std::vector<CBlock>()));
            return;
        }

        CNodeState *nodestate = State(pfrom.GetId());
        const CBlockIndex* pindex = nullptr;
        if (locator.IsNull())
        {
            // If locator is null, return the hashStop block
            pindex = m_chainman.m_blockman.LookupBlockIndex(hashStop);
            if (!pindex) {
                return;
            }

            if (!BlockRequestAllowed(pindex)) {
                LogPrint(BCLog::NET, "%s: ignoring request from peer=%i for old block header that isn't in the main chain\n", __func__, pfrom.GetId());
                return;
            }
        }
        else
        {
            // Find the last block the caller has in the main chain
            pindex = m_chainman.ActiveChainstate().FindForkInGlobalIndex(locator);
            if (pindex)
                pindex = m_chainman.ActiveChain().Next(pindex);
        }

        // we must use CBlocks, as CBlockHeaders won't include the 0x00 nTx count at the end
        std::vector<CBlock> vHeaders;
        int nLimit = MAX_HEADERS_RESULTS;
        LogPrint(BCLog::NET, "getheaders %d to %s from peer=%d\n", (pindex ? pindex->nHeight : -1), hashStop.IsNull() ? "end" : hashStop.ToString(), pfrom.GetId());
        for (; pindex; pindex = m_chainman.ActiveChain().Next(pindex))
        {
            if (pindex->trimmed()) {
                // Header is trimmed, reload from disk before sending
                CBlockIndex tmpBlockIndexFull;
                const CBlockIndex* pindexfull = pindex->untrim_to(&tmpBlockIndexFull);
                vHeaders.push_back(pindexfull->GetBlockHeader());
            } else {
                vHeaders.push_back(pindex->GetBlockHeader());
            }
            if (--nLimit <= 0 || pindex->GetBlockHash() == hashStop)
                break;
        }

        // pindex can be nullptr either if we sent m_chainman.ActiveChain().Tip() OR
        // if our peer has m_chainman.ActiveChain().Tip() (and thus we are sending an empty
        // headers message). In both cases it's safe to update
        // pindexBestHeaderSent to be our tip.
        //
        // It is important that we simply reset the BestHeaderSent value here,
        // and not max(BestHeaderSent, newHeaderSent). We might have announced
        // the currently-being-connected tip using a compact block, which
        // resulted in the peer sending a headers request, which we respond to
        // without the new block. By resetting the BestHeaderSent, we ensure we
        // will re-announce the new block via headers (or compact blocks again)
        // in the SendMessages logic.
        nodestate->pindexBestHeaderSent = pindex ? pindex : m_chainman.ActiveChain().Tip();
        m_connman.PushMessage(&pfrom, msgMaker.Make(NetMsgType::HEADERS, vHeaders));
        return;
    }

    if (msg_type == NetMsgType::TX) {
        if (RejectIncomingTxs(pfrom)) {
            LogPrint(BCLog::NET, "transaction sent in violation of protocol peer=%d\n", pfrom.GetId());
            pfrom.fDisconnect = true;
            return;
        }

        // Stop processing the transaction early if we are still in IBD since we don't
        // have enough information to validate it yet. Sending unsolicited transactions
        // is not considered a protocol violation, so don't punish the peer.
        if (m_chainman.ActiveChainstate().IsInitialBlockDownload()) return;

        CTransactionRef ptx;
        vRecv >> ptx;
        const CTransaction& tx = *ptx;

        const uint256& txid = ptx->GetHash();
        const uint256& wtxid = ptx->GetWitnessHash();

        const uint256& hash = peer->m_wtxid_relay ? wtxid : txid;
        AddKnownTx(*peer, hash);
        if (peer->m_wtxid_relay && txid != wtxid) {
            // Insert txid into m_tx_inventory_known_filter, even for
            // wtxidrelay peers. This prevents re-adding of
            // unconfirmed parents to the recently_announced
            // filter, when a child tx is requested. See
            // ProcessGetData().
            AddKnownTx(*peer, txid);
        }

        LOCK2(cs_main, g_cs_orphans);

        m_txrequest.ReceivedResponse(pfrom.GetId(), txid);
        if (tx.HasWitness()) m_txrequest.ReceivedResponse(pfrom.GetId(), wtxid);

        // We do the AlreadyHaveTx() check using wtxid, rather than txid - in the
        // absence of witness malleation, this is strictly better, because the
        // recent rejects filter may contain the wtxid but rarely contains
        // the txid of a segwit transaction that has been rejected.
        // In the presence of witness malleation, it's possible that by only
        // doing the check with wtxid, we could overlook a transaction which
        // was confirmed with a different witness, or exists in our mempool
        // with a different witness, but this has limited downside:
        // mempool validation does its own lookup of whether we have the txid
        // already; and an adversary can already relay us old transactions
        // (older than our recency filter) if trying to DoS us, without any need
        // for witness malleation.
        if (AlreadyHaveTx(GenTxid::Wtxid(wtxid))) {
            if (pfrom.HasPermission(NetPermissionFlags::ForceRelay)) {
                // Always relay transactions received from peers with forcerelay
                // permission, even if they were already in the mempool, allowing
                // the node to function as a gateway for nodes hidden behind it.
                if (!m_mempool.exists(GenTxid::Txid(tx.GetHash()))) {
                    LogPrintf("Not relaying non-mempool transaction %s from forcerelay peer=%d\n", tx.GetHash().ToString(), pfrom.GetId());
                } else {
                    LogPrintf("Force relaying tx %s from peer=%d\n", tx.GetHash().ToString(), pfrom.GetId());
                    RelayTransaction(tx.GetHash(), tx.GetWitnessHash());
                }
            }
            return;
        }

        const MempoolAcceptResult result = m_chainman.ProcessTransaction(ptx);
        const TxValidationState& state = result.m_state;

        if (result.m_result_type == MempoolAcceptResult::ResultType::VALID) {
            // As this version of the transaction was acceptable, we can forget about any
            // requests for it.
            m_txrequest.ForgetTxHash(tx.GetHash());
            m_txrequest.ForgetTxHash(tx.GetWitnessHash());
            RelayTransaction(tx.GetHash(), tx.GetWitnessHash());
            m_orphanage.AddChildrenToWorkSet(tx, peer->m_orphan_work_set);

            pfrom.m_last_tx_time = GetTime<std::chrono::seconds>();

            LogPrint(BCLog::MEMPOOL, "AcceptToMemoryPool: peer=%d: accepted %s (poolsz %u txn, %u kB)\n",
                pfrom.GetId(),
                tx.GetHash().ToString(),
                m_mempool.size(), m_mempool.DynamicMemoryUsage() / 1000);

            for (const CTransactionRef& removedTx : result.m_replaced_transactions.value()) {
                AddToCompactExtraTransactions(removedTx);
            }

            // Recursively process any orphan transactions that depended on this one
            ProcessOrphanTx(peer->m_orphan_work_set);
        }
        else if (state.GetResult() == TxValidationResult::TX_MISSING_INPUTS)
        {
            bool fRejectedParents = false; // It may be the case that the orphans parents have all been rejected

            // Deduplicate parent txids, so that we don't have to loop over
            // the same parent txid more than once down below.
            std::vector<uint256> unique_parents;
            unique_parents.reserve(tx.vin.size());
            for (const CTxIn& txin : tx.vin) {
                // We start with all parents, and then remove duplicates below.
                unique_parents.push_back(txin.prevout.hash);
            }
            std::sort(unique_parents.begin(), unique_parents.end());
            unique_parents.erase(std::unique(unique_parents.begin(), unique_parents.end()), unique_parents.end());
            for (const uint256& parent_txid : unique_parents) {
                if (m_recent_rejects.contains(parent_txid)) {
                    fRejectedParents = true;
                    break;
                }
            }
            if (!fRejectedParents) {
                const auto current_time{GetTime<std::chrono::microseconds>()};

                for (const uint256& parent_txid : unique_parents) {
                    // Here, we only have the txid (and not wtxid) of the
                    // inputs, so we only request in txid mode, even for
                    // wtxidrelay peers.
                    // Eventually we should replace this with an improved
                    // protocol for getting all unconfirmed parents.
                    const auto gtxid{GenTxid::Txid(parent_txid)};
                    AddKnownTx(*peer, parent_txid);
                    if (!AlreadyHaveTx(gtxid)) AddTxAnnouncement(pfrom, gtxid, current_time);
                }

                if (m_orphanage.AddTx(ptx, pfrom.GetId())) {
                    AddToCompactExtraTransactions(ptx);
                }

                // Once added to the orphan pool, a tx is considered AlreadyHave, and we shouldn't request it anymore.
                m_txrequest.ForgetTxHash(tx.GetHash());
                m_txrequest.ForgetTxHash(tx.GetWitnessHash());

                // DoS prevention: do not allow m_orphanage to grow unbounded (see CVE-2012-3789)
                unsigned int nMaxOrphanTx = (unsigned int)std::max((int64_t)0, gArgs.GetIntArg("-maxorphantx", DEFAULT_MAX_ORPHAN_TRANSACTIONS));
                m_orphanage.LimitOrphans(nMaxOrphanTx);
            } else {
                LogPrint(BCLog::MEMPOOL, "not keeping orphan with rejected parents %s\n",tx.GetHash().ToString());
                // We will continue to reject this tx since it has rejected
                // parents so avoid re-requesting it from other peers.
                // Here we add both the txid and the wtxid, as we know that
                // regardless of what witness is provided, we will not accept
                // this, so we don't need to allow for redownload of this txid
                // from any of our non-wtxidrelay peers.
                m_recent_rejects.insert(tx.GetHash());
                m_recent_rejects.insert(tx.GetWitnessHash());
                m_txrequest.ForgetTxHash(tx.GetHash());
                m_txrequest.ForgetTxHash(tx.GetWitnessHash());
            }
        } else {
            if (state.GetResult() != TxValidationResult::TX_WITNESS_STRIPPED) {
                // We can add the wtxid of this transaction to our reject filter.
                // Do not add txids of witness transactions or witness-stripped
                // transactions to the filter, as they can have been malleated;
                // adding such txids to the reject filter would potentially
                // interfere with relay of valid transactions from peers that
                // do not support wtxid-based relay. See
                // https://github.com/bitcoin/bitcoin/issues/8279 for details.
                // We can remove this restriction (and always add wtxids to
                // the filter even for witness stripped transactions) once
                // wtxid-based relay is broadly deployed.
                // See also comments in https://github.com/bitcoin/bitcoin/pull/18044#discussion_r443419034
                // for concerns around weakening security of unupgraded nodes
                // if we start doing this too early.
                m_recent_rejects.insert(tx.GetWitnessHash());
                m_txrequest.ForgetTxHash(tx.GetWitnessHash());
                // If the transaction failed for TX_INPUTS_NOT_STANDARD,
                // then we know that the witness was irrelevant to the policy
                // failure, since this check depends only on the txid
                // (the scriptPubKey being spent is covered by the txid).
                // Add the txid to the reject filter to prevent repeated
                // processing of this transaction in the event that child
                // transactions are later received (resulting in
                // parent-fetching by txid via the orphan-handling logic).
                if (state.GetResult() == TxValidationResult::TX_INPUTS_NOT_STANDARD && tx.GetWitnessHash() != tx.GetHash()) {
                    m_recent_rejects.insert(tx.GetHash());
                    m_txrequest.ForgetTxHash(tx.GetHash());
                }
                if (RecursiveDynamicUsage(*ptx) < 100000) {
                    AddToCompactExtraTransactions(ptx);
                }
            }
        }

        // If a tx has been detected by m_recent_rejects, we will have reached
        // this point and the tx will have been ignored. Because we haven't
        // submitted the tx to our mempool, we won't have computed a DoS
        // score for it or determined exactly why we consider it invalid.
        //
        // This means we won't penalize any peer subsequently relaying a DoSy
        // tx (even if we penalized the first peer who gave it to us) because
        // we have to account for m_recent_rejects showing false positives. In
        // other words, we shouldn't penalize a peer if we aren't *sure* they
        // submitted a DoSy tx.
        //
        // Note that m_recent_rejects doesn't just record DoSy or invalid
        // transactions, but any tx not accepted by the mempool, which may be
        // due to node policy (vs. consensus). So we can't blanket penalize a
        // peer simply for relaying a tx that our m_recent_rejects has caught,
        // regardless of false positives.

        if (state.IsInvalid()) {
            LogPrint(BCLog::MEMPOOLREJ, "%s from peer=%d was not accepted: %s\n", tx.GetHash().ToString(),
                pfrom.GetId(),
                state.ToString());
            MaybePunishNodeForTx(pfrom.GetId(), state);
        }
        return;
    }

    if (msg_type == NetMsgType::CMPCTBLOCK)
    {
        // Ignore cmpctblock received while importing
        if (fImporting || fReindex) {
            LogPrint(BCLog::NET, "Unexpected cmpctblock message received from peer %d\n", pfrom.GetId());
            return;
        }

        CBlockHeaderAndShortTxIDs cmpctblock;
        vRecv >> cmpctblock;

        bool received_new_header = false;

        {
        LOCK(cs_main);

        if (!m_chainman.m_blockman.LookupBlockIndex(cmpctblock.header.hashPrevBlock)) {
            // Doesn't connect (or is genesis), instead of DoSing in AcceptBlockHeader, request deeper headers
            if (!m_chainman.ActiveChainstate().IsInitialBlockDownload()) {
                MaybeSendGetHeaders(pfrom, m_chainman.ActiveChain().GetLocator(m_chainman.m_best_header), *peer);
            }
            return;
        }

        if (!m_chainman.m_blockman.LookupBlockIndex(cmpctblock.header.GetHash())) {
            received_new_header = true;
        }
        }

        const CBlockIndex *pindex = nullptr;
        BlockValidationState state;
        if (!m_chainman.ProcessNewBlockHeaders({cmpctblock.header}, state, &pindex)) {
            if (state.IsInvalid()) {
                MaybePunishNodeForBlock(pfrom.GetId(), state, /*via_compact_block=*/true, "invalid header via cmpctblock");
                return;
            }
        }

        // When we succeed in decoding a block's txids from a cmpctblock
        // message we typically jump to the BLOCKTXN handling code, with a
        // dummy (empty) BLOCKTXN message, to re-use the logic there in
        // completing processing of the putative block (without cs_main).
        bool fProcessBLOCKTXN = false;
        CDataStream blockTxnMsg(SER_NETWORK, PROTOCOL_VERSION);

        // If we end up treating this as a plain headers message, call that as well
        // without cs_main.
        bool fRevertToHeaderProcessing = false;

        // Keep a CBlock for "optimistic" compactblock reconstructions (see
        // below)
        std::shared_ptr<CBlock> pblock = std::make_shared<CBlock>();
        bool fBlockReconstructed = false;

        {
        LOCK2(cs_main, g_cs_orphans);
        // If AcceptBlockHeader returned true, it set pindex
        assert(pindex);
        UpdateBlockAvailability(pfrom.GetId(), pindex->GetBlockHash());

        CNodeState *nodestate = State(pfrom.GetId());

        // If this was a new header with more work than our tip, update the
        // peer's last block announcement time
        if (received_new_header && pindex->nChainWork > m_chainman.ActiveChain().Tip()->nChainWork) {
            nodestate->m_last_block_announcement = GetTime();
        }

        std::map<uint256, std::pair<NodeId, std::list<QueuedBlock>::iterator> >::iterator blockInFlightIt = mapBlocksInFlight.find(pindex->GetBlockHash());
        bool fAlreadyInFlight = blockInFlightIt != mapBlocksInFlight.end();

        if (pindex->nStatus & BLOCK_HAVE_DATA) {
            // Nothing to do here in bitcoin, elements needs to check if it obtained the block another way (submitblock)
            if (fAlreadyInFlight) {
                LogPrint(BCLog::NET, "Removed block %s from in-flight list because it was already downloaded\n", pindex->GetBlockHash().ToString());
            }
            RemoveBlockRequest(pindex->GetBlockHash());
            return;
        }

        if (pindex->nChainWork <= m_chainman.ActiveChain().Tip()->nChainWork || // We know something better
                pindex->nTx != 0) { // We had this block at some point, but pruned it
            if (fAlreadyInFlight) {
                // We requested this block for some reason, but our mempool will probably be useless
                // so we just grab the block via normal getdata
                std::vector<CInv> vInv(1);
                vInv[0] = CInv(MSG_BLOCK | GetFetchFlags(*peer), cmpctblock.header.GetHash());
                m_connman.PushMessage(&pfrom, msgMaker.Make(NetMsgType::GETDATA, vInv));
            }
            return;
        }

        // If we're not close to tip yet, give up and let parallel block fetch work its magic
        if (!fAlreadyInFlight && !CanDirectFetch()) {
            return;
        }

        // We want to be a bit conservative just to be extra careful about DoS
        // possibilities in compact block processing...
        if (pindex->nHeight <= m_chainman.ActiveChain().Height() + 2) {
            if ((!fAlreadyInFlight && nodestate->nBlocksInFlight < MAX_BLOCKS_IN_TRANSIT_PER_PEER) ||
                 (fAlreadyInFlight && blockInFlightIt->second.first == pfrom.GetId())) {
                std::list<QueuedBlock>::iterator* queuedBlockIt = nullptr;
                if (!BlockRequested(pfrom.GetId(), *pindex, &queuedBlockIt)) {
                    if (!(*queuedBlockIt)->partialBlock)
                        (*queuedBlockIt)->partialBlock.reset(new PartiallyDownloadedBlock(&m_mempool));
                    else {
                        // The block was already in flight using compact blocks from the same peer
                        LogPrint(BCLog::NET, "Peer sent us compact block we were already syncing!\n");
                        return;
                    }
                }

                PartiallyDownloadedBlock& partialBlock = *(*queuedBlockIt)->partialBlock;
                ReadStatus status = partialBlock.InitData(cmpctblock, vExtraTxnForCompact);
                if (status == READ_STATUS_INVALID) {
                    RemoveBlockRequest(pindex->GetBlockHash()); // Reset in-flight state in case Misbehaving does not result in a disconnect
                    Misbehaving(*peer, 100, "invalid compact block");
                    return;
                } else if (status == READ_STATUS_FAILED) {
                    // Duplicate txindexes, the block is now in-flight, so just request it
                    std::vector<CInv> vInv(1);
                    vInv[0] = CInv(MSG_BLOCK | GetFetchFlags(*peer), cmpctblock.header.GetHash());
                    m_connman.PushMessage(&pfrom, msgMaker.Make(NetMsgType::GETDATA, vInv));
                    return;
                }

                BlockTransactionsRequest req;
                for (size_t i = 0; i < cmpctblock.BlockTxCount(); i++) {
                    if (!partialBlock.IsTxAvailable(i))
                        req.indexes.push_back(i);
                }
                if (req.indexes.empty()) {
                    // Dirty hack to jump to BLOCKTXN code (TODO: move message handling into their own functions)
                    BlockTransactions txn;
                    txn.blockhash = cmpctblock.header.GetHash();
                    blockTxnMsg << txn;
                    fProcessBLOCKTXN = true;
                } else {
                    req.blockhash = pindex->GetBlockHash();
                    m_connman.PushMessage(&pfrom, msgMaker.Make(NetMsgType::GETBLOCKTXN, req));
                }
            } else {
                // This block is either already in flight from a different
                // peer, or this peer has too many blocks outstanding to
                // download from.
                // Optimistically try to reconstruct anyway since we might be
                // able to without any round trips.
                PartiallyDownloadedBlock tempBlock(&m_mempool);
                ReadStatus status = tempBlock.InitData(cmpctblock, vExtraTxnForCompact);
                if (status != READ_STATUS_OK) {
                    // TODO: don't ignore failures
                    return;
                }
                std::vector<CTransactionRef> dummy;
                status = tempBlock.FillBlock(*pblock, dummy);
                if (status == READ_STATUS_OK) {
                    fBlockReconstructed = true;
                }
            }
        } else {
            if (fAlreadyInFlight) {
                // We requested this block, but its far into the future, so our
                // mempool will probably be useless - request the block normally
                std::vector<CInv> vInv(1);
                vInv[0] = CInv(MSG_BLOCK | GetFetchFlags(*peer), cmpctblock.header.GetHash());
                m_connman.PushMessage(&pfrom, msgMaker.Make(NetMsgType::GETDATA, vInv));
                return;
            } else {
                // If this was an announce-cmpctblock, we want the same treatment as a header message
                fRevertToHeaderProcessing = true;
            }
        }
        } // cs_main

        if (fProcessBLOCKTXN) {
            return ProcessMessage(pfrom, NetMsgType::BLOCKTXN, blockTxnMsg, time_received, interruptMsgProc);
        }

        if (fRevertToHeaderProcessing) {
            // Headers received from HB compact block peers are permitted to be
            // relayed before full validation (see BIP 152), so we don't want to disconnect
            // the peer if the header turns out to be for an invalid block.
            // Note that if a peer tries to build on an invalid chain, that
            // will be detected and the peer will be disconnected/discouraged.
            return ProcessHeadersMessage(pfrom, *peer, {cmpctblock.header}, /*via_compact_block=*/true);
        }

        if (fBlockReconstructed) {
            // If we got here, we were able to optimistically reconstruct a
            // block that is in flight from some other peer.
            {
                LOCK(cs_main);
                mapBlockSource.emplace(pblock->GetHash(), std::make_pair(pfrom.GetId(), false));
            }
            // Setting force_processing to true means that we bypass some of
            // our anti-DoS protections in AcceptBlock, which filters
            // unrequested blocks that might be trying to waste our resources
            // (eg disk space). Because we only try to reconstruct blocks when
            // we're close to caught up (via the CanDirectFetch() requirement
            // above, combined with the behavior of not requesting blocks until
            // we have a chain with at least nMinimumChainWork), and we ignore
            // compact blocks with less work than our tip, it is safe to treat
            // reconstructed compact blocks as having been requested.
            ProcessBlock(pfrom, pblock, /*force_processing=*/true);
            LOCK(cs_main); // hold cs_main for CBlockIndex::IsValid()
            if (pindex->IsValid(BLOCK_VALID_TRANSACTIONS)) {
                // Clear download state for this block, which is in
                // process from some other peer.  We do this after calling
                // ProcessNewBlock so that a malleated cmpctblock announcement
                // can't be used to interfere with block relay.
                RemoveBlockRequest(pblock->GetHash());
            }
        }
        return;
    }

    if (msg_type == NetMsgType::BLOCKTXN)
    {
        // Ignore blocktxn received while importing
        if (fImporting || fReindex) {
            LogPrint(BCLog::NET, "Unexpected blocktxn message received from peer %d\n", pfrom.GetId());
            return;
        }

        BlockTransactions resp;
        vRecv >> resp;

        std::shared_ptr<CBlock> pblock = std::make_shared<CBlock>();
        bool fBlockRead = false;
        {
            LOCK(cs_main);

            std::map<uint256, std::pair<NodeId, std::list<QueuedBlock>::iterator> >::iterator it = mapBlocksInFlight.find(resp.blockhash);
            if (it == mapBlocksInFlight.end() || !it->second.second->partialBlock ||
                    it->second.first != pfrom.GetId()) {
                LogPrint(BCLog::NET, "Peer %d sent us block transactions for block we weren't expecting\n", pfrom.GetId());
                return;
            }

            PartiallyDownloadedBlock& partialBlock = *it->second.second->partialBlock;
            ReadStatus status = partialBlock.FillBlock(*pblock, resp.txn);
            if (status == READ_STATUS_INVALID) {
                RemoveBlockRequest(resp.blockhash); // Reset in-flight state in case Misbehaving does not result in a disconnect
                Misbehaving(*peer, 100, "invalid compact block/non-matching block transactions");
                return;
            } else if (status == READ_STATUS_FAILED) {
                // Might have collided, fall back to getdata now :(
                std::vector<CInv> invs;
                invs.push_back(CInv(MSG_BLOCK | GetFetchFlags(*peer), resp.blockhash));
                m_connman.PushMessage(&pfrom, msgMaker.Make(NetMsgType::GETDATA, invs));
            } else {
                // Block is either okay, or possibly we received
                // READ_STATUS_CHECKBLOCK_FAILED.
                // Note that CheckBlock can only fail for one of a few reasons:
                // 1. bad-proof-of-work (impossible here, because we've already
                //    accepted the header)
                // 2. merkleroot doesn't match the transactions given (already
                //    caught in FillBlock with READ_STATUS_FAILED, so
                //    impossible here)
                // 3. the block is otherwise invalid (eg invalid coinbase,
                //    block is too big, too many legacy sigops, etc).
                // So if CheckBlock failed, #3 is the only possibility.
                // Under BIP 152, we don't discourage the peer unless proof of work is
                // invalid (we don't require all the stateless checks to have
                // been run).  This is handled below, so just treat this as
                // though the block was successfully read, and rely on the
                // handling in ProcessNewBlock to ensure the block index is
                // updated, etc.
                RemoveBlockRequest(resp.blockhash); // it is now an empty pointer
                fBlockRead = true;
                // mapBlockSource is used for potentially punishing peers and
                // updating which peers send us compact blocks, so the race
                // between here and cs_main in ProcessNewBlock is fine.
                // BIP 152 permits peers to relay compact blocks after validating
                // the header only; we should not punish peers if the block turns
                // out to be invalid.
                mapBlockSource.emplace(resp.blockhash, std::make_pair(pfrom.GetId(), false));
            }
        } // Don't hold cs_main when we call into ProcessNewBlock
        if (fBlockRead) {
            // Since we requested this block (it was in mapBlocksInFlight), force it to be processed,
            // even if it would not be a candidate for new tip (missing previous block, chain not long enough, etc)
            // This bypasses some anti-DoS logic in AcceptBlock (eg to prevent
            // disk-space attacks), but this should be safe due to the
            // protections in the compact block handler -- see related comment
            // in compact block optimistic reconstruction handling.
            ProcessBlock(pfrom, pblock, /*force_processing=*/true);
        }
        return;
    }

    if (msg_type == NetMsgType::HEADERS)
    {
        // Ignore headers received while importing
        if (fImporting || fReindex) {
            LogPrint(BCLog::NET, "Unexpected headers message received from peer %d\n", pfrom.GetId());
            return;
        }

        // Assume that this is in response to any outstanding getheaders
        // request we may have sent, and clear out the time of our last request
        peer->m_last_getheaders_timestamp = {};

        std::vector<CBlockHeader> headers;

        // Bypass the normal CBlock deserialization, as we don't want to risk deserializing 2000 full blocks.
        unsigned int nCount = ReadCompactSize(vRecv);
        if (nCount > MAX_HEADERS_RESULTS) {
            Misbehaving(*peer, 20, strprintf("headers message size = %u", nCount));
            return;
        }
        headers.resize(nCount);
        for (unsigned int n = 0; n < nCount; n++) {
            vRecv >> headers[n];
            ReadCompactSize(vRecv); // ignore tx count; assume it is 0.
        }

        return ProcessHeadersMessage(pfrom, *peer, headers, /*via_compact_block=*/false);
    }

    if (msg_type == NetMsgType::BLOCK)
    {
        // Ignore block received while importing
        if (fImporting || fReindex) {
            LogPrint(BCLog::NET, "Unexpected block message received from peer %d\n", pfrom.GetId());
            return;
        }

        std::shared_ptr<CBlock> pblock = std::make_shared<CBlock>();
        vRecv >> *pblock;

        LogPrint(BCLog::NET, "received block %s peer=%d\n", pblock->GetHash().ToString(), pfrom.GetId());

        bool forceProcessing = false;
        const uint256 hash(pblock->GetHash());
        {
            LOCK(cs_main);
            // Always process the block if we requested it, since we may
            // need it even when it's not a candidate for a new best tip.
            forceProcessing = IsBlockRequested(hash);
            RemoveBlockRequest(hash);
            // mapBlockSource is only used for punishing peers and setting
            // which peers send us compact blocks, so the race between here and
            // cs_main in ProcessNewBlock is fine.
            mapBlockSource.emplace(hash, std::make_pair(pfrom.GetId(), true));
        }
        ProcessBlock(pfrom, pblock, forceProcessing);
        return;
    }

    if (msg_type == NetMsgType::GETADDR) {
        // This asymmetric behavior for inbound and outbound connections was introduced
        // to prevent a fingerprinting attack: an attacker can send specific fake addresses
        // to users' AddrMan and later request them by sending getaddr messages.
        // Making nodes which are behind NAT and can only make outgoing connections ignore
        // the getaddr message mitigates the attack.
        if (!pfrom.IsInboundConn()) {
            LogPrint(BCLog::NET, "Ignoring \"getaddr\" from %s connection. peer=%d\n", pfrom.ConnectionTypeAsString(), pfrom.GetId());
            return;
        }

        // Since this must be an inbound connection, SetupAddressRelay will
        // never fail.
        Assume(SetupAddressRelay(pfrom, *peer));

        // Only send one GetAddr response per connection to reduce resource waste
        // and discourage addr stamping of INV announcements.
        if (peer->m_getaddr_recvd) {
            LogPrint(BCLog::NET, "Ignoring repeated \"getaddr\". peer=%d\n", pfrom.GetId());
            return;
        }
        peer->m_getaddr_recvd = true;

        peer->m_addrs_to_send.clear();
        std::vector<CAddress> vAddr;
        if (pfrom.HasPermission(NetPermissionFlags::Addr)) {
            vAddr = m_connman.GetAddresses(MAX_ADDR_TO_SEND, MAX_PCT_ADDR_TO_SEND, /*network=*/std::nullopt);
        } else {
            vAddr = m_connman.GetAddresses(pfrom, MAX_ADDR_TO_SEND, MAX_PCT_ADDR_TO_SEND);
        }
        FastRandomContext insecure_rand;
        for (const CAddress &addr : vAddr) {
            PushAddress(*peer, addr, insecure_rand);
        }
        return;
    }

    if (msg_type == NetMsgType::MEMPOOL) {
        if (!(peer->m_our_services & NODE_BLOOM) && !pfrom.HasPermission(NetPermissionFlags::Mempool))
        {
            if (!pfrom.HasPermission(NetPermissionFlags::NoBan))
            {
                LogPrint(BCLog::NET, "mempool request with bloom filters disabled, disconnect peer=%d\n", pfrom.GetId());
                pfrom.fDisconnect = true;
            }
            return;
        }

        if (m_connman.OutboundTargetReached(false) && !pfrom.HasPermission(NetPermissionFlags::Mempool))
        {
            if (!pfrom.HasPermission(NetPermissionFlags::NoBan))
            {
                LogPrint(BCLog::NET, "mempool request with bandwidth limit reached, disconnect peer=%d\n", pfrom.GetId());
                pfrom.fDisconnect = true;
            }
            return;
        }

        if (auto tx_relay = peer->GetTxRelay(); tx_relay != nullptr) {
            LOCK(tx_relay->m_tx_inventory_mutex);
            tx_relay->m_send_mempool = true;
        }
        return;
    }

    if (msg_type == NetMsgType::PING) {
        if (pfrom.GetCommonVersion() > BIP0031_VERSION) {
            uint64_t nonce = 0;
            vRecv >> nonce;
            // Echo the message back with the nonce. This allows for two useful features:
            //
            // 1) A remote node can quickly check if the connection is operational
            // 2) Remote nodes can measure the latency of the network thread. If this node
            //    is overloaded it won't respond to pings quickly and the remote node can
            //    avoid sending us more work, like chain download requests.
            //
            // The nonce stops the remote getting confused between different pings: without
            // it, if the remote node sends a ping once per second and this node takes 5
            // seconds to respond to each, the 5th ping the remote sends would appear to
            // return very quickly.
            m_connman.PushMessage(&pfrom, msgMaker.Make(NetMsgType::PONG, nonce));
        }
        return;
    }

    if (msg_type == NetMsgType::PONG) {
        const auto ping_end = time_received;
        uint64_t nonce = 0;
        size_t nAvail = vRecv.in_avail();
        bool bPingFinished = false;
        std::string sProblem;

        if (nAvail >= sizeof(nonce)) {
            vRecv >> nonce;

            // Only process pong message if there is an outstanding ping (old ping without nonce should never pong)
            if (peer->m_ping_nonce_sent != 0) {
                if (nonce == peer->m_ping_nonce_sent) {
                    // Matching pong received, this ping is no longer outstanding
                    bPingFinished = true;
                    const auto ping_time = ping_end - peer->m_ping_start.load();
                    if (ping_time.count() >= 0) {
                        // Let connman know about this successful ping-pong
                        pfrom.PongReceived(ping_time);
                    } else {
                        // This should never happen
                        sProblem = "Timing mishap";
                    }
                } else {
                    // Nonce mismatches are normal when pings are overlapping
                    sProblem = "Nonce mismatch";
                    if (nonce == 0) {
                        // This is most likely a bug in another implementation somewhere; cancel this ping
                        bPingFinished = true;
                        sProblem = "Nonce zero";
                    }
                }
            } else {
                sProblem = "Unsolicited pong without ping";
            }
        } else {
            // This is most likely a bug in another implementation somewhere; cancel this ping
            bPingFinished = true;
            sProblem = "Short payload";
        }

        if (!(sProblem.empty())) {
            LogPrint(BCLog::NET, "pong peer=%d: %s, %x expected, %x received, %u bytes\n",
                pfrom.GetId(),
                sProblem,
                peer->m_ping_nonce_sent,
                nonce,
                nAvail);
        }
        if (bPingFinished) {
            peer->m_ping_nonce_sent = 0;
        }
        return;
    }

    if (msg_type == NetMsgType::FILTERLOAD) {
        if (!(peer->m_our_services & NODE_BLOOM)) {
            LogPrint(BCLog::NET, "filterload received despite not offering bloom services from peer=%d; disconnecting\n", pfrom.GetId());
            pfrom.fDisconnect = true;
            return;
        }
        CBloomFilter filter;
        vRecv >> filter;

        if (!filter.IsWithinSizeConstraints())
        {
            // There is no excuse for sending a too-large filter
            Misbehaving(*peer, 100, "too-large bloom filter");
        } else if (auto tx_relay = peer->GetTxRelay(); tx_relay != nullptr) {
            {
                LOCK(tx_relay->m_bloom_filter_mutex);
                tx_relay->m_bloom_filter.reset(new CBloomFilter(filter));
                tx_relay->m_relay_txs = true;
            }
            pfrom.m_bloom_filter_loaded = true;
            pfrom.m_relays_txs = true;
        }
        return;
    }

    if (msg_type == NetMsgType::FILTERADD) {
        if (!(peer->m_our_services & NODE_BLOOM)) {
            LogPrint(BCLog::NET, "filteradd received despite not offering bloom services from peer=%d; disconnecting\n", pfrom.GetId());
            pfrom.fDisconnect = true;
            return;
        }
        std::vector<unsigned char> vData;
        vRecv >> vData;

        // Nodes must NEVER send a data item > 520 bytes (the max size for a script data object,
        // and thus, the maximum size any matched object can have) in a filteradd message
        bool bad = false;
        if (vData.size() > MAX_SCRIPT_ELEMENT_SIZE) {
            bad = true;
        } else if (auto tx_relay = peer->GetTxRelay(); tx_relay != nullptr) {
            LOCK(tx_relay->m_bloom_filter_mutex);
            if (tx_relay->m_bloom_filter) {
                tx_relay->m_bloom_filter->insert(vData);
            } else {
                bad = true;
            }
        }
        if (bad) {
            Misbehaving(*peer, 100, "bad filteradd message");
        }
        return;
    }

    if (msg_type == NetMsgType::FILTERCLEAR) {
        if (!(peer->m_our_services & NODE_BLOOM)) {
            LogPrint(BCLog::NET, "filterclear received despite not offering bloom services from peer=%d; disconnecting\n", pfrom.GetId());
            pfrom.fDisconnect = true;
            return;
        }
        auto tx_relay = peer->GetTxRelay();
        if (!tx_relay) return;

        {
            LOCK(tx_relay->m_bloom_filter_mutex);
            tx_relay->m_bloom_filter = nullptr;
            tx_relay->m_relay_txs = true;
        }
        pfrom.m_bloom_filter_loaded = false;
        pfrom.m_relays_txs = true;
        return;
    }

    if (msg_type == NetMsgType::FEEFILTER) {
        CAmount newFeeFilter = 0;
        vRecv >> newFeeFilter;
        if (MoneyRange(newFeeFilter)) {
            if (auto tx_relay = peer->GetTxRelay(); tx_relay != nullptr) {
                tx_relay->m_fee_filter_received = newFeeFilter;
            }
            LogPrint(BCLog::NET, "received: feefilter of %s from peer=%d\n", CFeeRate(newFeeFilter).ToString(), pfrom.GetId());
        }
        return;
    }

    if (msg_type == NetMsgType::GETCFILTERS) {
        ProcessGetCFilters(pfrom, *peer, vRecv);
        return;
    }

    if (msg_type == NetMsgType::GETCFHEADERS) {
        ProcessGetCFHeaders(pfrom, *peer, vRecv);
        return;
    }

    if (msg_type == NetMsgType::GETCFCHECKPT) {
        ProcessGetCFCheckPt(pfrom, *peer, vRecv);
        return;
    }

    if (msg_type == NetMsgType::NOTFOUND) {
        std::vector<CInv> vInv;
        vRecv >> vInv;
        if (vInv.size() <= MAX_PEER_TX_ANNOUNCEMENTS + MAX_BLOCKS_IN_TRANSIT_PER_PEER) {
            LOCK(::cs_main);
            for (CInv &inv : vInv) {
                if (inv.IsGenTxMsg()) {
                    // If we receive a NOTFOUND message for a tx we requested, mark the announcement for it as
                    // completed in TxRequestTracker.
                    m_txrequest.ReceivedResponse(pfrom.GetId(), inv.hash);
                }
            }
        }
        return;
    }

    // Ignore unknown commands for extensibility
    LogPrint(BCLog::NET, "Unknown command \"%s\" from peer=%d\n", SanitizeString(msg_type), pfrom.GetId());
    return;
}

bool PeerManagerImpl::MaybeDiscourageAndDisconnect(CNode& pnode, Peer& peer)
{
    {
        LOCK(peer.m_misbehavior_mutex);

        // There's nothing to do if the m_should_discourage flag isn't set
        if (!peer.m_should_discourage) return false;

        peer.m_should_discourage = false;
    } // peer.m_misbehavior_mutex

    if (pnode.HasPermission(NetPermissionFlags::NoBan)) {
        // We never disconnect or discourage peers for bad behavior if they have NetPermissionFlags::NoBan permission
        LogPrintf("Warning: not punishing noban peer %d!\n", peer.m_id);
        return false;
    }

    if (pnode.IsManualConn()) {
        // We never disconnect or discourage manual peers for bad behavior
        LogPrintf("Warning: not punishing manually connected peer %d!\n", peer.m_id);
        return false;
    }

    if (pnode.addr.IsLocal()) {
        // We disconnect local peers for bad behavior but don't discourage (since that would discourage
        // all peers on the same local address)
        LogPrint(BCLog::NET, "Warning: disconnecting but not discouraging %s peer %d!\n",
                 pnode.m_inbound_onion ? "inbound onion" : "local", peer.m_id);
        pnode.fDisconnect = true;
        return true;
    }

    // Normal case: Disconnect the peer and discourage all nodes sharing the address
    LogPrint(BCLog::NET, "Disconnecting and discouraging peer %d!\n", peer.m_id);
    if (m_banman) m_banman->Discourage(pnode.addr);
    m_connman.DisconnectNode(pnode.addr);
    return true;
}

bool PeerManagerImpl::ProcessMessages(CNode* pfrom, std::atomic<bool>& interruptMsgProc)
{
    bool fMoreWork = false;

    PeerRef peer = GetPeerRef(pfrom->GetId());
    if (peer == nullptr) return false;

    {
        LOCK(peer->m_getdata_requests_mutex);
        if (!peer->m_getdata_requests.empty()) {
            ProcessGetData(*pfrom, *peer, interruptMsgProc);
        }
    }

    {
        LOCK2(cs_main, g_cs_orphans);
        if (!peer->m_orphan_work_set.empty()) {
            ProcessOrphanTx(peer->m_orphan_work_set);
        }
    }

    if (pfrom->fDisconnect)
        return false;

    // this maintains the order of responses
    // and prevents m_getdata_requests to grow unbounded
    {
        LOCK(peer->m_getdata_requests_mutex);
        if (!peer->m_getdata_requests.empty()) return true;
    }

    {
        LOCK(g_cs_orphans);
        if (!peer->m_orphan_work_set.empty()) return true;
    }

    // Don't bother if send buffer is too full to respond anyway
    if (pfrom->fPauseSend) return false;

    std::list<CNetMessage> msgs;
    {
        LOCK(pfrom->cs_vProcessMsg);
        if (pfrom->vProcessMsg.empty()) return false;
        // Just take one message
        msgs.splice(msgs.begin(), pfrom->vProcessMsg, pfrom->vProcessMsg.begin());
        pfrom->nProcessQueueSize -= msgs.front().m_raw_message_size;
        pfrom->fPauseRecv = pfrom->nProcessQueueSize > m_connman.GetReceiveFloodSize();
        fMoreWork = !pfrom->vProcessMsg.empty();
    }
    CNetMessage& msg(msgs.front());

    TRACE6(net, inbound_message,
        pfrom->GetId(),
        pfrom->m_addr_name.c_str(),
        pfrom->ConnectionTypeAsString().c_str(),
        msg.m_type.c_str(),
        msg.m_recv.size(),
        msg.m_recv.data()
    );

    if (gArgs.GetBoolArg("-capturemessages", false)) {
        CaptureMessage(pfrom->addr, msg.m_type, MakeUCharSpan(msg.m_recv), /*is_incoming=*/true);
    }

    msg.SetVersion(pfrom->GetCommonVersion());

    try {
        ProcessMessage(*pfrom, msg.m_type, msg.m_recv, msg.m_time, interruptMsgProc);
        if (interruptMsgProc) return false;
        {
            LOCK(peer->m_getdata_requests_mutex);
            if (!peer->m_getdata_requests.empty()) fMoreWork = true;
        }
    } catch (const std::exception& e) {
        LogPrint(BCLog::NET, "%s(%s, %u bytes): Exception '%s' (%s) caught\n", __func__, SanitizeString(msg.m_type), msg.m_message_size, e.what(), typeid(e).name());
    } catch (...) {
        LogPrint(BCLog::NET, "%s(%s, %u bytes): Unknown exception caught\n", __func__, SanitizeString(msg.m_type), msg.m_message_size);
    }

    return fMoreWork;
}

void PeerManagerImpl::ConsiderEviction(CNode& pto, Peer& peer, std::chrono::seconds time_in_seconds)
{
    AssertLockHeld(cs_main);

    CNodeState &state = *State(pto.GetId());
    const CNetMsgMaker msgMaker(pto.GetCommonVersion());

    if (!state.m_chain_sync.m_protect && pto.IsOutboundOrBlockRelayConn() && state.fSyncStarted) {
        // This is an outbound peer subject to disconnection if they don't
        // announce a block with as much work as the current tip within
        // CHAIN_SYNC_TIMEOUT + HEADERS_RESPONSE_TIME seconds (note: if
        // their chain has more work than ours, we should sync to it,
        // unless it's invalid, in which case we should find that out and
        // disconnect from them elsewhere).
        if (state.pindexBestKnownBlock != nullptr && state.pindexBestKnownBlock->nChainWork >= m_chainman.ActiveChain().Tip()->nChainWork) {
            if (state.m_chain_sync.m_timeout != 0s) {
                state.m_chain_sync.m_timeout = 0s;
                state.m_chain_sync.m_work_header = nullptr;
                state.m_chain_sync.m_sent_getheaders = false;
            }
        } else if (state.m_chain_sync.m_timeout == 0s || (state.m_chain_sync.m_work_header != nullptr && state.pindexBestKnownBlock != nullptr && state.pindexBestKnownBlock->nChainWork >= state.m_chain_sync.m_work_header->nChainWork)) {
            // Our best block known by this peer is behind our tip, and we're either noticing
            // that for the first time, OR this peer was able to catch up to some earlier point
            // where we checked against our tip.
            // Either way, set a new timeout based on current tip.
            state.m_chain_sync.m_timeout = time_in_seconds + CHAIN_SYNC_TIMEOUT;
            state.m_chain_sync.m_work_header = m_chainman.ActiveChain().Tip();
            state.m_chain_sync.m_sent_getheaders = false;
        } else if (state.m_chain_sync.m_timeout > 0s && time_in_seconds > state.m_chain_sync.m_timeout) {
            // No evidence yet that our peer has synced to a chain with work equal to that
            // of our tip, when we first detected it was behind. Send a single getheaders
            // message to give the peer a chance to update us.
            if (state.m_chain_sync.m_sent_getheaders) {
                // They've run out of time to catch up!
                LogPrintf("Disconnecting outbound peer %d for old chain, best known block = %s\n", pto.GetId(), state.pindexBestKnownBlock != nullptr ? state.pindexBestKnownBlock->GetBlockHash().ToString() : "<none>");
                pto.fDisconnect = true;
            } else {
                assert(state.m_chain_sync.m_work_header);
                // Here, we assume that the getheaders message goes out,
                // because it'll either go out or be skipped because of a
                // getheaders in-flight already, in which case the peer should
                // still respond to us with a sufficiently high work chain tip.
                MaybeSendGetHeaders(pto,
                        m_chainman.ActiveChain().GetLocator(state.m_chain_sync.m_work_header->pprev),
                        peer);
                LogPrint(BCLog::NET, "sending getheaders to outbound peer=%d to verify chain work (current best known block:%s, benchmark blockhash: %s)\n", pto.GetId(), state.pindexBestKnownBlock != nullptr ? state.pindexBestKnownBlock->GetBlockHash().ToString() : "<none>", state.m_chain_sync.m_work_header->GetBlockHash().ToString());
                state.m_chain_sync.m_sent_getheaders = true;
                // Bump the timeout to allow a response, which could clear the timeout
                // (if the response shows the peer has synced), reset the timeout (if
                // the peer syncs to the required work but not to our tip), or result
                // in disconnect (if we advance to the timeout and pindexBestKnownBlock
                // has not sufficiently progressed)
                state.m_chain_sync.m_timeout = time_in_seconds + HEADERS_RESPONSE_TIME;
            }
        }
    }
}

void PeerManagerImpl::EvictExtraOutboundPeers(std::chrono::seconds now)
{
    // If we have any extra block-relay-only peers, disconnect the youngest unless
    // it's given us a block -- in which case, compare with the second-youngest, and
    // out of those two, disconnect the peer who least recently gave us a block.
    // The youngest block-relay-only peer would be the extra peer we connected
    // to temporarily in order to sync our tip; see net.cpp.
    // Note that we use higher nodeid as a measure for most recent connection.
    if (m_connman.GetExtraBlockRelayCount() > 0) {
        std::pair<NodeId, std::chrono::seconds> youngest_peer{-1, 0}, next_youngest_peer{-1, 0};

        m_connman.ForEachNode([&](CNode* pnode) {
            if (!pnode->IsBlockOnlyConn() || pnode->fDisconnect) return;
            if (pnode->GetId() > youngest_peer.first) {
                next_youngest_peer = youngest_peer;
                youngest_peer.first = pnode->GetId();
                youngest_peer.second = pnode->m_last_block_time;
            }
        });
        NodeId to_disconnect = youngest_peer.first;
        if (youngest_peer.second > next_youngest_peer.second) {
            // Our newest block-relay-only peer gave us a block more recently;
            // disconnect our second youngest.
            to_disconnect = next_youngest_peer.first;
        }
        m_connman.ForNode(to_disconnect, [&](CNode* pnode) EXCLUSIVE_LOCKS_REQUIRED(::cs_main) {
            AssertLockHeld(::cs_main);
            // Make sure we're not getting a block right now, and that
            // we've been connected long enough for this eviction to happen
            // at all.
            // Note that we only request blocks from a peer if we learn of a
            // valid headers chain with at least as much work as our tip.
            CNodeState *node_state = State(pnode->GetId());
            if (node_state == nullptr ||
                (now - pnode->m_connected >= MINIMUM_CONNECT_TIME && node_state->nBlocksInFlight == 0)) {
                pnode->fDisconnect = true;
                LogPrint(BCLog::NET, "disconnecting extra block-relay-only peer=%d (last block received at time %d)\n",
                         pnode->GetId(), count_seconds(pnode->m_last_block_time));
                return true;
            } else {
                LogPrint(BCLog::NET, "keeping block-relay-only peer=%d chosen for eviction (connect time: %d, blocks_in_flight: %d)\n",
                         pnode->GetId(), count_seconds(pnode->m_connected), node_state->nBlocksInFlight);
            }
            return false;
        });
    }

    // Check whether we have too many outbound-full-relay peers
    if (m_connman.GetExtraFullOutboundCount() > 0) {
        // If we have more outbound-full-relay peers than we target, disconnect one.
        // Pick the outbound-full-relay peer that least recently announced
        // us a new block, with ties broken by choosing the more recent
        // connection (higher node id)
        NodeId worst_peer = -1;
        int64_t oldest_block_announcement = std::numeric_limits<int64_t>::max();

        m_connman.ForEachNode([&](CNode* pnode) EXCLUSIVE_LOCKS_REQUIRED(::cs_main) {
            AssertLockHeld(::cs_main);

            // Only consider outbound-full-relay peers that are not already
            // marked for disconnection
            if (!pnode->IsFullOutboundConn() || pnode->fDisconnect) return;
            CNodeState *state = State(pnode->GetId());
            if (state == nullptr) return; // shouldn't be possible, but just in case
            // Don't evict our protected peers
            if (state->m_chain_sync.m_protect) return;
            if (state->m_last_block_announcement < oldest_block_announcement || (state->m_last_block_announcement == oldest_block_announcement && pnode->GetId() > worst_peer)) {
                worst_peer = pnode->GetId();
                oldest_block_announcement = state->m_last_block_announcement;
            }
        });
        if (worst_peer != -1) {
            bool disconnected = m_connman.ForNode(worst_peer, [&](CNode* pnode) EXCLUSIVE_LOCKS_REQUIRED(::cs_main) {
                AssertLockHeld(::cs_main);

                // Only disconnect a peer that has been connected to us for
                // some reasonable fraction of our check-frequency, to give
                // it time for new information to have arrived.
                // Also don't disconnect any peer we're trying to download a
                // block from.
                CNodeState &state = *State(pnode->GetId());
                if (now - pnode->m_connected > MINIMUM_CONNECT_TIME && state.nBlocksInFlight == 0) {
                    LogPrint(BCLog::NET, "disconnecting extra outbound peer=%d (last block announcement received at time %d)\n", pnode->GetId(), oldest_block_announcement);
                    pnode->fDisconnect = true;
                    return true;
                } else {
                    LogPrint(BCLog::NET, "keeping outbound peer=%d chosen for eviction (connect time: %d, blocks_in_flight: %d)\n",
                             pnode->GetId(), count_seconds(pnode->m_connected), state.nBlocksInFlight);
                    return false;
                }
            });
            if (disconnected) {
                // If we disconnected an extra peer, that means we successfully
                // connected to at least one peer after the last time we
                // detected a stale tip. Don't try any more extra peers until
                // we next detect a stale tip, to limit the load we put on the
                // network from these extra connections.
                m_connman.SetTryNewOutboundPeer(false);
            }
        }
    }
}

void PeerManagerImpl::CheckForStaleTipAndEvictPeers()
{
    LOCK(cs_main);

    auto now{GetTime<std::chrono::seconds>()};

    EvictExtraOutboundPeers(now);

    if (now > m_stale_tip_check_time) {
        // Check whether our tip is stale, and if so, allow using an extra
        // outbound peer
        if (!fImporting && !fReindex && m_connman.GetNetworkActive() && m_connman.GetUseAddrmanOutgoing() && TipMayBeStale()) {
            LogPrintf("Potential stale tip detected, will try using extra outbound peer (last tip update: %d seconds ago)\n",
                      count_seconds(now - m_last_tip_update.load()));
            m_connman.SetTryNewOutboundPeer(true);
        } else if (m_connman.GetTryNewOutboundPeer()) {
            m_connman.SetTryNewOutboundPeer(false);
        }
        m_stale_tip_check_time = now + STALE_CHECK_INTERVAL;
    }

    if (!m_initial_sync_finished && CanDirectFetch()) {
        m_connman.StartExtraBlockRelayPeers();
        m_initial_sync_finished = true;
    }
}

void PeerManagerImpl::MaybeSendPing(CNode& node_to, Peer& peer, std::chrono::microseconds now)
{
    if (m_connman.ShouldRunInactivityChecks(node_to, std::chrono::duration_cast<std::chrono::seconds>(now)) &&
        peer.m_ping_nonce_sent &&
        now > peer.m_ping_start.load() + TIMEOUT_INTERVAL)
    {
        // The ping timeout is using mocktime. To disable the check during
        // testing, increase -peertimeout.
        LogPrint(BCLog::NET, "ping timeout: %fs peer=%d\n", 0.000001 * count_microseconds(now - peer.m_ping_start.load()), peer.m_id);
        node_to.fDisconnect = true;
        return;
    }

    const CNetMsgMaker msgMaker(node_to.GetCommonVersion());
    bool pingSend = false;

    if (peer.m_ping_queued) {
        // RPC ping request by user
        pingSend = true;
    }

    if (peer.m_ping_nonce_sent == 0 && now > peer.m_ping_start.load() + PING_INTERVAL) {
        // Ping automatically sent as a latency probe & keepalive.
        pingSend = true;
    }

    if (pingSend) {
        uint64_t nonce;
        do {
            nonce = GetRand<uint64_t>();
        } while (nonce == 0);
        peer.m_ping_queued = false;
        peer.m_ping_start = now;
        if (node_to.GetCommonVersion() > BIP0031_VERSION) {
            peer.m_ping_nonce_sent = nonce;
            m_connman.PushMessage(&node_to, msgMaker.Make(NetMsgType::PING, nonce));
        } else {
            // Peer is too old to support ping command with nonce, pong will never arrive.
            peer.m_ping_nonce_sent = 0;
            m_connman.PushMessage(&node_to, msgMaker.Make(NetMsgType::PING));
        }
    }
}

void PeerManagerImpl::MaybeSendAddr(CNode& node, Peer& peer, std::chrono::microseconds current_time)
{
    // Nothing to do for non-address-relay peers
    if (!peer.m_addr_relay_enabled) return;

    LOCK(peer.m_addr_send_times_mutex);
    // Periodically advertise our local address to the peer.
    if (fListen && !m_chainman.ActiveChainstate().IsInitialBlockDownload() &&
        peer.m_next_local_addr_send < current_time) {
        // If we've sent before, clear the bloom filter for the peer, so that our
        // self-announcement will actually go out.
        // This might be unnecessary if the bloom filter has already rolled
        // over since our last self-announcement, but there is only a small
        // bandwidth cost that we can incur by doing this (which happens
        // once a day on average).
        if (peer.m_next_local_addr_send != 0us) {
            peer.m_addr_known->reset();
        }
        if (std::optional<CService> local_service = GetLocalAddrForPeer(node)) {
            CAddress local_addr{*local_service, peer.m_our_services, Now<NodeSeconds>()};
            FastRandomContext insecure_rand;
            PushAddress(peer, local_addr, insecure_rand);
        }
        peer.m_next_local_addr_send = GetExponentialRand(current_time, AVG_LOCAL_ADDRESS_BROADCAST_INTERVAL);
    }

    // We sent an `addr` message to this peer recently. Nothing more to do.
    if (current_time <= peer.m_next_addr_send) return;

    peer.m_next_addr_send = GetExponentialRand(current_time, AVG_ADDRESS_BROADCAST_INTERVAL);

    if (!Assume(peer.m_addrs_to_send.size() <= MAX_ADDR_TO_SEND)) {
        // Should be impossible since we always check size before adding to
        // m_addrs_to_send. Recover by trimming the vector.
        peer.m_addrs_to_send.resize(MAX_ADDR_TO_SEND);
    }

    // Remove addr records that the peer already knows about, and add new
    // addrs to the m_addr_known filter on the same pass.
    auto addr_already_known = [&peer](const CAddress& addr) {
        bool ret = peer.m_addr_known->contains(addr.GetKey());
        if (!ret) peer.m_addr_known->insert(addr.GetKey());
        return ret;
    };
    peer.m_addrs_to_send.erase(std::remove_if(peer.m_addrs_to_send.begin(), peer.m_addrs_to_send.end(), addr_already_known),
                           peer.m_addrs_to_send.end());

    // No addr messages to send
    if (peer.m_addrs_to_send.empty()) return;

    const char* msg_type;
    int make_flags;
    if (peer.m_wants_addrv2) {
        msg_type = NetMsgType::ADDRV2;
        make_flags = ADDRV2_FORMAT;
    } else {
        msg_type = NetMsgType::ADDR;
        make_flags = 0;
    }
    m_connman.PushMessage(&node, CNetMsgMaker(node.GetCommonVersion()).Make(make_flags, msg_type, peer.m_addrs_to_send));
    peer.m_addrs_to_send.clear();

    // we only send the big addr message once
    if (peer.m_addrs_to_send.capacity() > 40) {
        peer.m_addrs_to_send.shrink_to_fit();
    }
}

void PeerManagerImpl::MaybeSendFeefilter(CNode& pto, Peer& peer, std::chrono::microseconds current_time)
{
    if (m_ignore_incoming_txs) return;
    if (pto.GetCommonVersion() < FEEFILTER_VERSION) return;
    // peers with the forcerelay permission should not filter txs to us
    if (pto.HasPermission(NetPermissionFlags::ForceRelay)) return;
    // Don't send feefilter messages to outbound block-relay-only peers since they should never announce
    // transactions to us, regardless of feefilter state.
    if (pto.IsBlockOnlyConn()) return;

    CAmount currentFilter = m_mempool.GetMinFee().GetFeePerK();
    static FeeFilterRounder g_filter_rounder{CFeeRate{DEFAULT_MIN_RELAY_TX_FEE}};

    if (m_chainman.ActiveChainstate().IsInitialBlockDownload()) {
        // Received tx-inv messages are discarded when the active
        // chainstate is in IBD, so tell the peer to not send them.
        currentFilter = MAX_MONEY;
    } else {
        static const CAmount MAX_FILTER{g_filter_rounder.round(MAX_MONEY)};
        if (peer.m_fee_filter_sent == MAX_FILTER) {
            // Send the current filter if we sent MAX_FILTER previously
            // and made it out of IBD.
            peer.m_next_send_feefilter = 0us;
        }
    }
    if (current_time > peer.m_next_send_feefilter) {
        CAmount filterToSend = g_filter_rounder.round(currentFilter);
        // We always have a fee filter of at least the min relay fee
        filterToSend = std::max(filterToSend, m_mempool.m_min_relay_feerate.GetFeePerK());
        if (filterToSend != peer.m_fee_filter_sent) {
            m_connman.PushMessage(&pto, CNetMsgMaker(pto.GetCommonVersion()).Make(NetMsgType::FEEFILTER, filterToSend));
            peer.m_fee_filter_sent = filterToSend;
        }
        peer.m_next_send_feefilter = GetExponentialRand(current_time, AVG_FEEFILTER_BROADCAST_INTERVAL);
    }
    // If the fee filter has changed substantially and it's still more than MAX_FEEFILTER_CHANGE_DELAY
    // until scheduled broadcast, then move the broadcast to within MAX_FEEFILTER_CHANGE_DELAY.
    else if (current_time + MAX_FEEFILTER_CHANGE_DELAY < peer.m_next_send_feefilter &&
                (currentFilter < 3 * peer.m_fee_filter_sent / 4 || currentFilter > 4 * peer.m_fee_filter_sent / 3)) {
        peer.m_next_send_feefilter = current_time + GetRandomDuration<std::chrono::microseconds>(MAX_FEEFILTER_CHANGE_DELAY);
    }
}

namespace {
class CompareInvMempoolOrder
{
    CTxMemPool* mp;
    bool m_wtxid_relay;
public:
    explicit CompareInvMempoolOrder(CTxMemPool *_mempool, bool use_wtxid)
    {
        mp = _mempool;
        m_wtxid_relay = use_wtxid;
    }

    bool operator()(std::set<uint256>::iterator a, std::set<uint256>::iterator b)
    {
        /* As std::make_heap produces a max-heap, we want the entries with the
         * fewest ancestors/highest fee to sort later. */
        return mp->CompareDepthAndScore(*b, *a, m_wtxid_relay);
    }
};
} // namespace

bool PeerManagerImpl::RejectIncomingTxs(const CNode& peer) const
{
    // block-relay-only peers may never send txs to us
    if (peer.IsBlockOnlyConn()) return true;
    // In -blocksonly mode, peers need the 'relay' permission to send txs to us
    if (m_ignore_incoming_txs && !peer.HasPermission(NetPermissionFlags::Relay)) return true;
    return false;
}

bool PeerManagerImpl::SetupAddressRelay(const CNode& node, Peer& peer)
{
    // We don't participate in addr relay with outbound block-relay-only
    // connections to prevent providing adversaries with the additional
    // information of addr traffic to infer the link.
    if (node.IsBlockOnlyConn()) return false;

    if (!peer.m_addr_relay_enabled.exchange(true)) {
        // First addr message we have received from the peer, initialize
        // m_addr_known
        peer.m_addr_known = std::make_unique<CRollingBloomFilter>(5000, 0.001);
    }

    return true;
}

bool PeerManagerImpl::SendMessages(CNode* pto)
{
    PeerRef peer = GetPeerRef(pto->GetId());
    if (!peer) return false;
    const Consensus::Params& consensusParams = m_chainparams.GetConsensus();

    // We must call MaybeDiscourageAndDisconnect first, to ensure that we'll
    // disconnect misbehaving peers even before the version handshake is complete.
    if (MaybeDiscourageAndDisconnect(*pto, *peer)) return true;

    // Don't send anything until the version handshake is complete
    if (!pto->fSuccessfullyConnected || pto->fDisconnect)
        return true;

    // If we get here, the outgoing message serialization version is set and can't change.
    const CNetMsgMaker msgMaker(pto->GetCommonVersion());

    const auto current_time{GetTime<std::chrono::microseconds>()};

    if (pto->IsAddrFetchConn() && current_time - pto->m_connected > 10 * AVG_ADDRESS_BROADCAST_INTERVAL) {
        LogPrint(BCLog::NET, "addrfetch connection timeout; disconnecting peer=%d\n", pto->GetId());
        pto->fDisconnect = true;
        return true;
    }

    MaybeSendPing(*pto, *peer, current_time);

    // MaybeSendPing may have marked peer for disconnection
    if (pto->fDisconnect) return true;

    MaybeSendAddr(*pto, *peer, current_time);

    {
        LOCK(cs_main);

        CNodeState &state = *State(pto->GetId());

        // Start block sync
        if (m_chainman.m_best_header == nullptr) {
            m_chainman.m_best_header = m_chainman.ActiveChain().Tip();
        }

        // Determine whether we might try initial headers sync or parallel
        // block download from this peer -- this mostly affects behavior while
        // in IBD (once out of IBD, we sync from all peers).
        bool sync_blocks_and_headers_from_peer = false;
        if (state.fPreferredDownload) {
            sync_blocks_and_headers_from_peer = true;
        } else if (CanServeBlocks(*peer) && !pto->IsAddrFetchConn()) {
            // Typically this is an inbound peer. If we don't have any outbound
            // peers, or if we aren't downloading any blocks from such peers,
            // then allow block downloads from this peer, too.
            // We prefer downloading blocks from outbound peers to avoid
            // putting undue load on (say) some home user who is just making
            // outbound connections to the network, but if our only source of
            // the latest blocks is from an inbound peer, we have to be sure to
            // eventually download it (and not just wait indefinitely for an
            // outbound peer to have it).
            if (m_num_preferred_download_peers == 0 || mapBlocksInFlight.empty()) {
                sync_blocks_and_headers_from_peer = true;
            }
        }

        int64_t headers_ahead = m_chainman.m_best_header->nHeight - m_chainman.ActiveHeight();
        // ELEMENTS: Only download if our headers aren't "too far ahead" of our blocks.
        bool got_enough_headers = node::fTrimHeaders && (headers_ahead >= node::nHeaderDownloadBuffer);
        if (!state.fSyncStarted && CanServeBlocks(*peer) && !fImporting && !fReindex && !got_enough_headers) {
            // Only actively request headers from a single peer, unless we're close to today.
            if ((nSyncStarted == 0 && sync_blocks_and_headers_from_peer) || m_chainman.m_best_header->GetBlockTime() > GetAdjustedTime() - 24 * 60 * 60) {
                const CBlockIndex* pindexStart = m_chainman.m_best_header;
                /* If possible, start at the block preceding the currently
                   best known header.  This ensures that we always get a
                   non-empty list of headers back as long as the peer
                   is up-to-date.  With a non-empty response, we can initialise
                   the peer's known best block.  This wouldn't be possible
                   if we requested starting at m_chainman.m_best_header and
                   got back an empty response.  */
                if (pindexStart->pprev)
                    pindexStart = pindexStart->pprev;
                if (MaybeSendGetHeaders(*pto, m_chainman.ActiveChain().GetLocator(pindexStart), *peer)) {
                    LogPrint(BCLog::NET, "initial getheaders (%d) to peer=%d (startheight:%d)\n", pindexStart->nHeight, pto->GetId(), peer->m_starting_height);

                    state.fSyncStarted = true;
                    state.m_headers_sync_timeout = current_time + HEADERS_DOWNLOAD_TIMEOUT_BASE +
                        (
                         // Convert HEADERS_DOWNLOAD_TIMEOUT_PER_HEADER to microseconds before scaling
                         // to maintain precision
                         std::chrono::microseconds{HEADERS_DOWNLOAD_TIMEOUT_PER_HEADER} *
                         (GetAdjustedTime() - m_chainman.m_best_header->GetBlockTime()) / consensusParams.nPowTargetSpacing
                        );
                    nSyncStarted++;
                }
            }
        }

        //
        // Try sending block announcements via headers
        //
        {
            // If we have no more than MAX_BLOCKS_TO_ANNOUNCE in our
            // list of block hashes we're relaying, and our peer wants
            // headers announcements, then find the first header
            // not yet known to our peer but would connect, and send.
            // If no header would connect, or if we have too many
            // blocks, or if the peer doesn't want headers, just
            // add all to the inv queue.
            LOCK(peer->m_block_inv_mutex);
            std::vector<CBlock> vHeaders;
            bool fRevertToInv = ((!state.fPreferHeaders &&
                                 (!state.m_requested_hb_cmpctblocks || peer->m_blocks_for_headers_relay.size() > 1)) ||
                                 peer->m_blocks_for_headers_relay.size() > MAX_BLOCKS_TO_ANNOUNCE);
            const CBlockIndex *pBestIndex = nullptr; // last header queued for delivery
            ProcessBlockAvailability(pto->GetId()); // ensure pindexBestKnownBlock is up-to-date

            if (!fRevertToInv) {
                bool fFoundStartingHeader = false;
                // Try to find first header that our peer doesn't have, and
                // then send all headers past that one.  If we come across any
                // headers that aren't on m_chainman.ActiveChain(), give up.
                for (const uint256& hash : peer->m_blocks_for_headers_relay) {
                    const CBlockIndex* pindex = m_chainman.m_blockman.LookupBlockIndex(hash);
                    assert(pindex);
                    if (m_chainman.ActiveChain()[pindex->nHeight] != pindex) {
                        // Bail out if we reorged away from this block
                        fRevertToInv = true;
                        break;
                    }
                    if (pBestIndex != nullptr && pindex->pprev != pBestIndex) {
                        // This means that the list of blocks to announce don't
                        // connect to each other.
                        // This shouldn't really be possible to hit during
                        // regular operation (because reorgs should take us to
                        // a chain that has some block not on the prior chain,
                        // which should be caught by the prior check), but one
                        // way this could happen is by using invalidateblock /
                        // reconsiderblock repeatedly on the tip, causing it to
                        // be added multiple times to m_blocks_for_headers_relay.
                        // Robustly deal with this rare situation by reverting
                        // to an inv.
                        fRevertToInv = true;
                        break;
                    }
                    pBestIndex = pindex;
                    if (fFoundStartingHeader) {
                        // add this to the headers message
                        vHeaders.push_back(pindex->GetBlockHeader());
                    } else if (PeerHasHeader(&state, pindex)) {
                        continue; // keep looking for the first new block
                    } else if (pindex->pprev == nullptr || PeerHasHeader(&state, pindex->pprev)) {
                        // Peer doesn't have this header but they do have the prior one.
                        // Start sending headers.
                        fFoundStartingHeader = true;
                        vHeaders.push_back(pindex->GetBlockHeader());
                    } else {
                        // Peer doesn't have this header or the prior one -- nothing will
                        // connect, so bail out.
                        fRevertToInv = true;
                        break;
                    }
                }
            }
            if (!fRevertToInv && !vHeaders.empty()) {
                if (vHeaders.size() == 1 && state.m_requested_hb_cmpctblocks) {
                    // We only send up to 1 block as header-and-ids, as otherwise
                    // probably means we're doing an initial-ish-sync or they're slow
                    LogPrint(BCLog::NET, "%s sending header-and-ids %s to peer=%d\n", __func__,
                            vHeaders.front().GetHash().ToString(), pto->GetId());

                    std::optional<CSerializedNetMsg> cached_cmpctblock_msg;
                    {
                        LOCK(m_most_recent_block_mutex);
                        if (m_most_recent_block_hash == pBestIndex->GetBlockHash()) {
                            cached_cmpctblock_msg = msgMaker.Make(NetMsgType::CMPCTBLOCK, *m_most_recent_compact_block);
                        }
                    }
                    if (cached_cmpctblock_msg.has_value()) {
                        m_connman.PushMessage(pto, std::move(cached_cmpctblock_msg.value()));
                    } else {
                        CBlock block;
                        bool ret = ReadBlockFromDisk(block, pBestIndex, consensusParams);
                        assert(ret);
                        CBlockHeaderAndShortTxIDs cmpctblock{block};
                        m_connman.PushMessage(pto, msgMaker.Make(NetMsgType::CMPCTBLOCK, cmpctblock));
                    }
                    state.pindexBestHeaderSent = pBestIndex;
                } else if (state.fPreferHeaders) {
                    if (vHeaders.size() > 1) {
                        LogPrint(BCLog::NET, "%s: %u headers, range (%s, %s), to peer=%d\n", __func__,
                                vHeaders.size(),
                                vHeaders.front().GetHash().ToString(),
                                vHeaders.back().GetHash().ToString(), pto->GetId());
                    } else {
                        LogPrint(BCLog::NET, "%s: sending header %s to peer=%d\n", __func__,
                                vHeaders.front().GetHash().ToString(), pto->GetId());
                    }
                    m_connman.PushMessage(pto, msgMaker.Make(NetMsgType::HEADERS, vHeaders));
                    state.pindexBestHeaderSent = pBestIndex;
                } else
                    fRevertToInv = true;
            }
            if (fRevertToInv) {
                // If falling back to using an inv, just try to inv the tip.
                // The last entry in m_blocks_for_headers_relay was our tip at some point
                // in the past.
                if (!peer->m_blocks_for_headers_relay.empty()) {
                    const uint256& hashToAnnounce = peer->m_blocks_for_headers_relay.back();
                    const CBlockIndex* pindex = m_chainman.m_blockman.LookupBlockIndex(hashToAnnounce);
                    assert(pindex);

                    // Warn if we're announcing a block that is not on the main chain.
                    // This should be very rare and could be optimized out.
                    // Just log for now.
                    if (m_chainman.ActiveChain()[pindex->nHeight] != pindex) {
                        LogPrint(BCLog::NET, "Announcing block %s not on main chain (tip=%s)\n",
                            hashToAnnounce.ToString(), m_chainman.ActiveChain().Tip()->GetBlockHash().ToString());
                    }

                    // If the peer's chain has this block, don't inv it back.
                    if (!PeerHasHeader(&state, pindex)) {
                        peer->m_blocks_for_inv_relay.push_back(hashToAnnounce);
                        LogPrint(BCLog::NET, "%s: sending inv peer=%d hash=%s\n", __func__,
                            pto->GetId(), hashToAnnounce.ToString());
                    }
                }
            }
            peer->m_blocks_for_headers_relay.clear();
        }

        //
        // Message: inventory
        //
        std::vector<CInv> vInv;
        {
            LOCK(peer->m_block_inv_mutex);
            vInv.reserve(std::max<size_t>(peer->m_blocks_for_inv_relay.size(), INVENTORY_BROADCAST_MAX));

            // Add blocks
            for (const uint256& hash : peer->m_blocks_for_inv_relay) {
                vInv.push_back(CInv(MSG_BLOCK, hash));
                if (vInv.size() == MAX_INV_SZ) {
                    m_connman.PushMessage(pto, msgMaker.Make(NetMsgType::INV, vInv));
                    vInv.clear();
                }
            }
            peer->m_blocks_for_inv_relay.clear();
        }

        if (auto tx_relay = peer->GetTxRelay(); tx_relay != nullptr) {
                LOCK(tx_relay->m_tx_inventory_mutex);
                // Check whether periodic sends should happen
                bool fSendTrickle = pto->HasPermission(NetPermissionFlags::NoBan);
                if (tx_relay->m_next_inv_send_time < current_time) {
                    fSendTrickle = true;
                    if (pto->IsInboundConn()) {
                        tx_relay->m_next_inv_send_time = NextInvToInbounds(current_time, INBOUND_INVENTORY_BROADCAST_INTERVAL);
                    } else {
                        tx_relay->m_next_inv_send_time = GetExponentialRand(current_time, OUTBOUND_INVENTORY_BROADCAST_INTERVAL);
                    }
                }

                // Time to send but the peer has requested we not relay transactions.
                if (fSendTrickle) {
                    LOCK(tx_relay->m_bloom_filter_mutex);
                    if (!tx_relay->m_relay_txs) tx_relay->m_tx_inventory_to_send.clear();
                }

                // Respond to BIP35 mempool requests
                if (fSendTrickle && tx_relay->m_send_mempool) {
                    auto vtxinfo = m_mempool.infoAll();
                    tx_relay->m_send_mempool = false;
                    const CFeeRate filterrate{tx_relay->m_fee_filter_received.load()};

                    LOCK(tx_relay->m_bloom_filter_mutex);

                    for (const auto& txinfo : vtxinfo) {
                        const uint256& hash = peer->m_wtxid_relay ? txinfo.tx->GetWitnessHash() : txinfo.tx->GetHash();
                        CInv inv(peer->m_wtxid_relay ? MSG_WTX : MSG_TX, hash);
                        tx_relay->m_tx_inventory_to_send.erase(hash);
                        // Don't send transactions that peers will not put into their mempool
                        if (txinfo.fee < filterrate.GetFee(txinfo.vsize)) {
                            continue;
                        }
                        if (tx_relay->m_bloom_filter) {
                            if (!tx_relay->m_bloom_filter->IsRelevantAndUpdate(*txinfo.tx)) continue;
                        }
                        tx_relay->m_tx_inventory_known_filter.insert(hash);
                        // Responses to MEMPOOL requests bypass the m_recently_announced_invs filter.
                        vInv.push_back(inv);
                        if (vInv.size() == MAX_INV_SZ) {
                            m_connman.PushMessage(pto, msgMaker.Make(NetMsgType::INV, vInv));
                            vInv.clear();
                        }
                    }
                    tx_relay->m_last_mempool_req = std::chrono::duration_cast<std::chrono::seconds>(current_time);
                }

                // Determine transactions to relay
                if (fSendTrickle) {
                    // Produce a vector with all candidates for sending
                    std::vector<std::set<uint256>::iterator> vInvTx;
                    vInvTx.reserve(tx_relay->m_tx_inventory_to_send.size());
                    for (std::set<uint256>::iterator it = tx_relay->m_tx_inventory_to_send.begin(); it != tx_relay->m_tx_inventory_to_send.end(); it++) {
                        vInvTx.push_back(it);
                    }
                    const CFeeRate filterrate{tx_relay->m_fee_filter_received.load()};
                    // Topologically and fee-rate sort the inventory we send for privacy and priority reasons.
                    // A heap is used so that not all items need sorting if only a few are being sent.
                    CompareInvMempoolOrder compareInvMempoolOrder(&m_mempool, peer->m_wtxid_relay);
                    std::make_heap(vInvTx.begin(), vInvTx.end(), compareInvMempoolOrder);
                    // No reason to drain out at many times the network's capacity,
                    // especially since we have many peers and some will draw much shorter delays.
                    unsigned int nRelayedTransactions = 0;
                    LOCK(tx_relay->m_bloom_filter_mutex);
                    while (!vInvTx.empty() && nRelayedTransactions < INVENTORY_BROADCAST_MAX) {
                        // Fetch the top element from the heap
                        std::pop_heap(vInvTx.begin(), vInvTx.end(), compareInvMempoolOrder);
                        std::set<uint256>::iterator it = vInvTx.back();
                        vInvTx.pop_back();
                        uint256 hash = *it;
                        CInv inv(peer->m_wtxid_relay ? MSG_WTX : MSG_TX, hash);
                        // Remove it from the to-be-sent set
                        tx_relay->m_tx_inventory_to_send.erase(it);
                        // Check if not in the filter already
                        if (tx_relay->m_tx_inventory_known_filter.contains(hash)) {
                            continue;
                        }
                        // Not in the mempool anymore? don't bother sending it.
                        auto txinfo = m_mempool.info(ToGenTxid(inv));
                        if (!txinfo.tx) {
                            continue;
                        }
                        auto txid = txinfo.tx->GetHash();
                        auto wtxid = txinfo.tx->GetWitnessHash();
                        // Peer told you to not send transactions at that feerate? Don't bother sending it.
                        // ELEMENTS: use the discounted vsize here so that discounted CTs are relayed.
                        // discountvsize only differs from vsize if accept_discount_ct is true.
                        if (txinfo.fee < filterrate.GetFee(txinfo.discountvsize)) {
                            continue;
                        }
                        if (tx_relay->m_bloom_filter && !tx_relay->m_bloom_filter->IsRelevantAndUpdate(*txinfo.tx)) continue;
                        // Send
                        State(pto->GetId())->m_recently_announced_invs.insert(hash);
                        vInv.push_back(inv);
                        nRelayedTransactions++;
                        {
                            // Expire old relay messages
                            while (!g_relay_expiration.empty() && g_relay_expiration.front().first < current_time)
                            {
                                mapRelay.erase(g_relay_expiration.front().second);
                                g_relay_expiration.pop_front();
                            }

                            auto ret = mapRelay.emplace(txid, std::move(txinfo.tx));
                            if (ret.second) {
                                g_relay_expiration.emplace_back(current_time + RELAY_TX_CACHE_TIME, ret.first);
                            }
                            // Add wtxid-based lookup into mapRelay as well, so that peers can request by wtxid
                            auto ret2 = mapRelay.emplace(wtxid, ret.first->second);
                            if (ret2.second) {
                                g_relay_expiration.emplace_back(current_time + RELAY_TX_CACHE_TIME, ret2.first);
                            }
                        }
                        if (vInv.size() == MAX_INV_SZ) {
                            m_connman.PushMessage(pto, msgMaker.Make(NetMsgType::INV, vInv));
                            vInv.clear();
                        }
                        tx_relay->m_tx_inventory_known_filter.insert(hash);
                        if (hash != txid) {
                            // Insert txid into m_tx_inventory_known_filter, even for
                            // wtxidrelay peers. This prevents re-adding of
                            // unconfirmed parents to the recently_announced
                            // filter, when a child tx is requested. See
                            // ProcessGetData().
                            tx_relay->m_tx_inventory_known_filter.insert(txid);
                        }
                    }
                }
        }
        if (!vInv.empty())
            m_connman.PushMessage(pto, msgMaker.Make(NetMsgType::INV, vInv));

        // Detect whether we're stalling
        if (state.m_stalling_since.count() && state.m_stalling_since < current_time - BLOCK_STALLING_TIMEOUT) {
            // Stalling only triggers when the block download window cannot move. During normal steady state,
            // the download window should be much larger than the to-be-downloaded set of blocks, so disconnection
            // should only happen during initial block download.
            LogPrintf("Peer=%d is stalling block download, disconnecting\n", pto->GetId());
            pto->fDisconnect = true;
            return true;
        }
        // In case there is a block that has been in flight from this peer for block_interval * (1 + 0.5 * N)
        // (with N the number of peers from which we're downloading validated blocks), disconnect due to timeout.
        // We compensate for other peers to prevent killing off peers due to our own downstream link
        // being saturated. We only count validated in-flight blocks so peers can't advertise non-existing block hashes
        // to unreasonably increase our timeout.
        if (state.vBlocksInFlight.size() > 0) {
            QueuedBlock &queuedBlock = state.vBlocksInFlight.front();
            int nOtherPeersWithValidatedDownloads = m_peers_downloading_from - 1;
            if (current_time > state.m_downloading_since + std::chrono::seconds{consensusParams.nPowTargetSpacing} * (BLOCK_DOWNLOAD_TIMEOUT_BASE + BLOCK_DOWNLOAD_TIMEOUT_PER_PEER * nOtherPeersWithValidatedDownloads)) {
                LogPrintf("Timeout downloading block %s from peer=%d, disconnecting\n", queuedBlock.pindex->GetBlockHash().ToString(), pto->GetId());
                pto->fDisconnect = true;
                return true;
            }
        }
        // Check for headers sync timeouts
        if (state.fSyncStarted && state.m_headers_sync_timeout < std::chrono::microseconds::max()) {
            // Detect whether this is a stalling initial-headers-sync peer
            if (m_chainman.m_best_header->GetBlockTime() <= GetAdjustedTime() - 24 * 60 * 60) {
                if (current_time > state.m_headers_sync_timeout && nSyncStarted == 1 && (m_num_preferred_download_peers - state.fPreferredDownload >= 1)) {
                    // Disconnect a peer (without NetPermissionFlags::NoBan permission) if it is our only sync peer,
                    // and we have others we could be using instead.
                    // Note: If all our peers are inbound, then we won't
                    // disconnect our sync peer for stalling; we have bigger
                    // problems if we can't get any outbound peers.
                    if (!pto->HasPermission(NetPermissionFlags::NoBan)) {
                        LogPrintf("Timeout downloading headers from peer=%d, disconnecting\n", pto->GetId());
                        pto->fDisconnect = true;
                        return true;
                    } else {
                        LogPrintf("Timeout downloading headers from noban peer=%d, not disconnecting\n", pto->GetId());
                        // Reset the headers sync state so that we have a
                        // chance to try downloading from a different peer.
                        // Note: this will also result in at least one more
                        // getheaders message to be sent to
                        // this peer (eventually).
                        state.fSyncStarted = false;
                        nSyncStarted--;
                        state.m_headers_sync_timeout = 0us;
                    }
                }
            } else {
                // After we've caught up once, reset the timeout so we can't trigger
                // disconnect later.
                state.m_headers_sync_timeout = std::chrono::microseconds::max();
            }
        }

        // Check that outbound peers have reasonable chains
        // GetTime() is used by this anti-DoS logic so we can test this using mocktime
        ConsiderEviction(*pto, *peer, GetTime<std::chrono::seconds>());

        //
        // Message: getdata (blocks)
        //
        std::vector<CInv> vGetData;
        if (CanServeBlocks(*peer) && ((sync_blocks_and_headers_from_peer && !IsLimitedPeer(*peer)) || !m_chainman.ActiveChainstate().IsInitialBlockDownload()) && state.nBlocksInFlight < MAX_BLOCKS_IN_TRANSIT_PER_PEER) {
            std::vector<const CBlockIndex*> vToDownload;
            NodeId staller = -1;
            FindNextBlocksToDownload(*peer, MAX_BLOCKS_IN_TRANSIT_PER_PEER - state.nBlocksInFlight, vToDownload, staller);
            for (const CBlockIndex *pindex : vToDownload) {
                uint32_t nFetchFlags = GetFetchFlags(*peer);
                vGetData.push_back(CInv(MSG_BLOCK | nFetchFlags, pindex->GetBlockHash()));
                BlockRequested(pto->GetId(), *pindex);
                LogPrint(BCLog::NET, "Requesting block %s (%d) peer=%d\n", pindex->GetBlockHash().ToString(),
                    pindex->nHeight, pto->GetId());
            }
            if (state.nBlocksInFlight == 0 && staller != -1) {
                if (State(staller)->m_stalling_since == 0us) {
                    State(staller)->m_stalling_since = current_time;
                    LogPrint(BCLog::NET, "Stall started peer=%d\n", staller);
                }
            }
        }

        //
        // Message: getdata (transactions)
        //
        std::vector<std::pair<NodeId, GenTxid>> expired;
        auto requestable = m_txrequest.GetRequestable(pto->GetId(), current_time, &expired);
        for (const auto& entry : expired) {
            LogPrint(BCLog::NET, "timeout of inflight %s %s from peer=%d\n", entry.second.IsWtxid() ? "wtx" : "tx",
                entry.second.GetHash().ToString(), entry.first);
        }
        for (const GenTxid& gtxid : requestable) {
            if (!AlreadyHaveTx(gtxid)) {
                LogPrint(BCLog::NET, "Requesting %s %s peer=%d\n", gtxid.IsWtxid() ? "wtx" : "tx",
                    gtxid.GetHash().ToString(), pto->GetId());
                vGetData.emplace_back(gtxid.IsWtxid() ? MSG_WTX : (MSG_TX | GetFetchFlags(*peer)), gtxid.GetHash());
                if (vGetData.size() >= MAX_GETDATA_SZ) {
                    m_connman.PushMessage(pto, msgMaker.Make(NetMsgType::GETDATA, vGetData));
                    vGetData.clear();
                }
                m_txrequest.RequestedTx(pto->GetId(), gtxid.GetHash(), current_time + GETDATA_TX_INTERVAL);
            } else {
                // We have already seen this transaction, no need to download. This is just a belt-and-suspenders, as
                // this should already be called whenever a transaction becomes AlreadyHaveTx().
                m_txrequest.ForgetTxHash(gtxid.GetHash());
            }
        }


        if (!vGetData.empty())
            m_connman.PushMessage(pto, msgMaker.Make(NetMsgType::GETDATA, vGetData));
    } // release cs_main
    MaybeSendFeefilter(*pto, *peer, current_time);
    return true;
}<|MERGE_RESOLUTION|>--- conflicted
+++ resolved
@@ -2548,7 +2548,6 @@
     //   bug in the Bitcoin Core state machine, where we can end up downloading headers from
     ///  lots of peers at the same time by accident.
     if (nCount == MAX_HEADERS_RESULTS) {
-<<<<<<< HEAD
         LOCK(cs_main);
         CNodeState *nodestate = State(pfrom.GetId());
 
@@ -2563,16 +2562,10 @@
             //   peer; it's redundant. Here we do nothing; since we don't ask the peer for
             //   more headers, it will stop sending them.
         } else {
-            if (MaybeSendGetHeaders(pfrom, m_chainman.ActiveChain().GetLocator(pindexLast), peer)) {
+            if (MaybeSendGetHeaders(pfrom, WITH_LOCK(m_chainman.GetMutex(), return m_chainman.ActiveChain().GetLocator(pindexLast)), peer)) {
                 LogPrint(BCLog::NET, "more getheaders (%d) to end to peer=%d (startheight:%d)\n",
-                        pindexLast->nHeight, pfrom.GetId(), peer.m_starting_height);
-            }
-=======
-        // Headers message had its maximum size; the peer may have more headers.
-        if (MaybeSendGetHeaders(pfrom, WITH_LOCK(m_chainman.GetMutex(), return m_chainman.ActiveChain().GetLocator(pindexLast)), peer)) {
-            LogPrint(BCLog::NET, "more getheaders (%d) to end to peer=%d (startheight:%d)\n",
                     pindexLast->nHeight, pfrom.GetId(), peer.m_starting_height);
->>>>>>> a75b7796
+            }
         }
     }
 
