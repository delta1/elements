// Copyright (c) 2009-2022 The Bitcoin Core developers
// Distributed under the MIT software license, see the accompanying
// file COPYING or http://www.opensource.org/licenses/mit-license.php.

#ifndef BITCOIN_CORE_IO_H
#define BITCOIN_CORE_IO_H

#include <asset.h>
#include <consensus/amount.h>
#include <util/result.h>

#include <string>
#include <vector>

class CBlock;
class CBlockHeader;
class CScript;
struct CScriptWitness;
class CTransaction;
struct CMutableTransaction;
class SigningProvider;
class uint256;
class UniValue;
class CTxUndo;

/**
 * Verbose level for block's transaction
 */
enum class TxVerbosity {
    SHOW_TXID,                //!< Only TXID for each block's transaction
    SHOW_DETAILS,             //!< Include TXID, inputs, outputs, and other common block's transaction information
    SHOW_DETAILS_AND_PREVOUT  //!< The same as previous option with information about prevouts if available
};

// core_read.cpp
CScript ParseScript(const std::string& s);
std::string ScriptToAsmStr(const CScript& script, const bool fAttemptSighashDecode = false);
[[nodiscard]] bool DecodeHexTx(CMutableTransaction& tx, const std::string& hex_tx, bool try_no_witness = false, bool try_witness = true);
[[nodiscard]] bool DecodeHexBlk(CBlock&, const std::string& strHexBlk);
bool DecodeHexBlockHeader(CBlockHeader&, const std::string& hex_header);

/**
 * Parse a hex string into 256 bits
 * @param[in] strHex a hex-formatted, 64-character string
 * @param[out] result the result of the parsing
 * @returns true if successful, false if not
 *
 * @see ParseHashV for an RPC-oriented version of this
 */
bool ParseHashStr(const std::string& strHex, uint256& result);
<<<<<<< HEAD
std::vector<unsigned char> ParseHexUV(const UniValue& v, const std::string& strName);

int ParseSighashString(const UniValue& sighash);
=======
[[nodiscard]] util::Result<int> SighashFromStr(const std::string& sighash);
>>>>>>> 1ed8a0f8

// core_write.cpp
UniValue ValueFromAmount(const CAmount amount);
std::string FormatScript(const CScript& script);
std::string EncodeHexTx(const CTransaction& tx, const int serializeFlags = 0);
UniValue EncodeHexScriptWitness(const CScriptWitness& witness);
std::string SighashToStr(unsigned char sighash_type);
void ScriptToUniv(const CScript& script, UniValue& out, bool include_hex = true, bool include_address = false, const SigningProvider* provider = nullptr);
void TxToUniv(const CTransaction& tx, const uint256& block_hash, UniValue& entry, bool include_hex = true, int serialize_flags = 0, const CTxUndo* txundo = nullptr, TxVerbosity verbosity = TxVerbosity::SHOW_DETAILS);

#endif // BITCOIN_CORE_IO_H<|MERGE_RESOLUTION|>--- conflicted
+++ resolved
@@ -48,13 +48,7 @@
  * @see ParseHashV for an RPC-oriented version of this
  */
 bool ParseHashStr(const std::string& strHex, uint256& result);
-<<<<<<< HEAD
-std::vector<unsigned char> ParseHexUV(const UniValue& v, const std::string& strName);
-
-int ParseSighashString(const UniValue& sighash);
-=======
 [[nodiscard]] util::Result<int> SighashFromStr(const std::string& sighash);
->>>>>>> 1ed8a0f8
 
 // core_write.cpp
 UniValue ValueFromAmount(const CAmount amount);
