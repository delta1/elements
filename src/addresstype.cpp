--- conflicted
+++ resolved
@@ -107,12 +107,9 @@
     case TxoutType::MULTISIG:
     case TxoutType::NULL_DATA:
     case TxoutType::NONSTANDARD:
-<<<<<<< HEAD
     case TxoutType::OP_TRUE: // ELEMENTS (no address type)
     case TxoutType::FEE: // ELEMENTS (no address type)
-=======
         addressRet = CNoDestination(scriptPubKey);
->>>>>>> 53313c49
         return false;
     } // no default case, so the compiler can warn about missing cases
     assert(false);
@@ -184,6 +181,7 @@
     bool operator()(const WitnessV0ScriptHash& dest) const { return true; }
     bool operator()(const WitnessV1Taproot& dest) const { return true; }
     bool operator()(const WitnessUnknown& dest) const { return true; }
+    bool operator()(const NullData& dest) const { return false; } // ELEMENTS
 };
 } // namespace
 
