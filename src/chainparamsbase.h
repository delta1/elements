// Copyright (c) 2014-2019 The Bitcoin Core developers
// Distributed under the MIT software license, see the accompanying
// file COPYING or http://www.opensource.org/licenses/mit-license.php.

#ifndef BITCOIN_CHAINPARAMSBASE_H
#define BITCOIN_CHAINPARAMSBASE_H

#include <memory>
#include <string>

class ArgsManager;

/**
 * CBaseChainParams defines the base parameters (shared between bitcoin-cli and bitcoind)
 * of a given instance of the Bitcoin system.
 */
class CBaseChainParams
{
public:
    ///@{
    /** Chain name strings */
    static const std::string MAIN;
    static const std::string TESTNET;
    static const std::string SIGNET;
    static const std::string REGTEST;
    static const std::string LIQUID1;
    ///@}

    static const std::string DEFAULT;

    const std::string& DataDir() const { return strDataDir; }
<<<<<<< HEAD
    int RPCPort() const { return nRPCPort; }
    int MainchainRPCPort() const { return nMainchainRPCPort; }

    CBaseChainParams() = delete;
    CBaseChainParams(const std::string& data_dir, int rpc_port, int mainchain_rpc_port) : nRPCPort(rpc_port), nMainchainRPCPort(mainchain_rpc_port), strDataDir(data_dir) {}

private:
    int nRPCPort;
    int nMainchainRPCPort;
=======
    uint16_t RPCPort() const { return m_rpc_port; }
    uint16_t OnionServiceTargetPort() const { return m_onion_service_target_port; }

    CBaseChainParams() = delete;
    CBaseChainParams(const std::string& data_dir, uint16_t rpc_port, uint16_t onion_service_target_port)
        : m_rpc_port(rpc_port), m_onion_service_target_port(onion_service_target_port), strDataDir(data_dir) {}

private:
    const uint16_t m_rpc_port;
    const uint16_t m_onion_service_target_port;
>>>>>>> df2129a2
    std::string strDataDir;
};

/**
 * Creates and returns a std::unique_ptr<CBaseChainParams> of the chosen chain.
 * @returns a CBaseChainParams* of the chosen chain.
 * @throws a std::runtime_error if the chain is not supported.
 */
std::unique_ptr<CBaseChainParams> CreateBaseChainParams(const std::string& chain);

/**
 *Set the arguments for chainparams
 */
void SetupChainParamsBaseOptions(ArgsManager& argsman);

/**
 * Return the currently selected parameters. This won't change after app
 * startup, except for unit tests.
 */
const CBaseChainParams& BaseParams();

/** Sets the params returned by Params() to those for the given network. */
void SelectBaseParams(const std::string& chain);

#endif // BITCOIN_CHAINPARAMSBASE_H<|MERGE_RESOLUTION|>--- conflicted
+++ resolved
@@ -29,28 +29,18 @@
     static const std::string DEFAULT;
 
     const std::string& DataDir() const { return strDataDir; }
-<<<<<<< HEAD
-    int RPCPort() const { return nRPCPort; }
-    int MainchainRPCPort() const { return nMainchainRPCPort; }
+    uint16_t RPCPort() const { return m_rpc_port; }
+    uint16_t OnionServiceTargetPort() const { return m_onion_service_target_port; }
+    int MainchainRPCPort() const { return m_mainchain_rpc_port; }
 
     CBaseChainParams() = delete;
-    CBaseChainParams(const std::string& data_dir, int rpc_port, int mainchain_rpc_port) : nRPCPort(rpc_port), nMainchainRPCPort(mainchain_rpc_port), strDataDir(data_dir) {}
-
-private:
-    int nRPCPort;
-    int nMainchainRPCPort;
-=======
-    uint16_t RPCPort() const { return m_rpc_port; }
-    uint16_t OnionServiceTargetPort() const { return m_onion_service_target_port; }
-
-    CBaseChainParams() = delete;
-    CBaseChainParams(const std::string& data_dir, uint16_t rpc_port, uint16_t onion_service_target_port)
-        : m_rpc_port(rpc_port), m_onion_service_target_port(onion_service_target_port), strDataDir(data_dir) {}
+    CBaseChainParams(const std::string& data_dir, uint16_t rpc_port, uint16_t mainchain_rpc_port, uint16_t onion_service_target_port)
+        : m_rpc_port(rpc_port), m_mainchain_rpc_port(mainchain_rpc_port), m_onion_service_target_port(onion_service_target_port), strDataDir(data_dir) {}
 
 private:
     const uint16_t m_rpc_port;
+    const uint16_t m_mainchain_rpc_port;
     const uint16_t m_onion_service_target_port;
->>>>>>> df2129a2
     std::string strDataDir;
 };
 
