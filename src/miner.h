// Copyright (c) 2009-2010 Satoshi Nakamoto
// Copyright (c) 2009-2020 The Bitcoin Core developers
// Distributed under the MIT software license, see the accompanying
// file COPYING or http://www.opensource.org/licenses/mit-license.php.

#ifndef BITCOIN_MINER_H
#define BITCOIN_MINER_H

#include <primitives/block.h>
#include <txmempool.h>
#include <validation.h>

#include <memory>
#include <optional>
#include <stdint.h>

#include <boost/multi_index_container.hpp>
#include <boost/multi_index/ordered_index.hpp>

class CBlockIndex;
class CChainParams;
class CScript;

namespace Consensus { struct Params; };

static const bool DEFAULT_PRINTPRIORITY = false;

struct CBlockTemplate
{
    CBlock block;
    std::vector<CAmount> vTxFees;
    std::vector<int64_t> vTxSigOpsCost;
    std::vector<unsigned char> vchCoinbaseCommitment;
};

// Container for tracking updates to ancestor feerate as we include (parent)
// transactions in a block
struct CTxMemPoolModifiedEntry {
    explicit CTxMemPoolModifiedEntry(CTxMemPool::txiter entry)
    {
        iter = entry;
        nSizeWithAncestors = entry->GetSizeWithAncestors();
        nModFeesWithAncestors = entry->GetModFeesWithAncestors();
        nSigOpCostWithAncestors = entry->GetSigOpCostWithAncestors();
    }

    int64_t GetModifiedFee() const { return iter->GetModifiedFee(); }
    uint64_t GetSizeWithAncestors() const { return nSizeWithAncestors; }
    CAmount GetModFeesWithAncestors() const { return nModFeesWithAncestors; }
    size_t GetTxSize() const { return iter->GetTxSize(); }
    const CTransaction& GetTx() const { return iter->GetTx(); }

    CTxMemPool::txiter iter;
    uint64_t nSizeWithAncestors;
    CAmount nModFeesWithAncestors;
    int64_t nSigOpCostWithAncestors;
};

/** Comparator for CTxMemPool::txiter objects.
 *  It simply compares the internal memory address of the CTxMemPoolEntry object
 *  pointed to. This means it has no meaning, and is only useful for using them
 *  as key in other indexes.
 */
struct CompareCTxMemPoolIter {
    bool operator()(const CTxMemPool::txiter& a, const CTxMemPool::txiter& b) const
    {
        return &(*a) < &(*b);
    }
};

struct modifiedentry_iter {
    typedef CTxMemPool::txiter result_type;
    result_type operator() (const CTxMemPoolModifiedEntry &entry) const
    {
        return entry.iter;
    }
};

// A comparator that sorts transactions based on number of ancestors.
// This is sufficient to sort an ancestor package in an order that is valid
// to appear in a block.
struct CompareTxIterByAncestorCount {
    bool operator()(const CTxMemPool::txiter &a, const CTxMemPool::txiter &b) const
    {
        if (a->GetCountWithAncestors() != b->GetCountWithAncestors())
            return a->GetCountWithAncestors() < b->GetCountWithAncestors();
        return CompareIteratorByHash()(a, b);
    }
};

typedef boost::multi_index_container<
    CTxMemPoolModifiedEntry,
    boost::multi_index::indexed_by<
        boost::multi_index::ordered_unique<
            modifiedentry_iter,
            CompareCTxMemPoolIter
        >,
        // sorted by modified ancestor fee rate
        boost::multi_index::ordered_non_unique<
            // Reuse same tag from CTxMemPool's similar index
            boost::multi_index::tag<ancestor_score>,
            boost::multi_index::identity<CTxMemPoolModifiedEntry>,
            CompareTxMemPoolEntryByAncestorFee
        >
    >
> indexed_modified_transaction_set;

typedef indexed_modified_transaction_set::nth_index<0>::type::iterator modtxiter;
typedef indexed_modified_transaction_set::index<ancestor_score>::type::iterator modtxscoreiter;

struct update_for_parent_inclusion
{
    explicit update_for_parent_inclusion(CTxMemPool::txiter it) : iter(it) {}

    void operator() (CTxMemPoolModifiedEntry &e)
    {
        e.nModFeesWithAncestors -= iter->GetFee();
        e.nSizeWithAncestors -= iter->GetTxSize();
        e.nSigOpCostWithAncestors -= iter->GetSigOpCost();
    }

    CTxMemPool::txiter iter;
};

/** Generate a new block, without valid proof-of-work */
class BlockAssembler
{
private:
    // The constructed block template
    std::unique_ptr<CBlockTemplate> pblocktemplate;

    // Configuration parameters for the block size
    bool fIncludeWitness;
    unsigned int nBlockMaxWeight;
    CFeeRate blockMinFeeRate;

    // Information on the current status of the block
    uint64_t nBlockWeight;
    uint64_t nBlockTx;
    uint64_t nBlockSigOpsCost;
    CAmount nFees;
    CTxMemPool::setEntries inBlock;

    // Chain context for the block
    int nHeight;
    int64_t nLockTimeCutoff;
    const CChainParams& chainparams;
    const CTxMemPool& m_mempool;
    CChainState& m_chainstate;

public:
    struct Options {
        Options();
        size_t nBlockMaxWeight;
        CFeeRate blockMinFeeRate;
    };

    explicit BlockAssembler(CChainState& chainstate, const CTxMemPool& mempool, const CChainParams& params);
    explicit BlockAssembler(CChainState& chainstate, const CTxMemPool& mempool, const CChainParams& params, const Options& options);

<<<<<<< HEAD
    /** Construct a new block template with coinbase to scriptPubKeyIn. min_tx_age is in seconds */
    std::unique_ptr<CBlockTemplate> CreateNewBlock(CChainState& chainstate, const CScript& scriptPubKeyIn, std::chrono::seconds min_tx_age = std::chrono::seconds(0), DynaFedParamEntry* = nullptr, CScript const* commit_script = nullptr);
=======
    /** Construct a new block template with coinbase to scriptPubKeyIn */
    std::unique_ptr<CBlockTemplate> CreateNewBlock(const CScript& scriptPubKeyIn);
>>>>>>> 80a699fd

    inline static std::optional<int64_t> m_last_block_num_txs{};
    inline static std::optional<int64_t> m_last_block_weight{};

private:
    // utility functions
    /** Clear the block's state and prepare for assembling a new block */
    void resetBlock();
    /** Add a tx to the block */
    void AddToBlock(CTxMemPool::txiter iter);

    // Methods for how to add transactions to a block.
    /** Add transactions based on feerate including unconfirmed ancestors
      * Increments nPackagesSelected / nDescendantsUpdated with corresponding
      * statistics from the package selection (for logging statistics). */
    void addPackageTxs(int& nPackagesSelected, int& nDescendantsUpdated, std::chrono::seconds required_wait = std::chrono::seconds(0)) EXCLUSIVE_LOCKS_REQUIRED(m_mempool.cs);

    // helper functions for addPackageTxs()
    /** Remove confirmed (inBlock) entries from given set */
    void onlyUnconfirmed(CTxMemPool::setEntries& testSet);
    /** Test if a new package would "fit" in the block */
    bool TestPackage(uint64_t packageSize, int64_t packageSigOpsCost) const;
    /** Perform checks on each transaction in a package:
      * locktime, premature-witness, serialized size (if necessary)
      * These checks should always succeed, and they're here
      * only as an extra check in case of suboptimal node configuration */
    bool TestPackageTransactions(const CTxMemPool::setEntries& package) const;
    /** Return true if given transaction from mapTx has already been evaluated,
      * or if the transaction's cached data in mapTx is incorrect. */
    bool SkipMapTxEntry(CTxMemPool::txiter it, indexed_modified_transaction_set& mapModifiedTx, CTxMemPool::setEntries& failedTx) EXCLUSIVE_LOCKS_REQUIRED(m_mempool.cs);
    /** Sort the package in an order that is valid to appear in a block */
    void SortForBlock(const CTxMemPool::setEntries& package, std::vector<CTxMemPool::txiter>& sortedEntries);
    /** Add descendants of given transactions to mapModifiedTx with ancestor
      * state updated assuming given transactions are inBlock. Returns number
      * of updated descendants. */
    int UpdatePackagesForAdded(const CTxMemPool::setEntries& alreadyAdded, indexed_modified_transaction_set& mapModifiedTx) EXCLUSIVE_LOCKS_REQUIRED(m_mempool.cs);
};

/** Modify the extranonce in a block */
void IncrementExtraNonce(CBlock* pblock, const CBlockIndex* pindexPrev, unsigned int& nExtraNonce);
int64_t UpdateTime(CBlockHeader* pblock, const Consensus::Params& consensusParams, const CBlockIndex* pindexPrev);

// TODO just accept a CBlockIndex*
/** Update an old GenerateCoinbaseCommitment from CreateNewBlock after the block txs have changed */
void RegenerateCommitments(CBlock& block, BlockManager& blockman);

#endif // BITCOIN_MINER_H<|MERGE_RESOLUTION|>--- conflicted
+++ resolved
@@ -158,13 +158,8 @@
     explicit BlockAssembler(CChainState& chainstate, const CTxMemPool& mempool, const CChainParams& params);
     explicit BlockAssembler(CChainState& chainstate, const CTxMemPool& mempool, const CChainParams& params, const Options& options);
 
-<<<<<<< HEAD
-    /** Construct a new block template with coinbase to scriptPubKeyIn. min_tx_age is in seconds */
-    std::unique_ptr<CBlockTemplate> CreateNewBlock(CChainState& chainstate, const CScript& scriptPubKeyIn, std::chrono::seconds min_tx_age = std::chrono::seconds(0), DynaFedParamEntry* = nullptr, CScript const* commit_script = nullptr);
-=======
     /** Construct a new block template with coinbase to scriptPubKeyIn */
-    std::unique_ptr<CBlockTemplate> CreateNewBlock(const CScript& scriptPubKeyIn);
->>>>>>> 80a699fd
+    std::unique_ptr<CBlockTemplate> CreateNewBlock(const CScript& scriptPubKeyIn, std::chrono::seconds min_tx_age = std::chrono::seconds(0), DynaFedParamEntry* = nullptr, CScript const* commit_script = nullptr);
 
     inline static std::optional<int64_t> m_last_block_num_txs{};
     inline static std::optional<int64_t> m_last_block_weight{};
