// Copyright (c) 2009-2010 Satoshi Nakamoto
// Copyright (c) 2009-2020 The Bitcoin Core developers
// Distributed under the MIT software license, see the accompanying
// file COPYING or http://www.opensource.org/licenses/mit-license.php.

#ifndef BITCOIN_MINER_H
#define BITCOIN_MINER_H

#include <optional.h>
#include <primitives/block.h>
#include <txmempool.h>
#include <validation.h>

#include <memory>
#include <stdint.h>

#include <boost/multi_index_container.hpp>
#include <boost/multi_index/ordered_index.hpp>

class CBlockIndex;
class CChainParams;
class CScript;

namespace Consensus { struct Params; };

static const bool DEFAULT_PRINTPRIORITY = false;

struct CBlockTemplate
{
    CBlock block;
    std::vector<CAmount> vTxFees;
    std::vector<int64_t> vTxSigOpsCost;
    std::vector<unsigned char> vchCoinbaseCommitment;
};

// Container for tracking updates to ancestor feerate as we include (parent)
// transactions in a block
struct CTxMemPoolModifiedEntry {
    explicit CTxMemPoolModifiedEntry(CTxMemPool::txiter entry)
    {
        iter = entry;
        nSizeWithAncestors = entry->GetSizeWithAncestors();
        nModFeesWithAncestors = entry->GetModFeesWithAncestors();
        nSigOpCostWithAncestors = entry->GetSigOpCostWithAncestors();
    }

    int64_t GetModifiedFee() const { return iter->GetModifiedFee(); }
    uint64_t GetSizeWithAncestors() const { return nSizeWithAncestors; }
    CAmount GetModFeesWithAncestors() const { return nModFeesWithAncestors; }
    size_t GetTxSize() const { return iter->GetTxSize(); }
    const CTransaction& GetTx() const { return iter->GetTx(); }

    CTxMemPool::txiter iter;
    uint64_t nSizeWithAncestors;
    CAmount nModFeesWithAncestors;
    int64_t nSigOpCostWithAncestors;
};

/** Comparator for CTxMemPool::txiter objects.
 *  It simply compares the internal memory address of the CTxMemPoolEntry object
 *  pointed to. This means it has no meaning, and is only useful for using them
 *  as key in other indexes.
 */
struct CompareCTxMemPoolIter {
    bool operator()(const CTxMemPool::txiter& a, const CTxMemPool::txiter& b) const
    {
        return &(*a) < &(*b);
    }
};

struct modifiedentry_iter {
    typedef CTxMemPool::txiter result_type;
    result_type operator() (const CTxMemPoolModifiedEntry &entry) const
    {
        return entry.iter;
    }
};

// A comparator that sorts transactions based on number of ancestors.
// This is sufficient to sort an ancestor package in an order that is valid
// to appear in a block.
struct CompareTxIterByAncestorCount {
    bool operator()(const CTxMemPool::txiter &a, const CTxMemPool::txiter &b) const
    {
        if (a->GetCountWithAncestors() != b->GetCountWithAncestors())
            return a->GetCountWithAncestors() < b->GetCountWithAncestors();
        return CompareIteratorByHash()(a, b);
    }
};

typedef boost::multi_index_container<
    CTxMemPoolModifiedEntry,
    boost::multi_index::indexed_by<
        boost::multi_index::ordered_unique<
            modifiedentry_iter,
            CompareCTxMemPoolIter
        >,
        // sorted by modified ancestor fee rate
        boost::multi_index::ordered_non_unique<
            // Reuse same tag from CTxMemPool's similar index
            boost::multi_index::tag<ancestor_score>,
            boost::multi_index::identity<CTxMemPoolModifiedEntry>,
            CompareTxMemPoolEntryByAncestorFee
        >
    >
> indexed_modified_transaction_set;

typedef indexed_modified_transaction_set::nth_index<0>::type::iterator modtxiter;
typedef indexed_modified_transaction_set::index<ancestor_score>::type::iterator modtxscoreiter;

struct update_for_parent_inclusion
{
    explicit update_for_parent_inclusion(CTxMemPool::txiter it) : iter(it) {}

    void operator() (CTxMemPoolModifiedEntry &e)
    {
        e.nModFeesWithAncestors -= iter->GetFee();
        e.nSizeWithAncestors -= iter->GetTxSize();
        e.nSigOpCostWithAncestors -= iter->GetSigOpCost();
    }

    CTxMemPool::txiter iter;
};

/** Generate a new block, without valid proof-of-work */
class BlockAssembler
{
private:
    // The constructed block template
    std::unique_ptr<CBlockTemplate> pblocktemplate;

    // Configuration parameters for the block size
    bool fIncludeWitness;
    unsigned int nBlockMaxWeight;
    CFeeRate blockMinFeeRate;

    // Information on the current status of the block
    uint64_t nBlockWeight;
    uint64_t nBlockTx;
    uint64_t nBlockSigOpsCost;
    CAmount nFees;
    CTxMemPool::setEntries inBlock;

    // Chain context for the block
    int nHeight;
    int64_t nLockTimeCutoff;
    const CChainParams& chainparams;
    const CTxMemPool& m_mempool;

public:
    struct Options {
        Options();
        size_t nBlockMaxWeight;
        CFeeRate blockMinFeeRate;
    };

    explicit BlockAssembler(const CTxMemPool& mempool, const CChainParams& params);
    explicit BlockAssembler(const CTxMemPool& mempool, const CChainParams& params, const Options& options);

<<<<<<< HEAD
    /** Construct a new block template with coinbase to scriptPubKeyIn. min_tx_age is in seconds */
    std::unique_ptr<CBlockTemplate> CreateNewBlock(const CScript& scriptPubKeyIn, std::chrono::seconds min_tx_age = std::chrono::seconds(0), DynaFedParamEntry* = nullptr, CScript const* commit_script = nullptr);
=======
    /** Construct a new block template with coinbase to scriptPubKeyIn */
    std::unique_ptr<CBlockTemplate> CreateNewBlock(CChainState& chainstate, const CScript& scriptPubKeyIn);
>>>>>>> 767bb7d5

    static Optional<int64_t> m_last_block_num_txs;
    static Optional<int64_t> m_last_block_weight;

private:
    // utility functions
    /** Clear the block's state and prepare for assembling a new block */
    void resetBlock();
    /** Add a tx to the block */
    void AddToBlock(CTxMemPool::txiter iter);

    // Methods for how to add transactions to a block.
    /** Add transactions based on feerate including unconfirmed ancestors
      * Increments nPackagesSelected / nDescendantsUpdated with corresponding
      * statistics from the package selection (for logging statistics). */
    void addPackageTxs(int& nPackagesSelected, int& nDescendantsUpdated, std::chrono::seconds required_wait = std::chrono::seconds(0)) EXCLUSIVE_LOCKS_REQUIRED(m_mempool.cs);

    // helper functions for addPackageTxs()
    /** Remove confirmed (inBlock) entries from given set */
    void onlyUnconfirmed(CTxMemPool::setEntries& testSet);
    /** Test if a new package would "fit" in the block */
    bool TestPackage(uint64_t packageSize, int64_t packageSigOpsCost) const;
    /** Perform checks on each transaction in a package:
      * locktime, premature-witness, serialized size (if necessary)
      * These checks should always succeed, and they're here
      * only as an extra check in case of suboptimal node configuration */
    bool TestPackageTransactions(const CTxMemPool::setEntries& package) const;
    /** Return true if given transaction from mapTx has already been evaluated,
      * or if the transaction's cached data in mapTx is incorrect. */
    bool SkipMapTxEntry(CTxMemPool::txiter it, indexed_modified_transaction_set& mapModifiedTx, CTxMemPool::setEntries& failedTx) EXCLUSIVE_LOCKS_REQUIRED(m_mempool.cs);
    /** Sort the package in an order that is valid to appear in a block */
    void SortForBlock(const CTxMemPool::setEntries& package, std::vector<CTxMemPool::txiter>& sortedEntries);
    /** Add descendants of given transactions to mapModifiedTx with ancestor
      * state updated assuming given transactions are inBlock. Returns number
      * of updated descendants. */
    int UpdatePackagesForAdded(const CTxMemPool::setEntries& alreadyAdded, indexed_modified_transaction_set& mapModifiedTx) EXCLUSIVE_LOCKS_REQUIRED(m_mempool.cs);
};

/** Modify the extranonce in a block */
void IncrementExtraNonce(CBlock* pblock, const CBlockIndex* pindexPrev, unsigned int& nExtraNonce);
int64_t UpdateTime(CBlockHeader* pblock, const Consensus::Params& consensusParams, const CBlockIndex* pindexPrev);

/** Update an old GenerateCoinbaseCommitment from CreateNewBlock after the block txs have changed */
void RegenerateCommitments(CBlock& block, BlockManager& blockman);

#endif // BITCOIN_MINER_H<|MERGE_RESOLUTION|>--- conflicted
+++ resolved
@@ -157,13 +157,8 @@
     explicit BlockAssembler(const CTxMemPool& mempool, const CChainParams& params);
     explicit BlockAssembler(const CTxMemPool& mempool, const CChainParams& params, const Options& options);
 
-<<<<<<< HEAD
     /** Construct a new block template with coinbase to scriptPubKeyIn. min_tx_age is in seconds */
-    std::unique_ptr<CBlockTemplate> CreateNewBlock(const CScript& scriptPubKeyIn, std::chrono::seconds min_tx_age = std::chrono::seconds(0), DynaFedParamEntry* = nullptr, CScript const* commit_script = nullptr);
-=======
-    /** Construct a new block template with coinbase to scriptPubKeyIn */
-    std::unique_ptr<CBlockTemplate> CreateNewBlock(CChainState& chainstate, const CScript& scriptPubKeyIn);
->>>>>>> 767bb7d5
+    std::unique_ptr<CBlockTemplate> CreateNewBlock(CChainState& chainstate, const CScript& scriptPubKeyIn, std::chrono::seconds min_tx_age = std::chrono::seconds(0), DynaFedParamEntry* = nullptr, CScript const* commit_script = nullptr);
 
     static Optional<int64_t> m_last_block_num_txs;
     static Optional<int64_t> m_last_block_weight;
