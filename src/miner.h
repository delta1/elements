// Copyright (c) 2009-2010 Satoshi Nakamoto
// Copyright (c) 2009-2019 The Bitcoin Core developers
// Distributed under the MIT software license, see the accompanying
// file COPYING or http://www.opensource.org/licenses/mit-license.php.

#ifndef BITCOIN_MINER_H
#define BITCOIN_MINER_H

#include <optional.h>
#include <primitives/block.h>
#include <txmempool.h>
#include <validation.h>

#include <memory>
#include <stdint.h>

#include <boost/multi_index_container.hpp>
#include <boost/multi_index/ordered_index.hpp>

class CBlockIndex;
class CChainParams;
class CScript;

namespace Consensus { struct Params; };

static const bool DEFAULT_PRINTPRIORITY = false;

struct CBlockTemplate
{
    CBlock block;
    std::vector<CAmount> vTxFees;
    std::vector<int64_t> vTxSigOpsCost;
    std::vector<unsigned char> vchCoinbaseCommitment;
};

// Container for tracking updates to ancestor feerate as we include (parent)
// transactions in a block
struct CTxMemPoolModifiedEntry {
    explicit CTxMemPoolModifiedEntry(CTxMemPool::txiter entry)
    {
        iter = entry;
        nSizeWithAncestors = entry->GetSizeWithAncestors();
        nModFeesWithAncestors = entry->GetModFeesWithAncestors();
        nSigOpCostWithAncestors = entry->GetSigOpCostWithAncestors();
    }

    int64_t GetModifiedFee() const { return iter->GetModifiedFee(); }
    uint64_t GetSizeWithAncestors() const { return nSizeWithAncestors; }
    CAmount GetModFeesWithAncestors() const { return nModFeesWithAncestors; }
    size_t GetTxSize() const { return iter->GetTxSize(); }
    const CTransaction& GetTx() const { return iter->GetTx(); }

    CTxMemPool::txiter iter;
    uint64_t nSizeWithAncestors;
    CAmount nModFeesWithAncestors;
    int64_t nSigOpCostWithAncestors;
};

/** Comparator for CTxMemPool::txiter objects.
 *  It simply compares the internal memory address of the CTxMemPoolEntry object
 *  pointed to. This means it has no meaning, and is only useful for using them
 *  as key in other indexes.
 */
struct CompareCTxMemPoolIter {
    bool operator()(const CTxMemPool::txiter& a, const CTxMemPool::txiter& b) const
    {
        return &(*a) < &(*b);
    }
};

struct modifiedentry_iter {
    typedef CTxMemPool::txiter result_type;
    result_type operator() (const CTxMemPoolModifiedEntry &entry) const
    {
        return entry.iter;
    }
};

// A comparator that sorts transactions based on number of ancestors.
// This is sufficient to sort an ancestor package in an order that is valid
// to appear in a block.
struct CompareTxIterByAncestorCount {
    bool operator()(const CTxMemPool::txiter &a, const CTxMemPool::txiter &b) const
    {
        if (a->GetCountWithAncestors() != b->GetCountWithAncestors())
            return a->GetCountWithAncestors() < b->GetCountWithAncestors();
        return CTxMemPool::CompareIteratorByHash()(a, b);
    }
};

typedef boost::multi_index_container<
    CTxMemPoolModifiedEntry,
    boost::multi_index::indexed_by<
        boost::multi_index::ordered_unique<
            modifiedentry_iter,
            CompareCTxMemPoolIter
        >,
        // sorted by modified ancestor fee rate
        boost::multi_index::ordered_non_unique<
            // Reuse same tag from CTxMemPool's similar index
            boost::multi_index::tag<ancestor_score>,
            boost::multi_index::identity<CTxMemPoolModifiedEntry>,
            CompareTxMemPoolEntryByAncestorFee
        >
    >
> indexed_modified_transaction_set;

typedef indexed_modified_transaction_set::nth_index<0>::type::iterator modtxiter;
typedef indexed_modified_transaction_set::index<ancestor_score>::type::iterator modtxscoreiter;

struct update_for_parent_inclusion
{
    explicit update_for_parent_inclusion(CTxMemPool::txiter it) : iter(it) {}

    void operator() (CTxMemPoolModifiedEntry &e)
    {
        e.nModFeesWithAncestors -= iter->GetFee();
        e.nSizeWithAncestors -= iter->GetTxSize();
        e.nSigOpCostWithAncestors -= iter->GetSigOpCost();
    }

    CTxMemPool::txiter iter;
};

/** Generate a new block, without valid proof-of-work */
class BlockAssembler
{
private:
    // The constructed block template
    std::unique_ptr<CBlockTemplate> pblocktemplate;
    // A convenience pointer that always refers to the CBlock in pblocktemplate
    CBlock* pblock;

    // Configuration parameters for the block size
    bool fIncludeWitness;
    unsigned int nBlockMaxWeight;
    CFeeRate blockMinFeeRate;

    // Information on the current status of the block
    uint64_t nBlockWeight;
    uint64_t nBlockTx;
    uint64_t nBlockSigOpsCost;
    CAmount nFees;
    CTxMemPool::setEntries inBlock;

    // Chain context for the block
    int nHeight;
    int64_t nLockTimeCutoff;
    const CChainParams& chainparams;

public:
    struct Options {
        Options();
        size_t nBlockMaxWeight;
        CFeeRate blockMinFeeRate;
    };

    explicit BlockAssembler(const CChainParams& params);
    BlockAssembler(const CChainParams& params, const Options& options);

<<<<<<< HEAD
    /** Construct a new block template with coinbase to scriptPubKeyIn. min_tx_age is in seconds */
    std::unique_ptr<CBlockTemplate> CreateNewBlock(const CScript& scriptPubKeyIn, bool fMineWitnessTx=true, int min_tx_age=0);
=======
    /** Construct a new block template with coinbase to scriptPubKeyIn */
    std::unique_ptr<CBlockTemplate> CreateNewBlock(const CScript& scriptPubKeyIn);

    static Optional<int64_t> m_last_block_num_txs;
    static Optional<int64_t> m_last_block_weight;
>>>>>>> 519b0bc5

private:
    // utility functions
    /** Clear the block's state and prepare for assembling a new block */
    void resetBlock();
    /** Add a tx to the block */
    void AddToBlock(CTxMemPool::txiter iter);

    // Methods for how to add transactions to a block.
    /** Add transactions based on feerate including unconfirmed ancestors
      * Increments nPackagesSelected / nDescendantsUpdated with corresponding
      * statistics from the package selection (for logging statistics). */
    void addPackageTxs(int &nPackagesSelected, int &nDescendantsUpdated, int required_wait=0) EXCLUSIVE_LOCKS_REQUIRED(mempool.cs);

    // helper functions for addPackageTxs()
    /** Remove confirmed (inBlock) entries from given set */
    void onlyUnconfirmed(CTxMemPool::setEntries& testSet);
    /** Test if a new package would "fit" in the block */
    bool TestPackage(uint64_t packageSize, int64_t packageSigOpsCost) const;
    /** Perform checks on each transaction in a package:
      * locktime, premature-witness, serialized size (if necessary)
      * These checks should always succeed, and they're here
      * only as an extra check in case of suboptimal node configuration */
    bool TestPackageTransactions(const CTxMemPool::setEntries& package);
    /** Return true if given transaction from mapTx has already been evaluated,
      * or if the transaction's cached data in mapTx is incorrect. */
    bool SkipMapTxEntry(CTxMemPool::txiter it, indexed_modified_transaction_set &mapModifiedTx, CTxMemPool::setEntries &failedTx) EXCLUSIVE_LOCKS_REQUIRED(mempool.cs);
    /** Sort the package in an order that is valid to appear in a block */
    void SortForBlock(const CTxMemPool::setEntries& package, std::vector<CTxMemPool::txiter>& sortedEntries);
    /** Add descendants of given transactions to mapModifiedTx with ancestor
      * state updated assuming given transactions are inBlock. Returns number
      * of updated descendants. */
    int UpdatePackagesForAdded(const CTxMemPool::setEntries& alreadyAdded, indexed_modified_transaction_set &mapModifiedTx) EXCLUSIVE_LOCKS_REQUIRED(mempool.cs);
};

/** Modify the extranonce in a block */
void IncrementExtraNonce(CBlock* pblock, const CBlockIndex* pindexPrev, unsigned int& nExtraNonce);
int64_t UpdateTime(CBlockHeader* pblock, const Consensus::Params& consensusParams, const CBlockIndex* pindexPrev);

#endif // BITCOIN_MINER_H<|MERGE_RESOLUTION|>--- conflicted
+++ resolved
@@ -158,16 +158,11 @@
     explicit BlockAssembler(const CChainParams& params);
     BlockAssembler(const CChainParams& params, const Options& options);
 
-<<<<<<< HEAD
     /** Construct a new block template with coinbase to scriptPubKeyIn. min_tx_age is in seconds */
-    std::unique_ptr<CBlockTemplate> CreateNewBlock(const CScript& scriptPubKeyIn, bool fMineWitnessTx=true, int min_tx_age=0);
-=======
-    /** Construct a new block template with coinbase to scriptPubKeyIn */
-    std::unique_ptr<CBlockTemplate> CreateNewBlock(const CScript& scriptPubKeyIn);
+    std::unique_ptr<CBlockTemplate> CreateNewBlock(const CScript& scriptPubKeyIn, int min_tx_age=0);
 
     static Optional<int64_t> m_last_block_num_txs;
     static Optional<int64_t> m_last_block_weight;
->>>>>>> 519b0bc5
 
 private:
     // utility functions
