--- conflicted
+++ resolved
@@ -4,14 +4,10 @@
       "include_only_existing_source": true,
       "paths_to_include": [],
       "paths_to_exclude": [
-<<<<<<< HEAD
-        "src/leveldb",
-=======
         "src/crc32c",
         "src/crypto/ctaes",
         "src/leveldb",
         "src/minisketch",
->>>>>>> c6287faa
         "src/secp256k1"
       ]
     },
