--- conflicted
+++ resolved
@@ -18,11 +18,8 @@
 {
     int nPeriod = Period(params);
     int nThreshold = Threshold(params);
-<<<<<<< HEAD
+    int min_activation_height = MinActivationHeight(params);
     // ELEMENTS: We interpret this as block height, not block time!
-=======
-    int min_activation_height = MinActivationHeight(params);
->>>>>>> 2cd834e6
     int64_t nTimeStart = BeginTime(params);
     int64_t nTimeTimeout = EndTime(params);
 
@@ -70,25 +67,12 @@
 
         switch (state) {
             case ThresholdState::DEFINED: {
-<<<<<<< HEAD
-                if (GetBIP9Time(pindexPrev, params) >= nTimeTimeout) {
-                    stateNext = ThresholdState::FAILED;
-                } else if (GetBIP9Time(pindexPrev, params) >= nTimeStart) {
-=======
-                if (pindexPrev->GetMedianTimePast() >= nTimeStart) {
->>>>>>> 2cd834e6
+                if (GetBIP9Time(pindexPrev, params) >= nTimeStart) {
                     stateNext = ThresholdState::STARTED;
                 }
                 break;
             }
             case ThresholdState::STARTED: {
-<<<<<<< HEAD
-                if (GetBIP9Time(pindexPrev, params) >= nTimeTimeout) {
-                    stateNext = ThresholdState::FAILED;
-                    break;
-                }
-=======
->>>>>>> 2cd834e6
                 // We need to count
                 const CBlockIndex* pindexCount = pindexPrev;
                 int count = 0;
@@ -100,7 +84,7 @@
                 }
                 if (count >= nThreshold) {
                     stateNext = ThresholdState::LOCKED_IN;
-                } else if (pindexPrev->GetMedianTimePast() >= nTimeTimeout) {
+                } else if (GetBIP9Time(pindexPrev, params) >= nTimeTimeout) {
                     stateNext = ThresholdState::FAILED;
                 }
                 break;
