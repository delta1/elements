// Copyright (c) 2009-2020 The Bitcoin Core developers
// Copyright (c) 2017 The Zcash developers
// Distributed under the MIT software license, see the accompanying
// file COPYING or http://www.opensource.org/licenses/mit-license.php.

#include <key.h>

#include <crypto/common.h>
#include <crypto/hmac_sha512.h>
#include <hash.h>
#include <random.h>

#include <secp256k1.h>
#include <secp256k1_ecdh.h>
#include <secp256k1_extrakeys.h>
#include <secp256k1_recovery.h>
#include <secp256k1_schnorrsig.h>

static secp256k1_context* secp256k1_context_sign = nullptr;

/** These functions are taken from the libsecp256k1 distribution and are very ugly. */

/**
 * This parses a format loosely based on a DER encoding of the ECPrivateKey type from
 * section C.4 of SEC 1 <https://www.secg.org/sec1-v2.pdf>, with the following caveats:
 *
 * * The octet-length of the SEQUENCE must be encoded as 1 or 2 octets. It is not
 *   required to be encoded as one octet if it is less than 256, as DER would require.
 * * The octet-length of the SEQUENCE must not be greater than the remaining
 *   length of the key encoding, but need not match it (i.e. the encoding may contain
 *   junk after the encoded SEQUENCE).
 * * The privateKey OCTET STRING is zero-filled on the left to 32 octets.
 * * Anything after the encoding of the privateKey OCTET STRING is ignored, whether
 *   or not it is validly encoded DER.
 *
 * out32 must point to an output buffer of length at least 32 bytes.
 */
int ec_seckey_import_der(const secp256k1_context* ctx, unsigned char *out32, const unsigned char *seckey, size_t seckeylen) {
    const unsigned char *end = seckey + seckeylen;
    memset(out32, 0, 32);
    /* sequence header */
    if (end - seckey < 1 || *seckey != 0x30u) {
        return 0;
    }
    seckey++;
    /* sequence length constructor */
    if (end - seckey < 1 || !(*seckey & 0x80u)) {
        return 0;
    }
    ptrdiff_t lenb = *seckey & ~0x80u; seckey++;
    if (lenb < 1 || lenb > 2) {
        return 0;
    }
    if (end - seckey < lenb) {
        return 0;
    }
    /* sequence length */
    ptrdiff_t len = seckey[lenb-1] | (lenb > 1 ? seckey[lenb-2] << 8 : 0u);
    seckey += lenb;
    if (end - seckey < len) {
        return 0;
    }
    /* sequence element 0: version number (=1) */
    if (end - seckey < 3 || seckey[0] != 0x02u || seckey[1] != 0x01u || seckey[2] != 0x01u) {
        return 0;
    }
    seckey += 3;
    /* sequence element 1: octet string, up to 32 bytes */
    if (end - seckey < 2 || seckey[0] != 0x04u) {
        return 0;
    }
    ptrdiff_t oslen = seckey[1];
    seckey += 2;
    if (oslen > 32 || end - seckey < oslen) {
        return 0;
    }
    memcpy(out32 + (32 - oslen), seckey, oslen);
    if (!secp256k1_ec_seckey_verify(ctx, out32)) {
        memset(out32, 0, 32);
        return 0;
    }
    return 1;
}

/**
 * This serializes to a DER encoding of the ECPrivateKey type from section C.4 of SEC 1
 * <https://www.secg.org/sec1-v2.pdf>. The optional parameters and publicKey fields are
 * included.
 *
 * seckey must point to an output buffer of length at least CKey::SIZE bytes.
 * seckeylen must initially be set to the size of the seckey buffer. Upon return it
 * will be set to the number of bytes used in the buffer.
 * key32 must point to a 32-byte raw private key.
 */
int ec_seckey_export_der(const secp256k1_context *ctx, unsigned char *seckey, size_t *seckeylen, const unsigned char *key32, bool compressed) {
    assert(*seckeylen >= CKey::SIZE);
    secp256k1_pubkey pubkey;
    size_t pubkeylen = 0;
    if (!secp256k1_ec_pubkey_create(ctx, &pubkey, key32)) {
        *seckeylen = 0;
        return 0;
    }
    if (compressed) {
        static const unsigned char begin[] = {
            0x30,0x81,0xD3,0x02,0x01,0x01,0x04,0x20
        };
        static const unsigned char middle[] = {
            0xA0,0x81,0x85,0x30,0x81,0x82,0x02,0x01,0x01,0x30,0x2C,0x06,0x07,0x2A,0x86,0x48,
            0xCE,0x3D,0x01,0x01,0x02,0x21,0x00,0xFF,0xFF,0xFF,0xFF,0xFF,0xFF,0xFF,0xFF,0xFF,
            0xFF,0xFF,0xFF,0xFF,0xFF,0xFF,0xFF,0xFF,0xFF,0xFF,0xFF,0xFF,0xFF,0xFF,0xFF,0xFF,
            0xFF,0xFF,0xFE,0xFF,0xFF,0xFC,0x2F,0x30,0x06,0x04,0x01,0x00,0x04,0x01,0x07,0x04,
            0x21,0x02,0x79,0xBE,0x66,0x7E,0xF9,0xDC,0xBB,0xAC,0x55,0xA0,0x62,0x95,0xCE,0x87,
            0x0B,0x07,0x02,0x9B,0xFC,0xDB,0x2D,0xCE,0x28,0xD9,0x59,0xF2,0x81,0x5B,0x16,0xF8,
            0x17,0x98,0x02,0x21,0x00,0xFF,0xFF,0xFF,0xFF,0xFF,0xFF,0xFF,0xFF,0xFF,0xFF,0xFF,
            0xFF,0xFF,0xFF,0xFF,0xFE,0xBA,0xAE,0xDC,0xE6,0xAF,0x48,0xA0,0x3B,0xBF,0xD2,0x5E,
            0x8C,0xD0,0x36,0x41,0x41,0x02,0x01,0x01,0xA1,0x24,0x03,0x22,0x00
        };
        unsigned char *ptr = seckey;
        memcpy(ptr, begin, sizeof(begin)); ptr += sizeof(begin);
        memcpy(ptr, key32, 32); ptr += 32;
        memcpy(ptr, middle, sizeof(middle)); ptr += sizeof(middle);
        pubkeylen = CPubKey::COMPRESSED_SIZE;
        secp256k1_ec_pubkey_serialize(ctx, ptr, &pubkeylen, &pubkey, SECP256K1_EC_COMPRESSED);
        ptr += pubkeylen;
        *seckeylen = ptr - seckey;
        assert(*seckeylen == CKey::COMPRESSED_SIZE);
    } else {
        static const unsigned char begin[] = {
            0x30,0x82,0x01,0x13,0x02,0x01,0x01,0x04,0x20
        };
        static const unsigned char middle[] = {
            0xA0,0x81,0xA5,0x30,0x81,0xA2,0x02,0x01,0x01,0x30,0x2C,0x06,0x07,0x2A,0x86,0x48,
            0xCE,0x3D,0x01,0x01,0x02,0x21,0x00,0xFF,0xFF,0xFF,0xFF,0xFF,0xFF,0xFF,0xFF,0xFF,
            0xFF,0xFF,0xFF,0xFF,0xFF,0xFF,0xFF,0xFF,0xFF,0xFF,0xFF,0xFF,0xFF,0xFF,0xFF,0xFF,
            0xFF,0xFF,0xFE,0xFF,0xFF,0xFC,0x2F,0x30,0x06,0x04,0x01,0x00,0x04,0x01,0x07,0x04,
            0x41,0x04,0x79,0xBE,0x66,0x7E,0xF9,0xDC,0xBB,0xAC,0x55,0xA0,0x62,0x95,0xCE,0x87,
            0x0B,0x07,0x02,0x9B,0xFC,0xDB,0x2D,0xCE,0x28,0xD9,0x59,0xF2,0x81,0x5B,0x16,0xF8,
            0x17,0x98,0x48,0x3A,0xDA,0x77,0x26,0xA3,0xC4,0x65,0x5D,0xA4,0xFB,0xFC,0x0E,0x11,
            0x08,0xA8,0xFD,0x17,0xB4,0x48,0xA6,0x85,0x54,0x19,0x9C,0x47,0xD0,0x8F,0xFB,0x10,
            0xD4,0xB8,0x02,0x21,0x00,0xFF,0xFF,0xFF,0xFF,0xFF,0xFF,0xFF,0xFF,0xFF,0xFF,0xFF,
            0xFF,0xFF,0xFF,0xFF,0xFE,0xBA,0xAE,0xDC,0xE6,0xAF,0x48,0xA0,0x3B,0xBF,0xD2,0x5E,
            0x8C,0xD0,0x36,0x41,0x41,0x02,0x01,0x01,0xA1,0x44,0x03,0x42,0x00
        };
        unsigned char *ptr = seckey;
        memcpy(ptr, begin, sizeof(begin)); ptr += sizeof(begin);
        memcpy(ptr, key32, 32); ptr += 32;
        memcpy(ptr, middle, sizeof(middle)); ptr += sizeof(middle);
        pubkeylen = CPubKey::SIZE;
        secp256k1_ec_pubkey_serialize(ctx, ptr, &pubkeylen, &pubkey, SECP256K1_EC_UNCOMPRESSED);
        ptr += pubkeylen;
        *seckeylen = ptr - seckey;
        assert(*seckeylen == CKey::SIZE);
    }
    return 1;
}

bool CKey::Check(const unsigned char *vch) {
    return secp256k1_ec_seckey_verify(secp256k1_context_sign, vch);
}

void CKey::MakeNewKey(bool fCompressedIn) {
    do {
        GetStrongRandBytes(keydata.data(), keydata.size());
    } while (!Check(keydata.data()));
    fValid = true;
    fCompressed = fCompressedIn;
}

bool CKey::Negate()
{
    assert(fValid);
    return secp256k1_ec_seckey_negate(secp256k1_context_sign, keydata.data());
}

CPrivKey CKey::GetPrivKey() const {
    assert(fValid);
    CPrivKey seckey;
    int ret;
    size_t seckeylen;
    seckey.resize(SIZE);
    seckeylen = SIZE;
    ret = ec_seckey_export_der(secp256k1_context_sign, seckey.data(), &seckeylen, begin(), fCompressed);
    assert(ret);
    seckey.resize(seckeylen);
    return seckey;
}

CPubKey CKey::GetPubKey() const {
    assert(fValid);
    secp256k1_pubkey pubkey;
    size_t clen = CPubKey::SIZE;
    CPubKey result;
    int ret = secp256k1_ec_pubkey_create(secp256k1_context_sign, &pubkey, begin());
    assert(ret);
    secp256k1_ec_pubkey_serialize(secp256k1_context_sign, (unsigned char*)result.begin(), &clen, &pubkey, fCompressed ? SECP256K1_EC_COMPRESSED : SECP256K1_EC_UNCOMPRESSED);
    assert(result.size() == clen);
    assert(result.IsValid());
    return result;
}

// Check that the sig has a low R value and will be less than 71 bytes
bool SigHasLowR(const secp256k1_ecdsa_signature* sig)
{
    unsigned char compact_sig[64];
    secp256k1_ecdsa_signature_serialize_compact(secp256k1_context_sign, compact_sig, sig);

    // In DER serialization, all values are interpreted as big-endian, signed integers. The highest bit in the integer indicates
    // its signed-ness; 0 is positive, 1 is negative. When the value is interpreted as a negative integer, it must be converted
    // to a positive value by prepending a 0x00 byte so that the highest bit is 0. We can avoid this prepending by ensuring that
    // our highest bit is always 0, and thus we must check that the first byte is less than 0x80.
    return compact_sig[0] < 0x80;
}

uint256 CKey::ECDH(const CPubKey& pubkey) const {
    assert(fValid);
    uint256 result;
    secp256k1_pubkey pkey;
    assert(secp256k1_ec_pubkey_parse(secp256k1_context_sign, &pkey, pubkey.begin(), pubkey.size()));
    assert(secp256k1_ecdh(secp256k1_context_sign, result.begin(), &pkey, begin(), NULL, NULL));
    return result;
}

bool CKey::Sign(const uint256 &hash, std::vector<unsigned char>& vchSig, bool grind, uint32_t test_case) const {
    if (!fValid)
        return false;
    vchSig.resize(CPubKey::SIGNATURE_SIZE);
    size_t nSigLen = CPubKey::SIGNATURE_SIZE;
    unsigned char extra_entropy[32] = {0};
    WriteLE32(extra_entropy, test_case);
    secp256k1_ecdsa_signature sig;
    uint32_t counter = 0;
    int ret = secp256k1_ecdsa_sign(secp256k1_context_sign, &sig, hash.begin(), begin(), secp256k1_nonce_function_rfc6979, (!grind && test_case) ? extra_entropy : nullptr);

    // Grind for low R
    while (ret && !SigHasLowR(&sig) && grind) {
        WriteLE32(extra_entropy, ++counter);
        ret = secp256k1_ecdsa_sign(secp256k1_context_sign, &sig, hash.begin(), begin(), secp256k1_nonce_function_rfc6979, extra_entropy);
    }
    assert(ret);
    secp256k1_ecdsa_signature_serialize_der(secp256k1_context_sign, vchSig.data(), &nSigLen, &sig);
    vchSig.resize(nSigLen);
    return true;
}

bool CKey::VerifyPubKey(const CPubKey& pubkey) const {
    if (pubkey.IsCompressed() != fCompressed) {
        return false;
    }
    unsigned char rnd[8];
    std::string str = "Bitcoin key verification\n";
    GetRandBytes(rnd, sizeof(rnd));
    uint256 hash;
    CHash256().Write(MakeUCharSpan(str)).Write(rnd).Finalize(hash);
    std::vector<unsigned char> vchSig;
    Sign(hash, vchSig);
    return pubkey.Verify(hash, vchSig);
}

bool CKey::SignCompact(const uint256 &hash, std::vector<unsigned char>& vchSig) const {
    if (!fValid)
        return false;
    vchSig.resize(CPubKey::COMPACT_SIGNATURE_SIZE);
    int rec = -1;
    secp256k1_ecdsa_recoverable_signature sig;
    int ret = secp256k1_ecdsa_sign_recoverable(secp256k1_context_sign, &sig, hash.begin(), begin(), secp256k1_nonce_function_rfc6979, nullptr);
    assert(ret);
    ret = secp256k1_ecdsa_recoverable_signature_serialize_compact(secp256k1_context_sign, &vchSig[1], &rec, &sig);
    assert(ret);
    assert(rec != -1);
    vchSig[0] = 27 + rec + (fCompressed ? 4 : 0);
    return true;
}

bool CKey::SignSchnorr(const uint256& hash, Span<unsigned char> sig, const uint256* merkle_root, const uint256* aux) const
{
    assert(sig.size() == 64);
    secp256k1_keypair keypair;
    if (!secp256k1_keypair_create(secp256k1_context_sign, &keypair, begin())) return false;
    if (merkle_root) {
        secp256k1_xonly_pubkey pubkey;
        if (!secp256k1_keypair_xonly_pub(secp256k1_context_sign, &pubkey, nullptr, &keypair)) return false;
        unsigned char pubkey_bytes[32];
        if (!secp256k1_xonly_pubkey_serialize(secp256k1_context_sign, pubkey_bytes, &pubkey)) return false;
        uint256 tweak = XOnlyPubKey(pubkey_bytes).ComputeTapTweakHash(merkle_root->IsNull() ? nullptr : merkle_root);
        if (!secp256k1_keypair_xonly_tweak_add(GetVerifyContext(), &keypair, tweak.data())) return false;
    }
<<<<<<< HEAD
    bool ret = secp256k1_schnorrsig_sign32(secp256k1_context_sign, sig.data(), hash.data(), &keypair, aux ? (unsigned char*)aux->data() : nullptr);
=======
    bool ret = secp256k1_schnorrsig_sign(secp256k1_context_sign, sig.data(), hash.data(), &keypair, aux ? (unsigned char*)aux->data() : nullptr);
>>>>>>> 71797bee
    memory_cleanse(&keypair, sizeof(keypair));
    return ret;
}

bool CKey::Load(const CPrivKey &seckey, const CPubKey &vchPubKey, bool fSkipCheck=false) {
    if (!ec_seckey_import_der(secp256k1_context_sign, (unsigned char*)begin(), seckey.data(), seckey.size()))
        return false;
    fCompressed = vchPubKey.IsCompressed();
    fValid = true;

    if (fSkipCheck)
        return true;

    return VerifyPubKey(vchPubKey);
}

bool CKey::Derive(CKey& keyChild, ChainCode &ccChild, unsigned int nChild, const ChainCode& cc, std::vector<unsigned char>* tweak) const {
    assert(IsValid());
    assert(IsCompressed());
    std::vector<unsigned char, secure_allocator<unsigned char>> vout(64);
    if ((nChild >> 31) == 0) {
        CPubKey pubkey = GetPubKey();
        assert(pubkey.size() == CPubKey::COMPRESSED_SIZE);
        BIP32Hash(cc, nChild, *pubkey.begin(), pubkey.begin()+1, vout.data());
    } else {
        assert(size() == 32);
        BIP32Hash(cc, nChild, 0, begin(), vout.data());
    }
    if (tweak) {
        tweak->clear();
        *tweak = std::vector<unsigned char>(vout.data(), vout.data()+32);
    }
    memcpy(ccChild.begin(), vout.data()+32, 32);
    memcpy((unsigned char*)keyChild.begin(), begin(), 32);
    bool ret = secp256k1_ec_seckey_tweak_add(secp256k1_context_sign, (unsigned char*)keyChild.begin(), vout.data());
    keyChild.fCompressed = true;
    keyChild.fValid = ret;
    return ret;
}

bool CExtKey::Derive(CExtKey &out, unsigned int _nChild) const {
    out.nDepth = nDepth + 1;
    CKeyID id = key.GetPubKey().GetID();
    memcpy(out.vchFingerprint, &id, 4);
    out.nChild = _nChild;
    return key.Derive(out.key, out.chaincode, _nChild, chaincode);
}

void CExtKey::SetSeed(const unsigned char *seed, unsigned int nSeedLen) {
    static const unsigned char hashkey[] = {'B','i','t','c','o','i','n',' ','s','e','e','d'};
    std::vector<unsigned char, secure_allocator<unsigned char>> vout(64);
    CHMAC_SHA512(hashkey, sizeof(hashkey)).Write(seed, nSeedLen).Finalize(vout.data());
    key.Set(vout.data(), vout.data() + 32, true);
    memcpy(chaincode.begin(), vout.data() + 32, 32);
    nDepth = 0;
    nChild = 0;
    memset(vchFingerprint, 0, sizeof(vchFingerprint));
}

CExtPubKey CExtKey::Neuter() const {
    CExtPubKey ret;
    ret.nDepth = nDepth;
    memcpy(ret.vchFingerprint, vchFingerprint, 4);
    ret.nChild = nChild;
    ret.pubkey = key.GetPubKey();
    ret.chaincode = chaincode;
    return ret;
}

void CExtKey::Encode(unsigned char code[BIP32_EXTKEY_SIZE]) const {
    code[0] = nDepth;
    memcpy(code+1, vchFingerprint, 4);
    code[5] = (nChild >> 24) & 0xFF; code[6] = (nChild >> 16) & 0xFF;
    code[7] = (nChild >>  8) & 0xFF; code[8] = (nChild >>  0) & 0xFF;
    memcpy(code+9, chaincode.begin(), 32);
    code[41] = 0;
    assert(key.size() == 32);
    memcpy(code+42, key.begin(), 32);
}

void CExtKey::Decode(const unsigned char code[BIP32_EXTKEY_SIZE]) {
    nDepth = code[0];
    memcpy(vchFingerprint, code+1, 4);
    nChild = (code[5] << 24) | (code[6] << 16) | (code[7] << 8) | code[8];
    memcpy(chaincode.begin(), code+9, 32);
    key.Set(code+42, code+BIP32_EXTKEY_SIZE, true);
}

bool ECC_InitSanityCheck() {
    CKey key;
    key.MakeNewKey(true);
    CPubKey pubkey = key.GetPubKey();
    return key.VerifyPubKey(pubkey);
}

void ECC_Start() {
    assert(secp256k1_context_sign == nullptr);

    secp256k1_context *ctx = secp256k1_context_create(SECP256K1_CONTEXT_SIGN);
    assert(ctx != nullptr);

    {
        // Pass in a random blinding seed to the secp256k1 context.
        std::vector<unsigned char, secure_allocator<unsigned char>> vseed(32);
        GetRandBytes(vseed.data(), 32);
        bool ret = secp256k1_context_randomize(ctx, vseed.data());
        assert(ret);
    }

    secp256k1_context_sign = ctx;
}

void ECC_Stop() {
    secp256k1_context *ctx = secp256k1_context_sign;
    secp256k1_context_sign = nullptr;

    if (ctx) {
        secp256k1_context_destroy(ctx);
    }
}<|MERGE_RESOLUTION|>--- conflicted
+++ resolved
@@ -284,11 +284,7 @@
         uint256 tweak = XOnlyPubKey(pubkey_bytes).ComputeTapTweakHash(merkle_root->IsNull() ? nullptr : merkle_root);
         if (!secp256k1_keypair_xonly_tweak_add(GetVerifyContext(), &keypair, tweak.data())) return false;
     }
-<<<<<<< HEAD
-    bool ret = secp256k1_schnorrsig_sign32(secp256k1_context_sign, sig.data(), hash.data(), &keypair, aux ? (unsigned char*)aux->data() : nullptr);
-=======
     bool ret = secp256k1_schnorrsig_sign(secp256k1_context_sign, sig.data(), hash.data(), &keypair, aux ? (unsigned char*)aux->data() : nullptr);
->>>>>>> 71797bee
     memory_cleanse(&keypair, sizeof(keypair));
     return ret;
 }
