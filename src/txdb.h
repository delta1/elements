// Copyright (c) 2009-2010 Satoshi Nakamoto
// Copyright (c) 2009-2020 The Bitcoin Core developers
// Distributed under the MIT software license, see the accompanying
// file COPYING or http://www.opensource.org/licenses/mit-license.php.

#ifndef BITCOIN_TXDB_H
#define BITCOIN_TXDB_H

#include <coins.h>
#include <dbwrapper.h>
#include <chain.h>
#include <primitives/block.h>

#include <memory>
#include <string>
#include <utility>
#include <vector>

class CBlockIndex;
class CCoinsViewDBCursor;
class uint256;

//! -dbcache default (MiB)
static const int64_t nDefaultDbCache = 450;
//! -dbbatchsize default (bytes)
static const int64_t nDefaultDbBatchSize = 16 << 20;
//! max. -dbcache (MiB)
static const int64_t nMaxDbCache = sizeof(void*) > 4 ? 16384 : 1024;
//! min. -dbcache (MiB)
static const int64_t nMinDbCache = 4;
//! Max memory allocated to block tree DB specific cache, if no -txindex (MiB)
static const int64_t nMaxBlockDBCache = 2;
//! Max memory allocated to block tree DB specific cache, if -txindex (MiB)
// Unlike for the UTXO database, for the txindex scenario the leveldb cache make
// a meaningful difference: https://github.com/bitcoin/bitcoin/pull/8273#issuecomment-229601991
static const int64_t nMaxTxIndexCache = 1024;
//! Max memory allocated to all block filter index caches combined in MiB.
static const int64_t max_filter_index_cache = 1024;
//! Max memory allocated to coin DB specific cache (MiB)
static const int64_t nMaxCoinsDBCache = 8;

// Actually declared in validation.cpp; can't include because of circular dependency.
extern RecursiveMutex cs_main;

/** CCoinsView backed by the coin database (chainstate/) */
class CCoinsViewDB final : public CCoinsView
{
protected:
    std::unique_ptr<CDBWrapper> m_db;
    fs::path m_ldb_path;
    bool m_is_memory;
public:
    /**
     * @param[in] ldb_path    Location in the filesystem where leveldb data will be stored.
     */
    explicit CCoinsViewDB(fs::path ldb_path, size_t nCacheSize, bool fMemory, bool fWipe);

    bool GetCoin(const COutPoint &outpoint, Coin &coin) const override;
    bool HaveCoin(const COutPoint &outpoint) const override;
    uint256 GetBestBlock() const override;
    std::vector<uint256> GetHeadBlocks() const override;
    bool BatchWrite(CCoinsMap &mapCoins, const uint256 &hashBlock) override;
<<<<<<< HEAD
    CCoinsViewCursor *Cursor() const override;
    // ELEMENTS:
    bool IsPeginSpent(const std::pair<uint256, COutPoint> &outpoint) const override;
=======
    std::unique_ptr<CCoinsViewCursor> Cursor() const override;
>>>>>>> 7317e14a

    //! Attempt to update from an older database format. Returns whether an error occurred.
    bool Upgrade();
    size_t EstimateSize() const override;

    //! Dynamically alter the underlying leveldb cache size.
    void ResizeCache(size_t new_cache_size) EXCLUSIVE_LOCKS_REQUIRED(cs_main);
};

/** Access to the block database (blocks/index/) */
class CBlockTreeDB : public CDBWrapper
{
public:
    explicit CBlockTreeDB(size_t nCacheSize, bool fMemory = false, bool fWipe = false);

    bool WriteBatchSync(const std::vector<std::pair<int, const CBlockFileInfo*> >& fileInfo, int nLastFile, const std::vector<const CBlockIndex*>& blockinfo);
    bool ReadBlockFileInfo(int nFile, CBlockFileInfo &info);
    bool ReadLastBlockFile(int &nFile);
    bool WriteReindexing(bool fReindexing);
    void ReadReindexing(bool &fReindexing);
    bool WriteFlag(const std::string &name, bool fValue);
    bool ReadFlag(const std::string &name, bool &fValue);
    bool LoadBlockIndexGuts(const Consensus::Params& consensusParams, std::function<CBlockIndex*(const uint256&)> insertBlockIndex);
    // ELEMENTS:
    bool ReadInvalidBlockQueue(std::vector<uint256> &vBlocks);
    bool WriteInvalidBlockQueue(const std::vector<uint256> &vBlocks);
    bool ReadPAKList(std::vector<std::vector<unsigned char> >& offline_list, std::vector<std::vector<unsigned char> >& online_list, bool& reject);
    bool WritePAKList(const std::vector<std::vector<unsigned char> >& offline_list, const std::vector<std::vector<unsigned char> >& online_list, bool reject);
};

#endif // BITCOIN_TXDB_H<|MERGE_RESOLUTION|>--- conflicted
+++ resolved
@@ -60,13 +60,9 @@
     uint256 GetBestBlock() const override;
     std::vector<uint256> GetHeadBlocks() const override;
     bool BatchWrite(CCoinsMap &mapCoins, const uint256 &hashBlock) override;
-<<<<<<< HEAD
-    CCoinsViewCursor *Cursor() const override;
+    std::unique_ptr<CCoinsViewCursor> Cursor() const override;
     // ELEMENTS:
     bool IsPeginSpent(const std::pair<uint256, COutPoint> &outpoint) const override;
-=======
-    std::unique_ptr<CCoinsViewCursor> Cursor() const override;
->>>>>>> 7317e14a
 
     //! Attempt to update from an older database format. Returns whether an error occurred.
     bool Upgrade();
