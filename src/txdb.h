--- conflicted
+++ resolved
@@ -103,11 +103,7 @@
     void ReadReindexing(bool &fReindexing);
     bool WriteFlag(const std::string &name, bool fValue);
     bool ReadFlag(const std::string &name, bool &fValue);
-<<<<<<< HEAD
-    bool LoadBlockIndexGuts(const Consensus::Params& consensusParams, std::function<CBlockIndex*(const uint256&)> insertBlockIndex, int trimBelowHeight)
-=======
-    bool LoadBlockIndexGuts(const Consensus::Params& consensusParams, std::function<CBlockIndex*(const uint256&)> insertBlockIndex, const util::SignalInterrupt& interrupt)
->>>>>>> 75135c67
+    bool LoadBlockIndexGuts(const Consensus::Params& consensusParams, std::function<CBlockIndex*(const uint256&)> insertBlockIndex, const util::SignalInterrupt& interrupt, int trimBelowHeight)
         EXCLUSIVE_LOCKS_REQUIRED(::cs_main);
     // ELEMENTS:
     const CBlockIndex *RegenerateFullIndex(const CBlockIndex *pindexTrimmed, CBlockIndex *pindexNew) const;
