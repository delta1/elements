--- conflicted
+++ resolved
@@ -88,16 +88,12 @@
     void ReadReindexing(bool &fReindexing);
     bool WriteFlag(const std::string &name, bool fValue);
     bool ReadFlag(const std::string &name, bool &fValue);
-<<<<<<< HEAD
-    bool LoadBlockIndexGuts(const Consensus::Params& consensusParams, std::function<CBlockIndex*(const uint256&)> insertBlockIndex, int trimBelowHeight);
+    bool LoadBlockIndexGuts(const Consensus::Params& consensusParams, std::function<CBlockIndex*(const uint256&)> insertBlockIndex, int trimBelowHeight)
+        EXCLUSIVE_LOCKS_REQUIRED(::cs_main);
     // ELEMENTS:
     bool WalkBlockIndexGutsForMaxHeight(int* nHeight);
     bool ReadPAKList(std::vector<std::vector<unsigned char> >& offline_list, std::vector<std::vector<unsigned char> >& online_list, bool& reject);
     bool WritePAKList(const std::vector<std::vector<unsigned char> >& offline_list, const std::vector<std::vector<unsigned char> >& online_list, bool reject);
-=======
-    bool LoadBlockIndexGuts(const Consensus::Params& consensusParams, std::function<CBlockIndex*(const uint256&)> insertBlockIndex)
-        EXCLUSIVE_LOCKS_REQUIRED(::cs_main);
->>>>>>> 4efdbabd
 };
 
 std::optional<bilingual_str> CheckLegacyTxindex(CBlockTreeDB& block_tree_db);
