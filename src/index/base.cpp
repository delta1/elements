--- conflicted
+++ resolved
@@ -155,12 +155,7 @@
                 LOCK(cs_main);
                 const CBlockIndex* pindex_next = NextSyncBlock(pindex, m_chainstate->m_chain);
                 if (!pindex_next) {
-<<<<<<< HEAD
                     SetBestBlockIndex(pindex);
-                    m_synced = true;
-=======
-                    m_best_block_index = pindex;
->>>>>>> 67cd78db
                     // No need to handle errors in Commit. See rationale above.
                     Commit();
                     m_synced = true;
