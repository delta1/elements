// Copyright (c) 2017-2021 The Bitcoin Core developers
// Distributed under the MIT software license, see the accompanying
// file COPYING or http://www.opensource.org/licenses/mit-license.php.

#include <index/txindex.h>

#include <index/disktxpos.h>
#include <node/blockstorage.h>
#include <util/system.h>
#include <validation.h>

using node::OpenBlockFile;

constexpr uint8_t DB_TXINDEX{'t'};

std::unique_ptr<TxIndex> g_txindex;


/** Access to the txindex database (indexes/txindex/) */
class TxIndex::DB : public BaseIndex::DB
{
public:
    explicit DB(size_t n_cache_size, bool f_memory = false, bool f_wipe = false);

    /// Read the disk location of the transaction data with the given hash. Returns false if the
    /// transaction hash is not indexed.
    bool ReadTxPos(const uint256& txid, CDiskTxPos& pos) const;

    /// Write a batch of transaction positions to the DB.
    bool WriteTxs(const std::vector<std::pair<uint256, CDiskTxPos>>& v_pos);
};

TxIndex::DB::DB(size_t n_cache_size, bool f_memory, bool f_wipe) :
    BaseIndex::DB(gArgs.GetDataDirNet() / "indexes" / "txindex", n_cache_size, f_memory, f_wipe)
{}

bool TxIndex::DB::ReadTxPos(const uint256 &txid, CDiskTxPos& pos) const
{
    return Read(std::make_pair(DB_TXINDEX, txid), pos);
}

bool TxIndex::DB::WriteTxs(const std::vector<std::pair<uint256, CDiskTxPos>>& v_pos)
{
    CDBBatch batch(*this);
    for (const auto& tuple : v_pos) {
        batch.Write(std::make_pair(DB_TXINDEX, tuple.first), tuple.second);
    }
    return WriteBatch(batch);
}

TxIndex::TxIndex(std::unique_ptr<interfaces::Chain> chain, size_t n_cache_size, bool f_memory, bool f_wipe)
    : BaseIndex(std::move(chain)), m_db(std::make_unique<TxIndex::DB>(n_cache_size, f_memory, f_wipe))
{}

TxIndex::~TxIndex() = default;

bool TxIndex::CustomAppend(const interfaces::BlockInfo& block)
{
    // Exclude genesis block transaction because outputs are not spendable.
<<<<<<< HEAD
    //ELEMENTS: we do index the genesis block
    //if (pindex->nHeight == 0) return true;
=======
    if (block.height == 0) return true;
>>>>>>> 92c8e184

    assert(block.data);
    CDiskTxPos pos({block.file_number, block.data_pos}, GetSizeOfCompactSize(block.data->vtx.size()));
    std::vector<std::pair<uint256, CDiskTxPos>> vPos;
    vPos.reserve(block.data->vtx.size());
    for (const auto& tx : block.data->vtx) {
        vPos.emplace_back(tx->GetHash(), pos);
        pos.nTxOffset += ::GetSerializeSize(*tx, CLIENT_VERSION);
    }
    return m_db->WriteTxs(vPos);
}

BaseIndex::DB& TxIndex::GetDB() const { return *m_db; }

bool TxIndex::FindTx(const uint256& tx_hash, uint256& block_hash, CTransactionRef& tx) const
{
    CDiskTxPos postx;
    if (!m_db->ReadTxPos(tx_hash, postx)) {
        return false;
    }

    CAutoFile file(OpenBlockFile(postx, true), SER_DISK, CLIENT_VERSION);
    if (file.IsNull()) {
        return error("%s: OpenBlockFile failed", __func__);
    }
    CBlockHeader header;
    try {
        file >> header;
        if (fseek(file.Get(), postx.nTxOffset, SEEK_CUR)) {
            return error("%s: fseek(...) failed", __func__);
        }
        file >> tx;
    } catch (const std::exception& e) {
        return error("%s: Deserialize or I/O error - %s", __func__, e.what());
    }
    if (tx->GetHash() != tx_hash) {
        return error("%s: txid mismatch", __func__);
    }
    block_hash = header.GetHash();
    return true;
}<|MERGE_RESOLUTION|>--- conflicted
+++ resolved
@@ -57,12 +57,8 @@
 bool TxIndex::CustomAppend(const interfaces::BlockInfo& block)
 {
     // Exclude genesis block transaction because outputs are not spendable.
-<<<<<<< HEAD
     //ELEMENTS: we do index the genesis block
-    //if (pindex->nHeight == 0) return true;
-=======
-    if (block.height == 0) return true;
->>>>>>> 92c8e184
+    // if (block.height == 0) return true;
 
     assert(block.data);
     CDiskTxPos pos({block.file_number, block.data_pos}, GetSizeOfCompactSize(block.data->vtx.size()));
