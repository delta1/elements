--- conflicted
+++ resolved
@@ -55,11 +55,8 @@
      * returned fee will always be rounded up to the nearest satoshi.
      */
     CAmount GetFee(uint32_t num_bytes) const;
-<<<<<<< HEAD
     CAmount GetFee(uint32_t num_bytes, unsigned int discount) const; // ELEMENTS
-=======
 
->>>>>>> c248983a
     /**
      * Return the fee in satoshis for a vsize of 1000 vbytes
      */
