--- conflicted
+++ resolved
@@ -8,12 +8,8 @@
 
 #include <consensus/amount.h>
 #include <consensus/consensus.h>
-<<<<<<< HEAD
 #include <policy/discount.h>
-#include <policy/feerate.h>
-=======
 #include <primitives/transaction.h>
->>>>>>> 2ab4a804
 #include <script/interpreter.h>
 #include <script/standard.h>
 
@@ -64,7 +60,7 @@
  * outputs below the new threshold */
 static const unsigned int DUST_RELAY_TX_FEE = 3000;
 /** Default for -minrelaytxfee, minimum relay fee for transactions */
-static const unsigned int DEFAULT_MIN_RELAY_TX_FEE = 1000;
+static const unsigned int DEFAULT_MIN_RELAY_TX_FEE = 100;
 /**
  * Standard script verification flags that standard transactions will comply
  * with. However scripts violating these flags may still be present in valid
