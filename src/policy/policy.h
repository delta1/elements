// Copyright (c) 2009-2010 Satoshi Nakamoto
// Copyright (c) 2009-2021 The Bitcoin Core developers
// Distributed under the MIT software license, see the accompanying
// file COPYING or http://www.opensource.org/licenses/mit-license.php.

#ifndef BITCOIN_POLICY_POLICY_H
#define BITCOIN_POLICY_POLICY_H

#include <consensus/amount.h>
#include <consensus/consensus.h>
#include <policy/discount.h>
#include <primitives/transaction.h>
#include <script/interpreter.h>
#include <script/standard.h>

#include <cstdint>
#include <string>

class CCoinsViewCache;
class CFeeRate;
class CScript;

// ELEMENTS:
extern CAsset policyAsset;

/** Default for -blockmaxweight, which controls the range of block weights the mining code will create **/
static constexpr unsigned int DEFAULT_BLOCK_MAX_WEIGHT{MAX_BLOCK_WEIGHT - 4000};
/** Default for -blockmintxfee, which sets the minimum feerate for a transaction in blocks created by mining code **/
static constexpr unsigned int DEFAULT_BLOCK_MIN_TX_FEE{100};
/** The maximum weight for transactions we're willing to relay/mine */
static constexpr unsigned int MAX_STANDARD_TX_WEIGHT{400000};
/** The minimum non-witness size for transactions we're willing to relay/mine (1 segwit input + 1 P2WPKH output = 82 bytes) */
static constexpr unsigned int MIN_STANDARD_TX_NONWITNESS_SIZE{82};
/** Maximum number of signature check operations in an IsStandard() P2SH script */
static constexpr unsigned int MAX_P2SH_SIGOPS{15};
/** The maximum number of sigops we're willing to relay/mine in a single tx */
static constexpr unsigned int MAX_STANDARD_TX_SIGOPS_COST{MAX_BLOCK_SIGOPS_COST/5};
<<<<<<< HEAD
/** Default for -incrementalrelayfee, which sets the minimum feerate increase for mempool limiting or BIP 125 replacement **/
static constexpr unsigned int DEFAULT_INCREMENTAL_RELAY_FEE{100};
=======
/** Default for -incrementalrelayfee, which sets the minimum feerate increase for mempool limiting or replacement **/
static constexpr unsigned int DEFAULT_INCREMENTAL_RELAY_FEE{1000};
>>>>>>> c5f0cbef
/** Default for -bytespersigop */
static constexpr unsigned int DEFAULT_BYTES_PER_SIGOP{20};
/** Default for -permitbaremultisig */
static constexpr bool DEFAULT_PERMIT_BAREMULTISIG{true};
/** The maximum number of witness stack items in a standard P2WSH script */
static constexpr unsigned int MAX_STANDARD_P2WSH_STACK_ITEMS{100};
/** The maximum size in bytes of each witness stack item in a standard P2WSH script */
static constexpr unsigned int MAX_STANDARD_P2WSH_STACK_ITEM_SIZE{80};
/** The maximum size in bytes of each witness stack item in a standard BIP 342 script (Taproot, leaf version 0xc0) */
static constexpr unsigned int MAX_STANDARD_TAPSCRIPT_STACK_ITEM_SIZE{80};
/** The maximum size in bytes of a standard witnessScript */
static constexpr unsigned int MAX_STANDARD_P2WSH_SCRIPT_SIZE{3600};
/** The maximum size of a standard ScriptSig */
static constexpr unsigned int MAX_STANDARD_SCRIPTSIG_SIZE{1650};
/** Min feerate for defining dust.
 * Changing the dust limit changes which transactions are
 * standard and should be done with care and ideally rarely. It makes sense to
 * only increase the dust limit after prior releases were already not creating
 * outputs below the new threshold */
static constexpr unsigned int DUST_RELAY_TX_FEE{3000};
/** Default for -minrelaytxfee, minimum relay fee for transactions */
static constexpr unsigned int DEFAULT_MIN_RELAY_TX_FEE{100};
/** Default for -limitancestorcount, max number of in-mempool ancestors */
static constexpr unsigned int DEFAULT_ANCESTOR_LIMIT{25};
/** Default for -limitancestorsize, maximum kilobytes of tx + all in-mempool ancestors */
static constexpr unsigned int DEFAULT_ANCESTOR_SIZE_LIMIT_KVB{101};
/** Default for -limitdescendantcount, max number of in-mempool descendants */
static constexpr unsigned int DEFAULT_DESCENDANT_LIMIT{25};
/** Default for -limitdescendantsize, maximum kilobytes of in-mempool descendants */
static constexpr unsigned int DEFAULT_DESCENDANT_SIZE_LIMIT_KVB{101};
/**
 * An extra transaction can be added to a package, as long as it only has one
 * ancestor and is no larger than this. Not really any reason to make this
 * configurable as it doesn't materially change DoS parameters.
 */
static constexpr unsigned int EXTRA_DESCENDANT_TX_SIZE_LIMIT{10000};
/**
 * Standard script verification flags that standard transactions will comply
 * with. However scripts violating these flags may still be present in valid
 * blocks and we must accept those blocks.
 */
static constexpr unsigned int STANDARD_SCRIPT_VERIFY_FLAGS{MANDATORY_SCRIPT_VERIFY_FLAGS |
                                                             SCRIPT_VERIFY_DERSIG |
                                                             SCRIPT_VERIFY_STRICTENC |
                                                             SCRIPT_VERIFY_MINIMALDATA |
                                                             SCRIPT_VERIFY_NULLDUMMY |
                                                             SCRIPT_VERIFY_DISCOURAGE_UPGRADABLE_NOPS |
                                                             SCRIPT_VERIFY_CLEANSTACK |
                                                             SCRIPT_VERIFY_MINIMALIF |
                                                             SCRIPT_VERIFY_NULLFAIL |
                                                             SCRIPT_VERIFY_CHECKLOCKTIMEVERIFY |
                                                             SCRIPT_VERIFY_CHECKSEQUENCEVERIFY |
                                                             SCRIPT_VERIFY_LOW_S |
                                                             SCRIPT_VERIFY_WITNESS |
                                                             SCRIPT_VERIFY_DISCOURAGE_UPGRADABLE_WITNESS_PROGRAM |
                                                             SCRIPT_VERIFY_WITNESS_PUBKEYTYPE |
                                                             SCRIPT_VERIFY_CONST_SCRIPTCODE |
                                                             SCRIPT_VERIFY_TAPROOT |
                                                             SCRIPT_VERIFY_DISCOURAGE_UPGRADABLE_TAPROOT_VERSION |
                                                             SCRIPT_VERIFY_DISCOURAGE_OP_SUCCESS |
                                                             SCRIPT_VERIFY_DISCOURAGE_UPGRADABLE_PUBKEYTYPE};

/** For convenience, standard but not mandatory verify flags. */
static constexpr unsigned int STANDARD_NOT_MANDATORY_VERIFY_FLAGS{STANDARD_SCRIPT_VERIFY_FLAGS & ~MANDATORY_SCRIPT_VERIFY_FLAGS};

/** Used as the flags parameter to sequence and nLocktime checks in non-consensus code. */
static constexpr unsigned int STANDARD_LOCKTIME_VERIFY_FLAGS{LOCKTIME_VERIFY_SEQUENCE};

CAmount GetDustThreshold(const CTxOut& txout, const CFeeRate& dustRelayFee);

bool IsDust(const CTxOut& txout, const CFeeRate& dustRelayFee);

bool IsStandard(const CScript& scriptPubKey, const std::optional<unsigned>& max_datacarrier_bytes, TxoutType& whichType);


// Changing the default transaction version requires a two step process: first
// adapting relay policy by bumping TX_MAX_STANDARD_VERSION, and then later
// allowing the new transaction version in the wallet/RPC.
static constexpr decltype(CTransaction::nVersion) TX_MAX_STANDARD_VERSION{2};

/**
* Check for standard transaction types
* @return True if all outputs (scriptPubKeys) use only standard transaction forms
*/
bool IsStandardTx(const CTransaction& tx, const std::optional<unsigned>& max_datacarrier_bytes, bool permit_bare_multisig, const CFeeRate& dust_relay_fee, std::string& reason);
/**
* Check for standard transaction types
* @param[in] mapInputs       Map of previous transactions that have outputs we're spending
* @return True if all inputs (scriptSigs) use only standard transaction forms
*/
bool AreInputsStandard(const CTransaction& tx, const CCoinsViewCache& mapInputs);
/**
* Check if the transaction is over standard P2WSH resources limit:
* 3600bytes witnessScript size, 80bytes per witness stack element, 100 witness stack elements
* These limits are adequate for multisignatures up to n-of-100 using OP_CHECKSIG, OP_ADD, and OP_EQUAL.
*
* Also enforce a maximum stack item size limit and no annexes for tapscript spends.
*/
bool IsWitnessStandard(const CTransaction& tx, const CCoinsViewCache& mapInputs);

/** Compute the virtual transaction size (weight reinterpreted as bytes). */
int64_t GetVirtualTransactionSize(int64_t nWeight, int64_t nSigOpCost, unsigned int bytes_per_sigop);
int64_t GetVirtualTransactionSize(const CTransaction& tx, int64_t nSigOpCost, unsigned int bytes_per_sigop);
int64_t GetVirtualTransactionInputSize(const CTransaction& tx, const size_t nIn, int64_t nSigOpCost, unsigned int bytes_per_sigop);

static inline int64_t GetVirtualTransactionSize(const CTransaction& tx)
{
    return GetVirtualTransactionSize(tx, 0, 0);
}

static inline int64_t GetVirtualTransactionInputSize(const CTransaction& tx)
{
    return GetVirtualTransactionInputSize(tx, 0, 0, 0);
}

#endif // BITCOIN_POLICY_POLICY_H<|MERGE_RESOLUTION|>--- conflicted
+++ resolved
@@ -35,13 +35,8 @@
 static constexpr unsigned int MAX_P2SH_SIGOPS{15};
 /** The maximum number of sigops we're willing to relay/mine in a single tx */
 static constexpr unsigned int MAX_STANDARD_TX_SIGOPS_COST{MAX_BLOCK_SIGOPS_COST/5};
-<<<<<<< HEAD
-/** Default for -incrementalrelayfee, which sets the minimum feerate increase for mempool limiting or BIP 125 replacement **/
+/** Default for -incrementalrelayfee, which sets the minimum feerate increase for mempool limiting or replacement **/
 static constexpr unsigned int DEFAULT_INCREMENTAL_RELAY_FEE{100};
-=======
-/** Default for -incrementalrelayfee, which sets the minimum feerate increase for mempool limiting or replacement **/
-static constexpr unsigned int DEFAULT_INCREMENTAL_RELAY_FEE{1000};
->>>>>>> c5f0cbef
 /** Default for -bytespersigop */
 static constexpr unsigned int DEFAULT_BYTES_PER_SIGOP{20};
 /** Default for -permitbaremultisig */
