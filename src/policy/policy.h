--- conflicted
+++ resolved
@@ -117,13 +117,8 @@
                                                              SCRIPT_VERIFY_CONST_SCRIPTCODE |
                                                              SCRIPT_VERIFY_DISCOURAGE_UPGRADABLE_TAPROOT_VERSION |
                                                              SCRIPT_VERIFY_DISCOURAGE_OP_SUCCESS |
-<<<<<<< HEAD
-                                                             SCRIPT_VERIFY_DISCOURAGE_UPGRADABLE_PUBKEYTYPE};
-=======
                                                              SCRIPT_VERIFY_DISCOURAGE_UPGRADABLE_PUBKEYTYPE |
-                                                             SCRIPT_VERIFY_SIMPLICITY;
-
->>>>>>> 7cb85f19
+                                                             SCRIPT_VERIFY_SIMPLICITY};
 
 /** For convenience, standard but not mandatory verify flags. */
 static constexpr unsigned int STANDARD_NOT_MANDATORY_VERIFY_FLAGS{STANDARD_SCRIPT_VERIFY_FLAGS & ~MANDATORY_SCRIPT_VERIFY_FLAGS};
