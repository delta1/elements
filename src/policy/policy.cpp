--- conflicted
+++ resolved
@@ -185,17 +185,12 @@
         return true; // Coinbases don't use vin normally
     }
 
-<<<<<<< HEAD
-    for (unsigned int i = 0; i < tx.vin.size(); i++)
-    {
+    for (unsigned int i = 0; i < tx.vin.size(); i++) {
         if (tx.vin[i].m_is_pegin) {
             // This deals with p2sh in general only
             continue;
         }
 
-=======
-    for (unsigned int i = 0; i < tx.vin.size(); i++) {
->>>>>>> 064c729a
         const CTxOut& prev = mapInputs.AccessCoin(tx.vin[i].prevout).out;
 
         std::vector<std::vector<unsigned char> > vSolutions;
