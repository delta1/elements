--- conflicted
+++ resolved
@@ -3084,13 +3084,8 @@
     const int path_len = (control.size() - TAPROOT_CONTROL_BASE_SIZE) / TAPROOT_CONTROL_NODE_SIZE;
     uint256 k = tapleaf_hash;
     for (int i = 0; i < path_len; ++i) {
-<<<<<<< HEAD
         CHashWriter ss_branch = CHashWriter{HASHER_TAPBRANCH_ELEMENTS};
-        Span<const unsigned char> node(control.data() + TAPROOT_CONTROL_BASE_SIZE + TAPROOT_CONTROL_NODE_SIZE * i, TAPROOT_CONTROL_NODE_SIZE);
-=======
-        CHashWriter ss_branch{HASHER_TAPBRANCH};
         Span node{Span{control}.subspan(TAPROOT_CONTROL_BASE_SIZE + TAPROOT_CONTROL_NODE_SIZE * i, TAPROOT_CONTROL_NODE_SIZE)};
->>>>>>> 8b1de785
         if (std::lexicographical_compare(k.begin(), k.end(), node.begin(), node.end())) {
             ss_branch << k << node;
         } else {
