--- conflicted
+++ resolved
@@ -96,11 +96,6 @@
 /** Produce a script signature using a generic signature creator. */
 bool ProduceSignature(const SigningProvider& provider, const BaseSignatureCreator& creator, const CScript& scriptPubKey, SignatureData& sigdata, unsigned int additional_flags=0);
 
-<<<<<<< HEAD
-/** Produce a script signature for a transaction. */
-bool SignSignature(const SigningProvider &provider, const CScript& fromPubKey, CMutableTransaction& txTo, unsigned int nIn, const CConfidentialValue& amount, int nHashType);
-bool SignSignature(const SigningProvider &provider, const CTransaction& txFrom, CMutableTransaction& txTo, unsigned int nIn, int nHashType);
-=======
 /**
  * Produce a satisfying script (scriptSig or witness).
  *
@@ -116,10 +111,9 @@
  * @return           True if the produced script is entirely satisfying `fromPubKey`.
  **/
 bool SignSignature(const SigningProvider &provider, const CScript& fromPubKey, CMutableTransaction& txTo,
-                   unsigned int nIn, const CAmount& amount, int nHashType, SignatureData& sig_data);
+                   unsigned int nIn, const CConfidentialValue& amount, int nHashType, SignatureData& sig_data);
 bool SignSignature(const SigningProvider &provider, const CTransaction& txFrom, CMutableTransaction& txTo,
                    unsigned int nIn, int nHashType, SignatureData& sig_data);
->>>>>>> fb82d91a
 
 /** Extract signature data from a transaction input, and insert it. */
 SignatureData DataFromTransaction(const CMutableTransaction& tx, unsigned int nIn, const CTxOut& txout);
