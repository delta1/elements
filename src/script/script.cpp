// Copyright (c) 2009-2010 Satoshi Nakamoto
// Copyright (c) 2009-2021 The Bitcoin Core developers
// Distributed under the MIT software license, see the accompanying
// file COPYING or http://www.opensource.org/licenses/mit-license.php.

#include <script/script.h>

#include <hash.h>
#include <util/strencodings.h>

#include <string>

<<<<<<< HEAD
// ELEMENTS
bool g_con_elementsmode = false;
=======
CScriptID::CScriptID(const CScript& in) : BaseHash(Hash160(in)) {}
>>>>>>> 7ef2d4ee

std::string GetOpName(opcodetype opcode)
{
    switch (opcode)
    {
    // push value
    case OP_0                      : return "0";
    case OP_PUSHDATA1              : return "OP_PUSHDATA1";
    case OP_PUSHDATA2              : return "OP_PUSHDATA2";
    case OP_PUSHDATA4              : return "OP_PUSHDATA4";
    case OP_1NEGATE                : return "-1";
    case OP_RESERVED               : return "OP_RESERVED";
    case OP_1                      : return "1";
    case OP_2                      : return "2";
    case OP_3                      : return "3";
    case OP_4                      : return "4";
    case OP_5                      : return "5";
    case OP_6                      : return "6";
    case OP_7                      : return "7";
    case OP_8                      : return "8";
    case OP_9                      : return "9";
    case OP_10                     : return "10";
    case OP_11                     : return "11";
    case OP_12                     : return "12";
    case OP_13                     : return "13";
    case OP_14                     : return "14";
    case OP_15                     : return "15";
    case OP_16                     : return "16";

    // control
    case OP_NOP                    : return "OP_NOP";
    case OP_VER                    : return "OP_VER";
    case OP_IF                     : return "OP_IF";
    case OP_NOTIF                  : return "OP_NOTIF";
    case OP_VERIF                  : return "OP_VERIF";
    case OP_VERNOTIF               : return "OP_VERNOTIF";
    case OP_ELSE                   : return "OP_ELSE";
    case OP_ENDIF                  : return "OP_ENDIF";
    case OP_VERIFY                 : return "OP_VERIFY";
    case OP_RETURN                 : return "OP_RETURN";

    // stack ops
    case OP_TOALTSTACK             : return "OP_TOALTSTACK";
    case OP_FROMALTSTACK           : return "OP_FROMALTSTACK";
    case OP_2DROP                  : return "OP_2DROP";
    case OP_2DUP                   : return "OP_2DUP";
    case OP_3DUP                   : return "OP_3DUP";
    case OP_2OVER                  : return "OP_2OVER";
    case OP_2ROT                   : return "OP_2ROT";
    case OP_2SWAP                  : return "OP_2SWAP";
    case OP_IFDUP                  : return "OP_IFDUP";
    case OP_DEPTH                  : return "OP_DEPTH";
    case OP_DROP                   : return "OP_DROP";
    case OP_DUP                    : return "OP_DUP";
    case OP_NIP                    : return "OP_NIP";
    case OP_OVER                   : return "OP_OVER";
    case OP_PICK                   : return "OP_PICK";
    case OP_ROLL                   : return "OP_ROLL";
    case OP_ROT                    : return "OP_ROT";
    case OP_SWAP                   : return "OP_SWAP";
    case OP_TUCK                   : return "OP_TUCK";

    // splice ops
    case OP_CAT                    : return "OP_CAT";
    case OP_SUBSTR                 : return "OP_SUBSTR";
    case OP_SUBSTR_LAZY            : return "OP_SUBSTR_LAZY";
    case OP_LEFT                   : return "OP_LEFT";
    case OP_RIGHT                  : return "OP_RIGHT";
    case OP_SIZE                   : return "OP_SIZE";

    // bit logic
    case OP_INVERT                 : return "OP_INVERT";
    case OP_AND                    : return "OP_AND";
    case OP_OR                     : return "OP_OR";
    case OP_XOR                    : return "OP_XOR";
    case OP_EQUAL                  : return "OP_EQUAL";
    case OP_EQUALVERIFY            : return "OP_EQUALVERIFY";
    case OP_RESERVED1              : return "OP_RESERVED1";
    case OP_RESERVED2              : return "OP_RESERVED2";

    // numeric
    case OP_1ADD                   : return "OP_1ADD";
    case OP_1SUB                   : return "OP_1SUB";
    case OP_2MUL                   : return "OP_2MUL";
    case OP_2DIV                   : return "OP_2DIV";
    case OP_NEGATE                 : return "OP_NEGATE";
    case OP_ABS                    : return "OP_ABS";
    case OP_NOT                    : return "OP_NOT";
    case OP_0NOTEQUAL              : return "OP_0NOTEQUAL";
    case OP_ADD                    : return "OP_ADD";
    case OP_SUB                    : return "OP_SUB";
    case OP_MUL                    : return "OP_MUL";
    case OP_DIV                    : return "OP_DIV";
    case OP_MOD                    : return "OP_MOD";
    case OP_LSHIFT                 : return "OP_LSHIFT";
    case OP_RSHIFT                 : return "OP_RSHIFT";
    case OP_BOOLAND                : return "OP_BOOLAND";
    case OP_BOOLOR                 : return "OP_BOOLOR";
    case OP_NUMEQUAL               : return "OP_NUMEQUAL";
    case OP_NUMEQUALVERIFY         : return "OP_NUMEQUALVERIFY";
    case OP_NUMNOTEQUAL            : return "OP_NUMNOTEQUAL";
    case OP_LESSTHAN               : return "OP_LESSTHAN";
    case OP_GREATERTHAN            : return "OP_GREATERTHAN";
    case OP_LESSTHANOREQUAL        : return "OP_LESSTHANOREQUAL";
    case OP_GREATERTHANOREQUAL     : return "OP_GREATERTHANOREQUAL";
    case OP_MIN                    : return "OP_MIN";
    case OP_MAX                    : return "OP_MAX";
    case OP_WITHIN                 : return "OP_WITHIN";

    // crypto
    case OP_RIPEMD160              : return "OP_RIPEMD160";
    case OP_SHA1                   : return "OP_SHA1";
    case OP_SHA256                 : return "OP_SHA256";
    case OP_HASH160                : return "OP_HASH160";
    case OP_HASH256                : return "OP_HASH256";
    case OP_CODESEPARATOR          : return "OP_CODESEPARATOR";
    case OP_CHECKSIG               : return "OP_CHECKSIG";
    case OP_CHECKSIGVERIFY         : return "OP_CHECKSIGVERIFY";
    case OP_CHECKMULTISIG          : return "OP_CHECKMULTISIG";
    case OP_CHECKMULTISIGVERIFY    : return "OP_CHECKMULTISIGVERIFY";
    case OP_DETERMINISTICRANDOM    : return "OP_DETERMINISTICRANDOM";
    case OP_CHECKSIGFROMSTACK      : return "OP_CHECKSIGFROMSTACK";
    case OP_CHECKSIGFROMSTACKVERIFY: return "OP_CHECKSIGFROMSTACKVERIFY";

    // expansion
    case OP_NOP1                   : return "OP_NOP1";
    case OP_CHECKLOCKTIMEVERIFY    : return "OP_CHECKLOCKTIMEVERIFY";
    case OP_CHECKSEQUENCEVERIFY    : return "OP_CHECKSEQUENCEVERIFY";
    case OP_NOP4                   : return "OP_NOP4";
    case OP_NOP5                   : return "OP_NOP5";
    case OP_NOP6                   : return "OP_NOP6";
    case OP_NOP7                   : return "OP_NOP7";
    case OP_NOP8                   : return "OP_NOP8";
    case OP_NOP9                   : return "OP_NOP9";
    case OP_NOP10                  : return "OP_NOP10";

    // Opcode added by BIP 342 (Tapscript)
    case OP_CHECKSIGADD            : return "OP_CHECKSIGADD";

    // Elements Tapscript opcodes
    case OP_SHA256INITIALIZE       : return "OP_SHA256INITIALIZE";
    case OP_SHA256UPDATE           : return "OP_SHA256UPDATE";
    case OP_SHA256FINALIZE         : return "OP_SHA256FINALIZE";
    case OP_INSPECTINPUTOUTPOINT   : return "OP_INSPECTINPUTOUTPOINT";
    case OP_INSPECTINPUTASSET      : return "OP_INSPECTINPUTASSET";
    case OP_INSPECTINPUTVALUE      : return "OP_INSPECTINPUTVALUE";
    case OP_INSPECTINPUTSCRIPTPUBKEY : return "OP_INSPECTINPUTSCRIPTPUBKEY";
    case OP_INSPECTINPUTSEQUENCE   : return "OP_INSPECTINPUTSEQUENCE";
    case OP_INSPECTINPUTISSUANCE   : return "OP_INSPECTINPUTISSUANCE";
    case OP_PUSHCURRENTINPUTINDEX  : return "OP_PUSHCURRENTINPUTINDEX";
    case OP_INSPECTOUTPUTASSET     : return "OP_INSPECTOUTPUTASSET";
    case OP_INSPECTOUTPUTVALUE     : return "OP_INSPECTOUTPUTVALUE";
    case OP_INSPECTOUTPUTNONCE     : return "OP_INSPECTOUTPUTNONCE";
    case OP_INSPECTOUTPUTSCRIPTPUBKEY : return "OP_INSPECTOUTPUTSCRIPTPUBKEY";
    case OP_INSPECTVERSION         : return "OP_INSPECTVERSION";
    case OP_INSPECTLOCKTIME        : return "OP_INSPECTLOCKTIME";
    case OP_INSPECTNUMINPUTS       : return "OP_INSPECTNUMINPUTS";
    case OP_INSPECTNUMOUTPUTS      : return "OP_INSPECTNUMOUTPUTS";
    case OP_TXWEIGHT               : return "OP_TXWEIGHT";

    // 64 bit LE arithmetic opcodes
    case OP_ADD64                  : return "OP_ADD64";
    case OP_SUB64                  : return "OP_SUB64";
    case OP_MUL64                  : return "OP_MUL64";
    case OP_DIV64                  : return "OP_DIV64";
    case OP_NEG64                  : return "OP_NEG64";
    case OP_LESSTHAN64             : return "OP_LESSTHAN64";
    case OP_LESSTHANOREQUAL64      : return "OP_LESSTHANOREQUAL64";
    case OP_GREATERTHAN64          : return "OP_GREATERTHAN64";
    case OP_GREATERTHANOREQUAL64   : return "OP_GREATERTHANOREQUAL64";
    case OP_SCRIPTNUMTOLE64        : return "OP_SCRIPTNUMTOLE64";
    case OP_LE64TOSCRIPTNUM        : return "OP_LE64TOSCRIPTNUM";
    case OP_LE32TOLE64             : return "OP_LE32TOLE64";

    // Crypto opcodes
    case OP_ECMULSCALARVERIFY      : return "OP_ECMULSCALARVERIFY";
    case OP_TWEAKVERIFY            : return "OP_TWEAKVERIFY";

    case OP_INVALIDOPCODE          : return "OP_INVALIDOPCODE";

    default:
        return "OP_UNKNOWN";
    }
}

unsigned int CScript::GetSigOpCount(bool fAccurate) const
{
    unsigned int n = 0;
    const_iterator pc = begin();
    opcodetype lastOpcode = OP_INVALIDOPCODE;
    while (pc < end())
    {
        opcodetype opcode;
        if (!GetOp(pc, opcode))
            break;
        if (opcode == OP_CHECKSIG || opcode == OP_CHECKSIGVERIFY ||
            opcode == OP_CHECKSIGFROMSTACK || opcode == OP_CHECKSIGFROMSTACKVERIFY)
            n++;
        else if (opcode == OP_CHECKMULTISIG || opcode == OP_CHECKMULTISIGVERIFY)
        {
            if (fAccurate && lastOpcode >= OP_1 && lastOpcode <= OP_16)
                n += DecodeOP_N(lastOpcode);
            else
                n += MAX_PUBKEYS_PER_MULTISIG;
        }
        lastOpcode = opcode;
    }
    return n;
}

unsigned int CScript::GetSigOpCount(const CScript& scriptSig) const
{
    if (!IsPayToScriptHash())
        return GetSigOpCount(true);

    // This is a pay-to-script-hash scriptPubKey;
    // get the last item that the scriptSig
    // pushes onto the stack:
    const_iterator pc = scriptSig.begin();
    std::vector<unsigned char> vData;
    while (pc < scriptSig.end())
    {
        opcodetype opcode;
        if (!scriptSig.GetOp(pc, opcode, vData))
            return 0;
        if (opcode > OP_16)
            return 0;
    }

    /// ... and return its opcount:
    CScript subscript(vData.begin(), vData.end());
    return subscript.GetSigOpCount(true);
}

//
// ELEMENTS:

bool CScript::IsPegoutScript(uint256& genesis_hash, CScript& pegout_scriptpubkey) const
{
    const_iterator pc = begin();
    std::vector<unsigned char> data;
    opcodetype opcode;

    // OP_RETURN
    if (!GetOp(pc, opcode, data) || opcode != OP_RETURN) {
        return false;
    }

    if (!GetOp(pc, opcode, data) || data.size() != 32 || opcode > OP_PUSHDATA4) {
        return false;
    }
    genesis_hash = uint256(data);

    // Read in parent chain destination scriptpubkey
    if (!GetOp(pc, opcode, data) || opcode > OP_PUSHDATA4 ) {
        return false;
    }
    pegout_scriptpubkey = CScript(data.begin(), data.end());

    // All extra opcodes must be pushes
    while(GetOp(pc, opcode, data)) {
        if (opcode > OP_PUSHDATA4) {
            return false;
        }
    }

    return true;
}

bool CScript::IsPegoutScript(const uint256& genesis_hash_check) const
{
    uint256 genesis_hash;
    CScript pegout_scriptpubkey;
    // Ensure hash matches parent chain genesis block
    if (this->IsPegoutScript(genesis_hash, pegout_scriptpubkey) &&
        genesis_hash_check == genesis_hash) {
        return true;
    }
    return false;
}

bool CScript::IsPayToPubkeyHash() const
{
    // Extra-fast test for pay-to-pubkey-hash CScripts:
    return (this->size() == 25 &&
            (*this)[0] == OP_DUP &&
            (*this)[1] == OP_HASH160 &&
            (*this)[2] == 0x14 &&
            (*this)[23] == OP_EQUALVERIFY &&
            (*this)[24] == OP_CHECKSIG);
}
bool CScript::IsPayToWitnessPubkeyHash() const
{
    return (this->size() == 22 &&
            (*this)[0] == 0x00 &&
            (*this)[1] == 0x14);
}

// END ELEMENTS
//

bool CScript::IsPayToScriptHash() const
{
    // Extra-fast test for pay-to-script-hash CScripts:
    return (this->size() == 23 &&
            (*this)[0] == OP_HASH160 &&
            (*this)[1] == 0x14 &&
            (*this)[22] == OP_EQUAL);
}

bool CScript::IsPayToWitnessScriptHash() const
{
    // Extra-fast test for pay-to-witness-script-hash CScripts:
    return (this->size() == 34 &&
            (*this)[0] == OP_0 &&
            (*this)[1] == 0x20);
}

// A witness program is any valid CScript that consists of a 1-byte push opcode
// followed by a data push between 2 and 40 bytes.
bool CScript::IsWitnessProgram(int& version, std::vector<unsigned char>& program) const
{
    if (this->size() < 4 || this->size() > 42) {
        return false;
    }
    if ((*this)[0] != OP_0 && ((*this)[0] < OP_1 || (*this)[0] > OP_16)) {
        return false;
    }
    if ((size_t)((*this)[1] + 2) == this->size()) {
        version = DecodeOP_N((opcodetype)(*this)[0]);
        program = std::vector<unsigned char>(this->begin() + 2, this->end());
        return true;
    }
    return false;
}

bool CScript::IsPushOnly(const_iterator pc) const
{
    while (pc < end())
    {
        opcodetype opcode;
        if (!GetOp(pc, opcode))
            return false;
        // Note that IsPushOnly() *does* consider OP_RESERVED to be a
        // push-type opcode, however execution of OP_RESERVED fails, so
        // it's not relevant to P2SH/BIP62 as the scriptSig would fail prior to
        // the P2SH special validation code being executed.
        if (opcode > OP_16)
            return false;
    }
    return true;
}

bool CScript::IsPushOnly() const
{
    return this->IsPushOnly(begin());
}

std::string CScriptWitness::ToString() const
{
    std::string ret = "CScriptWitness(";
    for (unsigned int i = 0; i < stack.size(); i++) {
        if (i) {
            ret += ", ";
        }
        ret += HexStr(stack[i]);
    }
    return ret + ")";
}

uint32_t CScriptWitness::GetSerializedSize() const
{
    return ::GetSerializeSize(stack, 0);
}

bool CScript::HasValidOps() const
{
    CScript::const_iterator it = begin();
    while (it < end()) {
        opcodetype opcode;
        std::vector<unsigned char> item;
        if (!GetOp(it, opcode, item) || opcode > MAX_OPCODE || item.size() > MAX_SCRIPT_ELEMENT_SIZE) {
            return false;
        }
    }
    return true;
}

bool GetScriptOp(CScriptBase::const_iterator& pc, CScriptBase::const_iterator end, opcodetype& opcodeRet, std::vector<unsigned char>* pvchRet)
{
    opcodeRet = OP_INVALIDOPCODE;
    if (pvchRet)
        pvchRet->clear();
    if (pc >= end)
        return false;

    // Read instruction
    if (end - pc < 1)
        return false;
    unsigned int opcode = *pc++;

    // Immediate operand
    if (opcode <= OP_PUSHDATA4)
    {
        unsigned int nSize = 0;
        if (opcode < OP_PUSHDATA1)
        {
            nSize = opcode;
        }
        else if (opcode == OP_PUSHDATA1)
        {
            if (end - pc < 1)
                return false;
            nSize = *pc++;
        }
        else if (opcode == OP_PUSHDATA2)
        {
            if (end - pc < 2)
                return false;
            nSize = ReadLE16(&pc[0]);
            pc += 2;
        }
        else if (opcode == OP_PUSHDATA4)
        {
            if (end - pc < 4)
                return false;
            nSize = ReadLE32(&pc[0]);
            pc += 4;
        }
        if (end - pc < 0 || (unsigned int)(end - pc) < nSize)
            return false;
        if (pvchRet)
            pvchRet->assign(pc, pc + nSize);
        pc += nSize;
    }

    opcodeRet = static_cast<opcodetype>(opcode);
    return true;
}

bool IsOpSuccess(const opcodetype& opcode)
{
    // ELEMENTS: Don't mark opcodes (OP_CAT, OP_SUBSTR, OP_LEFT, OP_RIGHT) as OP_SUCCESS
    return opcode == 80 || opcode == 98 || (opcode >= 137 && opcode <= 138) ||
            // ELEMENTS: Don't mark OP_INVERT , OP_AND, OP_OR, OP_XOR. OP_LSHIFT, OP_RSHIFT as success
           (opcode >= 141 && opcode <= 142) || (opcode >= 149 && opcode <= 151) ||
           // ELEMENTS: Exclude OP_DETERMINISTICRANDOM(192), OP_CHECKSIGFROMSTACK(VERIFY)(192-193), OP_SUBSTRLAZY(195)
           // ELEMENTS: Tapscript extension from OP_SHA256INITIALIZE(196) till OP_TWEAKVERIFY(228)
           (opcode >= 187 && opcode <= 191) || (opcode >= 229 && opcode <= 254);
}

bool CheckMinimalPush(const std::vector<unsigned char>& data, opcodetype opcode) {
    // Excludes OP_1NEGATE, OP_1-16 since they are by definition minimal
    assert(0 <= opcode && opcode <= OP_PUSHDATA4);
    if (data.size() == 0) {
        // Should have used OP_0.
        return opcode == OP_0;
    } else if (data.size() == 1 && data[0] >= 1 && data[0] <= 16) {
        // Should have used OP_1 .. OP_16.
        return false;
    } else if (data.size() == 1 && data[0] == 0x81) {
        // Should have used OP_1NEGATE.
        return false;
    } else if (data.size() <= 75) {
        // Must have used a direct push (opcode indicating number of bytes pushed + those bytes).
        return opcode == data.size();
    } else if (data.size() <= 255) {
        // Must have used OP_PUSHDATA.
        return opcode == OP_PUSHDATA1;
    } else if (data.size() <= 65535) {
        // Must have used OP_PUSHDATA2.
        return opcode == OP_PUSHDATA2;
    }
    return true;
}<|MERGE_RESOLUTION|>--- conflicted
+++ resolved
@@ -10,12 +10,10 @@
 
 #include <string>
 
-<<<<<<< HEAD
 // ELEMENTS
 bool g_con_elementsmode = false;
-=======
+
 CScriptID::CScriptID(const CScript& in) : BaseHash(Hash160(in)) {}
->>>>>>> 7ef2d4ee
 
 std::string GetOpName(opcodetype opcode)
 {
