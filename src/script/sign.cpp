// Copyright (c) 2009-2010 Satoshi Nakamoto
// Copyright (c) 2009-2021 The Bitcoin Core developers
// Distributed under the MIT software license, see the accompanying
// file COPYING or http://www.opensource.org/licenses/mit-license.php.

#include <script/sign.h>

#include <consensus/amount.h>
#include <key.h>
#include <pegins.h>
#include <policy/policy.h>
#include <primitives/transaction.h>
#include <script/keyorigin.h>
#include <script/pegins.h>  // for GetPeginOutputFromWitness()
#include <script/signingprovider.h>
#include <script/standard.h>
#include <uint256.h>
#include <util/translation.h>
#include <util/vector.h>

#include <chainparams.h>

typedef std::vector<unsigned char> valtype;

<<<<<<< HEAD
MutableTransactionSignatureCreator::MutableTransactionSignatureCreator(const CMutableTransaction* tx, unsigned int input_idx, const CConfidentialValue& amount, int hash_type)
    : txTo{tx}, nIn{input_idx}, nHashType{hash_type}, amount{amount}, checker{txTo, nIn, amount, MissingDataBehavior::FAIL},
=======
MutableTransactionSignatureCreator::MutableTransactionSignatureCreator(const CMutableTransaction& tx, unsigned int input_idx, const CAmount& amount, int hash_type)
    : m_txto{tx}, nIn{input_idx}, nHashType{hash_type}, amount{amount}, checker{&m_txto, nIn, amount, MissingDataBehavior::FAIL},
>>>>>>> b557a24b
      m_txdata(nullptr)
{
}

<<<<<<< HEAD
MutableTransactionSignatureCreator::MutableTransactionSignatureCreator(const CMutableTransaction* tx, unsigned int input_idx, const CConfidentialValue& amount, const PrecomputedTransactionData* txdata, int hash_type)
    : txTo{tx}, nIn{input_idx}, nHashType{hash_type}, amount{amount},
      checker{txdata ? MutableTransactionSignatureChecker{txTo, nIn, amount, *txdata, MissingDataBehavior::FAIL} :
                       MutableTransactionSignatureChecker{txTo, nIn, amount, MissingDataBehavior::FAIL}},
=======
MutableTransactionSignatureCreator::MutableTransactionSignatureCreator(const CMutableTransaction& tx, unsigned int input_idx, const CAmount& amount, const PrecomputedTransactionData* txdata, int hash_type)
    : m_txto{tx}, nIn{input_idx}, nHashType{hash_type}, amount{amount},
      checker{txdata ? MutableTransactionSignatureChecker{&m_txto, nIn, amount, *txdata, MissingDataBehavior::FAIL} :
                       MutableTransactionSignatureChecker{&m_txto, nIn, amount, MissingDataBehavior::FAIL}},
>>>>>>> b557a24b
      m_txdata(txdata)
{
}

bool MutableTransactionSignatureCreator::CreateSig(const SigningProvider& provider, std::vector<unsigned char>& vchSig, const CKeyID& address, const CScript& scriptCode, SigVersion sigversion, unsigned int flags) const
{
    assert(sigversion == SigVersion::BASE || sigversion == SigVersion::WITNESS_V0);

    CKey key;
    if (!provider.GetKey(address, key))
        return false;

    // Signing with uncompressed keys is disabled in witness scripts
    if (sigversion == SigVersion::WITNESS_V0 && !key.IsCompressed())
        return false;

    // Signing without known amount does not work in witness scripts.
    if (sigversion == SigVersion::WITNESS_V0 && amount.IsNull()) return false;

    // BASE/WITNESS_V0 signatures don't support explicit SIGHASH_DEFAULT, use SIGHASH_ALL instead.
    const int hashtype = nHashType == SIGHASH_DEFAULT ? SIGHASH_ALL : nHashType;

<<<<<<< HEAD
    uint256 hash = SignatureHash(scriptCode, *txTo, nIn, hashtype, amount, sigversion, flags, m_txdata);
=======
    uint256 hash = SignatureHash(scriptCode, m_txto, nIn, hashtype, amount, sigversion, m_txdata);
>>>>>>> b557a24b
    if (!key.Sign(hash, vchSig))
        return false;
    vchSig.push_back((unsigned char)hashtype);
    return true;
}

bool MutableTransactionSignatureCreator::CreateSchnorrSig(const SigningProvider& provider, std::vector<unsigned char>& sig, const XOnlyPubKey& pubkey, const uint256* leaf_hash, const uint256* merkle_root, SigVersion sigversion) const
{
    assert(sigversion == SigVersion::TAPROOT || sigversion == SigVersion::TAPSCRIPT);

    CKey key;
    if (!provider.GetKeyByXOnly(pubkey, key)) return false;

    // BIP341/BIP342 signing needs lots of precomputed transaction data. While some
    // (non-SIGHASH_DEFAULT) sighash modes exist that can work with just some subset
    // of data present, for now, only support signing when everything is provided.
    if (!m_txdata || !m_txdata->m_bip341_taproot_ready || !m_txdata->m_spent_outputs_ready) return false;

    ScriptExecutionData execdata;
    execdata.m_annex_init = true;
    execdata.m_annex_present = false; // Only support annex-less signing for now.
    if (sigversion == SigVersion::TAPSCRIPT) {
        execdata.m_codeseparator_pos_init = true;
        execdata.m_codeseparator_pos = 0xFFFFFFFF; // Only support non-OP_CODESEPARATOR BIP342 signing for now.
        if (!leaf_hash) return false; // BIP342 signing needs leaf hash.
        execdata.m_tapleaf_hash_init = true;
        execdata.m_tapleaf_hash = *leaf_hash;
    }
    uint256 hash;
    if (!SignatureHashSchnorr(hash, execdata, m_txto, nIn, nHashType, sigversion, *m_txdata, MissingDataBehavior::FAIL)) return false;
    sig.resize(64);
    // Use uint256{} as aux_rnd for now.
    if (!key.SignSchnorr(hash, sig, merkle_root, {})) return false;
    if (nHashType) sig.push_back(nHashType);
    return true;
}

static bool GetCScript(const SigningProvider& provider, const SignatureData& sigdata, const CScriptID& scriptid, CScript& script)
{
    if (provider.GetCScript(scriptid, script)) {
        return true;
    }
    // Look for scripts in SignatureData
    if (CScriptID(sigdata.redeem_script) == scriptid) {
        script = sigdata.redeem_script;
        return true;
    } else if (CScriptID(sigdata.witness_script) == scriptid) {
        script = sigdata.witness_script;
        return true;
    }
    return false;
}

static bool GetPubKey(const SigningProvider& provider, const SignatureData& sigdata, const CKeyID& address, CPubKey& pubkey)
{
    // Look for pubkey in all partial sigs
    const auto it = sigdata.signatures.find(address);
    if (it != sigdata.signatures.end()) {
        pubkey = it->second.first;
        return true;
    }
    // Look for pubkey in pubkey list
    const auto& pk_it = sigdata.misc_pubkeys.find(address);
    if (pk_it != sigdata.misc_pubkeys.end()) {
        pubkey = pk_it->second.first;
        return true;
    }
    // Query the underlying provider
    return provider.GetPubKey(address, pubkey);
}

static bool CreateSig(const BaseSignatureCreator& creator, SignatureData& sigdata, const SigningProvider& provider, std::vector<unsigned char>& sig_out, const CPubKey& pubkey, const CScript& scriptcode, SigVersion sigversion, unsigned int flags)
{
    CKeyID keyid = pubkey.GetID();
    const auto it = sigdata.signatures.find(keyid);
    if (it != sigdata.signatures.end()) {
        sig_out = it->second.second;
        return true;
    }
    KeyOriginInfo info;
    if (provider.GetKeyOrigin(keyid, info)) {
        sigdata.misc_pubkeys.emplace(keyid, std::make_pair(pubkey, std::move(info)));
    }
    if (creator.CreateSig(provider, sig_out, keyid, scriptcode, sigversion, flags)) {
        auto i = sigdata.signatures.emplace(keyid, SigPair(pubkey, sig_out));
        assert(i.second);
        return true;
    }
    // Could not make signature or signature not found, add keyid to missing
    sigdata.missing_sigs.push_back(keyid);
    return false;
}

static bool CreateTaprootScriptSig(const BaseSignatureCreator& creator, SignatureData& sigdata, const SigningProvider& provider, std::vector<unsigned char>& sig_out, const XOnlyPubKey& pubkey, const uint256& leaf_hash, SigVersion sigversion)
{
    auto lookup_key = std::make_pair(pubkey, leaf_hash);
    auto it = sigdata.taproot_script_sigs.find(lookup_key);
    if (it != sigdata.taproot_script_sigs.end()) {
        sig_out = it->second;
    }
    if (creator.CreateSchnorrSig(provider, sig_out, pubkey, &leaf_hash, nullptr, sigversion)) {
        sigdata.taproot_script_sigs[lookup_key] = sig_out;
        return true;
    }
    return false;
}

static bool SignTaprootScript(const SigningProvider& provider, const BaseSignatureCreator& creator, SignatureData& sigdata, int leaf_version, const CScript& script, std::vector<valtype>& result)
{
    // Only BIP342 tapscript signing is supported for now.
    if (leaf_version != TAPROOT_LEAF_TAPSCRIPT) return false;
    SigVersion sigversion = SigVersion::TAPSCRIPT;

    uint256 leaf_hash = (CHashWriter(HASHER_TAPLEAF_ELEMENTS) << uint8_t(leaf_version) << script).GetSHA256();

    // <xonly pubkey> OP_CHECKSIG
    if (script.size() == 34 && script[33] == OP_CHECKSIG && script[0] == 0x20) {
        XOnlyPubKey pubkey{Span{script}.subspan(1, 32)};
        std::vector<unsigned char> sig;
        if (CreateTaprootScriptSig(creator, sigdata, provider, sig, pubkey, leaf_hash, sigversion)) {
            result = Vector(std::move(sig));
            return true;
        }
        return false;
    }

    // multi_a scripts (<key> OP_CHECKSIG <key> OP_CHECKSIGADD <key> OP_CHECKSIGADD <k> OP_NUMEQUAL)
    if (auto match = MatchMultiA(script)) {
        std::vector<std::vector<unsigned char>> sigs;
        int good_sigs = 0;
        for (size_t i = 0; i < match->second.size(); ++i) {
            XOnlyPubKey pubkey{*(match->second.rbegin() + i)};
            std::vector<unsigned char> sig;
            bool good_sig = CreateTaprootScriptSig(creator, sigdata, provider, sig, pubkey, leaf_hash, sigversion);
            if (good_sig && good_sigs < match->first) {
                ++good_sigs;
                sigs.push_back(std::move(sig));
            } else {
                sigs.emplace_back();
            }
        }
        if (good_sigs == match->first) {
            result = std::move(sigs);
            return true;
        }
        return false;
    }

    return false;
}

static bool SignTaproot(const SigningProvider& provider, const BaseSignatureCreator& creator, const WitnessV1Taproot& output, SignatureData& sigdata, std::vector<valtype>& result)
{
    TaprootSpendData spenddata;

    // Gather information about this output.
    if (provider.GetTaprootSpendData(output, spenddata)) {
        sigdata.tr_spenddata.Merge(spenddata);
    }

    // Try key path spending.
    {
        std::vector<unsigned char> sig;
        if (sigdata.taproot_key_path_sig.size() == 0) {
            if (creator.CreateSchnorrSig(provider, sig, spenddata.internal_key, nullptr, &spenddata.merkle_root, SigVersion::TAPROOT)) {
                sigdata.taproot_key_path_sig = sig;
            }
        }
        if (sigdata.taproot_key_path_sig.size()) {
            result = Vector(sigdata.taproot_key_path_sig);
            return true;
        }
    }

    // Try script path spending.
    std::vector<std::vector<unsigned char>> smallest_result_stack;
    for (const auto& [key, control_blocks] : sigdata.tr_spenddata.scripts) {
        const auto& [script, leaf_ver] = key;
        std::vector<std::vector<unsigned char>> result_stack;
        if (SignTaprootScript(provider, creator, sigdata, leaf_ver, script, result_stack)) {
            result_stack.emplace_back(std::begin(script), std::end(script)); // Push the script
            result_stack.push_back(*control_blocks.begin()); // Push the smallest control block
            if (smallest_result_stack.size() == 0 ||
                GetSerializeSize(result_stack, PROTOCOL_VERSION) < GetSerializeSize(smallest_result_stack, PROTOCOL_VERSION)) {
                smallest_result_stack = std::move(result_stack);
            }
        }
    }
    if (smallest_result_stack.size() != 0) {
        result = std::move(smallest_result_stack);
        return true;
    }

    return false;
}

/**
 * Sign scriptPubKey using signature made with creator.
 * Signatures are returned in scriptSigRet (or returns false if scriptPubKey can't be signed),
 * unless whichTypeRet is TxoutType::SCRIPTHASH, in which case scriptSigRet is the redemption script.
 * Returns false if scriptPubKey could not be completely satisfied.
 */
static bool SignStep(const SigningProvider& provider, const BaseSignatureCreator& creator, const CScript& scriptPubKey,
                     std::vector<valtype>& ret, TxoutType& whichTypeRet, SigVersion sigversion, SignatureData& sigdata,
                     unsigned int flags)
{
    CScript scriptRet;
    uint160 h160;
    ret.clear();
    std::vector<unsigned char> sig;

    std::vector<valtype> vSolutions;
    whichTypeRet = Solver(scriptPubKey, vSolutions);

    switch (whichTypeRet) {
    case TxoutType::NONSTANDARD:
    case TxoutType::NULL_DATA:
    case TxoutType::WITNESS_UNKNOWN:
        return false;
    case TxoutType::PUBKEY:
        if (!CreateSig(creator, sigdata, provider, sig, CPubKey(vSolutions[0]), scriptPubKey, sigversion, flags)) return false;
        ret.push_back(std::move(sig));
        return true;
    case TxoutType::PUBKEYHASH: {
        CKeyID keyID = CKeyID(uint160(vSolutions[0]));
        CPubKey pubkey;
        if (!GetPubKey(provider, sigdata, keyID, pubkey)) {
            // Pubkey could not be found, add to missing
            sigdata.missing_pubkeys.push_back(keyID);
            return false;
        }
        if (!CreateSig(creator, sigdata, provider, sig, pubkey, scriptPubKey, sigversion, flags)) return false;
        ret.push_back(std::move(sig));
        ret.push_back(ToByteVector(pubkey));
        return true;
    }
    case TxoutType::SCRIPTHASH:
        h160 = uint160(vSolutions[0]);
        if (GetCScript(provider, sigdata, CScriptID{h160}, scriptRet)) {
            ret.push_back(std::vector<unsigned char>(scriptRet.begin(), scriptRet.end()));
            return true;
        }
        // Could not find redeemScript, add to missing
        sigdata.missing_redeem_script = h160;
        return false;

    case TxoutType::MULTISIG: {
        size_t required = vSolutions.front()[0];
        ret.push_back(valtype()); // workaround CHECKMULTISIG bug
        for (size_t i = 1; i < vSolutions.size() - 1; ++i) {
            CPubKey pubkey = CPubKey(vSolutions[i]);
            // We need to always call CreateSig in order to fill sigdata with all
            // possible signatures that we can create. This will allow further PSBT
            // processing to work as it needs all possible signature and pubkey pairs
            if (CreateSig(creator, sigdata, provider, sig, pubkey, scriptPubKey, sigversion, flags)) {
                if (ret.size() < required + 1) {
                    ret.push_back(std::move(sig));
                }
            }
        }
        bool ok = ret.size() == required + 1;
        for (size_t i = 0; i + ret.size() < required + 1; ++i) {
            ret.push_back(valtype());
        }
        return ok;
    }
    case TxoutType::WITNESS_V0_KEYHASH:
        ret.push_back(vSolutions[0]);
        return true;

    case TxoutType::WITNESS_V0_SCRIPTHASH:
        CRIPEMD160().Write(vSolutions[0].data(), vSolutions[0].size()).Finalize(h160.begin());
        if (GetCScript(provider, sigdata, CScriptID{h160}, scriptRet)) {
            ret.push_back(std::vector<unsigned char>(scriptRet.begin(), scriptRet.end()));
            return true;
        }
        // Could not find witnessScript, add to missing
        sigdata.missing_witness_script = uint256(vSolutions[0]);
        return false;

    case TxoutType::WITNESS_V1_TAPROOT:
        return SignTaproot(provider, creator, WitnessV1Taproot(XOnlyPubKey{vSolutions[0]}), sigdata, ret);

    // ELEMENTS
    case TxoutType::FEE:
        return false;

    case TxoutType::OP_TRUE:
        return Params().anyonecanspend_aremine;

    } // no default case, so the compiler can warn about missing cases
    assert(false);
}

static CScript PushAll(const std::vector<valtype>& values)
{
    CScript result;
    for (const valtype& v : values) {
        if (v.size() == 0) {
            result << OP_0;
        } else if (v.size() == 1 && v[0] >= 1 && v[0] <= 16) {
            result << CScript::EncodeOP_N(v[0]);
        } else if (v.size() == 1 && v[0] == 0x81) {
            result << OP_1NEGATE;
        } else {
            result << v;
        }
    }
    return result;
}

bool ProduceSignature(const SigningProvider& provider, const BaseSignatureCreator& creator, const CScript& fromPubKey, SignatureData& sigdata, unsigned int additional_flags)
{
    if (sigdata.complete) return true;

    // We will already activate SIGHASH_RANGEPROOF for signing. This means that
    // users using the flag before it activates will produce invalid signatures.
    unsigned int signFlags = SCRIPT_SIGHASH_RANGEPROOF;
    unsigned int verifyFlags = STANDARD_SCRIPT_VERIFY_FLAGS | SCRIPT_SIGHASH_RANGEPROOF | additional_flags;

    std::vector<valtype> result;
    TxoutType whichType;
    bool solved = SignStep(provider, creator, fromPubKey, result, whichType, SigVersion::BASE, sigdata, signFlags);
    bool P2SH = false;
    CScript subscript;

    if (solved && whichType == TxoutType::SCRIPTHASH)
    {
        // Solver returns the subscript that needs to be evaluated;
        // the final scriptSig is the signatures from that
        // and then the serialized subscript:
        subscript = CScript(result[0].begin(), result[0].end());
        sigdata.redeem_script = subscript;
        solved = solved && SignStep(provider, creator, subscript, result, whichType, SigVersion::BASE, sigdata, signFlags) && whichType != TxoutType::SCRIPTHASH;
        P2SH = true;
    }

    if (solved && whichType == TxoutType::WITNESS_V0_KEYHASH)
    {
        CScript witnessscript;
        witnessscript << OP_DUP << OP_HASH160 << ToByteVector(result[0]) << OP_EQUALVERIFY << OP_CHECKSIG;
        TxoutType subType;
        solved = solved && SignStep(provider, creator, witnessscript, result, subType, SigVersion::WITNESS_V0, sigdata, signFlags);
        sigdata.scriptWitness.stack = result;
        sigdata.witness = true;
        result.clear();
    }
    else if (solved && whichType == TxoutType::WITNESS_V0_SCRIPTHASH)
    {
        CScript witnessscript(result[0].begin(), result[0].end());
        sigdata.witness_script = witnessscript;
        TxoutType subType;
        solved = solved && SignStep(provider, creator, witnessscript, result, subType, SigVersion::WITNESS_V0, sigdata, signFlags) && subType != TxoutType::SCRIPTHASH && subType != TxoutType::WITNESS_V0_SCRIPTHASH && subType != TxoutType::WITNESS_V0_KEYHASH;
        result.push_back(std::vector<unsigned char>(witnessscript.begin(), witnessscript.end()));
        sigdata.scriptWitness.stack = result;
        sigdata.witness = true;
        result.clear();
    } else if (whichType == TxoutType::WITNESS_V1_TAPROOT && !P2SH) {
        sigdata.witness = true;
        if (solved) {
            sigdata.scriptWitness.stack = std::move(result);
        }
        result.clear();
    } else if (solved && whichType == TxoutType::WITNESS_UNKNOWN) {
        sigdata.witness = true;
    }

    if (!sigdata.witness) sigdata.scriptWitness.stack.clear();
    if (P2SH) {
        result.push_back(std::vector<unsigned char>(subscript.begin(), subscript.end()));
    }
    sigdata.scriptSig = PushAll(result);

    // Test solution
    sigdata.complete = solved && VerifyScript(sigdata.scriptSig, fromPubKey, &sigdata.scriptWitness, verifyFlags, creator.Checker());
    return sigdata.complete;
}

namespace {
class SignatureExtractorChecker final : public DeferringSignatureChecker
{
private:
    SignatureData& sigdata;

public:
    SignatureExtractorChecker(SignatureData& sigdata, BaseSignatureChecker& checker) : DeferringSignatureChecker(checker), sigdata(sigdata) {}

    bool CheckECDSASignature(const std::vector<unsigned char>& scriptSig, const std::vector<unsigned char>& vchPubKey, const CScript& scriptCode, SigVersion sigversion, unsigned int flags) const override
    {
        if (m_checker.CheckECDSASignature(scriptSig, vchPubKey, scriptCode, sigversion, flags)) {
            CPubKey pubkey(vchPubKey);
            sigdata.signatures.emplace(pubkey.GetID(), SigPair(pubkey, scriptSig));
            return true;
        }
        return false;
    }
};

struct Stacks
{
    std::vector<valtype> script;
    std::vector<valtype> witness;

    Stacks() = delete;
    Stacks(const Stacks&) = delete;
    explicit Stacks(const SignatureData& data) : witness(data.scriptWitness.stack) {
        EvalScript(script, data.scriptSig, SCRIPT_VERIFY_STRICTENC, BaseSignatureChecker(), SigVersion::BASE);
    }
};
}

// Extracts signatures and scripts from incomplete scriptSigs. Please do not extend this, use PSBT instead
SignatureData DataFromTransaction(const CMutableTransaction& tx, unsigned int nIn, const CTxOut& txout)
{
    SignatureData data;
    assert(tx.vin.size() > nIn);
    data.scriptSig = tx.vin[nIn].scriptSig;
    data.scriptWitness = tx.witness.vtxinwit.size() > nIn ? tx.witness.vtxinwit[nIn].scriptWitness : CScriptWitness();
    Stacks stack(data);

    // Get signatures
    MutableTransactionSignatureChecker tx_checker(&tx, nIn, txout.nValue, MissingDataBehavior::FAIL);
    SignatureExtractorChecker extractor_checker(data, tx_checker);
    if (VerifyScript(data.scriptSig, txout.scriptPubKey, &data.scriptWitness, STANDARD_SCRIPT_VERIFY_FLAGS | SCRIPT_SIGHASH_RANGEPROOF, extractor_checker)) {
        data.complete = true;
        return data;
    }

    // Get scripts
    std::vector<std::vector<unsigned char>> solutions;
    TxoutType script_type = Solver(txout.scriptPubKey, solutions);
    SigVersion sigversion = SigVersion::BASE;
    CScript next_script = txout.scriptPubKey;

    if (script_type == TxoutType::SCRIPTHASH && !stack.script.empty() && !stack.script.back().empty()) {
        // Get the redeemScript
        CScript redeem_script(stack.script.back().begin(), stack.script.back().end());
        data.redeem_script = redeem_script;
        next_script = std::move(redeem_script);

        // Get redeemScript type
        script_type = Solver(next_script, solutions);
        stack.script.pop_back();
    }
    if (script_type == TxoutType::WITNESS_V0_SCRIPTHASH && !stack.witness.empty() && !stack.witness.back().empty()) {
        // Get the witnessScript
        CScript witness_script(stack.witness.back().begin(), stack.witness.back().end());
        data.witness_script = witness_script;
        next_script = std::move(witness_script);

        // Get witnessScript type
        script_type = Solver(next_script, solutions);
        stack.witness.pop_back();
        stack.script = std::move(stack.witness);
        stack.witness.clear();
        sigversion = SigVersion::WITNESS_V0;
    }
    // We enable SIGHASH_RANGEPROOF for signing.
    unsigned int flags = SCRIPT_SIGHASH_RANGEPROOF;
    if (script_type == TxoutType::MULTISIG && !stack.script.empty()) {
        // Build a map of pubkey -> signature by matching sigs to pubkeys:
        assert(solutions.size() > 1);
        unsigned int num_pubkeys = solutions.size()-2;
        unsigned int last_success_key = 0;
        for (const valtype& sig : stack.script) {
            for (unsigned int i = last_success_key; i < num_pubkeys; ++i) {
                const valtype& pubkey = solutions[i+1];
                // We either have a signature for this pubkey, or we have found a signature and it is valid
                if (data.signatures.count(CPubKey(pubkey).GetID()) || extractor_checker.CheckECDSASignature(sig, pubkey, next_script, sigversion, flags)) {
                    last_success_key = i + 1;
                    break;
                }
            }
        }
    }

    return data;
}

void UpdateTransaction(CMutableTransaction& tx, const size_t nIn, const SignatureData& data) {
    assert(tx.vin.size() > nIn);
    tx.witness.vtxinwit.resize(tx.vin.size());
    tx.vin[nIn].scriptSig = data.scriptSig;
    tx.witness.vtxinwit[nIn].scriptWitness = data.scriptWitness;
}

void SignatureData::MergeSignatureData(SignatureData sigdata)
{
    if (complete) return;
    if (sigdata.complete) {
        *this = std::move(sigdata);
        return;
    }
    if (redeem_script.empty() && !sigdata.redeem_script.empty()) {
        redeem_script = sigdata.redeem_script;
    }
    if (witness_script.empty() && !sigdata.witness_script.empty()) {
        witness_script = sigdata.witness_script;
    }
    signatures.insert(std::make_move_iterator(sigdata.signatures.begin()), std::make_move_iterator(sigdata.signatures.end()));
}

bool SignSignature(const SigningProvider &provider, const CScript& fromPubKey, CMutableTransaction& txTo, unsigned int nIn, const CConfidentialValue& amount, int nHashType)
{
    assert(nIn < txTo.vin.size());
    txTo.witness.vtxinwit.resize(txTo.vin.size());
    CTransaction txToConst(txTo);
    //TransactionSignatureCreator creator(&keystore, &txToConst, nIn, amount, nHashType);

    MutableTransactionSignatureCreator creator(txTo, nIn, amount, nHashType);

    SignatureData sigdata;
    bool ret = ProduceSignature(provider, creator, fromPubKey, sigdata);
    UpdateTransaction(txTo, nIn, sigdata);
    return ret;
}

bool SignSignature(const SigningProvider &provider, const CTransaction& txFrom, CMutableTransaction& txTo, unsigned int nIn, int nHashType)
{
    assert(nIn < txTo.vin.size());
    const CTxIn& txin = txTo.vin[nIn];
    assert(txin.prevout.n < txFrom.vout.size());
    const CTxOut& txout = txFrom.vout[txin.prevout.n];

    return SignSignature(provider, txout.scriptPubKey, txTo, nIn, txout.nValue, nHashType);
}

namespace {
/** Dummy signature checker which accepts all signatures. */
class DummySignatureChecker final : public BaseSignatureChecker
{
public:
    DummySignatureChecker() {}
    bool CheckECDSASignature(const std::vector<unsigned char>& scriptSig, const std::vector<unsigned char>& vchPubKey, const CScript& scriptCode, SigVersion sigversion, unsigned int flags) const override { return true; }
    bool CheckSchnorrSignature(Span<const unsigned char> sig, Span<const unsigned char> pubkey, SigVersion sigversion, ScriptExecutionData& execdata, ScriptError* serror) const override { return true; }
};
const DummySignatureChecker DUMMY_CHECKER;

class DummySignatureCreator final : public BaseSignatureCreator {
private:
    char m_r_len = 32;
    char m_s_len = 32;
public:
    DummySignatureCreator(char r_len, char s_len) : m_r_len(r_len), m_s_len(s_len) {}
    const BaseSignatureChecker& Checker() const override { return DUMMY_CHECKER; }
    bool CreateSig(const SigningProvider& provider, std::vector<unsigned char>& vchSig, const CKeyID& keyid, const CScript& scriptCode, SigVersion sigversion, unsigned int flags) const override
    {
        // Create a dummy signature that is a valid DER-encoding
        vchSig.assign(m_r_len + m_s_len + 7, '\000');
        vchSig[0] = 0x30;
        vchSig[1] = m_r_len + m_s_len + 4;
        vchSig[2] = 0x02;
        vchSig[3] = m_r_len;
        vchSig[4] = 0x01;
        vchSig[4 + m_r_len] = 0x02;
        vchSig[5 + m_r_len] = m_s_len;
        vchSig[6 + m_r_len] = 0x01;
        vchSig[6 + m_r_len + m_s_len] = SIGHASH_ALL;
        return true;
    }
    bool CreateSchnorrSig(const SigningProvider& provider, std::vector<unsigned char>& sig, const XOnlyPubKey& pubkey, const uint256* leaf_hash, const uint256* tweak, SigVersion sigversion) const override
    {
        sig.assign(64, '\000');
        return true;
    }
};

}

const BaseSignatureCreator& DUMMY_SIGNATURE_CREATOR = DummySignatureCreator(32, 32);
const BaseSignatureCreator& DUMMY_MAXIMUM_SIGNATURE_CREATOR = DummySignatureCreator(33, 32);

bool IsSolvable(const SigningProvider& provider, const CScript& script)
{
    // This check is to make sure that the script we created can actually be solved for and signed by us
    // if we were to have the private keys. This is just to make sure that the script is valid and that,
    // if found in a transaction, we would still accept and relay that transaction. In particular,
    // it will reject witness outputs that require signing with an uncompressed public key.
    SignatureData sigs;
    // Make sure that STANDARD_SCRIPT_VERIFY_FLAGS includes SCRIPT_VERIFY_WITNESS_PUBKEYTYPE, the most
    // important property this function is designed to test for.
    static_assert(STANDARD_SCRIPT_VERIFY_FLAGS & SCRIPT_VERIFY_WITNESS_PUBKEYTYPE, "IsSolvable requires standard script flags to include WITNESS_PUBKEYTYPE");
    if (ProduceSignature(provider, DUMMY_SIGNATURE_CREATOR, script, sigs)) {
        // VerifyScript check is just defensive, and should never fail.
        bool verified = VerifyScript(sigs.scriptSig, script, &sigs.scriptWitness, STANDARD_SCRIPT_VERIFY_FLAGS, DUMMY_CHECKER);
        assert(verified);
        return true;
    }
    return false;
}

bool IsSegWitOutput(const SigningProvider& provider, const CScript& script)
{
    int version;
    valtype program;
    if (script.IsWitnessProgram(version, program)) return true;
    if (script.IsPayToScriptHash()) {
        std::vector<valtype> solutions;
        auto whichtype = Solver(script, solutions);
        if (whichtype == TxoutType::SCRIPTHASH) {
            auto h160 = uint160(solutions[0]);
            CScript subscript;
            if (provider.GetCScript(CScriptID{h160}, subscript)) {
                if (subscript.IsWitnessProgram(version, program)) return true;
            }
        }
    }
    return false;
}

bool SignTransaction(CMutableTransaction& mtx, const SigningProvider* keystore, const std::map<COutPoint, Coin>& coins, int nHashType, const uint256& hash_genesis_block, std::map<int, bilingual_str>& input_errors)
{
    bool fHashSingle = ((nHashType & ~SIGHASH_ANYONECANPAY) == SIGHASH_SINGLE);

    // Use CTransaction for the constant parts of the
    // transaction to avoid rehashing.
    const CTransaction txConst(mtx);

    PrecomputedTransactionData txdata{hash_genesis_block};
    std::vector<CTxOut> spent_outputs;
    for (unsigned int i = 0; i < mtx.vin.size(); ++i) {
        CTxIn& txin = mtx.vin[i];
        auto coin = coins.find(txin.prevout);
        if (coin == coins.end() || coin->second.IsSpent()) {
            txdata.Init(txConst, /*spent_outputs=*/{}, /*force=*/true);
            break;
        } else {
            spent_outputs.emplace_back(coin->second.out.nAsset, coin->second.out.nValue, coin->second.out.scriptPubKey);
        }
    }
    if (spent_outputs.size() == mtx.vin.size()) {
        txdata.Init(txConst, std::move(spent_outputs), true);
    }

    // Sign what we can, including pegin inputs:
    mtx.witness.vtxinwit.resize(mtx.vin.size());
    for (unsigned int i = 0; i < mtx.vin.size(); ++i) {
        CTxIn& txin = mtx.vin[i];
        const CTxInWitness& inWitness = mtx.witness.vtxinwit[i];

        CTxOut prevTxOut;
        if (txin.m_is_pegin) {
            prevTxOut = GetPeginOutputFromWitness(mtx.witness.vtxinwit[i].m_pegin_witness);
        } else {
            auto coin = coins.find(txin.prevout);
            if (coin == coins.end() || coin->second.IsSpent()) {
                input_errors[i] = _("Input not found or already spent");
                continue;
            }
            prevTxOut = coin->second.out;
        }

        const CScript& prevPubKey = prevTxOut.scriptPubKey;
        const CConfidentialValue& amount = prevTxOut.nValue;

        SignatureData sigdata = DataFromTransaction(mtx, i, prevTxOut);
        // Only sign SIGHASH_SINGLE if there's a corresponding output:
        if (!fHashSingle || (i < mtx.vout.size())) {
            ProduceSignature(*keystore, MutableTransactionSignatureCreator(mtx, i, amount, &txdata, nHashType), prevPubKey, sigdata);
        }

        UpdateTransaction(mtx, i, sigdata); // ELEMENTS: is UpdateInput in Core

        // amount must be specified for valid segwit signature
        if (amount.IsExplicit() && amount.GetAmount() == MAX_MONEY && !mtx.witness.vtxinwit[i].scriptWitness.IsNull()) {
            input_errors[i] = _("Missing amount");
            continue;
        }

        ScriptError serror = SCRIPT_ERR_OK;
        if (!VerifyScript(txin.scriptSig, prevPubKey, &inWitness.scriptWitness, STANDARD_SCRIPT_VERIFY_FLAGS, TransactionSignatureChecker(&txConst, i, amount, txdata, MissingDataBehavior::FAIL), &serror)) {
            if (serror == SCRIPT_ERR_INVALID_STACK_OPERATION) {
                // Unable to sign input and verification failed (possible attempt to partially sign).
                input_errors[i] = Untranslated("Unable to sign input, invalid stack size (possibly missing key)");
            } else if (serror == SCRIPT_ERR_SIG_NULLFAIL) {
                // Verification failed (possibly due to insufficient signatures).
                input_errors[i] = Untranslated("CHECK(MULTI)SIG failing with non-zero signature (possibly need more signatures)");
            } else {
                input_errors[i] = Untranslated(ScriptErrorString(serror));
            }
        } else {
            // If this input succeeds, make sure there is no error set for it
            input_errors.erase(i);
        }
    }
    return input_errors.empty();
}<|MERGE_RESOLUTION|>--- conflicted
+++ resolved
@@ -22,28 +22,16 @@
 
 typedef std::vector<unsigned char> valtype;
 
-<<<<<<< HEAD
-MutableTransactionSignatureCreator::MutableTransactionSignatureCreator(const CMutableTransaction* tx, unsigned int input_idx, const CConfidentialValue& amount, int hash_type)
-    : txTo{tx}, nIn{input_idx}, nHashType{hash_type}, amount{amount}, checker{txTo, nIn, amount, MissingDataBehavior::FAIL},
-=======
-MutableTransactionSignatureCreator::MutableTransactionSignatureCreator(const CMutableTransaction& tx, unsigned int input_idx, const CAmount& amount, int hash_type)
+MutableTransactionSignatureCreator::MutableTransactionSignatureCreator(const CMutableTransaction& tx, unsigned int input_idx, const CConfidentialValue& amount, int hash_type)
     : m_txto{tx}, nIn{input_idx}, nHashType{hash_type}, amount{amount}, checker{&m_txto, nIn, amount, MissingDataBehavior::FAIL},
->>>>>>> b557a24b
       m_txdata(nullptr)
 {
 }
 
-<<<<<<< HEAD
-MutableTransactionSignatureCreator::MutableTransactionSignatureCreator(const CMutableTransaction* tx, unsigned int input_idx, const CConfidentialValue& amount, const PrecomputedTransactionData* txdata, int hash_type)
-    : txTo{tx}, nIn{input_idx}, nHashType{hash_type}, amount{amount},
-      checker{txdata ? MutableTransactionSignatureChecker{txTo, nIn, amount, *txdata, MissingDataBehavior::FAIL} :
-                       MutableTransactionSignatureChecker{txTo, nIn, amount, MissingDataBehavior::FAIL}},
-=======
-MutableTransactionSignatureCreator::MutableTransactionSignatureCreator(const CMutableTransaction& tx, unsigned int input_idx, const CAmount& amount, const PrecomputedTransactionData* txdata, int hash_type)
+MutableTransactionSignatureCreator::MutableTransactionSignatureCreator(const CMutableTransaction& tx, unsigned int input_idx, const CConfidentialValue& amount, const PrecomputedTransactionData* txdata, int hash_type)
     : m_txto{tx}, nIn{input_idx}, nHashType{hash_type}, amount{amount},
       checker{txdata ? MutableTransactionSignatureChecker{&m_txto, nIn, amount, *txdata, MissingDataBehavior::FAIL} :
                        MutableTransactionSignatureChecker{&m_txto, nIn, amount, MissingDataBehavior::FAIL}},
->>>>>>> b557a24b
       m_txdata(txdata)
 {
 }
@@ -66,11 +54,7 @@
     // BASE/WITNESS_V0 signatures don't support explicit SIGHASH_DEFAULT, use SIGHASH_ALL instead.
     const int hashtype = nHashType == SIGHASH_DEFAULT ? SIGHASH_ALL : nHashType;
 
-<<<<<<< HEAD
-    uint256 hash = SignatureHash(scriptCode, *txTo, nIn, hashtype, amount, sigversion, flags, m_txdata);
-=======
-    uint256 hash = SignatureHash(scriptCode, m_txto, nIn, hashtype, amount, sigversion, m_txdata);
->>>>>>> b557a24b
+    uint256 hash = SignatureHash(scriptCode, m_txto, nIn, hashtype, amount, sigversion, flags, m_txdata);
     if (!key.Sign(hash, vchSig))
         return false;
     vchSig.push_back((unsigned char)hashtype);
