// Copyright (c) 2009-2010 Satoshi Nakamoto
// Copyright (c) 2009-2020 The Bitcoin Core developers
// Distributed under the MIT software license, see the accompanying
// file COPYING or http://www.opensource.org/licenses/mit-license.php.

#include <script/sign.h>

#include <key.h>
#include <pegins.h>
#include <policy/policy.h>
#include <primitives/transaction.h>
#include <script/pegins.h>  // for GetPeginOutputFromWitness()
#include <script/signingprovider.h>
#include <script/standard.h>
#include <uint256.h>

#include <chainparams.h>

typedef std::vector<unsigned char> valtype;

MutableTransactionSignatureCreator::MutableTransactionSignatureCreator(const CMutableTransaction* txToIn, unsigned int nInIn, const CConfidentialValue& amountIn, int nHashTypeIn) : txTo(txToIn), nIn(nInIn), nHashType(nHashTypeIn), amount(amountIn), checker(txTo, nIn, amountIn) {}

bool MutableTransactionSignatureCreator::CreateSig(const SigningProvider& provider, std::vector<unsigned char>& vchSig, const CKeyID& address, const CScript& scriptCode, SigVersion sigversion, unsigned int flags) const
{
    CKey key;
    if (!provider.GetKey(address, key))
        return false;

    // Signing with uncompressed keys is disabled in witness scripts
    if (sigversion == SigVersion::WITNESS_V0 && !key.IsCompressed())
        return false;

    uint256 hash = SignatureHash(scriptCode, *txTo, nIn, nHashType, amount, sigversion, flags);
    if (!key.Sign(hash, vchSig))
        return false;
    vchSig.push_back((unsigned char)nHashType);
    return true;
}

static bool GetCScript(const SigningProvider& provider, const SignatureData& sigdata, const CScriptID& scriptid, CScript& script)
{
    if (provider.GetCScript(scriptid, script)) {
        return true;
    }
    // Look for scripts in SignatureData
    if (CScriptID(sigdata.redeem_script) == scriptid) {
        script = sigdata.redeem_script;
        return true;
    } else if (CScriptID(sigdata.witness_script) == scriptid) {
        script = sigdata.witness_script;
        return true;
    }
    return false;
}

static bool GetPubKey(const SigningProvider& provider, const SignatureData& sigdata, const CKeyID& address, CPubKey& pubkey)
{
    // Look for pubkey in all partial sigs
    const auto it = sigdata.signatures.find(address);
    if (it != sigdata.signatures.end()) {
        pubkey = it->second.first;
        return true;
    }
    // Look for pubkey in pubkey list
    const auto& pk_it = sigdata.misc_pubkeys.find(address);
    if (pk_it != sigdata.misc_pubkeys.end()) {
        pubkey = pk_it->second.first;
        return true;
    }
    // Query the underlying provider
    return provider.GetPubKey(address, pubkey);
}

static bool CreateSig(const BaseSignatureCreator& creator, SignatureData& sigdata, const SigningProvider& provider, std::vector<unsigned char>& sig_out, const CPubKey& pubkey, const CScript& scriptcode, SigVersion sigversion, unsigned int flags)
{
    CKeyID keyid = pubkey.GetID();
    const auto it = sigdata.signatures.find(keyid);
    if (it != sigdata.signatures.end()) {
        sig_out = it->second.second;
        return true;
    }
    KeyOriginInfo info;
    if (provider.GetKeyOrigin(keyid, info)) {
        sigdata.misc_pubkeys.emplace(keyid, std::make_pair(pubkey, std::move(info)));
    }
    if (creator.CreateSig(provider, sig_out, keyid, scriptcode, sigversion, flags)) {
        auto i = sigdata.signatures.emplace(keyid, SigPair(pubkey, sig_out));
        assert(i.second);
        return true;
    }
    // Could not make signature or signature not found, add keyid to missing
    sigdata.missing_sigs.push_back(keyid);
    return false;
}

/**
 * Sign scriptPubKey using signature made with creator.
 * Signatures are returned in scriptSigRet (or returns false if scriptPubKey can't be signed),
 * unless whichTypeRet is TxoutType::SCRIPTHASH, in which case scriptSigRet is the redemption script.
 * Returns false if scriptPubKey could not be completely satisfied.
 */
static bool SignStep(const SigningProvider& provider, const BaseSignatureCreator& creator, const CScript& scriptPubKey,
                     std::vector<valtype>& ret, TxoutType& whichTypeRet, SigVersion sigversion, SignatureData& sigdata,
                     unsigned int flags)
{
    CScript scriptRet;
    uint160 h160;
    ret.clear();
    std::vector<unsigned char> sig;

    std::vector<valtype> vSolutions;
    whichTypeRet = Solver(scriptPubKey, vSolutions);

    switch (whichTypeRet) {
    case TxoutType::NONSTANDARD:
    case TxoutType::NULL_DATA:
    case TxoutType::WITNESS_UNKNOWN:
    case TxoutType::WITNESS_V1_TAPROOT:
        return false;
    case TxoutType::PUBKEY:
        if (!CreateSig(creator, sigdata, provider, sig, CPubKey(vSolutions[0]), scriptPubKey, sigversion, flags)) return false;
        ret.push_back(std::move(sig));
        return true;
    case TxoutType::PUBKEYHASH: {
        CKeyID keyID = CKeyID(uint160(vSolutions[0]));
        CPubKey pubkey;
        if (!GetPubKey(provider, sigdata, keyID, pubkey)) {
            // Pubkey could not be found, add to missing
            sigdata.missing_pubkeys.push_back(keyID);
            return false;
        }
        if (!CreateSig(creator, sigdata, provider, sig, pubkey, scriptPubKey, sigversion, flags)) return false;
        ret.push_back(std::move(sig));
        ret.push_back(ToByteVector(pubkey));
        return true;
    }
    case TxoutType::SCRIPTHASH:
        h160 = uint160(vSolutions[0]);
        if (GetCScript(provider, sigdata, CScriptID{h160}, scriptRet)) {
            ret.push_back(std::vector<unsigned char>(scriptRet.begin(), scriptRet.end()));
            return true;
        }
        // Could not find redeemScript, add to missing
        sigdata.missing_redeem_script = h160;
        return false;

    case TxoutType::MULTISIG: {
        size_t required = vSolutions.front()[0];
        ret.push_back(valtype()); // workaround CHECKMULTISIG bug
        for (size_t i = 1; i < vSolutions.size() - 1; ++i) {
            CPubKey pubkey = CPubKey(vSolutions[i]);
            // We need to always call CreateSig in order to fill sigdata with all
            // possible signatures that we can create. This will allow further PSBT
            // processing to work as it needs all possible signature and pubkey pairs
            if (CreateSig(creator, sigdata, provider, sig, pubkey, scriptPubKey, sigversion, flags)) {
                if (ret.size() < required + 1) {
                    ret.push_back(std::move(sig));
                }
            }
        }
        bool ok = ret.size() == required + 1;
        for (size_t i = 0; i + ret.size() < required + 1; ++i) {
            ret.push_back(valtype());
        }
        return ok;
    }
    case TxoutType::WITNESS_V0_KEYHASH:
        ret.push_back(vSolutions[0]);
        return true;

    case TxoutType::WITNESS_V0_SCRIPTHASH:
        CRIPEMD160().Write(&vSolutions[0][0], vSolutions[0].size()).Finalize(h160.begin());
        if (GetCScript(provider, sigdata, CScriptID{h160}, scriptRet)) {
            ret.push_back(std::vector<unsigned char>(scriptRet.begin(), scriptRet.end()));
            return true;
        }
        // Could not find witnessScript, add to missing
        sigdata.missing_witness_script = uint256(vSolutions[0]);
        return false;
<<<<<<< HEAD

    case TxoutType::OP_TRUE:
        return Params().anyonecanspend_aremine;

    default:
        return false;
    }
=======
    } // no default case, so the compiler can warn about missing cases
    assert(false);
>>>>>>> e498aeff
}

static CScript PushAll(const std::vector<valtype>& values)
{
    CScript result;
    for (const valtype& v : values) {
        if (v.size() == 0) {
            result << OP_0;
        } else if (v.size() == 1 && v[0] >= 1 && v[0] <= 16) {
            result << CScript::EncodeOP_N(v[0]);
        } else if (v.size() == 1 && v[0] == 0x81) {
            result << OP_1NEGATE;
        } else {
            result << v;
        }
    }
    return result;
}

bool ProduceSignature(const SigningProvider& provider, const BaseSignatureCreator& creator, const CScript& fromPubKey, SignatureData& sigdata, unsigned int additional_flags)
{
    if (sigdata.complete) return true;

    // We will already activate SIGHASH_RANGEPROOF for signing. This means that
    // users using the flag before it activates will produce invalid signatures.
    unsigned int signFlags = SCRIPT_SIGHASH_RANGEPROOF;
    unsigned int verifyFlags = STANDARD_SCRIPT_VERIFY_FLAGS | SCRIPT_SIGHASH_RANGEPROOF | additional_flags;

    std::vector<valtype> result;
    TxoutType whichType;
    bool solved = SignStep(provider, creator, fromPubKey, result, whichType, SigVersion::BASE, sigdata, signFlags);
    bool P2SH = false;
    CScript subscript;
    sigdata.scriptWitness.stack.clear();

    if (solved && whichType == TxoutType::SCRIPTHASH)
    {
        // Solver returns the subscript that needs to be evaluated;
        // the final scriptSig is the signatures from that
        // and then the serialized subscript:
        subscript = CScript(result[0].begin(), result[0].end());
        sigdata.redeem_script = subscript;
        solved = solved && SignStep(provider, creator, subscript, result, whichType, SigVersion::BASE, sigdata, signFlags) && whichType != TxoutType::SCRIPTHASH;
        P2SH = true;
    }

    if (solved && whichType == TxoutType::WITNESS_V0_KEYHASH)
    {
        CScript witnessscript;
        witnessscript << OP_DUP << OP_HASH160 << ToByteVector(result[0]) << OP_EQUALVERIFY << OP_CHECKSIG;
        TxoutType subType;
        solved = solved && SignStep(provider, creator, witnessscript, result, subType, SigVersion::WITNESS_V0, sigdata, signFlags);
        sigdata.scriptWitness.stack = result;
        sigdata.witness = true;
        result.clear();
    }
    else if (solved && whichType == TxoutType::WITNESS_V0_SCRIPTHASH)
    {
        CScript witnessscript(result[0].begin(), result[0].end());
        sigdata.witness_script = witnessscript;
        TxoutType subType;
        solved = solved && SignStep(provider, creator, witnessscript, result, subType, SigVersion::WITNESS_V0, sigdata, signFlags) && subType != TxoutType::SCRIPTHASH && subType != TxoutType::WITNESS_V0_SCRIPTHASH && subType != TxoutType::WITNESS_V0_KEYHASH;
        result.push_back(std::vector<unsigned char>(witnessscript.begin(), witnessscript.end()));
        sigdata.scriptWitness.stack = result;
        sigdata.witness = true;
        result.clear();
    } else if (solved && whichType == TxoutType::WITNESS_UNKNOWN) {
        sigdata.witness = true;
    }

    if (P2SH) {
        result.push_back(std::vector<unsigned char>(subscript.begin(), subscript.end()));
    }
    sigdata.scriptSig = PushAll(result);

    // Test solution
    sigdata.complete = solved && VerifyScript(sigdata.scriptSig, fromPubKey, &sigdata.scriptWitness, verifyFlags, creator.Checker());
    return sigdata.complete;
}

namespace {
class SignatureExtractorChecker final : public BaseSignatureChecker
{
private:
    SignatureData& sigdata;
    BaseSignatureChecker& checker;

public:
    SignatureExtractorChecker(SignatureData& sigdata, BaseSignatureChecker& checker) : sigdata(sigdata), checker(checker) {}
    bool CheckECDSASignature(const std::vector<unsigned char>& scriptSig, const std::vector<unsigned char>& vchPubKey, const CScript& scriptCode, SigVersion sigversion, unsigned int flags) const override
    {
        if (checker.CheckECDSASignature(scriptSig, vchPubKey, scriptCode, sigversion, flags)) {
            CPubKey pubkey(vchPubKey);
            sigdata.signatures.emplace(pubkey.GetID(), SigPair(pubkey, scriptSig));
            return true;
        }
        return false;
    }
};

struct Stacks
{
    std::vector<valtype> script;
    std::vector<valtype> witness;

    Stacks() = delete;
    Stacks(const Stacks&) = delete;
    explicit Stacks(const SignatureData& data) : witness(data.scriptWitness.stack) {
        EvalScript(script, data.scriptSig, SCRIPT_VERIFY_STRICTENC, BaseSignatureChecker(), SigVersion::BASE);
    }
};
}

// Extracts signatures and scripts from incomplete scriptSigs. Please do not extend this, use PSBT instead
SignatureData DataFromTransaction(const CMutableTransaction& tx, unsigned int nIn, const CTxOut& txout)
{
    SignatureData data;
    assert(tx.vin.size() > nIn);
    data.scriptSig = tx.vin[nIn].scriptSig;
    data.scriptWitness = tx.witness.vtxinwit.size() > nIn ? tx.witness.vtxinwit[nIn].scriptWitness : CScriptWitness();
    Stacks stack(data);

    // Get signatures
    MutableTransactionSignatureChecker tx_checker(&tx, nIn, txout.nValue);
    SignatureExtractorChecker extractor_checker(data, tx_checker);
    if (VerifyScript(data.scriptSig, txout.scriptPubKey, &data.scriptWitness, STANDARD_SCRIPT_VERIFY_FLAGS, extractor_checker)) {
        data.complete = true;
        return data;
    }

    // Get scripts
    std::vector<std::vector<unsigned char>> solutions;
    TxoutType script_type = Solver(txout.scriptPubKey, solutions);
    SigVersion sigversion = SigVersion::BASE;
    CScript next_script = txout.scriptPubKey;

    if (script_type == TxoutType::SCRIPTHASH && !stack.script.empty() && !stack.script.back().empty()) {
        // Get the redeemScript
        CScript redeem_script(stack.script.back().begin(), stack.script.back().end());
        data.redeem_script = redeem_script;
        next_script = std::move(redeem_script);

        // Get redeemScript type
        script_type = Solver(next_script, solutions);
        stack.script.pop_back();
    }
    if (script_type == TxoutType::WITNESS_V0_SCRIPTHASH && !stack.witness.empty() && !stack.witness.back().empty()) {
        // Get the witnessScript
        CScript witness_script(stack.witness.back().begin(), stack.witness.back().end());
        data.witness_script = witness_script;
        next_script = std::move(witness_script);

        // Get witnessScript type
        script_type = Solver(next_script, solutions);
        stack.witness.pop_back();
        stack.script = std::move(stack.witness);
        stack.witness.clear();
        sigversion = SigVersion::WITNESS_V0;
    }
    // We enable SIGHASH_RANGEPROOF for signing.
    unsigned int flags = SCRIPT_SIGHASH_RANGEPROOF;
    if (script_type == TxoutType::MULTISIG && !stack.script.empty()) {
        // Build a map of pubkey -> signature by matching sigs to pubkeys:
        assert(solutions.size() > 1);
        unsigned int num_pubkeys = solutions.size()-2;
        unsigned int last_success_key = 0;
        for (const valtype& sig : stack.script) {
            for (unsigned int i = last_success_key; i < num_pubkeys; ++i) {
                const valtype& pubkey = solutions[i+1];
                // We either have a signature for this pubkey, or we have found a signature and it is valid
                if (data.signatures.count(CPubKey(pubkey).GetID()) || extractor_checker.CheckECDSASignature(sig, pubkey, next_script, sigversion, flags)) {
                    last_success_key = i + 1;
                    break;
                }
            }
        }
    }

    return data;
}

void UpdateTransaction(CMutableTransaction& tx, const size_t nIn, const SignatureData& data) {
    assert(tx.vin.size() > nIn);
    tx.witness.vtxinwit.resize(tx.vin.size());
    tx.vin[nIn].scriptSig = data.scriptSig;
    tx.witness.vtxinwit[nIn].scriptWitness = data.scriptWitness;
}

void SignatureData::MergeSignatureData(SignatureData sigdata)
{
    if (complete) return;
    if (sigdata.complete) {
        *this = std::move(sigdata);
        return;
    }
    if (redeem_script.empty() && !sigdata.redeem_script.empty()) {
        redeem_script = sigdata.redeem_script;
    }
    if (witness_script.empty() && !sigdata.witness_script.empty()) {
        witness_script = sigdata.witness_script;
    }
    signatures.insert(std::make_move_iterator(sigdata.signatures.begin()), std::make_move_iterator(sigdata.signatures.end()));
}

bool SignSignature(const SigningProvider &provider, const CScript& fromPubKey, CMutableTransaction& txTo, unsigned int nIn, const CConfidentialValue& amount, int nHashType)
{
    assert(nIn < txTo.vin.size());
    txTo.witness.vtxinwit.resize(txTo.vin.size());
    CTransaction txToConst(txTo);
    //TransactionSignatureCreator creator(&keystore, &txToConst, nIn, amount, nHashType);

    MutableTransactionSignatureCreator creator(&txTo, nIn, amount, nHashType);

    SignatureData sigdata;
    bool ret = ProduceSignature(provider, creator, fromPubKey, sigdata);
    UpdateTransaction(txTo, nIn, sigdata);
    return ret;
}

bool SignSignature(const SigningProvider &provider, const CTransaction& txFrom, CMutableTransaction& txTo, unsigned int nIn, int nHashType)
{
    assert(nIn < txTo.vin.size());
    const CTxIn& txin = txTo.vin[nIn];
    assert(txin.prevout.n < txFrom.vout.size());
    const CTxOut& txout = txFrom.vout[txin.prevout.n];

    return SignSignature(provider, txout.scriptPubKey, txTo, nIn, txout.nValue, nHashType);
}

namespace {
/** Dummy signature checker which accepts all signatures. */
class DummySignatureChecker final : public BaseSignatureChecker
{
public:
    DummySignatureChecker() {}
    bool CheckECDSASignature(const std::vector<unsigned char>& scriptSig, const std::vector<unsigned char>& vchPubKey, const CScript& scriptCode, SigVersion sigversion, unsigned int flags) const override { return true; }
};
const DummySignatureChecker DUMMY_CHECKER;

class DummySignatureCreator final : public BaseSignatureCreator {
private:
    char m_r_len = 32;
    char m_s_len = 32;
public:
    DummySignatureCreator(char r_len, char s_len) : m_r_len(r_len), m_s_len(s_len) {}
    const BaseSignatureChecker& Checker() const override { return DUMMY_CHECKER; }
    bool CreateSig(const SigningProvider& provider, std::vector<unsigned char>& vchSig, const CKeyID& keyid, const CScript& scriptCode, SigVersion sigversion, unsigned int flags) const override
    {
        // Create a dummy signature that is a valid DER-encoding
        vchSig.assign(m_r_len + m_s_len + 7, '\000');
        vchSig[0] = 0x30;
        vchSig[1] = m_r_len + m_s_len + 4;
        vchSig[2] = 0x02;
        vchSig[3] = m_r_len;
        vchSig[4] = 0x01;
        vchSig[4 + m_r_len] = 0x02;
        vchSig[5 + m_r_len] = m_s_len;
        vchSig[6 + m_r_len] = 0x01;
        vchSig[6 + m_r_len + m_s_len] = SIGHASH_ALL;
        return true;
    }
};

}

const BaseSignatureCreator& DUMMY_SIGNATURE_CREATOR = DummySignatureCreator(32, 32);
const BaseSignatureCreator& DUMMY_MAXIMUM_SIGNATURE_CREATOR = DummySignatureCreator(33, 32);

bool IsSolvable(const SigningProvider& provider, const CScript& script)
{
    // This check is to make sure that the script we created can actually be solved for and signed by us
    // if we were to have the private keys. This is just to make sure that the script is valid and that,
    // if found in a transaction, we would still accept and relay that transaction. In particular,
    // it will reject witness outputs that require signing with an uncompressed public key.
    SignatureData sigs;
    // Make sure that STANDARD_SCRIPT_VERIFY_FLAGS includes SCRIPT_VERIFY_WITNESS_PUBKEYTYPE, the most
    // important property this function is designed to test for.
    static_assert(STANDARD_SCRIPT_VERIFY_FLAGS & SCRIPT_VERIFY_WITNESS_PUBKEYTYPE, "IsSolvable requires standard script flags to include WITNESS_PUBKEYTYPE");
    if (ProduceSignature(provider, DUMMY_SIGNATURE_CREATOR, script, sigs)) {
        // VerifyScript check is just defensive, and should never fail.
        bool verified = VerifyScript(sigs.scriptSig, script, &sigs.scriptWitness, STANDARD_SCRIPT_VERIFY_FLAGS, DUMMY_CHECKER);
        assert(verified);
        return true;
    }
    return false;
}

bool IsSegWitOutput(const SigningProvider& provider, const CScript& script)
{
    std::vector<valtype> solutions;
    auto whichtype = Solver(script, solutions);
    if (whichtype == TxoutType::WITNESS_V0_SCRIPTHASH || whichtype == TxoutType::WITNESS_V0_KEYHASH || whichtype == TxoutType::WITNESS_UNKNOWN) return true;
    if (whichtype == TxoutType::SCRIPTHASH) {
        auto h160 = uint160(solutions[0]);
        CScript subscript;
        if (provider.GetCScript(CScriptID{h160}, subscript)) {
            whichtype = Solver(subscript, solutions);
            if (whichtype == TxoutType::WITNESS_V0_SCRIPTHASH || whichtype == TxoutType::WITNESS_V0_KEYHASH || whichtype == TxoutType::WITNESS_UNKNOWN) return true;
        }
    }
    return false;
}

bool SignTransaction(CMutableTransaction& mtx, const SigningProvider* keystore, const std::map<COutPoint, Coin>& coins, int nHashType, std::map<int, std::string>& input_errors)
{
    bool fHashSingle = ((nHashType & ~SIGHASH_ANYONECANPAY) == SIGHASH_SINGLE);

    // Use CTransaction for the constant parts of the
    // transaction to avoid rehashing.
    const CTransaction txConst(mtx);
    // Sign what we can, including pegin inputs:
    mtx.witness.vtxinwit.resize(mtx.vin.size());
    for (unsigned int i = 0; i < mtx.vin.size(); i++) {
        CTxIn& txin = mtx.vin[i];
        const CTxInWitness& inWitness = mtx.witness.vtxinwit[i];

        CTxOut prevTxOut;
        if (txin.m_is_pegin) {
            prevTxOut = GetPeginOutputFromWitness(mtx.witness.vtxinwit[i].m_pegin_witness);
        } else {
            auto coin = coins.find(txin.prevout);
            if (coin == coins.end() || coin->second.IsSpent()) {
                input_errors[i] = "Input not found or already spent";
                continue;
            }
            prevTxOut = coin->second.out;
        }

        const CScript& prevPubKey = prevTxOut.scriptPubKey;
        const CConfidentialValue& amount = prevTxOut.nValue;

        SignatureData sigdata = DataFromTransaction(mtx, i, prevTxOut);
        // Only sign SIGHASH_SINGLE if there's a corresponding output:
        if (!fHashSingle || (i < mtx.vout.size())) {
            ProduceSignature(*keystore, MutableTransactionSignatureCreator(&mtx, i, amount, nHashType), prevPubKey, sigdata);
        }

        UpdateTransaction(mtx, i, sigdata); // ELEMENTS: is UpdateInput in Core

        // amount must be specified for valid segwit signature
        if (amount.IsExplicit() && amount.GetAmount() == MAX_MONEY && !mtx.witness.vtxinwit[i].scriptWitness.IsNull()) {
            input_errors[i] = "Missing amount";
            continue;
        }

        ScriptError serror = SCRIPT_ERR_OK;
        if (!VerifyScript(txin.scriptSig, prevPubKey, &inWitness.scriptWitness, STANDARD_SCRIPT_VERIFY_FLAGS, TransactionSignatureChecker(&txConst, i, amount), &serror)) {
            if (serror == SCRIPT_ERR_INVALID_STACK_OPERATION) {
                // Unable to sign input and verification failed (possible attempt to partially sign).
                input_errors[i] = "Unable to sign input, invalid stack size (possibly missing key)";
            } else if (serror == SCRIPT_ERR_SIG_NULLFAIL) {
                // Verification failed (possibly due to insufficient signatures).
                input_errors[i] = "CHECK(MULTI)SIG failing with non-zero signature (possibly need more signatures)";
            } else {
                input_errors[i] = ScriptErrorString(serror);
            }
        } else {
            // If this input succeeds, make sure there is no error set for it
            input_errors.erase(i);
        }
    }
    return input_errors.empty();
}<|MERGE_RESOLUTION|>--- conflicted
+++ resolved
@@ -177,18 +177,16 @@
         // Could not find witnessScript, add to missing
         sigdata.missing_witness_script = uint256(vSolutions[0]);
         return false;
-<<<<<<< HEAD
+
+    // ELEMENTS
+    case TxoutType::FEE:
+        return false;
 
     case TxoutType::OP_TRUE:
         return Params().anyonecanspend_aremine;
 
-    default:
-        return false;
-    }
-=======
     } // no default case, so the compiler can warn about missing cases
     assert(false);
->>>>>>> e498aeff
 }
 
 static CScript PushAll(const std::vector<valtype>& values)
