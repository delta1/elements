--- conflicted
+++ resolved
@@ -671,25 +671,16 @@
             txdata.Init(txConst, /* spent_outputs */ {}, /* force */ true);
             break;
         } else {
-<<<<<<< HEAD
-            spent_outputs[i] = CTxOut(coin->second.out.nAsset, coin->second.out.nValue, coin->second.out.scriptPubKey);
-=======
-            spent_outputs.emplace_back(coin->second.out.nValue, coin->second.out.scriptPubKey);
->>>>>>> e826b22d
+            spent_outputs.emplace_back(coin->second.out.nAsset, coin->second.out.nValue, coin->second.out.scriptPubKey);
         }
     }
     if (spent_outputs.size() == mtx.vin.size()) {
         txdata.Init(txConst, std::move(spent_outputs), true);
     }
 
-<<<<<<< HEAD
     // Sign what we can, including pegin inputs:
     mtx.witness.vtxinwit.resize(mtx.vin.size());
-    for (unsigned int i = 0; i < mtx.vin.size(); i++) {
-=======
-    // Sign what we can:
     for (unsigned int i = 0; i < mtx.vin.size(); ++i) {
->>>>>>> e826b22d
         CTxIn& txin = mtx.vin[i];
         const CTxInWitness& inWitness = mtx.witness.vtxinwit[i];
 
