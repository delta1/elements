// Copyright (c) 2009-2010 Satoshi Nakamoto
// Copyright (c) 2009-2020 The Bitcoin Core developers
// Distributed under the MIT software license, see the accompanying
// file COPYING or http://www.opensource.org/licenses/mit-license.php.

#include <script/sign.h>

#include <key.h>
#include <pegins.h>
#include <policy/policy.h>
#include <primitives/transaction.h>
#include <script/pegins.h>  // for GetPeginOutputFromWitness()
#include <script/signingprovider.h>
#include <script/standard.h>
#include <uint256.h>

#include <chainparams.h>

typedef std::vector<unsigned char> valtype;

MutableTransactionSignatureCreator::MutableTransactionSignatureCreator(const CMutableTransaction* txToIn, unsigned int nInIn, const CConfidentialValue& amountIn, int nHashTypeIn) : txTo(txToIn), nIn(nInIn), nHashType(nHashTypeIn), amount(amountIn), checker(txTo, nIn, amountIn) {}

bool MutableTransactionSignatureCreator::CreateSig(const SigningProvider& provider, std::vector<unsigned char>& vchSig, const CKeyID& address, const CScript& scriptCode, SigVersion sigversion, unsigned int flags) const
{
    CKey key;
    if (!provider.GetKey(address, key))
        return false;

    // Signing with uncompressed keys is disabled in witness scripts
    if (sigversion == SigVersion::WITNESS_V0 && !key.IsCompressed())
        return false;

    uint256 hash = SignatureHash(scriptCode, *txTo, nIn, nHashType, amount, sigversion, flags);
    if (!key.Sign(hash, vchSig))
        return false;
    vchSig.push_back((unsigned char)nHashType);
    return true;
}

static bool GetCScript(const SigningProvider& provider, const SignatureData& sigdata, const CScriptID& scriptid, CScript& script)
{
    if (provider.GetCScript(scriptid, script)) {
        return true;
    }
    // Look for scripts in SignatureData
    if (CScriptID(sigdata.redeem_script) == scriptid) {
        script = sigdata.redeem_script;
        return true;
    } else if (CScriptID(sigdata.witness_script) == scriptid) {
        script = sigdata.witness_script;
        return true;
    }
    return false;
}

static bool GetPubKey(const SigningProvider& provider, const SignatureData& sigdata, const CKeyID& address, CPubKey& pubkey)
{
    // Look for pubkey in all partial sigs
    const auto it = sigdata.signatures.find(address);
    if (it != sigdata.signatures.end()) {
        pubkey = it->second.first;
        return true;
    }
    // Look for pubkey in pubkey list
    const auto& pk_it = sigdata.misc_pubkeys.find(address);
    if (pk_it != sigdata.misc_pubkeys.end()) {
        pubkey = pk_it->second.first;
        return true;
    }
    // Query the underlying provider
    return provider.GetPubKey(address, pubkey);
}

static bool CreateSig(const BaseSignatureCreator& creator, SignatureData& sigdata, const SigningProvider& provider, std::vector<unsigned char>& sig_out, const CPubKey& pubkey, const CScript& scriptcode, SigVersion sigversion, unsigned int flags)
{
    CKeyID keyid = pubkey.GetID();
    const auto it = sigdata.signatures.find(keyid);
    if (it != sigdata.signatures.end()) {
        sig_out = it->second.second;
        return true;
    }
    KeyOriginInfo info;
    if (provider.GetKeyOrigin(keyid, info)) {
        sigdata.misc_pubkeys.emplace(keyid, std::make_pair(pubkey, std::move(info)));
    }
    if (creator.CreateSig(provider, sig_out, keyid, scriptcode, sigversion, flags)) {
        auto i = sigdata.signatures.emplace(keyid, SigPair(pubkey, sig_out));
        assert(i.second);
        return true;
    }
    // Could not make signature or signature not found, add keyid to missing
    sigdata.missing_sigs.push_back(keyid);
    return false;
}

/**
 * Sign scriptPubKey using signature made with creator.
 * Signatures are returned in scriptSigRet (or returns false if scriptPubKey can't be signed),
 * unless whichTypeRet is TxoutType::SCRIPTHASH, in which case scriptSigRet is the redemption script.
 * Returns false if scriptPubKey could not be completely satisfied.
 */
static bool SignStep(const SigningProvider& provider, const BaseSignatureCreator& creator, const CScript& scriptPubKey,
                     std::vector<valtype>& ret, TxoutType& whichTypeRet, SigVersion sigversion, SignatureData& sigdata,
                     unsigned int flags)
{
    CScript scriptRet;
    uint160 h160;
    ret.clear();
    std::vector<unsigned char> sig;

    std::vector<valtype> vSolutions;
    whichTypeRet = Solver(scriptPubKey, vSolutions);

    switch (whichTypeRet) {
    case TxoutType::NONSTANDARD:
    case TxoutType::NULL_DATA:
    case TxoutType::WITNESS_UNKNOWN:
    case TxoutType::WITNESS_V1_TAPROOT:
        return false;
    case TxoutType::PUBKEY:
        if (!CreateSig(creator, sigdata, provider, sig, CPubKey(vSolutions[0]), scriptPubKey, sigversion, flags)) return false;
        ret.push_back(std::move(sig));
        return true;
    case TxoutType::PUBKEYHASH: {
        CKeyID keyID = CKeyID(uint160(vSolutions[0]));
        CPubKey pubkey;
        if (!GetPubKey(provider, sigdata, keyID, pubkey)) {
            // Pubkey could not be found, add to missing
            sigdata.missing_pubkeys.push_back(keyID);
            return false;
        }
        if (!CreateSig(creator, sigdata, provider, sig, pubkey, scriptPubKey, sigversion, flags)) return false;
        ret.push_back(std::move(sig));
        ret.push_back(ToByteVector(pubkey));
        return true;
    }
    case TxoutType::SCRIPTHASH:
        h160 = uint160(vSolutions[0]);
        if (GetCScript(provider, sigdata, CScriptID{h160}, scriptRet)) {
            ret.push_back(std::vector<unsigned char>(scriptRet.begin(), scriptRet.end()));
            return true;
        }
        // Could not find redeemScript, add to missing
        sigdata.missing_redeem_script = h160;
        return false;

    case TxoutType::MULTISIG: {
        size_t required = vSolutions.front()[0];
        ret.push_back(valtype()); // workaround CHECKMULTISIG bug
        for (size_t i = 1; i < vSolutions.size() - 1; ++i) {
            CPubKey pubkey = CPubKey(vSolutions[i]);
            // We need to always call CreateSig in order to fill sigdata with all
            // possible signatures that we can create. This will allow further PSBT
            // processing to work as it needs all possible signature and pubkey pairs
            if (CreateSig(creator, sigdata, provider, sig, pubkey, scriptPubKey, sigversion, flags)) {
                if (ret.size() < required + 1) {
                    ret.push_back(std::move(sig));
                }
            }
        }
        bool ok = ret.size() == required + 1;
        for (size_t i = 0; i + ret.size() < required + 1; ++i) {
            ret.push_back(valtype());
        }
        return ok;
    }
    case TxoutType::WITNESS_V0_KEYHASH:
        ret.push_back(vSolutions[0]);
        return true;

    case TxoutType::WITNESS_V0_SCRIPTHASH:
        CRIPEMD160().Write(&vSolutions[0][0], vSolutions[0].size()).Finalize(h160.begin());
        if (GetCScript(provider, sigdata, CScriptID{h160}, scriptRet)) {
            ret.push_back(std::vector<unsigned char>(scriptRet.begin(), scriptRet.end()));
            return true;
        }
        // Could not find witnessScript, add to missing
        sigdata.missing_witness_script = uint256(vSolutions[0]);
        return false;

    // ELEMENTS
    case TxoutType::FEE:
        return false;

    case TxoutType::OP_TRUE:
        return Params().anyonecanspend_aremine;

    } // no default case, so the compiler can warn about missing cases
    assert(false);
}

static CScript PushAll(const std::vector<valtype>& values)
{
    CScript result;
    for (const valtype& v : values) {
        if (v.size() == 0) {
            result << OP_0;
        } else if (v.size() == 1 && v[0] >= 1 && v[0] <= 16) {
            result << CScript::EncodeOP_N(v[0]);
        } else if (v.size() == 1 && v[0] == 0x81) {
            result << OP_1NEGATE;
        } else {
            result << v;
        }
    }
    return result;
}

bool ProduceSignature(const SigningProvider& provider, const BaseSignatureCreator& creator, const CScript& fromPubKey, SignatureData& sigdata, unsigned int additional_flags)
{
    if (sigdata.complete) return true;

    // We will already activate SIGHASH_RANGEPROOF for signing. This means that
    // users using the flag before it activates will produce invalid signatures.
    unsigned int signFlags = SCRIPT_SIGHASH_RANGEPROOF;
    unsigned int verifyFlags = STANDARD_SCRIPT_VERIFY_FLAGS | SCRIPT_SIGHASH_RANGEPROOF | additional_flags;

    std::vector<valtype> result;
    TxoutType whichType;
    bool solved = SignStep(provider, creator, fromPubKey, result, whichType, SigVersion::BASE, sigdata, signFlags);
    bool P2SH = false;
    CScript subscript;
    sigdata.scriptWitness.stack.clear();

    if (solved && whichType == TxoutType::SCRIPTHASH)
    {
        // Solver returns the subscript that needs to be evaluated;
        // the final scriptSig is the signatures from that
        // and then the serialized subscript:
        subscript = CScript(result[0].begin(), result[0].end());
        sigdata.redeem_script = subscript;
        solved = solved && SignStep(provider, creator, subscript, result, whichType, SigVersion::BASE, sigdata, signFlags) && whichType != TxoutType::SCRIPTHASH;
        P2SH = true;
    }

    if (solved && whichType == TxoutType::WITNESS_V0_KEYHASH)
    {
        CScript witnessscript;
        witnessscript << OP_DUP << OP_HASH160 << ToByteVector(result[0]) << OP_EQUALVERIFY << OP_CHECKSIG;
        TxoutType subType;
        solved = solved && SignStep(provider, creator, witnessscript, result, subType, SigVersion::WITNESS_V0, sigdata, signFlags);
        sigdata.scriptWitness.stack = result;
        sigdata.witness = true;
        result.clear();
    }
    else if (solved && whichType == TxoutType::WITNESS_V0_SCRIPTHASH)
    {
        CScript witnessscript(result[0].begin(), result[0].end());
        sigdata.witness_script = witnessscript;
        TxoutType subType;
        solved = solved && SignStep(provider, creator, witnessscript, result, subType, SigVersion::WITNESS_V0, sigdata, signFlags) && subType != TxoutType::SCRIPTHASH && subType != TxoutType::WITNESS_V0_SCRIPTHASH && subType != TxoutType::WITNESS_V0_KEYHASH;
        result.push_back(std::vector<unsigned char>(witnessscript.begin(), witnessscript.end()));
        sigdata.scriptWitness.stack = result;
        sigdata.witness = true;
        result.clear();
    } else if (solved && whichType == TxoutType::WITNESS_UNKNOWN) {
        sigdata.witness = true;
    }

    if (P2SH) {
        result.push_back(std::vector<unsigned char>(subscript.begin(), subscript.end()));
    }
    sigdata.scriptSig = PushAll(result);

    // Test solution
    sigdata.complete = solved && VerifyScript(sigdata.scriptSig, fromPubKey, &sigdata.scriptWitness, verifyFlags, creator.Checker());
    return sigdata.complete;
}

namespace {
class SignatureExtractorChecker final : public DeferringSignatureChecker
{
private:
    SignatureData& sigdata;

public:
<<<<<<< HEAD
    SignatureExtractorChecker(SignatureData& sigdata, BaseSignatureChecker& checker) : sigdata(sigdata), checker(checker) {}
    bool CheckECDSASignature(const std::vector<unsigned char>& scriptSig, const std::vector<unsigned char>& vchPubKey, const CScript& scriptCode, SigVersion sigversion, unsigned int flags) const override
    {
        if (checker.CheckECDSASignature(scriptSig, vchPubKey, scriptCode, sigversion, flags)) {
=======
    SignatureExtractorChecker(SignatureData& sigdata, BaseSignatureChecker& checker) : DeferringSignatureChecker(checker), sigdata(sigdata) {}

    bool CheckECDSASignature(const std::vector<unsigned char>& scriptSig, const std::vector<unsigned char>& vchPubKey, const CScript& scriptCode, SigVersion sigversion) const override
    {
        if (m_checker.CheckECDSASignature(scriptSig, vchPubKey, scriptCode, sigversion)) {
>>>>>>> 245a5cd5
            CPubKey pubkey(vchPubKey);
            sigdata.signatures.emplace(pubkey.GetID(), SigPair(pubkey, scriptSig));
            return true;
        }
        return false;
    }
};

struct Stacks
{
    std::vector<valtype> script;
    std::vector<valtype> witness;

    Stacks() = delete;
    Stacks(const Stacks&) = delete;
    explicit Stacks(const SignatureData& data) : witness(data.scriptWitness.stack) {
        EvalScript(script, data.scriptSig, SCRIPT_VERIFY_STRICTENC, BaseSignatureChecker(), SigVersion::BASE);
    }
};
}

// Extracts signatures and scripts from incomplete scriptSigs. Please do not extend this, use PSBT instead
SignatureData DataFromTransaction(const CMutableTransaction& tx, unsigned int nIn, const CTxOut& txout)
{
    SignatureData data;
    assert(tx.vin.size() > nIn);
    data.scriptSig = tx.vin[nIn].scriptSig;
    data.scriptWitness = tx.witness.vtxinwit.size() > nIn ? tx.witness.vtxinwit[nIn].scriptWitness : CScriptWitness();
    Stacks stack(data);

    // Get signatures
    MutableTransactionSignatureChecker tx_checker(&tx, nIn, txout.nValue);
    SignatureExtractorChecker extractor_checker(data, tx_checker);
    if (VerifyScript(data.scriptSig, txout.scriptPubKey, &data.scriptWitness, STANDARD_SCRIPT_VERIFY_FLAGS, extractor_checker)) {
        data.complete = true;
        return data;
    }

    // Get scripts
    std::vector<std::vector<unsigned char>> solutions;
    TxoutType script_type = Solver(txout.scriptPubKey, solutions);
    SigVersion sigversion = SigVersion::BASE;
    CScript next_script = txout.scriptPubKey;

    if (script_type == TxoutType::SCRIPTHASH && !stack.script.empty() && !stack.script.back().empty()) {
        // Get the redeemScript
        CScript redeem_script(stack.script.back().begin(), stack.script.back().end());
        data.redeem_script = redeem_script;
        next_script = std::move(redeem_script);

        // Get redeemScript type
        script_type = Solver(next_script, solutions);
        stack.script.pop_back();
    }
    if (script_type == TxoutType::WITNESS_V0_SCRIPTHASH && !stack.witness.empty() && !stack.witness.back().empty()) {
        // Get the witnessScript
        CScript witness_script(stack.witness.back().begin(), stack.witness.back().end());
        data.witness_script = witness_script;
        next_script = std::move(witness_script);

        // Get witnessScript type
        script_type = Solver(next_script, solutions);
        stack.witness.pop_back();
        stack.script = std::move(stack.witness);
        stack.witness.clear();
        sigversion = SigVersion::WITNESS_V0;
    }
    // We enable SIGHASH_RANGEPROOF for signing.
    unsigned int flags = SCRIPT_SIGHASH_RANGEPROOF;
    if (script_type == TxoutType::MULTISIG && !stack.script.empty()) {
        // Build a map of pubkey -> signature by matching sigs to pubkeys:
        assert(solutions.size() > 1);
        unsigned int num_pubkeys = solutions.size()-2;
        unsigned int last_success_key = 0;
        for (const valtype& sig : stack.script) {
            for (unsigned int i = last_success_key; i < num_pubkeys; ++i) {
                const valtype& pubkey = solutions[i+1];
                // We either have a signature for this pubkey, or we have found a signature and it is valid
                if (data.signatures.count(CPubKey(pubkey).GetID()) || extractor_checker.CheckECDSASignature(sig, pubkey, next_script, sigversion, flags)) {
                    last_success_key = i + 1;
                    break;
                }
            }
        }
    }

    return data;
}

void UpdateTransaction(CMutableTransaction& tx, const size_t nIn, const SignatureData& data) {
    assert(tx.vin.size() > nIn);
    tx.witness.vtxinwit.resize(tx.vin.size());
    tx.vin[nIn].scriptSig = data.scriptSig;
    tx.witness.vtxinwit[nIn].scriptWitness = data.scriptWitness;
}

void SignatureData::MergeSignatureData(SignatureData sigdata)
{
    if (complete) return;
    if (sigdata.complete) {
        *this = std::move(sigdata);
        return;
    }
    if (redeem_script.empty() && !sigdata.redeem_script.empty()) {
        redeem_script = sigdata.redeem_script;
    }
    if (witness_script.empty() && !sigdata.witness_script.empty()) {
        witness_script = sigdata.witness_script;
    }
    signatures.insert(std::make_move_iterator(sigdata.signatures.begin()), std::make_move_iterator(sigdata.signatures.end()));
}

bool SignSignature(const SigningProvider &provider, const CScript& fromPubKey, CMutableTransaction& txTo, unsigned int nIn, const CConfidentialValue& amount, int nHashType)
{
    assert(nIn < txTo.vin.size());
    txTo.witness.vtxinwit.resize(txTo.vin.size());
    CTransaction txToConst(txTo);
    //TransactionSignatureCreator creator(&keystore, &txToConst, nIn, amount, nHashType);

    MutableTransactionSignatureCreator creator(&txTo, nIn, amount, nHashType);

    SignatureData sigdata;
    bool ret = ProduceSignature(provider, creator, fromPubKey, sigdata);
    UpdateTransaction(txTo, nIn, sigdata);
    return ret;
}

bool SignSignature(const SigningProvider &provider, const CTransaction& txFrom, CMutableTransaction& txTo, unsigned int nIn, int nHashType)
{
    assert(nIn < txTo.vin.size());
    const CTxIn& txin = txTo.vin[nIn];
    assert(txin.prevout.n < txFrom.vout.size());
    const CTxOut& txout = txFrom.vout[txin.prevout.n];

    return SignSignature(provider, txout.scriptPubKey, txTo, nIn, txout.nValue, nHashType);
}

namespace {
/** Dummy signature checker which accepts all signatures. */
class DummySignatureChecker final : public BaseSignatureChecker
{
public:
    DummySignatureChecker() {}
    bool CheckECDSASignature(const std::vector<unsigned char>& scriptSig, const std::vector<unsigned char>& vchPubKey, const CScript& scriptCode, SigVersion sigversion, unsigned int flags) const override { return true; }
};
const DummySignatureChecker DUMMY_CHECKER;

class DummySignatureCreator final : public BaseSignatureCreator {
private:
    char m_r_len = 32;
    char m_s_len = 32;
public:
    DummySignatureCreator(char r_len, char s_len) : m_r_len(r_len), m_s_len(s_len) {}
    const BaseSignatureChecker& Checker() const override { return DUMMY_CHECKER; }
    bool CreateSig(const SigningProvider& provider, std::vector<unsigned char>& vchSig, const CKeyID& keyid, const CScript& scriptCode, SigVersion sigversion, unsigned int flags) const override
    {
        // Create a dummy signature that is a valid DER-encoding
        vchSig.assign(m_r_len + m_s_len + 7, '\000');
        vchSig[0] = 0x30;
        vchSig[1] = m_r_len + m_s_len + 4;
        vchSig[2] = 0x02;
        vchSig[3] = m_r_len;
        vchSig[4] = 0x01;
        vchSig[4 + m_r_len] = 0x02;
        vchSig[5 + m_r_len] = m_s_len;
        vchSig[6 + m_r_len] = 0x01;
        vchSig[6 + m_r_len + m_s_len] = SIGHASH_ALL;
        return true;
    }
};

}

const BaseSignatureCreator& DUMMY_SIGNATURE_CREATOR = DummySignatureCreator(32, 32);
const BaseSignatureCreator& DUMMY_MAXIMUM_SIGNATURE_CREATOR = DummySignatureCreator(33, 32);

bool IsSolvable(const SigningProvider& provider, const CScript& script)
{
    // This check is to make sure that the script we created can actually be solved for and signed by us
    // if we were to have the private keys. This is just to make sure that the script is valid and that,
    // if found in a transaction, we would still accept and relay that transaction. In particular,
    // it will reject witness outputs that require signing with an uncompressed public key.
    SignatureData sigs;
    // Make sure that STANDARD_SCRIPT_VERIFY_FLAGS includes SCRIPT_VERIFY_WITNESS_PUBKEYTYPE, the most
    // important property this function is designed to test for.
    static_assert(STANDARD_SCRIPT_VERIFY_FLAGS & SCRIPT_VERIFY_WITNESS_PUBKEYTYPE, "IsSolvable requires standard script flags to include WITNESS_PUBKEYTYPE");
    if (ProduceSignature(provider, DUMMY_SIGNATURE_CREATOR, script, sigs)) {
        // VerifyScript check is just defensive, and should never fail.
        bool verified = VerifyScript(sigs.scriptSig, script, &sigs.scriptWitness, STANDARD_SCRIPT_VERIFY_FLAGS, DUMMY_CHECKER);
        assert(verified);
        return true;
    }
    return false;
}

bool IsSegWitOutput(const SigningProvider& provider, const CScript& script)
{
    std::vector<valtype> solutions;
    auto whichtype = Solver(script, solutions);
    if (whichtype == TxoutType::WITNESS_V0_SCRIPTHASH || whichtype == TxoutType::WITNESS_V0_KEYHASH || whichtype == TxoutType::WITNESS_UNKNOWN) return true;
    if (whichtype == TxoutType::SCRIPTHASH) {
        auto h160 = uint160(solutions[0]);
        CScript subscript;
        if (provider.GetCScript(CScriptID{h160}, subscript)) {
            whichtype = Solver(subscript, solutions);
            if (whichtype == TxoutType::WITNESS_V0_SCRIPTHASH || whichtype == TxoutType::WITNESS_V0_KEYHASH || whichtype == TxoutType::WITNESS_UNKNOWN) return true;
        }
    }
    return false;
}

bool SignTransaction(CMutableTransaction& mtx, const SigningProvider* keystore, const std::map<COutPoint, Coin>& coins, int nHashType, std::map<int, std::string>& input_errors)
{
    bool fHashSingle = ((nHashType & ~SIGHASH_ANYONECANPAY) == SIGHASH_SINGLE);

    // Use CTransaction for the constant parts of the
    // transaction to avoid rehashing.
    const CTransaction txConst(mtx);
    // Sign what we can, including pegin inputs:
    mtx.witness.vtxinwit.resize(mtx.vin.size());
    for (unsigned int i = 0; i < mtx.vin.size(); i++) {
        CTxIn& txin = mtx.vin[i];
        const CTxInWitness& inWitness = mtx.witness.vtxinwit[i];

        CTxOut prevTxOut;
        if (txin.m_is_pegin) {
            prevTxOut = GetPeginOutputFromWitness(mtx.witness.vtxinwit[i].m_pegin_witness);
        } else {
            auto coin = coins.find(txin.prevout);
            if (coin == coins.end() || coin->second.IsSpent()) {
                input_errors[i] = "Input not found or already spent";
                continue;
            }
            prevTxOut = coin->second.out;
        }

        const CScript& prevPubKey = prevTxOut.scriptPubKey;
        const CConfidentialValue& amount = prevTxOut.nValue;

        SignatureData sigdata = DataFromTransaction(mtx, i, prevTxOut);
        // Only sign SIGHASH_SINGLE if there's a corresponding output:
        if (!fHashSingle || (i < mtx.vout.size())) {
            ProduceSignature(*keystore, MutableTransactionSignatureCreator(&mtx, i, amount, nHashType), prevPubKey, sigdata);
        }

        UpdateTransaction(mtx, i, sigdata); // ELEMENTS: is UpdateInput in Core

        // amount must be specified for valid segwit signature
        if (amount.IsExplicit() && amount.GetAmount() == MAX_MONEY && !mtx.witness.vtxinwit[i].scriptWitness.IsNull()) {
            input_errors[i] = "Missing amount";
            continue;
        }

        ScriptError serror = SCRIPT_ERR_OK;
        if (!VerifyScript(txin.scriptSig, prevPubKey, &inWitness.scriptWitness, STANDARD_SCRIPT_VERIFY_FLAGS, TransactionSignatureChecker(&txConst, i, amount), &serror)) {
            if (serror == SCRIPT_ERR_INVALID_STACK_OPERATION) {
                // Unable to sign input and verification failed (possible attempt to partially sign).
                input_errors[i] = "Unable to sign input, invalid stack size (possibly missing key)";
            } else if (serror == SCRIPT_ERR_SIG_NULLFAIL) {
                // Verification failed (possibly due to insufficient signatures).
                input_errors[i] = "CHECK(MULTI)SIG failing with non-zero signature (possibly need more signatures)";
            } else {
                input_errors[i] = ScriptErrorString(serror);
            }
        } else {
            // If this input succeeds, make sure there is no error set for it
            input_errors.erase(i);
        }
    }
    return input_errors.empty();
}<|MERGE_RESOLUTION|>--- conflicted
+++ resolved
@@ -274,18 +274,11 @@
     SignatureData& sigdata;
 
 public:
-<<<<<<< HEAD
-    SignatureExtractorChecker(SignatureData& sigdata, BaseSignatureChecker& checker) : sigdata(sigdata), checker(checker) {}
+    SignatureExtractorChecker(SignatureData& sigdata, BaseSignatureChecker& checker) : DeferringSignatureChecker(checker), sigdata(sigdata) {}
+
     bool CheckECDSASignature(const std::vector<unsigned char>& scriptSig, const std::vector<unsigned char>& vchPubKey, const CScript& scriptCode, SigVersion sigversion, unsigned int flags) const override
     {
-        if (checker.CheckECDSASignature(scriptSig, vchPubKey, scriptCode, sigversion, flags)) {
-=======
-    SignatureExtractorChecker(SignatureData& sigdata, BaseSignatureChecker& checker) : DeferringSignatureChecker(checker), sigdata(sigdata) {}
-
-    bool CheckECDSASignature(const std::vector<unsigned char>& scriptSig, const std::vector<unsigned char>& vchPubKey, const CScript& scriptCode, SigVersion sigversion) const override
-    {
-        if (m_checker.CheckECDSASignature(scriptSig, vchPubKey, scriptCode, sigversion)) {
->>>>>>> 245a5cd5
+        if (m_checker.CheckECDSASignature(scriptSig, vchPubKey, scriptCode, sigversion, flags)) {
             CPubKey pubkey(vchPubKey);
             sigdata.signatures.emplace(pubkey.GetID(), SigPair(pubkey, scriptSig));
             return true;
