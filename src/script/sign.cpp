// Copyright (c) 2009-2010 Satoshi Nakamoto
// Copyright (c) 2009-2020 The Bitcoin Core developers
// Distributed under the MIT software license, see the accompanying
// file COPYING or http://www.opensource.org/licenses/mit-license.php.

#include <script/sign.h>

#include <consensus/amount.h>
#include <key.h>
#include <pegins.h>
#include <policy/policy.h>
#include <primitives/transaction.h>
#include <script/pegins.h>  // for GetPeginOutputFromWitness()
#include <script/signingprovider.h>
#include <script/standard.h>
#include <uint256.h>
#include <util/translation.h>
#include <util/vector.h>

#include <chainparams.h>

typedef std::vector<unsigned char> valtype;

<<<<<<< HEAD
MutableTransactionSignatureCreator::MutableTransactionSignatureCreator(const CMutableTransaction* txToIn, unsigned int nInIn, const CConfidentialValue& amountIn, int nHashTypeIn)
    : txTo(txToIn), nIn(nInIn), nHashType(nHashTypeIn), amount(amountIn), checker(txTo, nIn, amountIn, MissingDataBehavior::FAIL),
=======
MutableTransactionSignatureCreator::MutableTransactionSignatureCreator(const CMutableTransaction* tx, unsigned int input_idx, const CAmount& amount, int hash_type)
    : txTo{tx}, nIn{input_idx}, nHashType{hash_type}, amount{amount}, checker{txTo, nIn, amount, MissingDataBehavior::FAIL},
>>>>>>> 398fd633
      m_txdata(nullptr)
{
}

<<<<<<< HEAD
MutableTransactionSignatureCreator::MutableTransactionSignatureCreator(const CMutableTransaction* txToIn, unsigned int nInIn, const CConfidentialValue& amountIn, const PrecomputedTransactionData* txdata, int nHashTypeIn)
    : txTo(txToIn), nIn(nInIn), nHashType(nHashTypeIn), amount(amountIn),
      checker(txdata ? MutableTransactionSignatureChecker(txTo, nIn, amount, *txdata, MissingDataBehavior::FAIL) :
          MutableTransactionSignatureChecker(txTo, nIn, amount, MissingDataBehavior::FAIL)),
=======
MutableTransactionSignatureCreator::MutableTransactionSignatureCreator(const CMutableTransaction* tx, unsigned int input_idx, const CAmount& amount, const PrecomputedTransactionData* txdata, int hash_type)
    : txTo{tx}, nIn{input_idx}, nHashType{hash_type}, amount{amount},
      checker{txdata ? MutableTransactionSignatureChecker{txTo, nIn, amount, *txdata, MissingDataBehavior::FAIL} :
                       MutableTransactionSignatureChecker{txTo, nIn, amount, MissingDataBehavior::FAIL}},
>>>>>>> 398fd633
      m_txdata(txdata)
{
}

bool MutableTransactionSignatureCreator::CreateSig(const SigningProvider& provider, std::vector<unsigned char>& vchSig, const CKeyID& address, const CScript& scriptCode, SigVersion sigversion, unsigned int flags) const
{
    assert(sigversion == SigVersion::BASE || sigversion == SigVersion::WITNESS_V0);

    CKey key;
    if (!provider.GetKey(address, key))
        return false;

    // Signing with uncompressed keys is disabled in witness scripts
    if (sigversion == SigVersion::WITNESS_V0 && !key.IsCompressed())
        return false;

    // Signing without known amount does not work in witness scripts.
    if (sigversion == SigVersion::WITNESS_V0 && amount.IsNull()) return false;

    // BASE/WITNESS_V0 signatures don't support explicit SIGHASH_DEFAULT, use SIGHASH_ALL instead.
    const int hashtype = nHashType == SIGHASH_DEFAULT ? SIGHASH_ALL : nHashType;

    uint256 hash = SignatureHash(scriptCode, *txTo, nIn, hashtype, amount, sigversion, flags, m_txdata);
    if (!key.Sign(hash, vchSig))
        return false;
    vchSig.push_back((unsigned char)hashtype);
    return true;
}

bool MutableTransactionSignatureCreator::CreateSchnorrSig(const SigningProvider& provider, std::vector<unsigned char>& sig, const XOnlyPubKey& pubkey, const uint256* leaf_hash, const uint256* merkle_root, SigVersion sigversion) const
{
    assert(sigversion == SigVersion::TAPROOT || sigversion == SigVersion::TAPSCRIPT);

    CKey key;
    if (!provider.GetKeyByXOnly(pubkey, key)) return false;

    // BIP341/BIP342 signing needs lots of precomputed transaction data. While some
    // (non-SIGHASH_DEFAULT) sighash modes exist that can work with just some subset
    // of data present, for now, only support signing when everything is provided.
    if (!m_txdata || !m_txdata->m_bip341_taproot_ready || !m_txdata->m_spent_outputs_ready) return false;

    ScriptExecutionData execdata;
    execdata.m_annex_init = true;
    execdata.m_annex_present = false; // Only support annex-less signing for now.
    if (sigversion == SigVersion::TAPSCRIPT) {
        execdata.m_codeseparator_pos_init = true;
        execdata.m_codeseparator_pos = 0xFFFFFFFF; // Only support non-OP_CODESEPARATOR BIP342 signing for now.
        if (!leaf_hash) return false; // BIP342 signing needs leaf hash.
        execdata.m_tapleaf_hash_init = true;
        execdata.m_tapleaf_hash = *leaf_hash;
    }
    uint256 hash;
    if (!SignatureHashSchnorr(hash, execdata, *txTo, nIn, nHashType, sigversion, *m_txdata, MissingDataBehavior::FAIL)) return false;
    sig.resize(64);
    // Use uint256{} as aux_rnd for now.
    if (!key.SignSchnorr(hash, sig, merkle_root, {})) return false;
    if (nHashType) sig.push_back(nHashType);
    return true;
}

static bool GetCScript(const SigningProvider& provider, const SignatureData& sigdata, const CScriptID& scriptid, CScript& script)
{
    if (provider.GetCScript(scriptid, script)) {
        return true;
    }
    // Look for scripts in SignatureData
    if (CScriptID(sigdata.redeem_script) == scriptid) {
        script = sigdata.redeem_script;
        return true;
    } else if (CScriptID(sigdata.witness_script) == scriptid) {
        script = sigdata.witness_script;
        return true;
    }
    return false;
}

static bool GetPubKey(const SigningProvider& provider, const SignatureData& sigdata, const CKeyID& address, CPubKey& pubkey)
{
    // Look for pubkey in all partial sigs
    const auto it = sigdata.signatures.find(address);
    if (it != sigdata.signatures.end()) {
        pubkey = it->second.first;
        return true;
    }
    // Look for pubkey in pubkey list
    const auto& pk_it = sigdata.misc_pubkeys.find(address);
    if (pk_it != sigdata.misc_pubkeys.end()) {
        pubkey = pk_it->second.first;
        return true;
    }
    // Query the underlying provider
    return provider.GetPubKey(address, pubkey);
}

static bool CreateSig(const BaseSignatureCreator& creator, SignatureData& sigdata, const SigningProvider& provider, std::vector<unsigned char>& sig_out, const CPubKey& pubkey, const CScript& scriptcode, SigVersion sigversion, unsigned int flags)
{
    CKeyID keyid = pubkey.GetID();
    const auto it = sigdata.signatures.find(keyid);
    if (it != sigdata.signatures.end()) {
        sig_out = it->second.second;
        return true;
    }
    KeyOriginInfo info;
    if (provider.GetKeyOrigin(keyid, info)) {
        sigdata.misc_pubkeys.emplace(keyid, std::make_pair(pubkey, std::move(info)));
    }
    if (creator.CreateSig(provider, sig_out, keyid, scriptcode, sigversion, flags)) {
        auto i = sigdata.signatures.emplace(keyid, SigPair(pubkey, sig_out));
        assert(i.second);
        return true;
    }
    // Could not make signature or signature not found, add keyid to missing
    sigdata.missing_sigs.push_back(keyid);
    return false;
}

static bool CreateTaprootScriptSig(const BaseSignatureCreator& creator, SignatureData& sigdata, const SigningProvider& provider, std::vector<unsigned char>& sig_out, const XOnlyPubKey& pubkey, const uint256& leaf_hash, SigVersion sigversion)
{
    auto lookup_key = std::make_pair(pubkey, leaf_hash);
    auto it = sigdata.taproot_script_sigs.find(lookup_key);
    if (it != sigdata.taproot_script_sigs.end()) {
        sig_out = it->second;
    }
    if (creator.CreateSchnorrSig(provider, sig_out, pubkey, &leaf_hash, nullptr, sigversion)) {
        sigdata.taproot_script_sigs[lookup_key] = sig_out;
        return true;
    }
    return false;
}

static bool SignTaprootScript(const SigningProvider& provider, const BaseSignatureCreator& creator, SignatureData& sigdata, int leaf_version, const CScript& script, std::vector<valtype>& result)
{
    // Only BIP342 tapscript signing is supported for now.
    if (leaf_version != TAPROOT_LEAF_TAPSCRIPT) return false;
    SigVersion sigversion = SigVersion::TAPSCRIPT;

    uint256 leaf_hash = (CHashWriter(HASHER_TAPLEAF_ELEMENTS) << uint8_t(leaf_version) << script).GetSHA256();

    // <xonly pubkey> OP_CHECKSIG
    if (script.size() == 34 && script[33] == OP_CHECKSIG && script[0] == 0x20) {
        XOnlyPubKey pubkey(MakeSpan(script).subspan(1, 32));
        std::vector<unsigned char> sig;
        if (CreateTaprootScriptSig(creator, sigdata, provider, sig, pubkey, leaf_hash, sigversion)) {
            result = Vector(std::move(sig));
            return true;
        }
    }

    return false;
}

static bool SignTaproot(const SigningProvider& provider, const BaseSignatureCreator& creator, const WitnessV1Taproot& output, SignatureData& sigdata, std::vector<valtype>& result)
{
    TaprootSpendData spenddata;

    // Gather information about this output.
    if (provider.GetTaprootSpendData(output, spenddata)) {
        sigdata.tr_spenddata.Merge(spenddata);
    }

    // Try key path spending.
    {
        std::vector<unsigned char> sig;
        if (sigdata.taproot_key_path_sig.size() == 0) {
            if (creator.CreateSchnorrSig(provider, sig, spenddata.internal_key, nullptr, &spenddata.merkle_root, SigVersion::TAPROOT)) {
                sigdata.taproot_key_path_sig = sig;
            }
        }
        if (sigdata.taproot_key_path_sig.size()) {
            result = Vector(sigdata.taproot_key_path_sig);
            return true;
        }
    }

    // Try script path spending.
    std::vector<std::vector<unsigned char>> smallest_result_stack;
    for (const auto& [key, control_blocks] : sigdata.tr_spenddata.scripts) {
        const auto& [script, leaf_ver] = key;
        std::vector<std::vector<unsigned char>> result_stack;
        if (SignTaprootScript(provider, creator, sigdata, leaf_ver, script, result_stack)) {
            result_stack.emplace_back(std::begin(script), std::end(script)); // Push the script
            result_stack.push_back(*control_blocks.begin()); // Push the smallest control block
            if (smallest_result_stack.size() == 0 ||
                GetSerializeSize(result_stack, PROTOCOL_VERSION) < GetSerializeSize(smallest_result_stack, PROTOCOL_VERSION)) {
                smallest_result_stack = std::move(result_stack);
            }
        }
    }
    if (smallest_result_stack.size() != 0) {
        result = std::move(smallest_result_stack);
        return true;
    }

    return false;
}

/**
 * Sign scriptPubKey using signature made with creator.
 * Signatures are returned in scriptSigRet (or returns false if scriptPubKey can't be signed),
 * unless whichTypeRet is TxoutType::SCRIPTHASH, in which case scriptSigRet is the redemption script.
 * Returns false if scriptPubKey could not be completely satisfied.
 */
static bool SignStep(const SigningProvider& provider, const BaseSignatureCreator& creator, const CScript& scriptPubKey,
                     std::vector<valtype>& ret, TxoutType& whichTypeRet, SigVersion sigversion, SignatureData& sigdata,
                     unsigned int flags)
{
    CScript scriptRet;
    uint160 h160;
    ret.clear();
    std::vector<unsigned char> sig;

    std::vector<valtype> vSolutions;
    whichTypeRet = Solver(scriptPubKey, vSolutions);

    switch (whichTypeRet) {
    case TxoutType::NONSTANDARD:
    case TxoutType::NULL_DATA:
    case TxoutType::WITNESS_UNKNOWN:
        return false;
    case TxoutType::PUBKEY:
        if (!CreateSig(creator, sigdata, provider, sig, CPubKey(vSolutions[0]), scriptPubKey, sigversion, flags)) return false;
        ret.push_back(std::move(sig));
        return true;
    case TxoutType::PUBKEYHASH: {
        CKeyID keyID = CKeyID(uint160(vSolutions[0]));
        CPubKey pubkey;
        if (!GetPubKey(provider, sigdata, keyID, pubkey)) {
            // Pubkey could not be found, add to missing
            sigdata.missing_pubkeys.push_back(keyID);
            return false;
        }
        if (!CreateSig(creator, sigdata, provider, sig, pubkey, scriptPubKey, sigversion, flags)) return false;
        ret.push_back(std::move(sig));
        ret.push_back(ToByteVector(pubkey));
        return true;
    }
    case TxoutType::SCRIPTHASH:
        h160 = uint160(vSolutions[0]);
        if (GetCScript(provider, sigdata, CScriptID{h160}, scriptRet)) {
            ret.push_back(std::vector<unsigned char>(scriptRet.begin(), scriptRet.end()));
            return true;
        }
        // Could not find redeemScript, add to missing
        sigdata.missing_redeem_script = h160;
        return false;

    case TxoutType::MULTISIG: {
        size_t required = vSolutions.front()[0];
        ret.push_back(valtype()); // workaround CHECKMULTISIG bug
        for (size_t i = 1; i < vSolutions.size() - 1; ++i) {
            CPubKey pubkey = CPubKey(vSolutions[i]);
            // We need to always call CreateSig in order to fill sigdata with all
            // possible signatures that we can create. This will allow further PSBT
            // processing to work as it needs all possible signature and pubkey pairs
            if (CreateSig(creator, sigdata, provider, sig, pubkey, scriptPubKey, sigversion, flags)) {
                if (ret.size() < required + 1) {
                    ret.push_back(std::move(sig));
                }
            }
        }
        bool ok = ret.size() == required + 1;
        for (size_t i = 0; i + ret.size() < required + 1; ++i) {
            ret.push_back(valtype());
        }
        return ok;
    }
    case TxoutType::WITNESS_V0_KEYHASH:
        ret.push_back(vSolutions[0]);
        return true;

    case TxoutType::WITNESS_V0_SCRIPTHASH:
        CRIPEMD160().Write(vSolutions[0].data(), vSolutions[0].size()).Finalize(h160.begin());
        if (GetCScript(provider, sigdata, CScriptID{h160}, scriptRet)) {
            ret.push_back(std::vector<unsigned char>(scriptRet.begin(), scriptRet.end()));
            return true;
        }
        // Could not find witnessScript, add to missing
        sigdata.missing_witness_script = uint256(vSolutions[0]);
        return false;

    case TxoutType::WITNESS_V1_TAPROOT:
        return SignTaproot(provider, creator, WitnessV1Taproot(XOnlyPubKey{vSolutions[0]}), sigdata, ret);

    // ELEMENTS
    case TxoutType::FEE:
        return false;

    case TxoutType::OP_TRUE:
        return Params().anyonecanspend_aremine;

    } // no default case, so the compiler can warn about missing cases
    assert(false);
}

static CScript PushAll(const std::vector<valtype>& values)
{
    CScript result;
    for (const valtype& v : values) {
        if (v.size() == 0) {
            result << OP_0;
        } else if (v.size() == 1 && v[0] >= 1 && v[0] <= 16) {
            result << CScript::EncodeOP_N(v[0]);
        } else if (v.size() == 1 && v[0] == 0x81) {
            result << OP_1NEGATE;
        } else {
            result << v;
        }
    }
    return result;
}

bool ProduceSignature(const SigningProvider& provider, const BaseSignatureCreator& creator, const CScript& fromPubKey, SignatureData& sigdata, unsigned int additional_flags)
{
    if (sigdata.complete) return true;

    // We will already activate SIGHASH_RANGEPROOF for signing. This means that
    // users using the flag before it activates will produce invalid signatures.
    unsigned int signFlags = SCRIPT_SIGHASH_RANGEPROOF;
    unsigned int verifyFlags = STANDARD_SCRIPT_VERIFY_FLAGS | SCRIPT_SIGHASH_RANGEPROOF | additional_flags;

    std::vector<valtype> result;
    TxoutType whichType;
    bool solved = SignStep(provider, creator, fromPubKey, result, whichType, SigVersion::BASE, sigdata, signFlags);
    bool P2SH = false;
    CScript subscript;

    if (solved && whichType == TxoutType::SCRIPTHASH)
    {
        // Solver returns the subscript that needs to be evaluated;
        // the final scriptSig is the signatures from that
        // and then the serialized subscript:
        subscript = CScript(result[0].begin(), result[0].end());
        sigdata.redeem_script = subscript;
        solved = solved && SignStep(provider, creator, subscript, result, whichType, SigVersion::BASE, sigdata, signFlags) && whichType != TxoutType::SCRIPTHASH;
        P2SH = true;
    }

    if (solved && whichType == TxoutType::WITNESS_V0_KEYHASH)
    {
        CScript witnessscript;
        witnessscript << OP_DUP << OP_HASH160 << ToByteVector(result[0]) << OP_EQUALVERIFY << OP_CHECKSIG;
        TxoutType subType;
        solved = solved && SignStep(provider, creator, witnessscript, result, subType, SigVersion::WITNESS_V0, sigdata, signFlags);
        sigdata.scriptWitness.stack = result;
        sigdata.witness = true;
        result.clear();
    }
    else if (solved && whichType == TxoutType::WITNESS_V0_SCRIPTHASH)
    {
        CScript witnessscript(result[0].begin(), result[0].end());
        sigdata.witness_script = witnessscript;
        TxoutType subType;
        solved = solved && SignStep(provider, creator, witnessscript, result, subType, SigVersion::WITNESS_V0, sigdata, signFlags) && subType != TxoutType::SCRIPTHASH && subType != TxoutType::WITNESS_V0_SCRIPTHASH && subType != TxoutType::WITNESS_V0_KEYHASH;
        result.push_back(std::vector<unsigned char>(witnessscript.begin(), witnessscript.end()));
        sigdata.scriptWitness.stack = result;
        sigdata.witness = true;
        result.clear();
    } else if (whichType == TxoutType::WITNESS_V1_TAPROOT && !P2SH) {
        sigdata.witness = true;
        if (solved) {
            sigdata.scriptWitness.stack = std::move(result);
        }
        result.clear();
    } else if (solved && whichType == TxoutType::WITNESS_UNKNOWN) {
        sigdata.witness = true;
    }

    if (!sigdata.witness) sigdata.scriptWitness.stack.clear();
    if (P2SH) {
        result.push_back(std::vector<unsigned char>(subscript.begin(), subscript.end()));
    }
    sigdata.scriptSig = PushAll(result);

    // Test solution
    sigdata.complete = solved && VerifyScript(sigdata.scriptSig, fromPubKey, &sigdata.scriptWitness, verifyFlags, creator.Checker());
    return sigdata.complete;
}

namespace {
class SignatureExtractorChecker final : public DeferringSignatureChecker
{
private:
    SignatureData& sigdata;

public:
    SignatureExtractorChecker(SignatureData& sigdata, BaseSignatureChecker& checker) : DeferringSignatureChecker(checker), sigdata(sigdata) {}

    bool CheckECDSASignature(const std::vector<unsigned char>& scriptSig, const std::vector<unsigned char>& vchPubKey, const CScript& scriptCode, SigVersion sigversion, unsigned int flags) const override
    {
        if (m_checker.CheckECDSASignature(scriptSig, vchPubKey, scriptCode, sigversion, flags)) {
            CPubKey pubkey(vchPubKey);
            sigdata.signatures.emplace(pubkey.GetID(), SigPair(pubkey, scriptSig));
            return true;
        }
        return false;
    }
};

struct Stacks
{
    std::vector<valtype> script;
    std::vector<valtype> witness;

    Stacks() = delete;
    Stacks(const Stacks&) = delete;
    explicit Stacks(const SignatureData& data) : witness(data.scriptWitness.stack) {
        EvalScript(script, data.scriptSig, SCRIPT_VERIFY_STRICTENC, BaseSignatureChecker(), SigVersion::BASE);
    }
};
}

// Extracts signatures and scripts from incomplete scriptSigs. Please do not extend this, use PSBT instead
SignatureData DataFromTransaction(const CMutableTransaction& tx, unsigned int nIn, const CTxOut& txout)
{
    SignatureData data;
    assert(tx.vin.size() > nIn);
    data.scriptSig = tx.vin[nIn].scriptSig;
    data.scriptWitness = tx.witness.vtxinwit.size() > nIn ? tx.witness.vtxinwit[nIn].scriptWitness : CScriptWitness();
    Stacks stack(data);

    // Get signatures
    MutableTransactionSignatureChecker tx_checker(&tx, nIn, txout.nValue, MissingDataBehavior::FAIL);
    SignatureExtractorChecker extractor_checker(data, tx_checker);
    if (VerifyScript(data.scriptSig, txout.scriptPubKey, &data.scriptWitness, STANDARD_SCRIPT_VERIFY_FLAGS | SCRIPT_SIGHASH_RANGEPROOF, extractor_checker)) {
        data.complete = true;
        return data;
    }

    // Get scripts
    std::vector<std::vector<unsigned char>> solutions;
    TxoutType script_type = Solver(txout.scriptPubKey, solutions);
    SigVersion sigversion = SigVersion::BASE;
    CScript next_script = txout.scriptPubKey;

    if (script_type == TxoutType::SCRIPTHASH && !stack.script.empty() && !stack.script.back().empty()) {
        // Get the redeemScript
        CScript redeem_script(stack.script.back().begin(), stack.script.back().end());
        data.redeem_script = redeem_script;
        next_script = std::move(redeem_script);

        // Get redeemScript type
        script_type = Solver(next_script, solutions);
        stack.script.pop_back();
    }
    if (script_type == TxoutType::WITNESS_V0_SCRIPTHASH && !stack.witness.empty() && !stack.witness.back().empty()) {
        // Get the witnessScript
        CScript witness_script(stack.witness.back().begin(), stack.witness.back().end());
        data.witness_script = witness_script;
        next_script = std::move(witness_script);

        // Get witnessScript type
        script_type = Solver(next_script, solutions);
        stack.witness.pop_back();
        stack.script = std::move(stack.witness);
        stack.witness.clear();
        sigversion = SigVersion::WITNESS_V0;
    }
    // We enable SIGHASH_RANGEPROOF for signing.
    unsigned int flags = SCRIPT_SIGHASH_RANGEPROOF;
    if (script_type == TxoutType::MULTISIG && !stack.script.empty()) {
        // Build a map of pubkey -> signature by matching sigs to pubkeys:
        assert(solutions.size() > 1);
        unsigned int num_pubkeys = solutions.size()-2;
        unsigned int last_success_key = 0;
        for (const valtype& sig : stack.script) {
            for (unsigned int i = last_success_key; i < num_pubkeys; ++i) {
                const valtype& pubkey = solutions[i+1];
                // We either have a signature for this pubkey, or we have found a signature and it is valid
                if (data.signatures.count(CPubKey(pubkey).GetID()) || extractor_checker.CheckECDSASignature(sig, pubkey, next_script, sigversion, flags)) {
                    last_success_key = i + 1;
                    break;
                }
            }
        }
    }

    return data;
}

void UpdateTransaction(CMutableTransaction& tx, const size_t nIn, const SignatureData& data) {
    assert(tx.vin.size() > nIn);
    tx.witness.vtxinwit.resize(tx.vin.size());
    tx.vin[nIn].scriptSig = data.scriptSig;
    tx.witness.vtxinwit[nIn].scriptWitness = data.scriptWitness;
}

void SignatureData::MergeSignatureData(SignatureData sigdata)
{
    if (complete) return;
    if (sigdata.complete) {
        *this = std::move(sigdata);
        return;
    }
    if (redeem_script.empty() && !sigdata.redeem_script.empty()) {
        redeem_script = sigdata.redeem_script;
    }
    if (witness_script.empty() && !sigdata.witness_script.empty()) {
        witness_script = sigdata.witness_script;
    }
    signatures.insert(std::make_move_iterator(sigdata.signatures.begin()), std::make_move_iterator(sigdata.signatures.end()));
}

bool SignSignature(const SigningProvider &provider, const CScript& fromPubKey, CMutableTransaction& txTo, unsigned int nIn, const CConfidentialValue& amount, int nHashType)
{
    assert(nIn < txTo.vin.size());
    txTo.witness.vtxinwit.resize(txTo.vin.size());
    CTransaction txToConst(txTo);
    //TransactionSignatureCreator creator(&keystore, &txToConst, nIn, amount, nHashType);

    MutableTransactionSignatureCreator creator(&txTo, nIn, amount, nHashType);

    SignatureData sigdata;
    bool ret = ProduceSignature(provider, creator, fromPubKey, sigdata);
    UpdateTransaction(txTo, nIn, sigdata);
    return ret;
}

bool SignSignature(const SigningProvider &provider, const CTransaction& txFrom, CMutableTransaction& txTo, unsigned int nIn, int nHashType)
{
    assert(nIn < txTo.vin.size());
    const CTxIn& txin = txTo.vin[nIn];
    assert(txin.prevout.n < txFrom.vout.size());
    const CTxOut& txout = txFrom.vout[txin.prevout.n];

    return SignSignature(provider, txout.scriptPubKey, txTo, nIn, txout.nValue, nHashType);
}

namespace {
/** Dummy signature checker which accepts all signatures. */
class DummySignatureChecker final : public BaseSignatureChecker
{
public:
    DummySignatureChecker() {}
    bool CheckECDSASignature(const std::vector<unsigned char>& scriptSig, const std::vector<unsigned char>& vchPubKey, const CScript& scriptCode, SigVersion sigversion, unsigned int flags) const override { return true; }
    bool CheckSchnorrSignature(Span<const unsigned char> sig, Span<const unsigned char> pubkey, SigVersion sigversion, const ScriptExecutionData& execdata, ScriptError* serror) const override { return true; }
};
const DummySignatureChecker DUMMY_CHECKER;

class DummySignatureCreator final : public BaseSignatureCreator {
private:
    char m_r_len = 32;
    char m_s_len = 32;
public:
    DummySignatureCreator(char r_len, char s_len) : m_r_len(r_len), m_s_len(s_len) {}
    const BaseSignatureChecker& Checker() const override { return DUMMY_CHECKER; }
    bool CreateSig(const SigningProvider& provider, std::vector<unsigned char>& vchSig, const CKeyID& keyid, const CScript& scriptCode, SigVersion sigversion, unsigned int flags) const override
    {
        // Create a dummy signature that is a valid DER-encoding
        vchSig.assign(m_r_len + m_s_len + 7, '\000');
        vchSig[0] = 0x30;
        vchSig[1] = m_r_len + m_s_len + 4;
        vchSig[2] = 0x02;
        vchSig[3] = m_r_len;
        vchSig[4] = 0x01;
        vchSig[4 + m_r_len] = 0x02;
        vchSig[5 + m_r_len] = m_s_len;
        vchSig[6 + m_r_len] = 0x01;
        vchSig[6 + m_r_len + m_s_len] = SIGHASH_ALL;
        return true;
    }
    bool CreateSchnorrSig(const SigningProvider& provider, std::vector<unsigned char>& sig, const XOnlyPubKey& pubkey, const uint256* leaf_hash, const uint256* tweak, SigVersion sigversion) const override
    {
        sig.assign(64, '\000');
        return true;
    }
};

}

const BaseSignatureCreator& DUMMY_SIGNATURE_CREATOR = DummySignatureCreator(32, 32);
const BaseSignatureCreator& DUMMY_MAXIMUM_SIGNATURE_CREATOR = DummySignatureCreator(33, 32);

bool IsSolvable(const SigningProvider& provider, const CScript& script)
{
    // This check is to make sure that the script we created can actually be solved for and signed by us
    // if we were to have the private keys. This is just to make sure that the script is valid and that,
    // if found in a transaction, we would still accept and relay that transaction. In particular,
    // it will reject witness outputs that require signing with an uncompressed public key.
    SignatureData sigs;
    // Make sure that STANDARD_SCRIPT_VERIFY_FLAGS includes SCRIPT_VERIFY_WITNESS_PUBKEYTYPE, the most
    // important property this function is designed to test for.
    static_assert(STANDARD_SCRIPT_VERIFY_FLAGS & SCRIPT_VERIFY_WITNESS_PUBKEYTYPE, "IsSolvable requires standard script flags to include WITNESS_PUBKEYTYPE");
    if (ProduceSignature(provider, DUMMY_SIGNATURE_CREATOR, script, sigs)) {
        // VerifyScript check is just defensive, and should never fail.
        bool verified = VerifyScript(sigs.scriptSig, script, &sigs.scriptWitness, STANDARD_SCRIPT_VERIFY_FLAGS, DUMMY_CHECKER);
        assert(verified);
        return true;
    }
    return false;
}

bool IsSegWitOutput(const SigningProvider& provider, const CScript& script)
{
    int version;
    valtype program;
    if (script.IsWitnessProgram(version, program)) return true;
    if (script.IsPayToScriptHash()) {
        std::vector<valtype> solutions;
        auto whichtype = Solver(script, solutions);
        if (whichtype == TxoutType::SCRIPTHASH) {
            auto h160 = uint160(solutions[0]);
            CScript subscript;
            if (provider.GetCScript(CScriptID{h160}, subscript)) {
                if (subscript.IsWitnessProgram(version, program)) return true;
            }
        }
    }
    return false;
}

bool SignTransaction(CMutableTransaction& mtx, const SigningProvider* keystore, const std::map<COutPoint, Coin>& coins, int nHashType, const uint256& hash_genesis_block, std::map<int, bilingual_str>& input_errors)
{
    bool fHashSingle = ((nHashType & ~SIGHASH_ANYONECANPAY) == SIGHASH_SINGLE);

    // Use CTransaction for the constant parts of the
    // transaction to avoid rehashing.
    const CTransaction txConst(mtx);

    PrecomputedTransactionData txdata{hash_genesis_block};
    std::vector<CTxOut> spent_outputs;
    for (unsigned int i = 0; i < mtx.vin.size(); ++i) {
        CTxIn& txin = mtx.vin[i];
        auto coin = coins.find(txin.prevout);
        if (coin == coins.end() || coin->second.IsSpent()) {
            txdata.Init(txConst, /* spent_outputs */ {}, /* force */ true);
            break;
        } else {
            spent_outputs.emplace_back(coin->second.out.nAsset, coin->second.out.nValue, coin->second.out.scriptPubKey);
        }
    }
    if (spent_outputs.size() == mtx.vin.size()) {
        txdata.Init(txConst, std::move(spent_outputs), true);
    }

    // Sign what we can, including pegin inputs:
    mtx.witness.vtxinwit.resize(mtx.vin.size());
    for (unsigned int i = 0; i < mtx.vin.size(); ++i) {
        CTxIn& txin = mtx.vin[i];
        const CTxInWitness& inWitness = mtx.witness.vtxinwit[i];

        CTxOut prevTxOut;
        if (txin.m_is_pegin) {
            prevTxOut = GetPeginOutputFromWitness(mtx.witness.vtxinwit[i].m_pegin_witness);
        } else {
            auto coin = coins.find(txin.prevout);
            if (coin == coins.end() || coin->second.IsSpent()) {
                input_errors[i] = _("Input not found or already spent");
                continue;
            }
            prevTxOut = coin->second.out;
        }

        const CScript& prevPubKey = prevTxOut.scriptPubKey;
        const CConfidentialValue& amount = prevTxOut.nValue;

        SignatureData sigdata = DataFromTransaction(mtx, i, prevTxOut);
        // Only sign SIGHASH_SINGLE if there's a corresponding output:
        if (!fHashSingle || (i < mtx.vout.size())) {
            ProduceSignature(*keystore, MutableTransactionSignatureCreator(&mtx, i, amount, &txdata, nHashType), prevPubKey, sigdata);
        }

        UpdateTransaction(mtx, i, sigdata); // ELEMENTS: is UpdateInput in Core

        // amount must be specified for valid segwit signature
        if (amount.IsExplicit() && amount.GetAmount() == MAX_MONEY && !mtx.witness.vtxinwit[i].scriptWitness.IsNull()) {
            input_errors[i] = _("Missing amount");
            continue;
        }

        ScriptError serror = SCRIPT_ERR_OK;
        if (!VerifyScript(txin.scriptSig, prevPubKey, &inWitness.scriptWitness, STANDARD_SCRIPT_VERIFY_FLAGS, TransactionSignatureChecker(&txConst, i, amount, txdata, MissingDataBehavior::FAIL), &serror)) {
            if (serror == SCRIPT_ERR_INVALID_STACK_OPERATION) {
                // Unable to sign input and verification failed (possible attempt to partially sign).
                input_errors[i] = Untranslated("Unable to sign input, invalid stack size (possibly missing key)");
            } else if (serror == SCRIPT_ERR_SIG_NULLFAIL) {
                // Verification failed (possibly due to insufficient signatures).
                input_errors[i] = Untranslated("CHECK(MULTI)SIG failing with non-zero signature (possibly need more signatures)");
            } else {
                input_errors[i] = Untranslated(ScriptErrorString(serror));
            }
        } else {
            // If this input succeeds, make sure there is no error set for it
            input_errors.erase(i);
        }
    }
    return input_errors.empty();
}<|MERGE_RESOLUTION|>--- conflicted
+++ resolved
@@ -21,28 +21,16 @@
 
 typedef std::vector<unsigned char> valtype;
 
-<<<<<<< HEAD
-MutableTransactionSignatureCreator::MutableTransactionSignatureCreator(const CMutableTransaction* txToIn, unsigned int nInIn, const CConfidentialValue& amountIn, int nHashTypeIn)
-    : txTo(txToIn), nIn(nInIn), nHashType(nHashTypeIn), amount(amountIn), checker(txTo, nIn, amountIn, MissingDataBehavior::FAIL),
-=======
-MutableTransactionSignatureCreator::MutableTransactionSignatureCreator(const CMutableTransaction* tx, unsigned int input_idx, const CAmount& amount, int hash_type)
+MutableTransactionSignatureCreator::MutableTransactionSignatureCreator(const CMutableTransaction* tx, unsigned int input_idx, const CConfidentialValue& amount, int hash_type)
     : txTo{tx}, nIn{input_idx}, nHashType{hash_type}, amount{amount}, checker{txTo, nIn, amount, MissingDataBehavior::FAIL},
->>>>>>> 398fd633
       m_txdata(nullptr)
 {
 }
 
-<<<<<<< HEAD
-MutableTransactionSignatureCreator::MutableTransactionSignatureCreator(const CMutableTransaction* txToIn, unsigned int nInIn, const CConfidentialValue& amountIn, const PrecomputedTransactionData* txdata, int nHashTypeIn)
-    : txTo(txToIn), nIn(nInIn), nHashType(nHashTypeIn), amount(amountIn),
-      checker(txdata ? MutableTransactionSignatureChecker(txTo, nIn, amount, *txdata, MissingDataBehavior::FAIL) :
-          MutableTransactionSignatureChecker(txTo, nIn, amount, MissingDataBehavior::FAIL)),
-=======
-MutableTransactionSignatureCreator::MutableTransactionSignatureCreator(const CMutableTransaction* tx, unsigned int input_idx, const CAmount& amount, const PrecomputedTransactionData* txdata, int hash_type)
+MutableTransactionSignatureCreator::MutableTransactionSignatureCreator(const CMutableTransaction* tx, unsigned int input_idx, const CConfidentialValue& amount, const PrecomputedTransactionData* txdata, int hash_type)
     : txTo{tx}, nIn{input_idx}, nHashType{hash_type}, amount{amount},
       checker{txdata ? MutableTransactionSignatureChecker{txTo, nIn, amount, *txdata, MissingDataBehavior::FAIL} :
                        MutableTransactionSignatureChecker{txTo, nIn, amount, MissingDataBehavior::FAIL}},
->>>>>>> 398fd633
       m_txdata(txdata)
 {
 }
