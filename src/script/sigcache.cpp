// Copyright (c) 2009-2010 Satoshi Nakamoto
// Copyright (c) 2009-2021 The Bitcoin Core developers
// Distributed under the MIT software license, see the accompanying
// file COPYING or http://www.opensource.org/licenses/mit-license.php.

#include <script/sigcache.h>

#include <pubkey.h>
#include <random.h>
#include <uint256.h>
#include <util/system.h>

#include <cuckoocache.h>

#include <algorithm>
#include <mutex>
#include <optional>
#include <shared_mutex>
#include <vector>

namespace {
/**
 * Valid signature cache, to avoid doing expensive ECDSA signature checking
 * twice for every transaction (once when accepted into memory pool, and
 * again when accepted into the block chain)
 */
class CSignatureCache
{
private:
     //! Entries are SHA256(nonce || 'E' or 'S' || 31 zero bytes || signature hash || public key || signature):
    CSHA256 m_salted_hasher_ecdsa;
    CSHA256 m_salted_hasher_schnorr;
    CSHA256 m_salted_hasher_range_proof;
    CSHA256 m_salted_hasher_surjection_proof;
    typedef CuckooCache::cache<uint256, SignatureCacheHasher> map_type;
    map_type setValid;
    std::shared_mutex cs_sigcache;

public:
    CSignatureCache()
    {
        uint256 nonce = GetRandHash();
        // We want the nonce to be 64 bytes long to force the hasher to process
        // this chunk, which makes later hash computations more efficient. We
        // just write our 32-byte entropy, and then pad with 'E' for ECDSA and
        // 'S' for Schnorr (followed by 0 bytes).
        static constexpr unsigned char PADDING_ECDSA[32] = {'E'};
        static constexpr unsigned char PADDING_SCHNORR[32] = {'S'};
        static constexpr unsigned char PADDING_RANGE_PROOF[32] = {'r'};
        static constexpr unsigned char PADDING_SURJECTION_PROOF[32] = {'s'};
        m_salted_hasher_ecdsa.Write(nonce.begin(), 32);
        m_salted_hasher_ecdsa.Write(PADDING_ECDSA, 32);
        m_salted_hasher_schnorr.Write(nonce.begin(), 32);
        m_salted_hasher_schnorr.Write(PADDING_SCHNORR, 32);
        m_salted_hasher_range_proof.Write(nonce.begin(), 32);
        m_salted_hasher_range_proof.Write(PADDING_RANGE_PROOF, 32);
        m_salted_hasher_surjection_proof.Write(nonce.begin(), 32);
        m_salted_hasher_surjection_proof.Write(PADDING_SURJECTION_PROOF, 32);
    }

    void
    ComputeEntryECDSA(uint256& entry, const uint256 &hash, const std::vector<unsigned char>& vchSig, const CPubKey& pubkey) const
    {
        CSHA256 hasher = m_salted_hasher_ecdsa;
        hasher.Write(hash.begin(), 32).Write(pubkey.data(), pubkey.size()).Write(vchSig.data(), vchSig.size()).Finalize(entry.begin());
    }

    void
    ComputeEntrySchnorr(uint256& entry, const uint256 &hash, Span<const unsigned char> sig, const XOnlyPubKey& pubkey) const
    {
        CSHA256 hasher = m_salted_hasher_schnorr;
        hasher.Write(hash.begin(), 32).Write(pubkey.data(), pubkey.size()).Write(sig.data(), sig.size()).Finalize(entry.begin());
    }

    // ELEMENTS:
    void ComputeEntryRangeProof(uint256& entry, const std::vector<unsigned char>& proof, const std::vector<unsigned char>& commitment) {
        CSHA256 hasher = m_salted_hasher_range_proof;
        hasher.Write(proof.data(), proof.size()).Write(commitment.data(), commitment.size()).Finalize(entry.begin());
    }
    void ComputeEntrySurjectionProof(uint256& entry, const uint256 &hash, const std::vector<unsigned char>& proof, const std::vector<unsigned char>& commitment) {
        CSHA256 hasher = m_salted_hasher_surjection_proof;
        hasher.Write(hash.begin(), 32).Write(proof.data(), proof.size()).Write(commitment.data(), commitment.size()).Finalize(entry.begin());
    }

    bool
    Get(const uint256& entry, const bool erase)
    {
        std::shared_lock<std::shared_mutex> lock(cs_sigcache);
        return setValid.contains(entry, erase);
    }

    void Set(const uint256& entry)
    {
        std::unique_lock<std::shared_mutex> lock(cs_sigcache);
        setValid.insert(entry);
    }
    std::optional<std::pair<uint32_t, size_t>> setup_bytes(size_t n)
    {
        return setValid.setup_bytes(n);
    }
};

/* In previous versions of this code, signatureCache was a local static variable
 * in CachingTransactionSignatureChecker::VerifySignature.  We initialize
 * signatureCache outside of VerifySignature to avoid the atomic operation per
 * call overhead associated with local static variables even though
 * signatureCache could be made local to VerifySignature.
*/
static CSignatureCache signatureCache;

// ELEMENTS:
static CSignatureCache rangeProofCache;
static CSignatureCache surjectionProofCache;

} // namespace

// To be called once in AppInitMain/BasicTestingSetup to initialize the
// signatureCache.
bool InitSignatureCache(size_t max_size_bytes)
{
<<<<<<< HEAD
    // nMaxCacheSize is unsigned. If -maxsigcachesize is set to zero,
    // setup_bytes creates the minimum possible cache (2 elements).
    size_t nMaxCacheSize = std::min(std::max((int64_t)0, gArgs.GetIntArg("-maxsigcachesize", DEFAULT_MAX_SIG_CACHE_SIZE) / 4), MAX_MAX_SIG_CACHE_SIZE) * ((size_t) 1 << 20);
    size_t nElems = signatureCache.setup_bytes(nMaxCacheSize);
    LogPrintf("Using %zu MiB out of %zu/4 requested for signature cache, able to store %zu elements\n",
            (nElems*sizeof(uint256)) >>20, (nMaxCacheSize*2)>>20, nElems);
=======
    auto setup_results = signatureCache.setup_bytes(max_size_bytes);
    if (!setup_results) return false;

    const auto [num_elems, approx_size_bytes] = *setup_results;
    LogPrintf("Using %zu MiB out of %zu MiB requested for signature cache, able to store %zu elements\n",
              approx_size_bytes >> 20, max_size_bytes >> 20, num_elems);
    return true;
>>>>>>> 7312effe
}

bool CachingTransactionSignatureChecker::VerifyECDSASignature(const std::vector<unsigned char>& vchSig, const CPubKey& pubkey, const uint256& sighash) const
{
    uint256 entry;
    signatureCache.ComputeEntryECDSA(entry, sighash, vchSig, pubkey);
    if (signatureCache.Get(entry, !store))
        return true;
    if (!TransactionSignatureChecker::VerifyECDSASignature(vchSig, pubkey, sighash))
        return false;
    if (store)
        signatureCache.Set(entry);
    return true;
}

bool CachingTransactionSignatureChecker::VerifySchnorrSignature(Span<const unsigned char> sig, const XOnlyPubKey& pubkey, const uint256& sighash) const
{
    uint256 entry;
    signatureCache.ComputeEntrySchnorr(entry, sighash, sig, pubkey);
    if (signatureCache.Get(entry, !store)) return true;
    if (!TransactionSignatureChecker::VerifySchnorrSignature(sig, pubkey, sighash)) return false;
    if (store) signatureCache.Set(entry);
    return true;
}

//
// ELEMENTS CACHES

// To be called once in AppInit2/TestingSetup to initialize the rangeproof cache
void InitRangeproofCache()
{
    // nMaxCacheSize is unsigned. If -maxsigcachesize is set to zero,
    // setup_bytes creates the minimum possible cache (2 elements).
    size_t nMaxCacheSize = std::min(std::max((int64_t)0, gArgs.GetIntArg("-maxsigcachesize", DEFAULT_MAX_SIG_CACHE_SIZE) / 4), MAX_MAX_SIG_CACHE_SIZE) * ((size_t) 1 << 20);
    size_t nElems = rangeProofCache.setup_bytes(nMaxCacheSize);
    LogPrintf("Using %zu MiB out of %zu/4 requested for rangeproof cache, able to store %zu elements\n",
            (nElems*sizeof(uint256)) >>20, nMaxCacheSize>>20, nElems);
}

// To be called once in AppInit2/TestingSetup to initialize the surjectionrproof cache
void InitSurjectionproofCache()
{
    // nMaxCacheSize is unsigned. If -maxsigcachesize is set to zero,
    // setup_bytes creates the minimum possible cache (2 elements).
    size_t nMaxCacheSize = std::min(std::max((int64_t)0, gArgs.GetIntArg("-maxsigcachesize", DEFAULT_MAX_SIG_CACHE_SIZE) / 4), MAX_MAX_SIG_CACHE_SIZE) * ((size_t) 1 << 20);
    size_t nElems = surjectionProofCache.setup_bytes(nMaxCacheSize);
    LogPrintf("Using %zu MiB out of %zu/4 requested for surjectionproof cache, able to store %zu elements\n",
            (nElems*sizeof(uint256)) >>20, nMaxCacheSize>>20, nElems);
}

bool CachingRangeProofChecker::VerifyRangeProof(const std::vector<unsigned char>& vchRangeProof, const std::vector<unsigned char>& vchValueCommitment, const std::vector<unsigned char>& vchAssetCommitment, const CScript& scriptPubKey, const secp256k1_context* secp256k1_ctx_verify_amounts) const
{
    uint256 entry;
    rangeProofCache.ComputeEntryRangeProof(entry, vchRangeProof, vchValueCommitment);

    if (rangeProofCache.Get(entry, !store)) {
        return true;
    }

    if (vchRangeProof.size() == 0) {
        return false;
    }

    uint64_t min_value, max_value;
    secp256k1_pedersen_commitment commit;
    if (secp256k1_pedersen_commitment_parse(secp256k1_ctx_verify_amounts, &commit, &vchValueCommitment[0]) != 1)
            return false;

    secp256k1_generator tag;
    if (secp256k1_generator_parse(secp256k1_ctx_verify_amounts, &tag, &vchAssetCommitment[0]) != 1)
        return false;

    if (!secp256k1_rangeproof_verify(secp256k1_ctx_verify_amounts, &min_value, &max_value, &commit, vchRangeProof.data(), vchRangeProof.size(), scriptPubKey.size() ? &scriptPubKey.front() : NULL, scriptPubKey.size(), &tag)) {
        return false;
    }

    // An rangeproof is not valid if the output is spendable but the minimum number
    // is 0. This is to prevent people passing 0-value tokens around, or conjuring
    // reissuance tokens from nothing then attempting to reissue an asset.
    // ie reissuance doesn't require revealing value of reissuance output
    // Issuances proofs are always "unspendable" as they commit to an empty script.
    if (min_value == 0 && !scriptPubKey.IsUnspendable()) {
        return false;
    }

    if (store) {
        rangeProofCache.Set(entry);
    }

    return true;
}

bool CachingSurjectionProofChecker::VerifySurjectionProof(secp256k1_surjectionproof& proof, std::vector<secp256k1_generator>& vTags, secp256k1_generator& gen, const secp256k1_context* secp256k1_ctx_verify_amounts, const uint256& wtxid) const
{

    // Serialize proof
    std::vector<unsigned char> vchproof;
    size_t proof_len = secp256k1_surjectionproof_serialized_size(secp256k1_ctx_verify_amounts, &proof);
    vchproof.resize(proof_len);
    assert(secp256k1_surjectionproof_serialize(secp256k1_ctx_verify_amounts, vchproof.data(), &proof_len, &proof) == 1);

    // wtxid commits to all data including surj targets
    // we need to specify the proof and output asset point to be unique
    uint256 entry;
    surjectionProofCache.ComputeEntrySurjectionProof(entry, wtxid, vchproof, std::vector<unsigned char>(std::begin(gen.data), std::end(gen.data)));

    if (surjectionProofCache.Get(entry, !store)) {
        return true;
    }

    if (secp256k1_surjectionproof_verify(secp256k1_ctx_verify_amounts, &proof, vTags.data(), vTags.size(), &gen) != 1) {
        return false;
    }

    if (store) {
        surjectionProofCache.Set(entry);
    }

    return true;
}

// END ELEMENTS
//<|MERGE_RESOLUTION|>--- conflicted
+++ resolved
@@ -118,14 +118,6 @@
 // signatureCache.
 bool InitSignatureCache(size_t max_size_bytes)
 {
-<<<<<<< HEAD
-    // nMaxCacheSize is unsigned. If -maxsigcachesize is set to zero,
-    // setup_bytes creates the minimum possible cache (2 elements).
-    size_t nMaxCacheSize = std::min(std::max((int64_t)0, gArgs.GetIntArg("-maxsigcachesize", DEFAULT_MAX_SIG_CACHE_SIZE) / 4), MAX_MAX_SIG_CACHE_SIZE) * ((size_t) 1 << 20);
-    size_t nElems = signatureCache.setup_bytes(nMaxCacheSize);
-    LogPrintf("Using %zu MiB out of %zu/4 requested for signature cache, able to store %zu elements\n",
-            (nElems*sizeof(uint256)) >>20, (nMaxCacheSize*2)>>20, nElems);
-=======
     auto setup_results = signatureCache.setup_bytes(max_size_bytes);
     if (!setup_results) return false;
 
@@ -133,7 +125,6 @@
     LogPrintf("Using %zu MiB out of %zu MiB requested for signature cache, able to store %zu elements\n",
               approx_size_bytes >> 20, max_size_bytes >> 20, num_elems);
     return true;
->>>>>>> 7312effe
 }
 
 bool CachingTransactionSignatureChecker::VerifyECDSASignature(const std::vector<unsigned char>& vchSig, const CPubKey& pubkey, const uint256& sighash) const
@@ -163,25 +154,25 @@
 // ELEMENTS CACHES
 
 // To be called once in AppInit2/TestingSetup to initialize the rangeproof cache
-void InitRangeproofCache()
-{
-    // nMaxCacheSize is unsigned. If -maxsigcachesize is set to zero,
-    // setup_bytes creates the minimum possible cache (2 elements).
-    size_t nMaxCacheSize = std::min(std::max((int64_t)0, gArgs.GetIntArg("-maxsigcachesize", DEFAULT_MAX_SIG_CACHE_SIZE) / 4), MAX_MAX_SIG_CACHE_SIZE) * ((size_t) 1 << 20);
-    size_t nElems = rangeProofCache.setup_bytes(nMaxCacheSize);
-    LogPrintf("Using %zu MiB out of %zu/4 requested for rangeproof cache, able to store %zu elements\n",
-            (nElems*sizeof(uint256)) >>20, nMaxCacheSize>>20, nElems);
+bool InitRangeproofCache(size_t max_size_bytes)
+{
+    auto setup_results = rangeProofCache.setup_bytes(max_size_bytes);
+    if (!setup_results) return false;
+    const auto [num_elems, approx_size_bytes] = *setup_results;
+    LogPrintf("Using %zu MiB out of %zu Mib requested for rangeproof cache, able to store %zu elements\n",
+            approx_size_bytes >> 20, max_size_bytes >> 20, num_elems);
+    return true;
 }
 
 // To be called once in AppInit2/TestingSetup to initialize the surjectionrproof cache
-void InitSurjectionproofCache()
-{
-    // nMaxCacheSize is unsigned. If -maxsigcachesize is set to zero,
-    // setup_bytes creates the minimum possible cache (2 elements).
-    size_t nMaxCacheSize = std::min(std::max((int64_t)0, gArgs.GetIntArg("-maxsigcachesize", DEFAULT_MAX_SIG_CACHE_SIZE) / 4), MAX_MAX_SIG_CACHE_SIZE) * ((size_t) 1 << 20);
-    size_t nElems = surjectionProofCache.setup_bytes(nMaxCacheSize);
-    LogPrintf("Using %zu MiB out of %zu/4 requested for surjectionproof cache, able to store %zu elements\n",
-            (nElems*sizeof(uint256)) >>20, nMaxCacheSize>>20, nElems);
+bool InitSurjectionproofCache(size_t max_size_bytes)
+{
+    auto setup_results = surjectionProofCache.setup_bytes(max_size_bytes);
+    if (!setup_results) return false;
+    const auto [num_elems, approx_size_bytes] = *setup_results;
+    LogPrintf("Using %zu MiB out of %zu Mib requested for surjectionproof cache, able to store %zu elements\n",
+            approx_size_bytes >> 20, max_size_bytes >> 20, num_elems);
+    return true;
 }
 
 bool CachingRangeProofChecker::VerifyRangeProof(const std::vector<unsigned char>& vchRangeProof, const std::vector<unsigned char>& vchValueCommitment, const std::vector<unsigned char>& vchAssetCommitment, const CScript& scriptPubKey, const secp256k1_context* secp256k1_ctx_verify_amounts) const
