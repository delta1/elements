--- conflicted
+++ resolved
@@ -10,13 +10,10 @@
 #include <span.h>
 #include <util/hasher.h>
 
-<<<<<<< HEAD
 #include <secp256k1.h>
 #include <secp256k1_rangeproof.h>
 #include <secp256k1_surjectionproof.h>
-=======
 #include <optional>
->>>>>>> 7312effe
 #include <vector>
 
 // DoS prevention: limit cache size to 32MiB (over 1000000 entries on 64-bit
@@ -69,8 +66,8 @@
 
 };
 
-void InitRangeproofCache();
-void InitSurjectionproofCache();
+[[nodiscard]] bool InitRangeproofCache(size_t max_size_bytes);
+[[nodiscard]] bool InitSurjectionproofCache(size_t max_size_bytes);
 
 // END ELEMENTS
 //
