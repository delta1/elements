// Copyright (c) 2015-2020 The Bitcoin Core developers
// Distributed under the MIT software license, see the accompanying
// file COPYING or http://www.opensource.org/licenses/mit-license.php.

#ifndef BITCOIN_ZMQ_ZMQPUBLISHNOTIFIER_H
#define BITCOIN_ZMQ_ZMQPUBLISHNOTIFIER_H

#include <zmq/zmqabstractnotifier.h>

<<<<<<< HEAD
#include <cstddef>
=======
>>>>>>> d7efd310
#include <cstdint>

class CBlockIndex;
class CTransaction;

class CZMQAbstractPublishNotifier : public CZMQAbstractNotifier
{
private:
    uint32_t nSequence {0U}; //!< upcounting per message sequence number

public:

    /* send zmq multipart message
       parts:
          * command
          * data
          * message sequence number
    */
    bool SendZmqMessage(const char *command, const void* data, size_t size);

    bool Initialize(void *pcontext) override;
    void Shutdown() override;
};

class CZMQPublishHashBlockNotifier : public CZMQAbstractPublishNotifier
{
public:
    bool NotifyBlock(const CBlockIndex *pindex) override;
};

class CZMQPublishHashTransactionNotifier : public CZMQAbstractPublishNotifier
{
public:
    bool NotifyTransaction(const CTransaction &transaction) override;
};

class CZMQPublishRawBlockNotifier : public CZMQAbstractPublishNotifier
{
public:
    bool NotifyBlock(const CBlockIndex *pindex) override;
};

class CZMQPublishRawTransactionNotifier : public CZMQAbstractPublishNotifier
{
public:
    bool NotifyTransaction(const CTransaction &transaction) override;
};

class CZMQPublishSequenceNotifier : public CZMQAbstractPublishNotifier
{
public:
    bool NotifyBlockConnect(const CBlockIndex *pindex) override;
    bool NotifyBlockDisconnect(const CBlockIndex *pindex) override;
    bool NotifyTransactionAcceptance(const CTransaction &transaction, uint64_t mempool_sequence) override;
    bool NotifyTransactionRemoval(const CTransaction &transaction, uint64_t mempool_sequence) override;
};

#endif // BITCOIN_ZMQ_ZMQPUBLISHNOTIFIER_H<|MERGE_RESOLUTION|>--- conflicted
+++ resolved
@@ -7,10 +7,6 @@
 
 #include <zmq/zmqabstractnotifier.h>
 
-<<<<<<< HEAD
-#include <cstddef>
-=======
->>>>>>> d7efd310
 #include <cstdint>
 
 class CBlockIndex;
