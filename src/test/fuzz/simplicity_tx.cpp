// Copyright (c) 2020 The Bitcoin Core developers
// Distributed under the MIT software license, see the accompanying
// file COPYING or http://www.opensource.org/licenses/mit-license.php.

#include <span.h>
#include <kernel/validation_cache_sizes.h>
#include <primitives/transaction.h>
#include <script/sigcache.h>
#include <validation.h>
extern "C" {
#include <simplicity/cmr.h>
#include <simplicity/elements/env.h>
#include <simplicity/elements/exec.h>
}
#include <test/fuzz/FuzzedDataProvider.h>
#include <test/fuzz/fuzz.h>
#include <test/fuzz/util.h>

#include <cstdint>
#include <optional>
#include <string>
#include <vector>

static uint256 GENESIS_HASH;

static CConfidentialAsset INPUT_ASSET_UNCONF{};
static CConfidentialAsset INPUT_ASSET_CONF{};
static CConfidentialValue INPUT_VALUE_UNCONF{};
static CConfidentialValue INPUT_VALUE_CONF{};

const unsigned int VERIFY_FLAGS = SCRIPT_VERIFY_NONE
    | SCRIPT_VERIFY_P2SH
    | SCRIPT_VERIFY_WITNESS
    | SCRIPT_VERIFY_DERSIG
    | SCRIPT_VERIFY_CHECKLOCKTIMEVERIFY
    | SCRIPT_VERIFY_CHECKSEQUENCEVERIFY
    | SCRIPT_VERIFY_TAPROOT
    | SCRIPT_VERIFY_NULLDUMMY
    | SCRIPT_SIGHASH_RANGEPROOF
    | SCRIPT_VERIFY_SIMPLICITY;

void initialize_simplicity_tx()
{
    g_con_elementsmode = true;
    // Copied from init.cpp AppInitMain
    kernel::ValidationCacheSizes validation_cache_sizes{};
    Assert(InitSignatureCache(validation_cache_sizes.signature_cache_bytes));
    Assert(InitScriptExecutionCache(validation_cache_sizes.script_execution_cache_bytes));
    Assert(InitRangeproofCache(validation_cache_sizes.rangeproof_cache_bytes));
    Assert(InitSurjectionproofCache(validation_cache_sizes.surjectionproof_execution_cache_bytes));

    GENESIS_HASH = uint256S("0f9188f13cb7b2c71f2a335e3a4fc328bf5beb436012afca590b1a11466e2206");

    INPUT_VALUE_UNCONF.SetToAmount(12345678);
    INPUT_VALUE_CONF.vchCommitment = {
        0x08,
        0x01, 0x02, 0x03, 0x04, 0x05, 0x06, 0x07, 0x08,
        0x11, 0x12, 0x13, 0x14, 0x15, 0x16, 0x17, 0x18,
        0x21, 0x22, 0x23, 0x24, 0x25, 0x26, 0x27, 0x28,
        0x31, 0x32, 0x33, 0x34, 0x35, 0x36, 0x37, 0x38,
    };

    INPUT_ASSET_UNCONF.vchCommitment = INPUT_VALUE_CONF.vchCommitment;
    INPUT_ASSET_UNCONF.vchCommitment[0] = 0x01;
    INPUT_ASSET_CONF.vchCommitment = INPUT_VALUE_CONF.vchCommitment;
    INPUT_ASSET_CONF.vchCommitment[0] = 0x0a;
}

FUZZ_TARGET_INIT(simplicity_tx, initialize_simplicity_tx)
{
    simplicity_err error;

    // 1. (no-op) run through Rust code
    //
    // 2. Construct transaction.
    CMutableTransaction mtx;
    {
        CDataStream txds{buffer, SER_NETWORK, INIT_PROTO_VERSION};
        try {
            txds >> mtx;
        } catch (const std::ios_base::failure&) {
            return;
        }
        mtx.witness.vtxoutwit.resize(mtx.vout.size());

        // If no inputs have witnesses, all the code below should continue to work -- we
        // should be able to call `PrecomputedTransactionData::Init` on a legacy transaction
        // without any trouble. In this case it will set txdata.m_simplicity_tx_data to
        // NULL, and we won't be able to go any further, but there should be no crashes
        // or memory issues.
        if (!mtx.witness.vtxinwit.empty()) {
            mtx.witness.vtxinwit.resize(mtx.vin.size());
            // This is an assertion in the Simplicity interpreter. It is guaranteed
            // to hold for anything on the network since (even if validatepegin is off)
            // pegins are validated for well-formedness long before the script interpreter
            // is invoked. But in this code we just call the interpreter directly without
            // these checks.
            for (unsigned i = 0; i < mtx.vin.size(); i++) {
                if (mtx.vin[i].m_is_pegin && (mtx.witness.vtxinwit[i].m_pegin_witness.stack.size() < 4 || mtx.witness.vtxinwit[i].m_pegin_witness.stack[2].size() != 32)) {
                    return;
                }
            }
        }

        // We use the first vin as a "random oracle" rather than reading more from
        // the fuzzer, because we want our fuzz seeds to have as simple a structure
        // as possible. This means we must reject 0-input transactions, which are
        // invalid on-chain anyway.
        if (mtx.vin.size() == 0) {
            return;
        }
    }
    const auto& random_bytes = mtx.vin[0].prevout.hash;

    // 3. Construct `nIn` and `spent_outs` arrays.
    bool expect_simplicity = false;
    std::vector<CTxOut> spent_outs{};
    unsigned char last_cmr[32] = { 0 };
    for (unsigned int i = 0; i < mtx.vin.size(); i++) {
        // Null asset or value would assert in the interpreter, and are impossible
        // to hit in real transactions. Nonces are not included in the UTXO set and
        // therefore don't matter.
        CConfidentialValue value = i & 1 ? INPUT_VALUE_CONF : INPUT_VALUE_UNCONF;
        CConfidentialAsset asset = i & 2 ? INPUT_ASSET_CONF : INPUT_ASSET_UNCONF;
        CScript scriptPubKey;
        if (i < random_bytes.size()) {
            if (i & 1 && random_bytes.data()[i] & 1) {
                value.vchCommitment[0] ^= 1;
            }
            if (i & 2 && random_bytes.data()[i] & 2) {
                asset.vchCommitment[0] ^= 1;
            }
        }

        // Check for size 4: a Simplicity program will always have a witness, program,
        // CMR, control block and (maybe) annex, in that order. If the annex is present,
        // then checking for size 4 doesn't guarantee that a witness is present, but
        // that is ok at this point. (In fact, it is a useful thing to check.)
        if (i < mtx.witness.vtxinwit.size()) {
            auto& current = mtx.witness.vtxinwit[i].scriptWitness.stack;
            if (current.size() >= 4) {
                size_t top = current.size();
                if (!current[top - 1].empty() && current[top - 1][0] == 0x50) {
                    --top;
                }
                const auto& control = current[top - 1];
                const auto& program = current[top - 3];

                if (control.size() >= TAPROOT_CONTROL_BASE_SIZE && (control[0] & 0xfe) == 0xbe) {
                    // The fuzzer won't be able to produce a valid CMR on its own, so we compute it
                    // and jam it into the witness stack. But we do require the fuzzer give us a
                    // place to put it, so we don't have to resize the stack (and so that actual
                    // valid transactions will work with this code).
                    // Compute CMR and do some sanity checks on it (and the program)
                    std::vector<unsigned char> cmr(32, 0);
                    assert(simplicity_computeCmr(&error, cmr.data(), program.data(), program.size()));
                    if (error == SIMPLICITY_NO_ERROR) {
                        if (memcmp(last_cmr, cmr.data(), sizeof(last_cmr)) == 0) {
                            // If we have already seen this CMR this transaction, try mangling
                            // it to check that this produces a CMR error and not something worse.
                            cmr.data()[1] ^= 1;
                        }
                        memcpy(last_cmr, cmr.data(), sizeof(last_cmr));
                    }

                    const XOnlyPubKey internal{Span{control}.subspan(1, TAPROOT_CONTROL_BASE_SIZE - 1)};

                    const CScript leaf_script{cmr.begin(), cmr.end()};
                    const uint256 tapleaf_hash = ComputeTapleafHash(0xbe, leaf_script);
                    uint256 merkle_root = ComputeTaprootMerkleRoot(control, tapleaf_hash);
                    auto ret = internal.CreateTapTweak(&merkle_root);
                    if (ret.has_value()) {
                        expect_simplicity = (error == SIMPLICITY_NO_ERROR);
                        // Just drop the parity; it needs to match the one in the control block,
                        // but we want to test that logic, so we allow them not to match.
                        const XOnlyPubKey output_key = ret->first;
                        // If we made it here, success (aside from parity maybe)
                        current[top - 2] = std::move(cmr);
                        scriptPubKey = CScript() << OP_1 << ToByteVector(output_key);
                    }
                }
            }
        }
        // For scripts that we're not using, set them to various witness programs to try to
        // trick the interpreter into treating them as taproot or simplicity outputs. It
        // should fail but shouldn't crash or anything.
        //
        // We don't cover all cases, so this may result in the empty scriptpubkey -- this is
        // impossible on-chain but it shouldn't hurt anything.
        if (scriptPubKey.empty()) {
            if (i < random_bytes.size()) {
                switch(random_bytes.data()[i] >> 6) {
                case 0:
                    scriptPubKey << OP_TRUE;
                    break;
                case 1:
                    scriptPubKey << OP_0 << std::vector<unsigned char>(20, 0xab);
                    break;
                case 2:
                    scriptPubKey << OP_0 << std::vector<unsigned char>(32, 0xcd);
                    break;
                case 3:
                    scriptPubKey << OP_1 << std::vector<unsigned char>(32, 0xef);
                    break;
                }
            }
        }

        spent_outs.push_back(CTxOut{asset, value, scriptPubKey});
    }
    assert(spent_outs.size() == mtx.vin.size());

    // 4. Test via scriptcheck
    PrecomputedTransactionData txdata{GENESIS_HASH};
    std::vector<CTxOut> spent_outs_copy{spent_outs};
    txdata.Init(mtx, std::move(spent_outs_copy));
    if (expect_simplicity) {
        // The converse of this is not true -- if !expect_simplicity, it's still possible
        // that we will allocate Simplicity data. The check for whether to do this is very
        // lax: is this a 34-byte scriptPubKey that starts with OP_1 and does it have a
        // nonempty witness.
<<<<<<< HEAD
        assert(txdata.m_simplicity_tx_data != nullptr);
=======
        assert(txdata.m_simplicity_tx_data);
>>>>>>> 0eb2ea5c
    }

    const CTransaction tx{mtx};
    for (unsigned i = 0; i < tx.vin.size(); i++) {
        CScriptCheck check{txdata.m_spent_outputs[i], tx, i, VERIFY_FLAGS, false /* cache */, &txdata};
        check();
    }
}<|MERGE_RESOLUTION|>--- conflicted
+++ resolved
@@ -219,11 +219,7 @@
         // that we will allocate Simplicity data. The check for whether to do this is very
         // lax: is this a 34-byte scriptPubKey that starts with OP_1 and does it have a
         // nonempty witness.
-<<<<<<< HEAD
-        assert(txdata.m_simplicity_tx_data != nullptr);
-=======
         assert(txdata.m_simplicity_tx_data);
->>>>>>> 0eb2ea5c
     }
 
     const CTransaction tx{mtx};
