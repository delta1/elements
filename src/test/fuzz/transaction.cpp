--- conflicted
+++ resolved
@@ -40,13 +40,9 @@
     bool valid_tx = true;
     const CTransaction tx = [&] {
         try {
-<<<<<<< HEAD
-            CMutableTransaction mtx{deserialize, ds};
+            CMutableTransaction mtx{deserialize, TX_WITH_WITNESS, ds};
             mtx.witness.vtxinwit.resize(mtx.vin.size());
             return CTransaction(mtx);
-=======
-            return CTransaction(deserialize, TX_WITH_WITNESS, ds);
->>>>>>> 10846213
         } catch (const std::ios_base::failure&) {
             valid_tx = false;
             return CTransaction{CMutableTransaction{}};
