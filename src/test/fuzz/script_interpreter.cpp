--- conflicted
+++ resolved
@@ -25,13 +25,8 @@
             const CTransaction tx_to{*mtx};
             const unsigned int in = fuzzed_data_provider.ConsumeIntegral<unsigned int>();
             if (in < tx_to.vin.size()) {
-<<<<<<< HEAD
                 (void)SignatureHash(script_code, tx_to, in, fuzzed_data_provider.ConsumeIntegral<int>(), ConsumeMoney(fuzzed_data_provider), fuzzed_data_provider.PickValueInArray({SigVersion::BASE, SigVersion::WITNESS_V0}), 0, nullptr);
-                const std::optional<CMutableTransaction> mtx_precomputed = ConsumeDeserializable<CMutableTransaction>(fuzzed_data_provider);
-=======
-                (void)SignatureHash(script_code, tx_to, in, fuzzed_data_provider.ConsumeIntegral<int>(), ConsumeMoney(fuzzed_data_provider), fuzzed_data_provider.PickValueInArray({SigVersion::BASE, SigVersion::WITNESS_V0}), nullptr);
                 const std::optional<CMutableTransaction> mtx_precomputed = ConsumeDeserializable<CMutableTransaction>(fuzzed_data_provider, TX_WITH_WITNESS);
->>>>>>> 10846213
                 if (mtx_precomputed) {
                     const CTransaction tx_precomputed{*mtx_precomputed};
                     const PrecomputedTransactionData precomputed_transaction_data{tx_precomputed};
