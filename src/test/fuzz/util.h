// Copyright (c) 2009-2021 The Bitcoin Core developers
// Distributed under the MIT software license, see the accompanying
// file COPYING or http://www.opensource.org/licenses/mit-license.php.

#ifndef BITCOIN_TEST_FUZZ_UTIL_H
#define BITCOIN_TEST_FUZZ_UTIL_H

#include <amount.h>
#include <arith_uint256.h>
#include <attributes.h>
#include <chainparamsbase.h>
#include <coins.h>
#include <consensus/consensus.h>
#include <merkleblock.h>
#include <net.h>
#include <netaddress.h>
#include <netbase.h>
#include <primitives/transaction.h>
#include <script/script.h>
#include <script/standard.h>
#include <serialize.h>
#include <streams.h>
#include <test/fuzz/FuzzedDataProvider.h>
#include <test/fuzz/fuzz.h>
#include <test/util/net.h>
#include <txmempool.h>
#include <uint256.h>
#include <util/time.h>
#include <version.h>

#include <algorithm>
#include <array>
#include <cstdint>
#include <cstdio>
#include <optional>
#include <string>
#include <vector>

template <typename... Callables>
void CallOneOf(FuzzedDataProvider& fuzzed_data_provider, Callables... callables)
{
    constexpr size_t call_size{sizeof...(callables)};
    static_assert(call_size >= 1);
    const size_t call_index{fuzzed_data_provider.ConsumeIntegralInRange<size_t>(0, call_size - 1)};

    size_t i{0};
    return ((i++ == call_index ? callables() : void()), ...);
}

[[nodiscard]] inline std::vector<uint8_t> ConsumeRandomLengthByteVector(FuzzedDataProvider& fuzzed_data_provider, const size_t max_length = 4096) noexcept
{
    const std::string s = fuzzed_data_provider.ConsumeRandomLengthString(max_length);
    return {s.begin(), s.end()};
}

[[nodiscard]] inline std::vector<bool> ConsumeRandomLengthBitVector(FuzzedDataProvider& fuzzed_data_provider, const size_t max_length = 4096) noexcept
{
    return BytesToBits(ConsumeRandomLengthByteVector(fuzzed_data_provider, max_length));
}

[[nodiscard]] inline CDataStream ConsumeDataStream(FuzzedDataProvider& fuzzed_data_provider, const size_t max_length = 4096) noexcept
{
    return CDataStream{ConsumeRandomLengthByteVector(fuzzed_data_provider, max_length), SER_NETWORK, INIT_PROTO_VERSION};
}

[[nodiscard]] inline std::vector<std::string> ConsumeRandomLengthStringVector(FuzzedDataProvider& fuzzed_data_provider, const size_t max_vector_size = 16, const size_t max_string_length = 16) noexcept
{
    const size_t n_elements = fuzzed_data_provider.ConsumeIntegralInRange<size_t>(0, max_vector_size);
    std::vector<std::string> r;
    for (size_t i = 0; i < n_elements; ++i) {
        r.push_back(fuzzed_data_provider.ConsumeRandomLengthString(max_string_length));
    }
    return r;
}

template <typename T>
[[nodiscard]] inline std::vector<T> ConsumeRandomLengthIntegralVector(FuzzedDataProvider& fuzzed_data_provider, const size_t max_vector_size = 16) noexcept
{
    const size_t n_elements = fuzzed_data_provider.ConsumeIntegralInRange<size_t>(0, max_vector_size);
    std::vector<T> r;
    for (size_t i = 0; i < n_elements; ++i) {
        r.push_back(fuzzed_data_provider.ConsumeIntegral<T>());
    }
    return r;
}

template <typename T>
[[nodiscard]] inline std::optional<T> ConsumeDeserializable(FuzzedDataProvider& fuzzed_data_provider, const size_t max_length = 4096) noexcept
{
    const std::vector<uint8_t> buffer = ConsumeRandomLengthByteVector(fuzzed_data_provider, max_length);
    CDataStream ds{buffer, SER_NETWORK, INIT_PROTO_VERSION};
    T obj;
    try {
        ds >> obj;
    } catch (const std::ios_base::failure&) {
        return std::nullopt;
    }
    return obj;
}

template <typename WeakEnumType, size_t size>
[[nodiscard]] WeakEnumType ConsumeWeakEnum(FuzzedDataProvider& fuzzed_data_provider, const WeakEnumType (&all_types)[size]) noexcept
{
    return fuzzed_data_provider.ConsumeBool() ?
               fuzzed_data_provider.PickValueInArray<WeakEnumType>(all_types) :
               WeakEnumType(fuzzed_data_provider.ConsumeIntegral<typename std::underlying_type<WeakEnumType>::type>());
}

[[nodiscard]] inline opcodetype ConsumeOpcodeType(FuzzedDataProvider& fuzzed_data_provider) noexcept
{
    return static_cast<opcodetype>(fuzzed_data_provider.ConsumeIntegralInRange<uint32_t>(0, MAX_OPCODE));
}

[[nodiscard]] inline CAmount ConsumeMoney(FuzzedDataProvider& fuzzed_data_provider) noexcept
{
    return fuzzed_data_provider.ConsumeIntegralInRange<CAmount>(0, MAX_MONEY);
}

[[nodiscard]] inline int64_t ConsumeTime(FuzzedDataProvider& fuzzed_data_provider) noexcept
{
    // Avoid t=0 (1970-01-01T00:00:00Z) since SetMockTime(0) is a no-op.
    static const int64_t time_min = ParseISO8601DateTime("1970-01-01T00:00:01Z");
    static const int64_t time_max = ParseISO8601DateTime("9999-12-31T23:59:59Z");
    return fuzzed_data_provider.ConsumeIntegralInRange<int64_t>(time_min, time_max);
}

[[nodiscard]] inline CScript ConsumeScript(FuzzedDataProvider& fuzzed_data_provider) noexcept
{
    const std::vector<uint8_t> b = ConsumeRandomLengthByteVector(fuzzed_data_provider);
    return {b.begin(), b.end()};
}

[[nodiscard]] inline CScriptNum ConsumeScriptNum(FuzzedDataProvider& fuzzed_data_provider) noexcept
{
    return CScriptNum{fuzzed_data_provider.ConsumeIntegral<int64_t>()};
}

[[nodiscard]] inline uint160 ConsumeUInt160(FuzzedDataProvider& fuzzed_data_provider) noexcept
{
    const std::vector<uint8_t> v160 = fuzzed_data_provider.ConsumeBytes<uint8_t>(160 / 8);
    if (v160.size() != 160 / 8) {
        return {};
    }
    return uint160{v160};
}

[[nodiscard]] inline uint256 ConsumeUInt256(FuzzedDataProvider& fuzzed_data_provider) noexcept
{
    const std::vector<uint8_t> v256 = fuzzed_data_provider.ConsumeBytes<uint8_t>(256 / 8);
    if (v256.size() != 256 / 8) {
        return {};
    }
    return uint256{v256};
}

[[nodiscard]] inline arith_uint256 ConsumeArithUInt256(FuzzedDataProvider& fuzzed_data_provider) noexcept
{
    return UintToArith256(ConsumeUInt256(fuzzed_data_provider));
}

[[nodiscard]] inline CTxMemPoolEntry ConsumeTxMemPoolEntry(FuzzedDataProvider& fuzzed_data_provider, const CTransaction& tx) noexcept
{
    // Avoid:
    // policy/feerate.cpp:28:34: runtime error: signed integer overflow: 34873208148477500 * 1000 cannot be represented in type 'long'
    //
    // Reproduce using CFeeRate(348732081484775, 10).GetFeePerK()
    const CAmount fee = std::min<CAmount>(ConsumeMoney(fuzzed_data_provider), std::numeric_limits<CAmount>::max() / static_cast<CAmount>(100000));
    assert(MoneyRange(fee));
    const int64_t time = fuzzed_data_provider.ConsumeIntegral<int64_t>();
    const unsigned int entry_height = fuzzed_data_provider.ConsumeIntegral<unsigned int>();
    const bool spends_coinbase = fuzzed_data_provider.ConsumeBool();
    const unsigned int sig_op_cost = fuzzed_data_provider.ConsumeIntegralInRange<unsigned int>(0, MAX_BLOCK_SIGOPS_COST);
    std::set<std::pair<uint256, COutPoint>> setPeginsSpent;
    return CTxMemPoolEntry{MakeTransactionRef(tx), fee, time, entry_height, spends_coinbase, sig_op_cost, {}, setPeginsSpent};
}

[[nodiscard]] inline CTxDestination ConsumeTxDestination(FuzzedDataProvider& fuzzed_data_provider) noexcept
{
    CTxDestination tx_destination;
    CallOneOf(
        fuzzed_data_provider,
        [&] {
            tx_destination = CNoDestination{};
        },
        [&] {
            tx_destination = PKHash{ConsumeUInt160(fuzzed_data_provider)};
        },
        [&] {
            tx_destination = ScriptHash{ConsumeUInt160(fuzzed_data_provider)};
        },
        [&] {
            tx_destination = WitnessV0ScriptHash{ConsumeUInt256(fuzzed_data_provider)};
        },
        [&] {
            tx_destination = WitnessV0KeyHash{ConsumeUInt160(fuzzed_data_provider)};
        },
        [&] {
            WitnessUnknown witness_unknown{};
            witness_unknown.version = fuzzed_data_provider.ConsumeIntegral<uint32_t>();
            const std::vector<uint8_t> witness_unknown_program_1 = fuzzed_data_provider.ConsumeBytes<uint8_t>(40);
            witness_unknown.length = witness_unknown_program_1.size();
            std::copy(witness_unknown_program_1.begin(), witness_unknown_program_1.end(), witness_unknown.program);
            tx_destination = witness_unknown;
        });
    return tx_destination;
}

template <typename T>
[[nodiscard]] bool MultiplicationOverflow(const T i, const T j) noexcept
{
    static_assert(std::is_integral<T>::value, "Integral required.");
    if (std::numeric_limits<T>::is_signed) {
        if (i > 0) {
            if (j > 0) {
                return i > (std::numeric_limits<T>::max() / j);
            } else {
                return j < (std::numeric_limits<T>::min() / i);
            }
        } else {
            if (j > 0) {
                return i < (std::numeric_limits<T>::min() / j);
            } else {
                return i != 0 && (j < (std::numeric_limits<T>::max() / i));
            }
        }
    } else {
        return j != 0 && i > std::numeric_limits<T>::max() / j;
    }
}

template <class T>
[[nodiscard]] bool AdditionOverflow(const T i, const T j) noexcept
{
    static_assert(std::is_integral<T>::value, "Integral required.");
    if (std::numeric_limits<T>::is_signed) {
        return (i > 0 && j > std::numeric_limits<T>::max() - i) ||
               (i < 0 && j < std::numeric_limits<T>::min() - i);
    }
    return std::numeric_limits<T>::max() - i < j;
}

[[nodiscard]] inline bool ContainsSpentInput(const CTransaction& tx, const CCoinsViewCache& inputs) noexcept
{
    for (const CTxIn& tx_in : tx.vin) {
        const Coin& coin = inputs.AccessCoin(tx_in.prevout);
        if (coin.IsSpent()) {
            return true;
        }
    }
    return false;
}

/**
 * Sets errno to a value selected from the given std::array `errnos`.
 */
template <typename T, size_t size>
void SetFuzzedErrNo(FuzzedDataProvider& fuzzed_data_provider, const std::array<T, size>& errnos)
{
    errno = fuzzed_data_provider.PickValueInArray(errnos);
}

/**
 * Returns a byte vector of specified size regardless of the number of remaining bytes available
 * from the fuzzer. Pads with zero value bytes if needed to achieve the specified size.
 */
[[nodiscard]] inline std::vector<uint8_t> ConsumeFixedLengthByteVector(FuzzedDataProvider& fuzzed_data_provider, const size_t length) noexcept
{
    std::vector<uint8_t> result(length);
    const std::vector<uint8_t> random_bytes = fuzzed_data_provider.ConsumeBytes<uint8_t>(length);
    if (!random_bytes.empty()) {
        std::memcpy(result.data(), random_bytes.data(), random_bytes.size());
    }
    return result;
}

inline CNetAddr ConsumeNetAddr(FuzzedDataProvider& fuzzed_data_provider) noexcept
{
    const Network network = fuzzed_data_provider.PickValueInArray({Network::NET_IPV4, Network::NET_IPV6, Network::NET_INTERNAL, Network::NET_ONION});
    CNetAddr net_addr;
    if (network == Network::NET_IPV4) {
        in_addr v4_addr = {};
        v4_addr.s_addr = fuzzed_data_provider.ConsumeIntegral<uint32_t>();
        net_addr = CNetAddr{v4_addr};
    } else if (network == Network::NET_IPV6) {
        if (fuzzed_data_provider.remaining_bytes() >= 16) {
            in6_addr v6_addr = {};
            memcpy(v6_addr.s6_addr, fuzzed_data_provider.ConsumeBytes<uint8_t>(16).data(), 16);
            net_addr = CNetAddr{v6_addr, fuzzed_data_provider.ConsumeIntegral<uint32_t>()};
        }
    } else if (network == Network::NET_INTERNAL) {
        net_addr.SetInternal(fuzzed_data_provider.ConsumeBytesAsString(32));
    } else if (network == Network::NET_ONION) {
        net_addr.SetSpecial(fuzzed_data_provider.ConsumeBytesAsString(32));
    }
    return net_addr;
}

inline CSubNet ConsumeSubNet(FuzzedDataProvider& fuzzed_data_provider) noexcept
{
    return {ConsumeNetAddr(fuzzed_data_provider), fuzzed_data_provider.ConsumeIntegral<uint8_t>()};
}

inline CService ConsumeService(FuzzedDataProvider& fuzzed_data_provider) noexcept
{
    return {ConsumeNetAddr(fuzzed_data_provider), fuzzed_data_provider.ConsumeIntegral<uint16_t>()};
}

inline CAddress ConsumeAddress(FuzzedDataProvider& fuzzed_data_provider) noexcept
{
    return {ConsumeService(fuzzed_data_provider), ConsumeWeakEnum(fuzzed_data_provider, ALL_SERVICE_FLAGS), fuzzed_data_provider.ConsumeIntegral<uint32_t>()};
}

template <bool ReturnUniquePtr = false>
auto ConsumeNode(FuzzedDataProvider& fuzzed_data_provider, const std::optional<NodeId>& node_id_in = std::nullopt) noexcept
{
    const NodeId node_id = node_id_in.value_or(fuzzed_data_provider.ConsumeIntegral<NodeId>());
    const ServiceFlags local_services = ConsumeWeakEnum(fuzzed_data_provider, ALL_SERVICE_FLAGS);
    const SOCKET socket = INVALID_SOCKET;
    const CAddress address = ConsumeAddress(fuzzed_data_provider);
    const uint64_t keyed_net_group = fuzzed_data_provider.ConsumeIntegral<uint64_t>();
    const uint64_t local_host_nonce = fuzzed_data_provider.ConsumeIntegral<uint64_t>();
    const CAddress addr_bind = ConsumeAddress(fuzzed_data_provider);
    const std::string addr_name = fuzzed_data_provider.ConsumeRandomLengthString(64);
    const ConnectionType conn_type = fuzzed_data_provider.PickValueInArray(ALL_CONNECTION_TYPES);
    const bool inbound_onion{conn_type == ConnectionType::INBOUND ? fuzzed_data_provider.ConsumeBool() : false};
    if constexpr (ReturnUniquePtr) {
        return std::make_unique<CNode>(node_id, local_services, socket, address, keyed_net_group, local_host_nonce, addr_bind, addr_name, conn_type, inbound_onion);
    } else {
        return CNode{node_id, local_services, socket, address, keyed_net_group, local_host_nonce, addr_bind, addr_name, conn_type, inbound_onion};
    }
}
inline std::unique_ptr<CNode> ConsumeNodeAsUniquePtr(FuzzedDataProvider& fdp, const std::optional<NodeId>& node_id_in = std::nullopt) { return ConsumeNode<true>(fdp, node_id_in); }

void FillNode(FuzzedDataProvider& fuzzed_data_provider, CNode& node, bool init_version) noexcept;

<<<<<<< HEAD
template <class T = const BasicTestingSetup>
std::unique_ptr<T> MakeNoLogFileContext(const std::string& chain_name = CBaseChainParams::REGTEST, const std::string& fedpegscript = "", const std::vector<const char*>& extra_args = {})
{
    // Prepend default arguments for fuzzing
    const std::vector<const char*> arguments = Cat(
        {
            "-nodebuglogfile",
        },
        extra_args);

    return MakeUnique<T>(chain_name, fedpegscript, arguments);
}

=======
>>>>>>> 83bdbbd3
class FuzzedFileProvider
{
    FuzzedDataProvider& m_fuzzed_data_provider;
    int64_t m_offset = 0;

public:
    FuzzedFileProvider(FuzzedDataProvider& fuzzed_data_provider) : m_fuzzed_data_provider{fuzzed_data_provider}
    {
    }

    FILE* open()
    {
        if (m_fuzzed_data_provider.ConsumeBool()) {
            return nullptr;
        }
        std::string mode;
        CallOneOf(
            m_fuzzed_data_provider,
            [&] {
                mode = "r";
            },
            [&] {
                mode = "r+";
            },
            [&] {
                mode = "w";
            },
            [&] {
                mode = "w+";
            },
            [&] {
                mode = "a";
            },
            [&] {
                mode = "a+";
            });
#ifdef _GNU_SOURCE
        const cookie_io_functions_t io_hooks = {
            FuzzedFileProvider::read,
            FuzzedFileProvider::write,
            FuzzedFileProvider::seek,
            FuzzedFileProvider::close,
        };
        return fopencookie(this, mode.c_str(), io_hooks);
#else
        (void)mode;
        return nullptr;
#endif
    }

    static ssize_t read(void* cookie, char* buf, size_t size)
    {
        FuzzedFileProvider* fuzzed_file = (FuzzedFileProvider*)cookie;
        if (buf == nullptr || size == 0 || fuzzed_file->m_fuzzed_data_provider.ConsumeBool()) {
            return fuzzed_file->m_fuzzed_data_provider.ConsumeBool() ? 0 : -1;
        }
        const std::vector<uint8_t> random_bytes = fuzzed_file->m_fuzzed_data_provider.ConsumeBytes<uint8_t>(size);
        if (random_bytes.empty()) {
            return 0;
        }
        std::memcpy(buf, random_bytes.data(), random_bytes.size());
        if (AdditionOverflow(fuzzed_file->m_offset, (int64_t)random_bytes.size())) {
            return fuzzed_file->m_fuzzed_data_provider.ConsumeBool() ? 0 : -1;
        }
        fuzzed_file->m_offset += random_bytes.size();
        return random_bytes.size();
    }

    static ssize_t write(void* cookie, const char* buf, size_t size)
    {
        FuzzedFileProvider* fuzzed_file = (FuzzedFileProvider*)cookie;
        const ssize_t n = fuzzed_file->m_fuzzed_data_provider.ConsumeIntegralInRange<ssize_t>(0, size);
        if (AdditionOverflow(fuzzed_file->m_offset, (int64_t)n)) {
            return fuzzed_file->m_fuzzed_data_provider.ConsumeBool() ? 0 : -1;
        }
        fuzzed_file->m_offset += n;
        return n;
    }

    static int seek(void* cookie, int64_t* offset, int whence)
    {
        assert(whence == SEEK_SET || whence == SEEK_CUR); // SEEK_END not implemented yet.
        FuzzedFileProvider* fuzzed_file = (FuzzedFileProvider*)cookie;
        int64_t new_offset = 0;
        if (whence == SEEK_SET) {
            new_offset = *offset;
        } else if (whence == SEEK_CUR) {
            if (AdditionOverflow(fuzzed_file->m_offset, *offset)) {
                return -1;
            }
            new_offset = fuzzed_file->m_offset + *offset;
        }
        if (new_offset < 0) {
            return -1;
        }
        fuzzed_file->m_offset = new_offset;
        *offset = new_offset;
        return fuzzed_file->m_fuzzed_data_provider.ConsumeIntegralInRange<int>(-1, 0);
    }

    static int close(void* cookie)
    {
        FuzzedFileProvider* fuzzed_file = (FuzzedFileProvider*)cookie;
        return fuzzed_file->m_fuzzed_data_provider.ConsumeIntegralInRange<int>(-1, 0);
    }
};

[[nodiscard]] inline FuzzedFileProvider ConsumeFile(FuzzedDataProvider& fuzzed_data_provider) noexcept
{
    return {fuzzed_data_provider};
}

class FuzzedAutoFileProvider
{
    FuzzedDataProvider& m_fuzzed_data_provider;
    FuzzedFileProvider m_fuzzed_file_provider;

public:
    FuzzedAutoFileProvider(FuzzedDataProvider& fuzzed_data_provider) : m_fuzzed_data_provider{fuzzed_data_provider}, m_fuzzed_file_provider{fuzzed_data_provider}
    {
    }

    CAutoFile open()
    {
        return {m_fuzzed_file_provider.open(), m_fuzzed_data_provider.ConsumeIntegral<int>(), m_fuzzed_data_provider.ConsumeIntegral<int>()};
    }
};

[[nodiscard]] inline FuzzedAutoFileProvider ConsumeAutoFile(FuzzedDataProvider& fuzzed_data_provider) noexcept
{
    return {fuzzed_data_provider};
}

#define WRITE_TO_STREAM_CASE(type, consume) \
    [&] {                                   \
        type o = consume;                   \
        stream << o;                        \
    }
template <typename Stream>
void WriteToStream(FuzzedDataProvider& fuzzed_data_provider, Stream& stream) noexcept
{
    while (fuzzed_data_provider.ConsumeBool()) {
        try {
            CallOneOf(
                fuzzed_data_provider,
                WRITE_TO_STREAM_CASE(bool, fuzzed_data_provider.ConsumeBool()),
                WRITE_TO_STREAM_CASE(char, fuzzed_data_provider.ConsumeIntegral<char>()),
                WRITE_TO_STREAM_CASE(int8_t, fuzzed_data_provider.ConsumeIntegral<int8_t>()),
                WRITE_TO_STREAM_CASE(uint8_t, fuzzed_data_provider.ConsumeIntegral<uint8_t>()),
                WRITE_TO_STREAM_CASE(int16_t, fuzzed_data_provider.ConsumeIntegral<int16_t>()),
                WRITE_TO_STREAM_CASE(uint16_t, fuzzed_data_provider.ConsumeIntegral<uint16_t>()),
                WRITE_TO_STREAM_CASE(int32_t, fuzzed_data_provider.ConsumeIntegral<int32_t>()),
                WRITE_TO_STREAM_CASE(uint32_t, fuzzed_data_provider.ConsumeIntegral<uint32_t>()),
                WRITE_TO_STREAM_CASE(int64_t, fuzzed_data_provider.ConsumeIntegral<int64_t>()),
                WRITE_TO_STREAM_CASE(uint64_t, fuzzed_data_provider.ConsumeIntegral<uint64_t>()),
                WRITE_TO_STREAM_CASE(float, fuzzed_data_provider.ConsumeFloatingPoint<float>()),
                WRITE_TO_STREAM_CASE(double, fuzzed_data_provider.ConsumeFloatingPoint<double>()),
                WRITE_TO_STREAM_CASE(std::string, fuzzed_data_provider.ConsumeRandomLengthString(32)),
                WRITE_TO_STREAM_CASE(std::vector<char>, ConsumeRandomLengthIntegralVector<char>(fuzzed_data_provider)));
        } catch (const std::ios_base::failure&) {
            break;
        }
    }
}

#define READ_FROM_STREAM_CASE(type) \
    [&] {                           \
        type o;                     \
        stream >> o;                \
    }
template <typename Stream>
void ReadFromStream(FuzzedDataProvider& fuzzed_data_provider, Stream& stream) noexcept
{
    while (fuzzed_data_provider.ConsumeBool()) {
        try {
            CallOneOf(
                fuzzed_data_provider,
                READ_FROM_STREAM_CASE(bool),
                READ_FROM_STREAM_CASE(char),
                READ_FROM_STREAM_CASE(int8_t),
                READ_FROM_STREAM_CASE(uint8_t),
                READ_FROM_STREAM_CASE(int16_t),
                READ_FROM_STREAM_CASE(uint16_t),
                READ_FROM_STREAM_CASE(int32_t),
                READ_FROM_STREAM_CASE(uint32_t),
                READ_FROM_STREAM_CASE(int64_t),
                READ_FROM_STREAM_CASE(uint64_t),
                READ_FROM_STREAM_CASE(float),
                READ_FROM_STREAM_CASE(double),
                READ_FROM_STREAM_CASE(std::string),
                READ_FROM_STREAM_CASE(std::vector<char>));
        } catch (const std::ios_base::failure&) {
            break;
        }
    }
}

class FuzzedSock : public Sock
{
    FuzzedDataProvider& m_fuzzed_data_provider;

public:
    explicit FuzzedSock(FuzzedDataProvider& fuzzed_data_provider) : m_fuzzed_data_provider{fuzzed_data_provider}
    {
    }

    ~FuzzedSock() override
    {
    }

    SOCKET Get() const override
    {
        assert(false && "Not implemented yet.");
    }

    SOCKET Release() override
    {
        assert(false && "Not implemented yet.");
    }

    void Reset() override
    {
        assert(false && "Not implemented yet.");
    }

    ssize_t Send(const void* data, size_t len, int flags) const override
    {
        constexpr std::array send_errnos{
            EACCES,
            EAGAIN,
            EALREADY,
            EBADF,
            ECONNRESET,
            EDESTADDRREQ,
            EFAULT,
            EINTR,
            EINVAL,
            EISCONN,
            EMSGSIZE,
            ENOBUFS,
            ENOMEM,
            ENOTCONN,
            ENOTSOCK,
            EOPNOTSUPP,
            EPIPE,
            EWOULDBLOCK,
        };
        if (m_fuzzed_data_provider.ConsumeBool()) {
            return len;
        }
        const ssize_t r = m_fuzzed_data_provider.ConsumeIntegralInRange<ssize_t>(-1, len);
        if (r == -1) {
            SetFuzzedErrNo(m_fuzzed_data_provider, send_errnos);
        }
        return r;
    }

    ssize_t Recv(void* buf, size_t len, int flags) const override
    {
        constexpr std::array recv_errnos{
            EAGAIN,
            EBADF,
            ECONNREFUSED,
            EFAULT,
            EINTR,
            EINVAL,
            ENOMEM,
            ENOTCONN,
            ENOTSOCK,
            EWOULDBLOCK,
        };
        assert(buf != nullptr || len == 0);
        if (len == 0 || m_fuzzed_data_provider.ConsumeBool()) {
            const ssize_t r = m_fuzzed_data_provider.ConsumeBool() ? 0 : -1;
            if (r == -1) {
                SetFuzzedErrNo(m_fuzzed_data_provider, recv_errnos);
            }
            return r;
        }
        const std::vector<uint8_t> random_bytes = m_fuzzed_data_provider.ConsumeBytes<uint8_t>(
            m_fuzzed_data_provider.ConsumeIntegralInRange<size_t>(0, len));
        if (random_bytes.empty()) {
            const ssize_t r = m_fuzzed_data_provider.ConsumeBool() ? 0 : -1;
            if (r == -1) {
                SetFuzzedErrNo(m_fuzzed_data_provider, recv_errnos);
            }
            return r;
        }
        std::memcpy(buf, random_bytes.data(), random_bytes.size());
        if (m_fuzzed_data_provider.ConsumeBool()) {
            if (len > random_bytes.size()) {
                std::memset((char*)buf + random_bytes.size(), 0, len - random_bytes.size());
            }
            return len;
        }
        if (m_fuzzed_data_provider.ConsumeBool() && std::getenv("FUZZED_SOCKET_FAKE_LATENCY") != nullptr) {
            std::this_thread::sleep_for(std::chrono::milliseconds{2});
        }
        return random_bytes.size();
    }

    bool Wait(std::chrono::milliseconds timeout, Event requested, Event* occurred = nullptr) const override
    {
        return m_fuzzed_data_provider.ConsumeBool();
    }
};

[[nodiscard]] inline FuzzedSock ConsumeSock(FuzzedDataProvider& fuzzed_data_provider)
{
    return FuzzedSock{fuzzed_data_provider};
}

#endif // BITCOIN_TEST_FUZZ_UTIL_H<|MERGE_RESOLUTION|>--- conflicted
+++ resolved
@@ -333,22 +333,6 @@
 
 void FillNode(FuzzedDataProvider& fuzzed_data_provider, CNode& node, bool init_version) noexcept;
 
-<<<<<<< HEAD
-template <class T = const BasicTestingSetup>
-std::unique_ptr<T> MakeNoLogFileContext(const std::string& chain_name = CBaseChainParams::REGTEST, const std::string& fedpegscript = "", const std::vector<const char*>& extra_args = {})
-{
-    // Prepend default arguments for fuzzing
-    const std::vector<const char*> arguments = Cat(
-        {
-            "-nodebuglogfile",
-        },
-        extra_args);
-
-    return MakeUnique<T>(chain_name, fedpegscript, arguments);
-}
-
-=======
->>>>>>> 83bdbbd3
 class FuzzedFileProvider
 {
     FuzzedDataProvider& m_fuzzed_data_provider;
