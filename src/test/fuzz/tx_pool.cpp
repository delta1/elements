// Copyright (c) 2021 The Bitcoin Core developers
// Distributed under the MIT software license, see the accompanying
// file COPYING or http://www.opensource.org/licenses/mit-license.php.

#include <consensus/validation.h>
#include <test/fuzz/FuzzedDataProvider.h>
#include <test/fuzz/fuzz.h>
#include <test/fuzz/util.h>
#include <test/util/mining.h>
#include <test/util/script.h>
#include <test/util/setup_common.h>
#include <util/rbf.h>
#include <validation.h>
#include <validationinterface.h>

namespace {

const TestingSetup* g_setup;
std::vector<COutPoint> g_outpoints_coinbase_init_mature;
std::vector<COutPoint> g_outpoints_coinbase_init_immature;

struct MockedTxPool : public CTxMemPool {
    void RollingFeeUpdate()
    {
        lastRollingFeeUpdate = GetTime();
        blockSinceLastRollingFeeBump = true;
    }
};

void initialize_tx_pool()
{
    static const auto testing_setup = MakeNoLogFileContext<const TestingSetup>();
    g_setup = testing_setup.get();

    for (int i = 0; i < 2 * COINBASE_MATURITY; ++i) {
        CTxIn in = MineBlock(g_setup->m_node, P2WSH_OP_TRUE);
        // Remember the txids to avoid expensive disk acess later on
        auto& outpoints = i < COINBASE_MATURITY ?
                              g_outpoints_coinbase_init_mature :
                              g_outpoints_coinbase_init_immature;
        outpoints.push_back(in.prevout);
    }
    SyncWithValidationInterfaceQueue();
}

struct TransactionsDelta final : public CValidationInterface {
    std::set<CTransactionRef>& m_removed;
    std::set<CTransactionRef>& m_added;

    explicit TransactionsDelta(std::set<CTransactionRef>& r, std::set<CTransactionRef>& a)
        : m_removed{r}, m_added{a} {}

    void TransactionAddedToMempool(const CTransactionRef& tx, uint64_t /* mempool_sequence */) override
    {
        Assert(m_added.insert(tx).second);
    }

    void TransactionRemovedFromMempool(const CTransactionRef& tx, MemPoolRemovalReason reason, uint64_t /* mempool_sequence */) override
    {
        Assert(m_removed.insert(tx).second);
    }
};

void SetMempoolConstraints(ArgsManager& args, FuzzedDataProvider& fuzzed_data_provider)
{
    args.ForceSetArg("-limitancestorcount",
                     ToString(fuzzed_data_provider.ConsumeIntegralInRange<unsigned>(0, 50)));
    args.ForceSetArg("-limitancestorsize",
                     ToString(fuzzed_data_provider.ConsumeIntegralInRange<unsigned>(0, 202)));
    args.ForceSetArg("-limitdescendantcount",
                     ToString(fuzzed_data_provider.ConsumeIntegralInRange<unsigned>(0, 50)));
    args.ForceSetArg("-limitdescendantsize",
                     ToString(fuzzed_data_provider.ConsumeIntegralInRange<unsigned>(0, 202)));
    args.ForceSetArg("-maxmempool",
                     ToString(fuzzed_data_provider.ConsumeIntegralInRange<unsigned>(0, 200)));
    args.ForceSetArg("-mempoolexpiry",
                     ToString(fuzzed_data_provider.ConsumeIntegralInRange<unsigned>(0, 999)));
}

FUZZ_TARGET_INIT(tx_pool_standard, initialize_tx_pool)
{
    FuzzedDataProvider fuzzed_data_provider(buffer.data(), buffer.size());
    const auto& node = g_setup->m_node;
    auto& chainstate = node.chainman->ActiveChainstate();

    SetMockTime(ConsumeTime(fuzzed_data_provider));
    SetMempoolConstraints(*node.args, fuzzed_data_provider);

    // All RBF-spendable outpoints
    std::set<COutPoint> outpoints_rbf;
    // All outpoints counting toward the total supply (subset of outpoints_rbf)
    std::set<COutPoint> outpoints_supply;
    for (const auto& outpoint : g_outpoints_coinbase_init_mature) {
        Assert(outpoints_supply.insert(outpoint).second);
    }
    outpoints_rbf = outpoints_supply;

    // The sum of the values of all spendable outpoints
    constexpr CAmount SUPPLY_TOTAL{COINBASE_MATURITY * 50 * COIN};

    CTxMemPool tx_pool_{/* estimator */ nullptr, /* check_ratio */ 1};
    MockedTxPool& tx_pool = *static_cast<MockedTxPool*>(&tx_pool_);

    // Helper to query an amount
    const CCoinsViewMemPool amount_view{WITH_LOCK(::cs_main, return &chainstate.CoinsTip()), tx_pool};
    const auto GetAmount = [&](const COutPoint& outpoint) {
        Coin c;
<<<<<<< HEAD
        amount_view.GetCoin(outpoint, c);
        Assert(!c.IsSpent());
        return c.out.nValue.GetAmount();
=======
        Assert(amount_view.GetCoin(outpoint, c));
        return c.out.nValue;
>>>>>>> 681c21be
    };

    while (fuzzed_data_provider.ConsumeBool()) {
        {
            // Total supply is the mempool fee + all outpoints
            CAmount supply_now{WITH_LOCK(tx_pool.cs, return tx_pool.GetTotalFee())};
            for (const auto& op : outpoints_supply) {
                supply_now += GetAmount(op);
            }
            Assert(supply_now == SUPPLY_TOTAL);
        }
        Assert(!outpoints_supply.empty());

        // Create transaction to add to the mempool
        const CTransactionRef tx = [&] {
            CMutableTransaction tx_mut;
            tx_mut.nVersion = CTransaction::CURRENT_VERSION;
            tx_mut.nLockTime = fuzzed_data_provider.ConsumeBool() ? 0 : fuzzed_data_provider.ConsumeIntegral<uint32_t>();
            const auto num_in = fuzzed_data_provider.ConsumeIntegralInRange<int>(1, outpoints_rbf.size());
            const auto num_out = fuzzed_data_provider.ConsumeIntegralInRange<int>(1, outpoints_rbf.size() * 2);

            CAmount amount_in{0};
            for (int i = 0; i < num_in; ++i) {
                // Pop random outpoint
                auto pop = outpoints_rbf.begin();
                std::advance(pop, fuzzed_data_provider.ConsumeIntegralInRange<size_t>(0, outpoints_rbf.size() - 1));
                const auto outpoint = *pop;
                outpoints_rbf.erase(pop);
                amount_in += GetAmount(outpoint);

                // Create input
                const auto sequence = ConsumeSequence(fuzzed_data_provider);
                const auto script_sig = CScript{};
                const auto script_wit_stack = std::vector<std::vector<uint8_t>>{WITNESS_STACK_ELEM_OP_TRUE};
                CTxIn in;
                in.prevout = outpoint;
                in.nSequence = sequence;
                in.scriptSig = script_sig;

                CTxInWitness in_wit;
                in_wit.scriptWitness.stack = script_wit_stack;

                tx_mut.vin.push_back(in);
                tx_mut.witness.vtxinwit.push_back(in_wit);
            }
            const auto amount_fee = fuzzed_data_provider.ConsumeIntegralInRange<CAmount>(-1000, amount_in);
            const auto amount_out = (amount_in - amount_fee) / num_out;
            for (int i = 0; i < num_out; ++i) {
                tx_mut.vout.emplace_back(CAsset(), amount_out, P2WSH_OP_TRUE);
            }
            const auto tx = MakeTransactionRef(tx_mut);
            // Restore previously removed outpoints
            for (const auto& in : tx->vin) {
                Assert(outpoints_rbf.insert(in.prevout).second);
            }
            return tx;
        }();

        if (fuzzed_data_provider.ConsumeBool()) {
            SetMockTime(ConsumeTime(fuzzed_data_provider));
        }
        if (fuzzed_data_provider.ConsumeBool()) {
            SetMempoolConstraints(*node.args, fuzzed_data_provider);
        }
        if (fuzzed_data_provider.ConsumeBool()) {
            tx_pool.RollingFeeUpdate();
        }
        if (fuzzed_data_provider.ConsumeBool()) {
            const auto& txid = fuzzed_data_provider.ConsumeBool() ?
                                   tx->GetHash() :
                                   PickValue(fuzzed_data_provider, outpoints_rbf).hash;
            const auto delta = fuzzed_data_provider.ConsumeIntegralInRange<CAmount>(-50 * COIN, +50 * COIN);
            tx_pool.PrioritiseTransaction(txid, delta);
        }

        // Remember all removed and added transactions
        std::set<CTransactionRef> removed;
        std::set<CTransactionRef> added;
        auto txr = std::make_shared<TransactionsDelta>(removed, added);
        RegisterSharedValidationInterface(txr);
        const bool bypass_limits = fuzzed_data_provider.ConsumeBool();
        ::fRequireStandard = fuzzed_data_provider.ConsumeBool();
        const auto res = WITH_LOCK(::cs_main, return AcceptToMemoryPool(chainstate, tx_pool, tx, bypass_limits));
        const bool accepted = res.m_result_type == MempoolAcceptResult::ResultType::VALID;
        SyncWithValidationInterfaceQueue();
        UnregisterSharedValidationInterface(txr);

        Assert(accepted != added.empty());
        Assert(accepted == res.m_state.IsValid());
        Assert(accepted != res.m_state.IsInvalid());
        if (accepted) {
            Assert(added.size() == 1); // For now, no package acceptance
            Assert(tx == *added.begin());
        } else {
            // Do not consider rejected transaction removed
            removed.erase(tx);
        }

        // Helper to insert spent and created outpoints of a tx into collections
        using Sets = std::vector<std::reference_wrapper<std::set<COutPoint>>>;
        const auto insert_tx = [](Sets created_by_tx, Sets consumed_by_tx, const auto& tx) {
            for (size_t i{0}; i < tx.vout.size(); ++i) {
                for (auto& set : created_by_tx) {
                    Assert(set.get().emplace(tx.GetHash(), i).second);
                }
            }
            for (const auto& in : tx.vin) {
                for (auto& set : consumed_by_tx) {
                    Assert(set.get().insert(in.prevout).second);
                }
            }
        };
        // Add created outpoints, remove spent outpoints
        {
            // Outpoints that no longer exist at all
            std::set<COutPoint> consumed_erased;
            // Outpoints that no longer count toward the total supply
            std::set<COutPoint> consumed_supply;
            for (const auto& removed_tx : removed) {
                insert_tx(/* created_by_tx */ {consumed_erased}, /* consumed_by_tx */ {outpoints_supply}, /* tx */ *removed_tx);
            }
            for (const auto& added_tx : added) {
                insert_tx(/* created_by_tx */ {outpoints_supply, outpoints_rbf}, /* consumed_by_tx */ {consumed_supply}, /* tx */ *added_tx);
            }
            for (const auto& p : consumed_erased) {
                Assert(outpoints_supply.erase(p) == 1);
                Assert(outpoints_rbf.erase(p) == 1);
            }
            for (const auto& p : consumed_supply) {
                Assert(outpoints_supply.erase(p) == 1);
            }
        }
    }
    WITH_LOCK(::cs_main, tx_pool.check(chainstate));
    const auto info_all = tx_pool.infoAll();
    if (!info_all.empty()) {
        const auto& tx_to_remove = *PickValue(fuzzed_data_provider, info_all).tx;
        WITH_LOCK(tx_pool.cs, tx_pool.removeRecursive(tx_to_remove, /* dummy */ MemPoolRemovalReason::BLOCK));
        std::vector<uint256> all_txids;
        tx_pool.queryHashes(all_txids);
        assert(all_txids.size() < info_all.size());
        WITH_LOCK(::cs_main, tx_pool.check(chainstate));
    }
    SyncWithValidationInterfaceQueue();
}

FUZZ_TARGET_INIT(tx_pool, initialize_tx_pool)
{
    FuzzedDataProvider fuzzed_data_provider(buffer.data(), buffer.size());
    const auto& node = g_setup->m_node;

    std::vector<uint256> txids;
    for (const auto& outpoint : g_outpoints_coinbase_init_mature) {
        txids.push_back(outpoint.hash);
    }
    for (int i{0}; i <= 3; ++i) {
        // Add some immature and non-existent outpoints
        txids.push_back(g_outpoints_coinbase_init_immature.at(i).hash);
        txids.push_back(ConsumeUInt256(fuzzed_data_provider));
    }

    CTxMemPool tx_pool{/* estimator */ nullptr, /* check_ratio */ 1};

    while (fuzzed_data_provider.ConsumeBool()) {
        const auto mut_tx = ConsumeTransaction(fuzzed_data_provider, txids);

        const auto tx = MakeTransactionRef(mut_tx);
        const bool bypass_limits = fuzzed_data_provider.ConsumeBool();
        ::fRequireStandard = fuzzed_data_provider.ConsumeBool();
        const auto res = WITH_LOCK(::cs_main, return AcceptToMemoryPool(node.chainman->ActiveChainstate(), tx_pool, tx, bypass_limits));
        const bool accepted = res.m_result_type == MempoolAcceptResult::ResultType::VALID;
        if (accepted) {
            txids.push_back(tx->GetHash());
        }

        SyncWithValidationInterfaceQueue();
    }
}
} // namespace<|MERGE_RESOLUTION|>--- conflicted
+++ resolved
@@ -105,14 +105,8 @@
     const CCoinsViewMemPool amount_view{WITH_LOCK(::cs_main, return &chainstate.CoinsTip()), tx_pool};
     const auto GetAmount = [&](const COutPoint& outpoint) {
         Coin c;
-<<<<<<< HEAD
-        amount_view.GetCoin(outpoint, c);
-        Assert(!c.IsSpent());
+        Assert(amount_view.GetCoin(outpoint, c));
         return c.out.nValue.GetAmount();
-=======
-        Assert(amount_view.GetCoin(outpoint, c));
-        return c.out.nValue;
->>>>>>> 681c21be
     };
 
     while (fuzzed_data_provider.ConsumeBool()) {
