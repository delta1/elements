// Copyright (c) 2019-2020 The Bitcoin Core developers
// Distributed under the MIT software license, see the accompanying
// file COPYING or http://www.opensource.org/licenses/mit-license.php.

#include <test/fuzz/fuzz.h>

#include <base58.h>
#include <psbt.h>
#include <util/strencodings.h>
#include <util/string.h>

#include <cassert>
#include <cstdint>
#include <string>
#include <vector>

<<<<<<< HEAD
FUZZ_TARGET(base_encode_decode)
=======
void initialize()
{
    static const ECCVerifyHandle verify_handle;
}

void test_one_input(const std::vector<uint8_t>& buffer)
>>>>>>> bd2e2d5c
{
    const std::string random_encoded_string(buffer.begin(), buffer.end());

    std::vector<unsigned char> decoded;
    if (DecodeBase58(random_encoded_string, decoded, 100)) {
        const std::string encoded_string = EncodeBase58(decoded);
        assert(encoded_string == TrimString(encoded_string));
        assert(ToLower(encoded_string) == ToLower(TrimString(random_encoded_string)));
    }

    if (DecodeBase58Check(random_encoded_string, decoded, 100)) {
        const std::string encoded_string = EncodeBase58Check(decoded);
        assert(encoded_string == TrimString(encoded_string));
        assert(ToLower(encoded_string) == ToLower(TrimString(random_encoded_string)));
    }

    bool pf_invalid;
    std::string decoded_string = DecodeBase32(random_encoded_string, &pf_invalid);
    if (!pf_invalid) {
        const std::string encoded_string = EncodeBase32(decoded_string);
        assert(encoded_string == TrimString(encoded_string));
        assert(ToLower(encoded_string) == ToLower(TrimString(random_encoded_string)));
    }

    decoded_string = DecodeBase64(random_encoded_string, &pf_invalid);
    if (!pf_invalid) {
        const std::string encoded_string = EncodeBase64(decoded_string);
        assert(encoded_string == TrimString(encoded_string));
        assert(ToLower(encoded_string) == ToLower(TrimString(random_encoded_string)));
    }

    PartiallySignedTransaction psbt;
    std::string error;
    (void)DecodeBase64PSBT(psbt, random_encoded_string, error);
}<|MERGE_RESOLUTION|>--- conflicted
+++ resolved
@@ -14,16 +14,13 @@
 #include <string>
 #include <vector>
 
-<<<<<<< HEAD
-FUZZ_TARGET(base_encode_decode)
-=======
-void initialize()
+
+void initialize_base_encode_decode()
 {
     static const ECCVerifyHandle verify_handle;
 }
 
-void test_one_input(const std::vector<uint8_t>& buffer)
->>>>>>> bd2e2d5c
+FUZZ_TARGET_INIT(base_encode_decode, initialize_base_encode_decode)
 {
     const std::string random_encoded_string(buffer.begin(), buffer.end());
 
