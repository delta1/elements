// Copyright (c) 2020 The Bitcoin Core developers
// Distributed under the MIT software license, see the accompanying
// file COPYING or http://www.opensource.org/licenses/mit-license.php.

#include <script/bitcoinconsensus.h>
#include <script/interpreter.h>
#include <test/fuzz/FuzzedDataProvider.h>
#include <test/fuzz/fuzz.h>
#include <test/fuzz/util.h>

#include <cstdint>
#include <string>
#include <vector>

FUZZ_TARGET(script_bitcoin_consensus)
{
    FuzzedDataProvider fuzzed_data_provider(buffer.data(), buffer.size());
    const std::vector<uint8_t> random_bytes_1 = ConsumeRandomLengthByteVector(fuzzed_data_provider);
    const std::vector<uint8_t> random_bytes_2 = ConsumeRandomLengthByteVector(fuzzed_data_provider);
    const uint256 random_hash = ConsumeUInt256(fuzzed_data_provider);

    const std::optional<CConfidentialValue> money = ConsumeDeserializable<CConfidentialValue>(fuzzed_data_provider);
    bitcoinconsensus_error err;
    bitcoinconsensus_error* err_p = fuzzed_data_provider.ConsumeBool() ? &err : nullptr;
    const unsigned int n_in = fuzzed_data_provider.ConsumeIntegral<unsigned int>();
    const unsigned int flags = fuzzed_data_provider.ConsumeIntegral<unsigned int>();
    assert(bitcoinconsensus_version() == BITCOINCONSENSUS_API_VER);
    if ((flags & SCRIPT_VERIFY_WITNESS) != 0 && (flags & SCRIPT_VERIFY_P2SH) == 0) {
        return;
    }
<<<<<<< HEAD
    (void)bitcoinconsensus_verify_script(random_hash.begin() ,random_bytes_1.data(), random_bytes_1.size(), random_bytes_2.data(), random_bytes_2.size(), n_in, flags, err_p);
    if (money) {
        CDataStream data_stream(SER_NETWORK, PROTOCOL_VERSION);
        data_stream << *money;
        (void)bitcoinconsensus_verify_script_with_amount(random_hash.begin(), random_bytes_1.data(), random_bytes_1.size(), (unsigned char*) data_stream.data(), data_stream.size(), random_bytes_2.data(), random_bytes_2.size(), n_in, flags, err_p);
    }
=======
    (void)bitcoinconsensus_verify_script(random_bytes_1.data(), random_bytes_1.size(), random_bytes_2.data(), random_bytes_2.size(), n_in, flags, err_p);
    (void)bitcoinconsensus_verify_script_with_amount(random_bytes_1.data(), random_bytes_1.size(), money, random_bytes_2.data(), random_bytes_2.size(), n_in, flags, err_p);

    std::vector<UTXO> spent_outputs;
    std::vector<std::vector<unsigned char>> spent_spks;
    if (n_in <= 24386) {
        spent_outputs.reserve(n_in);
        spent_spks.reserve(n_in);
        for (size_t i = 0; i < n_in; ++i) {
            spent_spks.push_back(ConsumeRandomLengthByteVector(fuzzed_data_provider));
            const CAmount value{ConsumeMoney(fuzzed_data_provider)};
            const auto spk_size{static_cast<unsigned>(spent_spks.back().size())};
            spent_outputs.push_back({.scriptPubKey = spent_spks.back().data(), .scriptPubKeySize = spk_size, .value = value});
        }
    }

    const auto spent_outs_size{static_cast<unsigned>(spent_outputs.size())};

    (void)bitcoinconsensus_verify_script_with_spent_outputs(
            random_bytes_1.data(), random_bytes_1.size(), money, random_bytes_2.data(), random_bytes_2.size(),
            spent_outputs.data(), spent_outs_size, n_in, flags, err_p);
>>>>>>> 90f7d8a7
}<|MERGE_RESOLUTION|>--- conflicted
+++ resolved
@@ -28,34 +28,29 @@
     if ((flags & SCRIPT_VERIFY_WITNESS) != 0 && (flags & SCRIPT_VERIFY_P2SH) == 0) {
         return;
     }
-<<<<<<< HEAD
     (void)bitcoinconsensus_verify_script(random_hash.begin() ,random_bytes_1.data(), random_bytes_1.size(), random_bytes_2.data(), random_bytes_2.size(), n_in, flags, err_p);
     if (money) {
         CDataStream data_stream(SER_NETWORK, PROTOCOL_VERSION);
         data_stream << *money;
         (void)bitcoinconsensus_verify_script_with_amount(random_hash.begin(), random_bytes_1.data(), random_bytes_1.size(), (unsigned char*) data_stream.data(), data_stream.size(), random_bytes_2.data(), random_bytes_2.size(), n_in, flags, err_p);
-    }
-=======
-    (void)bitcoinconsensus_verify_script(random_bytes_1.data(), random_bytes_1.size(), random_bytes_2.data(), random_bytes_2.size(), n_in, flags, err_p);
-    (void)bitcoinconsensus_verify_script_with_amount(random_bytes_1.data(), random_bytes_1.size(), money, random_bytes_2.data(), random_bytes_2.size(), n_in, flags, err_p);
 
-    std::vector<UTXO> spent_outputs;
-    std::vector<std::vector<unsigned char>> spent_spks;
-    if (n_in <= 24386) {
-        spent_outputs.reserve(n_in);
-        spent_spks.reserve(n_in);
-        for (size_t i = 0; i < n_in; ++i) {
-            spent_spks.push_back(ConsumeRandomLengthByteVector(fuzzed_data_provider));
-            const CAmount value{ConsumeMoney(fuzzed_data_provider)};
-            const auto spk_size{static_cast<unsigned>(spent_spks.back().size())};
-            spent_outputs.push_back({.scriptPubKey = spent_spks.back().data(), .scriptPubKeySize = spk_size, .value = value});
+        std::vector<UTXO> spent_outputs;
+        std::vector<std::vector<unsigned char>> spent_spks;
+        if (n_in <= 24386) {
+            spent_outputs.reserve(n_in);
+            spent_spks.reserve(n_in);
+            for (size_t i = 0; i < n_in; ++i) {
+                spent_spks.push_back(ConsumeRandomLengthByteVector(fuzzed_data_provider));
+                const CAmount value{ConsumeMoney(fuzzed_data_provider)};
+                const auto spk_size{static_cast<unsigned>(spent_spks.back().size())};
+                spent_outputs.push_back({.scriptPubKey = spent_spks.back().data(), .scriptPubKeySize = spk_size, .value = value});
+            }
         }
-    }
 
-    const auto spent_outs_size{static_cast<unsigned>(spent_outputs.size())};
+        const auto spent_outs_size{static_cast<unsigned>(spent_outputs.size())};
 
-    (void)bitcoinconsensus_verify_script_with_spent_outputs(
-            random_bytes_1.data(), random_bytes_1.size(), money, random_bytes_2.data(), random_bytes_2.size(),
-            spent_outputs.data(), spent_outs_size, n_in, flags, err_p);
->>>>>>> 90f7d8a7
+        (void)bitcoinconsensus_verify_script_with_spent_outputs(
+                nullptr, random_bytes_1.data(), random_bytes_1.size(), (unsigned char*)data_stream.data(), data_stream.size(), random_bytes_2.data(), random_bytes_2.size(),
+                spent_outputs.data(), spent_outs_size, n_in, flags, err_p);
+        }
 }