--- conflicted
+++ resolved
@@ -27,9 +27,5 @@
     const unsigned int entry_height = fuzzed_data_provider.ConsumeIntegral<unsigned int>();
     const bool spends_coinbase = fuzzed_data_provider.ConsumeBool();
     const unsigned int sig_op_cost = fuzzed_data_provider.ConsumeIntegralInRange<unsigned int>(0, MAX_BLOCK_SIGOPS_COST);
-<<<<<<< HEAD
-    return CTxMemPoolEntry{MakeTransactionRef(tx), fee, time, entry_height, spends_coinbase, sig_op_cost, {}, {}};
-=======
-    return CTxMemPoolEntry{MakeTransactionRef(tx), fee, time, entry_height, entry_sequence, spends_coinbase, sig_op_cost, {}};
->>>>>>> a62f5ee8
+    return CTxMemPoolEntry{MakeTransactionRef(tx), fee, time, entry_height, entry_sequence, spends_coinbase, sig_op_cost, {}, {}};
 }