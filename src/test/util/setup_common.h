--- conflicted
+++ resolved
@@ -85,7 +85,7 @@
 struct BasicTestingSetup {
     node::NodeContext m_node; // keep as first member to be destructed last
 
-    explicit BasicTestingSetup(const std::string& chainName = CBaseChainParams::MAIN, const std::string& fedpegscript = "", const std::vector<const char*>& extra_args = {});
+    explicit BasicTestingSetup(const std::string& chainName = CBaseChainParams::MAIN, const std::vector<const char*>& extra_args = {}, const std::string& fedpegscript = "");
     ~BasicTestingSetup();
 
     const fs::path m_path_root;
@@ -99,16 +99,13 @@
 struct ChainTestingSetup : public BasicTestingSetup {
     node::CacheSizes m_cache_sizes{};
 
-    explicit ChainTestingSetup(const std::string& chainName = CBaseChainParams::MAIN, const std::string& fedpegscript = "", const std::vector<const char*>& extra_args = {});
+    explicit ChainTestingSetup(const std::string& chainName = CBaseChainParams::MAIN, const std::vector<const char*>& extra_args = {}, const std::string& fedpegscript = "");
     ~ChainTestingSetup();
 };
 
 /** Testing setup that configures a complete environment.
  */
 struct TestingSetup : public ChainTestingSetup {
-<<<<<<< HEAD
-    explicit TestingSetup(const std::string& chainName = CBaseChainParams::MAIN, const std::string& fedpegscript = "", const std::vector<const char*>& extra_args = {});
-=======
     bool m_coins_db_in_memory{true};
     bool m_block_tree_db_in_memory{true};
 
@@ -117,9 +114,9 @@
     explicit TestingSetup(
         const std::string& chainName = CBaseChainParams::MAIN,
         const std::vector<const char*>& extra_args = {},
+        const std::string& fedpegscript = "",
         const bool coins_db_in_memory = true,
         const bool block_tree_db_in_memory = true);
->>>>>>> 551c8e95
 };
 
 /** Identical to TestingSetup, but chain set to regtest */
@@ -136,17 +133,12 @@
  * Testing fixture that pre-creates a 100-block REGTEST-mode block chain
  */
 struct TestChain100Setup : public TestingSetup {
-<<<<<<< HEAD
-    TestChain100Setup(const std::string& chain_name = CBaseChainParams::REGTEST,
-                      const std::string& fedpegscript = "",
-                      const std::vector<const char*>& extra_args = {});
-=======
     TestChain100Setup(
         const std::string& chain_name = CBaseChainParams::REGTEST,
         const std::vector<const char*>& extra_args = {},
+        const std::string& fedpegscript = "",
         const bool coins_db_in_memory = true,
         const bool block_tree_db_in_memory = true);
->>>>>>> 551c8e95
 
     /**
      * Create a new block with just given transactions, coinbase paying to
@@ -210,7 +202,7 @@
  * be used in "hot loops", for example fuzzing or benchmarking.
  */
 template <class T = const BasicTestingSetup>
-std::unique_ptr<T> MakeNoLogFileContext(const std::string& chain_name = CBaseChainParams::REGTEST, const std::string& fedpegscript = "", const std::vector<const char*>& extra_args = {})
+std::unique_ptr<T> MakeNoLogFileContext(const std::string& chain_name = CBaseChainParams::REGTEST, const std::vector<const char*>& extra_args = {}, const std::string& fedpegscript = "")
 {
     const std::vector<const char*> arguments = Cat(
         {
@@ -219,43 +211,9 @@
         },
         extra_args);
 
-    return std::make_unique<T>(chain_name, fedpegscript, arguments);
+    return std::make_unique<T>(chain_name, arguments, fedpegscript);
 }
 
-<<<<<<< HEAD
-class CTxMemPoolEntry;
-
-struct TestMemPoolEntryHelper
-{
-    // Default values
-    CAmount nFee;
-    int64_t nTime;
-    unsigned int nHeight;
-    bool spendsCoinbase;
-    unsigned int sigOpCost;
-    LockPoints lp;
-    // ELEMENTS:
-    std::set<std::pair<uint256, COutPoint>> setPeginsSpent;
-
-    TestMemPoolEntryHelper() :
-        nFee(0), nTime(0), nHeight(1),
-        spendsCoinbase(false), sigOpCost(4) { }
-
-    CTxMemPoolEntry FromTx(const CMutableTransaction& tx) const;
-    CTxMemPoolEntry FromTx(const CTransactionRef& tx) const;
-
-    // Change the default value
-    TestMemPoolEntryHelper &Fee(CAmount _fee) { nFee = _fee; return *this; }
-    TestMemPoolEntryHelper &Time(int64_t _time) { nTime = _time; return *this; }
-    TestMemPoolEntryHelper &Height(unsigned int _height) { nHeight = _height; return *this; }
-    TestMemPoolEntryHelper &SpendsCoinbase(bool _flag) { spendsCoinbase = _flag; return *this; }
-    TestMemPoolEntryHelper &SigOpsCost(unsigned int _sigopsCost) { sigOpCost = _sigopsCost; return *this; }
-    // ELEMENTS:
-    TestMemPoolEntryHelper &PeginsSpent(std::set<std::pair<uint256, COutPoint> >& _setPeginsSpent) { setPeginsSpent = _setPeginsSpent; return *this; }
-};
-
-=======
->>>>>>> 551c8e95
 CBlock getBlock13b8a();
 
 // define an implicit conversion here so that uint256 may be used directly in BOOST_CHECK_*
