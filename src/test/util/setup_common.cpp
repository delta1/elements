// Copyright (c) 2011-2022 The Bitcoin Core developers
// Distributed under the MIT software license, see the accompanying
// file COPYING or http://www.opensource.org/licenses/mit-license.php.

#include <test/util/setup_common.h>

#include <kernel/validation_cache_sizes.h>

#include <addrman.h>
#include <asset.h>
#include <assetsdir.h>
#include <banman.h>
#include <chainparams.h>
#include <common/system.h>
#include <common/url.h>
#include <consensus/consensus.h>
#include <consensus/params.h>
#include <consensus/validation.h>
#include <crypto/sha256.h>
#include <init.h>
#include <init/common.h>
#include <interfaces/chain.h>
#include <kernel/mempool_entry.h>
#include <logging.h>
#include <net.h>
#include <net_processing.h>
#include <node/blockstorage.h>
#include <node/chainstate.h>
#include <node/context.h>
#include <node/kernel_notifications.h>
#include <node/mempool_args.h>
#include <node/miner.h>
#include <node/peerman_args.h>
#include <node/validation_cache_args.h>
#include <noui.h>
#include <policy/fees.h>
#include <policy/fees_args.h>
#include <pow.h>
#include <policy/policy.h>
#include <policy/settings.h>
#include <streams.h>
#include <random.h>
#include <rpc/blockchain.h>
#include <rpc/server.h>
#include <rpc/register.h>
#include <scheduler.h>
#include <script/sigcache.h>
#include <shutdown.h>
#include <test/util/net.h>
#include <test/util/random.h>
#include <test/util/txmempool.h>
#include <timedata.h>
#include <txdb.h>
#include <txmempool.h>
#include <util/chaintype.h>
#include <util/rbf.h>
#include <util/strencodings.h>
#include <util/string.h>
#include <util/thread.h>
#include <util/threadnames.h>
#include <util/time.h>
#include <util/translation.h>
#include <util/vector.h>
#include <validation.h>
#include <validationinterface.h>
#include <walletinitinterface.h>

#include <algorithm>
#include <functional>
#include <stdexcept>

using kernel::BlockTreeDB;
using kernel::ValidationCacheSizes;
using node::ApplyArgsManOptions;
using node::BlockAssembler;
using node::BlockManager;
using node::CalculateCacheSizes;
using node::KernelNotifications;
using node::LoadChainstate;
using node::RegenerateCommitments;
using node::VerifyLoadedChainstate;

const std::function<std::string(const char*)> G_TRANSLATION_FUN = nullptr;
UrlDecodeFn* const URL_DECODE = nullptr;

/** Random context to get unique temp data dirs. Separate from g_insecure_rand_ctx, which can be seeded from a const env var */
static FastRandomContext g_insecure_rand_ctx_temp_path;

std::ostream& operator<<(std::ostream& os, const uint256& num)
{
    os << num.ToString();
    return os;
}

BasicTestingSetup::BasicTestingSetup(const ChainType chainType, const std::vector<const char*>& extra_args, const std::string& fedpegscript)
    : m_path_root{fs::temp_directory_path() / "test_common_" PACKAGE_NAME / g_insecure_rand_ctx_temp_path.rand256().ToString()},
      m_args{}
{
    // Hack to allow testing of fedpeg args
    if (!fedpegscript.empty()) {
        gArgs.SoftSetArg("-fedpegscript", fedpegscript);
        gArgs.SoftSetBoolArg("-con_has_parent_chain", true);
        gArgs.SoftSetBoolArg("-validatepegin", false);
    }

    m_node.args = &gArgs;
    std::vector<const char*> arguments = Cat(
        {
            "dummy",
            "-printtoconsole=0",
            "-logsourcelocations",
            "-logtimemicros",
            "-logthreadnames",
            "-loglevel=trace",
            "-debug",
            "-debugexclude=libevent",
            "-debugexclude=leveldb",
        },
        extra_args);
    if (G_TEST_COMMAND_LINE_ARGUMENTS) {
        arguments = Cat(arguments, G_TEST_COMMAND_LINE_ARGUMENTS());
    }
    util::ThreadRename("test");
    fs::create_directories(m_path_root);
    m_args.ForceSetArg("-datadir", fs::PathToString(m_path_root));
    gArgs.ForceSetArg("-datadir", fs::PathToString(m_path_root));
    gArgs.ClearPathCache();
    {
        SetupServerArgs(*m_node.args);
        std::string error;
        if (!m_node.args->ParseParameters(arguments.size(), arguments.data(), error)) {
            m_node.args->ClearArgs();
            throw std::runtime_error{error};
        }
    }
    SelectParams(chainType);
    SeedInsecureRand();
    if (G_TEST_LOG_FUN) LogInstance().PushBackCallback(G_TEST_LOG_FUN);
    InitLogging(*m_node.args);
    AppInitParameterInteraction(*m_node.args);
    LogInstance().StartLogging();
    m_node.kernel = std::make_unique<kernel::Context>();
    SetupEnvironment();
    SetupNetworking();
    ValidationCacheSizes validation_cache_sizes{};
    ApplyArgsManOptions(*m_node.args, validation_cache_sizes);
    Assert(InitSignatureCache(validation_cache_sizes.signature_cache_bytes));
    Assert(InitScriptExecutionCache(validation_cache_sizes.script_execution_cache_bytes));
    // ELEMENTS
    Assert(InitRangeproofCache(validation_cache_sizes.rangeproof_cache_bytes));
    Assert(InitSurjectionproofCache(validation_cache_sizes.surjectionproof_execution_cache_bytes));

    m_node.chain = interfaces::MakeChain(m_node);

    // ELEMENTS:
    // Set policy asset for correct fee output generation
    policyAsset = CAsset();

    static bool noui_connected = false;
    if (!noui_connected) {
        noui_connect();
        noui_connected = true;
    }
}

BasicTestingSetup::~BasicTestingSetup()
{
    ClearGlobalAssetDir();
    m_node.kernel.reset();
    SetMockTime(0s); // Reset mocktime for following tests
    LogInstance().DisconnectTestLogger();
    fs::remove_all(m_path_root);
    gArgs.ClearArgs();
}

ChainTestingSetup::ChainTestingSetup(const ChainType chainType, const std::vector<const char*>& extra_args, const std::string& fedpegscript)
    : BasicTestingSetup(chainType, extra_args, fedpegscript)
{
    const CChainParams& chainparams = Params();

    // We have to run a scheduler thread to prevent ActivateBestChain
    // from blocking due to queue overrun.
    m_node.scheduler = std::make_unique<CScheduler>();
    m_node.scheduler->m_service_thread = std::thread(util::TraceThread, "scheduler", [&] { m_node.scheduler->serviceQueue(); });
    GetMainSignals().RegisterBackgroundSignalScheduler(*m_node.scheduler);

    m_node.fee_estimator = std::make_unique<CBlockPolicyEstimator>(FeeestPath(*m_node.args), DEFAULT_ACCEPT_STALE_FEE_ESTIMATES);
    m_node.mempool = std::make_unique<CTxMemPool>(MemPoolOptionsForTest(m_node));

    m_cache_sizes = CalculateCacheSizes(m_args);

    m_node.notifications = std::make_unique<KernelNotifications>(m_node.exit_status);

    const ChainstateManager::Options chainman_opts{
        .chainparams = chainparams,
        .datadir = m_args.GetDataDirNet(),
        .adjusted_time_callback = GetAdjustedTime,
        .check_block_index = true,
        .minimum_chain_work = std::nullopt,
        .assumed_valid_block = std::nullopt,
        .notifications = *m_node.notifications,
    };
    const BlockManager::Options blockman_opts{
        .chainparams = chainman_opts.chainparams,
        .blocks_dir = m_args.GetBlocksDirPath(),
        .notifications = chainman_opts.notifications,
    };
    m_node.chainman = std::make_unique<ChainstateManager>(m_node.kernel->interrupt, chainman_opts, blockman_opts);
    m_node.chainman->m_blockman.m_block_tree_db = std::make_unique<BlockTreeDB>(DBParams{
        .path = m_args.GetDataDirNet() / "blocks" / "index",
        .cache_bytes = static_cast<size_t>(m_cache_sizes.block_tree_db),
        .memory_only = true});

    constexpr int script_check_threads = 2;
    StartScriptCheckWorkerThreads(script_check_threads);
}

ChainTestingSetup::~ChainTestingSetup()
{
    if (m_node.scheduler) m_node.scheduler->stop();
    StopScriptCheckWorkerThreads();
    GetMainSignals().FlushBackgroundCallbacks();
    GetMainSignals().UnregisterBackgroundSignalScheduler();
    m_node.connman.reset();
    m_node.banman.reset();
    m_node.addrman.reset();
    m_node.netgroupman.reset();
    m_node.args = nullptr;
    m_node.mempool.reset();
    m_node.fee_estimator.reset();
    m_node.chainman.reset();
    m_node.scheduler.reset();
}

void ChainTestingSetup::LoadVerifyActivateChainstate()
{
    auto& chainman{*Assert(m_node.chainman)};
    node::ChainstateLoadOptions options;
    options.mempool = Assert(m_node.mempool.get());
    options.block_tree_db_in_memory = m_block_tree_db_in_memory;
    options.coins_db_in_memory = m_coins_db_in_memory;
    options.reindex = node::fReindex;
    options.reindex_chainstate = m_args.GetBoolArg("-reindex-chainstate", false);
    options.prune = chainman.m_blockman.IsPruneMode();
    options.check_blocks = m_args.GetIntArg("-checkblocks", DEFAULT_CHECKBLOCKS);
    options.check_level = m_args.GetIntArg("-checklevel", DEFAULT_CHECKLEVEL);
    options.require_full_verification = m_args.IsArgSet("-checkblocks") || m_args.IsArgSet("-checklevel");
    auto [status, error] = LoadChainstate(chainman, m_cache_sizes, options);
    assert(status == node::ChainstateLoadStatus::SUCCESS);

    std::tie(status, error) = VerifyLoadedChainstate(chainman, options);
    assert(status == node::ChainstateLoadStatus::SUCCESS);

    BlockValidationState state;
    if (!chainman.ActiveChainstate().ActivateBestChain(state)) {
        throw std::runtime_error(strprintf("ActivateBestChain failed. (%s)", state.ToString()));
    }
}

TestingSetup::TestingSetup(
    const ChainType chainType,
    const std::vector<const char*>& extra_args,
    const std::string& fedpegscript,
    const bool coins_db_in_memory,
    const bool block_tree_db_in_memory)
    : ChainTestingSetup(chainType, extra_args, fedpegscript)
{
    m_coins_db_in_memory = coins_db_in_memory;
    m_block_tree_db_in_memory = block_tree_db_in_memory;
    // Ideally we'd move all the RPC tests to the functional testing framework
    // instead of unit tests, but for now we need these here.
    RegisterAllCoreRPCCommands(tableRPC);

    LoadVerifyActivateChainstate();

    m_node.netgroupman = std::make_unique<NetGroupManager>(/*asmap=*/std::vector<bool>());
    m_node.addrman = std::make_unique<AddrMan>(*m_node.netgroupman,
                                               /*deterministic=*/false,
                                               m_node.args->GetIntArg("-checkaddrman", 0));
    m_node.banman = std::make_unique<BanMan>(m_args.GetDataDirBase() / "banlist", nullptr, DEFAULT_MISBEHAVING_BANTIME);
    m_node.connman = std::make_unique<ConnmanTestMsg>(0x1337, 0x1337, *m_node.addrman, *m_node.netgroupman, Params()); // Deterministic randomness for tests.
    PeerManager::Options peerman_opts;
    ApplyArgsManOptions(*m_node.args, peerman_opts);
    peerman_opts.deterministic_rng = true;
    m_node.peerman = PeerManager::make(*m_node.connman, *m_node.addrman,
                                       m_node.banman.get(), *m_node.chainman,
                                       *m_node.mempool, peerman_opts);

    {
        CConnman::Options options;
        options.m_msgproc = m_node.peerman.get();
        m_node.connman->Init(options);
    }
}

TestChain100Setup::TestChain100Setup(
        const ChainType chain_type,
        const std::vector<const char*>& extra_args,
        const std::string& fedpegscript,
        const bool coins_db_in_memory,
        const bool block_tree_db_in_memory)
    : TestingSetup{ChainType::REGTEST, extra_args, fedpegscript, coins_db_in_memory, block_tree_db_in_memory}
{
    SetMockTime(1598887952);
    constexpr std::array<unsigned char, 32> vchKey = {
        {0, 0, 0, 0, 0, 0, 0, 0, 0, 0, 0, 0, 0, 0, 0, 0, 0, 0, 0, 0, 0, 0, 0, 0, 0, 0, 0, 0, 0, 0, 0, 1}};
    coinbaseKey.Set(vchKey.begin(), vchKey.end(), true);

    // Generate a 100-block chain:
    this->mineBlocks(COINBASE_MATURITY);

    {
        LOCK(::cs_main);
        assert(
            m_node.chainman->ActiveChain().Tip()->GetBlockHash().ToString() ==
            "571d80a9967ae599cec0448b0b0ba1cfb606f584d8069bd7166b86854ba7a191");
    }
}

void TestChain100Setup::mineBlocks(int num_blocks)
{
    CScript scriptPubKey = CScript() << ToByteVector(coinbaseKey.GetPubKey()) << OP_CHECKSIG;
    for (int i = 0; i < num_blocks; i++) {
        std::vector<CMutableTransaction> noTxns;
        CBlock b = CreateAndProcessBlock(noTxns, scriptPubKey);
        SetMockTime(GetTime() + 1);
        m_coinbase_txns.push_back(b.vtx[0]);
    }
}

CBlock TestChain100Setup::CreateBlock(
    const std::vector<CMutableTransaction>& txns,
    const CScript& scriptPubKey,
    Chainstate& chainstate)
{
    CBlock block = BlockAssembler{chainstate, nullptr}.CreateNewBlock(scriptPubKey)->block;

    Assert(block.vtx.size() == 1);
    for (const CMutableTransaction& tx : txns) {
        block.vtx.push_back(MakeTransactionRef(tx));
    }
    RegenerateCommitments(block, *Assert(m_node.chainman));

    while (!CheckProofOfWork(block.GetHash(), block.nBits, m_node.chainman->GetConsensus())) ++block.nNonce;

    return block;
}

CBlock TestChain100Setup::CreateAndProcessBlock(
    const std::vector<CMutableTransaction>& txns,
    const CScript& scriptPubKey,
    Chainstate* chainstate)
{
    if (!chainstate) {
        chainstate = &Assert(m_node.chainman)->ActiveChainstate();
    }

    CBlock block = this->CreateBlock(txns, scriptPubKey, *chainstate);
    std::shared_ptr<const CBlock> shared_pblock = std::make_shared<const CBlock>(block);
    Assert(m_node.chainman)->ProcessNewBlock(shared_pblock, true, true, nullptr);

    return block;
}

std::pair<CMutableTransaction, CAmount> TestChain100Setup::CreateValidTransaction(const std::vector<CTransactionRef>& input_transactions,
                                                                                  const std::vector<COutPoint>& inputs,
                                                                                  int input_height,
                                                                                  const std::vector<CKey>& input_signing_keys,
                                                                                  const std::vector<CTxOut>& outputs,
                                                                                  const std::optional<CFeeRate>& feerate,
                                                                                  const std::optional<uint32_t>& fee_output)
{
    CMutableTransaction mempool_txn;
    mempool_txn.vin.reserve(inputs.size());
    mempool_txn.vout.reserve(outputs.size());

    for (const auto& outpoint : inputs) {
        mempool_txn.vin.emplace_back(outpoint, CScript(), MAX_BIP125_RBF_SEQUENCE);
    }
    mempool_txn.vout = outputs;

    // - Add the signing key to a keystore
    FillableSigningProvider keystore;
    for (const auto& input_signing_key : input_signing_keys) {
        keystore.AddKey(input_signing_key);
    }
    // - Populate a CoinsViewCache with the unspent output
    CCoinsView coins_view;
    CCoinsViewCache coins_cache(&coins_view);
    for (const auto& input_transaction : input_transactions) {
        AddCoins(coins_cache, *input_transaction.get(), input_height);
    }
    // Build Outpoint to Coin map for SignTransaction
    std::map<COutPoint, Coin> input_coins;
    CAmount inputs_amount{0};
    for (const auto& outpoint_to_spend : inputs) {
        // - Use GetCoin to properly populate utxo_to_spend,
        Coin utxo_to_spend;
        assert(coins_cache.GetCoin(outpoint_to_spend, utxo_to_spend));
        input_coins.insert({outpoint_to_spend, utxo_to_spend});
        inputs_amount += utxo_to_spend.out.nValue.GetAmount();
    }
    // - Default signature hashing type
    int nHashType = SIGHASH_ALL;
    std::map<int, bilingual_str> input_errors;
    assert(SignTransaction(mempool_txn, &keystore, input_coins, nHashType, Params().HashGenesisBlock(), input_errors));
    CAmount current_fee = inputs_amount - std::accumulate(outputs.begin(), outputs.end(), CAmount(0),
        [](const CAmount& acc, const CTxOut& out) {
        return acc + out.nValue.GetAmount();
    });
    // Deduct fees from fee_output to meet feerate if set
    if (feerate.has_value()) {
        assert(fee_output.has_value());
        assert(fee_output.value() < mempool_txn.vout.size());
        CAmount target_fee = feerate.value().GetFee(GetVirtualTransactionSize(CTransaction{mempool_txn}));
        CAmount deduction = target_fee - current_fee;
        if (deduction > 0) {
            // Only deduct fee if there's anything to deduct. If the caller has put more fees than
            // the target feerate, don't change the fee.
            mempool_txn.vout[fee_output.value()].nValue.SetToAmount(mempool_txn.vout[fee_output.value()].nValue.GetAmount() - deduction);
            // Re-sign since an output has changed
            input_errors.clear();
            assert(SignTransaction(mempool_txn, &keystore, input_coins, nHashType, Params().HashGenesisBlock(), input_errors));
            current_fee = target_fee;
        }
    }
    return {mempool_txn, current_fee};
}

CMutableTransaction TestChain100Setup::CreateValidMempoolTransaction(const std::vector<CTransactionRef>& input_transactions,
                                                                     const std::vector<COutPoint>& inputs,
                                                                     int input_height,
                                                                     const std::vector<CKey>& input_signing_keys,
                                                                     const std::vector<CTxOut>& outputs,
                                                                     bool submit)
{
    CMutableTransaction mempool_txn = CreateValidTransaction(input_transactions, inputs, input_height, input_signing_keys, outputs, std::nullopt, std::nullopt).first;
    // If submit=true, add transaction to the mempool.
    if (submit) {
        LOCK(cs_main);
        const MempoolAcceptResult result = m_node.chainman->ProcessTransaction(MakeTransactionRef(mempool_txn));
        assert(result.m_result_type == MempoolAcceptResult::ResultType::VALID);
    }
    return mempool_txn;
}

CMutableTransaction TestChain100Setup::CreateValidMempoolTransaction(CTransactionRef input_transaction,
                                                                     uint32_t input_vout,
                                                                     int input_height,
                                                                     CKey input_signing_key,
                                                                     CScript output_destination,
                                                                     CAmount output_amount,
                                                                     bool submit)
{
    COutPoint input{input_transaction->GetHash(), input_vout};
    CTxOut output{CAsset(), output_amount, output_destination};
    return CreateValidMempoolTransaction(/*input_transactions=*/{input_transaction},
                                         /*inputs=*/{input},
                                         /*input_height=*/input_height,
                                         /*input_signing_keys=*/{input_signing_key},
                                         /*outputs=*/{output},
                                         /*submit=*/submit);
}

std::vector<CTransactionRef> TestChain100Setup::PopulateMempool(FastRandomContext& det_rand, size_t num_transactions, bool submit)
{
    std::vector<CTransactionRef> mempool_transactions;
    std::deque<std::pair<COutPoint, CConfidentialValue>> unspent_prevouts;
    std::transform(m_coinbase_txns.begin(), m_coinbase_txns.end(), std::back_inserter(unspent_prevouts),
        [](const auto& tx){ return std::make_pair(COutPoint(tx->GetHash(), 0), tx->vout[0].nValue); });
    while (num_transactions > 0 && !unspent_prevouts.empty()) {
        // The number of inputs and outputs are random, between 1 and 24.
        CMutableTransaction mtx = CMutableTransaction();
        const size_t num_inputs = det_rand.randrange(24) + 1;
        CAmount total_in{0};
        for (size_t n{0}; n < num_inputs; ++n) {
            if (unspent_prevouts.empty()) break;
            const auto& [prevout, amount] = unspent_prevouts.front();
            mtx.vin.emplace_back(prevout, CScript());
            total_in += amount.GetAmount();
            unspent_prevouts.pop_front();
        }
        const size_t num_outputs = det_rand.randrange(24) + 1;
        const CAmount fee = 100 * det_rand.randrange(30);
        const CAmount amount_per_output = (total_in - fee) / num_outputs;
        for (size_t n{0}; n < num_outputs; ++n) {
            CScript spk = CScript() << CScriptNum(num_transactions + n);
            mtx.vout.emplace_back(CAsset(), amount_per_output, spk);
        }
        CTransactionRef ptx = MakeTransactionRef(mtx);
        mempool_transactions.push_back(ptx);
        if (amount_per_output > 3000) {
            // If the value is high enough to fund another transaction + fees, keep track of it so
            // it can be used to build a more complex transaction graph. Insert randomly into
            // unspent_prevouts for extra randomness in the resulting structures.
            for (size_t n{0}; n < num_outputs; ++n) {
                unspent_prevouts.emplace_back(COutPoint(ptx->GetHash(), n), amount_per_output);
                std::swap(unspent_prevouts.back(), unspent_prevouts[det_rand.randrange(unspent_prevouts.size())]);
            }
        }
        if (submit) {
            LOCK2(cs_main, m_node.mempool->cs);
            LockPoints lp;
            m_node.mempool->addUnchecked(CTxMemPoolEntry(ptx, /*fee=*/(total_in - num_outputs * amount_per_output),
                                                         /*time=*/0, /*entry_height=*/1, /*entry_sequence=*/0,
                                                         /*spends_coinbase=*/false, /*sigops_cost=*/4, lp, /*setPeginsSpent=*/{}));
        }
        --num_transactions;
    }
    return mempool_transactions;
}

void TestChain100Setup::MockMempoolMinFee(const CFeeRate& target_feerate)
{
    LOCK2(cs_main, m_node.mempool->cs);
    // Transactions in the mempool will affect the new minimum feerate.
    assert(m_node.mempool->size() == 0);
    // The target feerate cannot be too low...
    // ...otherwise the transaction's feerate will need to be negative.
    assert(target_feerate > m_node.mempool->m_incremental_relay_feerate);
    // ...otherwise this is not meaningful. The feerate policy uses the maximum of both feerates.
    assert(target_feerate > m_node.mempool->m_min_relay_feerate);

    // Manually create an invalid transaction. Manually set the fee in the CTxMemPoolEntry to
    // achieve the exact target feerate.
    CMutableTransaction mtx = CMutableTransaction();
<<<<<<< HEAD
    mtx.vin.emplace_back(COutPoint{g_insecure_rand_ctx.rand256(), 0});
    mtx.vout.emplace_back(CAsset(), 1 * COIN, GetScriptForDestination(WitnessV0ScriptHash(CScript() << OP_TRUE)));
=======
    mtx.vin.emplace_back(COutPoint{Txid::FromUint256(g_insecure_rand_ctx.rand256()), 0});
    mtx.vout.emplace_back(1 * COIN, GetScriptForDestination(WitnessV0ScriptHash(CScript() << OP_TRUE)));
>>>>>>> b5a27133
    const auto tx{MakeTransactionRef(mtx)};
    LockPoints lp;
    // The new mempool min feerate is equal to the removed package's feerate + incremental feerate.
    const auto tx_fee = target_feerate.GetFee(GetVirtualTransactionSize(*tx)) -
        m_node.mempool->m_incremental_relay_feerate.GetFee(GetVirtualTransactionSize(*tx));
    m_node.mempool->addUnchecked(CTxMemPoolEntry(tx, /*fee=*/tx_fee,
                                                 /*time=*/0, /*entry_height=*/1, /*entry_sequence=*/0,
                                                 /*spends_coinbase=*/true, /*sigops_cost=*/1, lp, /*setPeginsSpent=*/{}));
    m_node.mempool->TrimToSize(0);
    assert(m_node.mempool->GetMinFee() == target_feerate);
}
/**
 * @returns a real block (0000000000013b8ab2cd513b0261a14096412195a72a0c4827d229dcc7e0f7af)
 *      with 9 txs.
 */
CBlock getBlock13b8a()
{
    CBlock block;
    CDataStream stream(ParseHex("0100000090f0a9f110702f808219ebea1173056042a714bad51b916cb6800000000000005275289558f51c9966699404ae2294730c3c9f9bda53523ce50e9b95e558da2fdb261b4d4c86041b1ab1bf930901000000010000000000000000000000000000000000000000000000000000000000000000ffffffff07044c86041b0146ffffffff0100f2052a01000000434104e18f7afbe4721580e81e8414fc8c24d7cfacf254bb5c7b949450c3e997c2dc1242487a8169507b631eb3771f2b425483fb13102c4eb5d858eef260fe70fbfae0ac00000000010000000196608ccbafa16abada902780da4dc35dafd7af05fa0da08cf833575f8cf9e836000000004a493046022100dab24889213caf43ae6adc41cf1c9396c08240c199f5225acf45416330fd7dbd022100fe37900e0644bf574493a07fc5edba06dbc07c311b947520c2d514bc5725dcb401ffffffff0100f2052a010000001976a914f15d1921f52e4007b146dfa60f369ed2fc393ce288ac000000000100000001fb766c1288458c2bafcfec81e48b24d98ec706de6b8af7c4e3c29419bfacb56d000000008c493046022100f268ba165ce0ad2e6d93f089cfcd3785de5c963bb5ea6b8c1b23f1ce3e517b9f022100da7c0f21adc6c401887f2bfd1922f11d76159cbc597fbd756a23dcbb00f4d7290141042b4e8625a96127826915a5b109852636ad0da753c9e1d5606a50480cd0c40f1f8b8d898235e571fe9357d9ec842bc4bba1827daaf4de06d71844d0057707966affffffff0280969800000000001976a9146963907531db72d0ed1a0cfb471ccb63923446f388ac80d6e34c000000001976a914f0688ba1c0d1ce182c7af6741e02658c7d4dfcd388ac000000000100000002c40297f730dd7b5a99567eb8d27b78758f607507c52292d02d4031895b52f2ff010000008b483045022100f7edfd4b0aac404e5bab4fd3889e0c6c41aa8d0e6fa122316f68eddd0a65013902205b09cc8b2d56e1cd1f7f2fafd60a129ed94504c4ac7bdc67b56fe67512658b3e014104732012cb962afa90d31b25d8fb0e32c94e513ab7a17805c14ca4c3423e18b4fb5d0e676841733cb83abaf975845c9f6f2a8097b7d04f4908b18368d6fc2d68ecffffffffca5065ff9617cbcba45eb23726df6498a9b9cafed4f54cbab9d227b0035ddefb000000008a473044022068010362a13c7f9919fa832b2dee4e788f61f6f5d344a7c2a0da6ae740605658022006d1af525b9a14a35c003b78b72bd59738cd676f845d1ff3fc25049e01003614014104732012cb962afa90d31b25d8fb0e32c94e513ab7a17805c14ca4c3423e18b4fb5d0e676841733cb83abaf975845c9f6f2a8097b7d04f4908b18368d6fc2d68ecffffffff01001ec4110200000043410469ab4181eceb28985b9b4e895c13fa5e68d85761b7eee311db5addef76fa8621865134a221bd01f28ec9999ee3e021e60766e9d1f3458c115fb28650605f11c9ac000000000100000001cdaf2f758e91c514655e2dc50633d1e4c84989f8aa90a0dbc883f0d23ed5c2fa010000008b48304502207ab51be6f12a1962ba0aaaf24a20e0b69b27a94fac5adf45aa7d2d18ffd9236102210086ae728b370e5329eead9accd880d0cb070aea0c96255fae6c4f1ddcce1fd56e014104462e76fd4067b3a0aa42070082dcb0bf2f388b6495cf33d789904f07d0f55c40fbd4b82963c69b3dc31895d0c772c812b1d5fbcade15312ef1c0e8ebbb12dcd4ffffffff02404b4c00000000001976a9142b6ba7c9d796b75eef7942fc9288edd37c32f5c388ac002d3101000000001976a9141befba0cdc1ad56529371864d9f6cb042faa06b588ac000000000100000001b4a47603e71b61bc3326efd90111bf02d2f549b067f4c4a8fa183b57a0f800cb010000008a4730440220177c37f9a505c3f1a1f0ce2da777c339bd8339ffa02c7cb41f0a5804f473c9230220585b25a2ee80eb59292e52b987dad92acb0c64eced92ed9ee105ad153cdb12d001410443bd44f683467e549dae7d20d1d79cbdb6df985c6e9c029c8d0c6cb46cc1a4d3cf7923c5021b27f7a0b562ada113bc85d5fda5a1b41e87fe6e8802817cf69996ffffffff0280651406000000001976a9145505614859643ab7b547cd7f1f5e7e2a12322d3788ac00aa0271000000001976a914ea4720a7a52fc166c55ff2298e07baf70ae67e1b88ac00000000010000000586c62cd602d219bb60edb14a3e204de0705176f9022fe49a538054fb14abb49e010000008c493046022100f2bc2aba2534becbdf062eb993853a42bbbc282083d0daf9b4b585bd401aa8c9022100b1d7fd7ee0b95600db8535bbf331b19eed8d961f7a8e54159c53675d5f69df8c014104462e76fd4067b3a0aa42070082dcb0bf2f388b6495cf33d789904f07d0f55c40fbd4b82963c69b3dc31895d0c772c812b1d5fbcade15312ef1c0e8ebbb12dcd4ffffffff03ad0e58ccdac3df9dc28a218bcf6f1997b0a93306faaa4b3a28ae83447b2179010000008b483045022100be12b2937179da88599e27bb31c3525097a07cdb52422d165b3ca2f2020ffcf702200971b51f853a53d644ebae9ec8f3512e442b1bcb6c315a5b491d119d10624c83014104462e76fd4067b3a0aa42070082dcb0bf2f388b6495cf33d789904f07d0f55c40fbd4b82963c69b3dc31895d0c772c812b1d5fbcade15312ef1c0e8ebbb12dcd4ffffffff2acfcab629bbc8685792603762c921580030ba144af553d271716a95089e107b010000008b483045022100fa579a840ac258871365dd48cd7552f96c8eea69bd00d84f05b283a0dab311e102207e3c0ee9234814cfbb1b659b83671618f45abc1326b9edcc77d552a4f2a805c0014104462e76fd4067b3a0aa42070082dcb0bf2f388b6495cf33d789904f07d0f55c40fbd4b82963c69b3dc31895d0c772c812b1d5fbcade15312ef1c0e8ebbb12dcd4ffffffffdcdc6023bbc9944a658ddc588e61eacb737ddf0a3cd24f113b5a8634c517fcd2000000008b4830450221008d6df731df5d32267954bd7d2dda2302b74c6c2a6aa5c0ca64ecbabc1af03c75022010e55c571d65da7701ae2da1956c442df81bbf076cdbac25133f99d98a9ed34c014104462e76fd4067b3a0aa42070082dcb0bf2f388b6495cf33d789904f07d0f55c40fbd4b82963c69b3dc31895d0c772c812b1d5fbcade15312ef1c0e8ebbb12dcd4ffffffffe15557cd5ce258f479dfd6dc6514edf6d7ed5b21fcfa4a038fd69f06b83ac76e010000008b483045022023b3e0ab071eb11de2eb1cc3a67261b866f86bf6867d4558165f7c8c8aca2d86022100dc6e1f53a91de3efe8f63512850811f26284b62f850c70ca73ed5de8771fb451014104462e76fd4067b3a0aa42070082dcb0bf2f388b6495cf33d789904f07d0f55c40fbd4b82963c69b3dc31895d0c772c812b1d5fbcade15312ef1c0e8ebbb12dcd4ffffffff01404b4c00000000001976a9142b6ba7c9d796b75eef7942fc9288edd37c32f5c388ac00000000010000000166d7577163c932b4f9690ca6a80b6e4eb001f0a2fa9023df5595602aae96ed8d000000008a4730440220262b42546302dfb654a229cefc86432b89628ff259dc87edd1154535b16a67e102207b4634c020a97c3e7bbd0d4d19da6aa2269ad9dded4026e896b213d73ca4b63f014104979b82d02226b3a4597523845754d44f13639e3bf2df5e82c6aab2bdc79687368b01b1ab8b19875ae3c90d661a3d0a33161dab29934edeb36aa01976be3baf8affffffff02404b4c00000000001976a9144854e695a02af0aeacb823ccbc272134561e0a1688ac40420f00000000001976a914abee93376d6b37b5c2940655a6fcaf1c8e74237988ac0000000001000000014e3f8ef2e91349a9059cb4f01e54ab2597c1387161d3da89919f7ea6acdbb371010000008c49304602210081f3183471a5ca22307c0800226f3ef9c353069e0773ac76bb580654d56aa523022100d4c56465bdc069060846f4fbf2f6b20520b2a80b08b168b31e66ddb9c694e240014104976c79848e18251612f8940875b2b08d06e6dc73b9840e8860c066b7e87432c477e9a59a453e71e6d76d5fe34058b800a098fc1740ce3012e8fc8a00c96af966ffffffff02c0e1e400000000001976a9144134e75a6fcb6042034aab5e18570cf1f844f54788ac404b4c00000000001976a9142b6ba7c9d796b75eef7942fc9288edd37c32f5c388ac00000000"), SER_NETWORK, PROTOCOL_VERSION);
    stream >> TX_WITH_WITNESS(block);
    return block;
}<|MERGE_RESOLUTION|>--- conflicted
+++ resolved
@@ -524,13 +524,8 @@
     // Manually create an invalid transaction. Manually set the fee in the CTxMemPoolEntry to
     // achieve the exact target feerate.
     CMutableTransaction mtx = CMutableTransaction();
-<<<<<<< HEAD
-    mtx.vin.emplace_back(COutPoint{g_insecure_rand_ctx.rand256(), 0});
+    mtx.vin.emplace_back(COutPoint{Txid::FromUint256(g_insecure_rand_ctx.rand256()), 0});
     mtx.vout.emplace_back(CAsset(), 1 * COIN, GetScriptForDestination(WitnessV0ScriptHash(CScript() << OP_TRUE)));
-=======
-    mtx.vin.emplace_back(COutPoint{Txid::FromUint256(g_insecure_rand_ctx.rand256()), 0});
-    mtx.vout.emplace_back(1 * COIN, GetScriptForDestination(WitnessV0ScriptHash(CScript() << OP_TRUE)));
->>>>>>> b5a27133
     const auto tx{MakeTransactionRef(mtx)};
     LockPoints lp;
     // The new mempool min feerate is equal to the removed package's feerate + incremental feerate.
