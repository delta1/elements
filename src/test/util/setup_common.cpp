--- conflicted
+++ resolved
@@ -442,13 +442,9 @@
         if (submit) {
             LOCK2(cs_main, m_node.mempool->cs);
             LockPoints lp;
-<<<<<<< HEAD
-            m_node.mempool->addUnchecked(CTxMemPoolEntry(ptx, 1000, 0, 1, false, 4, lp, /*setPeginsSpent=*/{}));
-=======
             m_node.mempool->addUnchecked(CTxMemPoolEntry(ptx, /*fee=*/(total_in - num_outputs * amount_per_output),
                                                          /*time=*/0, /*entry_height=*/1,
-                                                         /*spends_coinbase=*/false, /*sigops_cost=*/4, lp));
->>>>>>> 2f6a8e5e
+                                                         /*spends_coinbase=*/false, /*sigops_cost=*/4, lp, /*setPeginsSpent=*/{}));
         }
         --num_transactions;
     }
