--- conflicted
+++ resolved
@@ -173,12 +173,9 @@
         noui_connect();
         noui_connected = true;
     }
-<<<<<<< HEAD
 
     noui_connect();
-=======
     node::g_indexes_ready_to_sync = true;
->>>>>>> 4e8a7654
 }
 
 BasicTestingSetup::~BasicTestingSetup()
