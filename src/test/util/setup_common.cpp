// Copyright (c) 2011-2021 The Bitcoin Core developers
// Distributed under the MIT software license, see the accompanying
// file COPYING or http://www.opensource.org/licenses/mit-license.php.

#include <test/util/setup_common.h>

#include <addrman.h>
#include <asset.h>
#include <assetsdir.h>
#include <banman.h>
#include <chainparams.h>
#include <consensus/consensus.h>
#include <consensus/params.h>
#include <consensus/validation.h>
#include <crypto/sha256.h>
#include <init.h>
#include <init/common.h>
#include <interfaces/chain.h>
#include <mempool_args.h>
#include <net.h>
#include <net_processing.h>
#include <node/blockstorage.h>
#include <node/chainstate.h>
#include <node/context.h>
#include <node/miner.h>
#include <noui.h>
#include <policy/fees.h>
#include <policy/fees_args.h>
#include <pow.h>
#include <policy/policy.h>
#include <policy/settings.h>
#include <streams.h>
#include <rpc/blockchain.h>
#include <rpc/server.h>
#include <rpc/register.h>
#include <scheduler.h>
#include <script/sigcache.h>
#include <shutdown.h>
#include <test/util/net.h>
#include <timedata.h>
#include <txdb.h>
#include <txmempool.h>
#include <util/designator.h>
#include <util/strencodings.h>
#include <util/string.h>
#include <util/thread.h>
#include <util/threadnames.h>
#include <util/time.h>
#include <util/translation.h>
#include <util/url.h>
#include <util/vector.h>
#include <validation.h>
#include <validationinterface.h>
#include <walletinitinterface.h>

#include <algorithm>
#include <functional>
#include <stdexcept>

using node::BlockAssembler;
using node::CalculateCacheSizes;
using node::fPruneMode;
using node::fReindex;
using node::LoadChainstate;
using node::NodeContext;
using node::RegenerateCommitments;
using node::VerifyLoadedChainstate;

const std::function<std::string(const char*)> G_TRANSLATION_FUN = nullptr;
UrlDecodeFn* const URL_DECODE = nullptr;

FastRandomContext g_insecure_rand_ctx;
/** Random context to get unique temp data dirs. Separate from g_insecure_rand_ctx, which can be seeded from a const env var */
static FastRandomContext g_insecure_rand_ctx_temp_path;

/** Return the unsigned from the environment var if available, otherwise 0 */
static uint256 GetUintFromEnv(const std::string& env_name)
{
    const char* num = std::getenv(env_name.c_str());
    if (!num) return {};
    return uint256S(num);
}

void Seed(FastRandomContext& ctx)
{
    // Should be enough to get the seed once for the process
    static uint256 seed{};
    static const std::string RANDOM_CTX_SEED{"RANDOM_CTX_SEED"};
    if (seed.IsNull()) seed = GetUintFromEnv(RANDOM_CTX_SEED);
    if (seed.IsNull()) seed = GetRandHash();
    LogPrintf("%s: Setting random seed for current tests to %s=%s\n", __func__, RANDOM_CTX_SEED, seed.GetHex());
    ctx = FastRandomContext(seed);
}

std::ostream& operator<<(std::ostream& os, const uint256& num)
{
    os << num.ToString();
    return os;
}

BasicTestingSetup::BasicTestingSetup(const std::string& chainName, const std::string& fedpegscript, const std::vector<const char*>& extra_args)
    : m_path_root{fs::temp_directory_path() / "test_common_" PACKAGE_NAME / g_insecure_rand_ctx_temp_path.rand256().ToString()},
      m_args{}
{
    // Hack to allow testing of fedpeg args
    if (!fedpegscript.empty()) {
        gArgs.SoftSetArg("-fedpegscript", fedpegscript);
        gArgs.SoftSetBoolArg("-con_has_parent_chain", true);
        gArgs.SoftSetBoolArg("-validatepegin", false);
    }

    m_node.args = &gArgs;
    std::vector<const char*> arguments = Cat(
        {
            "dummy",
            "-printtoconsole=0",
            "-logsourcelocations",
            "-logtimemicros",
            "-logthreadnames",
            "-debug",
            "-debugexclude=libevent",
            "-debugexclude=leveldb",
        },
        extra_args);
    if (G_TEST_COMMAND_LINE_ARGUMENTS) {
        arguments = Cat(arguments, G_TEST_COMMAND_LINE_ARGUMENTS());
    }
    util::ThreadRename("test");
    fs::create_directories(m_path_root);
    m_args.ForceSetArg("-datadir", fs::PathToString(m_path_root));
    gArgs.ForceSetArg("-datadir", fs::PathToString(m_path_root));
    gArgs.ClearPathCache();
    {
        SetupServerArgs(*m_node.args);
        std::string error;
        if (!m_node.args->ParseParameters(arguments.size(), arguments.data(), error)) {
            m_node.args->ClearArgs();
            throw std::runtime_error{error};
        }
    }
    SelectParams(chainName);
    SeedInsecureRand();
    if (G_TEST_LOG_FUN) LogInstance().PushBackCallback(G_TEST_LOG_FUN);
    InitLogging(*m_node.args);
    AppInitParameterInteraction(*m_node.args);
    LogInstance().StartLogging();
    m_node.kernel = std::make_unique<kernel::Context>();
    SetupEnvironment();
    SetupNetworking();
    InitSignatureCache();
    InitScriptExecutionCache();
    InitRangeproofCache();
    InitSurjectionproofCache();
    m_node.chain = interfaces::MakeChain(m_node);
    fCheckBlockIndex = true;

    // ELEMENTS:
    // Set policy asset for correct fee output generation
    policyAsset = CAsset();

    // For unit tests, increase minrelay to "normal" 1000 sat/vkB
    ::incrementalRelayFee = CFeeRate(1000);

    static bool noui_connected = false;
    if (!noui_connected) {
        noui_connect();
        noui_connected = true;
    }

    noui_connect();
}

BasicTestingSetup::~BasicTestingSetup()
{
    ClearGlobalAssetDir();
    SetMockTime(0s); // Reset mocktime for following tests
    LogInstance().DisconnectTestLogger();
    fs::remove_all(m_path_root);
    gArgs.ClearArgs();
}

<<<<<<< HEAD
ChainTestingSetup::ChainTestingSetup(const std::string& chainName, const std::string& fedpegscript, const std::vector<const char*>& extra_args)
    : BasicTestingSetup(chainName, fedpegscript, extra_args)
=======
CTxMemPool::Options MemPoolOptionsForTest(const NodeContext& node)
{
    CTxMemPool::Options mempool_opts{
        Desig(estimator) node.fee_estimator.get(),
        // Default to always checking mempool regardless of
        // chainparams.DefaultConsistencyChecks for tests
        Desig(check_ratio) 1,
    };
    ApplyArgsManOptions(*node.args, mempool_opts);
    return mempool_opts;
}

ChainTestingSetup::ChainTestingSetup(const std::string& chainName, const std::vector<const char*>& extra_args)
    : BasicTestingSetup(chainName, extra_args)
>>>>>>> e4e201df
{
    const CChainParams& chainparams = Params();

    // We have to run a scheduler thread to prevent ActivateBestChain
    // from blocking due to queue overrun.
    m_node.scheduler = std::make_unique<CScheduler>();
    m_node.scheduler->m_service_thread = std::thread(util::TraceThread, "scheduler", [&] { m_node.scheduler->serviceQueue(); });
    GetMainSignals().RegisterBackgroundSignalScheduler(*m_node.scheduler);

    m_node.fee_estimator = std::make_unique<CBlockPolicyEstimator>(FeeestPath(*m_node.args));
    m_node.mempool = std::make_unique<CTxMemPool>(MemPoolOptionsForTest(m_node));

    m_cache_sizes = CalculateCacheSizes(m_args);

    const ChainstateManager::Options chainman_opts{
        chainparams,
        GetAdjustedTime,
    };
    m_node.chainman = std::make_unique<ChainstateManager>(chainman_opts);
    m_node.chainman->m_blockman.m_block_tree_db = std::make_unique<CBlockTreeDB>(m_cache_sizes.block_tree_db, true);

    // Start script-checking threads. Set g_parallel_script_checks to true so they are used.
    constexpr int script_check_threads = 2;
    StartScriptCheckWorkerThreads(script_check_threads);
    g_parallel_script_checks = true;
}

ChainTestingSetup::~ChainTestingSetup()
{
    if (m_node.scheduler) m_node.scheduler->stop();
    StopScriptCheckWorkerThreads();
    GetMainSignals().FlushBackgroundCallbacks();
    GetMainSignals().UnregisterBackgroundSignalScheduler();
    m_node.connman.reset();
    m_node.banman.reset();
    m_node.addrman.reset();
    m_node.netgroupman.reset();
    m_node.args = nullptr;
    m_node.mempool.reset();
    m_node.scheduler.reset();
    m_node.chainman.reset();
}

TestingSetup::TestingSetup(const std::string& chainName, const std::string& fedpegscript, const std::vector<const char*>& extra_args)
    : ChainTestingSetup(chainName, fedpegscript, extra_args)
{
    // Ideally we'd move all the RPC tests to the functional testing framework
    // instead of unit tests, but for now we need these here.
    RegisterAllCoreRPCCommands(tableRPC);

    auto maybe_load_error = LoadChainstate(fReindex.load(),
                                           *Assert(m_node.chainman.get()),
                                           Assert(m_node.mempool.get()),
                                           fPruneMode,
                                           m_args.GetBoolArg("-reindex-chainstate", false),
                                           m_cache_sizes.block_tree_db,
                                           m_cache_sizes.coins_db,
                                           m_cache_sizes.coins,
                                           /*block_tree_db_in_memory=*/true,
                                           /*coins_db_in_memory=*/true);
    assert(!maybe_load_error.has_value());

    auto maybe_verify_error = VerifyLoadedChainstate(
        *Assert(m_node.chainman),
        fReindex.load(),
        m_args.GetBoolArg("-reindex-chainstate", false),
        m_args.GetIntArg("-checkblocks", DEFAULT_CHECKBLOCKS),
        m_args.GetIntArg("-checklevel", DEFAULT_CHECKLEVEL));
    assert(!maybe_verify_error.has_value());

    BlockValidationState state;
    if (!m_node.chainman->ActiveChainstate().ActivateBestChain(state)) {
        throw std::runtime_error(strprintf("ActivateBestChain failed. (%s)", state.ToString()));
    }

    m_node.netgroupman = std::make_unique<NetGroupManager>(/*asmap=*/std::vector<bool>());
    m_node.addrman = std::make_unique<AddrMan>(*m_node.netgroupman,
                                               /*deterministic=*/false,
                                               m_node.args->GetIntArg("-checkaddrman", 0));
    m_node.banman = std::make_unique<BanMan>(m_args.GetDataDirBase() / "banlist", nullptr, DEFAULT_MISBEHAVING_BANTIME);
    m_node.connman = std::make_unique<ConnmanTestMsg>(0x1337, 0x1337, *m_node.addrman, *m_node.netgroupman); // Deterministic randomness for tests.
    m_node.peerman = PeerManager::make(*m_node.connman, *m_node.addrman,
                                       m_node.banman.get(), *m_node.chainman,
                                       *m_node.mempool, false);
    {
        CConnman::Options options;
        options.m_msgproc = m_node.peerman.get();
        m_node.connman->Init(options);
    }
}

TestChain100Setup::TestChain100Setup(const std::string& chain_name, const std::string& fedpegscript, const std::vector<const char*>& extra_args)
    : TestingSetup{chain_name, fedpegscript, extra_args}
{
    SetMockTime(1598887952);
    constexpr std::array<unsigned char, 32> vchKey = {
        {0, 0, 0, 0, 0, 0, 0, 0, 0, 0, 0, 0, 0, 0, 0, 0, 0, 0, 0, 0, 0, 0, 0, 0, 0, 0, 0, 0, 0, 0, 0, 1}};
    coinbaseKey.Set(vchKey.begin(), vchKey.end(), true);

    // Generate a 100-block chain:
    this->mineBlocks(COINBASE_MATURITY);

    {
        LOCK(::cs_main);
        assert(
            m_node.chainman->ActiveChain().Tip()->GetBlockHash().ToString() ==
            "571d80a9967ae599cec0448b0b0ba1cfb606f584d8069bd7166b86854ba7a191");
    }
}

void TestChain100Setup::mineBlocks(int num_blocks)
{
    CScript scriptPubKey = CScript() << ToByteVector(coinbaseKey.GetPubKey()) << OP_CHECKSIG;
    for (int i = 0; i < num_blocks; i++) {
        std::vector<CMutableTransaction> noTxns;
        CBlock b = CreateAndProcessBlock(noTxns, scriptPubKey);
        SetMockTime(GetTime() + 1);
        m_coinbase_txns.push_back(b.vtx[0]);
    }
}

CBlock TestChain100Setup::CreateBlock(
    const std::vector<CMutableTransaction>& txns,
    const CScript& scriptPubKey,
    CChainState& chainstate)
{
    CBlock block = BlockAssembler{chainstate, nullptr}.CreateNewBlock(scriptPubKey)->block;

    Assert(block.vtx.size() == 1);
    for (const CMutableTransaction& tx : txns) {
        block.vtx.push_back(MakeTransactionRef(tx));
    }
    RegenerateCommitments(block, *Assert(m_node.chainman));

    while (!CheckProofOfWork(block.GetHash(), block.nBits, m_node.chainman->GetConsensus())) ++block.nNonce;

    return block;
}

CBlock TestChain100Setup::CreateAndProcessBlock(
    const std::vector<CMutableTransaction>& txns,
    const CScript& scriptPubKey,
    CChainState* chainstate)
{
    if (!chainstate) {
        chainstate = &Assert(m_node.chainman)->ActiveChainstate();
    }

    const CBlock block = this->CreateBlock(txns, scriptPubKey, *chainstate);
    std::shared_ptr<const CBlock> shared_pblock = std::make_shared<const CBlock>(block);
    Assert(m_node.chainman)->ProcessNewBlock(shared_pblock, true, nullptr);

    return block;
}


CMutableTransaction TestChain100Setup::CreateValidMempoolTransaction(CTransactionRef input_transaction,
                                                                     int input_vout,
                                                                     int input_height,
                                                                     CKey input_signing_key,
                                                                     CScript output_destination,
                                                                     CAmount output_amount,
                                                                     bool submit)
{
    // Transaction we will submit to the mempool
    CMutableTransaction mempool_txn;

    // Create an input
    COutPoint outpoint_to_spend(input_transaction->GetHash(), input_vout);
    CTxIn input(outpoint_to_spend);
    mempool_txn.vin.push_back(input);

    // Create an output
    CTxOut output(CAsset(), output_amount, output_destination);
    mempool_txn.vout.push_back(output);

    // Sign the transaction
    // - Add the signing key to a keystore
    FillableSigningProvider keystore;
    keystore.AddKey(input_signing_key);
    // - Populate a CoinsViewCache with the unspent output
    CCoinsView coins_view;
    CCoinsViewCache coins_cache(&coins_view);
    AddCoins(coins_cache, *input_transaction.get(), input_height);
    // - Use GetCoin to properly populate utxo_to_spend,
    Coin utxo_to_spend;
    assert(coins_cache.GetCoin(outpoint_to_spend, utxo_to_spend));
    // - Then add it to a map to pass in to SignTransaction
    std::map<COutPoint, Coin> input_coins;
    input_coins.insert({outpoint_to_spend, utxo_to_spend});
    // - Default signature hashing type
    int nHashType = SIGHASH_ALL;
    std::map<int, bilingual_str> input_errors;
    assert(SignTransaction(mempool_txn, &keystore, input_coins, nHashType, Params().HashGenesisBlock(), input_errors));

    // If submit=true, add transaction to the mempool.
    if (submit) {
        LOCK(cs_main);
        const MempoolAcceptResult result = m_node.chainman->ProcessTransaction(MakeTransactionRef(mempool_txn));
        assert(result.m_result_type == MempoolAcceptResult::ResultType::VALID);
    }

    return mempool_txn;
}

std::vector<CTransactionRef> TestChain100Setup::PopulateMempool(FastRandomContext& det_rand, size_t num_transactions, bool submit)
{
    std::vector<CTransactionRef> mempool_transactions;
    std::deque<std::pair<COutPoint, CConfidentialValue>> unspent_prevouts;
    std::transform(m_coinbase_txns.begin(), m_coinbase_txns.end(), std::back_inserter(unspent_prevouts),
        [](const auto& tx){ return std::make_pair(COutPoint(tx->GetHash(), 0), tx->vout[0].nValue); });
    while (num_transactions > 0 && !unspent_prevouts.empty()) {
        // The number of inputs and outputs are random, between 1 and 24.
        CMutableTransaction mtx = CMutableTransaction();
        const size_t num_inputs = det_rand.randrange(24) + 1;
        CAmount total_in{0};
        for (size_t n{0}; n < num_inputs; ++n) {
            if (unspent_prevouts.empty()) break;
            const auto& [prevout, amount] = unspent_prevouts.front();
            mtx.vin.push_back(CTxIn(prevout, CScript()));
            total_in += amount.GetAmount();
            unspent_prevouts.pop_front();
        }
        const size_t num_outputs = det_rand.randrange(24) + 1;
        // Approximately 1000sat "fee," equal output amounts.
        const CAmount amount_per_output = (total_in - 1000) / num_outputs;
        for (size_t n{0}; n < num_outputs; ++n) {
            CScript spk = CScript() << CScriptNum(num_transactions + n);
            mtx.vout.push_back(CTxOut(CAsset(), CConfidentialValue(amount_per_output), spk));
        }
        CTransactionRef ptx = MakeTransactionRef(mtx);
        mempool_transactions.push_back(ptx);
        if (amount_per_output > 2000) {
            // If the value is high enough to fund another transaction + fees, keep track of it so
            // it can be used to build a more complex transaction graph. Insert randomly into
            // unspent_prevouts for extra randomness in the resulting structures.
            for (size_t n{0}; n < num_outputs; ++n) {
                unspent_prevouts.push_back(std::make_pair(COutPoint(ptx->GetHash(), n), amount_per_output));
                std::swap(unspent_prevouts.back(), unspent_prevouts[det_rand.randrange(unspent_prevouts.size())]);
            }
        }
        if (submit) {
            LOCK2(m_node.mempool->cs, cs_main);
            LockPoints lp;
            m_node.mempool->addUnchecked(CTxMemPoolEntry(ptx, 1000, 0, 1, false, 4, lp, /*setPeginsSpent=*/{}));
        }
        --num_transactions;
    }
    return mempool_transactions;
}

CTxMemPoolEntry TestMemPoolEntryHelper::FromTx(const CMutableTransaction& tx) const
{
    return FromTx(MakeTransactionRef(tx));
}

CTxMemPoolEntry TestMemPoolEntryHelper::FromTx(const CTransactionRef& tx) const
{
    return CTxMemPoolEntry(tx, nFee, nTime, nHeight,
                           spendsCoinbase, sigOpCost, lp, setPeginsSpent);
}

/**
 * @returns a real block (0000000000013b8ab2cd513b0261a14096412195a72a0c4827d229dcc7e0f7af)
 *      with 9 txs.
 */
CBlock getBlock13b8a()
{
    CBlock block;
    CDataStream stream(ParseHex("0100000090f0a9f110702f808219ebea1173056042a714bad51b916cb6800000000000005275289558f51c9966699404ae2294730c3c9f9bda53523ce50e9b95e558da2fdb261b4d4c86041b1ab1bf930901000000010000000000000000000000000000000000000000000000000000000000000000ffffffff07044c86041b0146ffffffff0100f2052a01000000434104e18f7afbe4721580e81e8414fc8c24d7cfacf254bb5c7b949450c3e997c2dc1242487a8169507b631eb3771f2b425483fb13102c4eb5d858eef260fe70fbfae0ac00000000010000000196608ccbafa16abada902780da4dc35dafd7af05fa0da08cf833575f8cf9e836000000004a493046022100dab24889213caf43ae6adc41cf1c9396c08240c199f5225acf45416330fd7dbd022100fe37900e0644bf574493a07fc5edba06dbc07c311b947520c2d514bc5725dcb401ffffffff0100f2052a010000001976a914f15d1921f52e4007b146dfa60f369ed2fc393ce288ac000000000100000001fb766c1288458c2bafcfec81e48b24d98ec706de6b8af7c4e3c29419bfacb56d000000008c493046022100f268ba165ce0ad2e6d93f089cfcd3785de5c963bb5ea6b8c1b23f1ce3e517b9f022100da7c0f21adc6c401887f2bfd1922f11d76159cbc597fbd756a23dcbb00f4d7290141042b4e8625a96127826915a5b109852636ad0da753c9e1d5606a50480cd0c40f1f8b8d898235e571fe9357d9ec842bc4bba1827daaf4de06d71844d0057707966affffffff0280969800000000001976a9146963907531db72d0ed1a0cfb471ccb63923446f388ac80d6e34c000000001976a914f0688ba1c0d1ce182c7af6741e02658c7d4dfcd388ac000000000100000002c40297f730dd7b5a99567eb8d27b78758f607507c52292d02d4031895b52f2ff010000008b483045022100f7edfd4b0aac404e5bab4fd3889e0c6c41aa8d0e6fa122316f68eddd0a65013902205b09cc8b2d56e1cd1f7f2fafd60a129ed94504c4ac7bdc67b56fe67512658b3e014104732012cb962afa90d31b25d8fb0e32c94e513ab7a17805c14ca4c3423e18b4fb5d0e676841733cb83abaf975845c9f6f2a8097b7d04f4908b18368d6fc2d68ecffffffffca5065ff9617cbcba45eb23726df6498a9b9cafed4f54cbab9d227b0035ddefb000000008a473044022068010362a13c7f9919fa832b2dee4e788f61f6f5d344a7c2a0da6ae740605658022006d1af525b9a14a35c003b78b72bd59738cd676f845d1ff3fc25049e01003614014104732012cb962afa90d31b25d8fb0e32c94e513ab7a17805c14ca4c3423e18b4fb5d0e676841733cb83abaf975845c9f6f2a8097b7d04f4908b18368d6fc2d68ecffffffff01001ec4110200000043410469ab4181eceb28985b9b4e895c13fa5e68d85761b7eee311db5addef76fa8621865134a221bd01f28ec9999ee3e021e60766e9d1f3458c115fb28650605f11c9ac000000000100000001cdaf2f758e91c514655e2dc50633d1e4c84989f8aa90a0dbc883f0d23ed5c2fa010000008b48304502207ab51be6f12a1962ba0aaaf24a20e0b69b27a94fac5adf45aa7d2d18ffd9236102210086ae728b370e5329eead9accd880d0cb070aea0c96255fae6c4f1ddcce1fd56e014104462e76fd4067b3a0aa42070082dcb0bf2f388b6495cf33d789904f07d0f55c40fbd4b82963c69b3dc31895d0c772c812b1d5fbcade15312ef1c0e8ebbb12dcd4ffffffff02404b4c00000000001976a9142b6ba7c9d796b75eef7942fc9288edd37c32f5c388ac002d3101000000001976a9141befba0cdc1ad56529371864d9f6cb042faa06b588ac000000000100000001b4a47603e71b61bc3326efd90111bf02d2f549b067f4c4a8fa183b57a0f800cb010000008a4730440220177c37f9a505c3f1a1f0ce2da777c339bd8339ffa02c7cb41f0a5804f473c9230220585b25a2ee80eb59292e52b987dad92acb0c64eced92ed9ee105ad153cdb12d001410443bd44f683467e549dae7d20d1d79cbdb6df985c6e9c029c8d0c6cb46cc1a4d3cf7923c5021b27f7a0b562ada113bc85d5fda5a1b41e87fe6e8802817cf69996ffffffff0280651406000000001976a9145505614859643ab7b547cd7f1f5e7e2a12322d3788ac00aa0271000000001976a914ea4720a7a52fc166c55ff2298e07baf70ae67e1b88ac00000000010000000586c62cd602d219bb60edb14a3e204de0705176f9022fe49a538054fb14abb49e010000008c493046022100f2bc2aba2534becbdf062eb993853a42bbbc282083d0daf9b4b585bd401aa8c9022100b1d7fd7ee0b95600db8535bbf331b19eed8d961f7a8e54159c53675d5f69df8c014104462e76fd4067b3a0aa42070082dcb0bf2f388b6495cf33d789904f07d0f55c40fbd4b82963c69b3dc31895d0c772c812b1d5fbcade15312ef1c0e8ebbb12dcd4ffffffff03ad0e58ccdac3df9dc28a218bcf6f1997b0a93306faaa4b3a28ae83447b2179010000008b483045022100be12b2937179da88599e27bb31c3525097a07cdb52422d165b3ca2f2020ffcf702200971b51f853a53d644ebae9ec8f3512e442b1bcb6c315a5b491d119d10624c83014104462e76fd4067b3a0aa42070082dcb0bf2f388b6495cf33d789904f07d0f55c40fbd4b82963c69b3dc31895d0c772c812b1d5fbcade15312ef1c0e8ebbb12dcd4ffffffff2acfcab629bbc8685792603762c921580030ba144af553d271716a95089e107b010000008b483045022100fa579a840ac258871365dd48cd7552f96c8eea69bd00d84f05b283a0dab311e102207e3c0ee9234814cfbb1b659b83671618f45abc1326b9edcc77d552a4f2a805c0014104462e76fd4067b3a0aa42070082dcb0bf2f388b6495cf33d789904f07d0f55c40fbd4b82963c69b3dc31895d0c772c812b1d5fbcade15312ef1c0e8ebbb12dcd4ffffffffdcdc6023bbc9944a658ddc588e61eacb737ddf0a3cd24f113b5a8634c517fcd2000000008b4830450221008d6df731df5d32267954bd7d2dda2302b74c6c2a6aa5c0ca64ecbabc1af03c75022010e55c571d65da7701ae2da1956c442df81bbf076cdbac25133f99d98a9ed34c014104462e76fd4067b3a0aa42070082dcb0bf2f388b6495cf33d789904f07d0f55c40fbd4b82963c69b3dc31895d0c772c812b1d5fbcade15312ef1c0e8ebbb12dcd4ffffffffe15557cd5ce258f479dfd6dc6514edf6d7ed5b21fcfa4a038fd69f06b83ac76e010000008b483045022023b3e0ab071eb11de2eb1cc3a67261b866f86bf6867d4558165f7c8c8aca2d86022100dc6e1f53a91de3efe8f63512850811f26284b62f850c70ca73ed5de8771fb451014104462e76fd4067b3a0aa42070082dcb0bf2f388b6495cf33d789904f07d0f55c40fbd4b82963c69b3dc31895d0c772c812b1d5fbcade15312ef1c0e8ebbb12dcd4ffffffff01404b4c00000000001976a9142b6ba7c9d796b75eef7942fc9288edd37c32f5c388ac00000000010000000166d7577163c932b4f9690ca6a80b6e4eb001f0a2fa9023df5595602aae96ed8d000000008a4730440220262b42546302dfb654a229cefc86432b89628ff259dc87edd1154535b16a67e102207b4634c020a97c3e7bbd0d4d19da6aa2269ad9dded4026e896b213d73ca4b63f014104979b82d02226b3a4597523845754d44f13639e3bf2df5e82c6aab2bdc79687368b01b1ab8b19875ae3c90d661a3d0a33161dab29934edeb36aa01976be3baf8affffffff02404b4c00000000001976a9144854e695a02af0aeacb823ccbc272134561e0a1688ac40420f00000000001976a914abee93376d6b37b5c2940655a6fcaf1c8e74237988ac0000000001000000014e3f8ef2e91349a9059cb4f01e54ab2597c1387161d3da89919f7ea6acdbb371010000008c49304602210081f3183471a5ca22307c0800226f3ef9c353069e0773ac76bb580654d56aa523022100d4c56465bdc069060846f4fbf2f6b20520b2a80b08b168b31e66ddb9c694e240014104976c79848e18251612f8940875b2b08d06e6dc73b9840e8860c066b7e87432c477e9a59a453e71e6d76d5fe34058b800a098fc1740ce3012e8fc8a00c96af966ffffffff02c0e1e400000000001976a9144134e75a6fcb6042034aab5e18570cf1f844f54788ac404b4c00000000001976a9142b6ba7c9d796b75eef7942fc9288edd37c32f5c388ac00000000"), SER_NETWORK, PROTOCOL_VERSION);
    stream >> block;
    return block;
}<|MERGE_RESOLUTION|>--- conflicted
+++ resolved
@@ -179,10 +179,6 @@
     gArgs.ClearArgs();
 }
 
-<<<<<<< HEAD
-ChainTestingSetup::ChainTestingSetup(const std::string& chainName, const std::string& fedpegscript, const std::vector<const char*>& extra_args)
-    : BasicTestingSetup(chainName, fedpegscript, extra_args)
-=======
 CTxMemPool::Options MemPoolOptionsForTest(const NodeContext& node)
 {
     CTxMemPool::Options mempool_opts{
@@ -195,9 +191,8 @@
     return mempool_opts;
 }
 
-ChainTestingSetup::ChainTestingSetup(const std::string& chainName, const std::vector<const char*>& extra_args)
-    : BasicTestingSetup(chainName, extra_args)
->>>>>>> e4e201df
+ChainTestingSetup::ChainTestingSetup(const std::string& chainName, const std::string& fedpegscript, const std::vector<const char*>& extra_args)
+    : BasicTestingSetup(chainName, fedpegscript, extra_args)
 {
     const CChainParams& chainparams = Params();
 
