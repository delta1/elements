// Copyright (c) 2011-2021 The Bitcoin Core developers
// Distributed under the MIT software license, see the accompanying
// file COPYING or http://www.opensource.org/licenses/mit-license.php.

#include <test/util/setup_common.h>

#include <kernel/validation_cache_sizes.h>

#include <addrman.h>
#include <asset.h>
#include <assetsdir.h>
#include <banman.h>
#include <chainparams.h>
#include <consensus/consensus.h>
#include <consensus/params.h>
#include <consensus/validation.h>
#include <crypto/sha256.h>
#include <init.h>
#include <init/common.h>
#include <interfaces/chain.h>
#include <net.h>
#include <net_processing.h>
#include <node/blockstorage.h>
#include <node/chainstate.h>
#include <node/context.h>
#include <node/mempool_args.h>
#include <node/miner.h>
#include <node/validation_cache_args.h>
#include <noui.h>
#include <policy/fees.h>
#include <policy/fees_args.h>
#include <pow.h>
#include <policy/policy.h>
#include <policy/settings.h>
#include <streams.h>
#include <rpc/blockchain.h>
#include <rpc/server.h>
#include <rpc/register.h>
#include <scheduler.h>
#include <script/sigcache.h>
#include <shutdown.h>
#include <test/util/net.h>
#include <timedata.h>
#include <txdb.h>
#include <txmempool.h>
#include <util/strencodings.h>
#include <util/string.h>
#include <util/thread.h>
#include <util/threadnames.h>
#include <util/time.h>
#include <util/translation.h>
#include <util/url.h>
#include <util/vector.h>
#include <validation.h>
#include <validationinterface.h>
#include <walletinitinterface.h>

#include <algorithm>
#include <functional>
#include <stdexcept>

using kernel::ValidationCacheSizes;
using node::ApplyArgsManOptions;
using node::BlockAssembler;
using node::CalculateCacheSizes;
using node::LoadChainstate;
using node::NodeContext;
using node::RegenerateCommitments;
using node::VerifyLoadedChainstate;

const std::function<std::string(const char*)> G_TRANSLATION_FUN = nullptr;
UrlDecodeFn* const URL_DECODE = nullptr;

FastRandomContext g_insecure_rand_ctx;
/** Random context to get unique temp data dirs. Separate from g_insecure_rand_ctx, which can be seeded from a const env var */
static FastRandomContext g_insecure_rand_ctx_temp_path;

/** Return the unsigned from the environment var if available, otherwise 0 */
static uint256 GetUintFromEnv(const std::string& env_name)
{
    const char* num = std::getenv(env_name.c_str());
    if (!num) return {};
    return uint256S(num);
}

void Seed(FastRandomContext& ctx)
{
    // Should be enough to get the seed once for the process
    static uint256 seed{};
    static const std::string RANDOM_CTX_SEED{"RANDOM_CTX_SEED"};
    if (seed.IsNull()) seed = GetUintFromEnv(RANDOM_CTX_SEED);
    if (seed.IsNull()) seed = GetRandHash();
    LogPrintf("%s: Setting random seed for current tests to %s=%s\n", __func__, RANDOM_CTX_SEED, seed.GetHex());
    ctx = FastRandomContext(seed);
}

std::ostream& operator<<(std::ostream& os, const uint256& num)
{
    os << num.ToString();
    return os;
}

BasicTestingSetup::BasicTestingSetup(const std::string& chainName, const std::string& fedpegscript, const std::vector<const char*>& extra_args)
    : m_path_root{fs::temp_directory_path() / "test_common_" PACKAGE_NAME / g_insecure_rand_ctx_temp_path.rand256().ToString()},
      m_args{}
{
    // Hack to allow testing of fedpeg args
    if (!fedpegscript.empty()) {
        gArgs.SoftSetArg("-fedpegscript", fedpegscript);
        gArgs.SoftSetBoolArg("-con_has_parent_chain", true);
        gArgs.SoftSetBoolArg("-validatepegin", false);
    }

    m_node.args = &gArgs;
    std::vector<const char*> arguments = Cat(
        {
            "dummy",
            "-printtoconsole=0",
            "-logsourcelocations",
            "-logtimemicros",
            "-logthreadnames",
            "-debug",
            "-debugexclude=libevent",
            "-debugexclude=leveldb",
        },
        extra_args);
    if (G_TEST_COMMAND_LINE_ARGUMENTS) {
        arguments = Cat(arguments, G_TEST_COMMAND_LINE_ARGUMENTS());
    }
    util::ThreadRename("test");
    fs::create_directories(m_path_root);
    m_args.ForceSetArg("-datadir", fs::PathToString(m_path_root));
    gArgs.ForceSetArg("-datadir", fs::PathToString(m_path_root));
    gArgs.ClearPathCache();
    {
        SetupServerArgs(*m_node.args);
        std::string error;
        if (!m_node.args->ParseParameters(arguments.size(), arguments.data(), error)) {
            m_node.args->ClearArgs();
            throw std::runtime_error{error};
        }
    }
    SelectParams(chainName);
    SeedInsecureRand();
    if (G_TEST_LOG_FUN) LogInstance().PushBackCallback(G_TEST_LOG_FUN);
    InitLogging(*m_node.args);
    AppInitParameterInteraction(*m_node.args);
    LogInstance().StartLogging();
    m_node.kernel = std::make_unique<kernel::Context>();
    SetupEnvironment();
    SetupNetworking();
<<<<<<< HEAD
    InitSignatureCache();
    InitScriptExecutionCache();
    InitRangeproofCache();
    InitSurjectionproofCache();
=======

    ValidationCacheSizes validation_cache_sizes{};
    ApplyArgsManOptions(*m_node.args, validation_cache_sizes);
    Assert(InitSignatureCache(validation_cache_sizes.signature_cache_bytes));
    Assert(InitScriptExecutionCache(validation_cache_sizes.script_execution_cache_bytes));

>>>>>>> 7312effe
    m_node.chain = interfaces::MakeChain(m_node);
    fCheckBlockIndex = true;

    // ELEMENTS:
    // Set policy asset for correct fee output generation
    policyAsset = CAsset();

    static bool noui_connected = false;
    if (!noui_connected) {
        noui_connect();
        noui_connected = true;
    }

    noui_connect();
}

BasicTestingSetup::~BasicTestingSetup()
{
    ClearGlobalAssetDir();
    SetMockTime(0s); // Reset mocktime for following tests
    LogInstance().DisconnectTestLogger();
    fs::remove_all(m_path_root);
    gArgs.ClearArgs();
}

CTxMemPool::Options MemPoolOptionsForTest(const NodeContext& node)
{
    CTxMemPool::Options mempool_opts{
        .estimator = node.fee_estimator.get(),
        // Default to always checking mempool regardless of
        // chainparams.DefaultConsistencyChecks for tests
        .check_ratio = 1,
        .incremental_relay_feerate = CFeeRate(1000), // ELEMENTS: For unit tests, increase minrelay to "normal" 1000 sat/vkB
    };
    const auto err{ApplyArgsManOptions(*node.args, ::Params(), mempool_opts)};
    Assert(!err);
    return mempool_opts;
}

ChainTestingSetup::ChainTestingSetup(const std::string& chainName, const std::string& fedpegscript, const std::vector<const char*>& extra_args)
    : BasicTestingSetup(chainName, fedpegscript, extra_args)
{
    const CChainParams& chainparams = Params();

    // We have to run a scheduler thread to prevent ActivateBestChain
    // from blocking due to queue overrun.
    m_node.scheduler = std::make_unique<CScheduler>();
    m_node.scheduler->m_service_thread = std::thread(util::TraceThread, "scheduler", [&] { m_node.scheduler->serviceQueue(); });
    GetMainSignals().RegisterBackgroundSignalScheduler(*m_node.scheduler);

    m_node.fee_estimator = std::make_unique<CBlockPolicyEstimator>(FeeestPath(*m_node.args));
    m_node.mempool = std::make_unique<CTxMemPool>(MemPoolOptionsForTest(m_node));

    m_cache_sizes = CalculateCacheSizes(m_args);

    const ChainstateManager::Options chainman_opts{
        .chainparams = chainparams,
        .adjusted_time_callback = GetAdjustedTime,
    };
    m_node.chainman = std::make_unique<ChainstateManager>(chainman_opts);
    m_node.chainman->m_blockman.m_block_tree_db = std::make_unique<CBlockTreeDB>(m_cache_sizes.block_tree_db, true);

    // Start script-checking threads. Set g_parallel_script_checks to true so they are used.
    constexpr int script_check_threads = 2;
    StartScriptCheckWorkerThreads(script_check_threads);
    g_parallel_script_checks = true;
}

ChainTestingSetup::~ChainTestingSetup()
{
    if (m_node.scheduler) m_node.scheduler->stop();
    StopScriptCheckWorkerThreads();
    GetMainSignals().FlushBackgroundCallbacks();
    GetMainSignals().UnregisterBackgroundSignalScheduler();
    m_node.connman.reset();
    m_node.banman.reset();
    m_node.addrman.reset();
    m_node.netgroupman.reset();
    m_node.args = nullptr;
    m_node.mempool.reset();
    m_node.scheduler.reset();
    m_node.chainman.reset();
}

TestingSetup::TestingSetup(const std::string& chainName, const std::string& fedpegscript, const std::vector<const char*>& extra_args)
    : ChainTestingSetup(chainName, fedpegscript, extra_args)
{
    // Ideally we'd move all the RPC tests to the functional testing framework
    // instead of unit tests, but for now we need these here.
    RegisterAllCoreRPCCommands(tableRPC);

    node::ChainstateLoadOptions options;
    options.mempool = Assert(m_node.mempool.get());
    options.block_tree_db_in_memory = true;
    options.coins_db_in_memory = true;
    options.reindex = node::fReindex;
    options.reindex_chainstate = m_args.GetBoolArg("-reindex-chainstate", false);
    options.prune = node::fPruneMode;
    options.check_blocks = m_args.GetIntArg("-checkblocks", DEFAULT_CHECKBLOCKS);
    options.check_level = m_args.GetIntArg("-checklevel", DEFAULT_CHECKLEVEL);
    auto [status, error] = LoadChainstate(*Assert(m_node.chainman), m_cache_sizes, options);
    assert(status == node::ChainstateLoadStatus::SUCCESS);

    std::tie(status, error) = VerifyLoadedChainstate(*Assert(m_node.chainman), options);
    assert(status == node::ChainstateLoadStatus::SUCCESS);

    BlockValidationState state;
    if (!m_node.chainman->ActiveChainstate().ActivateBestChain(state)) {
        throw std::runtime_error(strprintf("ActivateBestChain failed. (%s)", state.ToString()));
    }

    m_node.netgroupman = std::make_unique<NetGroupManager>(/*asmap=*/std::vector<bool>());
    m_node.addrman = std::make_unique<AddrMan>(*m_node.netgroupman,
                                               /*deterministic=*/false,
                                               m_node.args->GetIntArg("-checkaddrman", 0));
    m_node.banman = std::make_unique<BanMan>(m_args.GetDataDirBase() / "banlist", nullptr, DEFAULT_MISBEHAVING_BANTIME);
    m_node.connman = std::make_unique<ConnmanTestMsg>(0x1337, 0x1337, *m_node.addrman, *m_node.netgroupman); // Deterministic randomness for tests.
    m_node.peerman = PeerManager::make(*m_node.connman, *m_node.addrman,
                                       m_node.banman.get(), *m_node.chainman,
                                       *m_node.mempool, false);
    {
        CConnman::Options options;
        options.m_msgproc = m_node.peerman.get();
        m_node.connman->Init(options);
    }
}

TestChain100Setup::TestChain100Setup(const std::string& chain_name, const std::string& fedpegscript, const std::vector<const char*>& extra_args)
    : TestingSetup{chain_name, fedpegscript, extra_args}
{
    SetMockTime(1598887952);
    constexpr std::array<unsigned char, 32> vchKey = {
        {0, 0, 0, 0, 0, 0, 0, 0, 0, 0, 0, 0, 0, 0, 0, 0, 0, 0, 0, 0, 0, 0, 0, 0, 0, 0, 0, 0, 0, 0, 0, 1}};
    coinbaseKey.Set(vchKey.begin(), vchKey.end(), true);

    // Generate a 100-block chain:
    this->mineBlocks(COINBASE_MATURITY);

    {
        LOCK(::cs_main);
        assert(
            m_node.chainman->ActiveChain().Tip()->GetBlockHash().ToString() ==
            "571d80a9967ae599cec0448b0b0ba1cfb606f584d8069bd7166b86854ba7a191");
    }
}

void TestChain100Setup::mineBlocks(int num_blocks)
{
    CScript scriptPubKey = CScript() << ToByteVector(coinbaseKey.GetPubKey()) << OP_CHECKSIG;
    for (int i = 0; i < num_blocks; i++) {
        std::vector<CMutableTransaction> noTxns;
        CBlock b = CreateAndProcessBlock(noTxns, scriptPubKey);
        SetMockTime(GetTime() + 1);
        m_coinbase_txns.push_back(b.vtx[0]);
    }
}

CBlock TestChain100Setup::CreateBlock(
    const std::vector<CMutableTransaction>& txns,
    const CScript& scriptPubKey,
    CChainState& chainstate)
{
    CBlock block = BlockAssembler{chainstate, nullptr}.CreateNewBlock(scriptPubKey)->block;

    Assert(block.vtx.size() == 1);
    for (const CMutableTransaction& tx : txns) {
        block.vtx.push_back(MakeTransactionRef(tx));
    }
    RegenerateCommitments(block, *Assert(m_node.chainman));

    while (!CheckProofOfWork(block.GetHash(), block.nBits, m_node.chainman->GetConsensus())) ++block.nNonce;

    return block;
}

CBlock TestChain100Setup::CreateAndProcessBlock(
    const std::vector<CMutableTransaction>& txns,
    const CScript& scriptPubKey,
    CChainState* chainstate)
{
    if (!chainstate) {
        chainstate = &Assert(m_node.chainman)->ActiveChainstate();
    }

    const CBlock block = this->CreateBlock(txns, scriptPubKey, *chainstate);
    std::shared_ptr<const CBlock> shared_pblock = std::make_shared<const CBlock>(block);
    Assert(m_node.chainman)->ProcessNewBlock(shared_pblock, true, nullptr);

    return block;
}


CMutableTransaction TestChain100Setup::CreateValidMempoolTransaction(CTransactionRef input_transaction,
                                                                     int input_vout,
                                                                     int input_height,
                                                                     CKey input_signing_key,
                                                                     CScript output_destination,
                                                                     CAmount output_amount,
                                                                     bool submit)
{
    // Transaction we will submit to the mempool
    CMutableTransaction mempool_txn;

    // Create an input
    COutPoint outpoint_to_spend(input_transaction->GetHash(), input_vout);
    CTxIn input(outpoint_to_spend);
    mempool_txn.vin.push_back(input);

    // Create an output
    CTxOut output(CAsset(), output_amount, output_destination);
    mempool_txn.vout.push_back(output);

    // Sign the transaction
    // - Add the signing key to a keystore
    FillableSigningProvider keystore;
    keystore.AddKey(input_signing_key);
    // - Populate a CoinsViewCache with the unspent output
    CCoinsView coins_view;
    CCoinsViewCache coins_cache(&coins_view);
    AddCoins(coins_cache, *input_transaction.get(), input_height);
    // - Use GetCoin to properly populate utxo_to_spend,
    Coin utxo_to_spend;
    assert(coins_cache.GetCoin(outpoint_to_spend, utxo_to_spend));
    // - Then add it to a map to pass in to SignTransaction
    std::map<COutPoint, Coin> input_coins;
    input_coins.insert({outpoint_to_spend, utxo_to_spend});
    // - Default signature hashing type
    int nHashType = SIGHASH_ALL;
    std::map<int, bilingual_str> input_errors;
    assert(SignTransaction(mempool_txn, &keystore, input_coins, nHashType, Params().HashGenesisBlock(), input_errors));

    // If submit=true, add transaction to the mempool.
    if (submit) {
        LOCK(cs_main);
        const MempoolAcceptResult result = m_node.chainman->ProcessTransaction(MakeTransactionRef(mempool_txn));
        assert(result.m_result_type == MempoolAcceptResult::ResultType::VALID);
    }

    return mempool_txn;
}

std::vector<CTransactionRef> TestChain100Setup::PopulateMempool(FastRandomContext& det_rand, size_t num_transactions, bool submit)
{
    std::vector<CTransactionRef> mempool_transactions;
    std::deque<std::pair<COutPoint, CConfidentialValue>> unspent_prevouts;
    std::transform(m_coinbase_txns.begin(), m_coinbase_txns.end(), std::back_inserter(unspent_prevouts),
        [](const auto& tx){ return std::make_pair(COutPoint(tx->GetHash(), 0), tx->vout[0].nValue); });
    while (num_transactions > 0 && !unspent_prevouts.empty()) {
        // The number of inputs and outputs are random, between 1 and 24.
        CMutableTransaction mtx = CMutableTransaction();
        const size_t num_inputs = det_rand.randrange(24) + 1;
        CAmount total_in{0};
        for (size_t n{0}; n < num_inputs; ++n) {
            if (unspent_prevouts.empty()) break;
            const auto& [prevout, amount] = unspent_prevouts.front();
            mtx.vin.push_back(CTxIn(prevout, CScript()));
            total_in += amount.GetAmount();
            unspent_prevouts.pop_front();
        }
        const size_t num_outputs = det_rand.randrange(24) + 1;
        // Approximately 1000sat "fee," equal output amounts.
        const CAmount amount_per_output = (total_in - 1000) / num_outputs;
        for (size_t n{0}; n < num_outputs; ++n) {
            CScript spk = CScript() << CScriptNum(num_transactions + n);
            mtx.vout.push_back(CTxOut(CAsset(), CConfidentialValue(amount_per_output), spk));
        }
        CTransactionRef ptx = MakeTransactionRef(mtx);
        mempool_transactions.push_back(ptx);
        if (amount_per_output > 2000) {
            // If the value is high enough to fund another transaction + fees, keep track of it so
            // it can be used to build a more complex transaction graph. Insert randomly into
            // unspent_prevouts for extra randomness in the resulting structures.
            for (size_t n{0}; n < num_outputs; ++n) {
                unspent_prevouts.push_back(std::make_pair(COutPoint(ptx->GetHash(), n), amount_per_output));
                std::swap(unspent_prevouts.back(), unspent_prevouts[det_rand.randrange(unspent_prevouts.size())]);
            }
        }
        if (submit) {
            LOCK2(m_node.mempool->cs, cs_main);
            LockPoints lp;
            m_node.mempool->addUnchecked(CTxMemPoolEntry(ptx, 1000, 0, 1, false, 4, lp, /*setPeginsSpent=*/{}));
        }
        --num_transactions;
    }
    return mempool_transactions;
}

CTxMemPoolEntry TestMemPoolEntryHelper::FromTx(const CMutableTransaction& tx) const
{
    return FromTx(MakeTransactionRef(tx));
}

CTxMemPoolEntry TestMemPoolEntryHelper::FromTx(const CTransactionRef& tx) const
{
    return CTxMemPoolEntry(tx, nFee, nTime, nHeight,
                           spendsCoinbase, sigOpCost, lp, setPeginsSpent);
}

/**
 * @returns a real block (0000000000013b8ab2cd513b0261a14096412195a72a0c4827d229dcc7e0f7af)
 *      with 9 txs.
 */
CBlock getBlock13b8a()
{
    CBlock block;
    CDataStream stream(ParseHex("0100000090f0a9f110702f808219ebea1173056042a714bad51b916cb6800000000000005275289558f51c9966699404ae2294730c3c9f9bda53523ce50e9b95e558da2fdb261b4d4c86041b1ab1bf930901000000010000000000000000000000000000000000000000000000000000000000000000ffffffff07044c86041b0146ffffffff0100f2052a01000000434104e18f7afbe4721580e81e8414fc8c24d7cfacf254bb5c7b949450c3e997c2dc1242487a8169507b631eb3771f2b425483fb13102c4eb5d858eef260fe70fbfae0ac00000000010000000196608ccbafa16abada902780da4dc35dafd7af05fa0da08cf833575f8cf9e836000000004a493046022100dab24889213caf43ae6adc41cf1c9396c08240c199f5225acf45416330fd7dbd022100fe37900e0644bf574493a07fc5edba06dbc07c311b947520c2d514bc5725dcb401ffffffff0100f2052a010000001976a914f15d1921f52e4007b146dfa60f369ed2fc393ce288ac000000000100000001fb766c1288458c2bafcfec81e48b24d98ec706de6b8af7c4e3c29419bfacb56d000000008c493046022100f268ba165ce0ad2e6d93f089cfcd3785de5c963bb5ea6b8c1b23f1ce3e517b9f022100da7c0f21adc6c401887f2bfd1922f11d76159cbc597fbd756a23dcbb00f4d7290141042b4e8625a96127826915a5b109852636ad0da753c9e1d5606a50480cd0c40f1f8b8d898235e571fe9357d9ec842bc4bba1827daaf4de06d71844d0057707966affffffff0280969800000000001976a9146963907531db72d0ed1a0cfb471ccb63923446f388ac80d6e34c000000001976a914f0688ba1c0d1ce182c7af6741e02658c7d4dfcd388ac000000000100000002c40297f730dd7b5a99567eb8d27b78758f607507c52292d02d4031895b52f2ff010000008b483045022100f7edfd4b0aac404e5bab4fd3889e0c6c41aa8d0e6fa122316f68eddd0a65013902205b09cc8b2d56e1cd1f7f2fafd60a129ed94504c4ac7bdc67b56fe67512658b3e014104732012cb962afa90d31b25d8fb0e32c94e513ab7a17805c14ca4c3423e18b4fb5d0e676841733cb83abaf975845c9f6f2a8097b7d04f4908b18368d6fc2d68ecffffffffca5065ff9617cbcba45eb23726df6498a9b9cafed4f54cbab9d227b0035ddefb000000008a473044022068010362a13c7f9919fa832b2dee4e788f61f6f5d344a7c2a0da6ae740605658022006d1af525b9a14a35c003b78b72bd59738cd676f845d1ff3fc25049e01003614014104732012cb962afa90d31b25d8fb0e32c94e513ab7a17805c14ca4c3423e18b4fb5d0e676841733cb83abaf975845c9f6f2a8097b7d04f4908b18368d6fc2d68ecffffffff01001ec4110200000043410469ab4181eceb28985b9b4e895c13fa5e68d85761b7eee311db5addef76fa8621865134a221bd01f28ec9999ee3e021e60766e9d1f3458c115fb28650605f11c9ac000000000100000001cdaf2f758e91c514655e2dc50633d1e4c84989f8aa90a0dbc883f0d23ed5c2fa010000008b48304502207ab51be6f12a1962ba0aaaf24a20e0b69b27a94fac5adf45aa7d2d18ffd9236102210086ae728b370e5329eead9accd880d0cb070aea0c96255fae6c4f1ddcce1fd56e014104462e76fd4067b3a0aa42070082dcb0bf2f388b6495cf33d789904f07d0f55c40fbd4b82963c69b3dc31895d0c772c812b1d5fbcade15312ef1c0e8ebbb12dcd4ffffffff02404b4c00000000001976a9142b6ba7c9d796b75eef7942fc9288edd37c32f5c388ac002d3101000000001976a9141befba0cdc1ad56529371864d9f6cb042faa06b588ac000000000100000001b4a47603e71b61bc3326efd90111bf02d2f549b067f4c4a8fa183b57a0f800cb010000008a4730440220177c37f9a505c3f1a1f0ce2da777c339bd8339ffa02c7cb41f0a5804f473c9230220585b25a2ee80eb59292e52b987dad92acb0c64eced92ed9ee105ad153cdb12d001410443bd44f683467e549dae7d20d1d79cbdb6df985c6e9c029c8d0c6cb46cc1a4d3cf7923c5021b27f7a0b562ada113bc85d5fda5a1b41e87fe6e8802817cf69996ffffffff0280651406000000001976a9145505614859643ab7b547cd7f1f5e7e2a12322d3788ac00aa0271000000001976a914ea4720a7a52fc166c55ff2298e07baf70ae67e1b88ac00000000010000000586c62cd602d219bb60edb14a3e204de0705176f9022fe49a538054fb14abb49e010000008c493046022100f2bc2aba2534becbdf062eb993853a42bbbc282083d0daf9b4b585bd401aa8c9022100b1d7fd7ee0b95600db8535bbf331b19eed8d961f7a8e54159c53675d5f69df8c014104462e76fd4067b3a0aa42070082dcb0bf2f388b6495cf33d789904f07d0f55c40fbd4b82963c69b3dc31895d0c772c812b1d5fbcade15312ef1c0e8ebbb12dcd4ffffffff03ad0e58ccdac3df9dc28a218bcf6f1997b0a93306faaa4b3a28ae83447b2179010000008b483045022100be12b2937179da88599e27bb31c3525097a07cdb52422d165b3ca2f2020ffcf702200971b51f853a53d644ebae9ec8f3512e442b1bcb6c315a5b491d119d10624c83014104462e76fd4067b3a0aa42070082dcb0bf2f388b6495cf33d789904f07d0f55c40fbd4b82963c69b3dc31895d0c772c812b1d5fbcade15312ef1c0e8ebbb12dcd4ffffffff2acfcab629bbc8685792603762c921580030ba144af553d271716a95089e107b010000008b483045022100fa579a840ac258871365dd48cd7552f96c8eea69bd00d84f05b283a0dab311e102207e3c0ee9234814cfbb1b659b83671618f45abc1326b9edcc77d552a4f2a805c0014104462e76fd4067b3a0aa42070082dcb0bf2f388b6495cf33d789904f07d0f55c40fbd4b82963c69b3dc31895d0c772c812b1d5fbcade15312ef1c0e8ebbb12dcd4ffffffffdcdc6023bbc9944a658ddc588e61eacb737ddf0a3cd24f113b5a8634c517fcd2000000008b4830450221008d6df731df5d32267954bd7d2dda2302b74c6c2a6aa5c0ca64ecbabc1af03c75022010e55c571d65da7701ae2da1956c442df81bbf076cdbac25133f99d98a9ed34c014104462e76fd4067b3a0aa42070082dcb0bf2f388b6495cf33d789904f07d0f55c40fbd4b82963c69b3dc31895d0c772c812b1d5fbcade15312ef1c0e8ebbb12dcd4ffffffffe15557cd5ce258f479dfd6dc6514edf6d7ed5b21fcfa4a038fd69f06b83ac76e010000008b483045022023b3e0ab071eb11de2eb1cc3a67261b866f86bf6867d4558165f7c8c8aca2d86022100dc6e1f53a91de3efe8f63512850811f26284b62f850c70ca73ed5de8771fb451014104462e76fd4067b3a0aa42070082dcb0bf2f388b6495cf33d789904f07d0f55c40fbd4b82963c69b3dc31895d0c772c812b1d5fbcade15312ef1c0e8ebbb12dcd4ffffffff01404b4c00000000001976a9142b6ba7c9d796b75eef7942fc9288edd37c32f5c388ac00000000010000000166d7577163c932b4f9690ca6a80b6e4eb001f0a2fa9023df5595602aae96ed8d000000008a4730440220262b42546302dfb654a229cefc86432b89628ff259dc87edd1154535b16a67e102207b4634c020a97c3e7bbd0d4d19da6aa2269ad9dded4026e896b213d73ca4b63f014104979b82d02226b3a4597523845754d44f13639e3bf2df5e82c6aab2bdc79687368b01b1ab8b19875ae3c90d661a3d0a33161dab29934edeb36aa01976be3baf8affffffff02404b4c00000000001976a9144854e695a02af0aeacb823ccbc272134561e0a1688ac40420f00000000001976a914abee93376d6b37b5c2940655a6fcaf1c8e74237988ac0000000001000000014e3f8ef2e91349a9059cb4f01e54ab2597c1387161d3da89919f7ea6acdbb371010000008c49304602210081f3183471a5ca22307c0800226f3ef9c353069e0773ac76bb580654d56aa523022100d4c56465bdc069060846f4fbf2f6b20520b2a80b08b168b31e66ddb9c694e240014104976c79848e18251612f8940875b2b08d06e6dc73b9840e8860c066b7e87432c477e9a59a453e71e6d76d5fe34058b800a098fc1740ce3012e8fc8a00c96af966ffffffff02c0e1e400000000001976a9144134e75a6fcb6042034aab5e18570cf1f844f54788ac404b4c00000000001976a9142b6ba7c9d796b75eef7942fc9288edd37c32f5c388ac00000000"), SER_NETWORK, PROTOCOL_VERSION);
    stream >> block;
    return block;
}<|MERGE_RESOLUTION|>--- conflicted
+++ resolved
@@ -149,19 +149,14 @@
     m_node.kernel = std::make_unique<kernel::Context>();
     SetupEnvironment();
     SetupNetworking();
-<<<<<<< HEAD
-    InitSignatureCache();
-    InitScriptExecutionCache();
-    InitRangeproofCache();
-    InitSurjectionproofCache();
-=======
-
     ValidationCacheSizes validation_cache_sizes{};
     ApplyArgsManOptions(*m_node.args, validation_cache_sizes);
     Assert(InitSignatureCache(validation_cache_sizes.signature_cache_bytes));
     Assert(InitScriptExecutionCache(validation_cache_sizes.script_execution_cache_bytes));
-
->>>>>>> 7312effe
+    // ELEMENTS
+    Assert(InitRangeproofCache(validation_cache_sizes.rangeproof_cache_bytes));
+    Assert(InitSurjectionproofCache(validation_cache_sizes.surjectionproof_execution_cache_bytes));
+
     m_node.chain = interfaces::MakeChain(m_node);
     fCheckBlockIndex = true;
 
