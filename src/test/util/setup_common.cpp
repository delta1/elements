--- conflicted
+++ resolved
@@ -317,13 +317,8 @@
     input_coins.insert({outpoint_to_spend, utxo_to_spend});
     // - Default signature hashing type
     int nHashType = SIGHASH_ALL;
-<<<<<<< HEAD
-    std::map<int, std::string> input_errors;
+    std::map<int, bilingual_str> input_errors;
     assert(SignTransaction(mempool_txn, &keystore, input_coins, nHashType, Params().HashGenesisBlock(), input_errors));
-=======
-    std::map<int, bilingual_str> input_errors;
-    assert(SignTransaction(mempool_txn, &keystore, input_coins, nHashType, input_errors));
->>>>>>> b1a672d1
 
     // If submit=true, add transaction to the mempool.
     if (submit) {
