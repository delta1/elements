// Copyright (c) 2011-2022 The Bitcoin Core developers
// Distributed under the MIT software license, see the accompanying
// file COPYING or http://www.opensource.org/licenses/mit-license.php.

#include <test/util/setup_common.h>

#include <kernel/validation_cache_sizes.h>

#include <addrman.h>
#include <asset.h>
#include <assetsdir.h>
#include <banman.h>
#include <chainparams.h>
#include <common/url.h>
#include <consensus/consensus.h>
#include <consensus/params.h>
#include <consensus/validation.h>
#include <crypto/sha256.h>
#include <init.h>
#include <init/common.h>
#include <interfaces/chain.h>
#include <kernel/mempool_entry.h>
#include <net.h>
#include <net_processing.h>
#include <node/blockstorage.h>
#include <node/chainstate.h>
#include <node/context.h>
#include <node/mempool_args.h>
#include <node/miner.h>
#include <node/validation_cache_args.h>
#include <noui.h>
#include <policy/fees.h>
#include <policy/fees_args.h>
#include <pow.h>
#include <policy/policy.h>
#include <policy/settings.h>
#include <streams.h>
#include <rpc/blockchain.h>
#include <rpc/server.h>
#include <rpc/register.h>
#include <scheduler.h>
#include <script/sigcache.h>
#include <shutdown.h>
#include <test/util/net.h>
#include <test/util/txmempool.h>
#include <timedata.h>
#include <txdb.h>
#include <txmempool.h>
#include <util/chaintype.h>
#include <util/strencodings.h>
#include <util/string.h>
#include <util/system.h>
#include <util/thread.h>
#include <util/threadnames.h>
#include <util/time.h>
#include <util/translation.h>
#include <util/vector.h>
#include <validation.h>
#include <validationinterface.h>
#include <walletinitinterface.h>

#include <algorithm>
#include <functional>
#include <stdexcept>

using kernel::ValidationCacheSizes;
using node::ApplyArgsManOptions;
using node::BlockAssembler;
using node::CalculateCacheSizes;
using node::LoadChainstate;
using node::RegenerateCommitments;
using node::VerifyLoadedChainstate;

const std::function<std::string(const char*)> G_TRANSLATION_FUN = nullptr;
UrlDecodeFn* const URL_DECODE = nullptr;

FastRandomContext g_insecure_rand_ctx;
/** Random context to get unique temp data dirs. Separate from g_insecure_rand_ctx, which can be seeded from a const env var */
static FastRandomContext g_insecure_rand_ctx_temp_path;

/** Return the unsigned from the environment var if available, otherwise 0 */
static uint256 GetUintFromEnv(const std::string& env_name)
{
    const char* num = std::getenv(env_name.c_str());
    if (!num) return {};
    return uint256S(num);
}

void Seed(FastRandomContext& ctx)
{
    // Should be enough to get the seed once for the process
    static uint256 seed{};
    static const std::string RANDOM_CTX_SEED{"RANDOM_CTX_SEED"};
    if (seed.IsNull()) seed = GetUintFromEnv(RANDOM_CTX_SEED);
    if (seed.IsNull()) seed = GetRandHash();
    LogPrintf("%s: Setting random seed for current tests to %s=%s\n", __func__, RANDOM_CTX_SEED, seed.GetHex());
    ctx = FastRandomContext(seed);
}

std::ostream& operator<<(std::ostream& os, const uint256& num)
{
    os << num.ToString();
    return os;
}

<<<<<<< HEAD
BasicTestingSetup::BasicTestingSetup(const std::string& chainName, const std::vector<const char*>& extra_args, const std::string& fedpegscript)
=======
BasicTestingSetup::BasicTestingSetup(const ChainType chainType, const std::vector<const char*>& extra_args)
>>>>>>> fc06881f
    : m_path_root{fs::temp_directory_path() / "test_common_" PACKAGE_NAME / g_insecure_rand_ctx_temp_path.rand256().ToString()},
      m_args{}
{
    // Hack to allow testing of fedpeg args
    if (!fedpegscript.empty()) {
        gArgs.SoftSetArg("-fedpegscript", fedpegscript);
        gArgs.SoftSetBoolArg("-con_has_parent_chain", true);
        gArgs.SoftSetBoolArg("-validatepegin", false);
    }

    m_node.args = &gArgs;
    std::vector<const char*> arguments = Cat(
        {
            "dummy",
            "-printtoconsole=0",
            "-logsourcelocations",
            "-logtimemicros",
            "-logthreadnames",
            "-loglevel=trace",
            "-debug",
            "-debugexclude=libevent",
            "-debugexclude=leveldb",
        },
        extra_args);
    if (G_TEST_COMMAND_LINE_ARGUMENTS) {
        arguments = Cat(arguments, G_TEST_COMMAND_LINE_ARGUMENTS());
    }
    util::ThreadRename("test");
    fs::create_directories(m_path_root);
    m_args.ForceSetArg("-datadir", fs::PathToString(m_path_root));
    gArgs.ForceSetArg("-datadir", fs::PathToString(m_path_root));
    gArgs.ClearPathCache();
    {
        SetupServerArgs(*m_node.args);
        std::string error;
        if (!m_node.args->ParseParameters(arguments.size(), arguments.data(), error)) {
            m_node.args->ClearArgs();
            throw std::runtime_error{error};
        }
    }
    SelectParams(chainType);
    SeedInsecureRand();
    if (G_TEST_LOG_FUN) LogInstance().PushBackCallback(G_TEST_LOG_FUN);
    InitLogging(*m_node.args);
    AppInitParameterInteraction(*m_node.args);
    LogInstance().StartLogging();
    m_node.kernel = std::make_unique<kernel::Context>();
    SetupEnvironment();
    SetupNetworking();
    ValidationCacheSizes validation_cache_sizes{};
    ApplyArgsManOptions(*m_node.args, validation_cache_sizes);
    Assert(InitSignatureCache(validation_cache_sizes.signature_cache_bytes));
    Assert(InitScriptExecutionCache(validation_cache_sizes.script_execution_cache_bytes));
    // ELEMENTS
    Assert(InitRangeproofCache(validation_cache_sizes.rangeproof_cache_bytes));
    Assert(InitSurjectionproofCache(validation_cache_sizes.surjectionproof_execution_cache_bytes));

    m_node.chain = interfaces::MakeChain(m_node);

    // ELEMENTS:
    // Set policy asset for correct fee output generation
    policyAsset = CAsset();

    static bool noui_connected = false;
    if (!noui_connected) {
        noui_connect();
        noui_connected = true;
    }

    noui_connect();
}

BasicTestingSetup::~BasicTestingSetup()
{
    ClearGlobalAssetDir();
    SetMockTime(0s); // Reset mocktime for following tests
    LogInstance().DisconnectTestLogger();
    fs::remove_all(m_path_root);
    gArgs.ClearArgs();
}

<<<<<<< HEAD
ChainTestingSetup::ChainTestingSetup(const std::string& chainName, const std::vector<const char*>& extra_args, const std::string& fedpegscript)
    : BasicTestingSetup(chainName, extra_args, fedpegscript)
=======
ChainTestingSetup::ChainTestingSetup(const ChainType chainType, const std::vector<const char*>& extra_args)
    : BasicTestingSetup(chainType, extra_args)
>>>>>>> fc06881f
{
    const CChainParams& chainparams = Params();

    // We have to run a scheduler thread to prevent ActivateBestChain
    // from blocking due to queue overrun.
    m_node.scheduler = std::make_unique<CScheduler>();
    m_node.scheduler->m_service_thread = std::thread(util::TraceThread, "scheduler", [&] { m_node.scheduler->serviceQueue(); });
    GetMainSignals().RegisterBackgroundSignalScheduler(*m_node.scheduler);

    m_node.fee_estimator = std::make_unique<CBlockPolicyEstimator>(FeeestPath(*m_node.args));
    m_node.mempool = std::make_unique<CTxMemPool>(MemPoolOptionsForTest(m_node));

    m_cache_sizes = CalculateCacheSizes(m_args);

    const ChainstateManager::Options chainman_opts{
        .chainparams = chainparams,
        .datadir = m_args.GetDataDirNet(),
        .adjusted_time_callback = GetAdjustedTime,
        .check_block_index = true,
        .minimum_chain_work = std::nullopt,
        .assumed_valid_block = std::nullopt,
    };
    node::BlockManager::Options blockman_opts{
        .chainparams = chainman_opts.chainparams,
    };
    m_node.chainman = std::make_unique<ChainstateManager>(chainman_opts, blockman_opts);
    m_node.chainman->m_blockman.m_block_tree_db = std::make_unique<CBlockTreeDB>(DBParams{
        .path = m_args.GetDataDirNet() / "blocks" / "index",
        .cache_bytes = static_cast<size_t>(m_cache_sizes.block_tree_db),
        .memory_only = true});

    constexpr int script_check_threads = 2;
    StartScriptCheckWorkerThreads(script_check_threads);
}

ChainTestingSetup::~ChainTestingSetup()
{
    if (m_node.scheduler) m_node.scheduler->stop();
    StopScriptCheckWorkerThreads();
    GetMainSignals().FlushBackgroundCallbacks();
    GetMainSignals().UnregisterBackgroundSignalScheduler();
    m_node.connman.reset();
    m_node.banman.reset();
    m_node.addrman.reset();
    m_node.netgroupman.reset();
    m_node.args = nullptr;
    m_node.mempool.reset();
    m_node.scheduler.reset();
    m_node.chainman.reset();
}

void ChainTestingSetup::LoadVerifyActivateChainstate()
{
    auto& chainman{*Assert(m_node.chainman)};
    node::ChainstateLoadOptions options;
    options.mempool = Assert(m_node.mempool.get());
    options.block_tree_db_in_memory = m_block_tree_db_in_memory;
    options.coins_db_in_memory = m_coins_db_in_memory;
    options.reindex = node::fReindex;
    options.reindex_chainstate = m_args.GetBoolArg("-reindex-chainstate", false);
    options.prune = chainman.m_blockman.IsPruneMode();
    options.check_blocks = m_args.GetIntArg("-checkblocks", DEFAULT_CHECKBLOCKS);
    options.check_level = m_args.GetIntArg("-checklevel", DEFAULT_CHECKLEVEL);
    options.require_full_verification = m_args.IsArgSet("-checkblocks") || m_args.IsArgSet("-checklevel");
    auto [status, error] = LoadChainstate(chainman, m_cache_sizes, options);
    assert(status == node::ChainstateLoadStatus::SUCCESS);

    std::tie(status, error) = VerifyLoadedChainstate(chainman, options);
    assert(status == node::ChainstateLoadStatus::SUCCESS);

    BlockValidationState state;
    if (!chainman.ActiveChainstate().ActivateBestChain(state)) {
        throw std::runtime_error(strprintf("ActivateBestChain failed. (%s)", state.ToString()));
    }
}

TestingSetup::TestingSetup(
    const ChainType chainType,
    const std::vector<const char*>& extra_args,
    const std::string& fedpegscript,
    const bool coins_db_in_memory,
    const bool block_tree_db_in_memory)
<<<<<<< HEAD
    : ChainTestingSetup(chainName, extra_args, fedpegscript)
=======
    : ChainTestingSetup(chainType, extra_args)
>>>>>>> fc06881f
{
    m_coins_db_in_memory = coins_db_in_memory;
    m_block_tree_db_in_memory = block_tree_db_in_memory;
    // Ideally we'd move all the RPC tests to the functional testing framework
    // instead of unit tests, but for now we need these here.
    RegisterAllCoreRPCCommands(tableRPC);

    LoadVerifyActivateChainstate();

    m_node.netgroupman = std::make_unique<NetGroupManager>(/*asmap=*/std::vector<bool>());
    m_node.addrman = std::make_unique<AddrMan>(*m_node.netgroupman,
                                               /*deterministic=*/false,
                                               m_node.args->GetIntArg("-checkaddrman", 0));
    m_node.banman = std::make_unique<BanMan>(m_args.GetDataDirBase() / "banlist", nullptr, DEFAULT_MISBEHAVING_BANTIME);
    m_node.connman = std::make_unique<ConnmanTestMsg>(0x1337, 0x1337, *m_node.addrman, *m_node.netgroupman); // Deterministic randomness for tests.
    m_node.peerman = PeerManager::make(*m_node.connman, *m_node.addrman,
                                       m_node.banman.get(), *m_node.chainman,
                                       *m_node.mempool, false);
    {
        CConnman::Options options;
        options.m_msgproc = m_node.peerman.get();
        m_node.connman->Init(options);
    }
}

TestChain100Setup::TestChain100Setup(
        const ChainType chain_type,
        const std::vector<const char*>& extra_args,
        const std::string& fedpegscript,
        const bool coins_db_in_memory,
        const bool block_tree_db_in_memory)
<<<<<<< HEAD
    : TestingSetup{CBaseChainParams::REGTEST, extra_args, fedpegscript, coins_db_in_memory, block_tree_db_in_memory}
=======
    : TestingSetup{ChainType::REGTEST, extra_args, coins_db_in_memory, block_tree_db_in_memory}
>>>>>>> fc06881f
{
    SetMockTime(1598887952);
    constexpr std::array<unsigned char, 32> vchKey = {
        {0, 0, 0, 0, 0, 0, 0, 0, 0, 0, 0, 0, 0, 0, 0, 0, 0, 0, 0, 0, 0, 0, 0, 0, 0, 0, 0, 0, 0, 0, 0, 1}};
    coinbaseKey.Set(vchKey.begin(), vchKey.end(), true);

    // Generate a 100-block chain:
    this->mineBlocks(COINBASE_MATURITY);

    {
        LOCK(::cs_main);
        assert(
            m_node.chainman->ActiveChain().Tip()->GetBlockHash().ToString() ==
            "571d80a9967ae599cec0448b0b0ba1cfb606f584d8069bd7166b86854ba7a191");
    }
}

void TestChain100Setup::mineBlocks(int num_blocks)
{
    CScript scriptPubKey = CScript() << ToByteVector(coinbaseKey.GetPubKey()) << OP_CHECKSIG;
    for (int i = 0; i < num_blocks; i++) {
        std::vector<CMutableTransaction> noTxns;
        CBlock b = CreateAndProcessBlock(noTxns, scriptPubKey);
        SetMockTime(GetTime() + 1);
        m_coinbase_txns.push_back(b.vtx[0]);
    }
}

CBlock TestChain100Setup::CreateBlock(
    const std::vector<CMutableTransaction>& txns,
    const CScript& scriptPubKey,
    Chainstate& chainstate)
{
    CBlock block = BlockAssembler{chainstate, nullptr}.CreateNewBlock(scriptPubKey)->block;

    Assert(block.vtx.size() == 1);
    for (const CMutableTransaction& tx : txns) {
        block.vtx.push_back(MakeTransactionRef(tx));
    }
    RegenerateCommitments(block, *Assert(m_node.chainman));

    while (!CheckProofOfWork(block.GetHash(), block.nBits, m_node.chainman->GetConsensus())) ++block.nNonce;

    return block;
}

CBlock TestChain100Setup::CreateAndProcessBlock(
    const std::vector<CMutableTransaction>& txns,
    const CScript& scriptPubKey,
    Chainstate* chainstate)
{
    if (!chainstate) {
        chainstate = &Assert(m_node.chainman)->ActiveChainstate();
    }

    CBlock block = this->CreateBlock(txns, scriptPubKey, *chainstate);
    std::shared_ptr<const CBlock> shared_pblock = std::make_shared<const CBlock>(block);
    Assert(m_node.chainman)->ProcessNewBlock(shared_pblock, true, true, nullptr);

    return block;
}


CMutableTransaction TestChain100Setup::CreateValidMempoolTransaction(CTransactionRef input_transaction,
                                                                     int input_vout,
                                                                     int input_height,
                                                                     CKey input_signing_key,
                                                                     CScript output_destination,
                                                                     CAmount output_amount,
                                                                     bool submit)
{
    // Transaction we will submit to the mempool
    CMutableTransaction mempool_txn;

    // Create an input
    COutPoint outpoint_to_spend(input_transaction->GetHash(), input_vout);
    CTxIn input(outpoint_to_spend);
    mempool_txn.vin.push_back(input);

    // Create an output
    CTxOut output(CAsset(), output_amount, output_destination);
    mempool_txn.vout.push_back(output);

    // Sign the transaction
    // - Add the signing key to a keystore
    FillableSigningProvider keystore;
    keystore.AddKey(input_signing_key);
    // - Populate a CoinsViewCache with the unspent output
    CCoinsView coins_view;
    CCoinsViewCache coins_cache(&coins_view);
    AddCoins(coins_cache, *input_transaction.get(), input_height);
    // - Use GetCoin to properly populate utxo_to_spend,
    Coin utxo_to_spend;
    assert(coins_cache.GetCoin(outpoint_to_spend, utxo_to_spend));
    // - Then add it to a map to pass in to SignTransaction
    std::map<COutPoint, Coin> input_coins;
    input_coins.insert({outpoint_to_spend, utxo_to_spend});
    // - Default signature hashing type
    int nHashType = SIGHASH_ALL;
    std::map<int, bilingual_str> input_errors;
    assert(SignTransaction(mempool_txn, &keystore, input_coins, nHashType, Params().HashGenesisBlock(), input_errors));

    // If submit=true, add transaction to the mempool.
    if (submit) {
        LOCK(cs_main);
        const MempoolAcceptResult result = m_node.chainman->ProcessTransaction(MakeTransactionRef(mempool_txn));
        assert(result.m_result_type == MempoolAcceptResult::ResultType::VALID);
    }

    return mempool_txn;
}

std::vector<CTransactionRef> TestChain100Setup::PopulateMempool(FastRandomContext& det_rand, size_t num_transactions, bool submit)
{
    std::vector<CTransactionRef> mempool_transactions;
    std::deque<std::pair<COutPoint, CConfidentialValue>> unspent_prevouts;
    std::transform(m_coinbase_txns.begin(), m_coinbase_txns.end(), std::back_inserter(unspent_prevouts),
        [](const auto& tx){ return std::make_pair(COutPoint(tx->GetHash(), 0), tx->vout[0].nValue); });
    while (num_transactions > 0 && !unspent_prevouts.empty()) {
        // The number of inputs and outputs are random, between 1 and 24.
        CMutableTransaction mtx = CMutableTransaction();
        const size_t num_inputs = det_rand.randrange(24) + 1;
        CAmount total_in{0};
        for (size_t n{0}; n < num_inputs; ++n) {
            if (unspent_prevouts.empty()) break;
            const auto& [prevout, amount] = unspent_prevouts.front();
            mtx.vin.push_back(CTxIn(prevout, CScript()));
            total_in += amount.GetAmount();
            unspent_prevouts.pop_front();
        }
        const size_t num_outputs = det_rand.randrange(24) + 1;
        const CAmount fee = 100 * det_rand.randrange(30);
        const CAmount amount_per_output = (total_in - fee) / num_outputs;
        for (size_t n{0}; n < num_outputs; ++n) {
            CScript spk = CScript() << CScriptNum(num_transactions + n);
            mtx.vout.push_back(CTxOut(CAsset(), CConfidentialValue(amount_per_output), spk));
        }
        CTransactionRef ptx = MakeTransactionRef(mtx);
        mempool_transactions.push_back(ptx);
        if (amount_per_output > 3000) {
            // If the value is high enough to fund another transaction + fees, keep track of it so
            // it can be used to build a more complex transaction graph. Insert randomly into
            // unspent_prevouts for extra randomness in the resulting structures.
            for (size_t n{0}; n < num_outputs; ++n) {
                unspent_prevouts.push_back(std::make_pair(COutPoint(ptx->GetHash(), n), amount_per_output));
                std::swap(unspent_prevouts.back(), unspent_prevouts[det_rand.randrange(unspent_prevouts.size())]);
            }
        }
        if (submit) {
            LOCK2(cs_main, m_node.mempool->cs);
            LockPoints lp;
            m_node.mempool->addUnchecked(CTxMemPoolEntry(ptx, /*fee=*/(total_in - num_outputs * amount_per_output),
                                                         /*time=*/0, /*entry_height=*/1,
                                                         /*spends_coinbase=*/false, /*sigops_cost=*/4, lp, /*setPeginsSpent=*/{}));
        }
        --num_transactions;
    }
    return mempool_transactions;
}

void TestChain100Setup::MockMempoolMinFee(const CFeeRate& target_feerate)
{
    LOCK2(cs_main, m_node.mempool->cs);
    // Transactions in the mempool will affect the new minimum feerate.
    assert(m_node.mempool->size() == 0);
    // The target feerate cannot be too low...
    // ...otherwise the transaction's feerate will need to be negative.
    assert(target_feerate > m_node.mempool->m_incremental_relay_feerate);
    // ...otherwise this is not meaningful. The feerate policy uses the maximum of both feerates.
    assert(target_feerate > m_node.mempool->m_min_relay_feerate);

    // Manually create an invalid transaction. Manually set the fee in the CTxMemPoolEntry to
    // achieve the exact target feerate.
    CMutableTransaction mtx = CMutableTransaction();
    mtx.vin.push_back(CTxIn{COutPoint{g_insecure_rand_ctx.rand256(), 0}});
    mtx.vout.push_back(CTxOut(CAsset(), 1 * COIN, GetScriptForDestination(WitnessV0ScriptHash(CScript() << OP_TRUE))));
    const auto tx{MakeTransactionRef(mtx)};
    LockPoints lp;
    // The new mempool min feerate is equal to the removed package's feerate + incremental feerate.
    const auto tx_fee = target_feerate.GetFee(GetVirtualTransactionSize(*tx)) -
        m_node.mempool->m_incremental_relay_feerate.GetFee(GetVirtualTransactionSize(*tx));
    m_node.mempool->addUnchecked(CTxMemPoolEntry(tx, /*fee=*/tx_fee,
                                                 /*time=*/0, /*entry_height=*/1,
                                                 /*spends_coinbase=*/true, /*sigops_cost=*/1, lp, /*setPeginsSpent=*/{}));
    m_node.mempool->TrimToSize(0);
    assert(m_node.mempool->GetMinFee() == target_feerate);
}
/**
 * @returns a real block (0000000000013b8ab2cd513b0261a14096412195a72a0c4827d229dcc7e0f7af)
 *      with 9 txs.
 */
CBlock getBlock13b8a()
{
    CBlock block;
    CDataStream stream(ParseHex("0100000090f0a9f110702f808219ebea1173056042a714bad51b916cb6800000000000005275289558f51c9966699404ae2294730c3c9f9bda53523ce50e9b95e558da2fdb261b4d4c86041b1ab1bf930901000000010000000000000000000000000000000000000000000000000000000000000000ffffffff07044c86041b0146ffffffff0100f2052a01000000434104e18f7afbe4721580e81e8414fc8c24d7cfacf254bb5c7b949450c3e997c2dc1242487a8169507b631eb3771f2b425483fb13102c4eb5d858eef260fe70fbfae0ac00000000010000000196608ccbafa16abada902780da4dc35dafd7af05fa0da08cf833575f8cf9e836000000004a493046022100dab24889213caf43ae6adc41cf1c9396c08240c199f5225acf45416330fd7dbd022100fe37900e0644bf574493a07fc5edba06dbc07c311b947520c2d514bc5725dcb401ffffffff0100f2052a010000001976a914f15d1921f52e4007b146dfa60f369ed2fc393ce288ac000000000100000001fb766c1288458c2bafcfec81e48b24d98ec706de6b8af7c4e3c29419bfacb56d000000008c493046022100f268ba165ce0ad2e6d93f089cfcd3785de5c963bb5ea6b8c1b23f1ce3e517b9f022100da7c0f21adc6c401887f2bfd1922f11d76159cbc597fbd756a23dcbb00f4d7290141042b4e8625a96127826915a5b109852636ad0da753c9e1d5606a50480cd0c40f1f8b8d898235e571fe9357d9ec842bc4bba1827daaf4de06d71844d0057707966affffffff0280969800000000001976a9146963907531db72d0ed1a0cfb471ccb63923446f388ac80d6e34c000000001976a914f0688ba1c0d1ce182c7af6741e02658c7d4dfcd388ac000000000100000002c40297f730dd7b5a99567eb8d27b78758f607507c52292d02d4031895b52f2ff010000008b483045022100f7edfd4b0aac404e5bab4fd3889e0c6c41aa8d0e6fa122316f68eddd0a65013902205b09cc8b2d56e1cd1f7f2fafd60a129ed94504c4ac7bdc67b56fe67512658b3e014104732012cb962afa90d31b25d8fb0e32c94e513ab7a17805c14ca4c3423e18b4fb5d0e676841733cb83abaf975845c9f6f2a8097b7d04f4908b18368d6fc2d68ecffffffffca5065ff9617cbcba45eb23726df6498a9b9cafed4f54cbab9d227b0035ddefb000000008a473044022068010362a13c7f9919fa832b2dee4e788f61f6f5d344a7c2a0da6ae740605658022006d1af525b9a14a35c003b78b72bd59738cd676f845d1ff3fc25049e01003614014104732012cb962afa90d31b25d8fb0e32c94e513ab7a17805c14ca4c3423e18b4fb5d0e676841733cb83abaf975845c9f6f2a8097b7d04f4908b18368d6fc2d68ecffffffff01001ec4110200000043410469ab4181eceb28985b9b4e895c13fa5e68d85761b7eee311db5addef76fa8621865134a221bd01f28ec9999ee3e021e60766e9d1f3458c115fb28650605f11c9ac000000000100000001cdaf2f758e91c514655e2dc50633d1e4c84989f8aa90a0dbc883f0d23ed5c2fa010000008b48304502207ab51be6f12a1962ba0aaaf24a20e0b69b27a94fac5adf45aa7d2d18ffd9236102210086ae728b370e5329eead9accd880d0cb070aea0c96255fae6c4f1ddcce1fd56e014104462e76fd4067b3a0aa42070082dcb0bf2f388b6495cf33d789904f07d0f55c40fbd4b82963c69b3dc31895d0c772c812b1d5fbcade15312ef1c0e8ebbb12dcd4ffffffff02404b4c00000000001976a9142b6ba7c9d796b75eef7942fc9288edd37c32f5c388ac002d3101000000001976a9141befba0cdc1ad56529371864d9f6cb042faa06b588ac000000000100000001b4a47603e71b61bc3326efd90111bf02d2f549b067f4c4a8fa183b57a0f800cb010000008a4730440220177c37f9a505c3f1a1f0ce2da777c339bd8339ffa02c7cb41f0a5804f473c9230220585b25a2ee80eb59292e52b987dad92acb0c64eced92ed9ee105ad153cdb12d001410443bd44f683467e549dae7d20d1d79cbdb6df985c6e9c029c8d0c6cb46cc1a4d3cf7923c5021b27f7a0b562ada113bc85d5fda5a1b41e87fe6e8802817cf69996ffffffff0280651406000000001976a9145505614859643ab7b547cd7f1f5e7e2a12322d3788ac00aa0271000000001976a914ea4720a7a52fc166c55ff2298e07baf70ae67e1b88ac00000000010000000586c62cd602d219bb60edb14a3e204de0705176f9022fe49a538054fb14abb49e010000008c493046022100f2bc2aba2534becbdf062eb993853a42bbbc282083d0daf9b4b585bd401aa8c9022100b1d7fd7ee0b95600db8535bbf331b19eed8d961f7a8e54159c53675d5f69df8c014104462e76fd4067b3a0aa42070082dcb0bf2f388b6495cf33d789904f07d0f55c40fbd4b82963c69b3dc31895d0c772c812b1d5fbcade15312ef1c0e8ebbb12dcd4ffffffff03ad0e58ccdac3df9dc28a218bcf6f1997b0a93306faaa4b3a28ae83447b2179010000008b483045022100be12b2937179da88599e27bb31c3525097a07cdb52422d165b3ca2f2020ffcf702200971b51f853a53d644ebae9ec8f3512e442b1bcb6c315a5b491d119d10624c83014104462e76fd4067b3a0aa42070082dcb0bf2f388b6495cf33d789904f07d0f55c40fbd4b82963c69b3dc31895d0c772c812b1d5fbcade15312ef1c0e8ebbb12dcd4ffffffff2acfcab629bbc8685792603762c921580030ba144af553d271716a95089e107b010000008b483045022100fa579a840ac258871365dd48cd7552f96c8eea69bd00d84f05b283a0dab311e102207e3c0ee9234814cfbb1b659b83671618f45abc1326b9edcc77d552a4f2a805c0014104462e76fd4067b3a0aa42070082dcb0bf2f388b6495cf33d789904f07d0f55c40fbd4b82963c69b3dc31895d0c772c812b1d5fbcade15312ef1c0e8ebbb12dcd4ffffffffdcdc6023bbc9944a658ddc588e61eacb737ddf0a3cd24f113b5a8634c517fcd2000000008b4830450221008d6df731df5d32267954bd7d2dda2302b74c6c2a6aa5c0ca64ecbabc1af03c75022010e55c571d65da7701ae2da1956c442df81bbf076cdbac25133f99d98a9ed34c014104462e76fd4067b3a0aa42070082dcb0bf2f388b6495cf33d789904f07d0f55c40fbd4b82963c69b3dc31895d0c772c812b1d5fbcade15312ef1c0e8ebbb12dcd4ffffffffe15557cd5ce258f479dfd6dc6514edf6d7ed5b21fcfa4a038fd69f06b83ac76e010000008b483045022023b3e0ab071eb11de2eb1cc3a67261b866f86bf6867d4558165f7c8c8aca2d86022100dc6e1f53a91de3efe8f63512850811f26284b62f850c70ca73ed5de8771fb451014104462e76fd4067b3a0aa42070082dcb0bf2f388b6495cf33d789904f07d0f55c40fbd4b82963c69b3dc31895d0c772c812b1d5fbcade15312ef1c0e8ebbb12dcd4ffffffff01404b4c00000000001976a9142b6ba7c9d796b75eef7942fc9288edd37c32f5c388ac00000000010000000166d7577163c932b4f9690ca6a80b6e4eb001f0a2fa9023df5595602aae96ed8d000000008a4730440220262b42546302dfb654a229cefc86432b89628ff259dc87edd1154535b16a67e102207b4634c020a97c3e7bbd0d4d19da6aa2269ad9dded4026e896b213d73ca4b63f014104979b82d02226b3a4597523845754d44f13639e3bf2df5e82c6aab2bdc79687368b01b1ab8b19875ae3c90d661a3d0a33161dab29934edeb36aa01976be3baf8affffffff02404b4c00000000001976a9144854e695a02af0aeacb823ccbc272134561e0a1688ac40420f00000000001976a914abee93376d6b37b5c2940655a6fcaf1c8e74237988ac0000000001000000014e3f8ef2e91349a9059cb4f01e54ab2597c1387161d3da89919f7ea6acdbb371010000008c49304602210081f3183471a5ca22307c0800226f3ef9c353069e0773ac76bb580654d56aa523022100d4c56465bdc069060846f4fbf2f6b20520b2a80b08b168b31e66ddb9c694e240014104976c79848e18251612f8940875b2b08d06e6dc73b9840e8860c066b7e87432c477e9a59a453e71e6d76d5fe34058b800a098fc1740ce3012e8fc8a00c96af966ffffffff02c0e1e400000000001976a9144134e75a6fcb6042034aab5e18570cf1f844f54788ac404b4c00000000001976a9142b6ba7c9d796b75eef7942fc9288edd37c32f5c388ac00000000"), SER_NETWORK, PROTOCOL_VERSION);
    stream >> block;
    return block;
}<|MERGE_RESOLUTION|>--- conflicted
+++ resolved
@@ -103,11 +103,7 @@
     return os;
 }
 
-<<<<<<< HEAD
-BasicTestingSetup::BasicTestingSetup(const std::string& chainName, const std::vector<const char*>& extra_args, const std::string& fedpegscript)
-=======
-BasicTestingSetup::BasicTestingSetup(const ChainType chainType, const std::vector<const char*>& extra_args)
->>>>>>> fc06881f
+BasicTestingSetup::BasicTestingSetup(const ChainType chainType, const std::vector<const char*>& extra_args, const std::string& fedpegscript)
     : m_path_root{fs::temp_directory_path() / "test_common_" PACKAGE_NAME / g_insecure_rand_ctx_temp_path.rand256().ToString()},
       m_args{}
 {
@@ -189,13 +185,8 @@
     gArgs.ClearArgs();
 }
 
-<<<<<<< HEAD
-ChainTestingSetup::ChainTestingSetup(const std::string& chainName, const std::vector<const char*>& extra_args, const std::string& fedpegscript)
-    : BasicTestingSetup(chainName, extra_args, fedpegscript)
-=======
-ChainTestingSetup::ChainTestingSetup(const ChainType chainType, const std::vector<const char*>& extra_args)
-    : BasicTestingSetup(chainType, extra_args)
->>>>>>> fc06881f
+ChainTestingSetup::ChainTestingSetup(const ChainType chainType, const std::vector<const char*>& extra_args, const std::string& fedpegscript)
+    : BasicTestingSetup(chainType, extra_args, fedpegscript)
 {
     const CChainParams& chainparams = Params();
 
@@ -278,11 +269,7 @@
     const std::string& fedpegscript,
     const bool coins_db_in_memory,
     const bool block_tree_db_in_memory)
-<<<<<<< HEAD
-    : ChainTestingSetup(chainName, extra_args, fedpegscript)
-=======
-    : ChainTestingSetup(chainType, extra_args)
->>>>>>> fc06881f
+    : ChainTestingSetup(chainType, extra_args, fedpegscript)
 {
     m_coins_db_in_memory = coins_db_in_memory;
     m_block_tree_db_in_memory = block_tree_db_in_memory;
@@ -314,11 +301,7 @@
         const std::string& fedpegscript,
         const bool coins_db_in_memory,
         const bool block_tree_db_in_memory)
-<<<<<<< HEAD
-    : TestingSetup{CBaseChainParams::REGTEST, extra_args, fedpegscript, coins_db_in_memory, block_tree_db_in_memory}
-=======
-    : TestingSetup{ChainType::REGTEST, extra_args, coins_db_in_memory, block_tree_db_in_memory}
->>>>>>> fc06881f
+    : TestingSetup{ChainType::REGTEST, extra_args, fedpegscript, coins_db_in_memory, block_tree_db_in_memory}
 {
     SetMockTime(1598887952);
     constexpr std::array<unsigned char, 32> vchKey = {
