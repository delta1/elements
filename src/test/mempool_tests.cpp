--- conflicted
+++ resolved
@@ -3,11 +3,8 @@
 // file COPYING or http://www.opensource.org/licenses/mit-license.php.
 
 #include <policy/policy.h>
-<<<<<<< HEAD
 #include <policy/fees.h>
-=======
 #include <test/util/txmempool.h>
->>>>>>> 551c8e95
 #include <txmempool.h>
 #include <util/system.h>
 #include <util/time.h>
@@ -482,7 +479,7 @@
     BOOST_CHECK(!pool.exists(GenTxid::Txid(tx3.GetHash())));
 
     CFeeRate maxFeeRateRemoved(25000, GetVirtualTransactionSize(CTransaction(tx3)) + GetVirtualTransactionSize(CTransaction(tx2)));
-    BOOST_CHECK_EQUAL(pool.GetMinFee(1).GetFeePerK(), maxFeeRateRemoved.GetFeePerK() + 1000);
+    BOOST_CHECK_EQUAL(pool.GetMinFee(1).GetFeePerK(), maxFeeRateRemoved.GetFeePerK() + 100); // ELEMENTS
 
     CMutableTransaction tx4 = CMutableTransaction();
     tx4.vin.resize(2);
@@ -559,27 +556,27 @@
     std::vector<CTransactionRef> vtx;
     SetMockTime(42);
     SetMockTime(42 + CTxMemPool::ROLLING_FEE_HALFLIFE);
-    BOOST_CHECK_EQUAL(pool.GetMinFee(1).GetFeePerK(), maxFeeRateRemoved.GetFeePerK() + 1000);
+    BOOST_CHECK_EQUAL(pool.GetMinFee(1).GetFeePerK(), maxFeeRateRemoved.GetFeePerK() + 100); // ELEMENTS
     // ... we should keep the same min fee until we get a block
     pool.removeForBlock(vtx, 1);
     SetMockTime(42 + 2*CTxMemPool::ROLLING_FEE_HALFLIFE);
-    BOOST_CHECK_EQUAL(pool.GetMinFee(1).GetFeePerK(), llround((maxFeeRateRemoved.GetFeePerK() + 1000)/2.0));
+    BOOST_CHECK_EQUAL(pool.GetMinFee(1).GetFeePerK(), llround((maxFeeRateRemoved.GetFeePerK() + 100)/2.0)); // ELEMENTS
     // ... then feerate should drop 1/2 each halflife
 
     SetMockTime(42 + 2*CTxMemPool::ROLLING_FEE_HALFLIFE + CTxMemPool::ROLLING_FEE_HALFLIFE/2);
-    BOOST_CHECK_EQUAL(pool.GetMinFee(pool.DynamicMemoryUsage() * 5 / 2).GetFeePerK(), llround((maxFeeRateRemoved.GetFeePerK() + 1000)/4.0));
+    BOOST_CHECK_EQUAL(pool.GetMinFee(pool.DynamicMemoryUsage() * 5 / 2).GetFeePerK(), llround((maxFeeRateRemoved.GetFeePerK() + 100)/4.0)); // ELEMENTS
     // ... with a 1/2 halflife when mempool is < 1/2 its target size
 
     SetMockTime(42 + 2*CTxMemPool::ROLLING_FEE_HALFLIFE + CTxMemPool::ROLLING_FEE_HALFLIFE/2 + CTxMemPool::ROLLING_FEE_HALFLIFE/4);
-    BOOST_CHECK_EQUAL(pool.GetMinFee(pool.DynamicMemoryUsage() * 9 / 2).GetFeePerK(), llround((maxFeeRateRemoved.GetFeePerK() + 1000)/8.0));
+    BOOST_CHECK_EQUAL(pool.GetMinFee(pool.DynamicMemoryUsage() * 9 / 2).GetFeePerK(), llround((maxFeeRateRemoved.GetFeePerK() + 100)/8.0)); // ELEMENTS
     // ... with a 1/4 halflife when mempool is < 1/4 its target size
 
     SetMockTime(42 + 7*CTxMemPool::ROLLING_FEE_HALFLIFE + CTxMemPool::ROLLING_FEE_HALFLIFE/2 + CTxMemPool::ROLLING_FEE_HALFLIFE/4);
-    BOOST_CHECK_EQUAL(pool.GetMinFee(1).GetFeePerK(), 1000);
+    BOOST_CHECK_EQUAL(pool.GetMinFee(1).GetFeePerK(), 775); // ELEMENTS
     // ... but feerate should never drop below 1000
 
     SetMockTime(42 + 8*CTxMemPool::ROLLING_FEE_HALFLIFE + CTxMemPool::ROLLING_FEE_HALFLIFE/2 + CTxMemPool::ROLLING_FEE_HALFLIFE/4);
-    BOOST_CHECK_EQUAL(pool.GetMinFee(1).GetFeePerK(), 0);
+    BOOST_CHECK_EQUAL(pool.GetMinFee(1).GetFeePerK(), 388); // ELEMENTS
     // ... unless it has gone all the way to 0 (after getting past 1000/2)
 }
 
