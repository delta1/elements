// Copyright (c) 2011-2022 The Bitcoin Core developers
// Distributed under the MIT software license, see the accompanying
// file COPYING or http://www.opensource.org/licenses/mit-license.php.

#include <common/args.h>
#include <sync.h>
#include <test/util/logging.h>
#include <test/util/setup_common.h>
#include <test/util/str.h>
#include <univalue.h>
#include <util/chaintype.h>
#include <util/fs.h>
#include <util/strencodings.h>

#include <array>
#include <optional>
#include <cstdint>
#include <cstring>
#include <vector>

#include <boost/test/unit_test.hpp>

BOOST_FIXTURE_TEST_SUITE(argsman_tests, BasicTestingSetup)

BOOST_AUTO_TEST_CASE(util_datadir)
{
    // Use local args variable instead of m_args to avoid making assumptions about test setup
    ArgsManager args;
    args.ForceSetArg("-datadir", fs::PathToString(m_path_root));

    const fs::path dd_norm = args.GetDataDirBase();

    args.ForceSetArg("-datadir", fs::PathToString(dd_norm) + "/");
    args.ClearPathCache();
    BOOST_CHECK_EQUAL(dd_norm, args.GetDataDirBase());

    args.ForceSetArg("-datadir", fs::PathToString(dd_norm) + "/.");
    args.ClearPathCache();
    BOOST_CHECK_EQUAL(dd_norm, args.GetDataDirBase());

    args.ForceSetArg("-datadir", fs::PathToString(dd_norm) + "/./");
    args.ClearPathCache();
    BOOST_CHECK_EQUAL(dd_norm, args.GetDataDirBase());

    args.ForceSetArg("-datadir", fs::PathToString(dd_norm) + "/.//");
    args.ClearPathCache();
    BOOST_CHECK_EQUAL(dd_norm, args.GetDataDirBase());
}

struct TestArgsManager : public ArgsManager
{
    TestArgsManager() { m_network_only_args.clear(); }
    void ReadConfigString(const std::string str_config)
    {
        std::istringstream streamConfig(str_config);
        {
            LOCK(cs_args);
            m_settings.ro_config.clear();
            m_config_sections.clear();
        }
        std::string error;
        BOOST_REQUIRE(ReadConfigStream(streamConfig, "", error));
    }
    void SetNetworkOnlyArg(const std::string arg)
    {
        LOCK(cs_args);
        m_network_only_args.insert(arg);
    }
    void SetupArgs(const std::vector<std::pair<std::string, unsigned int>>& args)
    {
        for (const auto& arg : args) {
            AddArg(arg.first, "", arg.second, OptionsCategory::OPTIONS);
        }
    }
    using ArgsManager::GetSetting;
    using ArgsManager::GetSettingsList;
    using ArgsManager::ReadConfigStream;
    using ArgsManager::cs_args;
    using ArgsManager::m_network;
    using ArgsManager::m_settings;
};

//! Test GetSetting and GetArg type coercion, negation, and default value handling.
class CheckValueTest : public TestChain100Setup
{
public:
    struct Expect {
        util::SettingsValue setting;
        bool default_string = false;
        bool default_int = false;
        bool default_bool = false;
        const char* string_value = nullptr;
        std::optional<int64_t> int_value;
        std::optional<bool> bool_value;
        std::optional<std::vector<std::string>> list_value;
        const char* error = nullptr;

        explicit Expect(util::SettingsValue s) : setting(std::move(s)) {}
        Expect& DefaultString() { default_string = true; return *this; }
        Expect& DefaultInt() { default_int = true; return *this; }
        Expect& DefaultBool() { default_bool = true; return *this; }
        Expect& String(const char* s) { string_value = s; return *this; }
        Expect& Int(int64_t i) { int_value = i; return *this; }
        Expect& Bool(bool b) { bool_value = b; return *this; }
        Expect& List(std::vector<std::string> m) { list_value = std::move(m); return *this; }
        Expect& Error(const char* e) { error = e; return *this; }
    };

    void CheckValue(unsigned int flags, const char* arg, const Expect& expect)
    {
        TestArgsManager test;
        test.SetupArgs({{"-value", flags}});
        const char* argv[] = {"ignored", arg};
        std::string error;
        bool success = test.ParseParameters(arg ? 2 : 1, (char**)argv, error);

        BOOST_CHECK_EQUAL(test.GetSetting("-value").write(), expect.setting.write());
        auto settings_list = test.GetSettingsList("-value");
        if (expect.setting.isNull() || expect.setting.isFalse()) {
            BOOST_CHECK_EQUAL(settings_list.size(), 0U);
        } else {
            BOOST_CHECK_EQUAL(settings_list.size(), 1U);
            BOOST_CHECK_EQUAL(settings_list[0].write(), expect.setting.write());
        }

        if (expect.error) {
            BOOST_CHECK(!success);
            BOOST_CHECK_NE(error.find(expect.error), std::string::npos);
        } else {
            BOOST_CHECK(success);
            BOOST_CHECK_EQUAL(error, "");
        }

        if (expect.default_string) {
            BOOST_CHECK_EQUAL(test.GetArg("-value", "zzzzz"), "zzzzz");
        } else if (expect.string_value) {
            BOOST_CHECK_EQUAL(test.GetArg("-value", "zzzzz"), expect.string_value);
        } else {
            BOOST_CHECK(!success);
        }

        if (expect.default_int) {
            BOOST_CHECK_EQUAL(test.GetIntArg("-value", 99999), 99999);
        } else if (expect.int_value) {
            BOOST_CHECK_EQUAL(test.GetIntArg("-value", 99999), *expect.int_value);
        } else {
            BOOST_CHECK(!success);
        }

        if (expect.default_bool) {
            BOOST_CHECK_EQUAL(test.GetBoolArg("-value", false), false);
            BOOST_CHECK_EQUAL(test.GetBoolArg("-value", true), true);
        } else if (expect.bool_value) {
            BOOST_CHECK_EQUAL(test.GetBoolArg("-value", false), *expect.bool_value);
            BOOST_CHECK_EQUAL(test.GetBoolArg("-value", true), *expect.bool_value);
        } else {
            BOOST_CHECK(!success);
        }

        if (expect.list_value) {
            auto l = test.GetArgs("-value");
            BOOST_CHECK_EQUAL_COLLECTIONS(l.begin(), l.end(), expect.list_value->begin(), expect.list_value->end());
        } else {
            BOOST_CHECK(!success);
        }
    }
};

BOOST_FIXTURE_TEST_CASE(util_CheckValue, CheckValueTest)
{
    using M = ArgsManager;

    CheckValue(M::ALLOW_ANY, nullptr, Expect{{}}.DefaultString().DefaultInt().DefaultBool().List({}));
    CheckValue(M::ALLOW_ANY, "-novalue", Expect{false}.String("0").Int(0).Bool(false).List({}));
    CheckValue(M::ALLOW_ANY, "-novalue=", Expect{false}.String("0").Int(0).Bool(false).List({}));
    CheckValue(M::ALLOW_ANY, "-novalue=0", Expect{true}.String("1").Int(1).Bool(true).List({"1"}));
    CheckValue(M::ALLOW_ANY, "-novalue=1", Expect{false}.String("0").Int(0).Bool(false).List({}));
    CheckValue(M::ALLOW_ANY, "-novalue=2", Expect{false}.String("0").Int(0).Bool(false).List({}));
    CheckValue(M::ALLOW_ANY, "-novalue=abc", Expect{true}.String("1").Int(1).Bool(true).List({"1"}));
    CheckValue(M::ALLOW_ANY, "-value", Expect{""}.String("").Int(0).Bool(true).List({""}));
    CheckValue(M::ALLOW_ANY, "-value=", Expect{""}.String("").Int(0).Bool(true).List({""}));
    CheckValue(M::ALLOW_ANY, "-value=0", Expect{"0"}.String("0").Int(0).Bool(false).List({"0"}));
    CheckValue(M::ALLOW_ANY, "-value=1", Expect{"1"}.String("1").Int(1).Bool(true).List({"1"}));
    CheckValue(M::ALLOW_ANY, "-value=2", Expect{"2"}.String("2").Int(2).Bool(true).List({"2"}));
    CheckValue(M::ALLOW_ANY, "-value=abc", Expect{"abc"}.String("abc").Int(0).Bool(false).List({"abc"}));
}

struct NoIncludeConfTest {
    std::string Parse(const char* arg)
    {
        TestArgsManager test;
        test.SetupArgs({{"-includeconf", ArgsManager::ALLOW_ANY}});
        std::array argv{"ignored", arg};
        std::string error;
        (void)test.ParseParameters(argv.size(), argv.data(), error);
        return error;
    }
};

BOOST_FIXTURE_TEST_CASE(util_NoIncludeConf, NoIncludeConfTest)
{
    BOOST_CHECK_EQUAL(Parse("-noincludeconf"), "");
    BOOST_CHECK_EQUAL(Parse("-includeconf"), "-includeconf cannot be used from commandline; -includeconf=\"\"");
    BOOST_CHECK_EQUAL(Parse("-includeconf=file"), "-includeconf cannot be used from commandline; -includeconf=\"file\"");
}

BOOST_AUTO_TEST_CASE(util_ParseParameters)
{
    TestArgsManager testArgs;
    const auto a = std::make_pair("-a", ArgsManager::ALLOW_ANY);
    const auto b = std::make_pair("-b", ArgsManager::ALLOW_ANY);
    const auto ccc = std::make_pair("-ccc", ArgsManager::ALLOW_ANY);
    const auto d = std::make_pair("-d", ArgsManager::ALLOW_ANY);

    const char *argv_test[] = {"-ignored", "-a", "-b", "-ccc=argument", "-ccc=multiple", "f", "-d=e"};

    std::string error;
    LOCK(testArgs.cs_args);
    testArgs.SetupArgs({a, b, ccc, d});
    BOOST_CHECK(testArgs.ParseParameters(0, (char**)argv_test, error));
    BOOST_CHECK(testArgs.m_settings.command_line_options.empty() && testArgs.m_settings.ro_config.empty());

    BOOST_CHECK(testArgs.ParseParameters(1, (char**)argv_test, error));
    BOOST_CHECK(testArgs.m_settings.command_line_options.empty() && testArgs.m_settings.ro_config.empty());

    BOOST_CHECK(testArgs.ParseParameters(7, (char**)argv_test, error));
    // expectation: -ignored is ignored (program name argument),
    // -a, -b and -ccc end up in map, -d ignored because it is after
    // a non-option argument (non-GNU option parsing)
    BOOST_CHECK(testArgs.m_settings.command_line_options.size() == 3 && testArgs.m_settings.ro_config.empty());
    BOOST_CHECK(testArgs.IsArgSet("-a") && testArgs.IsArgSet("-b") && testArgs.IsArgSet("-ccc")
                && !testArgs.IsArgSet("f") && !testArgs.IsArgSet("-d"));
    BOOST_CHECK(testArgs.m_settings.command_line_options.count("a") && testArgs.m_settings.command_line_options.count("b") && testArgs.m_settings.command_line_options.count("ccc")
                && !testArgs.m_settings.command_line_options.count("f") && !testArgs.m_settings.command_line_options.count("d"));

    BOOST_CHECK(testArgs.m_settings.command_line_options["a"].size() == 1);
    BOOST_CHECK(testArgs.m_settings.command_line_options["a"].front().get_str() == "");
    BOOST_CHECK(testArgs.m_settings.command_line_options["ccc"].size() == 2);
    BOOST_CHECK(testArgs.m_settings.command_line_options["ccc"].front().get_str() == "argument");
    BOOST_CHECK(testArgs.m_settings.command_line_options["ccc"].back().get_str() == "multiple");
    BOOST_CHECK(testArgs.GetArgs("-ccc").size() == 2);
}

BOOST_AUTO_TEST_CASE(util_ParseInvalidParameters)
{
    TestArgsManager test;
    test.SetupArgs({{"-registered", ArgsManager::ALLOW_ANY}});

    const char* argv[] = {"ignored", "-registered"};
    std::string error;
    BOOST_CHECK(test.ParseParameters(2, (char**)argv, error));
    BOOST_CHECK_EQUAL(error, "");

    argv[1] = "-unregistered";
    BOOST_CHECK(!test.ParseParameters(2, (char**)argv, error));
    BOOST_CHECK_EQUAL(error, "Invalid parameter -unregistered");

    // Make sure registered parameters prefixed with a chain name trigger errors.
    // (Previously, they were accepted and ignored.)
    argv[1] = "-test.registered";
    BOOST_CHECK(!test.ParseParameters(2, (char**)argv, error));
    BOOST_CHECK_EQUAL(error, "Invalid parameter -test.registered");
}

static void TestParse(const std::string& str, bool expected_bool, int64_t expected_int)
{
    TestArgsManager test;
    test.SetupArgs({{"-value", ArgsManager::ALLOW_ANY}});
    std::string arg = "-value=" + str;
    const char* argv[] = {"ignored", arg.c_str()};
    std::string error;
    BOOST_CHECK(test.ParseParameters(2, (char**)argv, error));
    BOOST_CHECK_EQUAL(test.GetBoolArg("-value", false), expected_bool);
    BOOST_CHECK_EQUAL(test.GetBoolArg("-value", true), expected_bool);
    BOOST_CHECK_EQUAL(test.GetIntArg("-value", 99998), expected_int);
    BOOST_CHECK_EQUAL(test.GetIntArg("-value", 99999), expected_int);
}

// Test bool and int parsing.
BOOST_AUTO_TEST_CASE(util_ArgParsing)
{
    // Some of these cases could be ambiguous or surprising to users, and might
    // be worth triggering errors or warnings in the future. But for now basic
    // test coverage is useful to avoid breaking backwards compatibility
    // unintentionally.
    TestParse("", true, 0);
    TestParse(" ", false, 0);
    TestParse("0", false, 0);
    TestParse("0 ", false, 0);
    TestParse(" 0", false, 0);
    TestParse("+0", false, 0);
    TestParse("-0", false, 0);
    TestParse("5", true, 5);
    TestParse("5 ", true, 5);
    TestParse(" 5", true, 5);
    TestParse("+5", true, 5);
    TestParse("-5", true, -5);
    TestParse("0 5", false, 0);
    TestParse("5 0", true, 5);
    TestParse("050", true, 50);
    TestParse("0.", false, 0);
    TestParse("5.", true, 5);
    TestParse("0.0", false, 0);
    TestParse("0.5", false, 0);
    TestParse("5.0", true, 5);
    TestParse("5.5", true, 5);
    TestParse("x", false, 0);
    TestParse("x0", false, 0);
    TestParse("x5", false, 0);
    TestParse("0x", false, 0);
    TestParse("5x", true, 5);
    TestParse("0x5", false, 0);
    TestParse("false", false, 0);
    TestParse("true", false, 0);
    TestParse("yes", false, 0);
    TestParse("no", false, 0);
}

BOOST_AUTO_TEST_CASE(util_GetBoolArg)
{
    TestArgsManager testArgs;
    const auto a = std::make_pair("-a", ArgsManager::ALLOW_ANY);
    const auto b = std::make_pair("-b", ArgsManager::ALLOW_ANY);
    const auto c = std::make_pair("-c", ArgsManager::ALLOW_ANY);
    const auto d = std::make_pair("-d", ArgsManager::ALLOW_ANY);
    const auto e = std::make_pair("-e", ArgsManager::ALLOW_ANY);
    const auto f = std::make_pair("-f", ArgsManager::ALLOW_ANY);

    const char *argv_test[] = {
        "ignored", "-a", "-nob", "-c=0", "-d=1", "-e=false", "-f=true"};
    std::string error;
    LOCK(testArgs.cs_args);
    testArgs.SetupArgs({a, b, c, d, e, f});
    BOOST_CHECK(testArgs.ParseParameters(7, (char**)argv_test, error));

    // Each letter should be set.
    for (const char opt : "abcdef")
        BOOST_CHECK(testArgs.IsArgSet({'-', opt}) || !opt);

    // Nothing else should be in the map
    BOOST_CHECK(testArgs.m_settings.command_line_options.size() == 6 &&
                testArgs.m_settings.ro_config.empty());

    // The -no prefix should get stripped on the way in.
    BOOST_CHECK(!testArgs.IsArgSet("-nob"));

    // The -b option is flagged as negated, and nothing else is
    BOOST_CHECK(testArgs.IsArgNegated("-b"));
    BOOST_CHECK(!testArgs.IsArgNegated("-a"));

    // Check expected values.
    BOOST_CHECK(testArgs.GetBoolArg("-a", false) == true);
    BOOST_CHECK(testArgs.GetBoolArg("-b", true) == false);
    BOOST_CHECK(testArgs.GetBoolArg("-c", true) == false);
    BOOST_CHECK(testArgs.GetBoolArg("-d", false) == true);
    BOOST_CHECK(testArgs.GetBoolArg("-e", true) == false);
    BOOST_CHECK(testArgs.GetBoolArg("-f", true) == false);
}

BOOST_AUTO_TEST_CASE(util_GetBoolArgEdgeCases)
{
    // Test some awful edge cases that hopefully no user will ever exercise.
    TestArgsManager testArgs;

    // Params test
    const auto foo = std::make_pair("-foo", ArgsManager::ALLOW_ANY);
    const auto bar = std::make_pair("-bar", ArgsManager::ALLOW_ANY);
    const char *argv_test[] = {"ignored", "-nofoo", "-foo", "-nobar=0"};
    testArgs.SetupArgs({foo, bar});
    std::string error;
    BOOST_CHECK(testArgs.ParseParameters(4, (char**)argv_test, error));

    // This was passed twice, second one overrides the negative setting.
    BOOST_CHECK(!testArgs.IsArgNegated("-foo"));
    BOOST_CHECK(testArgs.GetArg("-foo", "xxx") == "");

    // A double negative is a positive, and not marked as negated.
    BOOST_CHECK(!testArgs.IsArgNegated("-bar"));
    BOOST_CHECK(testArgs.GetArg("-bar", "xxx") == "1");

    // Config test
    const char *conf_test = "nofoo=1\nfoo=1\nnobar=0\n";
    BOOST_CHECK(testArgs.ParseParameters(1, (char**)argv_test, error));
    testArgs.ReadConfigString(conf_test);

    // This was passed twice, second one overrides the negative setting,
    // and the value.
    BOOST_CHECK(!testArgs.IsArgNegated("-foo"));
    BOOST_CHECK(testArgs.GetArg("-foo", "xxx") == "1");

    // A double negative is a positive, and does not count as negated.
    BOOST_CHECK(!testArgs.IsArgNegated("-bar"));
    BOOST_CHECK(testArgs.GetArg("-bar", "xxx") == "1");

    // Combined test
    const char *combo_test_args[] = {"ignored", "-nofoo", "-bar"};
    const char *combo_test_conf = "foo=1\nnobar=1\n";
    BOOST_CHECK(testArgs.ParseParameters(3, (char**)combo_test_args, error));
    testArgs.ReadConfigString(combo_test_conf);

    // Command line overrides, but doesn't erase old setting
    BOOST_CHECK(testArgs.IsArgNegated("-foo"));
    BOOST_CHECK(testArgs.GetArg("-foo", "xxx") == "0");
    BOOST_CHECK(testArgs.GetArgs("-foo").size() == 0);

    // Command line overrides, but doesn't erase old setting
    BOOST_CHECK(!testArgs.IsArgNegated("-bar"));
    BOOST_CHECK(testArgs.GetArg("-bar", "xxx") == "");
    BOOST_CHECK(testArgs.GetArgs("-bar").size() == 1
                && testArgs.GetArgs("-bar").front() == "");
}

BOOST_AUTO_TEST_CASE(util_ReadConfigStream)
{
    const char *str_config =
       "a=\n"
       "b=1\n"
       "ccc=argument\n"
       "ccc=multiple\n"
       "d=e\n"
       "nofff=1\n"
       "noggg=0\n"
       "h=1\n"
       "noh=1\n"
       "noi=1\n"
       "i=1\n"
       "sec1.ccc=extend1\n"
       "\n"
       "[sec1]\n"
       "ccc=extend2\n"
       "d=eee\n"
       "h=1\n"
       "[sec2]\n"
       "ccc=extend3\n"
       "iii=2\n";

    TestArgsManager test_args;
    LOCK(test_args.cs_args);
    const auto a = std::make_pair("-a", ArgsManager::ALLOW_ANY);
    const auto b = std::make_pair("-b", ArgsManager::ALLOW_ANY);
    const auto ccc = std::make_pair("-ccc", ArgsManager::ALLOW_ANY);
    const auto d = std::make_pair("-d", ArgsManager::ALLOW_ANY);
    const auto e = std::make_pair("-e", ArgsManager::ALLOW_ANY);
    const auto fff = std::make_pair("-fff", ArgsManager::ALLOW_ANY);
    const auto ggg = std::make_pair("-ggg", ArgsManager::ALLOW_ANY);
    const auto h = std::make_pair("-h", ArgsManager::ALLOW_ANY);
    const auto i = std::make_pair("-i", ArgsManager::ALLOW_ANY);
    const auto iii = std::make_pair("-iii", ArgsManager::ALLOW_ANY);
    test_args.SetupArgs({a, b, ccc, d, e, fff, ggg, h, i, iii});

    test_args.ReadConfigString(str_config);
    // expectation: a, b, ccc, d, fff, ggg, h, i end up in map
    // so do sec1.ccc, sec1.d, sec1.h, sec2.ccc, sec2.iii

    BOOST_CHECK(test_args.m_settings.command_line_options.empty());
    BOOST_CHECK(test_args.m_settings.ro_config.size() == 3);
    BOOST_CHECK(test_args.m_settings.ro_config[""].size() == 8);
    BOOST_CHECK(test_args.m_settings.ro_config["sec1"].size() == 3);
    BOOST_CHECK(test_args.m_settings.ro_config["sec2"].size() == 2);

    BOOST_CHECK(test_args.m_settings.ro_config[""].count("a"));
    BOOST_CHECK(test_args.m_settings.ro_config[""].count("b"));
    BOOST_CHECK(test_args.m_settings.ro_config[""].count("ccc"));
    BOOST_CHECK(test_args.m_settings.ro_config[""].count("d"));
    BOOST_CHECK(test_args.m_settings.ro_config[""].count("fff"));
    BOOST_CHECK(test_args.m_settings.ro_config[""].count("ggg"));
    BOOST_CHECK(test_args.m_settings.ro_config[""].count("h"));
    BOOST_CHECK(test_args.m_settings.ro_config[""].count("i"));
    BOOST_CHECK(test_args.m_settings.ro_config["sec1"].count("ccc"));
    BOOST_CHECK(test_args.m_settings.ro_config["sec1"].count("h"));
    BOOST_CHECK(test_args.m_settings.ro_config["sec2"].count("ccc"));
    BOOST_CHECK(test_args.m_settings.ro_config["sec2"].count("iii"));

    BOOST_CHECK(test_args.IsArgSet("-a"));
    BOOST_CHECK(test_args.IsArgSet("-b"));
    BOOST_CHECK(test_args.IsArgSet("-ccc"));
    BOOST_CHECK(test_args.IsArgSet("-d"));
    BOOST_CHECK(test_args.IsArgSet("-fff"));
    BOOST_CHECK(test_args.IsArgSet("-ggg"));
    BOOST_CHECK(test_args.IsArgSet("-h"));
    BOOST_CHECK(test_args.IsArgSet("-i"));
    BOOST_CHECK(!test_args.IsArgSet("-zzz"));
    BOOST_CHECK(!test_args.IsArgSet("-iii"));

    BOOST_CHECK_EQUAL(test_args.GetArg("-a", "xxx"), "");
    BOOST_CHECK_EQUAL(test_args.GetArg("-b", "xxx"), "1");
    BOOST_CHECK_EQUAL(test_args.GetArg("-ccc", "xxx"), "argument");
    BOOST_CHECK_EQUAL(test_args.GetArg("-d", "xxx"), "e");
    BOOST_CHECK_EQUAL(test_args.GetArg("-fff", "xxx"), "0");
    BOOST_CHECK_EQUAL(test_args.GetArg("-ggg", "xxx"), "1");
    BOOST_CHECK_EQUAL(test_args.GetArg("-h", "xxx"), "0");
    BOOST_CHECK_EQUAL(test_args.GetArg("-i", "xxx"), "1");
    BOOST_CHECK_EQUAL(test_args.GetArg("-zzz", "xxx"), "xxx");
    BOOST_CHECK_EQUAL(test_args.GetArg("-iii", "xxx"), "xxx");

    for (const bool def : {false, true}) {
        BOOST_CHECK(test_args.GetBoolArg("-a", def));
        BOOST_CHECK(test_args.GetBoolArg("-b", def));
        BOOST_CHECK(!test_args.GetBoolArg("-ccc", def));
        BOOST_CHECK(!test_args.GetBoolArg("-d", def));
        BOOST_CHECK(!test_args.GetBoolArg("-fff", def));
        BOOST_CHECK(test_args.GetBoolArg("-ggg", def));
        BOOST_CHECK(!test_args.GetBoolArg("-h", def));
        BOOST_CHECK(test_args.GetBoolArg("-i", def));
        BOOST_CHECK(test_args.GetBoolArg("-zzz", def) == def);
        BOOST_CHECK(test_args.GetBoolArg("-iii", def) == def);
    }

    BOOST_CHECK(test_args.GetArgs("-a").size() == 1
                && test_args.GetArgs("-a").front() == "");
    BOOST_CHECK(test_args.GetArgs("-b").size() == 1
                && test_args.GetArgs("-b").front() == "1");
    BOOST_CHECK(test_args.GetArgs("-ccc").size() == 2
                && test_args.GetArgs("-ccc").front() == "argument"
                && test_args.GetArgs("-ccc").back() == "multiple");
    BOOST_CHECK(test_args.GetArgs("-fff").size() == 0);
    BOOST_CHECK(test_args.GetArgs("-nofff").size() == 0);
    BOOST_CHECK(test_args.GetArgs("-ggg").size() == 1
                && test_args.GetArgs("-ggg").front() == "1");
    BOOST_CHECK(test_args.GetArgs("-noggg").size() == 0);
    BOOST_CHECK(test_args.GetArgs("-h").size() == 0);
    BOOST_CHECK(test_args.GetArgs("-noh").size() == 0);
    BOOST_CHECK(test_args.GetArgs("-i").size() == 1
                && test_args.GetArgs("-i").front() == "1");
    BOOST_CHECK(test_args.GetArgs("-noi").size() == 0);
    BOOST_CHECK(test_args.GetArgs("-zzz").size() == 0);

    BOOST_CHECK(!test_args.IsArgNegated("-a"));
    BOOST_CHECK(!test_args.IsArgNegated("-b"));
    BOOST_CHECK(!test_args.IsArgNegated("-ccc"));
    BOOST_CHECK(!test_args.IsArgNegated("-d"));
    BOOST_CHECK(test_args.IsArgNegated("-fff"));
    BOOST_CHECK(!test_args.IsArgNegated("-ggg"));
    BOOST_CHECK(test_args.IsArgNegated("-h")); // last setting takes precedence
    BOOST_CHECK(!test_args.IsArgNegated("-i")); // last setting takes precedence
    BOOST_CHECK(!test_args.IsArgNegated("-zzz"));

    // Test sections work
    test_args.SelectConfigNetwork("sec1");

    // same as original
    BOOST_CHECK_EQUAL(test_args.GetArg("-a", "xxx"), "");
    BOOST_CHECK_EQUAL(test_args.GetArg("-b", "xxx"), "1");
    BOOST_CHECK_EQUAL(test_args.GetArg("-fff", "xxx"), "0");
    BOOST_CHECK_EQUAL(test_args.GetArg("-ggg", "xxx"), "1");
    BOOST_CHECK_EQUAL(test_args.GetArg("-zzz", "xxx"), "xxx");
    BOOST_CHECK_EQUAL(test_args.GetArg("-iii", "xxx"), "xxx");
    // d is overridden
    BOOST_CHECK(test_args.GetArg("-d", "xxx") == "eee");
    // section-specific setting
    BOOST_CHECK(test_args.GetArg("-h", "xxx") == "1");
    // section takes priority for multiple values
    BOOST_CHECK(test_args.GetArg("-ccc", "xxx") == "extend1");
    // check multiple values works
    const std::vector<std::string> sec1_ccc_expected = {"extend1","extend2","argument","multiple"};
    const auto& sec1_ccc_res = test_args.GetArgs("-ccc");
    BOOST_CHECK_EQUAL_COLLECTIONS(sec1_ccc_res.begin(), sec1_ccc_res.end(), sec1_ccc_expected.begin(), sec1_ccc_expected.end());

    test_args.SelectConfigNetwork("sec2");

    // same as original
    BOOST_CHECK(test_args.GetArg("-a", "xxx") == "");
    BOOST_CHECK(test_args.GetArg("-b", "xxx") == "1");
    BOOST_CHECK(test_args.GetArg("-d", "xxx") == "e");
    BOOST_CHECK(test_args.GetArg("-fff", "xxx") == "0");
    BOOST_CHECK(test_args.GetArg("-ggg", "xxx") == "1");
    BOOST_CHECK(test_args.GetArg("-zzz", "xxx") == "xxx");
    BOOST_CHECK(test_args.GetArg("-h", "xxx") == "0");
    // section-specific setting
    BOOST_CHECK(test_args.GetArg("-iii", "xxx") == "2");
    // section takes priority for multiple values
    BOOST_CHECK(test_args.GetArg("-ccc", "xxx") == "extend3");
    // check multiple values works
    const std::vector<std::string> sec2_ccc_expected = {"extend3","argument","multiple"};
    const auto& sec2_ccc_res = test_args.GetArgs("-ccc");
    BOOST_CHECK_EQUAL_COLLECTIONS(sec2_ccc_res.begin(), sec2_ccc_res.end(), sec2_ccc_expected.begin(), sec2_ccc_expected.end());

    // Test section only options

    test_args.SetNetworkOnlyArg("-d");
    test_args.SetNetworkOnlyArg("-ccc");
    test_args.SetNetworkOnlyArg("-h");

<<<<<<< HEAD
    test_args.SelectConfigNetwork(CBaseChainParams::DEFAULT);
=======
    test_args.SelectConfigNetwork(ChainTypeToString(ChainType::MAIN));
>>>>>>> fc06881f
    BOOST_CHECK(test_args.GetArg("-d", "xxx") == "e");
    BOOST_CHECK(test_args.GetArgs("-ccc").size() == 2);
    BOOST_CHECK(test_args.GetArg("-h", "xxx") == "0");

    test_args.SelectConfigNetwork("sec1");
    BOOST_CHECK(test_args.GetArg("-d", "xxx") == "eee");
    BOOST_CHECK(test_args.GetArgs("-d").size() == 1);
    BOOST_CHECK(test_args.GetArgs("-ccc").size() == 2);
    BOOST_CHECK(test_args.GetArg("-h", "xxx") == "1");

    test_args.SelectConfigNetwork("sec2");
    BOOST_CHECK(test_args.GetArg("-d", "xxx") == "xxx");
    BOOST_CHECK(test_args.GetArgs("-d").size() == 0);
    BOOST_CHECK(test_args.GetArgs("-ccc").size() == 1);
    BOOST_CHECK(test_args.GetArg("-h", "xxx") == "0");
}

BOOST_AUTO_TEST_CASE(util_GetArg)
{
    TestArgsManager testArgs;
    LOCK(testArgs.cs_args);
    testArgs.m_settings.command_line_options.clear();
    testArgs.m_settings.command_line_options["strtest1"] = {"string..."};
    // strtest2 undefined on purpose
    testArgs.m_settings.command_line_options["inttest1"] = {"12345"};
    testArgs.m_settings.command_line_options["inttest2"] = {"81985529216486895"};
    // inttest3 undefined on purpose
    testArgs.m_settings.command_line_options["booltest1"] = {""};
    // booltest2 undefined on purpose
    testArgs.m_settings.command_line_options["booltest3"] = {"0"};
    testArgs.m_settings.command_line_options["booltest4"] = {"1"};

    // priorities
    testArgs.m_settings.command_line_options["pritest1"] = {"a", "b"};
    testArgs.m_settings.ro_config[""]["pritest2"] = {"a", "b"};
    testArgs.m_settings.command_line_options["pritest3"] = {"a"};
    testArgs.m_settings.ro_config[""]["pritest3"] = {"b"};
    testArgs.m_settings.command_line_options["pritest4"] = {"a","b"};
    testArgs.m_settings.ro_config[""]["pritest4"] = {"c","d"};

    BOOST_CHECK_EQUAL(testArgs.GetArg("strtest1", "default"), "string...");
    BOOST_CHECK_EQUAL(testArgs.GetArg("strtest2", "default"), "default");
    BOOST_CHECK_EQUAL(testArgs.GetIntArg("inttest1", -1), 12345);
    BOOST_CHECK_EQUAL(testArgs.GetIntArg("inttest2", -1), 81985529216486895LL);
    BOOST_CHECK_EQUAL(testArgs.GetIntArg("inttest3", -1), -1);
    BOOST_CHECK_EQUAL(testArgs.GetBoolArg("booltest1", false), true);
    BOOST_CHECK_EQUAL(testArgs.GetBoolArg("booltest2", false), false);
    BOOST_CHECK_EQUAL(testArgs.GetBoolArg("booltest3", false), false);
    BOOST_CHECK_EQUAL(testArgs.GetBoolArg("booltest4", false), true);

    BOOST_CHECK_EQUAL(testArgs.GetArg("pritest1", "default"), "b");
    BOOST_CHECK_EQUAL(testArgs.GetArg("pritest2", "default"), "a");
    BOOST_CHECK_EQUAL(testArgs.GetArg("pritest3", "default"), "a");
    BOOST_CHECK_EQUAL(testArgs.GetArg("pritest4", "default"), "b");
}

BOOST_AUTO_TEST_CASE(util_GetChainTypeString)
{
    TestArgsManager test_args;
    const auto testnet = std::make_pair("-testnet", ArgsManager::ALLOW_ANY);
    const auto regtest = std::make_pair("-regtest", ArgsManager::ALLOW_ANY);
    test_args.SetupArgs({testnet, regtest});

    const char* argv_testnet[] = {"cmd", "-testnet"};
    const char* argv_regtest[] = {"cmd", "-regtest"};
    const char* argv_test_no_reg[] = {"cmd", "-testnet", "-noregtest"};
    const char* argv_both[] = {"cmd", "-testnet", "-regtest"};

    // equivalent to "-testnet"
    // regtest in testnet section is ignored
    const char* testnetconf = "testnet=1\nregtest=0\n[test]\nregtest=1";
    std::string error;

    BOOST_CHECK(test_args.ParseParameters(0, (char**)argv_testnet, error));
<<<<<<< HEAD
    std::string default_chain = "liquidv1";
    BOOST_CHECK_EQUAL(test_args.GetChainName(), default_chain);
=======
    BOOST_CHECK_EQUAL(test_args.GetChainTypeString(), "main");
>>>>>>> fc06881f

    BOOST_CHECK(test_args.ParseParameters(2, (char**)argv_testnet, error));
    BOOST_CHECK_EQUAL(test_args.GetChainTypeString(), "test");

    BOOST_CHECK(test_args.ParseParameters(2, (char**)argv_regtest, error));
    BOOST_CHECK_EQUAL(test_args.GetChainTypeString(), "regtest");

    BOOST_CHECK(test_args.ParseParameters(3, (char**)argv_test_no_reg, error));
    BOOST_CHECK_EQUAL(test_args.GetChainTypeString(), "test");

    BOOST_CHECK(test_args.ParseParameters(3, (char**)argv_both, error));
    BOOST_CHECK_THROW(test_args.GetChainTypeString(), std::runtime_error);

    BOOST_CHECK(test_args.ParseParameters(0, (char**)argv_testnet, error));
    test_args.ReadConfigString(testnetconf);
    BOOST_CHECK_EQUAL(test_args.GetChainTypeString(), "test");

    BOOST_CHECK(test_args.ParseParameters(2, (char**)argv_testnet, error));
    test_args.ReadConfigString(testnetconf);
    BOOST_CHECK_EQUAL(test_args.GetChainTypeString(), "test");

    BOOST_CHECK(test_args.ParseParameters(2, (char**)argv_regtest, error));
    test_args.ReadConfigString(testnetconf);
    BOOST_CHECK_THROW(test_args.GetChainTypeString(), std::runtime_error);

    BOOST_CHECK(test_args.ParseParameters(3, (char**)argv_test_no_reg, error));
    test_args.ReadConfigString(testnetconf);
    BOOST_CHECK_EQUAL(test_args.GetChainTypeString(), "test");

    BOOST_CHECK(test_args.ParseParameters(3, (char**)argv_both, error));
    test_args.ReadConfigString(testnetconf);
    BOOST_CHECK_THROW(test_args.GetChainTypeString(), std::runtime_error);

    // check setting the network to test (and thus making
    // [test] regtest=1 potentially relevant) doesn't break things
    test_args.SelectConfigNetwork("test");

    BOOST_CHECK(test_args.ParseParameters(0, (char**)argv_testnet, error));
    test_args.ReadConfigString(testnetconf);
    BOOST_CHECK_EQUAL(test_args.GetChainTypeString(), "test");

    BOOST_CHECK(test_args.ParseParameters(2, (char**)argv_testnet, error));
    test_args.ReadConfigString(testnetconf);
    BOOST_CHECK_EQUAL(test_args.GetChainTypeString(), "test");

    BOOST_CHECK(test_args.ParseParameters(2, (char**)argv_regtest, error));
    test_args.ReadConfigString(testnetconf);
    BOOST_CHECK_THROW(test_args.GetChainTypeString(), std::runtime_error);

    BOOST_CHECK(test_args.ParseParameters(2, (char**)argv_test_no_reg, error));
    test_args.ReadConfigString(testnetconf);
    BOOST_CHECK_EQUAL(test_args.GetChainTypeString(), "test");

    BOOST_CHECK(test_args.ParseParameters(3, (char**)argv_both, error));
    test_args.ReadConfigString(testnetconf);
    BOOST_CHECK_THROW(test_args.GetChainTypeString(), std::runtime_error);
}

// Test different ways settings can be merged, and verify results. This test can
// be used to confirm that updates to settings code don't change behavior
// unintentionally.
//
// The test covers:
//
// - Combining different setting actions. Possible actions are: configuring a
//   setting, negating a setting (adding "-no" prefix), and configuring/negating
//   settings in a network section (adding "main." or "test." prefixes).
//
// - Combining settings from command line arguments and a config file.
//
// - Combining SoftSet and ForceSet calls.
//
// - Testing "main" and "test" network values to make sure settings from network
//   sections are applied and to check for mainnet-specific behaviors like
//   inheriting settings from the default section.
//
// - Testing network-specific settings like "-wallet", that may be ignored
//   outside a network section, and non-network specific settings like "-server"
//   that aren't sensitive to the network.
//
struct ArgsMergeTestingSetup : public BasicTestingSetup {
    //! Max number of actions to sequence together. Can decrease this when
    //! debugging to make test results easier to understand.
    static constexpr int MAX_ACTIONS = 3;

    enum Action { NONE, SET, NEGATE, SECTION_SET, SECTION_NEGATE };
    using ActionList = Action[MAX_ACTIONS];

    //! Enumerate all possible test configurations.
    template <typename Fn>
    void ForEachMergeSetup(Fn&& fn)
    {
        ActionList arg_actions = {};
        // command_line_options do not have sections. Only iterate over SET and NEGATE
        ForEachNoDup(arg_actions, SET, NEGATE, [&] {
            ActionList conf_actions = {};
            ForEachNoDup(conf_actions, SET, SECTION_NEGATE, [&] {
                for (bool soft_set : {false, true}) {
                    for (bool force_set : {false, true}) {
                        for (const std::string& section : {ChainTypeToString(ChainType::MAIN), ChainTypeToString(ChainType::TESTNET), ChainTypeToString(ChainType::SIGNET)}) {
                            for (const std::string& network : {ChainTypeToString(ChainType::MAIN), ChainTypeToString(ChainType::TESTNET), ChainTypeToString(ChainType::SIGNET)}) {
                                for (bool net_specific : {false, true}) {
                                    fn(arg_actions, conf_actions, soft_set, force_set, section, network, net_specific);
                                }
                            }
                        }
                    }
                }
            });
        });
    }

    //! Translate actions into a list of <key>=<value> setting strings.
    std::vector<std::string> GetValues(const ActionList& actions,
        const std::string& section,
        const std::string& name,
        const std::string& value_prefix)
    {
        std::vector<std::string> values;
        int suffix = 0;
        for (Action action : actions) {
            if (action == NONE) break;
            std::string prefix;
            if (action == SECTION_SET || action == SECTION_NEGATE) prefix = section + ".";
            if (action == SET || action == SECTION_SET) {
                for (int i = 0; i < 2; ++i) {
                    values.push_back(prefix + name + "=" + value_prefix + ToString(++suffix));
                }
            }
            if (action == NEGATE || action == SECTION_NEGATE) {
                values.push_back(prefix + "no" + name + "=1");
            }
        }
        return values;
    }
};

// Regression test covering different ways config settings can be merged. The
// test parses and merges settings, representing the results as strings that get
// compared against an expected hash. To debug, the result strings can be dumped
// to a file (see comments below).
BOOST_FIXTURE_TEST_CASE(util_ArgsMerge, ArgsMergeTestingSetup)
{
    CHash256 out_sha;
    FILE* out_file = nullptr;
    if (const char* out_path = getenv("ARGS_MERGE_TEST_OUT")) {
        out_file = fsbridge::fopen(out_path, "w");
        if (!out_file) throw std::system_error(errno, std::generic_category(), "fopen failed");
    }

    ForEachMergeSetup([&](const ActionList& arg_actions, const ActionList& conf_actions, bool soft_set, bool force_set,
                          const std::string& section, const std::string& network, bool net_specific) {
        TestArgsManager parser;
        LOCK(parser.cs_args);

        std::string desc = "net=";
        desc += network;
        parser.m_network = network;

        const std::string& name = net_specific ? "wallet" : "server";
        const std::string key = "-" + name;
        parser.AddArg(key, name, ArgsManager::ALLOW_ANY, OptionsCategory::OPTIONS);
        if (net_specific) parser.SetNetworkOnlyArg(key);

        auto args = GetValues(arg_actions, section, name, "a");
        std::vector<const char*> argv = {"ignored"};
        for (auto& arg : args) {
            arg.insert(0, "-");
            desc += " ";
            desc += arg;
            argv.push_back(arg.c_str());
        }
        std::string error;
        BOOST_CHECK(parser.ParseParameters(argv.size(), argv.data(), error));
        BOOST_CHECK_EQUAL(error, "");

        std::string conf;
        for (auto& conf_val : GetValues(conf_actions, section, name, "c")) {
            desc += " ";
            desc += conf_val;
            conf += conf_val;
            conf += "\n";
        }
        std::istringstream conf_stream(conf);
        BOOST_CHECK(parser.ReadConfigStream(conf_stream, "filepath", error));
        BOOST_CHECK_EQUAL(error, "");

        if (soft_set) {
            desc += " soft";
            parser.SoftSetArg(key, "soft1");
            parser.SoftSetArg(key, "soft2");
        }

        if (force_set) {
            desc += " force";
            parser.ForceSetArg(key, "force1");
            parser.ForceSetArg(key, "force2");
        }

        desc += " || ";

        if (!parser.IsArgSet(key)) {
            desc += "unset";
            BOOST_CHECK(!parser.IsArgNegated(key));
            BOOST_CHECK_EQUAL(parser.GetArg(key, "default"), "default");
            BOOST_CHECK(parser.GetArgs(key).empty());
        } else if (parser.IsArgNegated(key)) {
            desc += "negated";
            BOOST_CHECK_EQUAL(parser.GetArg(key, "default"), "0");
            BOOST_CHECK(parser.GetArgs(key).empty());
        } else {
            desc += parser.GetArg(key, "default");
            desc += " |";
            for (const auto& arg : parser.GetArgs(key)) {
                desc += " ";
                desc += arg;
            }
        }

        std::set<std::string> ignored = parser.GetUnsuitableSectionOnlyArgs();
        if (!ignored.empty()) {
            desc += " | ignored";
            for (const auto& arg : ignored) {
                desc += " ";
                desc += arg;
            }
        }

        desc += "\n";

        out_sha.Write(MakeUCharSpan(desc));
        if (out_file) {
            BOOST_REQUIRE(fwrite(desc.data(), 1, desc.size(), out_file) == desc.size());
        }
    });

    if (out_file) {
        if (fclose(out_file)) throw std::system_error(errno, std::generic_category(), "fclose failed");
        out_file = nullptr;
    }

    unsigned char out_sha_bytes[CSHA256::OUTPUT_SIZE];
    out_sha.Finalize(out_sha_bytes);
    std::string out_sha_hex = HexStr(out_sha_bytes);

    // If check below fails, should manually dump the results with:
    //
    //   ARGS_MERGE_TEST_OUT=results.txt ./test_bitcoin --run_test=util_tests/util_ArgsMerge
    //
    // And verify diff against previous results to make sure the changes are expected.
    //
    // Results file is formatted like:
    //
    //   <input> || <IsArgSet/IsArgNegated/GetArg output> | <GetArgs output> | <GetUnsuitable output>
    BOOST_CHECK_EQUAL(out_sha_hex, "f0a5a84ec85569ae13bf8c94f0dd5d5c6989c84041fb56bd4fb41e1a09818e40");
}

// Similar test as above, but for ArgsManager::GetChainTypeString function.
struct ChainMergeTestingSetup : public BasicTestingSetup {
    static constexpr int MAX_ACTIONS = 2;

    enum Action { NONE, ENABLE_TEST, DISABLE_TEST, NEGATE_TEST, ENABLE_REG, DISABLE_REG, NEGATE_REG };
    using ActionList = Action[MAX_ACTIONS];

    //! Enumerate all possible test configurations.
    template <typename Fn>
    void ForEachMergeSetup(Fn&& fn)
    {
        ActionList arg_actions = {};
        ForEachNoDup(arg_actions, ENABLE_TEST, NEGATE_REG, [&] {
            ActionList conf_actions = {};
            ForEachNoDup(conf_actions, ENABLE_TEST, NEGATE_REG, [&] { fn(arg_actions, conf_actions); });
        });
    }
};

BOOST_FIXTURE_TEST_CASE(util_ChainMerge, ChainMergeTestingSetup)
{
    CHash256 out_sha;
    FILE* out_file = nullptr;
    if (const char* out_path = getenv("CHAIN_MERGE_TEST_OUT")) {
        out_file = fsbridge::fopen(out_path, "w");
        if (!out_file) throw std::system_error(errno, std::generic_category(), "fopen failed");
    }

    ForEachMergeSetup([&](const ActionList& arg_actions, const ActionList& conf_actions) {
        TestArgsManager parser;
        LOCK(parser.cs_args);
        parser.AddArg("-regtest", "regtest", ArgsManager::ALLOW_ANY, OptionsCategory::OPTIONS);
        parser.AddArg("-testnet", "testnet", ArgsManager::ALLOW_ANY, OptionsCategory::OPTIONS);

        auto arg = [](Action action) { return action == ENABLE_TEST  ? "-testnet=1"   :
                                              action == DISABLE_TEST ? "-testnet=0"   :
                                              action == NEGATE_TEST  ? "-notestnet=1" :
                                              action == ENABLE_REG   ? "-regtest=1"   :
                                              action == DISABLE_REG  ? "-regtest=0"   :
                                              action == NEGATE_REG   ? "-noregtest=1" : nullptr; };

        std::string desc;
        std::vector<const char*> argv = {"ignored"};
        for (Action action : arg_actions) {
            const char* argstr = arg(action);
            if (!argstr) break;
            argv.push_back(argstr);
            desc += " ";
            desc += argv.back();
        }
        std::string error;
        BOOST_CHECK(parser.ParseParameters(argv.size(), argv.data(), error));
        BOOST_CHECK_EQUAL(error, "");

        std::string conf;
        for (Action action : conf_actions) {
            const char* argstr = arg(action);
            if (!argstr) break;
            desc += " ";
            desc += argstr + 1;
            conf += argstr + 1;
            conf += "\n";
        }
        std::istringstream conf_stream(conf);
        BOOST_CHECK(parser.ReadConfigStream(conf_stream, "filepath", error));
        BOOST_CHECK_EQUAL(error, "");

        desc += " || ";
        try {
            desc += parser.GetChainTypeString();
        } catch (const std::runtime_error& e) {
            desc += "error: ";
            desc += e.what();
        }
        desc += "\n";

        out_sha.Write(MakeUCharSpan(desc));
        if (out_file) {
            BOOST_REQUIRE(fwrite(desc.data(), 1, desc.size(), out_file) == desc.size());
        }
    });

    if (out_file) {
        if (fclose(out_file)) throw std::system_error(errno, std::generic_category(), "fclose failed");
        out_file = nullptr;
    }

    unsigned char out_sha_bytes[CSHA256::OUTPUT_SIZE];
    out_sha.Finalize(out_sha_bytes);
    std::string out_sha_hex = HexStr(out_sha_bytes);

    // If check below fails, should manually dump the results with:
    //
    //   CHAIN_MERGE_TEST_OUT=results.txt ./test_bitcoin --run_test=util_tests/util_ChainMerge
    //
    // And verify diff against previous results to make sure the changes are expected.
    //
    // Results file is formatted like:
    //
    //   <input> || <output>
    BOOST_CHECK_EQUAL(out_sha_hex, "4b5aebc617224a00e19eeda5e11986506256c859b0e4068ddc338edb9ba341be");
}

BOOST_AUTO_TEST_CASE(util_ReadWriteSettings)
{
    // Test writing setting.
    TestArgsManager args1;
    args1.ForceSetArg("-datadir", fs::PathToString(m_path_root));
    args1.LockSettings([&](util::Settings& settings) { settings.rw_settings["name"] = "value"; });
    args1.WriteSettingsFile();

    // Test reading setting.
    TestArgsManager args2;
    args2.ForceSetArg("-datadir", fs::PathToString(m_path_root));
    args2.ReadSettingsFile();
    args2.LockSettings([&](util::Settings& settings) { BOOST_CHECK_EQUAL(settings.rw_settings["name"].get_str(), "value"); });

    // Test error logging, and remove previously written setting.
    {
        ASSERT_DEBUG_LOG("Failed renaming settings file");
        fs::remove(args1.GetDataDirBase() / "settings.json");
        fs::create_directory(args1.GetDataDirBase() / "settings.json");
        args2.WriteSettingsFile();
        fs::remove(args1.GetDataDirBase() / "settings.json");
    }
}

BOOST_AUTO_TEST_SUITE_END()<|MERGE_RESOLUTION|>--- conflicted
+++ resolved
@@ -581,11 +581,7 @@
     test_args.SetNetworkOnlyArg("-ccc");
     test_args.SetNetworkOnlyArg("-h");
 
-<<<<<<< HEAD
-    test_args.SelectConfigNetwork(CBaseChainParams::DEFAULT);
-=======
-    test_args.SelectConfigNetwork(ChainTypeToString(ChainType::MAIN));
->>>>>>> fc06881f
+    test_args.SelectConfigNetwork(ChainTypeToString(ChainType::LIQUID1));
     BOOST_CHECK(test_args.GetArg("-d", "xxx") == "e");
     BOOST_CHECK(test_args.GetArgs("-ccc").size() == 2);
     BOOST_CHECK(test_args.GetArg("-h", "xxx") == "0");
@@ -660,12 +656,8 @@
     std::string error;
 
     BOOST_CHECK(test_args.ParseParameters(0, (char**)argv_testnet, error));
-<<<<<<< HEAD
     std::string default_chain = "liquidv1";
-    BOOST_CHECK_EQUAL(test_args.GetChainName(), default_chain);
-=======
-    BOOST_CHECK_EQUAL(test_args.GetChainTypeString(), "main");
->>>>>>> fc06881f
+    BOOST_CHECK_EQUAL(test_args.GetChainTypeString(), default_chain);
 
     BOOST_CHECK(test_args.ParseParameters(2, (char**)argv_testnet, error));
     BOOST_CHECK_EQUAL(test_args.GetChainTypeString(), "test");
