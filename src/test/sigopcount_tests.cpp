// Copyright (c) 2012-2020 The Bitcoin Core developers
// Distributed under the MIT software license, see the accompanying
// file COPYING or http://www.opensource.org/licenses/mit-license.php.

#include <consensus/consensus.h>
#include <consensus/tx_verify.h>
#include <key.h>
#include <pubkey.h>
#include <script/script.h>
#include <script/standard.h>
#include <test/util/setup_common.h>
#include <uint256.h>

#include <vector>

#include <boost/test/unit_test.hpp>

// Helpers:
static std::vector<unsigned char>
Serialize(const CScript& s)
{
    std::vector<unsigned char> sSerialized(s.begin(), s.end());
    return sSerialized;
}

BOOST_FIXTURE_TEST_SUITE(sigopcount_tests, BasicTestingSetup)

BOOST_AUTO_TEST_CASE(GetSigOpCount)
{
    // Test CScript::GetSigOpCount()
    CScript s1;
    BOOST_CHECK_EQUAL(s1.GetSigOpCount(false), 0U);
    BOOST_CHECK_EQUAL(s1.GetSigOpCount(true), 0U);

    uint160 dummy;
    s1 << OP_1 << ToByteVector(dummy) << ToByteVector(dummy) << OP_2 << OP_CHECKMULTISIG;
    BOOST_CHECK_EQUAL(s1.GetSigOpCount(true), 2U);
    s1 << OP_IF << OP_CHECKSIG << OP_ENDIF;
    BOOST_CHECK_EQUAL(s1.GetSigOpCount(true), 3U);
    BOOST_CHECK_EQUAL(s1.GetSigOpCount(false), 21U);

    CScript p2sh = GetScriptForDestination(ScriptHash(s1));
    CScript scriptSig;
    scriptSig << OP_0 << Serialize(s1);
    BOOST_CHECK_EQUAL(p2sh.GetSigOpCount(scriptSig), 3U);

    std::vector<CPubKey> keys;
    for (int i = 0; i < 3; i++)
    {
        CKey k;
        k.MakeNewKey(true);
        keys.push_back(k.GetPubKey());
    }
    CScript s2 = GetScriptForMultisig(1, keys);
    BOOST_CHECK_EQUAL(s2.GetSigOpCount(true), 3U);
    BOOST_CHECK_EQUAL(s2.GetSigOpCount(false), 20U);

    p2sh = GetScriptForDestination(ScriptHash(s2));
    BOOST_CHECK_EQUAL(p2sh.GetSigOpCount(true), 0U);
    BOOST_CHECK_EQUAL(p2sh.GetSigOpCount(false), 0U);
    CScript scriptSig2;
    scriptSig2 << OP_1 << ToByteVector(dummy) << ToByteVector(dummy) << Serialize(s2);
    BOOST_CHECK_EQUAL(p2sh.GetSigOpCount(scriptSig2), 3U);
}

/**
 * Verifies script execution of the zeroth scriptPubKey of tx output and
 * zeroth scriptSig and witness of tx input.
 */
static ScriptError VerifyWithFlag(const CTransaction& output, const CMutableTransaction& input, int flags)
{
    ScriptError error;
    CTransaction inputi(input);
<<<<<<< HEAD
    BOOST_CHECK_EQUAL(input.witness.vtxinwit.size(), 1U);
    bool ret = VerifyScript(inputi.vin[0].scriptSig,
                output.vout[0].scriptPubKey,
                &inputi.witness.vtxinwit[0].scriptWitness,
                flags,
                TransactionSignatureChecker(&inputi, 0, output.vout[0].nValue),
                &error);

=======
    bool ret = VerifyScript(inputi.vin[0].scriptSig, output.vout[0].scriptPubKey, &inputi.vin[0].scriptWitness, flags, TransactionSignatureChecker(&inputi, 0, output.vout[0].nValue, MissingDataBehavior::ASSERT_FAIL), &error);
>>>>>>> bd65a76b
    BOOST_CHECK((ret == true) == (error == SCRIPT_ERR_OK));

    return error;
}

/**
 * Builds a creationTx from scriptPubKey and a spendingTx from scriptSig
 * and witness such that spendingTx spends output zero of creationTx.
 * Also inserts creationTx's output into the coins view.
 */
static void BuildTxs(CMutableTransaction& spendingTx, CCoinsViewCache& coins, CMutableTransaction& creationTx, const CScript& scriptPubKey, const CScript& scriptSig, const CScriptWitness& witness)
{
    creationTx.nVersion = 1;
    creationTx.vin.resize(1);
    creationTx.vin[0].prevout.SetNull();
    creationTx.vin[0].scriptSig = CScript();
    creationTx.vout.resize(1);
    creationTx.vout[0].nValue = 1;
    creationTx.vout[0].scriptPubKey = scriptPubKey;

    spendingTx.nVersion = 1;
    spendingTx.vin.resize(1);
    spendingTx.vin[0].prevout.hash = creationTx.GetHash();
    spendingTx.vin[0].prevout.n = 0;
    spendingTx.vin[0].scriptSig = scriptSig;
    spendingTx.witness.vtxinwit.resize(1);
    spendingTx.witness.vtxinwit[0].scriptWitness = witness;
    spendingTx.vout.resize(1);
    spendingTx.vout[0].nValue = 1;
    spendingTx.vout[0].scriptPubKey = CScript();

    AddCoins(coins, CTransaction(creationTx), 0);
}

BOOST_AUTO_TEST_CASE(GetTxSigOpCost)
{
    // Transaction creates outputs
    CMutableTransaction creationTx;
    // Transaction that spends outputs and whose
    // sig op cost is going to be tested
    CMutableTransaction spendingTx;

    // Create utxo set
    CCoinsView coinsDummy;
    CCoinsViewCache coins(&coinsDummy);
    // Create key
    CKey key;
    key.MakeNewKey(true);
    CPubKey pubkey = key.GetPubKey();
    // Default flags
    int flags = SCRIPT_VERIFY_WITNESS | SCRIPT_VERIFY_P2SH;

    // Multisig script (legacy counting)
    {
        CScript scriptPubKey = CScript() << 1 << ToByteVector(pubkey) << ToByteVector(pubkey) << 2 << OP_CHECKMULTISIGVERIFY;
        // Do not use a valid signature to avoid using wallet operations.
        CScript scriptSig = CScript() << OP_0 << OP_0;

        BuildTxs(spendingTx, coins, creationTx, scriptPubKey, scriptSig, CScriptWitness());
        // Legacy counting only includes signature operations in scriptSigs and scriptPubKeys
        // of a transaction and does not take the actual executed sig operations into account.
        // spendingTx in itself does not contain a signature operation.
        assert(GetTransactionSigOpCost(CTransaction(spendingTx), coins, flags) == 0);
        // creationTx contains two signature operations in its scriptPubKey, but legacy counting
        // is not accurate.
        assert(GetTransactionSigOpCost(CTransaction(creationTx), coins, flags) == MAX_PUBKEYS_PER_MULTISIG * WITNESS_SCALE_FACTOR);
        // Sanity check: script verification fails because of an invalid signature.
        assert(VerifyWithFlag(CTransaction(creationTx), spendingTx, flags) == SCRIPT_ERR_CHECKMULTISIGVERIFY);
    }

    // Multisig nested in P2SH
    {
        CScript redeemScript = CScript() << 1 << ToByteVector(pubkey) << ToByteVector(pubkey) << 2 << OP_CHECKMULTISIGVERIFY;
        CScript scriptPubKey = GetScriptForDestination(ScriptHash(redeemScript));
        CScript scriptSig = CScript() << OP_0 << OP_0 << ToByteVector(redeemScript);

        BuildTxs(spendingTx, coins, creationTx, scriptPubKey, scriptSig, CScriptWitness());
        assert(GetTransactionSigOpCost(CTransaction(spendingTx), coins, flags) == 2 * WITNESS_SCALE_FACTOR);
        assert(VerifyWithFlag(CTransaction(creationTx), spendingTx, flags) == SCRIPT_ERR_CHECKMULTISIGVERIFY);
    }

    // P2WPKH witness program
    {
        CScript scriptPubKey = GetScriptForDestination(WitnessV0KeyHash(pubkey));
        CScript scriptSig = CScript();
        CScriptWitness scriptWitness;
        scriptWitness.stack.push_back(std::vector<unsigned char>(0));
        scriptWitness.stack.push_back(std::vector<unsigned char>(0));


        BuildTxs(spendingTx, coins, creationTx, scriptPubKey, scriptSig, scriptWitness);
        assert(GetTransactionSigOpCost(CTransaction(spendingTx), coins, flags) == 1);
        // No signature operations if we don't verify the witness.
        assert(GetTransactionSigOpCost(CTransaction(spendingTx), coins, flags & ~SCRIPT_VERIFY_WITNESS) == 0);
        assert(VerifyWithFlag(CTransaction(creationTx), spendingTx, flags) == SCRIPT_ERR_EQUALVERIFY);

        // The sig op cost for witness version != 0 is zero.
        assert(scriptPubKey[0] == 0x00);
        scriptPubKey[0] = 0x51;
        BuildTxs(spendingTx, coins, creationTx, scriptPubKey, scriptSig, scriptWitness);
        assert(GetTransactionSigOpCost(CTransaction(spendingTx), coins, flags) == 0);
        scriptPubKey[0] = 0x00;
        BuildTxs(spendingTx, coins, creationTx, scriptPubKey, scriptSig, scriptWitness);

        // The witness of a coinbase transaction is not taken into account.
        spendingTx.vin[0].prevout.SetNull();
        assert(GetTransactionSigOpCost(CTransaction(spendingTx), coins, flags) == 0);
    }

    // P2WPKH nested in P2SH
    {
        CScript scriptSig = GetScriptForDestination(WitnessV0KeyHash(pubkey));
        CScript scriptPubKey = GetScriptForDestination(ScriptHash(scriptSig));
        scriptSig = CScript() << ToByteVector(scriptSig);
        CScriptWitness scriptWitness;
        scriptWitness.stack.push_back(std::vector<unsigned char>(0));
        scriptWitness.stack.push_back(std::vector<unsigned char>(0));

        BuildTxs(spendingTx, coins, creationTx, scriptPubKey, scriptSig, scriptWitness);
        assert(GetTransactionSigOpCost(CTransaction(spendingTx), coins, flags) == 1);
        assert(VerifyWithFlag(CTransaction(creationTx), spendingTx, flags) == SCRIPT_ERR_EQUALVERIFY);
    }

    // P2WSH witness program
    {
        CScript witnessScript = CScript() << 1 << ToByteVector(pubkey) << ToByteVector(pubkey) << 2 << OP_CHECKMULTISIGVERIFY;
        CScript scriptPubKey = GetScriptForDestination(WitnessV0ScriptHash(witnessScript));
        CScript scriptSig = CScript();
        CScriptWitness scriptWitness;
        scriptWitness.stack.push_back(std::vector<unsigned char>(0));
        scriptWitness.stack.push_back(std::vector<unsigned char>(0));
        scriptWitness.stack.push_back(std::vector<unsigned char>(witnessScript.begin(), witnessScript.end()));

        BuildTxs(spendingTx, coins, creationTx, scriptPubKey, scriptSig, scriptWitness);
        assert(GetTransactionSigOpCost(CTransaction(spendingTx), coins, flags) == 2);
        assert(GetTransactionSigOpCost(CTransaction(spendingTx), coins, flags & ~SCRIPT_VERIFY_WITNESS) == 0);
        assert(VerifyWithFlag(CTransaction(creationTx), spendingTx, flags) == SCRIPT_ERR_CHECKMULTISIGVERIFY);
    }

    // P2WSH nested in P2SH
    {
        CScript witnessScript = CScript() << 1 << ToByteVector(pubkey) << ToByteVector(pubkey) << 2 << OP_CHECKMULTISIGVERIFY;
        CScript redeemScript = GetScriptForDestination(WitnessV0ScriptHash(witnessScript));
        CScript scriptPubKey = GetScriptForDestination(ScriptHash(redeemScript));
        CScript scriptSig = CScript() << ToByteVector(redeemScript);
        CScriptWitness scriptWitness;
        scriptWitness.stack.push_back(std::vector<unsigned char>(0));
        scriptWitness.stack.push_back(std::vector<unsigned char>(0));
        scriptWitness.stack.push_back(std::vector<unsigned char>(witnessScript.begin(), witnessScript.end()));

        BuildTxs(spendingTx, coins, creationTx, scriptPubKey, scriptSig, scriptWitness);
        assert(GetTransactionSigOpCost(CTransaction(spendingTx), coins, flags) == 2);
        assert(VerifyWithFlag(CTransaction(creationTx), spendingTx, flags) == SCRIPT_ERR_CHECKMULTISIGVERIFY);
    }
}

BOOST_AUTO_TEST_SUITE_END()<|MERGE_RESOLUTION|>--- conflicted
+++ resolved
@@ -71,18 +71,14 @@
 {
     ScriptError error;
     CTransaction inputi(input);
-<<<<<<< HEAD
     BOOST_CHECK_EQUAL(input.witness.vtxinwit.size(), 1U);
     bool ret = VerifyScript(inputi.vin[0].scriptSig,
                 output.vout[0].scriptPubKey,
                 &inputi.witness.vtxinwit[0].scriptWitness,
                 flags,
-                TransactionSignatureChecker(&inputi, 0, output.vout[0].nValue),
+                TransactionSignatureChecker(&inputi, 0, output.vout[0].nValue, MissingDataBehavior::ASSERT_FAIL),
                 &error);
 
-=======
-    bool ret = VerifyScript(inputi.vin[0].scriptSig, output.vout[0].scriptPubKey, &inputi.vin[0].scriptWitness, flags, TransactionSignatureChecker(&inputi, 0, output.vout[0].nValue, MissingDataBehavior::ASSERT_FAIL), &error);
->>>>>>> bd65a76b
     BOOST_CHECK((ret == true) == (error == SCRIPT_ERR_OK));
 
     return error;
