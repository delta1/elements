// Copyright (c) 2011-2020 The Bitcoin Core developers
// Distributed under the MIT software license, see the accompanying
// file COPYING or http://www.opensource.org/licenses/mit-license.php.

#include <chainparams.h>
#include <consensus/validation.h>
#include <key.h>
#include <script/sign.h>
#include <script/signingprovider.h>
#include <script/standard.h>
#include <test/util/setup_common.h>
#include <txmempool.h>
#include <validation.h>

#include <boost/test/unit_test.hpp>

<<<<<<< HEAD
bool CheckInputScripts(const CTransaction& tx, TxValidationState &state, const CCoinsViewCache &inputs, unsigned int flags, bool cacheSigStore, bool cacheFullScriptStore, PrecomputedTransactionData& txdata, std::vector<CCheck*> *pvChecks);
=======
bool CheckInputScripts(const CTransaction& tx, TxValidationState& state,
                       const CCoinsViewCache& inputs, unsigned int flags, bool cacheSigStore,
                       bool cacheFullScriptStore, PrecomputedTransactionData& txdata,
                       std::vector<CScriptCheck>* pvChecks) EXCLUSIVE_LOCKS_REQUIRED(cs_main);
>>>>>>> 34d70300

BOOST_AUTO_TEST_SUITE(txvalidationcache_tests)

BOOST_FIXTURE_TEST_CASE(tx_mempool_block_doublespend, TestChain100Setup)
{
    // Make sure skipping validation of transactions that were
    // validated going into the memory pool does not allow
    // double-spends in blocks to pass validation when they should not.

    CScript scriptPubKey = CScript() <<  ToByteVector(coinbaseKey.GetPubKey()) << OP_CHECKSIG;

    const auto ToMemPool = [this](const CMutableTransaction& tx) {
        LOCK(cs_main);

        const MempoolAcceptResult result = AcceptToMemoryPool(::ChainstateActive(), *m_node.mempool, MakeTransactionRef(tx),
            true /* bypass_limits */);
        return result.m_result_type == MempoolAcceptResult::ResultType::VALID;
    };

    // Create a double-spend of mature coinbase txn:
    std::vector<CMutableTransaction> spends;
    spends.resize(2);
    for (int i = 0; i < 2; i++)
    {
        spends[i].nVersion = 1;
        spends[i].vin.resize(1);
        spends[i].vin[0].prevout.hash = m_coinbase_txns[0]->GetHash();
        spends[i].vin[0].prevout.n = 0;
        spends[i].vout.resize(1);
        spends[i].vout[0].nValue = 11*CENT;
        spends[i].vout[0].scriptPubKey = scriptPubKey;

        // Sign:
        std::vector<unsigned char> vchSig;
        uint256 hash = SignatureHash(scriptPubKey, spends[i], 0, SIGHASH_ALL, 0, SigVersion::BASE, 0);
        BOOST_CHECK(coinbaseKey.Sign(hash, vchSig));
        vchSig.push_back((unsigned char)SIGHASH_ALL);
        spends[i].vin[0].scriptSig << vchSig;
    }

    CBlock block;

    // Test 1: block with both of those transactions should be rejected.
    block = CreateAndProcessBlock(spends, scriptPubKey);
    {
        LOCK(cs_main);
        BOOST_CHECK(::ChainActive().Tip()->GetBlockHash() != block.GetHash());
    }

    // Test 2: ... and should be rejected if spend1 is in the memory pool
    BOOST_CHECK(ToMemPool(spends[0]));
    block = CreateAndProcessBlock(spends, scriptPubKey);
    {
        LOCK(cs_main);
        BOOST_CHECK(::ChainActive().Tip()->GetBlockHash() != block.GetHash());
    }
    m_node.mempool->clear();

    // Test 3: ... and should be rejected if spend2 is in the memory pool
    BOOST_CHECK(ToMemPool(spends[1]));
    block = CreateAndProcessBlock(spends, scriptPubKey);
    {
        LOCK(cs_main);
        BOOST_CHECK(::ChainActive().Tip()->GetBlockHash() != block.GetHash());
    }
    m_node.mempool->clear();

    // Final sanity test: first spend in *m_node.mempool, second in block, that's OK:
    std::vector<CMutableTransaction> oneSpend;
    oneSpend.push_back(spends[0]);
    BOOST_CHECK(ToMemPool(spends[1]));
    block = CreateAndProcessBlock(oneSpend, scriptPubKey);
    {
        LOCK(cs_main);
        BOOST_CHECK(::ChainActive().Tip()->GetBlockHash() == block.GetHash());
    }
    // spends[1] should have been removed from the mempool when the
    // block with spends[0] is accepted:
    BOOST_CHECK_EQUAL(m_node.mempool->size(), 0U);
}

// Run CheckInputScripts (using CoinsTip()) on the given transaction, for all script
// flags.  Test that CheckInputScripts passes for all flags that don't overlap with
// the failing_flags argument, but otherwise fails.
// CHECKLOCKTIMEVERIFY and CHECKSEQUENCEVERIFY (and future NOP codes that may
// get reassigned) have an interaction with DISCOURAGE_UPGRADABLE_NOPS: if
// the script flags used contain DISCOURAGE_UPGRADABLE_NOPS but don't contain
// CHECKLOCKTIMEVERIFY (or CHECKSEQUENCEVERIFY), but the script does contain
// OP_CHECKLOCKTIMEVERIFY (or OP_CHECKSEQUENCEVERIFY), then script execution
// should fail.
// Capture this interaction with the upgraded_nop argument: set it when evaluating
// any script flag that is implemented as an upgraded NOP code.
static void ValidateCheckInputsForAllFlags(const CTransaction &tx, uint32_t failing_flags, bool add_to_cache) EXCLUSIVE_LOCKS_REQUIRED(cs_main)
{
    PrecomputedTransactionData txdata;
    // If we add many more flags, this loop can get too expensive, but we can
    // rewrite in the future to randomly pick a set of flags to evaluate.
    for (uint32_t test_flags=0; test_flags < (1U << 16); test_flags += 1) {
        TxValidationState state;
        // Filter out incompatible flag choices
        if ((test_flags & SCRIPT_VERIFY_CLEANSTACK)) {
            // CLEANSTACK requires P2SH and WITNESS, see VerifyScript() in
            // script/interpreter.cpp
            test_flags |= SCRIPT_VERIFY_P2SH | SCRIPT_VERIFY_WITNESS;
        }
        if ((test_flags & SCRIPT_VERIFY_WITNESS)) {
            // WITNESS requires P2SH
            test_flags |= SCRIPT_VERIFY_P2SH;
        }
        bool ret = CheckInputScripts(tx, state, &::ChainstateActive().CoinsTip(), test_flags, true, add_to_cache, txdata, nullptr);
        // CheckInputScripts should succeed iff test_flags doesn't intersect with
        // failing_flags
        bool expected_return_value = !(test_flags & failing_flags);
        BOOST_CHECK_EQUAL(ret, expected_return_value);

        // Test the caching
        if (ret && add_to_cache) {
            // Check that we get a cache hit if the tx was valid
            std::vector<CCheck*> scriptchecks;
            BOOST_CHECK(CheckInputScripts(tx, state, &::ChainstateActive().CoinsTip(), test_flags, true, add_to_cache, txdata, &scriptchecks));
            BOOST_CHECK(scriptchecks.empty());
            for (auto check : scriptchecks) delete check;
        } else {
            // Check that we get script executions to check, if the transaction
            // was invalid, or we didn't add to cache.
            std::vector<CCheck*> scriptchecks;
            BOOST_CHECK(CheckInputScripts(tx, state, &::ChainstateActive().CoinsTip(), test_flags, true, add_to_cache, txdata, &scriptchecks));
            BOOST_CHECK_EQUAL(scriptchecks.size(), tx.vin.size());
            for (auto check : scriptchecks) delete check;
        }
    }
}

BOOST_FIXTURE_TEST_CASE(checkinputs_test, TestChain100Setup)
{
    // Test that passing CheckInputScripts with one set of script flags doesn't imply
    // that we would pass again with a different set of flags.
    {
        LOCK(cs_main);
        InitScriptExecutionCache();
    }

    CScript p2pk_scriptPubKey = CScript() << ToByteVector(coinbaseKey.GetPubKey()) << OP_CHECKSIG;
    CScript p2sh_scriptPubKey = GetScriptForDestination(ScriptHash(p2pk_scriptPubKey));
    CScript p2pkh_scriptPubKey = GetScriptForDestination(PKHash(coinbaseKey.GetPubKey()));
    CScript p2wpkh_scriptPubKey = GetScriptForDestination(WitnessV0KeyHash(coinbaseKey.GetPubKey()));

    FillableSigningProvider keystore;
    BOOST_CHECK(keystore.AddKey(coinbaseKey));
    BOOST_CHECK(keystore.AddCScript(p2pk_scriptPubKey));

    // flags to test: SCRIPT_VERIFY_CHECKLOCKTIMEVERIFY, SCRIPT_VERIFY_CHECKSEQUENCE_VERIFY, SCRIPT_VERIFY_NULLDUMMY, uncompressed pubkey thing

    // Create 2 outputs that match the three scripts above, spending the first
    // coinbase tx.
    CMutableTransaction spend_tx;

    spend_tx.nVersion = 1;
    spend_tx.vin.resize(1);
    spend_tx.vin[0].prevout.hash = m_coinbase_txns[0]->GetHash();
    spend_tx.vin[0].prevout.n = 0;
    spend_tx.vout.resize(4);
    spend_tx.vout[0].nValue = 11*CENT;
    spend_tx.vout[0].scriptPubKey = p2sh_scriptPubKey;
    spend_tx.vout[1].nValue = 11*CENT;
    spend_tx.vout[1].scriptPubKey = p2wpkh_scriptPubKey;
    spend_tx.vout[2].nValue = 11*CENT;
    spend_tx.vout[2].scriptPubKey = CScript() << OP_CHECKLOCKTIMEVERIFY << OP_DROP << ToByteVector(coinbaseKey.GetPubKey()) << OP_CHECKSIG;
    spend_tx.vout[3].nValue = 11*CENT;
    spend_tx.vout[3].scriptPubKey = CScript() << OP_CHECKSEQUENCEVERIFY << OP_DROP << ToByteVector(coinbaseKey.GetPubKey()) << OP_CHECKSIG;

    // Sign, with a non-DER signature
    {
        std::vector<unsigned char> vchSig;
        uint256 hash = SignatureHash(p2pk_scriptPubKey, spend_tx, 0, SIGHASH_ALL, 0, SigVersion::BASE, 0);
        BOOST_CHECK(coinbaseKey.Sign(hash, vchSig));
        vchSig.push_back((unsigned char) 0); // padding byte makes this non-DER
        vchSig.push_back((unsigned char)SIGHASH_ALL);
        spend_tx.vin[0].scriptSig << vchSig;
    }

    // Test that invalidity under a set of flags doesn't preclude validity
    // under other (eg consensus) flags.
    // spend_tx is invalid according to DERSIG
    {
        LOCK(cs_main);

        TxValidationState state;
        PrecomputedTransactionData ptd_spend_tx;

        BOOST_CHECK(!CheckInputScripts(CTransaction(spend_tx), state, &::ChainstateActive().CoinsTip(), SCRIPT_VERIFY_P2SH | SCRIPT_VERIFY_DERSIG, true, true, ptd_spend_tx, nullptr));

        // If we call again asking for scriptchecks (as happens in
        // ConnectBlock), we should add a script check object for this -- we're
        // not caching invalidity (if that changes, delete this test case).
        std::vector<CCheck*> scriptchecks;
        BOOST_CHECK(CheckInputScripts(CTransaction(spend_tx), state, &::ChainstateActive().CoinsTip(), SCRIPT_VERIFY_P2SH | SCRIPT_VERIFY_DERSIG, true, true, ptd_spend_tx, &scriptchecks));
        BOOST_CHECK_EQUAL(scriptchecks.size(), 1U);
        for (auto check : scriptchecks) delete check;

        // Test that CheckInputScripts returns true iff DERSIG-enforcing flags are
        // not present.  Don't add these checks to the cache, so that we can
        // test later that block validation works fine in the absence of cached
        // successes.
        ValidateCheckInputsForAllFlags(CTransaction(spend_tx), SCRIPT_VERIFY_DERSIG | SCRIPT_VERIFY_LOW_S | SCRIPT_VERIFY_STRICTENC, false);
    }

    // And if we produce a block with this tx, it should be valid (DERSIG not
    // enabled yet), even though there's no cache entry.
    CBlock block;

    block = CreateAndProcessBlock({spend_tx}, p2pk_scriptPubKey);
    LOCK(cs_main);
    BOOST_CHECK(::ChainActive().Tip()->GetBlockHash() == block.GetHash());
    BOOST_CHECK(::ChainstateActive().CoinsTip().GetBestBlock() == block.GetHash());

    // Test P2SH: construct a transaction that is valid without P2SH, and
    // then test validity with P2SH.
    {
        CMutableTransaction invalid_under_p2sh_tx;
        invalid_under_p2sh_tx.nVersion = 1;
        invalid_under_p2sh_tx.vin.resize(1);
        invalid_under_p2sh_tx.vin[0].prevout.hash = spend_tx.GetHash();
        invalid_under_p2sh_tx.vin[0].prevout.n = 0;
        invalid_under_p2sh_tx.vout.resize(1);
        invalid_under_p2sh_tx.vout[0].nValue = 11*CENT;
        invalid_under_p2sh_tx.vout[0].scriptPubKey = p2pk_scriptPubKey;
        std::vector<unsigned char> vchSig2(p2pk_scriptPubKey.begin(), p2pk_scriptPubKey.end());
        invalid_under_p2sh_tx.vin[0].scriptSig << vchSig2;

        ValidateCheckInputsForAllFlags(CTransaction(invalid_under_p2sh_tx), SCRIPT_VERIFY_P2SH, true);
    }

    // Test CHECKLOCKTIMEVERIFY
    {
        CMutableTransaction invalid_with_cltv_tx;
        invalid_with_cltv_tx.nVersion = 1;
        invalid_with_cltv_tx.nLockTime = 100;
        invalid_with_cltv_tx.vin.resize(1);
        invalid_with_cltv_tx.vin[0].prevout.hash = spend_tx.GetHash();
        invalid_with_cltv_tx.vin[0].prevout.n = 2;
        invalid_with_cltv_tx.vin[0].nSequence = 0;
        invalid_with_cltv_tx.vout.resize(1);
        invalid_with_cltv_tx.vout[0].nValue = 11*CENT;
        invalid_with_cltv_tx.vout[0].scriptPubKey = p2pk_scriptPubKey;

        // Sign
        std::vector<unsigned char> vchSig;
        uint256 hash = SignatureHash(spend_tx.vout[2].scriptPubKey, invalid_with_cltv_tx, 0, SIGHASH_ALL, 0, SigVersion::BASE, 0);
        BOOST_CHECK(coinbaseKey.Sign(hash, vchSig));
        vchSig.push_back((unsigned char)SIGHASH_ALL);
        invalid_with_cltv_tx.vin[0].scriptSig = CScript() << vchSig << 101;

        ValidateCheckInputsForAllFlags(CTransaction(invalid_with_cltv_tx), SCRIPT_VERIFY_CHECKLOCKTIMEVERIFY, true);

        // Make it valid, and check again
        invalid_with_cltv_tx.vin[0].scriptSig = CScript() << vchSig << 100;
        TxValidationState state;
        PrecomputedTransactionData txdata;
        BOOST_CHECK(CheckInputScripts(CTransaction(invalid_with_cltv_tx), state, ::ChainstateActive().CoinsTip(), SCRIPT_VERIFY_CHECKLOCKTIMEVERIFY, true, true, txdata, nullptr));
    }

    // TEST CHECKSEQUENCEVERIFY
    {
        CMutableTransaction invalid_with_csv_tx;
        invalid_with_csv_tx.nVersion = 2;
        invalid_with_csv_tx.vin.resize(1);
        invalid_with_csv_tx.vin[0].prevout.hash = spend_tx.GetHash();
        invalid_with_csv_tx.vin[0].prevout.n = 3;
        invalid_with_csv_tx.vin[0].nSequence = 100;
        invalid_with_csv_tx.vout.resize(1);
        invalid_with_csv_tx.vout[0].nValue = 11*CENT;
        invalid_with_csv_tx.vout[0].scriptPubKey = p2pk_scriptPubKey;

        // Sign
        std::vector<unsigned char> vchSig;
        uint256 hash = SignatureHash(spend_tx.vout[3].scriptPubKey, invalid_with_csv_tx, 0, SIGHASH_ALL, 0, SigVersion::BASE, 0);
        BOOST_CHECK(coinbaseKey.Sign(hash, vchSig));
        vchSig.push_back((unsigned char)SIGHASH_ALL);
        invalid_with_csv_tx.vin[0].scriptSig = CScript() << vchSig << 101;

        ValidateCheckInputsForAllFlags(CTransaction(invalid_with_csv_tx), SCRIPT_VERIFY_CHECKSEQUENCEVERIFY, true);

        // Make it valid, and check again
        invalid_with_csv_tx.vin[0].scriptSig = CScript() << vchSig << 100;
        TxValidationState state;
        PrecomputedTransactionData txdata;
        BOOST_CHECK(CheckInputScripts(CTransaction(invalid_with_csv_tx), state, &::ChainstateActive().CoinsTip(), SCRIPT_VERIFY_CHECKSEQUENCEVERIFY, true, true, txdata, nullptr));
    }

    // TODO: add tests for remaining script flags

    // Test that passing CheckInputScripts with a valid witness doesn't imply success
    // for the same tx with a different witness.
    {
        CMutableTransaction valid_with_witness_tx;
        valid_with_witness_tx.nVersion = 1;
        valid_with_witness_tx.vin.resize(1);
        valid_with_witness_tx.vin[0].prevout.hash = spend_tx.GetHash();
        valid_with_witness_tx.vin[0].prevout.n = 1;
        valid_with_witness_tx.witness.vtxinwit.resize(1);
        valid_with_witness_tx.vout.resize(1);
        valid_with_witness_tx.vout[0].nValue = 11*CENT;
        valid_with_witness_tx.vout[0].scriptPubKey = p2pk_scriptPubKey;

        // Sign
        SignatureData sigdata;
        BOOST_CHECK(ProduceSignature(keystore, MutableTransactionSignatureCreator(&valid_with_witness_tx, 0, 11*CENT, SIGHASH_ALL), spend_tx.vout[1].scriptPubKey, sigdata));
        UpdateTransaction(valid_with_witness_tx, 0, sigdata);

        // This should be valid under all script flags.
        ValidateCheckInputsForAllFlags(CTransaction(valid_with_witness_tx), 0, true);

        // Remove the witness, and check that it is now invalid.
        valid_with_witness_tx.witness.vtxinwit[0].scriptWitness.SetNull();
        ValidateCheckInputsForAllFlags(CTransaction(valid_with_witness_tx), SCRIPT_VERIFY_WITNESS, true);
    }

    {
        // Test a transaction with multiple inputs.
        CMutableTransaction tx;

        tx.nVersion = 1;
        tx.vin.resize(2);
        tx.vin[0].prevout.hash = spend_tx.GetHash();
        tx.vin[0].prevout.n = 0;
        tx.vin[1].prevout.hash = spend_tx.GetHash();
        tx.vin[1].prevout.n = 1;
        tx.witness.vtxinwit.resize(2);
        tx.vout.resize(1);
        tx.vout[0].nValue = 22*CENT;
        tx.vout[0].scriptPubKey = p2pk_scriptPubKey;

        // Sign
        for (int i=0; i<2; ++i) {
            SignatureData sigdata;
            BOOST_CHECK(ProduceSignature(keystore, MutableTransactionSignatureCreator(&tx, i, 11*CENT, SIGHASH_ALL), spend_tx.vout[i].scriptPubKey, sigdata));
            UpdateTransaction(tx, i, sigdata);
        }

        // This should be valid under all script flags
        ValidateCheckInputsForAllFlags(CTransaction(tx), 0, true);

        // Check that if the second input is invalid, but the first input is
        // valid, the transaction is not cached.
        // Invalidate vin[1]
        tx.witness.vtxinwit[1].scriptWitness.SetNull();

        TxValidationState state;
        PrecomputedTransactionData txdata;
        // This transaction is now invalid under segwit, because of the second input.
        BOOST_CHECK(!CheckInputScripts(CTransaction(tx), state, &::ChainstateActive().CoinsTip(), SCRIPT_VERIFY_P2SH | SCRIPT_VERIFY_WITNESS, true, true, txdata, nullptr));

        std::vector<CCheck*> scriptchecks;
        // Make sure this transaction was not cached (ie because the first
        // input was valid)
        BOOST_CHECK(CheckInputScripts(CTransaction(tx), state, &::ChainstateActive().CoinsTip(), SCRIPT_VERIFY_P2SH | SCRIPT_VERIFY_WITNESS, true, true, txdata, &scriptchecks));
        // Should get 2 script checks back -- caching is on a whole-transaction basis.
        BOOST_CHECK_EQUAL(scriptchecks.size(), 2U);
        for (auto check : scriptchecks) delete check;
    }
}

BOOST_AUTO_TEST_SUITE_END()<|MERGE_RESOLUTION|>--- conflicted
+++ resolved
@@ -14,14 +14,10 @@
 
 #include <boost/test/unit_test.hpp>
 
-<<<<<<< HEAD
-bool CheckInputScripts(const CTransaction& tx, TxValidationState &state, const CCoinsViewCache &inputs, unsigned int flags, bool cacheSigStore, bool cacheFullScriptStore, PrecomputedTransactionData& txdata, std::vector<CCheck*> *pvChecks);
-=======
 bool CheckInputScripts(const CTransaction& tx, TxValidationState& state,
                        const CCoinsViewCache& inputs, unsigned int flags, bool cacheSigStore,
                        bool cacheFullScriptStore, PrecomputedTransactionData& txdata,
-                       std::vector<CScriptCheck>* pvChecks) EXCLUSIVE_LOCKS_REQUIRED(cs_main);
->>>>>>> 34d70300
+                       std::vector<CCheck*>* pvChecks) EXCLUSIVE_LOCKS_REQUIRED(cs_main);
 
 BOOST_AUTO_TEST_SUITE(txvalidationcache_tests)
 
