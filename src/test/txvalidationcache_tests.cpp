// Copyright (c) 2011-2020 The Bitcoin Core developers
// Distributed under the MIT software license, see the accompanying
// file COPYING or http://www.opensource.org/licenses/mit-license.php.

#include <chainparams.h>
#include <consensus/validation.h>
#include <key.h>
#include <script/sign.h>
#include <script/signingprovider.h>
#include <script/standard.h>
#include <test/util/setup_common.h>
#include <txmempool.h>
#include <validation.h>

#include <boost/test/unit_test.hpp>

bool CheckInputScripts(const CTransaction& tx, TxValidationState& state,
                       const CCoinsViewCache& inputs, unsigned int flags, bool cacheSigStore,
                       bool cacheFullScriptStore, PrecomputedTransactionData& txdata,
                       std::vector<CCheck*>* pvChecks) EXCLUSIVE_LOCKS_REQUIRED(cs_main);

BOOST_AUTO_TEST_SUITE(txvalidationcache_tests)

BOOST_FIXTURE_TEST_CASE(tx_mempool_block_doublespend, TestChain100Setup)
{
    // Make sure skipping validation of transactions that were
    // validated going into the memory pool does not allow
    // double-spends in blocks to pass validation when they should not.

    CScript scriptPubKey = CScript() <<  ToByteVector(coinbaseKey.GetPubKey()) << OP_CHECKSIG;

    const auto ToMemPool = [this](const CMutableTransaction& tx) {
        LOCK(cs_main);

        const MempoolAcceptResult result = AcceptToMemoryPool(m_node.chainman->ActiveChainstate(), *m_node.mempool, MakeTransactionRef(tx),
            true /* bypass_limits */);
        return result.m_result_type == MempoolAcceptResult::ResultType::VALID;
    };

    // Create a double-spend of mature coinbase txn:
    std::vector<CMutableTransaction> spends;
    spends.resize(2);
    for (int i = 0; i < 2; i++)
    {
        spends[i].nVersion = 1;
        spends[i].vin.resize(1);
        spends[i].vin[0].prevout.hash = m_coinbase_txns[0]->GetHash();
        spends[i].vin[0].prevout.n = 0;
        spends[i].vout.resize(1);
        spends[i].vout[0].nValue = 11*CENT;
        spends[i].vout[0].scriptPubKey = scriptPubKey;

        // Sign:
        std::vector<unsigned char> vchSig;
        uint256 hash = SignatureHash(scriptPubKey, spends[i], 0, SIGHASH_ALL, 0, SigVersion::BASE, 0);
        BOOST_CHECK(coinbaseKey.Sign(hash, vchSig));
        vchSig.push_back((unsigned char)SIGHASH_ALL);
        spends[i].vin[0].scriptSig << vchSig;
    }

    CBlock block;

    // Test 1: block with both of those transactions should be rejected.
    block = CreateAndProcessBlock(spends, scriptPubKey);
    {
        LOCK(cs_main);
        BOOST_CHECK(m_node.chainman->ActiveChain().Tip()->GetBlockHash() != block.GetHash());
    }

    // Test 2: ... and should be rejected if spend1 is in the memory pool
    BOOST_CHECK(ToMemPool(spends[0]));
    block = CreateAndProcessBlock(spends, scriptPubKey);
    {
        LOCK(cs_main);
        BOOST_CHECK(m_node.chainman->ActiveChain().Tip()->GetBlockHash() != block.GetHash());
    }
    m_node.mempool->clear();

    // Test 3: ... and should be rejected if spend2 is in the memory pool
    BOOST_CHECK(ToMemPool(spends[1]));
    block = CreateAndProcessBlock(spends, scriptPubKey);
    {
        LOCK(cs_main);
        BOOST_CHECK(m_node.chainman->ActiveChain().Tip()->GetBlockHash() != block.GetHash());
    }
    m_node.mempool->clear();

    // Final sanity test: first spend in *m_node.mempool, second in block, that's OK:
    std::vector<CMutableTransaction> oneSpend;
    oneSpend.push_back(spends[0]);
    BOOST_CHECK(ToMemPool(spends[1]));
    block = CreateAndProcessBlock(oneSpend, scriptPubKey);
    {
        LOCK(cs_main);
        BOOST_CHECK(m_node.chainman->ActiveChain().Tip()->GetBlockHash() == block.GetHash());
    }
    // spends[1] should have been removed from the mempool when the
    // block with spends[0] is accepted:
    BOOST_CHECK_EQUAL(m_node.mempool->size(), 0U);
}

// Run CheckInputScripts (using CoinsTip()) on the given transaction, for all script
// flags.  Test that CheckInputScripts passes for all flags that don't overlap with
// the failing_flags argument, but otherwise fails.
// CHECKLOCKTIMEVERIFY and CHECKSEQUENCEVERIFY (and future NOP codes that may
// get reassigned) have an interaction with DISCOURAGE_UPGRADABLE_NOPS: if
// the script flags used contain DISCOURAGE_UPGRADABLE_NOPS but don't contain
// CHECKLOCKTIMEVERIFY (or CHECKSEQUENCEVERIFY), but the script does contain
// OP_CHECKLOCKTIMEVERIFY (or OP_CHECKSEQUENCEVERIFY), then script execution
// should fail.
// Capture this interaction with the upgraded_nop argument: set it when evaluating
// any script flag that is implemented as an upgraded NOP code.
static void ValidateCheckInputsForAllFlags(const CTransaction &tx, uint32_t failing_flags, bool add_to_cache, CCoinsViewCache& active_coins_tip) EXCLUSIVE_LOCKS_REQUIRED(cs_main)
{
    PrecomputedTransactionData txdata;
    // If we add many more flags, this loop can get too expensive, but we can
    // rewrite in the future to randomly pick a set of flags to evaluate.
    for (uint32_t test_flags=0; test_flags < (1U << 16); test_flags += 1) {
        TxValidationState state;
        // Filter out incompatible flag choices
        if ((test_flags & SCRIPT_VERIFY_CLEANSTACK)) {
            // CLEANSTACK requires P2SH and WITNESS, see VerifyScript() in
            // script/interpreter.cpp
            test_flags |= SCRIPT_VERIFY_P2SH | SCRIPT_VERIFY_WITNESS;
        }
        if ((test_flags & SCRIPT_VERIFY_WITNESS)) {
            // WITNESS requires P2SH
            test_flags |= SCRIPT_VERIFY_P2SH;
        }
        bool ret = CheckInputScripts(tx, state, &active_coins_tip, test_flags, true, add_to_cache, txdata, nullptr);
        // CheckInputScripts should succeed iff test_flags doesn't intersect with
        // failing_flags
        bool expected_return_value = !(test_flags & failing_flags);
        BOOST_CHECK_EQUAL(ret, expected_return_value);

        // Test the caching
        if (ret && add_to_cache) {
            // Check that we get a cache hit if the tx was valid
<<<<<<< HEAD
            std::vector<CCheck*> scriptchecks;
            BOOST_CHECK(CheckInputScripts(tx, state, &::ChainstateActive().CoinsTip(), test_flags, true, add_to_cache, txdata, &scriptchecks));
=======
            std::vector<CScriptCheck> scriptchecks;
            BOOST_CHECK(CheckInputScripts(tx, state, &active_coins_tip, test_flags, true, add_to_cache, txdata, &scriptchecks));
>>>>>>> a55904a8
            BOOST_CHECK(scriptchecks.empty());
            for (auto check : scriptchecks) delete check;
        } else {
            // Check that we get script executions to check, if the transaction
            // was invalid, or we didn't add to cache.
<<<<<<< HEAD
            std::vector<CCheck*> scriptchecks;
            BOOST_CHECK(CheckInputScripts(tx, state, &::ChainstateActive().CoinsTip(), test_flags, true, add_to_cache, txdata, &scriptchecks));
=======
            std::vector<CScriptCheck> scriptchecks;
            BOOST_CHECK(CheckInputScripts(tx, state, &active_coins_tip, test_flags, true, add_to_cache, txdata, &scriptchecks));
>>>>>>> a55904a8
            BOOST_CHECK_EQUAL(scriptchecks.size(), tx.vin.size());
            for (auto check : scriptchecks) delete check;
        }
    }
}

BOOST_FIXTURE_TEST_CASE(checkinputs_test, TestChain100Setup)
{
    // Test that passing CheckInputScripts with one set of script flags doesn't imply
    // that we would pass again with a different set of flags.
    {
        LOCK(cs_main);
        InitScriptExecutionCache();
    }

    CScript p2pk_scriptPubKey = CScript() << ToByteVector(coinbaseKey.GetPubKey()) << OP_CHECKSIG;
    CScript p2sh_scriptPubKey = GetScriptForDestination(ScriptHash(p2pk_scriptPubKey));
    CScript p2pkh_scriptPubKey = GetScriptForDestination(PKHash(coinbaseKey.GetPubKey()));
    CScript p2wpkh_scriptPubKey = GetScriptForDestination(WitnessV0KeyHash(coinbaseKey.GetPubKey()));

    FillableSigningProvider keystore;
    BOOST_CHECK(keystore.AddKey(coinbaseKey));
    BOOST_CHECK(keystore.AddCScript(p2pk_scriptPubKey));

    // flags to test: SCRIPT_VERIFY_CHECKLOCKTIMEVERIFY, SCRIPT_VERIFY_CHECKSEQUENCE_VERIFY, SCRIPT_VERIFY_NULLDUMMY, uncompressed pubkey thing

    // Create 2 outputs that match the three scripts above, spending the first
    // coinbase tx.
    CMutableTransaction spend_tx;

    spend_tx.nVersion = 1;
    spend_tx.vin.resize(1);
    spend_tx.vin[0].prevout.hash = m_coinbase_txns[0]->GetHash();
    spend_tx.vin[0].prevout.n = 0;
    spend_tx.vout.resize(4);
    spend_tx.vout[0].nValue = 11*CENT;
    spend_tx.vout[0].scriptPubKey = p2sh_scriptPubKey;
    spend_tx.vout[1].nValue = 11*CENT;
    spend_tx.vout[1].scriptPubKey = p2wpkh_scriptPubKey;
    spend_tx.vout[2].nValue = 11*CENT;
    spend_tx.vout[2].scriptPubKey = CScript() << OP_CHECKLOCKTIMEVERIFY << OP_DROP << ToByteVector(coinbaseKey.GetPubKey()) << OP_CHECKSIG;
    spend_tx.vout[3].nValue = 11*CENT;
    spend_tx.vout[3].scriptPubKey = CScript() << OP_CHECKSEQUENCEVERIFY << OP_DROP << ToByteVector(coinbaseKey.GetPubKey()) << OP_CHECKSIG;

    // Sign, with a non-DER signature
    {
        std::vector<unsigned char> vchSig;
        uint256 hash = SignatureHash(p2pk_scriptPubKey, spend_tx, 0, SIGHASH_ALL, 0, SigVersion::BASE, 0);
        BOOST_CHECK(coinbaseKey.Sign(hash, vchSig));
        vchSig.push_back((unsigned char) 0); // padding byte makes this non-DER
        vchSig.push_back((unsigned char)SIGHASH_ALL);
        spend_tx.vin[0].scriptSig << vchSig;
    }

    // Test that invalidity under a set of flags doesn't preclude validity
    // under other (eg consensus) flags.
    // spend_tx is invalid according to DERSIG
    {
        LOCK(cs_main);

        TxValidationState state;
        PrecomputedTransactionData ptd_spend_tx;

        BOOST_CHECK(!CheckInputScripts(CTransaction(spend_tx), state, &m_node.chainman->ActiveChainstate().CoinsTip(), SCRIPT_VERIFY_P2SH | SCRIPT_VERIFY_DERSIG, true, true, ptd_spend_tx, nullptr));

        // If we call again asking for scriptchecks (as happens in
        // ConnectBlock), we should add a script check object for this -- we're
        // not caching invalidity (if that changes, delete this test case).
<<<<<<< HEAD
        std::vector<CCheck*> scriptchecks;
        BOOST_CHECK(CheckInputScripts(CTransaction(spend_tx), state, &::ChainstateActive().CoinsTip(), SCRIPT_VERIFY_P2SH | SCRIPT_VERIFY_DERSIG, true, true, ptd_spend_tx, &scriptchecks));
=======
        std::vector<CScriptCheck> scriptchecks;
        BOOST_CHECK(CheckInputScripts(CTransaction(spend_tx), state, &m_node.chainman->ActiveChainstate().CoinsTip(), SCRIPT_VERIFY_P2SH | SCRIPT_VERIFY_DERSIG, true, true, ptd_spend_tx, &scriptchecks));
>>>>>>> a55904a8
        BOOST_CHECK_EQUAL(scriptchecks.size(), 1U);
        for (auto check : scriptchecks) delete check;

        // Test that CheckInputScripts returns true iff DERSIG-enforcing flags are
        // not present.  Don't add these checks to the cache, so that we can
        // test later that block validation works fine in the absence of cached
        // successes.
        ValidateCheckInputsForAllFlags(CTransaction(spend_tx), SCRIPT_VERIFY_DERSIG | SCRIPT_VERIFY_LOW_S | SCRIPT_VERIFY_STRICTENC, false, m_node.chainman->ActiveChainstate().CoinsTip());
    }

    // And if we produce a block with this tx, it should be valid (DERSIG not
    // enabled yet), even though there's no cache entry.
    CBlock block;

    block = CreateAndProcessBlock({spend_tx}, p2pk_scriptPubKey);
    LOCK(cs_main);
    BOOST_CHECK(m_node.chainman->ActiveChain().Tip()->GetBlockHash() == block.GetHash());
    BOOST_CHECK(m_node.chainman->ActiveChainstate().CoinsTip().GetBestBlock() == block.GetHash());

    // Test P2SH: construct a transaction that is valid without P2SH, and
    // then test validity with P2SH.
    {
        CMutableTransaction invalid_under_p2sh_tx;
        invalid_under_p2sh_tx.nVersion = 1;
        invalid_under_p2sh_tx.vin.resize(1);
        invalid_under_p2sh_tx.vin[0].prevout.hash = spend_tx.GetHash();
        invalid_under_p2sh_tx.vin[0].prevout.n = 0;
        invalid_under_p2sh_tx.vout.resize(1);
        invalid_under_p2sh_tx.vout[0].nValue = 11*CENT;
        invalid_under_p2sh_tx.vout[0].scriptPubKey = p2pk_scriptPubKey;
        std::vector<unsigned char> vchSig2(p2pk_scriptPubKey.begin(), p2pk_scriptPubKey.end());
        invalid_under_p2sh_tx.vin[0].scriptSig << vchSig2;

        ValidateCheckInputsForAllFlags(CTransaction(invalid_under_p2sh_tx), SCRIPT_VERIFY_P2SH, true, m_node.chainman->ActiveChainstate().CoinsTip());
    }

    // Test CHECKLOCKTIMEVERIFY
    {
        CMutableTransaction invalid_with_cltv_tx;
        invalid_with_cltv_tx.nVersion = 1;
        invalid_with_cltv_tx.nLockTime = 100;
        invalid_with_cltv_tx.vin.resize(1);
        invalid_with_cltv_tx.vin[0].prevout.hash = spend_tx.GetHash();
        invalid_with_cltv_tx.vin[0].prevout.n = 2;
        invalid_with_cltv_tx.vin[0].nSequence = 0;
        invalid_with_cltv_tx.vout.resize(1);
        invalid_with_cltv_tx.vout[0].nValue = 11*CENT;
        invalid_with_cltv_tx.vout[0].scriptPubKey = p2pk_scriptPubKey;

        // Sign
        std::vector<unsigned char> vchSig;
        uint256 hash = SignatureHash(spend_tx.vout[2].scriptPubKey, invalid_with_cltv_tx, 0, SIGHASH_ALL, 0, SigVersion::BASE, 0);
        BOOST_CHECK(coinbaseKey.Sign(hash, vchSig));
        vchSig.push_back((unsigned char)SIGHASH_ALL);
        invalid_with_cltv_tx.vin[0].scriptSig = CScript() << vchSig << 101;

        ValidateCheckInputsForAllFlags(CTransaction(invalid_with_cltv_tx), SCRIPT_VERIFY_CHECKLOCKTIMEVERIFY, true, m_node.chainman->ActiveChainstate().CoinsTip());

        // Make it valid, and check again
        invalid_with_cltv_tx.vin[0].scriptSig = CScript() << vchSig << 100;
        TxValidationState state;
        PrecomputedTransactionData txdata;
        BOOST_CHECK(CheckInputScripts(CTransaction(invalid_with_cltv_tx), state, m_node.chainman->ActiveChainstate().CoinsTip(), SCRIPT_VERIFY_CHECKLOCKTIMEVERIFY, true, true, txdata, nullptr));
    }

    // TEST CHECKSEQUENCEVERIFY
    {
        CMutableTransaction invalid_with_csv_tx;
        invalid_with_csv_tx.nVersion = 2;
        invalid_with_csv_tx.vin.resize(1);
        invalid_with_csv_tx.vin[0].prevout.hash = spend_tx.GetHash();
        invalid_with_csv_tx.vin[0].prevout.n = 3;
        invalid_with_csv_tx.vin[0].nSequence = 100;
        invalid_with_csv_tx.vout.resize(1);
        invalid_with_csv_tx.vout[0].nValue = 11*CENT;
        invalid_with_csv_tx.vout[0].scriptPubKey = p2pk_scriptPubKey;

        // Sign
        std::vector<unsigned char> vchSig;
        uint256 hash = SignatureHash(spend_tx.vout[3].scriptPubKey, invalid_with_csv_tx, 0, SIGHASH_ALL, 0, SigVersion::BASE, 0);
        BOOST_CHECK(coinbaseKey.Sign(hash, vchSig));
        vchSig.push_back((unsigned char)SIGHASH_ALL);
        invalid_with_csv_tx.vin[0].scriptSig = CScript() << vchSig << 101;

        ValidateCheckInputsForAllFlags(CTransaction(invalid_with_csv_tx), SCRIPT_VERIFY_CHECKSEQUENCEVERIFY, true, m_node.chainman->ActiveChainstate().CoinsTip());

        // Make it valid, and check again
        invalid_with_csv_tx.vin[0].scriptSig = CScript() << vchSig << 100;
        TxValidationState state;
        PrecomputedTransactionData txdata;
        BOOST_CHECK(CheckInputScripts(CTransaction(invalid_with_csv_tx), state, &m_node.chainman->ActiveChainstate().CoinsTip(), SCRIPT_VERIFY_CHECKSEQUENCEVERIFY, true, true, txdata, nullptr));
    }

    // TODO: add tests for remaining script flags

    // Test that passing CheckInputScripts with a valid witness doesn't imply success
    // for the same tx with a different witness.
    {
        CMutableTransaction valid_with_witness_tx;
        valid_with_witness_tx.nVersion = 1;
        valid_with_witness_tx.vin.resize(1);
        valid_with_witness_tx.vin[0].prevout.hash = spend_tx.GetHash();
        valid_with_witness_tx.vin[0].prevout.n = 1;
        valid_with_witness_tx.witness.vtxinwit.resize(1);
        valid_with_witness_tx.vout.resize(1);
        valid_with_witness_tx.vout[0].nValue = 11*CENT;
        valid_with_witness_tx.vout[0].scriptPubKey = p2pk_scriptPubKey;

        // Sign
        SignatureData sigdata;
        BOOST_CHECK(ProduceSignature(keystore, MutableTransactionSignatureCreator(&valid_with_witness_tx, 0, 11*CENT, SIGHASH_ALL), spend_tx.vout[1].scriptPubKey, sigdata));
        UpdateTransaction(valid_with_witness_tx, 0, sigdata);

        // This should be valid under all script flags.
        ValidateCheckInputsForAllFlags(CTransaction(valid_with_witness_tx), 0, true, m_node.chainman->ActiveChainstate().CoinsTip());

        // Remove the witness, and check that it is now invalid.
<<<<<<< HEAD
        valid_with_witness_tx.witness.vtxinwit[0].scriptWitness.SetNull();
        ValidateCheckInputsForAllFlags(CTransaction(valid_with_witness_tx), SCRIPT_VERIFY_WITNESS, true);
=======
        valid_with_witness_tx.vin[0].scriptWitness.SetNull();
        ValidateCheckInputsForAllFlags(CTransaction(valid_with_witness_tx), SCRIPT_VERIFY_WITNESS, true, m_node.chainman->ActiveChainstate().CoinsTip());
>>>>>>> a55904a8
    }

    {
        // Test a transaction with multiple inputs.
        CMutableTransaction tx;

        tx.nVersion = 1;
        tx.vin.resize(2);
        tx.vin[0].prevout.hash = spend_tx.GetHash();
        tx.vin[0].prevout.n = 0;
        tx.vin[1].prevout.hash = spend_tx.GetHash();
        tx.vin[1].prevout.n = 1;
        tx.witness.vtxinwit.resize(2);
        tx.vout.resize(1);
        tx.vout[0].nValue = 22*CENT;
        tx.vout[0].scriptPubKey = p2pk_scriptPubKey;

        // Sign
        for (int i=0; i<2; ++i) {
            SignatureData sigdata;
            BOOST_CHECK(ProduceSignature(keystore, MutableTransactionSignatureCreator(&tx, i, 11*CENT, SIGHASH_ALL), spend_tx.vout[i].scriptPubKey, sigdata));
            UpdateTransaction(tx, i, sigdata);
        }

        // This should be valid under all script flags
        ValidateCheckInputsForAllFlags(CTransaction(tx), 0, true, m_node.chainman->ActiveChainstate().CoinsTip());

        // Check that if the second input is invalid, but the first input is
        // valid, the transaction is not cached.
        // Invalidate vin[1]
        tx.witness.vtxinwit[1].scriptWitness.SetNull();

        TxValidationState state;
        PrecomputedTransactionData txdata;
        // This transaction is now invalid under segwit, because of the second input.
        BOOST_CHECK(!CheckInputScripts(CTransaction(tx), state, &m_node.chainman->ActiveChainstate().CoinsTip(), SCRIPT_VERIFY_P2SH | SCRIPT_VERIFY_WITNESS, true, true, txdata, nullptr));

        std::vector<CCheck*> scriptchecks;
        // Make sure this transaction was not cached (ie because the first
        // input was valid)
        BOOST_CHECK(CheckInputScripts(CTransaction(tx), state, &m_node.chainman->ActiveChainstate().CoinsTip(), SCRIPT_VERIFY_P2SH | SCRIPT_VERIFY_WITNESS, true, true, txdata, &scriptchecks));
        // Should get 2 script checks back -- caching is on a whole-transaction basis.
        BOOST_CHECK_EQUAL(scriptchecks.size(), 2U);
        for (auto check : scriptchecks) delete check;
    }
}

BOOST_AUTO_TEST_SUITE_END()<|MERGE_RESOLUTION|>--- conflicted
+++ resolved
@@ -136,25 +136,15 @@
         // Test the caching
         if (ret && add_to_cache) {
             // Check that we get a cache hit if the tx was valid
-<<<<<<< HEAD
             std::vector<CCheck*> scriptchecks;
-            BOOST_CHECK(CheckInputScripts(tx, state, &::ChainstateActive().CoinsTip(), test_flags, true, add_to_cache, txdata, &scriptchecks));
-=======
-            std::vector<CScriptCheck> scriptchecks;
             BOOST_CHECK(CheckInputScripts(tx, state, &active_coins_tip, test_flags, true, add_to_cache, txdata, &scriptchecks));
->>>>>>> a55904a8
             BOOST_CHECK(scriptchecks.empty());
             for (auto check : scriptchecks) delete check;
         } else {
             // Check that we get script executions to check, if the transaction
             // was invalid, or we didn't add to cache.
-<<<<<<< HEAD
             std::vector<CCheck*> scriptchecks;
-            BOOST_CHECK(CheckInputScripts(tx, state, &::ChainstateActive().CoinsTip(), test_flags, true, add_to_cache, txdata, &scriptchecks));
-=======
-            std::vector<CScriptCheck> scriptchecks;
             BOOST_CHECK(CheckInputScripts(tx, state, &active_coins_tip, test_flags, true, add_to_cache, txdata, &scriptchecks));
->>>>>>> a55904a8
             BOOST_CHECK_EQUAL(scriptchecks.size(), tx.vin.size());
             for (auto check : scriptchecks) delete check;
         }
@@ -223,13 +213,8 @@
         // If we call again asking for scriptchecks (as happens in
         // ConnectBlock), we should add a script check object for this -- we're
         // not caching invalidity (if that changes, delete this test case).
-<<<<<<< HEAD
         std::vector<CCheck*> scriptchecks;
-        BOOST_CHECK(CheckInputScripts(CTransaction(spend_tx), state, &::ChainstateActive().CoinsTip(), SCRIPT_VERIFY_P2SH | SCRIPT_VERIFY_DERSIG, true, true, ptd_spend_tx, &scriptchecks));
-=======
-        std::vector<CScriptCheck> scriptchecks;
         BOOST_CHECK(CheckInputScripts(CTransaction(spend_tx), state, &m_node.chainman->ActiveChainstate().CoinsTip(), SCRIPT_VERIFY_P2SH | SCRIPT_VERIFY_DERSIG, true, true, ptd_spend_tx, &scriptchecks));
->>>>>>> a55904a8
         BOOST_CHECK_EQUAL(scriptchecks.size(), 1U);
         for (auto check : scriptchecks) delete check;
 
@@ -347,13 +332,8 @@
         ValidateCheckInputsForAllFlags(CTransaction(valid_with_witness_tx), 0, true, m_node.chainman->ActiveChainstate().CoinsTip());
 
         // Remove the witness, and check that it is now invalid.
-<<<<<<< HEAD
         valid_with_witness_tx.witness.vtxinwit[0].scriptWitness.SetNull();
-        ValidateCheckInputsForAllFlags(CTransaction(valid_with_witness_tx), SCRIPT_VERIFY_WITNESS, true);
-=======
-        valid_with_witness_tx.vin[0].scriptWitness.SetNull();
         ValidateCheckInputsForAllFlags(CTransaction(valid_with_witness_tx), SCRIPT_VERIFY_WITNESS, true, m_node.chainman->ActiveChainstate().CoinsTip());
->>>>>>> a55904a8
     }
 
     {
