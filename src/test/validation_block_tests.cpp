--- conflicted
+++ resolved
@@ -247,14 +247,9 @@
         std::vector<CTransactionRef> txs;
         for (int num_txs = 22; num_txs > 0; --num_txs) {
             CMutableTransaction mtx;
-<<<<<<< HEAD
-            mtx.vin.push_back(CTxIn{COutPoint{last_mined->vtx[0]->GetHash(), 1}, CScript{}});
+            mtx.vin.emplace_back(COutPoint{last_mined->vtx[0]->GetHash(), 1}, CScript{});
             mtx.witness.vtxinwit.resize(1);
             mtx.witness.vtxinwit[0].scriptWitness.stack.push_back(WITNESS_STACK_ELEM_OP_TRUE);
-=======
-            mtx.vin.emplace_back(COutPoint{last_mined->vtx[0]->GetHash(), 1}, CScript{});
-            mtx.vin[0].scriptWitness.stack.push_back(WITNESS_STACK_ELEM_OP_TRUE);
->>>>>>> 08ea8352
             mtx.vout.push_back(last_mined->vtx[0]->vout[1]);
             mtx.vout[0].nValue = mtx.vout[0].nValue.GetAmount() - 1000;
             txs.push_back(MakeTransactionRef(mtx));
