// Copyright (c) 2018-2020 The Bitcoin Core developers
// Distributed under the MIT software license, see the accompanying
// file COPYING or http://www.opensource.org/licenses/mit-license.php.

#include <boost/test/unit_test.hpp>

#include <chainparams.h>
#include <consensus/merkle.h>
#include <consensus/validation.h>
#include <miner.h>
#include <pow.h>
#include <random.h>
#include <script/standard.h>
#include <test/util/script.h>
#include <test/util/setup_common.h>
#include <util/time.h>
#include <validation.h>
#include <validationinterface.h>

#include <thread>

namespace validation_block_tests {
struct MinerTestingSetup : public RegTestingSetup {
    std::shared_ptr<CBlock> Block(const uint256& prev_hash);
    std::shared_ptr<const CBlock> GoodBlock(const uint256& prev_hash);
    std::shared_ptr<const CBlock> BadBlock(const uint256& prev_hash);
    std::shared_ptr<CBlock> FinalizeBlock(std::shared_ptr<CBlock> pblock);
    void BuildChain(const uint256& root, int height, const unsigned int invalid_rate, const unsigned int branch_rate, const unsigned int max_size, std::vector<std::shared_ptr<const CBlock>>& blocks);
};
} // namespace validation_block_tests

BOOST_FIXTURE_TEST_SUITE(validation_block_tests, MinerTestingSetup)

struct TestSubscriber final : public CValidationInterface {
    uint256 m_expected_tip;

    explicit TestSubscriber(uint256 tip) : m_expected_tip(tip) {}

    void UpdatedBlockTip(const CBlockIndex* pindexNew, const CBlockIndex* pindexFork, bool fInitialDownload) override
    {
        BOOST_CHECK_EQUAL(m_expected_tip, pindexNew->GetBlockHash());
    }

    void BlockConnected(const std::shared_ptr<const CBlock>& block, const CBlockIndex* pindex) override
    {
        BOOST_CHECK_EQUAL(m_expected_tip, block->hashPrevBlock);
        BOOST_CHECK_EQUAL(m_expected_tip, pindex->pprev->GetBlockHash());

        m_expected_tip = block->GetHash();
    }

    void BlockDisconnected(const std::shared_ptr<const CBlock>& block, const CBlockIndex* pindex) override
    {
        BOOST_CHECK_EQUAL(m_expected_tip, block->GetHash());
        BOOST_CHECK_EQUAL(m_expected_tip, pindex->GetBlockHash());

        m_expected_tip = block->hashPrevBlock;
    }
};

std::shared_ptr<CBlock> MinerTestingSetup::Block(const uint256& prev_hash)
{
    static int i = 0;
    static uint64_t time = Params().GenesisBlock().nTime;

    auto ptemplate = BlockAssembler(m_node.chainman->ActiveChainstate(), *m_node.mempool, Params()).CreateNewBlock(CScript{} << i++ << OP_TRUE);
    auto pblock = std::make_shared<CBlock>(ptemplate->block);
    pblock->hashPrevBlock = prev_hash;
    pblock->nTime = ++time;

    // Make the coinbase transaction with two outputs:
    // One zero-value one that has a unique pubkey to make sure that blocks at the same height can have a different hash
    // Another one that has the coinbase reward in a P2WSH with OP_TRUE as witness program to make it easy to spend
    CMutableTransaction txCoinbase(*pblock->vtx[0]);
    txCoinbase.vout.resize(2);
    txCoinbase.witness.vtxoutwit.resize(2);
    txCoinbase.vout[1].scriptPubKey = P2WSH_OP_TRUE;
    txCoinbase.vout[1].nValue = txCoinbase.vout[0].nValue;
    txCoinbase.vout[0].nValue = 0;
<<<<<<< HEAD
    txCoinbase.witness.vtxinwit.resize(1);
    txCoinbase.witness.vtxinwit[0].scriptWitness.SetNull();
=======
    txCoinbase.vin[0].scriptWitness.SetNull();
    // Always pad with OP_0 at the end to avoid bad-cb-length error
    txCoinbase.vin[0].scriptSig = CScript{} << WITH_LOCK(::cs_main, return m_node.chainman->m_blockman.LookupBlockIndex(prev_hash)->nHeight + 1) << OP_0;
>>>>>>> ad0fc453
    pblock->vtx[0] = MakeTransactionRef(std::move(txCoinbase));

    return pblock;
}

std::shared_ptr<CBlock> MinerTestingSetup::FinalizeBlock(std::shared_ptr<CBlock> pblock)
{
    const CBlockIndex* prev_block{WITH_LOCK(::cs_main, return m_node.chainman->m_blockman.LookupBlockIndex(pblock->hashPrevBlock))};
    GenerateCoinbaseCommitment(*pblock, prev_block, Params().GetConsensus());

    pblock->hashMerkleRoot = BlockMerkleRoot(*pblock);

    while (!CheckProofOfWork(pblock->GetHash(), pblock->nBits, Params().GetConsensus())) {
        ++(pblock->nNonce);
    }

    // submit block header, so that miner can get the block height from the
    // global state and the node has the topology of the chain
    BlockValidationState ignored;
    BOOST_CHECK(Assert(m_node.chainman)->ProcessNewBlockHeaders({pblock->GetBlockHeader()}, ignored, Params()));

    return pblock;
}

// construct a valid block
std::shared_ptr<const CBlock> MinerTestingSetup::GoodBlock(const uint256& prev_hash)
{
    return FinalizeBlock(Block(prev_hash));
}

// construct an invalid block (but with a valid header)
std::shared_ptr<const CBlock> MinerTestingSetup::BadBlock(const uint256& prev_hash)
{
    auto pblock = Block(prev_hash);

    CMutableTransaction coinbase_spend;
    coinbase_spend.vin.push_back(CTxIn(COutPoint(pblock->vtx[0]->GetHash(), 0), CScript(), 0));
    coinbase_spend.vout.push_back(pblock->vtx[0]->vout[0]);

    CTransactionRef tx = MakeTransactionRef(coinbase_spend);
    pblock->vtx.push_back(tx);

    auto ret = FinalizeBlock(pblock);
    return ret;
}

void MinerTestingSetup::BuildChain(const uint256& root, int height, const unsigned int invalid_rate, const unsigned int branch_rate, const unsigned int max_size, std::vector<std::shared_ptr<const CBlock>>& blocks)
{
    if (height <= 0 || blocks.size() >= max_size) return;

    bool gen_invalid = InsecureRandRange(100) < invalid_rate;
    bool gen_fork = InsecureRandRange(100) < branch_rate;

    const std::shared_ptr<const CBlock> pblock = gen_invalid ? BadBlock(root) : GoodBlock(root);
    blocks.push_back(pblock);
    if (!gen_invalid) {
        BuildChain(pblock->GetHash(), height - 1, invalid_rate, branch_rate, max_size, blocks);
    }

    if (gen_fork) {
        blocks.push_back(GoodBlock(root));
        BuildChain(blocks.back()->GetHash(), height - 1, invalid_rate, branch_rate, max_size, blocks);
    }
}

BOOST_AUTO_TEST_CASE(processnewblock_signals_ordering)
{
    // build a large-ish chain that's likely to have some forks
    std::vector<std::shared_ptr<const CBlock>> blocks;
    while (blocks.size() < 50) {
        blocks.clear();
        BuildChain(Params().GenesisBlock().GetHash(), 100, 15, 10, 500, blocks);
    }

    bool ignored;
    // Connect the genesis block and drain any outstanding events
    BOOST_CHECK(Assert(m_node.chainman)->ProcessNewBlock(Params(), std::make_shared<CBlock>(Params().GenesisBlock()), true, &ignored));
    SyncWithValidationInterfaceQueue();

    // subscribe to events (this subscriber will validate event ordering)
    const CBlockIndex* initial_tip = nullptr;
    {
        LOCK(cs_main);
        initial_tip = m_node.chainman->ActiveChain().Tip();
    }
    auto sub = std::make_shared<TestSubscriber>(initial_tip->GetBlockHash());
    RegisterSharedValidationInterface(sub);

    // create a bunch of threads that repeatedly process a block generated above at random
    // this will create parallelism and randomness inside validation - the ValidationInterface
    // will subscribe to events generated during block validation and assert on ordering invariance
    std::vector<std::thread> threads;
    for (int i = 0; i < 10; i++) {
        threads.emplace_back([&]() {
            bool ignored;
            FastRandomContext insecure;
            for (int i = 0; i < 1000; i++) {
                auto block = blocks[insecure.randrange(blocks.size() - 1)];
                Assert(m_node.chainman)->ProcessNewBlock(Params(), block, true, &ignored);
            }

            // to make sure that eventually we process the full chain - do it here
            for (auto block : blocks) {
                if (block->vtx.size() == 1) {
                    bool processed = Assert(m_node.chainman)->ProcessNewBlock(Params(), block, true, &ignored);
                    assert(processed);
                }
            }
        });
    }

    for (auto& t : threads) {
        t.join();
    }
    SyncWithValidationInterfaceQueue();

    UnregisterSharedValidationInterface(sub);

    LOCK(cs_main);
    BOOST_CHECK_EQUAL(sub->m_expected_tip, m_node.chainman->ActiveChain().Tip()->GetBlockHash());
}

/**
 * Test that mempool updates happen atomically with reorgs.
 *
 * This prevents RPC clients, among others, from retrieving immediately-out-of-date mempool data
 * during large reorgs.
 *
 * The test verifies this by creating a chain of `num_txs` blocks, matures their coinbases, and then
 * submits txns spending from their coinbase to the mempool. A fork chain is then processed,
 * invalidating the txns and evicting them from the mempool.
 *
 * We verify that the mempool updates atomically by polling it continuously
 * from another thread during the reorg and checking that its size only changes
 * once. The size changing exactly once indicates that the polling thread's
 * view of the mempool is either consistent with the chain state before reorg,
 * or consistent with the chain state after the reorg, and not just consistent
 * with some intermediate state during the reorg.
 */
BOOST_AUTO_TEST_CASE(mempool_locks_reorg)
{
    bool ignored;
    auto ProcessBlock = [&](std::shared_ptr<const CBlock> block) -> bool {
        return Assert(m_node.chainman)->ProcessNewBlock(Params(), block, /* fForceProcessing */ true, /* fNewBlock */ &ignored);
    };

    // Process all mined blocks
    BOOST_REQUIRE(ProcessBlock(std::make_shared<CBlock>(Params().GenesisBlock())));
    auto last_mined = GoodBlock(Params().GenesisBlock().GetHash());
    BOOST_REQUIRE(ProcessBlock(last_mined));

    // Run the test multiple times
    for (int test_runs = 3; test_runs > 0; --test_runs) {
        BOOST_CHECK_EQUAL(last_mined->GetHash(), m_node.chainman->ActiveChain().Tip()->GetBlockHash());

        // Later on split from here
        const uint256 split_hash{last_mined->hashPrevBlock};

        // Create a bunch of transactions to spend the miner rewards of the
        // most recent blocks
        std::vector<CTransactionRef> txs;
        for (int num_txs = 22; num_txs > 0; --num_txs) {
            CMutableTransaction mtx;
            mtx.vin.push_back(CTxIn{COutPoint{last_mined->vtx[0]->GetHash(), 1}, CScript{}});
            mtx.witness.vtxinwit.resize(1);
            mtx.witness.vtxinwit[0].scriptWitness.stack.push_back(WITNESS_STACK_ELEM_OP_TRUE);
            mtx.vout.push_back(last_mined->vtx[0]->vout[1]);
            mtx.vout[0].nValue = mtx.vout[0].nValue.GetAmount() - 1000;
            txs.push_back(MakeTransactionRef(mtx));

            last_mined = GoodBlock(last_mined->GetHash());
            BOOST_REQUIRE(ProcessBlock(last_mined));
        }

        // Mature the inputs of the txs
        for (int j = COINBASE_MATURITY; j > 0; --j) {
            last_mined = GoodBlock(last_mined->GetHash());
            BOOST_REQUIRE(ProcessBlock(last_mined));
        }

        // Mine a reorg (and hold it back) before adding the txs to the mempool
        const uint256 tip_init{last_mined->GetHash()};

        std::vector<std::shared_ptr<const CBlock>> reorg;
        last_mined = GoodBlock(split_hash);
        reorg.push_back(last_mined);
        for (size_t j = COINBASE_MATURITY + txs.size() + 1; j > 0; --j) {
            last_mined = GoodBlock(last_mined->GetHash());
            reorg.push_back(last_mined);
        }

        // Add the txs to the tx pool
        {
            LOCK(cs_main);
            for (const auto& tx : txs) {
                const MempoolAcceptResult result = AcceptToMemoryPool(m_node.chainman->ActiveChainstate(), *m_node.mempool, tx, false /* bypass_limits */);
                BOOST_REQUIRE(result.m_result_type == MempoolAcceptResult::ResultType::VALID);
            }
        }

        // Check that all txs are in the pool
        {
            LOCK(m_node.mempool->cs);
            BOOST_CHECK_EQUAL(m_node.mempool->mapTx.size(), txs.size());
        }

        // Run a thread that simulates an RPC caller that is polling while
        // validation is doing a reorg
        std::thread rpc_thread{[&]() {
            // This thread is checking that the mempool either contains all of
            // the transactions invalidated by the reorg, or none of them, and
            // not some intermediate amount.
            while (true) {
                LOCK(m_node.mempool->cs);
                if (m_node.mempool->mapTx.size() == 0) {
                    // We are done with the reorg
                    break;
                }
                // Internally, we might be in the middle of the reorg, but
                // externally the reorg to the most-proof-of-work chain should
                // be atomic. So the caller assumes that the returned mempool
                // is consistent. That is, it has all txs that were there
                // before the reorg.
                assert(m_node.mempool->mapTx.size() == txs.size());
                continue;
            }
            LOCK(cs_main);
            // We are done with the reorg, so the tip must have changed
            assert(tip_init != m_node.chainman->ActiveChain().Tip()->GetBlockHash());
        }};

        // Submit the reorg in this thread to invalidate and remove the txs from the tx pool
        for (const auto& b : reorg) {
            ProcessBlock(b);
        }
        // Check that the reorg was eventually successful
        BOOST_CHECK_EQUAL(last_mined->GetHash(), m_node.chainman->ActiveChain().Tip()->GetBlockHash());

        // We can join the other thread, which returns when the reorg was successful
        rpc_thread.join();
    }
}

BOOST_AUTO_TEST_CASE(witness_commitment_index)
{
    CScript pubKey;
    pubKey << 1 << OP_TRUE;
    auto ptemplate = BlockAssembler(m_node.chainman->ActiveChainstate(), *m_node.mempool, Params()).CreateNewBlock(pubKey);
    CBlock pblock = ptemplate->block;

    CTxOut witness;
    witness.scriptPubKey.resize(MINIMUM_WITNESS_COMMITMENT);
    witness.scriptPubKey[0] = OP_RETURN;
    witness.scriptPubKey[1] = 0x24;
    witness.scriptPubKey[2] = 0xaa;
    witness.scriptPubKey[3] = 0x21;
    witness.scriptPubKey[4] = 0xa9;
    witness.scriptPubKey[5] = 0xed;

    // A witness larger than the minimum size is still valid
    CTxOut min_plus_one = witness;
    min_plus_one.scriptPubKey.resize(MINIMUM_WITNESS_COMMITMENT + 1);

    CTxOut invalid = witness;
    invalid.scriptPubKey[0] = OP_VERIFY;

    CMutableTransaction txCoinbase(*pblock.vtx[0]);
    txCoinbase.vout.resize(4);
    txCoinbase.vout[0] = witness;
    txCoinbase.vout[1] = witness;
    txCoinbase.vout[2] = min_plus_one;
    txCoinbase.vout[3] = invalid;
    pblock.vtx[0] = MakeTransactionRef(std::move(txCoinbase));

    BOOST_CHECK_EQUAL(GetWitnessCommitmentIndex(pblock), 2);
}
BOOST_AUTO_TEST_SUITE_END()<|MERGE_RESOLUTION|>--- conflicted
+++ resolved
@@ -77,14 +77,10 @@
     txCoinbase.vout[1].scriptPubKey = P2WSH_OP_TRUE;
     txCoinbase.vout[1].nValue = txCoinbase.vout[0].nValue;
     txCoinbase.vout[0].nValue = 0;
-<<<<<<< HEAD
     txCoinbase.witness.vtxinwit.resize(1);
     txCoinbase.witness.vtxinwit[0].scriptWitness.SetNull();
-=======
-    txCoinbase.vin[0].scriptWitness.SetNull();
     // Always pad with OP_0 at the end to avoid bad-cb-length error
     txCoinbase.vin[0].scriptSig = CScript{} << WITH_LOCK(::cs_main, return m_node.chainman->m_blockman.LookupBlockIndex(prev_hash)->nHeight + 1) << OP_0;
->>>>>>> ad0fc453
     pblock->vtx[0] = MakeTransactionRef(std::move(txCoinbase));
 
     return pblock;
