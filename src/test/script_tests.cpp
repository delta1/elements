--- conflicted
+++ resolved
@@ -1697,15 +1697,16 @@
     stream << spendTx;
 
     bitcoinconsensus_error err;
-    int result{bitcoinconsensus_verify_script_with_spent_outputs(scriptPubKey.data(), scriptPubKey.size(), creditTx.vout[0].nValue, UCharCast(stream.data()), stream.size(), nullptr, 0, nIn, libconsensus_flags, &err)};
+    CConfidentialValue value(creditTx.vout[0].nValue);
+    int result{bitcoinconsensus_verify_script_with_spent_outputs(nullptr, scriptPubKey.data(), scriptPubKey.size(), value.vchCommitment.data(), value.vchCommitment.size(), UCharCast(stream.data()), stream.size(), nullptr, 0, nIn, libconsensus_flags, &err)};
     BOOST_CHECK_EQUAL(result, 0);
     BOOST_CHECK_EQUAL(err, bitcoinconsensus_ERR_SPENT_OUTPUTS_REQUIRED);
 
-    result = bitcoinconsensus_verify_script_with_amount(scriptPubKey.data(), scriptPubKey.size(), creditTx.vout[0].nValue, UCharCast(stream.data()), stream.size(), nIn, libconsensus_flags, &err);
+    result = bitcoinconsensus_verify_script_with_amount(nullptr, scriptPubKey.data(), scriptPubKey.size(), value.vchCommitment.data(), value.vchCommitment.size(), UCharCast(stream.data()), stream.size(), nIn, libconsensus_flags, &err);
     BOOST_CHECK_EQUAL(result, 0);
     BOOST_CHECK_EQUAL(err, bitcoinconsensus_ERR_SPENT_OUTPUTS_REQUIRED);
 
-    result = bitcoinconsensus_verify_script(scriptPubKey.data(), scriptPubKey.size(), UCharCast(stream.data()), stream.size(), nIn, libconsensus_flags, &err);
+    result = bitcoinconsensus_verify_script(nullptr, scriptPubKey.data(), scriptPubKey.size(), UCharCast(stream.data()), stream.size(), nIn, libconsensus_flags, &err);
     BOOST_CHECK_EQUAL(result, 0);
     BOOST_CHECK_EQUAL(err, bitcoinconsensus_ERR_SPENT_OUTPUTS_REQUIRED);
 }
@@ -1773,7 +1774,7 @@
         for (size_t i = 0; i < prevouts.size(); i++) {
             utxos[i].scriptPubKey = prevouts[i].scriptPubKey.data();
             utxos[i].scriptPubKeySize = prevouts[i].scriptPubKey.size();
-            utxos[i].value = prevouts[i].nValue;
+            utxos[i].value = prevouts[i].nValue.GetAmount();
         }
 #endif
 
@@ -1784,14 +1785,12 @@
                 ScriptError serror;
                 bool ret = VerifyScript(tx.vin[idx].scriptSig, prevouts[idx].scriptPubKey, &tx.witness.vtxinwit[idx].scriptWitness, flags, txcheck, &serror);
                 BOOST_CHECK(ret);
-<<<<<<< HEAD
                 BOOST_CHECK_EQUAL(serror, SCRIPT_ERR_OK);
-=======
 #if defined(HAVE_CONSENSUS_LIB)
-                int lib_ret = bitcoinconsensus_verify_script_with_spent_outputs(prevouts[idx].scriptPubKey.data(), prevouts[idx].scriptPubKey.size(), prevouts[idx].nValue, UCharCast(stream.data()), stream.size(), utxos.data(), utxos.size(), idx, flags, nullptr);
+                CConfidentialValue value(prevouts[idx].nValue);
+                int lib_ret = bitcoinconsensus_verify_script_with_spent_outputs(nullptr, prevouts[idx].scriptPubKey.data(), prevouts[idx].scriptPubKey.size(), value.vchCommitment.data(), value.vchCommitment.size(), UCharCast(stream.data()), stream.size(), utxos.data(), utxos.size(), idx, flags, nullptr);
                 BOOST_CHECK(lib_ret == 1);
 #endif
->>>>>>> 90f7d8a7
             }
         }
     }
@@ -1804,12 +1803,12 @@
         txdata.Init(tx, std::vector<CTxOut>(prevouts));
         CachingTransactionSignatureChecker txcheck(&tx, idx, prevouts[idx].nValue, true, txdata);
 
-<<<<<<< HEAD
         std::optional<ScriptError> expected_error;
         if (test["failure"].exists("error")) {
             expected_error = ParseScriptError(test["failure"]["error"].get_str());
         }
-=======
+
+
 #if defined(HAVE_CONSENSUS_LIB)
         CDataStream stream(SER_NETWORK, PROTOCOL_VERSION);
         stream << tx;
@@ -1818,10 +1817,9 @@
         for (size_t i = 0; i < prevouts.size(); i++) {
             utxos[i].scriptPubKey = prevouts[i].scriptPubKey.data();
             utxos[i].scriptPubKeySize = prevouts[i].scriptPubKey.size();
-            utxos[i].value = prevouts[i].nValue;
+            utxos[i].value = prevouts[i].nValue.GetAmount();
         }
 #endif
->>>>>>> 90f7d8a7
 
         for (const auto flags : ALL_CONSENSUS_FLAGS) {
             // If a test is supposed to fail with test_flags, it should also fail with any superset thereof.
@@ -1829,17 +1827,15 @@
                 ScriptError serror;
                 bool ret = VerifyScript(tx.vin[idx].scriptSig, prevouts[idx].scriptPubKey, &tx.witness.vtxinwit[idx].scriptWitness, flags, txcheck, &serror);
                 BOOST_CHECK(!ret);
-<<<<<<< HEAD
 
                 if (expected_error) {
                     BOOST_CHECK_EQUAL(serror, *expected_error);
                 }
-=======
 #if defined(HAVE_CONSENSUS_LIB)
-                int lib_ret = bitcoinconsensus_verify_script_with_spent_outputs(prevouts[idx].scriptPubKey.data(), prevouts[idx].scriptPubKey.size(), prevouts[idx].nValue, UCharCast(stream.data()), stream.size(), utxos.data(), utxos.size(), idx, flags, nullptr);
+                CConfidentialValue value(prevouts[idx].nValue);
+                int lib_ret = bitcoinconsensus_verify_script_with_spent_outputs(nullptr, prevouts[idx].scriptPubKey.data(), prevouts[idx].scriptPubKey.size(), value.vchCommitment.data(), value.vchCommitment.size(), UCharCast(stream.data()), stream.size(), utxos.data(), utxos.size(), idx, flags, nullptr);
                 BOOST_CHECK(lib_ret == 0);
 #endif
->>>>>>> 90f7d8a7
             }
         }
     }
