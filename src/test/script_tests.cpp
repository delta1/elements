// Copyright (c) 2011-2022 The Bitcoin Core developers
// Distributed under the MIT software license, see the accompanying
// file COPYING or http://www.opensource.org/licenses/mit-license.php.

#include <test/data/script_tests.json.h>
#include <test/data/bip341_wallet_vectors.json.h>

#include <common/system.h>
#include <core_io.h>
#include <key.h>
#include <rpc/util.h>
#include <script/script.h>
#include <script/script_error.h>
#include <script/sigcache.h>
#include <script/sign.h>
#include <script/signingprovider.h>
#include <script/solver.h>
#include <streams.h>
#include <test/util/json.h>
#include <test/util/random.h>
#include <test/util/setup_common.h>
#include <test/util/transaction_utils.h>
#include <util/fs.h>
#include <util/strencodings.h>

#if defined(HAVE_CONSENSUS_LIB)
#include <script/bitcoinconsensus.h>
#endif

#include <cstdint>
#include <fstream>
#include <optional>
#include <string>
#include <vector>

#include <boost/test/unit_test.hpp>

#include <univalue.h>

using namespace std;

// Uncomment if you want to output updated JSON tests.
// #define UPDATE_JSON_TESTS

static const unsigned int gFlags = SCRIPT_VERIFY_P2SH | SCRIPT_VERIFY_STRICTENC;

unsigned int ParseScriptFlags(std::string strFlags);
std::string FormatScriptFlags(unsigned int flags);

struct ScriptErrorDesc
{
    ScriptError_t err;
    const char *name;
};

static ScriptErrorDesc script_errors[]={
    {SCRIPT_ERR_OK, "OK"},
    {SCRIPT_ERR_UNKNOWN_ERROR, "UNKNOWN_ERROR"},
    {SCRIPT_ERR_EVAL_FALSE, "EVAL_FALSE"},
    {SCRIPT_ERR_OP_RETURN, "OP_RETURN"},
    {SCRIPT_ERR_SCRIPT_SIZE, "SCRIPT_SIZE"},
    {SCRIPT_ERR_PUSH_SIZE, "PUSH_SIZE"},
    {SCRIPT_ERR_OP_COUNT, "OP_COUNT"},
    {SCRIPT_ERR_STACK_SIZE, "STACK_SIZE"},
    {SCRIPT_ERR_SIG_COUNT, "SIG_COUNT"},
    {SCRIPT_ERR_PUBKEY_COUNT, "PUBKEY_COUNT"},
    {SCRIPT_ERR_VERIFY, "VERIFY"},
    {SCRIPT_ERR_EQUALVERIFY, "EQUALVERIFY"},
    {SCRIPT_ERR_CHECKMULTISIGVERIFY, "CHECKMULTISIGVERIFY"},
    {SCRIPT_ERR_CHECKSIGVERIFY, "CHECKSIGVERIFY"},
    {SCRIPT_ERR_NUMEQUALVERIFY, "NUMEQUALVERIFY"},
    {SCRIPT_ERR_BAD_OPCODE, "BAD_OPCODE"},
    {SCRIPT_ERR_DISABLED_OPCODE, "DISABLED_OPCODE"},
    {SCRIPT_ERR_INVALID_STACK_OPERATION, "INVALID_STACK_OPERATION"},
    {SCRIPT_ERR_INVALID_ALTSTACK_OPERATION, "INVALID_ALTSTACK_OPERATION"},
    {SCRIPT_ERR_UNBALANCED_CONDITIONAL, "UNBALANCED_CONDITIONAL"},
    {SCRIPT_ERR_NEGATIVE_LOCKTIME, "NEGATIVE_LOCKTIME"},
    {SCRIPT_ERR_UNSATISFIED_LOCKTIME, "UNSATISFIED_LOCKTIME"},
    {SCRIPT_ERR_SIG_HASHTYPE, "SIG_HASHTYPE"},
    {SCRIPT_ERR_SIG_DER, "SIG_DER"},
    {SCRIPT_ERR_MINIMALDATA, "MINIMALDATA"},
    {SCRIPT_ERR_SIG_PUSHONLY, "SIG_PUSHONLY"},
    {SCRIPT_ERR_SIG_HIGH_S, "SIG_HIGH_S"},
    {SCRIPT_ERR_SIG_NULLDUMMY, "SIG_NULLDUMMY"},
    {SCRIPT_ERR_PUBKEYTYPE, "PUBKEYTYPE"},
    {SCRIPT_ERR_CLEANSTACK, "CLEANSTACK"},
    {SCRIPT_ERR_MINIMALIF, "MINIMALIF"},
    {SCRIPT_ERR_SIG_NULLFAIL, "NULLFAIL"},
    {SCRIPT_ERR_DISCOURAGE_UPGRADABLE_NOPS, "DISCOURAGE_UPGRADABLE_NOPS"},
    {SCRIPT_ERR_DISCOURAGE_UPGRADABLE_WITNESS_PROGRAM, "DISCOURAGE_UPGRADABLE_WITNESS_PROGRAM"},
    {SCRIPT_ERR_WITNESS_PROGRAM_WRONG_LENGTH, "WITNESS_PROGRAM_WRONG_LENGTH"},
    {SCRIPT_ERR_WITNESS_PROGRAM_WITNESS_EMPTY, "WITNESS_PROGRAM_WITNESS_EMPTY"},
    {SCRIPT_ERR_WITNESS_PROGRAM_MISMATCH, "WITNESS_PROGRAM_MISMATCH"},
    {SCRIPT_ERR_WITNESS_MALLEATED, "WITNESS_MALLEATED"},
    {SCRIPT_ERR_WITNESS_MALLEATED_P2SH, "WITNESS_MALLEATED_P2SH"},
    {SCRIPT_ERR_WITNESS_UNEXPECTED, "WITNESS_UNEXPECTED"},
    {SCRIPT_ERR_WITNESS_PUBKEYTYPE, "WITNESS_PUBKEYTYPE"},
    {SCRIPT_ERR_OP_CODESEPARATOR, "OP_CODESEPARATOR"},
    {SCRIPT_ERR_SIG_FINDANDDELETE, "SIG_FINDANDDELETE"},
    // Elements
    {SCRIPT_ERR_RANGEPROOF, "RANGEPROOF"},
    {SCRIPT_ERR_PEDERSEN_TALLY, "PEDERSEN_TALLY"},
    {SCRIPT_ERR_SHA2_CONTEXT_LOAD, "SHA2_CONTEXT_LOAD"},
    {SCRIPT_ERR_SHA2_CONTEXT_WRITE, "SHA2_CONTEXT_WRITE"},
    {SCRIPT_ERR_INTROSPECT_CONTEXT_UNAVAILABLE, "INTROSPECT_CONTEXT_UNAVAILABLE"},
    {SCRIPT_ERR_INTROSPECT_INDEX_OUT_OF_BOUNDS, "INTROSPECT_INDEX_OUT_OF_BOUNDS"},
    {SCRIPT_ERR_EXPECTED_8BYTES, "EXPECTED_8BYTES"},
    {SCRIPT_ERR_ARITHMETIC64, "ARITHMETIC64"},
    {SCRIPT_ERR_ECMULTVERIFYFAIL, "ECMULTVERIFYFAIL"},
    {SCRIPT_ERR_SIMPLICITY_WRONG_LENGTH, "SIMPLICITY_WRONG_LENGTH"},
    {SCRIPT_ERR_SIMPLICITY_NOT_YET_IMPLEMENTED, "SIMPLICITY_NOT_YET_IMPLEMENTED"},
    {SCRIPT_ERR_SIMPLICITY_DATA_OUT_OF_RANGE, "SIMPLICITY_DATA_OUT_OF_RANGE"},
    {SCRIPT_ERR_SIMPLICITY_DATA_OUT_OF_ORDER, "SIMPLICITY_DATA_OUT_OF_ORDER"},
    {SCRIPT_ERR_SIMPLICITY_FAIL_CODE, "SIMPLICITY_FAIL_CODE"},
    {SCRIPT_ERR_SIMPLICITY_RESERVED_CODE, "SIMPLICITY_RESERVED_CODE"},
    {SCRIPT_ERR_SIMPLICITY_HIDDEN, "SIMPLICITY_HIDDEN"},
    {SCRIPT_ERR_SIMPLICITY_BITSTREAM_EOF, "SIMPLICITY_BITSTREAM_EOF"},
    {SCRIPT_ERR_SIMPLICITY_BITSTREAM_TRAILING_BYTES, "SIMPLICITY_BITSTREAM_TRAILING_BYTES"},
    {SCRIPT_ERR_SIMPLICITY_BITSTREAM_ILLEGAL_PADDING, "SIMPLICITY_BITSTREAM_ILLEGAL_PADDING"},
    {SCRIPT_ERR_SIMPLICITY_TYPE_INFERENCE_UNIFICATION, "SIMPLICITY_TYPE_INFERENCE_UNIFICATION"},
    {SCRIPT_ERR_SIMPLICITY_TYPE_INFERENCE_OCCURS_CHECK, "SIMPLICITY_TYPE_INFERENCE_OCCURS_CHECK"},
    {SCRIPT_ERR_SIMPLICITY_TYPE_INFERENCE_NOT_PROGRAM, "SIMPLICITY_TYPE_INFERENCE_NOT_PROGRAM"},
    {SCRIPT_ERR_SIMPLICITY_WITNESS_EOF, "SIMPLICITY_WITNESS_EOF"},
    {SCRIPT_ERR_SIMPLICITY_WITNESS_TRAILING_BYTES, "SIMPLICITY_WITNESS_TRAILING_BYTES"},
    {SCRIPT_ERR_SIMPLICITY_WITNESS_ILLEGAL_PADDING, "SIMPLICITY_WITNESS_ILLEGAL_PADDING"},
    {SCRIPT_ERR_SIMPLICITY_UNSHARED_SUBEXPRESSION, "SIMPLICITY_UNSHARED_SUBEXPRESSION"},
    {SCRIPT_ERR_SIMPLICITY_CMR, "SIMPLICITY_CMR"},
    {SCRIPT_ERR_SIMPLICITY_EXEC_BUDGET, "SIMPLICITY_EXEC_BUDGET"},
    {SCRIPT_ERR_SIMPLICITY_EXEC_MEMORY, "SIMPLICITY_EXEC_MEMORY"},
    {SCRIPT_ERR_SIMPLICITY_EXEC_JET, "SIMPLICITY_EXEC_JET"},
    {SCRIPT_ERR_SIMPLICITY_EXEC_ASSERT, "SIMPLICITY_EXEC_ASSERT"},
    {SCRIPT_ERR_SIMPLICITY_ANTIDOS, "SIMPLICITY_ANTIDOS"},
    {SCRIPT_ERR_SIMPLICITY_HIDDEN_ROOT, "SIMPLICITY_HIDDEN_ROOT"},
    {SCRIPT_ERR_SIMPLICITY_AMR, "SIMPLICITY_AMR"},
};

static std::string FormatScriptError(ScriptError_t err)
{
    for (const auto& se : script_errors)
        if (se.err == err)
            return se.name;
    BOOST_ERROR("Unknown scripterror enumeration value, update script_errors in script_tests.cpp.");
    return "";
}

static ScriptError_t ParseScriptError(const std::string& name)
{
    for (const auto& se : script_errors)
        if (se.name == name)
            return se.err;
    BOOST_ERROR("Unknown scripterror \"" << name << "\" in test description");
    return SCRIPT_ERR_UNKNOWN_ERROR;
}

BOOST_FIXTURE_TEST_SUITE(script_tests, BasicTestingSetup)

void DoTest(const CScript& scriptPubKey, const CScript& scriptSig, const CScriptWitness& scriptWitness, uint32_t flags, const std::string& message, int scriptError, CAmount nValue = 0)
{
    bool expect = (scriptError == SCRIPT_ERR_OK);
    if (flags & SCRIPT_VERIFY_CLEANSTACK) {
        flags |= SCRIPT_VERIFY_P2SH;
        flags |= SCRIPT_VERIFY_WITNESS;
    }
    ScriptError err;
    const CTransaction txCredit{BuildCreditingTransaction(scriptPubKey, nValue)};
    CMutableTransaction tx = BuildSpendingTransaction(scriptSig, scriptWitness, txCredit);
    CMutableTransaction tx2 = tx;
    BOOST_CHECK_MESSAGE(VerifyScript(scriptSig, scriptPubKey, &scriptWitness, flags, MutableTransactionSignatureChecker(&tx, 0, txCredit.vout[0].nValue, MissingDataBehavior::ASSERT_FAIL), &err) == expect, message);
    BOOST_CHECK_MESSAGE(err == scriptError, FormatScriptError(err) + " where " + FormatScriptError((ScriptError_t)scriptError) + " expected: " + message);

    // Verify that removing flags from a passing test or adding flags to a failing test does not change the result.
    for (int i = 0; i < 16; ++i) {
        uint32_t extra_flags(InsecureRandBits(16));
        uint32_t combined_flags{expect ? (flags & ~extra_flags) : (flags | extra_flags)};
        // Weed out some invalid flag combinations.
        if (combined_flags & SCRIPT_VERIFY_CLEANSTACK && ~combined_flags & (SCRIPT_VERIFY_P2SH | SCRIPT_VERIFY_WITNESS)) continue;
        if (combined_flags & SCRIPT_VERIFY_WITNESS && ~combined_flags & SCRIPT_VERIFY_P2SH) continue;
        BOOST_CHECK_MESSAGE(VerifyScript(scriptSig, scriptPubKey, &scriptWitness, combined_flags, MutableTransactionSignatureChecker(&tx, 0, txCredit.vout[0].nValue, MissingDataBehavior::ASSERT_FAIL), &err) == expect, message + strprintf(" (with flags %x)", combined_flags));
    }

#if defined(HAVE_CONSENSUS_LIB)
<<<<<<< HEAD
    CDataStream stream(SER_NETWORK, PROTOCOL_VERSION);
    stream << tx2;
    CDataStream streamVal(SER_NETWORK, PROTOCOL_VERSION);
    streamVal << txCredit.vout[0].nValue;
    CDataStream streamVal0(SER_NETWORK, PROTOCOL_VERSION);
    streamVal0 << CConfidentialValue(0);
=======
    DataStream stream;
    stream << TX_WITH_WITNESS(tx2);
>>>>>>> 10846213
    uint32_t libconsensus_flags{flags & bitcoinconsensus_SCRIPT_FLAGS_VERIFY_ALL};
    if (libconsensus_flags == flags) {
        int expectedSuccessCode = expect ? 1 : 0;
        if (flags & bitcoinconsensus_SCRIPT_FLAGS_VERIFY_WITNESS) {
            BOOST_CHECK_MESSAGE(bitcoinconsensus_verify_script_with_amount(nullptr, scriptPubKey.data(), scriptPubKey.size(), UCharCast(streamVal.data()), streamVal.size(), UCharCast(stream.data()), stream.size(), 0, libconsensus_flags, nullptr) == expectedSuccessCode, message);
        } else {
            BOOST_CHECK_MESSAGE(bitcoinconsensus_verify_script_with_amount(nullptr, scriptPubKey.data(), scriptPubKey.size(), UCharCast(streamVal0.data()), streamVal0.size(), UCharCast(stream.data()), stream.size(), 0, libconsensus_flags, nullptr) == expectedSuccessCode, message);
            BOOST_CHECK_MESSAGE(bitcoinconsensus_verify_script(nullptr, scriptPubKey.data(), scriptPubKey.size(), UCharCast(stream.data()), stream.size(), 0, libconsensus_flags, nullptr) == expectedSuccessCode, message);
        }
    }
#endif
}

void static NegateSignatureS(std::vector<unsigned char>& vchSig) {
    // Parse the signature.
    std::vector<unsigned char> r, s;
    r = std::vector<unsigned char>(vchSig.begin() + 4, vchSig.begin() + 4 + vchSig[3]);
    s = std::vector<unsigned char>(vchSig.begin() + 6 + vchSig[3], vchSig.begin() + 6 + vchSig[3] + vchSig[5 + vchSig[3]]);

    // Really ugly to implement mod-n negation here, but it would be feature creep to expose such functionality from libsecp256k1.
    static const unsigned char order[33] = {
        0x00,
        0xFF, 0xFF, 0xFF, 0xFF, 0xFF, 0xFF, 0xFF, 0xFF,
        0xFF, 0xFF, 0xFF, 0xFF, 0xFF, 0xFF, 0xFF, 0xFE,
        0xBA, 0xAE, 0xDC, 0xE6, 0xAF, 0x48, 0xA0, 0x3B,
        0xBF, 0xD2, 0x5E, 0x8C, 0xD0, 0x36, 0x41, 0x41
    };
    while (s.size() < 33) {
        s.insert(s.begin(), 0x00);
    }
    int carry = 0;
    for (int p = 32; p >= 1; p--) {
        int n = (int)order[p] - s[p] - carry;
        s[p] = (n + 256) & 0xFF;
        carry = (n < 0);
    }
    assert(carry == 0);
    if (s.size() > 1 && s[0] == 0 && s[1] < 0x80) {
        s.erase(s.begin());
    }

    // Reconstruct the signature.
    vchSig.clear();
    vchSig.push_back(0x30);
    vchSig.push_back(4 + r.size() + s.size());
    vchSig.push_back(0x02);
    vchSig.push_back(r.size());
    vchSig.insert(vchSig.end(), r.begin(), r.end());
    vchSig.push_back(0x02);
    vchSig.push_back(s.size());
    vchSig.insert(vchSig.end(), s.begin(), s.end());
}

namespace
{
const unsigned char vchKey0[32] = {0,0,0,0,0,0,0,0,0,0,0,0,0,0,0,0,0,0,0,0,0,0,0,0,0,0,0,0,0,0,0,1};
const unsigned char vchKey1[32] = {0,0,0,0,0,0,0,0,0,0,0,0,0,0,0,0,0,0,0,0,0,0,0,0,0,0,0,0,0,0,1,0};
const unsigned char vchKey2[32] = {0,0,0,0,0,0,0,0,0,0,0,0,0,0,0,0,0,0,0,0,0,0,0,0,0,0,0,0,0,1,0,0};

struct KeyData
{
    CKey key0, key0C, key1, key1C, key2, key2C;
    CPubKey pubkey0, pubkey0C, pubkey0H;
    CPubKey pubkey1, pubkey1C;
    CPubKey pubkey2, pubkey2C;

    KeyData()
    {
        key0.Set(vchKey0, vchKey0 + 32, false);
        key0C.Set(vchKey0, vchKey0 + 32, true);
        pubkey0 = key0.GetPubKey();
        pubkey0H = key0.GetPubKey();
        pubkey0C = key0C.GetPubKey();
        *const_cast<unsigned char*>(pubkey0H.data()) = 0x06 | (pubkey0H[64] & 1);

        key1.Set(vchKey1, vchKey1 + 32, false);
        key1C.Set(vchKey1, vchKey1 + 32, true);
        pubkey1 = key1.GetPubKey();
        pubkey1C = key1C.GetPubKey();

        key2.Set(vchKey2, vchKey2 + 32, false);
        key2C.Set(vchKey2, vchKey2 + 32, true);
        pubkey2 = key2.GetPubKey();
        pubkey2C = key2C.GetPubKey();
    }
};

enum class WitnessMode {
    NONE,
    PKH,
    SH
};

class TestBuilder
{
private:
    //! Actually executed script
    CScript script;
    //! The P2SH redeemscript
    CScript redeemscript;
    //! The Witness embedded script
    CScript witscript;
    CScriptWitness scriptWitness;
    CTransactionRef creditTx;
    CMutableTransaction spendTx;
    bool havePush{false};
    std::vector<unsigned char> push;
    std::string comment;
    uint32_t flags;
    int scriptError{SCRIPT_ERR_OK};
    CAmount nValue;

    void DoPush()
    {
        if (havePush) {
            spendTx.vin[0].scriptSig << push;
            havePush = false;
        }
    }

    void DoPush(const std::vector<unsigned char>& data)
    {
        DoPush();
        push = data;
        havePush = true;
    }

public:
    TestBuilder(const CScript& script_, const std::string& comment_, uint32_t flags_, bool P2SH = false, WitnessMode wm = WitnessMode::NONE, int witnessversion = 0, CAmount nValue_ = 0) : script(script_), comment(comment_), flags(flags_), nValue(nValue_)
    {
        CScript scriptPubKey = script;
        if (wm == WitnessMode::PKH) {
            uint160 hash;
            CHash160().Write(Span{script}.subspan(1)).Finalize(hash);
            script = CScript() << OP_DUP << OP_HASH160 << ToByteVector(hash) << OP_EQUALVERIFY << OP_CHECKSIG;
            scriptPubKey = CScript() << witnessversion << ToByteVector(hash);
        } else if (wm == WitnessMode::SH) {
            witscript = scriptPubKey;
            uint256 hash;
            CSHA256().Write(witscript.data(), witscript.size()).Finalize(hash.begin());
            scriptPubKey = CScript() << witnessversion << ToByteVector(hash);
        }
        if (P2SH) {
            redeemscript = scriptPubKey;
            scriptPubKey = CScript() << OP_HASH160 << ToByteVector(CScriptID(redeemscript)) << OP_EQUAL;
        }
        creditTx = MakeTransactionRef(BuildCreditingTransaction(scriptPubKey, nValue));
        spendTx = BuildSpendingTransaction(CScript(), CScriptWitness(), *creditTx);
    }

    TestBuilder& ScriptError(ScriptError_t err)
    {
        scriptError = err;
        return *this;
    }

    TestBuilder& Opcode(const opcodetype& _op)
    {
        DoPush();
        spendTx.vin[0].scriptSig << _op;
        return *this;
    }

    TestBuilder& Num(int num)
    {
        DoPush();
        spendTx.vin[0].scriptSig << num;
        return *this;
    }

    TestBuilder& Push(const std::string& hex)
    {
        DoPush(ParseHex(hex));
        return *this;
    }

    TestBuilder& Push(const CScript& _script)
    {
        DoPush(std::vector<unsigned char>(_script.begin(), _script.end()));
        return *this;
    }

    TestBuilder& PushSig(const CKey& key, int nHashType = SIGHASH_ALL, unsigned int lenR = 32, unsigned int lenS = 32, SigVersion sigversion = SigVersion::BASE, CAmount amount = 0)
    {
        uint256 hash = SignatureHash(script, spendTx, 0, nHashType, amount, sigversion, 0);
        std::vector<unsigned char> vchSig, r, s;
        uint32_t iter = 0;
        do {
            key.Sign(hash, vchSig, false, iter++);
            if ((lenS == 33) != (vchSig[5 + vchSig[3]] == 33)) {
                NegateSignatureS(vchSig);
            }
            r = std::vector<unsigned char>(vchSig.begin() + 4, vchSig.begin() + 4 + vchSig[3]);
            s = std::vector<unsigned char>(vchSig.begin() + 6 + vchSig[3], vchSig.begin() + 6 + vchSig[3] + vchSig[5 + vchSig[3]]);
        } while (lenR != r.size() || lenS != s.size());
        vchSig.push_back(static_cast<unsigned char>(nHashType));
        DoPush(vchSig);
        return *this;
    }

    TestBuilder& PushWitSig(const CKey& key, CAmount amount = -1, int nHashType = SIGHASH_ALL, unsigned int lenR = 32, unsigned int lenS = 32, SigVersion sigversion = SigVersion::WITNESS_V0)
    {
        if (amount == -1)
            amount = nValue;
        return PushSig(key, nHashType, lenR, lenS, sigversion, amount).AsWit();
    }

    TestBuilder& Push(const CPubKey& pubkey)
    {
        DoPush(std::vector<unsigned char>(pubkey.begin(), pubkey.end()));
        return *this;
    }

    TestBuilder& PushRedeem()
    {
        DoPush(std::vector<unsigned char>(redeemscript.begin(), redeemscript.end()));
        return *this;
    }

    TestBuilder& PushWitRedeem()
    {
        DoPush(std::vector<unsigned char>(witscript.begin(), witscript.end()));
        return AsWit();
    }

    TestBuilder& EditPush(unsigned int pos, const std::string& hexin, const std::string& hexout)
    {
        assert(havePush);
        std::vector<unsigned char> datain = ParseHex(hexin);
        std::vector<unsigned char> dataout = ParseHex(hexout);
        assert(pos + datain.size() <= push.size());
        BOOST_CHECK_MESSAGE(std::vector<unsigned char>(push.begin() + pos, push.begin() + pos + datain.size()) == datain, comment);
        push.erase(push.begin() + pos, push.begin() + pos + datain.size());
        push.insert(push.begin() + pos, dataout.begin(), dataout.end());
        return *this;
    }

    TestBuilder& DamagePush(unsigned int pos)
    {
        assert(havePush);
        assert(pos < push.size());
        push[pos] ^= 1;
        return *this;
    }

    TestBuilder& Test()
    {
        TestBuilder copy = *this; // Make a copy so we can rollback the push.
        DoPush();
        DoTest(creditTx->vout[0].scriptPubKey, spendTx.vin[0].scriptSig, scriptWitness, flags, comment, scriptError, nValue);
        *this = copy;
        return *this;
    }

    TestBuilder& AsWit()
    {
        assert(havePush);
        scriptWitness.stack.push_back(push);
        havePush = false;
        return *this;
    }

    UniValue GetJSON()
    {
        DoPush();
        UniValue array(UniValue::VARR);
        if (!scriptWitness.stack.empty()) {
            UniValue wit(UniValue::VARR);
            for (unsigned i = 0; i < scriptWitness.stack.size(); i++) {
                wit.push_back(HexStr(scriptWitness.stack[i]));
            }
            wit.push_back(ValueFromAmount(nValue));
            array.push_back(wit);
        }
        array.push_back(FormatScript(spendTx.vin[0].scriptSig));
        array.push_back(FormatScript(creditTx->vout[0].scriptPubKey));
        array.push_back(FormatScriptFlags(flags));
        array.push_back(FormatScriptError((ScriptError_t)scriptError));
        array.push_back(comment);
        return array;
    }

    std::string GetComment() const
    {
        return comment;
    }
};

std::string JSONPrettyPrint(const UniValue& univalue)
{
    std::string ret = univalue.write(4);
    // Workaround for libunivalue pretty printer, which puts a space between commas and newlines
    size_t pos = 0;
    while ((pos = ret.find(" \n", pos)) != std::string::npos) {
        ret.replace(pos, 2, "\n");
        pos++;
    }
    return ret;
}
} // namespace

BOOST_AUTO_TEST_CASE(script_build)
{
    const KeyData keys;

    std::vector<TestBuilder> tests;

    tests.push_back(TestBuilder(CScript() << ToByteVector(keys.pubkey0) << OP_CHECKSIG,
                                "P2PK", 0
                               ).PushSig(keys.key0));
    tests.push_back(TestBuilder(CScript() << ToByteVector(keys.pubkey0) << OP_CHECKSIG,
                                "P2PK, bad sig", 0
                               ).PushSig(keys.key0).DamagePush(10).ScriptError(SCRIPT_ERR_EVAL_FALSE));

    tests.push_back(TestBuilder(CScript() << OP_DUP << OP_HASH160 << ToByteVector(keys.pubkey1C.GetID()) << OP_EQUALVERIFY << OP_CHECKSIG,
                                "P2PKH", 0
                               ).PushSig(keys.key1).Push(keys.pubkey1C));
    tests.push_back(TestBuilder(CScript() << OP_DUP << OP_HASH160 << ToByteVector(keys.pubkey2C.GetID()) << OP_EQUALVERIFY << OP_CHECKSIG,
                                "P2PKH, bad pubkey", 0
                               ).PushSig(keys.key2).Push(keys.pubkey2C).DamagePush(5).ScriptError(SCRIPT_ERR_EQUALVERIFY));

    tests.push_back(TestBuilder(CScript() << ToByteVector(keys.pubkey1) << OP_CHECKSIG,
                                "P2PK anyonecanpay", 0
                               ).PushSig(keys.key1, SIGHASH_ALL | SIGHASH_ANYONECANPAY));
    tests.push_back(TestBuilder(CScript() << ToByteVector(keys.pubkey1) << OP_CHECKSIG,
                                "P2PK anyonecanpay marked with normal hashtype", 0
                               ).PushSig(keys.key1, SIGHASH_ALL | SIGHASH_ANYONECANPAY).EditPush(70, "81", "01").ScriptError(SCRIPT_ERR_EVAL_FALSE));

    tests.push_back(TestBuilder(CScript() << ToByteVector(keys.pubkey0C) << OP_CHECKSIG,
                                "P2SH(P2PK)", SCRIPT_VERIFY_P2SH, true
                               ).PushSig(keys.key0).PushRedeem());
    tests.push_back(TestBuilder(CScript() << ToByteVector(keys.pubkey0C) << OP_CHECKSIG,
                                "P2SH(P2PK), bad redeemscript", SCRIPT_VERIFY_P2SH, true
                               ).PushSig(keys.key0).PushRedeem().DamagePush(10).ScriptError(SCRIPT_ERR_EVAL_FALSE));

    tests.push_back(TestBuilder(CScript() << OP_DUP << OP_HASH160 << ToByteVector(keys.pubkey0.GetID()) << OP_EQUALVERIFY << OP_CHECKSIG,
                                "P2SH(P2PKH)", SCRIPT_VERIFY_P2SH, true
                               ).PushSig(keys.key0).Push(keys.pubkey0).PushRedeem());
    tests.push_back(TestBuilder(CScript() << OP_DUP << OP_HASH160 << ToByteVector(keys.pubkey1.GetID()) << OP_EQUALVERIFY << OP_CHECKSIG,
                                "P2SH(P2PKH), bad sig but no VERIFY_P2SH", 0, true
                               ).PushSig(keys.key0).DamagePush(10).PushRedeem());
    tests.push_back(TestBuilder(CScript() << OP_DUP << OP_HASH160 << ToByteVector(keys.pubkey1.GetID()) << OP_EQUALVERIFY << OP_CHECKSIG,
                                "P2SH(P2PKH), bad sig", SCRIPT_VERIFY_P2SH, true
                               ).PushSig(keys.key0).DamagePush(10).PushRedeem().ScriptError(SCRIPT_ERR_EQUALVERIFY));

    tests.push_back(TestBuilder(CScript() << OP_3 << ToByteVector(keys.pubkey0C) << ToByteVector(keys.pubkey1C) << ToByteVector(keys.pubkey2C) << OP_3 << OP_CHECKMULTISIG,
                                "3-of-3", 0
                               ).Num(0).PushSig(keys.key0).PushSig(keys.key1).PushSig(keys.key2));
    tests.push_back(TestBuilder(CScript() << OP_3 << ToByteVector(keys.pubkey0C) << ToByteVector(keys.pubkey1C) << ToByteVector(keys.pubkey2C) << OP_3 << OP_CHECKMULTISIG,
                                "3-of-3, 2 sigs", 0
                               ).Num(0).PushSig(keys.key0).PushSig(keys.key1).Num(0).ScriptError(SCRIPT_ERR_EVAL_FALSE));

    tests.push_back(TestBuilder(CScript() << OP_2 << ToByteVector(keys.pubkey0C) << ToByteVector(keys.pubkey1C) << ToByteVector(keys.pubkey2C) << OP_3 << OP_CHECKMULTISIG,
                                "P2SH(2-of-3)", SCRIPT_VERIFY_P2SH, true
                               ).Num(0).PushSig(keys.key1).PushSig(keys.key2).PushRedeem());
    tests.push_back(TestBuilder(CScript() << OP_2 << ToByteVector(keys.pubkey0C) << ToByteVector(keys.pubkey1C) << ToByteVector(keys.pubkey2C) << OP_3 << OP_CHECKMULTISIG,
                                "P2SH(2-of-3), 1 sig", SCRIPT_VERIFY_P2SH, true
                               ).Num(0).PushSig(keys.key1).Num(0).PushRedeem().ScriptError(SCRIPT_ERR_EVAL_FALSE));

    tests.push_back(TestBuilder(CScript() << ToByteVector(keys.pubkey1C) << OP_CHECKSIG,
                                "P2PK with too much R padding but no DERSIG", 0
                               ).PushSig(keys.key1, SIGHASH_ALL, 31, 32).EditPush(1, "43021F", "44022000"));
    tests.push_back(TestBuilder(CScript() << ToByteVector(keys.pubkey1C) << OP_CHECKSIG,
                                "P2PK with too much R padding", SCRIPT_VERIFY_DERSIG
                               ).PushSig(keys.key1, SIGHASH_ALL, 31, 32).EditPush(1, "43021F", "44022000").ScriptError(SCRIPT_ERR_SIG_DER));
    tests.push_back(TestBuilder(CScript() << ToByteVector(keys.pubkey1C) << OP_CHECKSIG,
                                "P2PK with too much S padding but no DERSIG", 0
                               ).PushSig(keys.key1, SIGHASH_ALL).EditPush(1, "44", "45").EditPush(37, "20", "2100"));
    tests.push_back(TestBuilder(CScript() << ToByteVector(keys.pubkey1C) << OP_CHECKSIG,
                                "P2PK with too much S padding", SCRIPT_VERIFY_DERSIG
                               ).PushSig(keys.key1, SIGHASH_ALL).EditPush(1, "44", "45").EditPush(37, "20", "2100").ScriptError(SCRIPT_ERR_SIG_DER));
    tests.push_back(TestBuilder(CScript() << ToByteVector(keys.pubkey1C) << OP_CHECKSIG,
                                "P2PK with too little R padding but no DERSIG", 0
                               ).PushSig(keys.key1, SIGHASH_ALL, 33, 32).EditPush(1, "45022100", "440220"));
    tests.push_back(TestBuilder(CScript() << ToByteVector(keys.pubkey1C) << OP_CHECKSIG,
                                "P2PK with too little R padding", SCRIPT_VERIFY_DERSIG
                               ).PushSig(keys.key1, SIGHASH_ALL, 33, 32).EditPush(1, "45022100", "440220").ScriptError(SCRIPT_ERR_SIG_DER));
    tests.push_back(TestBuilder(CScript() << ToByteVector(keys.pubkey2C) << OP_CHECKSIG << OP_NOT,
                                "P2PK NOT with bad sig with too much R padding but no DERSIG", 0
                               ).PushSig(keys.key2, SIGHASH_ALL, 31, 32).EditPush(1, "43021F", "44022000").DamagePush(10));
    tests.push_back(TestBuilder(CScript() << ToByteVector(keys.pubkey2C) << OP_CHECKSIG << OP_NOT,
                                "P2PK NOT with bad sig with too much R padding", SCRIPT_VERIFY_DERSIG
                               ).PushSig(keys.key2, SIGHASH_ALL, 31, 32).EditPush(1, "43021F", "44022000").DamagePush(10).ScriptError(SCRIPT_ERR_SIG_DER));
    tests.push_back(TestBuilder(CScript() << ToByteVector(keys.pubkey2C) << OP_CHECKSIG << OP_NOT,
                                "P2PK NOT with too much R padding but no DERSIG", 0
                               ).PushSig(keys.key2, SIGHASH_ALL, 31, 32).EditPush(1, "43021F", "44022000").ScriptError(SCRIPT_ERR_EVAL_FALSE));
    tests.push_back(TestBuilder(CScript() << ToByteVector(keys.pubkey2C) << OP_CHECKSIG << OP_NOT,
                                "P2PK NOT with too much R padding", SCRIPT_VERIFY_DERSIG
                               ).PushSig(keys.key2, SIGHASH_ALL, 31, 32).EditPush(1, "43021F", "44022000").ScriptError(SCRIPT_ERR_SIG_DER));

    tests.push_back(TestBuilder(CScript() << ToByteVector(keys.pubkey1C) << OP_CHECKSIG,
                                "BIP66 example 1, without DERSIG", 0
                               ).PushSig(keys.key1, SIGHASH_ALL, 33, 32).EditPush(1, "45022100", "440220"));
    tests.push_back(TestBuilder(CScript() << ToByteVector(keys.pubkey1C) << OP_CHECKSIG,
                                "BIP66 example 1, with DERSIG", SCRIPT_VERIFY_DERSIG
                               ).PushSig(keys.key1, SIGHASH_ALL, 33, 32).EditPush(1, "45022100", "440220").ScriptError(SCRIPT_ERR_SIG_DER));
    tests.push_back(TestBuilder(CScript() << ToByteVector(keys.pubkey1C) << OP_CHECKSIG << OP_NOT,
                                "BIP66 example 2, without DERSIG", 0
                               ).PushSig(keys.key1, SIGHASH_ALL, 33, 32).EditPush(1, "45022100", "440220").ScriptError(SCRIPT_ERR_EVAL_FALSE));
    tests.push_back(TestBuilder(CScript() << ToByteVector(keys.pubkey1C) << OP_CHECKSIG << OP_NOT,
                                "BIP66 example 2, with DERSIG", SCRIPT_VERIFY_DERSIG
                               ).PushSig(keys.key1, SIGHASH_ALL, 33, 32).EditPush(1, "45022100", "440220").ScriptError(SCRIPT_ERR_SIG_DER));
    tests.push_back(TestBuilder(CScript() << ToByteVector(keys.pubkey1C) << OP_CHECKSIG,
                                "BIP66 example 3, without DERSIG", 0
                               ).Num(0).ScriptError(SCRIPT_ERR_EVAL_FALSE));
    tests.push_back(TestBuilder(CScript() << ToByteVector(keys.pubkey1C) << OP_CHECKSIG,
                                "BIP66 example 3, with DERSIG", SCRIPT_VERIFY_DERSIG
                               ).Num(0).ScriptError(SCRIPT_ERR_EVAL_FALSE));
    tests.push_back(TestBuilder(CScript() << ToByteVector(keys.pubkey1C) << OP_CHECKSIG << OP_NOT,
                                "BIP66 example 4, without DERSIG", 0
                               ).Num(0));
    tests.push_back(TestBuilder(CScript() << ToByteVector(keys.pubkey1C) << OP_CHECKSIG << OP_NOT,
                                "BIP66 example 4, with DERSIG", SCRIPT_VERIFY_DERSIG
                               ).Num(0));
    tests.push_back(TestBuilder(CScript() << ToByteVector(keys.pubkey1C) << OP_CHECKSIG,
                                "BIP66 example 5, without DERSIG", 0
                               ).Num(1).ScriptError(SCRIPT_ERR_EVAL_FALSE));
    tests.push_back(TestBuilder(CScript() << ToByteVector(keys.pubkey1C) << OP_CHECKSIG,
                                "BIP66 example 5, with DERSIG", SCRIPT_VERIFY_DERSIG
                               ).Num(1).ScriptError(SCRIPT_ERR_SIG_DER));
    tests.push_back(TestBuilder(CScript() << ToByteVector(keys.pubkey1C) << OP_CHECKSIG << OP_NOT,
                                "BIP66 example 6, without DERSIG", 0
                               ).Num(1));
    tests.push_back(TestBuilder(CScript() << ToByteVector(keys.pubkey1C) << OP_CHECKSIG << OP_NOT,
                                "BIP66 example 6, with DERSIG", SCRIPT_VERIFY_DERSIG
                               ).Num(1).ScriptError(SCRIPT_ERR_SIG_DER));
    tests.push_back(TestBuilder(CScript() << OP_2 << ToByteVector(keys.pubkey1C) << ToByteVector(keys.pubkey2C) << OP_2 << OP_CHECKMULTISIG,
                                "BIP66 example 7, without DERSIG", 0
                               ).Num(0).PushSig(keys.key1, SIGHASH_ALL, 33, 32).EditPush(1, "45022100", "440220").PushSig(keys.key2));
    tests.push_back(TestBuilder(CScript() << OP_2 << ToByteVector(keys.pubkey1C) << ToByteVector(keys.pubkey2C) << OP_2 << OP_CHECKMULTISIG,
                                "BIP66 example 7, with DERSIG", SCRIPT_VERIFY_DERSIG
                               ).Num(0).PushSig(keys.key1, SIGHASH_ALL, 33, 32).EditPush(1, "45022100", "440220").PushSig(keys.key2).ScriptError(SCRIPT_ERR_SIG_DER));
    tests.push_back(TestBuilder(CScript() << OP_2 << ToByteVector(keys.pubkey1C) << ToByteVector(keys.pubkey2C) << OP_2 << OP_CHECKMULTISIG << OP_NOT,
                                "BIP66 example 8, without DERSIG", 0
                               ).Num(0).PushSig(keys.key1, SIGHASH_ALL, 33, 32).EditPush(1, "45022100", "440220").PushSig(keys.key2).ScriptError(SCRIPT_ERR_EVAL_FALSE));
    tests.push_back(TestBuilder(CScript() << OP_2 << ToByteVector(keys.pubkey1C) << ToByteVector(keys.pubkey2C) << OP_2 << OP_CHECKMULTISIG << OP_NOT,
                                "BIP66 example 8, with DERSIG", SCRIPT_VERIFY_DERSIG
                               ).Num(0).PushSig(keys.key1, SIGHASH_ALL, 33, 32).EditPush(1, "45022100", "440220").PushSig(keys.key2).ScriptError(SCRIPT_ERR_SIG_DER));
    tests.push_back(TestBuilder(CScript() << OP_2 << ToByteVector(keys.pubkey1C) << ToByteVector(keys.pubkey2C) << OP_2 << OP_CHECKMULTISIG,
                                "BIP66 example 9, without DERSIG", 0
                               ).Num(0).Num(0).PushSig(keys.key2, SIGHASH_ALL, 33, 32).EditPush(1, "45022100", "440220").ScriptError(SCRIPT_ERR_EVAL_FALSE));
    tests.push_back(TestBuilder(CScript() << OP_2 << ToByteVector(keys.pubkey1C) << ToByteVector(keys.pubkey2C) << OP_2 << OP_CHECKMULTISIG,
                                "BIP66 example 9, with DERSIG", SCRIPT_VERIFY_DERSIG
                               ).Num(0).Num(0).PushSig(keys.key2, SIGHASH_ALL, 33, 32).EditPush(1, "45022100", "440220").ScriptError(SCRIPT_ERR_SIG_DER));
    tests.push_back(TestBuilder(CScript() << OP_2 << ToByteVector(keys.pubkey1C) << ToByteVector(keys.pubkey2C) << OP_2 << OP_CHECKMULTISIG << OP_NOT,
                                "BIP66 example 10, without DERSIG", 0
                               ).Num(0).Num(0).PushSig(keys.key2, SIGHASH_ALL, 33, 32).EditPush(1, "45022100", "440220"));
    tests.push_back(TestBuilder(CScript() << OP_2 << ToByteVector(keys.pubkey1C) << ToByteVector(keys.pubkey2C) << OP_2 << OP_CHECKMULTISIG << OP_NOT,
                                "BIP66 example 10, with DERSIG", SCRIPT_VERIFY_DERSIG
                               ).Num(0).Num(0).PushSig(keys.key2, SIGHASH_ALL, 33, 32).EditPush(1, "45022100", "440220").ScriptError(SCRIPT_ERR_SIG_DER));
    tests.push_back(TestBuilder(CScript() << OP_2 << ToByteVector(keys.pubkey1C) << ToByteVector(keys.pubkey2C) << OP_2 << OP_CHECKMULTISIG,
                                "BIP66 example 11, without DERSIG", 0
                               ).Num(0).PushSig(keys.key1, SIGHASH_ALL, 33, 32).EditPush(1, "45022100", "440220").Num(0).ScriptError(SCRIPT_ERR_EVAL_FALSE));
    tests.push_back(TestBuilder(CScript() << OP_2 << ToByteVector(keys.pubkey1C) << ToByteVector(keys.pubkey2C) << OP_2 << OP_CHECKMULTISIG,
                                "BIP66 example 11, with DERSIG", SCRIPT_VERIFY_DERSIG
                               ).Num(0).PushSig(keys.key1, SIGHASH_ALL, 33, 32).EditPush(1, "45022100", "440220").Num(0).ScriptError(SCRIPT_ERR_EVAL_FALSE));
    tests.push_back(TestBuilder(CScript() << OP_2 << ToByteVector(keys.pubkey1C) << ToByteVector(keys.pubkey2C) << OP_2 << OP_CHECKMULTISIG << OP_NOT,
                                "BIP66 example 12, without DERSIG", 0
                               ).Num(0).PushSig(keys.key1, SIGHASH_ALL, 33, 32).EditPush(1, "45022100", "440220").Num(0));
    tests.push_back(TestBuilder(CScript() << OP_2 << ToByteVector(keys.pubkey1C) << ToByteVector(keys.pubkey2C) << OP_2 << OP_CHECKMULTISIG << OP_NOT,
                                "BIP66 example 12, with DERSIG", SCRIPT_VERIFY_DERSIG
                               ).Num(0).PushSig(keys.key1, SIGHASH_ALL, 33, 32).EditPush(1, "45022100", "440220").Num(0));
    tests.push_back(TestBuilder(CScript() << ToByteVector(keys.pubkey2C) << OP_CHECKSIG,
                                "P2PK with multi-byte hashtype, without DERSIG", 0
                               ).PushSig(keys.key2, SIGHASH_ALL).EditPush(70, "01", "0101"));
    tests.push_back(TestBuilder(CScript() << ToByteVector(keys.pubkey2C) << OP_CHECKSIG,
                                "P2PK with multi-byte hashtype, with DERSIG", SCRIPT_VERIFY_DERSIG
                               ).PushSig(keys.key2, SIGHASH_ALL).EditPush(70, "01", "0101").ScriptError(SCRIPT_ERR_SIG_DER));

    tests.push_back(TestBuilder(CScript() << ToByteVector(keys.pubkey2C) << OP_CHECKSIG,
                                "P2PK with high S but no LOW_S", 0
                               ).PushSig(keys.key2, SIGHASH_ALL, 32, 33));
    tests.push_back(TestBuilder(CScript() << ToByteVector(keys.pubkey2C) << OP_CHECKSIG,
                                "P2PK with high S", SCRIPT_VERIFY_LOW_S
                               ).PushSig(keys.key2, SIGHASH_ALL, 32, 33).ScriptError(SCRIPT_ERR_SIG_HIGH_S));

    tests.push_back(TestBuilder(CScript() << ToByteVector(keys.pubkey0H) << OP_CHECKSIG,
                                "P2PK with hybrid pubkey but no STRICTENC", 0
                               ).PushSig(keys.key0, SIGHASH_ALL));
    tests.push_back(TestBuilder(CScript() << ToByteVector(keys.pubkey0H) << OP_CHECKSIG,
                                "P2PK with hybrid pubkey", SCRIPT_VERIFY_STRICTENC
                               ).PushSig(keys.key0, SIGHASH_ALL).ScriptError(SCRIPT_ERR_PUBKEYTYPE));
    tests.push_back(TestBuilder(CScript() << ToByteVector(keys.pubkey0H) << OP_CHECKSIG << OP_NOT,
                                "P2PK NOT with hybrid pubkey but no STRICTENC", 0
                               ).PushSig(keys.key0, SIGHASH_ALL).ScriptError(SCRIPT_ERR_EVAL_FALSE));
    tests.push_back(TestBuilder(CScript() << ToByteVector(keys.pubkey0H) << OP_CHECKSIG << OP_NOT,
                                "P2PK NOT with hybrid pubkey", SCRIPT_VERIFY_STRICTENC
                               ).PushSig(keys.key0, SIGHASH_ALL).ScriptError(SCRIPT_ERR_PUBKEYTYPE));
    tests.push_back(TestBuilder(CScript() << ToByteVector(keys.pubkey0H) << OP_CHECKSIG << OP_NOT,
                                "P2PK NOT with invalid hybrid pubkey but no STRICTENC", 0
                               ).PushSig(keys.key0, SIGHASH_ALL).DamagePush(10));
    tests.push_back(TestBuilder(CScript() << ToByteVector(keys.pubkey0H) << OP_CHECKSIG << OP_NOT,
                                "P2PK NOT with invalid hybrid pubkey", SCRIPT_VERIFY_STRICTENC
                               ).PushSig(keys.key0, SIGHASH_ALL).DamagePush(10).ScriptError(SCRIPT_ERR_PUBKEYTYPE));
    tests.push_back(TestBuilder(CScript() << OP_1 << ToByteVector(keys.pubkey0H) << ToByteVector(keys.pubkey1C) << OP_2 << OP_CHECKMULTISIG,
                                "1-of-2 with the second 1 hybrid pubkey and no STRICTENC", 0
                               ).Num(0).PushSig(keys.key1, SIGHASH_ALL));
    tests.push_back(TestBuilder(CScript() << OP_1 << ToByteVector(keys.pubkey0H) << ToByteVector(keys.pubkey1C) << OP_2 << OP_CHECKMULTISIG,
                                "1-of-2 with the second 1 hybrid pubkey", SCRIPT_VERIFY_STRICTENC
                               ).Num(0).PushSig(keys.key1, SIGHASH_ALL));
    tests.push_back(TestBuilder(CScript() << OP_1 << ToByteVector(keys.pubkey1C) << ToByteVector(keys.pubkey0H) << OP_2 << OP_CHECKMULTISIG,
                                "1-of-2 with the first 1 hybrid pubkey", SCRIPT_VERIFY_STRICTENC
                               ).Num(0).PushSig(keys.key1, SIGHASH_ALL).ScriptError(SCRIPT_ERR_PUBKEYTYPE));

    tests.push_back(TestBuilder(CScript() << ToByteVector(keys.pubkey1) << OP_CHECKSIG,
                                "P2PK with undefined hashtype but no STRICTENC", 0
                               ).PushSig(keys.key1, 5));
    tests.push_back(TestBuilder(CScript() << ToByteVector(keys.pubkey1) << OP_CHECKSIG,
                                "P2PK with undefined hashtype", SCRIPT_VERIFY_STRICTENC
                               ).PushSig(keys.key1, 5).ScriptError(SCRIPT_ERR_SIG_HASHTYPE));
    tests.push_back(TestBuilder(CScript() << ToByteVector(keys.pubkey1) << OP_CHECKSIG << OP_NOT,
                                "P2PK NOT with invalid sig and undefined hashtype but no STRICTENC", 0
                               ).PushSig(keys.key1, 5).DamagePush(10));
    tests.push_back(TestBuilder(CScript() << ToByteVector(keys.pubkey1) << OP_CHECKSIG << OP_NOT,
                                "P2PK NOT with invalid sig and undefined hashtype", SCRIPT_VERIFY_STRICTENC
                               ).PushSig(keys.key1, 5).DamagePush(10).ScriptError(SCRIPT_ERR_SIG_HASHTYPE));

    tests.push_back(TestBuilder(CScript() << OP_3 << ToByteVector(keys.pubkey0C) << ToByteVector(keys.pubkey1C) << ToByteVector(keys.pubkey2C) << OP_3 << OP_CHECKMULTISIG,
                                "3-of-3 with nonzero dummy but no NULLDUMMY", 0
                               ).Num(1).PushSig(keys.key0).PushSig(keys.key1).PushSig(keys.key2));
    tests.push_back(TestBuilder(CScript() << OP_3 << ToByteVector(keys.pubkey0C) << ToByteVector(keys.pubkey1C) << ToByteVector(keys.pubkey2C) << OP_3 << OP_CHECKMULTISIG,
                                "3-of-3 with nonzero dummy", SCRIPT_VERIFY_NULLDUMMY
                               ).Num(1).PushSig(keys.key0).PushSig(keys.key1).PushSig(keys.key2).ScriptError(SCRIPT_ERR_SIG_NULLDUMMY));
    tests.push_back(TestBuilder(CScript() << OP_3 << ToByteVector(keys.pubkey0C) << ToByteVector(keys.pubkey1C) << ToByteVector(keys.pubkey2C) << OP_3 << OP_CHECKMULTISIG << OP_NOT,
                                "3-of-3 NOT with invalid sig and nonzero dummy but no NULLDUMMY", 0
                               ).Num(1).PushSig(keys.key0).PushSig(keys.key1).PushSig(keys.key2).DamagePush(10));
    tests.push_back(TestBuilder(CScript() << OP_3 << ToByteVector(keys.pubkey0C) << ToByteVector(keys.pubkey1C) << ToByteVector(keys.pubkey2C) << OP_3 << OP_CHECKMULTISIG << OP_NOT,
                                "3-of-3 NOT with invalid sig with nonzero dummy", SCRIPT_VERIFY_NULLDUMMY
                               ).Num(1).PushSig(keys.key0).PushSig(keys.key1).PushSig(keys.key2).DamagePush(10).ScriptError(SCRIPT_ERR_SIG_NULLDUMMY));

    tests.push_back(TestBuilder(CScript() << OP_2 << ToByteVector(keys.pubkey1C) << ToByteVector(keys.pubkey1C) << OP_2 << OP_CHECKMULTISIG,
                                "2-of-2 with two identical keys and sigs pushed using OP_DUP but no SIGPUSHONLY", 0
                               ).Num(0).PushSig(keys.key1).Opcode(OP_DUP));
    tests.push_back(TestBuilder(CScript() << OP_2 << ToByteVector(keys.pubkey1C) << ToByteVector(keys.pubkey1C) << OP_2 << OP_CHECKMULTISIG,
                                "2-of-2 with two identical keys and sigs pushed using OP_DUP", SCRIPT_VERIFY_SIGPUSHONLY
                               ).Num(0).PushSig(keys.key1).Opcode(OP_DUP).ScriptError(SCRIPT_ERR_SIG_PUSHONLY));
    tests.push_back(TestBuilder(CScript() << ToByteVector(keys.pubkey2C) << OP_CHECKSIG,
                                "P2SH(P2PK) with non-push scriptSig but no P2SH or SIGPUSHONLY", 0, true
                               ).PushSig(keys.key2).Opcode(OP_NOP8).PushRedeem());
    tests.push_back(TestBuilder(CScript() << ToByteVector(keys.pubkey2C) << OP_CHECKSIG,
                                "P2PK with non-push scriptSig but with P2SH validation", 0
                               ).PushSig(keys.key2).Opcode(OP_NOP8));
    tests.push_back(TestBuilder(CScript() << ToByteVector(keys.pubkey2C) << OP_CHECKSIG,
                                "P2SH(P2PK) with non-push scriptSig but no SIGPUSHONLY", SCRIPT_VERIFY_P2SH, true
                               ).PushSig(keys.key2).Opcode(OP_NOP8).PushRedeem().ScriptError(SCRIPT_ERR_SIG_PUSHONLY));
    tests.push_back(TestBuilder(CScript() << ToByteVector(keys.pubkey2C) << OP_CHECKSIG,
                                "P2SH(P2PK) with non-push scriptSig but not P2SH", SCRIPT_VERIFY_SIGPUSHONLY, true
                               ).PushSig(keys.key2).Opcode(OP_NOP8).PushRedeem().ScriptError(SCRIPT_ERR_SIG_PUSHONLY));
    tests.push_back(TestBuilder(CScript() << OP_2 << ToByteVector(keys.pubkey1C) << ToByteVector(keys.pubkey1C) << OP_2 << OP_CHECKMULTISIG,
                                "2-of-2 with two identical keys and sigs pushed", SCRIPT_VERIFY_SIGPUSHONLY
                               ).Num(0).PushSig(keys.key1).PushSig(keys.key1));
    tests.push_back(TestBuilder(CScript() << ToByteVector(keys.pubkey0) << OP_CHECKSIG,
                                "P2PK with unnecessary input but no CLEANSTACK", SCRIPT_VERIFY_P2SH
                               ).Num(11).PushSig(keys.key0));
    tests.push_back(TestBuilder(CScript() << ToByteVector(keys.pubkey0) << OP_CHECKSIG,
                                "P2PK with unnecessary input", SCRIPT_VERIFY_CLEANSTACK | SCRIPT_VERIFY_P2SH
                               ).Num(11).PushSig(keys.key0).ScriptError(SCRIPT_ERR_CLEANSTACK));
    tests.push_back(TestBuilder(CScript() << ToByteVector(keys.pubkey0) << OP_CHECKSIG,
                                "P2SH with unnecessary input but no CLEANSTACK", SCRIPT_VERIFY_P2SH, true
                               ).Num(11).PushSig(keys.key0).PushRedeem());
    tests.push_back(TestBuilder(CScript() << ToByteVector(keys.pubkey0) << OP_CHECKSIG,
                                "P2SH with unnecessary input", SCRIPT_VERIFY_CLEANSTACK | SCRIPT_VERIFY_P2SH, true
                               ).Num(11).PushSig(keys.key0).PushRedeem().ScriptError(SCRIPT_ERR_CLEANSTACK));
    tests.push_back(TestBuilder(CScript() << ToByteVector(keys.pubkey0) << OP_CHECKSIG,
                                "P2SH with CLEANSTACK", SCRIPT_VERIFY_CLEANSTACK | SCRIPT_VERIFY_P2SH, true
                               ).PushSig(keys.key0).PushRedeem());

    tests.push_back(TestBuilder(CScript() << ToByteVector(keys.pubkey0) << OP_CHECKSIG,
                                "Basic P2WSH", SCRIPT_VERIFY_WITNESS | SCRIPT_VERIFY_P2SH, false, WitnessMode::SH,
                                0, 1).PushWitSig(keys.key0).PushWitRedeem());
    tests.push_back(TestBuilder(CScript() << ToByteVector(keys.pubkey0),
                                "Basic P2WPKH", SCRIPT_VERIFY_WITNESS | SCRIPT_VERIFY_P2SH, false, WitnessMode::PKH,
                                0, 1).PushWitSig(keys.key0).Push(keys.pubkey0).AsWit());
    tests.push_back(TestBuilder(CScript() << ToByteVector(keys.pubkey0) << OP_CHECKSIG,
                                "Basic P2SH(P2WSH)", SCRIPT_VERIFY_WITNESS | SCRIPT_VERIFY_P2SH, true, WitnessMode::SH,
                                0, 1).PushWitSig(keys.key0).PushWitRedeem().PushRedeem());
    tests.push_back(TestBuilder(CScript() << ToByteVector(keys.pubkey0),
                                "Basic P2SH(P2WPKH)", SCRIPT_VERIFY_WITNESS | SCRIPT_VERIFY_P2SH, true, WitnessMode::PKH,
                                0, 1).PushWitSig(keys.key0).Push(keys.pubkey0).AsWit().PushRedeem());
    tests.push_back(TestBuilder(CScript() << ToByteVector(keys.pubkey1) << OP_CHECKSIG,
                                "Basic P2WSH with the wrong key", SCRIPT_VERIFY_WITNESS | SCRIPT_VERIFY_P2SH, false, WitnessMode::SH
                               ).PushWitSig(keys.key0).PushWitRedeem().ScriptError(SCRIPT_ERR_EVAL_FALSE));
    tests.push_back(TestBuilder(CScript() << ToByteVector(keys.pubkey1),
                                "Basic P2WPKH with the wrong key", SCRIPT_VERIFY_WITNESS | SCRIPT_VERIFY_P2SH, false, WitnessMode::PKH
                               ).PushWitSig(keys.key0).Push(keys.pubkey1).AsWit().ScriptError(SCRIPT_ERR_EVAL_FALSE));
    tests.push_back(TestBuilder(CScript() << ToByteVector(keys.pubkey1) << OP_CHECKSIG,
                                "Basic P2SH(P2WSH) with the wrong key", SCRIPT_VERIFY_WITNESS | SCRIPT_VERIFY_P2SH, true, WitnessMode::SH
                               ).PushWitSig(keys.key0).PushWitRedeem().PushRedeem().ScriptError(SCRIPT_ERR_EVAL_FALSE));
    tests.push_back(TestBuilder(CScript() << ToByteVector(keys.pubkey1),
                                "Basic P2SH(P2WPKH) with the wrong key", SCRIPT_VERIFY_WITNESS | SCRIPT_VERIFY_P2SH, true, WitnessMode::PKH
                               ).PushWitSig(keys.key0).Push(keys.pubkey1).AsWit().PushRedeem().ScriptError(SCRIPT_ERR_EVAL_FALSE));
    tests.push_back(TestBuilder(CScript() << ToByteVector(keys.pubkey1) << OP_CHECKSIG,
                                "Basic P2WSH with the wrong key but no WITNESS", SCRIPT_VERIFY_P2SH, false, WitnessMode::SH
                               ).PushWitSig(keys.key0).PushWitRedeem());
    tests.push_back(TestBuilder(CScript() << ToByteVector(keys.pubkey1),
                                "Basic P2WPKH with the wrong key but no WITNESS", SCRIPT_VERIFY_P2SH, false, WitnessMode::PKH
                               ).PushWitSig(keys.key0).Push(keys.pubkey1).AsWit());
    tests.push_back(TestBuilder(CScript() << ToByteVector(keys.pubkey1) << OP_CHECKSIG,
                                "Basic P2SH(P2WSH) with the wrong key but no WITNESS", SCRIPT_VERIFY_P2SH, true, WitnessMode::SH
                               ).PushWitSig(keys.key0).PushWitRedeem().PushRedeem());
    tests.push_back(TestBuilder(CScript() << ToByteVector(keys.pubkey1),
                                "Basic P2SH(P2WPKH) with the wrong key but no WITNESS", SCRIPT_VERIFY_P2SH, true, WitnessMode::PKH
                               ).PushWitSig(keys.key0).Push(keys.pubkey1).AsWit().PushRedeem());
    tests.push_back(TestBuilder(CScript() << ToByteVector(keys.pubkey0) << OP_CHECKSIG,
                                "Basic P2WSH with wrong value", SCRIPT_VERIFY_WITNESS | SCRIPT_VERIFY_P2SH, false, WitnessMode::SH,
                                0, 0).PushWitSig(keys.key0, 1).PushWitRedeem().ScriptError(SCRIPT_ERR_EVAL_FALSE));
    tests.push_back(TestBuilder(CScript() << ToByteVector(keys.pubkey0),
                                "Basic P2WPKH with wrong value", SCRIPT_VERIFY_WITNESS | SCRIPT_VERIFY_P2SH, false, WitnessMode::PKH,
                                0, 0).PushWitSig(keys.key0, 1).Push(keys.pubkey0).AsWit().ScriptError(SCRIPT_ERR_EVAL_FALSE));
    tests.push_back(TestBuilder(CScript() << ToByteVector(keys.pubkey0) << OP_CHECKSIG,
                                "Basic P2SH(P2WSH) with wrong value", SCRIPT_VERIFY_WITNESS | SCRIPT_VERIFY_P2SH, true, WitnessMode::SH,
                                0, 0).PushWitSig(keys.key0, 1).PushWitRedeem().PushRedeem().ScriptError(SCRIPT_ERR_EVAL_FALSE));
    tests.push_back(TestBuilder(CScript() << ToByteVector(keys.pubkey0),
                                "Basic P2SH(P2WPKH) with wrong value", SCRIPT_VERIFY_WITNESS | SCRIPT_VERIFY_P2SH, true, WitnessMode::PKH,
                                0, 0).PushWitSig(keys.key0, 1).Push(keys.pubkey0).AsWit().PushRedeem().ScriptError(SCRIPT_ERR_EVAL_FALSE));

    tests.push_back(TestBuilder(CScript() << ToByteVector(keys.pubkey0),
                                "P2WPKH with future witness version", SCRIPT_VERIFY_WITNESS | SCRIPT_VERIFY_P2SH |
                                SCRIPT_VERIFY_DISCOURAGE_UPGRADABLE_WITNESS_PROGRAM, false, WitnessMode::PKH, 1
                               ).PushWitSig(keys.key0).Push(keys.pubkey0).AsWit().ScriptError(SCRIPT_ERR_DISCOURAGE_UPGRADABLE_WITNESS_PROGRAM));
    {
        CScript witscript = CScript() << ToByteVector(keys.pubkey0);
        uint256 hash;
        CSHA256().Write(witscript.data(), witscript.size()).Finalize(hash.begin());
        std::vector<unsigned char> hashBytes = ToByteVector(hash);
        hashBytes.pop_back();
        tests.push_back(TestBuilder(CScript() << OP_0 << hashBytes,
                                    "P2WPKH with wrong witness program length", SCRIPT_VERIFY_WITNESS | SCRIPT_VERIFY_P2SH, false
                                   ).PushWitSig(keys.key0).Push(keys.pubkey0).AsWit().ScriptError(SCRIPT_ERR_WITNESS_PROGRAM_WRONG_LENGTH));
    }
    tests.push_back(TestBuilder(CScript() << ToByteVector(keys.pubkey0) << OP_CHECKSIG,
                                "P2WSH with empty witness", SCRIPT_VERIFY_WITNESS | SCRIPT_VERIFY_P2SH, false, WitnessMode::SH
                               ).ScriptError(SCRIPT_ERR_WITNESS_PROGRAM_WITNESS_EMPTY));
    {
        CScript witscript = CScript() << ToByteVector(keys.pubkey0) << OP_CHECKSIG;
        tests.push_back(TestBuilder(witscript,
                                    "P2WSH with witness program mismatch", SCRIPT_VERIFY_WITNESS | SCRIPT_VERIFY_P2SH, false, WitnessMode::SH
                                   ).PushWitSig(keys.key0).Push(witscript).DamagePush(0).AsWit().ScriptError(SCRIPT_ERR_WITNESS_PROGRAM_MISMATCH));
    }
    tests.push_back(TestBuilder(CScript() << ToByteVector(keys.pubkey0),
                                "P2WPKH with witness program mismatch", SCRIPT_VERIFY_WITNESS | SCRIPT_VERIFY_P2SH, false, WitnessMode::PKH
                               ).PushWitSig(keys.key0).Push(keys.pubkey0).AsWit().Push("0").AsWit().ScriptError(SCRIPT_ERR_WITNESS_PROGRAM_MISMATCH));
    tests.push_back(TestBuilder(CScript() << ToByteVector(keys.pubkey0),
                                "P2WPKH with non-empty scriptSig", SCRIPT_VERIFY_WITNESS | SCRIPT_VERIFY_P2SH, false, WitnessMode::PKH
                               ).PushWitSig(keys.key0).Push(keys.pubkey0).AsWit().Num(11).ScriptError(SCRIPT_ERR_WITNESS_MALLEATED));
    tests.push_back(TestBuilder(CScript() << ToByteVector(keys.pubkey1),
                                "P2SH(P2WPKH) with superfluous push in scriptSig", SCRIPT_VERIFY_WITNESS | SCRIPT_VERIFY_P2SH, true, WitnessMode::PKH
                               ).PushWitSig(keys.key0).Push(keys.pubkey1).AsWit().Num(11).PushRedeem().ScriptError(SCRIPT_ERR_WITNESS_MALLEATED_P2SH));
    tests.push_back(TestBuilder(CScript() << ToByteVector(keys.pubkey0) << OP_CHECKSIG,
                                "P2PK with witness", SCRIPT_VERIFY_WITNESS | SCRIPT_VERIFY_P2SH
                               ).PushSig(keys.key0).Push("0").AsWit().ScriptError(SCRIPT_ERR_WITNESS_UNEXPECTED));

    // Compressed keys should pass SCRIPT_VERIFY_WITNESS_PUBKEYTYPE
    tests.push_back(TestBuilder(CScript() << ToByteVector(keys.pubkey0C) << OP_CHECKSIG,
                                "Basic P2WSH with compressed key", SCRIPT_VERIFY_WITNESS | SCRIPT_VERIFY_P2SH | SCRIPT_VERIFY_WITNESS_PUBKEYTYPE, false, WitnessMode::SH,
                                0, 1).PushWitSig(keys.key0C).PushWitRedeem());
    tests.push_back(TestBuilder(CScript() << ToByteVector(keys.pubkey0C),
                                "Basic P2WPKH with compressed key", SCRIPT_VERIFY_WITNESS | SCRIPT_VERIFY_P2SH | SCRIPT_VERIFY_WITNESS_PUBKEYTYPE, false, WitnessMode::PKH,
                                0, 1).PushWitSig(keys.key0C).Push(keys.pubkey0C).AsWit());
    tests.push_back(TestBuilder(CScript() << ToByteVector(keys.pubkey0C) << OP_CHECKSIG,
                                "Basic P2SH(P2WSH) with compressed key", SCRIPT_VERIFY_WITNESS | SCRIPT_VERIFY_P2SH | SCRIPT_VERIFY_WITNESS_PUBKEYTYPE, true, WitnessMode::SH,
                                0, 1).PushWitSig(keys.key0C).PushWitRedeem().PushRedeem());
    tests.push_back(TestBuilder(CScript() << ToByteVector(keys.pubkey0C),
                                "Basic P2SH(P2WPKH) with compressed key", SCRIPT_VERIFY_WITNESS | SCRIPT_VERIFY_P2SH | SCRIPT_VERIFY_WITNESS_PUBKEYTYPE, true, WitnessMode::PKH,
                                0, 1).PushWitSig(keys.key0C).Push(keys.pubkey0C).AsWit().PushRedeem());

    // Testing uncompressed key in witness with SCRIPT_VERIFY_WITNESS_PUBKEYTYPE
    tests.push_back(TestBuilder(CScript() << ToByteVector(keys.pubkey0) << OP_CHECKSIG,
                                "Basic P2WSH", SCRIPT_VERIFY_WITNESS | SCRIPT_VERIFY_P2SH | SCRIPT_VERIFY_WITNESS_PUBKEYTYPE, false, WitnessMode::SH,
                                0, 1).PushWitSig(keys.key0).PushWitRedeem().ScriptError(SCRIPT_ERR_WITNESS_PUBKEYTYPE));
    tests.push_back(TestBuilder(CScript() << ToByteVector(keys.pubkey0),
                                "Basic P2WPKH", SCRIPT_VERIFY_WITNESS | SCRIPT_VERIFY_P2SH | SCRIPT_VERIFY_WITNESS_PUBKEYTYPE, false, WitnessMode::PKH,
                                0, 1).PushWitSig(keys.key0).Push(keys.pubkey0).AsWit().ScriptError(SCRIPT_ERR_WITNESS_PUBKEYTYPE));
    tests.push_back(TestBuilder(CScript() << ToByteVector(keys.pubkey0) << OP_CHECKSIG,
                                "Basic P2SH(P2WSH)", SCRIPT_VERIFY_WITNESS | SCRIPT_VERIFY_P2SH | SCRIPT_VERIFY_WITNESS_PUBKEYTYPE, true, WitnessMode::SH,
                                0, 1).PushWitSig(keys.key0).PushWitRedeem().PushRedeem().ScriptError(SCRIPT_ERR_WITNESS_PUBKEYTYPE));
    tests.push_back(TestBuilder(CScript() << ToByteVector(keys.pubkey0),
                                "Basic P2SH(P2WPKH)", SCRIPT_VERIFY_WITNESS | SCRIPT_VERIFY_P2SH | SCRIPT_VERIFY_WITNESS_PUBKEYTYPE, true, WitnessMode::PKH,
                                0, 1).PushWitSig(keys.key0).Push(keys.pubkey0).AsWit().PushRedeem().ScriptError(SCRIPT_ERR_WITNESS_PUBKEYTYPE));

    // P2WSH 1-of-2 multisig with compressed keys
    tests.push_back(TestBuilder(CScript() << OP_1 << ToByteVector(keys.pubkey1C) << ToByteVector(keys.pubkey0C) << OP_2 << OP_CHECKMULTISIG,
                                "P2WSH CHECKMULTISIG with compressed keys", SCRIPT_VERIFY_WITNESS | SCRIPT_VERIFY_P2SH | SCRIPT_VERIFY_WITNESS_PUBKEYTYPE, false, WitnessMode::SH,
                                0, 1).Push(CScript()).AsWit().PushWitSig(keys.key0C).PushWitRedeem());
    tests.push_back(TestBuilder(CScript() << OP_1 << ToByteVector(keys.pubkey1C) << ToByteVector(keys.pubkey0C) << OP_2 << OP_CHECKMULTISIG,
                                "P2SH(P2WSH) CHECKMULTISIG with compressed keys", SCRIPT_VERIFY_WITNESS | SCRIPT_VERIFY_P2SH | SCRIPT_VERIFY_WITNESS_PUBKEYTYPE, true, WitnessMode::SH,
                                0, 1).Push(CScript()).AsWit().PushWitSig(keys.key0C).PushWitRedeem().PushRedeem());
    tests.push_back(TestBuilder(CScript() << OP_1 << ToByteVector(keys.pubkey1C) << ToByteVector(keys.pubkey0C) << OP_2 << OP_CHECKMULTISIG,
                                "P2WSH CHECKMULTISIG with compressed keys", SCRIPT_VERIFY_WITNESS | SCRIPT_VERIFY_P2SH | SCRIPT_VERIFY_WITNESS_PUBKEYTYPE, false, WitnessMode::SH,
                                0, 1).Push(CScript()).AsWit().PushWitSig(keys.key1C).PushWitRedeem());
    tests.push_back(TestBuilder(CScript() << OP_1 << ToByteVector(keys.pubkey1C) << ToByteVector(keys.pubkey0C) << OP_2 << OP_CHECKMULTISIG,
                                "P2SH(P2WSH) CHECKMULTISIG with compressed keys", SCRIPT_VERIFY_WITNESS | SCRIPT_VERIFY_P2SH | SCRIPT_VERIFY_WITNESS_PUBKEYTYPE, true, WitnessMode::SH,
                                0, 1).Push(CScript()).AsWit().PushWitSig(keys.key1C).PushWitRedeem().PushRedeem());

    // P2WSH 1-of-2 multisig with first key uncompressed
    tests.push_back(TestBuilder(CScript() << OP_1 << ToByteVector(keys.pubkey1C) << ToByteVector(keys.pubkey0) << OP_2 << OP_CHECKMULTISIG,
                                "P2WSH CHECKMULTISIG with first key uncompressed and signing with the first key", SCRIPT_VERIFY_WITNESS | SCRIPT_VERIFY_P2SH, false, WitnessMode::SH,
                                0, 1).Push(CScript()).AsWit().PushWitSig(keys.key0).PushWitRedeem());
    tests.push_back(TestBuilder(CScript() << OP_1 << ToByteVector(keys.pubkey1C) << ToByteVector(keys.pubkey0) << OP_2 << OP_CHECKMULTISIG,
                                "P2SH(P2WSH) CHECKMULTISIG first key uncompressed and signing with the first key", SCRIPT_VERIFY_WITNESS | SCRIPT_VERIFY_P2SH, true, WitnessMode::SH,
                                0, 1).Push(CScript()).AsWit().PushWitSig(keys.key0).PushWitRedeem().PushRedeem());
    tests.push_back(TestBuilder(CScript() << OP_1 << ToByteVector(keys.pubkey1C) << ToByteVector(keys.pubkey0) << OP_2 << OP_CHECKMULTISIG,
                                "P2WSH CHECKMULTISIG with first key uncompressed and signing with the first key", SCRIPT_VERIFY_WITNESS | SCRIPT_VERIFY_P2SH | SCRIPT_VERIFY_WITNESS_PUBKEYTYPE, false, WitnessMode::SH,
                                0, 1).Push(CScript()).AsWit().PushWitSig(keys.key0).PushWitRedeem().ScriptError(SCRIPT_ERR_WITNESS_PUBKEYTYPE));
    tests.push_back(TestBuilder(CScript() << OP_1 << ToByteVector(keys.pubkey1C) << ToByteVector(keys.pubkey0) << OP_2 << OP_CHECKMULTISIG,
                                "P2SH(P2WSH) CHECKMULTISIG with first key uncompressed and signing with the first key", SCRIPT_VERIFY_WITNESS | SCRIPT_VERIFY_P2SH | SCRIPT_VERIFY_WITNESS_PUBKEYTYPE, true, WitnessMode::SH,
                                0, 1).Push(CScript()).AsWit().PushWitSig(keys.key0).PushWitRedeem().PushRedeem().ScriptError(SCRIPT_ERR_WITNESS_PUBKEYTYPE));
    tests.push_back(TestBuilder(CScript() << OP_1 << ToByteVector(keys.pubkey1C) << ToByteVector(keys.pubkey0) << OP_2 << OP_CHECKMULTISIG,
                                "P2WSH CHECKMULTISIG with first key uncompressed and signing with the second key", SCRIPT_VERIFY_WITNESS | SCRIPT_VERIFY_P2SH, false, WitnessMode::SH,
                                0, 1).Push(CScript()).AsWit().PushWitSig(keys.key1C).PushWitRedeem());
    tests.push_back(TestBuilder(CScript() << OP_1 << ToByteVector(keys.pubkey1C) << ToByteVector(keys.pubkey0) << OP_2 << OP_CHECKMULTISIG,
                                "P2SH(P2WSH) CHECKMULTISIG with first key uncompressed and signing with the second key", SCRIPT_VERIFY_WITNESS | SCRIPT_VERIFY_P2SH, true, WitnessMode::SH,
                                0, 1).Push(CScript()).AsWit().PushWitSig(keys.key1C).PushWitRedeem().PushRedeem());
    tests.push_back(TestBuilder(CScript() << OP_1 << ToByteVector(keys.pubkey1C) << ToByteVector(keys.pubkey0) << OP_2 << OP_CHECKMULTISIG,
                                "P2WSH CHECKMULTISIG with first key uncompressed and signing with the second key", SCRIPT_VERIFY_WITNESS | SCRIPT_VERIFY_P2SH | SCRIPT_VERIFY_WITNESS_PUBKEYTYPE, false, WitnessMode::SH,
                                0, 1).Push(CScript()).AsWit().PushWitSig(keys.key1C).PushWitRedeem().ScriptError(SCRIPT_ERR_WITNESS_PUBKEYTYPE));
    tests.push_back(TestBuilder(CScript() << OP_1 << ToByteVector(keys.pubkey1C) << ToByteVector(keys.pubkey0) << OP_2 << OP_CHECKMULTISIG,
                                "P2SH(P2WSH) CHECKMULTISIG with first key uncompressed and signing with the second key", SCRIPT_VERIFY_WITNESS | SCRIPT_VERIFY_P2SH | SCRIPT_VERIFY_WITNESS_PUBKEYTYPE, true, WitnessMode::SH,
                                0, 1).Push(CScript()).AsWit().PushWitSig(keys.key1C).PushWitRedeem().PushRedeem().ScriptError(SCRIPT_ERR_WITNESS_PUBKEYTYPE));
    // P2WSH 1-of-2 multisig with second key uncompressed
    tests.push_back(TestBuilder(CScript() << OP_1 << ToByteVector(keys.pubkey1) << ToByteVector(keys.pubkey0C) << OP_2 << OP_CHECKMULTISIG,
                                "P2WSH CHECKMULTISIG with second key uncompressed and signing with the first key", SCRIPT_VERIFY_WITNESS | SCRIPT_VERIFY_P2SH, false, WitnessMode::SH,
                                0, 1).Push(CScript()).AsWit().PushWitSig(keys.key0C).PushWitRedeem());
    tests.push_back(TestBuilder(CScript() << OP_1 << ToByteVector(keys.pubkey1) << ToByteVector(keys.pubkey0C) << OP_2 << OP_CHECKMULTISIG,
                                "P2SH(P2WSH) CHECKMULTISIG second key uncompressed and signing with the first key", SCRIPT_VERIFY_WITNESS | SCRIPT_VERIFY_P2SH, true, WitnessMode::SH,
                                0, 1).Push(CScript()).AsWit().PushWitSig(keys.key0C).PushWitRedeem().PushRedeem());
    tests.push_back(TestBuilder(CScript() << OP_1 << ToByteVector(keys.pubkey1) << ToByteVector(keys.pubkey0C) << OP_2 << OP_CHECKMULTISIG,
                                "P2WSH CHECKMULTISIG with second key uncompressed and signing with the first key should pass as the uncompressed key is not used", SCRIPT_VERIFY_WITNESS | SCRIPT_VERIFY_P2SH | SCRIPT_VERIFY_WITNESS_PUBKEYTYPE, false, WitnessMode::SH,
                                0, 1).Push(CScript()).AsWit().PushWitSig(keys.key0C).PushWitRedeem());
    tests.push_back(TestBuilder(CScript() << OP_1 << ToByteVector(keys.pubkey1) << ToByteVector(keys.pubkey0C) << OP_2 << OP_CHECKMULTISIG,
                                "P2SH(P2WSH) CHECKMULTISIG with second key uncompressed and signing with the first key should pass as the uncompressed key is not used", SCRIPT_VERIFY_WITNESS | SCRIPT_VERIFY_P2SH | SCRIPT_VERIFY_WITNESS_PUBKEYTYPE, true, WitnessMode::SH,
                                0, 1).Push(CScript()).AsWit().PushWitSig(keys.key0C).PushWitRedeem().PushRedeem());
    tests.push_back(TestBuilder(CScript() << OP_1 << ToByteVector(keys.pubkey1) << ToByteVector(keys.pubkey0C) << OP_2 << OP_CHECKMULTISIG,
                                "P2WSH CHECKMULTISIG with second key uncompressed and signing with the second key", SCRIPT_VERIFY_WITNESS | SCRIPT_VERIFY_P2SH, false, WitnessMode::SH,
                                0, 1).Push(CScript()).AsWit().PushWitSig(keys.key1).PushWitRedeem());
    tests.push_back(TestBuilder(CScript() << OP_1 << ToByteVector(keys.pubkey1) << ToByteVector(keys.pubkey0C) << OP_2 << OP_CHECKMULTISIG,
                                "P2SH(P2WSH) CHECKMULTISIG with second key uncompressed and signing with the second key", SCRIPT_VERIFY_WITNESS | SCRIPT_VERIFY_P2SH, true, WitnessMode::SH,
                                0, 1).Push(CScript()).AsWit().PushWitSig(keys.key1).PushWitRedeem().PushRedeem());
    tests.push_back(TestBuilder(CScript() << OP_1 << ToByteVector(keys.pubkey1) << ToByteVector(keys.pubkey0C) << OP_2 << OP_CHECKMULTISIG,
                                "P2WSH CHECKMULTISIG with second key uncompressed and signing with the second key", SCRIPT_VERIFY_WITNESS | SCRIPT_VERIFY_P2SH | SCRIPT_VERIFY_WITNESS_PUBKEYTYPE, false, WitnessMode::SH,
                                0, 1).Push(CScript()).AsWit().PushWitSig(keys.key1).PushWitRedeem().ScriptError(SCRIPT_ERR_WITNESS_PUBKEYTYPE));
    tests.push_back(TestBuilder(CScript() << OP_1 << ToByteVector(keys.pubkey1) << ToByteVector(keys.pubkey0C) << OP_2 << OP_CHECKMULTISIG,
                                "P2SH(P2WSH) CHECKMULTISIG with second key uncompressed and signing with the second key", SCRIPT_VERIFY_WITNESS | SCRIPT_VERIFY_P2SH | SCRIPT_VERIFY_WITNESS_PUBKEYTYPE, true, WitnessMode::SH,
                                0, 1).Push(CScript()).AsWit().PushWitSig(keys.key1).PushWitRedeem().PushRedeem().ScriptError(SCRIPT_ERR_WITNESS_PUBKEYTYPE));

    std::set<std::string> tests_set;

    {
        UniValue json_tests = read_json(json_tests::script_tests);

        for (unsigned int idx = 0; idx < json_tests.size(); idx++) {
            const UniValue& tv = json_tests[idx];
            tests_set.insert(JSONPrettyPrint(tv.get_array()));
        }
    }

#ifdef UPDATE_JSON_TESTS
    std::string strGen;
#endif
    for (TestBuilder& test : tests) {
        test.Test();
        std::string str = JSONPrettyPrint(test.GetJSON());
#ifdef UPDATE_JSON_TESTS
        strGen += str + ",\n";
#else
        if (tests_set.count(str) == 0) {
            BOOST_CHECK_MESSAGE(false, "Missing auto script_valid test: " + test.GetComment());
        }
#endif
    }

#ifdef UPDATE_JSON_TESTS
    FILE* file = fsbridge::fopen("script_tests.json.gen", "w");
    fputs(strGen.c_str(), file);
    fclose(file);
#endif
}

BOOST_AUTO_TEST_CASE(script_json_test)
{
    // Read tests from test/data/script_tests.json
    // Format is an array of arrays
    // Inner arrays are [ ["wit"..., nValue]?, "scriptSig", "scriptPubKey", "flags", "expected_scripterror" ]
    // ... where scriptSig and scriptPubKey are stringified
    // scripts.
    // If a witness is given, then the last value in the array should be the
    // amount (nValue) to use in the crediting tx
    UniValue tests = read_json(json_tests::script_tests);

    for (unsigned int idx = 0; idx < tests.size(); idx++) {
        const UniValue& test = tests[idx];
        std::string strTest = test.write();
        CScriptWitness witness;
        CAmount nValue = 0;
        unsigned int pos = 0;
        if (test.size() > 0 && test[pos].isArray()) {
            unsigned int i=0;
            for (i = 0; i < test[pos].size()-1; i++) {
                witness.stack.push_back(ParseHex(test[pos][i].get_str()));
            }
            nValue = AmountFromValue(test[pos][i]);
            pos++;
        }
        if (test.size() < 4 + pos) // Allow size > 3; extra stuff ignored (useful for comments)
        {
            if (test.size() != 1) {
                BOOST_ERROR("Bad test: " << strTest);
            }
            continue;
        }
        std::string scriptSigString = test[pos++].get_str();
        CScript scriptSig = ParseScript(scriptSigString);
        std::string scriptPubKeyString = test[pos++].get_str();
        CScript scriptPubKey = ParseScript(scriptPubKeyString);
        unsigned int scriptflags = ParseScriptFlags(test[pos++].get_str());
        int scriptError = ParseScriptError(test[pos++].get_str());

        DoTest(scriptPubKey, scriptSig, witness, scriptflags, strTest, scriptError, nValue);
    }
}

BOOST_AUTO_TEST_CASE(script_PushData)
{
    // Check that PUSHDATA1, PUSHDATA2, and PUSHDATA4 create the same value on
    // the stack as the 1-75 opcodes do.
    static const unsigned char direct[] = { 1, 0x5a };
    static const unsigned char pushdata1[] = { OP_PUSHDATA1, 1, 0x5a };
    static const unsigned char pushdata2[] = { OP_PUSHDATA2, 1, 0, 0x5a };
    static const unsigned char pushdata4[] = { OP_PUSHDATA4, 1, 0, 0, 0, 0x5a };

    ScriptError err;
    std::vector<std::vector<unsigned char> > directStack;
    BOOST_CHECK(EvalScript(directStack, CScript(direct, direct + sizeof(direct)), SCRIPT_VERIFY_P2SH, BaseSignatureChecker(), SigVersion::BASE, &err));
    BOOST_CHECK_MESSAGE(err == SCRIPT_ERR_OK, ScriptErrorString(err));

    std::vector<std::vector<unsigned char> > pushdata1Stack;
    BOOST_CHECK(EvalScript(pushdata1Stack, CScript(pushdata1, pushdata1 + sizeof(pushdata1)), SCRIPT_VERIFY_P2SH, BaseSignatureChecker(), SigVersion::BASE, &err));
    BOOST_CHECK(pushdata1Stack == directStack);
    BOOST_CHECK_MESSAGE(err == SCRIPT_ERR_OK, ScriptErrorString(err));

    std::vector<std::vector<unsigned char> > pushdata2Stack;
    BOOST_CHECK(EvalScript(pushdata2Stack, CScript(pushdata2, pushdata2 + sizeof(pushdata2)), SCRIPT_VERIFY_P2SH, BaseSignatureChecker(), SigVersion::BASE, &err));
    BOOST_CHECK(pushdata2Stack == directStack);
    BOOST_CHECK_MESSAGE(err == SCRIPT_ERR_OK, ScriptErrorString(err));

    std::vector<std::vector<unsigned char> > pushdata4Stack;
    BOOST_CHECK(EvalScript(pushdata4Stack, CScript(pushdata4, pushdata4 + sizeof(pushdata4)), SCRIPT_VERIFY_P2SH, BaseSignatureChecker(), SigVersion::BASE, &err));
    BOOST_CHECK(pushdata4Stack == directStack);
    BOOST_CHECK_MESSAGE(err == SCRIPT_ERR_OK, ScriptErrorString(err));

    const std::vector<unsigned char> pushdata1_trunc{OP_PUSHDATA1, 1};
    const std::vector<unsigned char> pushdata2_trunc{OP_PUSHDATA2, 1, 0};
    const std::vector<unsigned char> pushdata4_trunc{OP_PUSHDATA4, 1, 0, 0, 0};

    std::vector<std::vector<unsigned char>> stack_ignore;
    BOOST_CHECK(!EvalScript(stack_ignore, CScript(pushdata1_trunc.begin(), pushdata1_trunc.end()), SCRIPT_VERIFY_P2SH, BaseSignatureChecker(), SigVersion::BASE, &err));
    BOOST_CHECK_EQUAL(err, SCRIPT_ERR_BAD_OPCODE);
    BOOST_CHECK(!EvalScript(stack_ignore, CScript(pushdata2_trunc.begin(), pushdata2_trunc.end()), SCRIPT_VERIFY_P2SH, BaseSignatureChecker(), SigVersion::BASE, &err));
    BOOST_CHECK_EQUAL(err, SCRIPT_ERR_BAD_OPCODE);
    BOOST_CHECK(!EvalScript(stack_ignore, CScript(pushdata4_trunc.begin(), pushdata4_trunc.end()), SCRIPT_VERIFY_P2SH, BaseSignatureChecker(), SigVersion::BASE, &err));
    BOOST_CHECK_EQUAL(err, SCRIPT_ERR_BAD_OPCODE);
}

BOOST_AUTO_TEST_CASE(script_cltv_truncated)
{
    const auto script_cltv_trunc = CScript() << OP_CHECKLOCKTIMEVERIFY;

    std::vector<std::vector<unsigned char>> stack_ignore;
    ScriptError err;
    BOOST_CHECK(!EvalScript(stack_ignore, script_cltv_trunc, SCRIPT_VERIFY_CHECKLOCKTIMEVERIFY, BaseSignatureChecker(), SigVersion::BASE, &err));
    BOOST_CHECK_EQUAL(err, SCRIPT_ERR_INVALID_STACK_OPERATION);
}

static CScript
sign_multisig(const CScript& scriptPubKey, const std::vector<CKey>& keys, const CTransaction& transaction)
{
    uint256 hash = SignatureHash(scriptPubKey, transaction, 0, SIGHASH_ALL, 0, SigVersion::BASE, 0);

    CScript result;
    //
    // NOTE: CHECKMULTISIG has an unfortunate bug; it requires
    // one extra item on the stack, before the signatures.
    // Putting OP_0 on the stack is the workaround;
    // fixing the bug would mean splitting the block chain (old
    // clients would not accept new CHECKMULTISIG transactions,
    // and vice-versa)
    //
    result << OP_0;
    for (const CKey &key : keys)
    {
        std::vector<unsigned char> vchSig;
        BOOST_CHECK(key.Sign(hash, vchSig));
        vchSig.push_back((unsigned char)SIGHASH_ALL);
        result << vchSig;
    }
    return result;
}
static CScript
sign_multisig(const CScript& scriptPubKey, const CKey& key, const CTransaction& transaction)
{
    std::vector<CKey> keys;
    keys.push_back(key);
    return sign_multisig(scriptPubKey, keys, transaction);
}

BOOST_AUTO_TEST_CASE(script_CHECKMULTISIG12)
{
    ScriptError err;
    CKey key1, key2, key3;
    key1.MakeNewKey(true);
    key2.MakeNewKey(false);
    key3.MakeNewKey(true);

    CScript scriptPubKey12;
    scriptPubKey12 << OP_1 << ToByteVector(key1.GetPubKey()) << ToByteVector(key2.GetPubKey()) << OP_2 << OP_CHECKMULTISIG;

    const CTransaction txFrom12{BuildCreditingTransaction(scriptPubKey12)};
    CMutableTransaction txTo12 = BuildSpendingTransaction(CScript(), CScriptWitness(), txFrom12);

    CScript goodsig1 = sign_multisig(scriptPubKey12, key1, CTransaction(txTo12));
    BOOST_CHECK(VerifyScript(goodsig1, scriptPubKey12, nullptr, gFlags, MutableTransactionSignatureChecker(&txTo12, 0, txFrom12.vout[0].nValue, MissingDataBehavior::ASSERT_FAIL), &err));
    BOOST_CHECK_MESSAGE(err == SCRIPT_ERR_OK, ScriptErrorString(err));
    txTo12.vout[0].nValue = 2;
    BOOST_CHECK(!VerifyScript(goodsig1, scriptPubKey12, nullptr, gFlags, MutableTransactionSignatureChecker(&txTo12, 0, txFrom12.vout[0].nValue, MissingDataBehavior::ASSERT_FAIL), &err));
    BOOST_CHECK_MESSAGE(err == SCRIPT_ERR_EVAL_FALSE, ScriptErrorString(err));

    CScript goodsig2 = sign_multisig(scriptPubKey12, key2, CTransaction(txTo12));
    BOOST_CHECK(VerifyScript(goodsig2, scriptPubKey12, nullptr, gFlags, MutableTransactionSignatureChecker(&txTo12, 0, txFrom12.vout[0].nValue, MissingDataBehavior::ASSERT_FAIL), &err));
    BOOST_CHECK_MESSAGE(err == SCRIPT_ERR_OK, ScriptErrorString(err));

    CScript badsig1 = sign_multisig(scriptPubKey12, key3, CTransaction(txTo12));
    BOOST_CHECK(!VerifyScript(badsig1, scriptPubKey12, nullptr, gFlags, MutableTransactionSignatureChecker(&txTo12, 0, txFrom12.vout[0].nValue, MissingDataBehavior::ASSERT_FAIL), &err));
    BOOST_CHECK_MESSAGE(err == SCRIPT_ERR_EVAL_FALSE, ScriptErrorString(err));
}

BOOST_AUTO_TEST_CASE(script_CHECKMULTISIG23)
{
    ScriptError err;
    CKey key1, key2, key3, key4;
    key1.MakeNewKey(true);
    key2.MakeNewKey(false);
    key3.MakeNewKey(true);
    key4.MakeNewKey(false);

    CScript scriptPubKey23;
    scriptPubKey23 << OP_2 << ToByteVector(key1.GetPubKey()) << ToByteVector(key2.GetPubKey()) << ToByteVector(key3.GetPubKey()) << OP_3 << OP_CHECKMULTISIG;

    const CTransaction txFrom23{BuildCreditingTransaction(scriptPubKey23)};
    CMutableTransaction txTo23 = BuildSpendingTransaction(CScript(), CScriptWitness(), txFrom23);

    std::vector<CKey> keys;
    keys.push_back(key1); keys.push_back(key2);
    CScript goodsig1 = sign_multisig(scriptPubKey23, keys, CTransaction(txTo23));
    BOOST_CHECK(VerifyScript(goodsig1, scriptPubKey23, nullptr, gFlags, MutableTransactionSignatureChecker(&txTo23, 0, txFrom23.vout[0].nValue, MissingDataBehavior::ASSERT_FAIL), &err));
    BOOST_CHECK_MESSAGE(err == SCRIPT_ERR_OK, ScriptErrorString(err));

    keys.clear();
    keys.push_back(key1); keys.push_back(key3);
    CScript goodsig2 = sign_multisig(scriptPubKey23, keys, CTransaction(txTo23));
    BOOST_CHECK(VerifyScript(goodsig2, scriptPubKey23, nullptr, gFlags, MutableTransactionSignatureChecker(&txTo23, 0, txFrom23.vout[0].nValue, MissingDataBehavior::ASSERT_FAIL), &err));
    BOOST_CHECK_MESSAGE(err == SCRIPT_ERR_OK, ScriptErrorString(err));

    keys.clear();
    keys.push_back(key2); keys.push_back(key3);
    CScript goodsig3 = sign_multisig(scriptPubKey23, keys, CTransaction(txTo23));
    BOOST_CHECK(VerifyScript(goodsig3, scriptPubKey23, nullptr, gFlags, MutableTransactionSignatureChecker(&txTo23, 0, txFrom23.vout[0].nValue, MissingDataBehavior::ASSERT_FAIL), &err));
    BOOST_CHECK_MESSAGE(err == SCRIPT_ERR_OK, ScriptErrorString(err));

    keys.clear();
    keys.push_back(key2); keys.push_back(key2); // Can't re-use sig
    CScript badsig1 = sign_multisig(scriptPubKey23, keys, CTransaction(txTo23));
    BOOST_CHECK(!VerifyScript(badsig1, scriptPubKey23, nullptr, gFlags, MutableTransactionSignatureChecker(&txTo23, 0, txFrom23.vout[0].nValue, MissingDataBehavior::ASSERT_FAIL), &err));
    BOOST_CHECK_MESSAGE(err == SCRIPT_ERR_EVAL_FALSE, ScriptErrorString(err));

    keys.clear();
    keys.push_back(key2); keys.push_back(key1); // sigs must be in correct order
    CScript badsig2 = sign_multisig(scriptPubKey23, keys, CTransaction(txTo23));
    BOOST_CHECK(!VerifyScript(badsig2, scriptPubKey23, nullptr, gFlags, MutableTransactionSignatureChecker(&txTo23, 0, txFrom23.vout[0].nValue, MissingDataBehavior::ASSERT_FAIL), &err));
    BOOST_CHECK_MESSAGE(err == SCRIPT_ERR_EVAL_FALSE, ScriptErrorString(err));

    keys.clear();
    keys.push_back(key3); keys.push_back(key2); // sigs must be in correct order
    CScript badsig3 = sign_multisig(scriptPubKey23, keys, CTransaction(txTo23));
    BOOST_CHECK(!VerifyScript(badsig3, scriptPubKey23, nullptr, gFlags, MutableTransactionSignatureChecker(&txTo23, 0, txFrom23.vout[0].nValue, MissingDataBehavior::ASSERT_FAIL), &err));
    BOOST_CHECK_MESSAGE(err == SCRIPT_ERR_EVAL_FALSE, ScriptErrorString(err));

    keys.clear();
    keys.push_back(key4); keys.push_back(key2); // sigs must match pubkeys
    CScript badsig4 = sign_multisig(scriptPubKey23, keys, CTransaction(txTo23));
    BOOST_CHECK(!VerifyScript(badsig4, scriptPubKey23, nullptr, gFlags, MutableTransactionSignatureChecker(&txTo23, 0, txFrom23.vout[0].nValue, MissingDataBehavior::ASSERT_FAIL), &err));
    BOOST_CHECK_MESSAGE(err == SCRIPT_ERR_EVAL_FALSE, ScriptErrorString(err));

    keys.clear();
    keys.push_back(key1); keys.push_back(key4); // sigs must match pubkeys
    CScript badsig5 = sign_multisig(scriptPubKey23, keys, CTransaction(txTo23));
    BOOST_CHECK(!VerifyScript(badsig5, scriptPubKey23, nullptr, gFlags, MutableTransactionSignatureChecker(&txTo23, 0, txFrom23.vout[0].nValue, MissingDataBehavior::ASSERT_FAIL), &err));
    BOOST_CHECK_MESSAGE(err == SCRIPT_ERR_EVAL_FALSE, ScriptErrorString(err));

    keys.clear(); // Must have signatures
    CScript badsig6 = sign_multisig(scriptPubKey23, keys, CTransaction(txTo23));
    BOOST_CHECK(!VerifyScript(badsig6, scriptPubKey23, nullptr, gFlags, MutableTransactionSignatureChecker(&txTo23, 0, txFrom23.vout[0].nValue, MissingDataBehavior::ASSERT_FAIL), &err));
    BOOST_CHECK_MESSAGE(err == SCRIPT_ERR_INVALID_STACK_OPERATION, ScriptErrorString(err));
}

/* Wrapper around ProduceSignature to combine two scriptsigs */
SignatureData CombineSignatures(const CTxOut& txout, const CMutableTransaction& tx, const SignatureData& scriptSig1, const SignatureData& scriptSig2)
{
    SignatureData data;
    data.MergeSignatureData(scriptSig1);
    data.MergeSignatureData(scriptSig2);
    ProduceSignature(DUMMY_SIGNING_PROVIDER, MutableTransactionSignatureCreator(tx, 0, txout.nValue, SIGHASH_DEFAULT), txout.scriptPubKey, data);
    return data;
}

BOOST_AUTO_TEST_CASE(script_combineSigs)
{
    // Test the ProduceSignature's ability to combine signatures function
    FillableSigningProvider keystore;
    std::vector<CKey> keys;
    std::vector<CPubKey> pubkeys;
    for (int i = 0; i < 3; i++)
    {
        CKey key;
        key.MakeNewKey(i%2 == 1);
        keys.push_back(key);
        pubkeys.push_back(key.GetPubKey());
        BOOST_CHECK(keystore.AddKey(key));
    }

    CMutableTransaction txFrom = BuildCreditingTransaction(GetScriptForDestination(PKHash(keys[0].GetPubKey())));
    CMutableTransaction txTo = BuildSpendingTransaction(CScript(), CScriptWitness(), CTransaction(txFrom));
    CScript& scriptPubKey = txFrom.vout[0].scriptPubKey;
    SignatureData scriptSig;

    SignatureData empty;
    SignatureData combined = CombineSignatures(txFrom.vout[0], txTo, empty, empty);
    BOOST_CHECK(combined.scriptSig.empty());

    // Single signature case:
    SignatureData dummy;
    BOOST_CHECK(SignSignature(keystore, CTransaction(txFrom), txTo, 0, SIGHASH_ALL, dummy)); // changes scriptSig
    scriptSig = DataFromTransaction(txTo, 0, txFrom.vout[0]);
    combined = CombineSignatures(txFrom.vout[0], txTo, scriptSig, empty);
    BOOST_CHECK(combined.scriptSig == scriptSig.scriptSig);
    combined = CombineSignatures(txFrom.vout[0], txTo, empty, scriptSig);
    BOOST_CHECK(combined.scriptSig == scriptSig.scriptSig);
    SignatureData scriptSigCopy = scriptSig;
    // Signing again will give a different, valid signature:
    SignatureData dummy_b;
    BOOST_CHECK(SignSignature(keystore, CTransaction(txFrom), txTo, 0, SIGHASH_ALL, dummy_b));
    scriptSig = DataFromTransaction(txTo, 0, txFrom.vout[0]);
    combined = CombineSignatures(txFrom.vout[0], txTo, scriptSigCopy, scriptSig);
    BOOST_CHECK(combined.scriptSig == scriptSigCopy.scriptSig || combined.scriptSig == scriptSig.scriptSig);

    // P2SH, single-signature case:
    CScript pkSingle; pkSingle << ToByteVector(keys[0].GetPubKey()) << OP_CHECKSIG;
    BOOST_CHECK(keystore.AddCScript(pkSingle));
    scriptPubKey = GetScriptForDestination(ScriptHash(pkSingle));
    SignatureData dummy_c;
    BOOST_CHECK(SignSignature(keystore, CTransaction(txFrom), txTo, 0, SIGHASH_ALL, dummy_c));
    scriptSig = DataFromTransaction(txTo, 0, txFrom.vout[0]);
    combined = CombineSignatures(txFrom.vout[0], txTo, scriptSig, empty);
    BOOST_CHECK(combined.scriptSig == scriptSig.scriptSig);
    combined = CombineSignatures(txFrom.vout[0], txTo, empty, scriptSig);
    BOOST_CHECK(combined.scriptSig == scriptSig.scriptSig);
    scriptSigCopy = scriptSig;
    SignatureData dummy_d;
    BOOST_CHECK(SignSignature(keystore, CTransaction(txFrom), txTo, 0, SIGHASH_ALL, dummy_d));
    scriptSig = DataFromTransaction(txTo, 0, txFrom.vout[0]);
    combined = CombineSignatures(txFrom.vout[0], txTo, scriptSigCopy, scriptSig);
    BOOST_CHECK(combined.scriptSig == scriptSigCopy.scriptSig || combined.scriptSig == scriptSig.scriptSig);

    // Hardest case:  Multisig 2-of-3
    scriptPubKey = GetScriptForMultisig(2, pubkeys);
    BOOST_CHECK(keystore.AddCScript(scriptPubKey));
    SignatureData dummy_e;
    BOOST_CHECK(SignSignature(keystore, CTransaction(txFrom), txTo, 0, SIGHASH_ALL, dummy_e));
    scriptSig = DataFromTransaction(txTo, 0, txFrom.vout[0]);
    combined = CombineSignatures(txFrom.vout[0], txTo, scriptSig, empty);
    BOOST_CHECK(combined.scriptSig == scriptSig.scriptSig);
    combined = CombineSignatures(txFrom.vout[0], txTo, empty, scriptSig);
    BOOST_CHECK(combined.scriptSig == scriptSig.scriptSig);

    // A couple of partially-signed versions:
    std::vector<unsigned char> sig1;
    uint256 hash1 = SignatureHash(scriptPubKey, txTo, 0, SIGHASH_ALL, 0, SigVersion::BASE, 0);
    BOOST_CHECK(keys[0].Sign(hash1, sig1));
    sig1.push_back(SIGHASH_ALL);
    std::vector<unsigned char> sig2;
    uint256 hash2 = SignatureHash(scriptPubKey, txTo, 0, SIGHASH_NONE, 0, SigVersion::BASE, 0);
    BOOST_CHECK(keys[1].Sign(hash2, sig2));
    sig2.push_back(SIGHASH_NONE);
    std::vector<unsigned char> sig3;
    uint256 hash3 = SignatureHash(scriptPubKey, txTo, 0, SIGHASH_SINGLE, 0, SigVersion::BASE, 0);
    BOOST_CHECK(keys[2].Sign(hash3, sig3));
    sig3.push_back(SIGHASH_SINGLE);

    // Not fussy about order (or even existence) of placeholders or signatures:
    CScript partial1a = CScript() << OP_0 << sig1 << OP_0;
    CScript partial1b = CScript() << OP_0 << OP_0 << sig1;
    CScript partial2a = CScript() << OP_0 << sig2;
    CScript partial2b = CScript() << sig2 << OP_0;
    CScript partial3a = CScript() << sig3;
    CScript partial3b = CScript() << OP_0 << OP_0 << sig3;
    CScript partial3c = CScript() << OP_0 << sig3 << OP_0;
    CScript complete12 = CScript() << OP_0 << sig1 << sig2;
    CScript complete13 = CScript() << OP_0 << sig1 << sig3;
    CScript complete23 = CScript() << OP_0 << sig2 << sig3;
    SignatureData partial1_sigs;
    partial1_sigs.signatures.emplace(keys[0].GetPubKey().GetID(), SigPair(keys[0].GetPubKey(), sig1));
    SignatureData partial2_sigs;
    partial2_sigs.signatures.emplace(keys[1].GetPubKey().GetID(), SigPair(keys[1].GetPubKey(), sig2));
    SignatureData partial3_sigs;
    partial3_sigs.signatures.emplace(keys[2].GetPubKey().GetID(), SigPair(keys[2].GetPubKey(), sig3));

    combined = CombineSignatures(txFrom.vout[0], txTo, partial1_sigs, partial1_sigs);
    BOOST_CHECK(combined.scriptSig == partial1a);
    combined = CombineSignatures(txFrom.vout[0], txTo, partial1_sigs, partial2_sigs);
    BOOST_CHECK(combined.scriptSig == complete12);
    combined = CombineSignatures(txFrom.vout[0], txTo, partial2_sigs, partial1_sigs);
    BOOST_CHECK(combined.scriptSig == complete12);
    combined = CombineSignatures(txFrom.vout[0], txTo, partial1_sigs, partial2_sigs);
    BOOST_CHECK(combined.scriptSig == complete12);
    combined = CombineSignatures(txFrom.vout[0], txTo, partial3_sigs, partial1_sigs);
    BOOST_CHECK(combined.scriptSig == complete13);
    combined = CombineSignatures(txFrom.vout[0], txTo, partial2_sigs, partial3_sigs);
    BOOST_CHECK(combined.scriptSig == complete23);
    combined = CombineSignatures(txFrom.vout[0], txTo, partial3_sigs, partial2_sigs);
    BOOST_CHECK(combined.scriptSig == complete23);
    combined = CombineSignatures(txFrom.vout[0], txTo, partial3_sigs, partial3_sigs);
    BOOST_CHECK(combined.scriptSig == partial3c);
}

BOOST_AUTO_TEST_CASE(script_standard_push)
{
    ScriptError err;
    for (int i=0; i<67000; i++) {
        CScript script;
        script << i;
        BOOST_CHECK_MESSAGE(script.IsPushOnly(), "Number " << i << " is not pure push.");
        BOOST_CHECK_MESSAGE(VerifyScript(script, CScript() << OP_1, nullptr, SCRIPT_VERIFY_MINIMALDATA, BaseSignatureChecker(), &err), "Number " << i << " push is not minimal data.");
        BOOST_CHECK_MESSAGE(err == SCRIPT_ERR_OK, ScriptErrorString(err));
    }

    for (unsigned int i=0; i<=MAX_SCRIPT_ELEMENT_SIZE; i++) {
        std::vector<unsigned char> data(i, '\111');
        CScript script;
        script << data;
        BOOST_CHECK_MESSAGE(script.IsPushOnly(), "Length " << i << " is not pure push.");
        BOOST_CHECK_MESSAGE(VerifyScript(script, CScript() << OP_1, nullptr, SCRIPT_VERIFY_MINIMALDATA, BaseSignatureChecker(), &err), "Length " << i << " push is not minimal data.");
        BOOST_CHECK_MESSAGE(err == SCRIPT_ERR_OK, ScriptErrorString(err));
    }
}

BOOST_AUTO_TEST_CASE(script_IsPushOnly_on_invalid_scripts)
{
    // IsPushOnly returns false when given a script containing only pushes that
    // are invalid due to truncation. IsPushOnly() is consensus critical
    // because P2SH evaluation uses it, although this specific behavior should
    // not be consensus critical as the P2SH evaluation would fail first due to
    // the invalid push. Still, it doesn't hurt to test it explicitly.
    static const unsigned char direct[] = { 1 };
    BOOST_CHECK(!CScript(direct, direct+sizeof(direct)).IsPushOnly());
}

BOOST_AUTO_TEST_CASE(script_GetScriptAsm)
{
    BOOST_CHECK_EQUAL("OP_CHECKLOCKTIMEVERIFY", ScriptToAsmStr(CScript() << OP_NOP2, true));
    BOOST_CHECK_EQUAL("OP_CHECKLOCKTIMEVERIFY", ScriptToAsmStr(CScript() << OP_CHECKLOCKTIMEVERIFY, true));
    BOOST_CHECK_EQUAL("OP_CHECKLOCKTIMEVERIFY", ScriptToAsmStr(CScript() << OP_NOP2));
    BOOST_CHECK_EQUAL("OP_CHECKLOCKTIMEVERIFY", ScriptToAsmStr(CScript() << OP_CHECKLOCKTIMEVERIFY));

    std::string derSig("304502207fa7a6d1e0ee81132a269ad84e68d695483745cde8b541e3bf630749894e342a022100c1f7ab20e13e22fb95281a870f3dcf38d782e53023ee313d741ad0cfbc0c5090");
    std::string pubKey("03b0da749730dc9b4b1f4a14d6902877a92541f5368778853d9c4a0cb7802dcfb2");
    std::vector<unsigned char> vchPubKey = ToByteVector(ParseHex(pubKey));

    BOOST_CHECK_EQUAL(derSig + "00 " + pubKey, ScriptToAsmStr(CScript() << ToByteVector(ParseHex(derSig + "00")) << vchPubKey, true));
    BOOST_CHECK_EQUAL(derSig + "80 " + pubKey, ScriptToAsmStr(CScript() << ToByteVector(ParseHex(derSig + "80")) << vchPubKey, true));
    BOOST_CHECK_EQUAL(derSig + "[ALL] " + pubKey, ScriptToAsmStr(CScript() << ToByteVector(ParseHex(derSig + "01")) << vchPubKey, true));
    BOOST_CHECK_EQUAL(derSig + "[NONE] " + pubKey, ScriptToAsmStr(CScript() << ToByteVector(ParseHex(derSig + "02")) << vchPubKey, true));
    BOOST_CHECK_EQUAL(derSig + "[SINGLE] " + pubKey, ScriptToAsmStr(CScript() << ToByteVector(ParseHex(derSig + "03")) << vchPubKey, true));
    BOOST_CHECK_EQUAL(derSig + "[ALL|ANYONECANPAY] " + pubKey, ScriptToAsmStr(CScript() << ToByteVector(ParseHex(derSig + "81")) << vchPubKey, true));
    BOOST_CHECK_EQUAL(derSig + "[NONE|ANYONECANPAY] " + pubKey, ScriptToAsmStr(CScript() << ToByteVector(ParseHex(derSig + "82")) << vchPubKey, true));
    BOOST_CHECK_EQUAL(derSig + "[SINGLE|ANYONECANPAY] " + pubKey, ScriptToAsmStr(CScript() << ToByteVector(ParseHex(derSig + "83")) << vchPubKey, true));

    BOOST_CHECK_EQUAL(derSig + "00 " + pubKey, ScriptToAsmStr(CScript() << ToByteVector(ParseHex(derSig + "00")) << vchPubKey));
    BOOST_CHECK_EQUAL(derSig + "80 " + pubKey, ScriptToAsmStr(CScript() << ToByteVector(ParseHex(derSig + "80")) << vchPubKey));
    BOOST_CHECK_EQUAL(derSig + "01 " + pubKey, ScriptToAsmStr(CScript() << ToByteVector(ParseHex(derSig + "01")) << vchPubKey));
    BOOST_CHECK_EQUAL(derSig + "02 " + pubKey, ScriptToAsmStr(CScript() << ToByteVector(ParseHex(derSig + "02")) << vchPubKey));
    BOOST_CHECK_EQUAL(derSig + "03 " + pubKey, ScriptToAsmStr(CScript() << ToByteVector(ParseHex(derSig + "03")) << vchPubKey));
    BOOST_CHECK_EQUAL(derSig + "81 " + pubKey, ScriptToAsmStr(CScript() << ToByteVector(ParseHex(derSig + "81")) << vchPubKey));
    BOOST_CHECK_EQUAL(derSig + "82 " + pubKey, ScriptToAsmStr(CScript() << ToByteVector(ParseHex(derSig + "82")) << vchPubKey));
    BOOST_CHECK_EQUAL(derSig + "83 " + pubKey, ScriptToAsmStr(CScript() << ToByteVector(ParseHex(derSig + "83")) << vchPubKey));
}

static CScript ScriptFromHex(const std::string& str)
{
    std::vector<unsigned char> data = ParseHex(str);
    return CScript(data.begin(), data.end());
}

BOOST_AUTO_TEST_CASE(script_FindAndDelete)
{
    // Exercise the FindAndDelete functionality
    CScript s;
    CScript d;
    CScript expect;

    s = CScript() << OP_1 << OP_2;
    d = CScript(); // delete nothing should be a no-op
    expect = s;
    BOOST_CHECK_EQUAL(FindAndDelete(s, d), 0);
    BOOST_CHECK(s == expect);

    s = CScript() << OP_1 << OP_2 << OP_3;
    d = CScript() << OP_2;
    expect = CScript() << OP_1 << OP_3;
    BOOST_CHECK_EQUAL(FindAndDelete(s, d), 1);
    BOOST_CHECK(s == expect);

    s = CScript() << OP_3 << OP_1 << OP_3 << OP_3 << OP_4 << OP_3;
    d = CScript() << OP_3;
    expect = CScript() << OP_1 << OP_4;
    BOOST_CHECK_EQUAL(FindAndDelete(s, d), 4);
    BOOST_CHECK(s == expect);

    s = ScriptFromHex("0302ff03"); // PUSH 0x02ff03 onto stack
    d = ScriptFromHex("0302ff03");
    expect = CScript();
    BOOST_CHECK_EQUAL(FindAndDelete(s, d), 1);
    BOOST_CHECK(s == expect);

    s = ScriptFromHex("0302ff030302ff03"); // PUSH 0x2ff03 PUSH 0x2ff03
    d = ScriptFromHex("0302ff03");
    expect = CScript();
    BOOST_CHECK_EQUAL(FindAndDelete(s, d), 2);
    BOOST_CHECK(s == expect);

    s = ScriptFromHex("0302ff030302ff03");
    d = ScriptFromHex("02");
    expect = s; // FindAndDelete matches entire opcodes
    BOOST_CHECK_EQUAL(FindAndDelete(s, d), 0);
    BOOST_CHECK(s == expect);

    s = ScriptFromHex("0302ff030302ff03");
    d = ScriptFromHex("ff");
    expect = s;
    BOOST_CHECK_EQUAL(FindAndDelete(s, d), 0);
    BOOST_CHECK(s == expect);

    // This is an odd edge case: strip of the push-three-bytes
    // prefix, leaving 02ff03 which is push-two-bytes:
    s = ScriptFromHex("0302ff030302ff03");
    d = ScriptFromHex("03");
    expect = CScript() << ParseHex("ff03") << ParseHex("ff03");
    BOOST_CHECK_EQUAL(FindAndDelete(s, d), 2);
    BOOST_CHECK(s == expect);

    // Byte sequence that spans multiple opcodes:
    s = ScriptFromHex("02feed5169"); // PUSH(0xfeed) OP_1 OP_VERIFY
    d = ScriptFromHex("feed51");
    expect = s;
    BOOST_CHECK_EQUAL(FindAndDelete(s, d), 0); // doesn't match 'inside' opcodes
    BOOST_CHECK(s == expect);

    s = ScriptFromHex("02feed5169"); // PUSH(0xfeed) OP_1 OP_VERIFY
    d = ScriptFromHex("02feed51");
    expect = ScriptFromHex("69");
    BOOST_CHECK_EQUAL(FindAndDelete(s, d), 1);
    BOOST_CHECK(s == expect);

    s = ScriptFromHex("516902feed5169");
    d = ScriptFromHex("feed51");
    expect = s;
    BOOST_CHECK_EQUAL(FindAndDelete(s, d), 0);
    BOOST_CHECK(s == expect);

    s = ScriptFromHex("516902feed5169");
    d = ScriptFromHex("02feed51");
    expect = ScriptFromHex("516969");
    BOOST_CHECK_EQUAL(FindAndDelete(s, d), 1);
    BOOST_CHECK(s == expect);

    s = CScript() << OP_0 << OP_0 << OP_1 << OP_1;
    d = CScript() << OP_0 << OP_1;
    expect = CScript() << OP_0 << OP_1; // FindAndDelete is single-pass
    BOOST_CHECK_EQUAL(FindAndDelete(s, d), 1);
    BOOST_CHECK(s == expect);

    s = CScript() << OP_0 << OP_0 << OP_1 << OP_0 << OP_1 << OP_1;
    d = CScript() << OP_0 << OP_1;
    expect = CScript() << OP_0 << OP_1; // FindAndDelete is single-pass
    BOOST_CHECK_EQUAL(FindAndDelete(s, d), 2);
    BOOST_CHECK(s == expect);

    // Another weird edge case:
    // End with invalid push (not enough data)...
    s = ScriptFromHex("0003feed");
    d = ScriptFromHex("03feed"); // ... can remove the invalid push
    expect = ScriptFromHex("00");
    BOOST_CHECK_EQUAL(FindAndDelete(s, d), 1);
    BOOST_CHECK(s == expect);

    s = ScriptFromHex("0003feed");
    d = ScriptFromHex("00");
    expect = ScriptFromHex("03feed");
    BOOST_CHECK_EQUAL(FindAndDelete(s, d), 1);
    BOOST_CHECK(s == expect);
}

BOOST_AUTO_TEST_CASE(script_HasValidOps)
{
    // Exercise the HasValidOps functionality
    CScript script;
    script = ScriptFromHex("76a9141234567890abcdefa1a2a3a4a5a6a7a8a9a0aaab88ac"); // Normal script
    BOOST_CHECK(script.HasValidOps());
    script = ScriptFromHex("76a914ff34567890abcdefa1a2a3a4a5a6a7a8a9a0aaab88ac");
    BOOST_CHECK(script.HasValidOps());
    script = ScriptFromHex("ff88ac"); // Script with OP_INVALIDOPCODE explicit
    BOOST_CHECK(!script.HasValidOps());
    script = ScriptFromHex("88ace5"); // Script with undefined opcode: one higher then MAX_OPCODE
    BOOST_CHECK(!script.HasValidOps());
}

static CMutableTransaction TxFromHex(const std::string& str)
{
    CMutableTransaction tx;
    SpanReader{0, ParseHex(str)} >> TX_NO_WITNESS(tx);
    return tx;
}

static std::vector<CTxOut> TxOutsFromJSON(const UniValue& univalue)
{
    assert(univalue.isArray());
    std::vector<CTxOut> prevouts;
    for (size_t i = 0; i < univalue.size(); ++i) {
        CTxOut txout;
        SpanReader{0, ParseHex(univalue[i].get_str())} >> txout;
        prevouts.push_back(std::move(txout));
    }
    return prevouts;
}

static CScriptWitness ScriptWitnessFromJSON(const UniValue& univalue)
{
    assert(univalue.isArray());
    CScriptWitness scriptwitness;
    for (size_t i = 0; i < univalue.size(); ++i) {
        auto bytes = ParseHex(univalue[i].get_str());
        scriptwitness.stack.push_back(std::move(bytes));
    }
    return scriptwitness;
}

#if defined(HAVE_CONSENSUS_LIB)

/* Test simple (successful) usage of bitcoinconsensus_verify_script */
BOOST_AUTO_TEST_CASE(bitcoinconsensus_verify_script_returns_true)
{
    unsigned int libconsensus_flags = 0;
    int nIn = 0;

    CScript scriptPubKey;
    CScript scriptSig;
    CScriptWitness wit;

    scriptPubKey << OP_1;
    CTransaction creditTx{BuildCreditingTransaction(scriptPubKey, 1)};
    CTransaction spendTx{BuildSpendingTransaction(scriptSig, wit, creditTx)};

    DataStream stream;
    stream << TX_WITH_WITNESS(spendTx);

    bitcoinconsensus_error err;
    int result = bitcoinconsensus_verify_script(nullptr, scriptPubKey.data(), scriptPubKey.size(), UCharCast(stream.data()), stream.size(), nIn, libconsensus_flags, &err);
    BOOST_CHECK_EQUAL(result, 1);
    BOOST_CHECK_EQUAL(err, bitcoinconsensus_ERR_OK);
}

/* Test bitcoinconsensus_verify_script returns invalid tx index err*/
BOOST_AUTO_TEST_CASE(bitcoinconsensus_verify_script_tx_index_err)
{
    unsigned int libconsensus_flags = 0;
    int nIn = 3;

    CScript scriptPubKey;
    CScript scriptSig;
    CScriptWitness wit;

    scriptPubKey << OP_EQUAL;
    CTransaction creditTx{BuildCreditingTransaction(scriptPubKey, 1)};
    CTransaction spendTx{BuildSpendingTransaction(scriptSig, wit, creditTx)};

    DataStream stream;
    stream << TX_WITH_WITNESS(spendTx);

    bitcoinconsensus_error err;
    int result = bitcoinconsensus_verify_script(nullptr, scriptPubKey.data(), scriptPubKey.size(), UCharCast(stream.data()), stream.size(), nIn, libconsensus_flags, &err);
    BOOST_CHECK_EQUAL(result, 0);
    BOOST_CHECK_EQUAL(err, bitcoinconsensus_ERR_TX_INDEX);
}

/* Test bitcoinconsensus_verify_script returns tx size mismatch err*/
BOOST_AUTO_TEST_CASE(bitcoinconsensus_verify_script_tx_size)
{
    unsigned int libconsensus_flags = 0;
    int nIn = 0;

    CScript scriptPubKey;
    CScript scriptSig;
    CScriptWitness wit;

    scriptPubKey << OP_EQUAL;
    CTransaction creditTx{BuildCreditingTransaction(scriptPubKey, 1)};
    CTransaction spendTx{BuildSpendingTransaction(scriptSig, wit, creditTx)};

    DataStream stream;
    stream << TX_WITH_WITNESS(spendTx);

    bitcoinconsensus_error err;
    int result = bitcoinconsensus_verify_script(nullptr, scriptPubKey.data(), scriptPubKey.size(), UCharCast(stream.data()), stream.size() * 2, nIn, libconsensus_flags, &err);
    BOOST_CHECK_EQUAL(result, 0);
    BOOST_CHECK_EQUAL(err, bitcoinconsensus_ERR_TX_SIZE_MISMATCH);
}

/* Test bitcoinconsensus_verify_script returns invalid tx serialization error */
BOOST_AUTO_TEST_CASE(bitcoinconsensus_verify_script_tx_serialization)
{
    unsigned int libconsensus_flags = 0;
    int nIn = 0;

    CScript scriptPubKey;
    CScript scriptSig;
    CScriptWitness wit;

    scriptPubKey << OP_EQUAL;
    CTransaction creditTx{BuildCreditingTransaction(scriptPubKey, 1)};
    CTransaction spendTx{BuildSpendingTransaction(scriptSig, wit, creditTx)};

    DataStream stream;
    stream << 0xffffffff;

    bitcoinconsensus_error err;
    int result = bitcoinconsensus_verify_script(nullptr, scriptPubKey.data(), scriptPubKey.size(), UCharCast(stream.data()), stream.size(), nIn, libconsensus_flags, &err);
    BOOST_CHECK_EQUAL(result, 0);
    BOOST_CHECK_EQUAL(err, bitcoinconsensus_ERR_TX_DESERIALIZE);
}

/* Test bitcoinconsensus_verify_script returns amount required error */
BOOST_AUTO_TEST_CASE(bitcoinconsensus_verify_script_amount_required_err)
{
    unsigned int libconsensus_flags = bitcoinconsensus_SCRIPT_FLAGS_VERIFY_WITNESS;
    int nIn = 0;

    CScript scriptPubKey;
    CScript scriptSig;
    CScriptWitness wit;

    scriptPubKey << OP_EQUAL;
    CTransaction creditTx{BuildCreditingTransaction(scriptPubKey, 1)};
    CTransaction spendTx{BuildSpendingTransaction(scriptSig, wit, creditTx)};

    DataStream stream;
    stream << TX_WITH_WITNESS(spendTx);

    bitcoinconsensus_error err;
    int result = bitcoinconsensus_verify_script(nullptr, scriptPubKey.data(), scriptPubKey.size(), UCharCast(stream.data()), stream.size(), nIn, libconsensus_flags, &err);
    BOOST_CHECK_EQUAL(result, 0);
    BOOST_CHECK_EQUAL(err, bitcoinconsensus_ERR_AMOUNT_REQUIRED);
}

/* Test bitcoinconsensus_verify_script returns invalid flags err */
BOOST_AUTO_TEST_CASE(bitcoinconsensus_verify_script_invalid_flags)
{
    unsigned int libconsensus_flags = 1 << 3;
    int nIn = 0;

    CScript scriptPubKey;
    CScript scriptSig;
    CScriptWitness wit;

    scriptPubKey << OP_EQUAL;
    CTransaction creditTx{BuildCreditingTransaction(scriptPubKey, 1)};
    CTransaction spendTx{BuildSpendingTransaction(scriptSig, wit, creditTx)};

    DataStream stream;
    stream << TX_WITH_WITNESS(spendTx);

    bitcoinconsensus_error err;
    int result = bitcoinconsensus_verify_script(nullptr, scriptPubKey.data(), scriptPubKey.size(), UCharCast(stream.data()), stream.size(), nIn, libconsensus_flags, &err);
    BOOST_CHECK_EQUAL(result, 0);
    BOOST_CHECK_EQUAL(err, bitcoinconsensus_ERR_INVALID_FLAGS);
}

/* Test bitcoinconsensus_verify_script returns spent outputs required err */
BOOST_AUTO_TEST_CASE(bitcoinconsensus_verify_script_spent_outputs_required_err)
{
    unsigned int libconsensus_flags{bitcoinconsensus_SCRIPT_FLAGS_VERIFY_TAPROOT};
    const int nIn{0};

    CScript scriptPubKey;
    CScript scriptSig;
    CScriptWitness wit;

    scriptPubKey << OP_EQUAL;
    CTransaction creditTx{BuildCreditingTransaction(scriptPubKey, 1)};
    CTransaction spendTx{BuildSpendingTransaction(scriptSig, wit, creditTx)};

    DataStream stream;
    stream << TX_WITH_WITNESS(spendTx);

    bitcoinconsensus_error err;
    CConfidentialValue value(creditTx.vout[0].nValue);
    int result{bitcoinconsensus_verify_script_with_spent_outputs(nullptr, scriptPubKey.data(), scriptPubKey.size(), value.vchCommitment.data(), value.vchCommitment.size(), UCharCast(stream.data()), stream.size(), nullptr, 0, nIn, libconsensus_flags, &err)};
    BOOST_CHECK_EQUAL(result, 0);
    BOOST_CHECK_EQUAL(err, bitcoinconsensus_ERR_SPENT_OUTPUTS_REQUIRED);

    result = bitcoinconsensus_verify_script_with_amount(nullptr, scriptPubKey.data(), scriptPubKey.size(), value.vchCommitment.data(), value.vchCommitment.size(), UCharCast(stream.data()), stream.size(), nIn, libconsensus_flags, &err);
    BOOST_CHECK_EQUAL(result, 0);
    BOOST_CHECK_EQUAL(err, bitcoinconsensus_ERR_SPENT_OUTPUTS_REQUIRED);

    result = bitcoinconsensus_verify_script(nullptr, scriptPubKey.data(), scriptPubKey.size(), UCharCast(stream.data()), stream.size(), nIn, libconsensus_flags, &err);
    BOOST_CHECK_EQUAL(result, 0);
    BOOST_CHECK_EQUAL(err, bitcoinconsensus_ERR_SPENT_OUTPUTS_REQUIRED);
}

#endif // defined(HAVE_CONSENSUS_LIB)

static std::vector<unsigned int> AllConsensusFlags()
{
    std::vector<unsigned int> ret;

    for (unsigned int i = 0; i < 256; ++i) {
        unsigned int flag = 0;
        if (i & 1) flag |= SCRIPT_VERIFY_P2SH;
        if (i & 2) flag |= SCRIPT_VERIFY_DERSIG;
        if (i & 4) flag |= SCRIPT_VERIFY_NULLDUMMY;
        if (i & 8) flag |= SCRIPT_VERIFY_CHECKLOCKTIMEVERIFY;
        if (i & 16) flag |= SCRIPT_VERIFY_CHECKSEQUENCEVERIFY;
        if (i & 32) flag |= SCRIPT_VERIFY_WITNESS;
        if (i & 64) flag |= SCRIPT_VERIFY_TAPROOT;
        if (i & 128) flag |= SCRIPT_VERIFY_SIMPLICITY;

        // SCRIPT_VERIFY_WITNESS requires SCRIPT_VERIFY_P2SH
        if (flag & SCRIPT_VERIFY_WITNESS && !(flag & SCRIPT_VERIFY_P2SH)) continue;
        // SCRIPT_VERIFY_TAPROOT requires SCRIPT_VERIFY_WITNESS
        if (flag & SCRIPT_VERIFY_TAPROOT && !(flag & SCRIPT_VERIFY_WITNESS)) continue;
        // SCRIPT_VERIFY_SIMPLICITY requires SCRIPT_VERIFY_TAPROOT
        if (flag & SCRIPT_VERIFY_SIMPLICITY && !(flag & SCRIPT_VERIFY_TAPROOT)) continue;

        ret.push_back(flag);
    }

    return ret;
}

/** Precomputed list of all valid combinations of consensus-relevant script validation flags. */
static const std::vector<unsigned int> ALL_CONSENSUS_FLAGS = AllConsensusFlags();

static void AssetTest(const UniValue& test)
{
    BOOST_CHECK(test.isObject());

    CMutableTransaction mtx = TxFromHex(test["tx"].get_str());
    const std::vector<CTxOut> prevouts = TxOutsFromJSON(test["prevouts"]);
    BOOST_CHECK(prevouts.size() == mtx.vin.size());
    mtx.witness.vtxinwit.resize(mtx.vin.size());
    size_t idx = test["index"].getInt<int64_t>();
    uint32_t test_flags{ParseScriptFlags(test["flags"].get_str())};
    bool fin = test.exists("final") && test["final"].get_bool();
    // ELEMENTS: feature_taproot.py --dumptests outputs this field
    uint256 hash_genesis_block = test.exists("hash_genesis_block") ? uint256S(test["hash_genesis_block"].get_str()) : uint256{};

    if (test.exists("success")) {
        mtx.vin[idx].scriptSig = ScriptFromHex(test["success"]["scriptSig"].get_str());
        mtx.witness.vtxinwit[idx].scriptWitness = ScriptWitnessFromJSON(test["success"]["witness"]);
        CTransaction tx(mtx);
        PrecomputedTransactionData txdata(hash_genesis_block);
        txdata.Init(tx, std::vector<CTxOut>(prevouts));
        CachingTransactionSignatureChecker txcheck(&tx, idx, prevouts[idx].nValue, true, txdata);

#if defined(HAVE_CONSENSUS_LIB)
        DataStream stream;
        stream << TX_WITH_WITNESS(tx);
        std::vector<UTXO> utxos;
        utxos.resize(prevouts.size());
        for (size_t i = 0; i < prevouts.size(); i++) {
            utxos[i].scriptPubKey = prevouts[i].scriptPubKey.data();
            utxos[i].scriptPubKeySize = prevouts[i].scriptPubKey.size();
            utxos[i].value = prevouts[i].nValue.GetAmount();
        }
#endif

        for (const auto flags : ALL_CONSENSUS_FLAGS) {
            // "final": true tests are valid for all flags. Others are only valid with flags that are
            // a subset of test_flags.
            if (fin || ((flags & test_flags) == flags)) {
                ScriptError serror;
                bool ret = VerifyScript(tx.vin[idx].scriptSig, prevouts[idx].scriptPubKey, &tx.witness.vtxinwit[idx].scriptWitness, flags, txcheck, &serror);
                BOOST_CHECK(ret);
                BOOST_CHECK_EQUAL(serror, SCRIPT_ERR_OK);
#if defined(HAVE_CONSENSUS_LIB)
                CConfidentialValue value(prevouts[idx].nValue);
                int lib_ret = bitcoinconsensus_verify_script_with_spent_outputs(nullptr, prevouts[idx].scriptPubKey.data(), prevouts[idx].scriptPubKey.size(), value.vchCommitment.data(), value.vchCommitment.size(), UCharCast(stream.data()), stream.size(), utxos.data(), utxos.size(), idx, flags, nullptr);
                BOOST_CHECK(lib_ret == 1);
#endif
            }
        }
    }

    if (test.exists("failure")) {
        mtx.vin[idx].scriptSig = ScriptFromHex(test["failure"]["scriptSig"].get_str());
        mtx.witness.vtxinwit[idx].scriptWitness = ScriptWitnessFromJSON(test["failure"]["witness"]);
        CTransaction tx(mtx);
        PrecomputedTransactionData txdata(hash_genesis_block);
        txdata.Init(tx, std::vector<CTxOut>(prevouts));
        CachingTransactionSignatureChecker txcheck(&tx, idx, prevouts[idx].nValue, true, txdata);

        std::optional<ScriptError> expected_error;
        if (test["failure"].exists("error")) {
            expected_error = ParseScriptError(test["failure"]["error"].get_str());
        }


#if defined(HAVE_CONSENSUS_LIB)
        DataStream stream;
        stream << TX_WITH_WITNESS(tx);
        std::vector<UTXO> utxos;
        utxos.resize(prevouts.size());
        for (size_t i = 0; i < prevouts.size(); i++) {
            utxos[i].scriptPubKey = prevouts[i].scriptPubKey.data();
            utxos[i].scriptPubKeySize = prevouts[i].scriptPubKey.size();
            utxos[i].value = prevouts[i].nValue.GetAmount();
        }
#endif

        for (const auto flags : ALL_CONSENSUS_FLAGS) {
            // If a test is supposed to fail with test_flags, it should also fail with any superset thereof.
            if ((flags & test_flags) == test_flags) {
                ScriptError serror;
                bool ret = VerifyScript(tx.vin[idx].scriptSig, prevouts[idx].scriptPubKey, &tx.witness.vtxinwit[idx].scriptWitness, flags, txcheck, &serror);
                BOOST_CHECK(!ret);

                if (expected_error) {
                    BOOST_CHECK_EQUAL(serror, *expected_error);
                }
#if defined(HAVE_CONSENSUS_LIB)
                CConfidentialValue value(prevouts[idx].nValue);
                int lib_ret = bitcoinconsensus_verify_script_with_spent_outputs(nullptr, prevouts[idx].scriptPubKey.data(), prevouts[idx].scriptPubKey.size(), value.vchCommitment.data(), value.vchCommitment.size(), UCharCast(stream.data()), stream.size(), utxos.data(), utxos.size(), idx, flags, nullptr);
                BOOST_CHECK(lib_ret == 0);
#endif
            }
        }
    }
}

BOOST_AUTO_TEST_CASE(script_assets_test)
{
    // See src/test/fuzz/script_assets_test_minimizer.cpp for information on how to generate
    // the script_assets_test.json file used by this test.
    // ELEMENTS: qa-assets repo can be cloned here https://github.com/ElementsProject/qa-assets
    // then set DIR_UNIT_TEST_DATA env var to /path/to/qa-assets/unit_test_data when running this test

    const char* dir = std::getenv("DIR_UNIT_TEST_DATA");
    BOOST_WARN_MESSAGE(dir != nullptr, "Variable DIR_UNIT_TEST_DATA unset, skipping script_assets_test");
    if (dir == nullptr) return;
    auto path = fs::path(dir) / "script_assets_test.json";
    bool exists = fs::exists(path);
    BOOST_WARN_MESSAGE(exists, "File $DIR_UNIT_TEST_DATA/script_assets_test.json not found, skipping script_assets_test");
    if (!exists) return;
    std::ifstream file{path};
    BOOST_CHECK(file.is_open());
    file.seekg(0, std::ios::end);
    size_t length = file.tellg();
    file.seekg(0, std::ios::beg);
    std::string data(length, '\0');
    file.read(data.data(), data.size());
    UniValue tests = read_json(data);
    BOOST_CHECK(tests.isArray());
    BOOST_CHECK(tests.size() > 0);

    g_con_elementsmode = true;
    for (size_t i = 0; i < tests.size(); i++) {
        AssetTest(tests[i]);
    }
    g_con_elementsmode = false;
    file.close();
}

// ELEMENTS FIXME: Some of these test vectors need updating
BOOST_AUTO_TEST_CASE(bip341_keypath_test_vectors)
{
    UniValue tests;
    tests.read(json_tests::bip341_wallet_vectors);

    const auto& vectors = tests["keyPathSpending"];

    for (const auto& vec : vectors.getValues()) {
        auto txhex = ParseHex(vec["given"]["rawUnsignedTx"].get_str());
        CMutableTransaction tx;
        SpanReader{PROTOCOL_VERSION, txhex} >> TX_WITH_WITNESS(tx);
        std::vector<CTxOut> utxos;
        for (const auto& utxo_spent : vec["given"]["utxosSpent"].getValues()) {
            auto script_bytes = ParseHex(utxo_spent["scriptPubKey"].get_str());
            CScript script{script_bytes.begin(), script_bytes.end()};
            CAmount amount{utxo_spent["amountSats"].getInt<int>()};
            utxos.emplace_back(CAsset(), amount, script);
        }

        PrecomputedTransactionData txdata;
        txdata.Init(tx, std::vector<CTxOut>{utxos}, true);
        // ELEMENTS: add a txout witness for each output
        for (size_t i = 0; i < utxos.size(); ++i) {
            tx.witness.vtxoutwit.emplace_back();
        }

        BOOST_CHECK(txdata.m_bip341_taproot_ready);
        // ELEMENTS: FIXME
        //BOOST_CHECK_EQUAL(HexStr(txdata.m_spent_amounts_single_hash), vec["intermediary"]["hashAmounts"].get_str());
        BOOST_CHECK_EQUAL(HexStr(txdata.m_outputs_single_hash), vec["intermediary"]["hashOutputs"].get_str());
        BOOST_CHECK_EQUAL(HexStr(txdata.m_prevouts_single_hash), vec["intermediary"]["hashPrevouts"].get_str());
        BOOST_CHECK_EQUAL(HexStr(txdata.m_spent_scripts_single_hash), vec["intermediary"]["hashScriptPubkeys"].get_str());
        BOOST_CHECK_EQUAL(HexStr(txdata.m_sequences_single_hash), vec["intermediary"]["hashSequences"].get_str());

        for (const auto& input : vec["inputSpending"].getValues()) {
            int txinpos = input["given"]["txinIndex"].getInt<int>();
            int hashtype = input["given"]["hashType"].getInt<int>();

            // Load key.
            auto privkey = ParseHex(input["given"]["internalPrivkey"].get_str());
            CKey key;
            key.Set(privkey.begin(), privkey.end(), true);

            // Load Merkle root.
            uint256 merkle_root;
            if (!input["given"]["merkleRoot"].isNull()) {
                merkle_root = uint256{ParseHex(input["given"]["merkleRoot"].get_str())};
            }

            // Compute and verify (internal) public key.
            XOnlyPubKey pubkey{key.GetPubKey()};
            BOOST_CHECK_EQUAL(HexStr(pubkey), input["intermediary"]["internalPubkey"].get_str());

            // Sign and verify signature.
            FlatSigningProvider provider;
            provider.keys[key.GetPubKey().GetID()] = key;
            MutableTransactionSignatureCreator creator(tx, txinpos, utxos[txinpos].nValue, &txdata, hashtype);
            std::vector<unsigned char> signature;
            BOOST_CHECK(creator.CreateSchnorrSig(provider, signature, pubkey, nullptr, &merkle_root, SigVersion::TAPROOT));
            // ELEMENTS: FIXME
            //BOOST_CHECK_EQUAL(HexStr(signature), input["expected"]["witness"][0].get_str());

            // We can't observe the tweak used inside the signing logic, so verify by recomputing it.
            // ELEMENTS: FIXME
            //BOOST_CHECK_EQUAL(HexStr(pubkey.ComputeTapTweakHash(merkle_root.IsNull() ? nullptr : &merkle_root)), input["intermediary"]["tweak"].get_str());

            // We can't observe the sighash used inside the signing logic, so verify by recomputing it.
            ScriptExecutionData sed;
            sed.m_annex_init = true;
            sed.m_annex_present = false;
            uint256 sighash;
            BOOST_CHECK(SignatureHashSchnorr(sighash, sed, tx, txinpos, hashtype, SigVersion::TAPROOT, txdata, MissingDataBehavior::FAIL));
            // BOOST_CHECK_EQUAL(HexStr(sighash), input["intermediary"]["sigHash"].get_str());

            // To verify the sigmsg, hash the expected sigmsg, and compare it with the (expected) sighash.
            // ELEMENTS: FIXME
            // BOOST_CHECK_EQUAL(HexStr((HashWriter{HASHER_TAPSIGHASH_ELEMENTS} << Span{ParseHex(input["intermediary"]["sigMsg"].get_str())}).GetSHA256()), input["intermediary"]["sigHash"].get_str());
        }

    }
}

BOOST_AUTO_TEST_CASE(compute_tapbranch)
{
    uint256 hash1 = uint256S("8ad69ec7cf41c2a4001fd1f738bf1e505ce2277acdcaa63fe4765192497f47a7");
    uint256 hash2 = uint256S("f224a923cd0021ab202ab139cc56802ddb92dcfc172b9212261a539df79a112a");
    uint256 result = uint256S("8f71e71303a3ce935970febcd23dc34ad1f5b0be503c64016b73da318163beab"); // ELEMENTS
    BOOST_CHECK_EQUAL(ComputeTapbranchHash(hash1, hash2), result);
}

BOOST_AUTO_TEST_CASE(compute_tapleaf)
{
    const uint8_t script[6] = {'f','o','o','b','a','r'};
    uint256 tlc0 = uint256S("f2c2d48816d7a294ad43828e60fd374a92c2a2b43bc56a8e8ef585e5f5f4f1c2"); // ELEMENTS
    uint256 tlc2 = uint256S("76323ff8f6c8085e8199fef73d3b0571b1e150fd3008f1f8abe6bd8ac91455ba"); // ELEMENTS

    BOOST_CHECK_EQUAL(ComputeTapleafHash(0xc0, Span(script)), tlc0);
    BOOST_CHECK_EQUAL(ComputeTapleafHash(0xc2, Span(script)), tlc2);
}

BOOST_AUTO_TEST_SUITE_END()<|MERGE_RESOLUTION|>--- conflicted
+++ resolved
@@ -179,17 +179,12 @@
     }
 
 #if defined(HAVE_CONSENSUS_LIB)
-<<<<<<< HEAD
-    CDataStream stream(SER_NETWORK, PROTOCOL_VERSION);
-    stream << tx2;
-    CDataStream streamVal(SER_NETWORK, PROTOCOL_VERSION);
-    streamVal << txCredit.vout[0].nValue;
-    CDataStream streamVal0(SER_NETWORK, PROTOCOL_VERSION);
-    streamVal0 << CConfidentialValue(0);
-=======
     DataStream stream;
     stream << TX_WITH_WITNESS(tx2);
->>>>>>> 10846213
+    DataStream streamVal;
+    streamVal << txCredit.vout[0].nValue;
+    DataStream streamVal0;
+    streamVal0 << CConfidentialValue(0);
     uint32_t libconsensus_flags{flags & bitcoinconsensus_SCRIPT_FLAGS_VERIFY_ALL};
     if (libconsensus_flags == flags) {
         int expectedSuccessCode = expect ? 1 : 0;
