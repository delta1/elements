// Copyright (c) 2011-2021 The Bitcoin Core developers
// Distributed under the MIT software license, see the accompanying
// file COPYING or http://www.opensource.org/licenses/mit-license.php.

#include <test/data/script_tests.json.h>
#include <test/data/bip341_wallet_vectors.json.h>

#include <core_io.h>
#include <fs.h>
#include <key.h>
#include <rpc/util.h>
#include <script/script.h>
#include <script/script_error.h>
#include <script/sigcache.h>
#include <script/sign.h>
#include <script/signingprovider.h>
#include <streams.h>
#include <test/util/setup_common.h>
#include <test/util/transaction_utils.h>
#include <util/strencodings.h>
#include <util/system.h>

#if defined(HAVE_CONSENSUS_LIB)
#include <script/bitcoinconsensus.h>
#endif

#include <stdint.h>
#include <string>
#include <vector>

#include <boost/test/unit_test.hpp>

#include <univalue.h>

// Uncomment if you want to output updated JSON tests.
// #define UPDATE_JSON_TESTS

static const unsigned int gFlags = SCRIPT_VERIFY_P2SH | SCRIPT_VERIFY_STRICTENC;

unsigned int ParseScriptFlags(std::string strFlags);
std::string FormatScriptFlags(unsigned int flags);

UniValue read_json(const std::string& jsondata)
{
    UniValue v;

    if (!v.read(jsondata) || !v.isArray())
    {
        BOOST_ERROR("Parse error.");
        return UniValue(UniValue::VARR);
    }
    return v.get_array();
}

struct ScriptErrorDesc
{
    ScriptError_t err;
    const char *name;
};

static ScriptErrorDesc script_errors[]={
    {SCRIPT_ERR_OK, "OK"},
    {SCRIPT_ERR_UNKNOWN_ERROR, "UNKNOWN_ERROR"},
    {SCRIPT_ERR_EVAL_FALSE, "EVAL_FALSE"},
    {SCRIPT_ERR_OP_RETURN, "OP_RETURN"},
    {SCRIPT_ERR_SCRIPT_SIZE, "SCRIPT_SIZE"},
    {SCRIPT_ERR_PUSH_SIZE, "PUSH_SIZE"},
    {SCRIPT_ERR_OP_COUNT, "OP_COUNT"},
    {SCRIPT_ERR_STACK_SIZE, "STACK_SIZE"},
    {SCRIPT_ERR_SIG_COUNT, "SIG_COUNT"},
    {SCRIPT_ERR_PUBKEY_COUNT, "PUBKEY_COUNT"},
    {SCRIPT_ERR_VERIFY, "VERIFY"},
    {SCRIPT_ERR_EQUALVERIFY, "EQUALVERIFY"},
    {SCRIPT_ERR_CHECKMULTISIGVERIFY, "CHECKMULTISIGVERIFY"},
    {SCRIPT_ERR_CHECKSIGVERIFY, "CHECKSIGVERIFY"},
    {SCRIPT_ERR_NUMEQUALVERIFY, "NUMEQUALVERIFY"},
    {SCRIPT_ERR_BAD_OPCODE, "BAD_OPCODE"},
    {SCRIPT_ERR_DISABLED_OPCODE, "DISABLED_OPCODE"},
    {SCRIPT_ERR_INVALID_STACK_OPERATION, "INVALID_STACK_OPERATION"},
    {SCRIPT_ERR_INVALID_ALTSTACK_OPERATION, "INVALID_ALTSTACK_OPERATION"},
    {SCRIPT_ERR_UNBALANCED_CONDITIONAL, "UNBALANCED_CONDITIONAL"},
    {SCRIPT_ERR_NEGATIVE_LOCKTIME, "NEGATIVE_LOCKTIME"},
    {SCRIPT_ERR_UNSATISFIED_LOCKTIME, "UNSATISFIED_LOCKTIME"},
    {SCRIPT_ERR_SIG_HASHTYPE, "SIG_HASHTYPE"},
    {SCRIPT_ERR_SIG_DER, "SIG_DER"},
    {SCRIPT_ERR_MINIMALDATA, "MINIMALDATA"},
    {SCRIPT_ERR_SIG_PUSHONLY, "SIG_PUSHONLY"},
    {SCRIPT_ERR_SIG_HIGH_S, "SIG_HIGH_S"},
    {SCRIPT_ERR_SIG_NULLDUMMY, "SIG_NULLDUMMY"},
    {SCRIPT_ERR_PUBKEYTYPE, "PUBKEYTYPE"},
    {SCRIPT_ERR_CLEANSTACK, "CLEANSTACK"},
    {SCRIPT_ERR_MINIMALIF, "MINIMALIF"},
    {SCRIPT_ERR_SIG_NULLFAIL, "NULLFAIL"},
    {SCRIPT_ERR_DISCOURAGE_UPGRADABLE_NOPS, "DISCOURAGE_UPGRADABLE_NOPS"},
    {SCRIPT_ERR_DISCOURAGE_UPGRADABLE_WITNESS_PROGRAM, "DISCOURAGE_UPGRADABLE_WITNESS_PROGRAM"},
    {SCRIPT_ERR_WITNESS_PROGRAM_WRONG_LENGTH, "WITNESS_PROGRAM_WRONG_LENGTH"},
    {SCRIPT_ERR_WITNESS_PROGRAM_WITNESS_EMPTY, "WITNESS_PROGRAM_WITNESS_EMPTY"},
    {SCRIPT_ERR_WITNESS_PROGRAM_MISMATCH, "WITNESS_PROGRAM_MISMATCH"},
    {SCRIPT_ERR_WITNESS_MALLEATED, "WITNESS_MALLEATED"},
    {SCRIPT_ERR_WITNESS_MALLEATED_P2SH, "WITNESS_MALLEATED_P2SH"},
    {SCRIPT_ERR_WITNESS_UNEXPECTED, "WITNESS_UNEXPECTED"},
    {SCRIPT_ERR_WITNESS_PUBKEYTYPE, "WITNESS_PUBKEYTYPE"},
    {SCRIPT_ERR_OP_CODESEPARATOR, "OP_CODESEPARATOR"},
    {SCRIPT_ERR_SIG_FINDANDDELETE, "SIG_FINDANDDELETE"},
};

static std::string FormatScriptError(ScriptError_t err)
{
    for (const auto& se : script_errors)
        if (se.err == err)
            return se.name;
    BOOST_ERROR("Unknown scripterror enumeration value, update script_errors in script_tests.cpp.");
    return "";
}

static ScriptError_t ParseScriptError(const std::string& name)
{
    for (const auto& se : script_errors)
        if (se.name == name)
            return se.err;
    BOOST_ERROR("Unknown scripterror \"" << name << "\" in test description");
    return SCRIPT_ERR_UNKNOWN_ERROR;
}

BOOST_FIXTURE_TEST_SUITE(script_tests, BasicTestingSetup)

void DoTest(const CScript& scriptPubKey, const CScript& scriptSig, const CScriptWitness& scriptWitness, uint32_t flags, const std::string& message, int scriptError, CAmount nValue = 0)
{
    bool expect = (scriptError == SCRIPT_ERR_OK);
    if (flags & SCRIPT_VERIFY_CLEANSTACK) {
        flags |= SCRIPT_VERIFY_P2SH;
        flags |= SCRIPT_VERIFY_WITNESS;
    }
    ScriptError err;
    const CTransaction txCredit{BuildCreditingTransaction(scriptPubKey, nValue)};
    CMutableTransaction tx = BuildSpendingTransaction(scriptSig, scriptWitness, txCredit);
    CMutableTransaction tx2 = tx;
    BOOST_CHECK_MESSAGE(VerifyScript(scriptSig, scriptPubKey, &scriptWitness, flags, MutableTransactionSignatureChecker(&tx, 0, txCredit.vout[0].nValue, MissingDataBehavior::ASSERT_FAIL), &err) == expect, message);
    BOOST_CHECK_MESSAGE(err == scriptError, FormatScriptError(err) + " where " + FormatScriptError((ScriptError_t)scriptError) + " expected: " + message);

    // Verify that removing flags from a passing test or adding flags to a failing test does not change the result.
    for (int i = 0; i < 16; ++i) {
        uint32_t extra_flags(InsecureRandBits(16));
        uint32_t combined_flags{expect ? (flags & ~extra_flags) : (flags | extra_flags)};
        // Weed out some invalid flag combinations.
        if (combined_flags & SCRIPT_VERIFY_CLEANSTACK && ~combined_flags & (SCRIPT_VERIFY_P2SH | SCRIPT_VERIFY_WITNESS)) continue;
        if (combined_flags & SCRIPT_VERIFY_WITNESS && ~combined_flags & SCRIPT_VERIFY_P2SH) continue;
        BOOST_CHECK_MESSAGE(VerifyScript(scriptSig, scriptPubKey, &scriptWitness, combined_flags, MutableTransactionSignatureChecker(&tx, 0, txCredit.vout[0].nValue, MissingDataBehavior::ASSERT_FAIL), &err) == expect, message + strprintf(" (with flags %x)", combined_flags));
    }

#if defined(HAVE_CONSENSUS_LIB)
    CDataStream stream(SER_NETWORK, PROTOCOL_VERSION);
    stream << tx2;
    CDataStream streamVal(SER_NETWORK, PROTOCOL_VERSION);
    streamVal << txCredit.vout[0].nValue;
    CDataStream streamVal0(SER_NETWORK, PROTOCOL_VERSION);
    streamVal0 << CConfidentialValue(0);
    uint32_t libconsensus_flags{flags & bitcoinconsensus_SCRIPT_FLAGS_VERIFY_ALL};
    if (libconsensus_flags == flags) {
        int expectedSuccessCode = expect ? 1 : 0;
        if (flags & bitcoinconsensus_SCRIPT_FLAGS_VERIFY_WITNESS) {
<<<<<<< HEAD
            BOOST_CHECK_MESSAGE(bitcoinconsensus_verify_script_with_amount(NULL, scriptPubKey.data(), scriptPubKey.size(), streamVal.data(), streamVal.size(), stream.data(), stream.size(), 0, libconsensus_flags, nullptr) == expectedSuccessCode, message);
        } else {
            BOOST_CHECK_MESSAGE(bitcoinconsensus_verify_script_with_amount(NULL, scriptPubKey.data(), scriptPubKey.size(), streamVal0.data(), streamVal0.size(), stream.data(), stream.size(), 0, libconsensus_flags, nullptr) == expectedSuccessCode, message);
            BOOST_CHECK_MESSAGE(bitcoinconsensus_verify_script(NULL, scriptPubKey.data(), scriptPubKey.size(), stream.data(), stream.size(), 0, libconsensus_flags, nullptr) == expectedSuccessCode, message);
=======
            BOOST_CHECK_MESSAGE(bitcoinconsensus_verify_script_with_amount(scriptPubKey.data(), scriptPubKey.size(), txCredit.vout[0].nValue, UCharCast(stream.data()), stream.size(), 0, libconsensus_flags, nullptr) == expectedSuccessCode, message);
        } else {
            BOOST_CHECK_MESSAGE(bitcoinconsensus_verify_script_with_amount(scriptPubKey.data(), scriptPubKey.size(), 0, UCharCast(stream.data()), stream.size(), 0, libconsensus_flags, nullptr) == expectedSuccessCode, message);
            BOOST_CHECK_MESSAGE(bitcoinconsensus_verify_script(scriptPubKey.data(), scriptPubKey.size(), UCharCast(stream.data()), stream.size(), 0, libconsensus_flags, nullptr) == expectedSuccessCode, message);
>>>>>>> 196b4599
        }
    }
#endif
}

void static NegateSignatureS(std::vector<unsigned char>& vchSig) {
    // Parse the signature.
    std::vector<unsigned char> r, s;
    r = std::vector<unsigned char>(vchSig.begin() + 4, vchSig.begin() + 4 + vchSig[3]);
    s = std::vector<unsigned char>(vchSig.begin() + 6 + vchSig[3], vchSig.begin() + 6 + vchSig[3] + vchSig[5 + vchSig[3]]);

    // Really ugly to implement mod-n negation here, but it would be feature creep to expose such functionality from libsecp256k1.
    static const unsigned char order[33] = {
        0x00,
        0xFF, 0xFF, 0xFF, 0xFF, 0xFF, 0xFF, 0xFF, 0xFF,
        0xFF, 0xFF, 0xFF, 0xFF, 0xFF, 0xFF, 0xFF, 0xFE,
        0xBA, 0xAE, 0xDC, 0xE6, 0xAF, 0x48, 0xA0, 0x3B,
        0xBF, 0xD2, 0x5E, 0x8C, 0xD0, 0x36, 0x41, 0x41
    };
    while (s.size() < 33) {
        s.insert(s.begin(), 0x00);
    }
    int carry = 0;
    for (int p = 32; p >= 1; p--) {
        int n = (int)order[p] - s[p] - carry;
        s[p] = (n + 256) & 0xFF;
        carry = (n < 0);
    }
    assert(carry == 0);
    if (s.size() > 1 && s[0] == 0 && s[1] < 0x80) {
        s.erase(s.begin());
    }

    // Reconstruct the signature.
    vchSig.clear();
    vchSig.push_back(0x30);
    vchSig.push_back(4 + r.size() + s.size());
    vchSig.push_back(0x02);
    vchSig.push_back(r.size());
    vchSig.insert(vchSig.end(), r.begin(), r.end());
    vchSig.push_back(0x02);
    vchSig.push_back(s.size());
    vchSig.insert(vchSig.end(), s.begin(), s.end());
}

namespace
{
const unsigned char vchKey0[32] = {0,0,0,0,0,0,0,0,0,0,0,0,0,0,0,0,0,0,0,0,0,0,0,0,0,0,0,0,0,0,0,1};
const unsigned char vchKey1[32] = {0,0,0,0,0,0,0,0,0,0,0,0,0,0,0,0,0,0,0,0,0,0,0,0,0,0,0,0,0,0,1,0};
const unsigned char vchKey2[32] = {0,0,0,0,0,0,0,0,0,0,0,0,0,0,0,0,0,0,0,0,0,0,0,0,0,0,0,0,0,1,0,0};

struct KeyData
{
    CKey key0, key0C, key1, key1C, key2, key2C;
    CPubKey pubkey0, pubkey0C, pubkey0H;
    CPubKey pubkey1, pubkey1C;
    CPubKey pubkey2, pubkey2C;

    KeyData()
    {
        key0.Set(vchKey0, vchKey0 + 32, false);
        key0C.Set(vchKey0, vchKey0 + 32, true);
        pubkey0 = key0.GetPubKey();
        pubkey0H = key0.GetPubKey();
        pubkey0C = key0C.GetPubKey();
        *const_cast<unsigned char*>(pubkey0H.data()) = 0x06 | (pubkey0H[64] & 1);

        key1.Set(vchKey1, vchKey1 + 32, false);
        key1C.Set(vchKey1, vchKey1 + 32, true);
        pubkey1 = key1.GetPubKey();
        pubkey1C = key1C.GetPubKey();

        key2.Set(vchKey2, vchKey2 + 32, false);
        key2C.Set(vchKey2, vchKey2 + 32, true);
        pubkey2 = key2.GetPubKey();
        pubkey2C = key2C.GetPubKey();
    }
};

enum class WitnessMode {
    NONE,
    PKH,
    SH
};

class TestBuilder
{
private:
    //! Actually executed script
    CScript script;
    //! The P2SH redeemscript
    CScript redeemscript;
    //! The Witness embedded script
    CScript witscript;
    CScriptWitness scriptWitness;
    CTransactionRef creditTx;
    CMutableTransaction spendTx;
    bool havePush;
    std::vector<unsigned char> push;
    std::string comment;
    uint32_t flags;
    int scriptError;
    CAmount nValue;

    void DoPush()
    {
        if (havePush) {
            spendTx.vin[0].scriptSig << push;
            havePush = false;
        }
    }

    void DoPush(const std::vector<unsigned char>& data)
    {
        DoPush();
        push = data;
        havePush = true;
    }

public:
    TestBuilder(const CScript& script_, const std::string& comment_, uint32_t flags_, bool P2SH = false, WitnessMode wm = WitnessMode::NONE, int witnessversion = 0, CAmount nValue_ = 0) : script(script_), havePush(false), comment(comment_), flags(flags_), scriptError(SCRIPT_ERR_OK), nValue(nValue_)
    {
        CScript scriptPubKey = script;
        if (wm == WitnessMode::PKH) {
            uint160 hash;
            CHash160().Write(Span{script}.subspan(1)).Finalize(hash);
            script = CScript() << OP_DUP << OP_HASH160 << ToByteVector(hash) << OP_EQUALVERIFY << OP_CHECKSIG;
            scriptPubKey = CScript() << witnessversion << ToByteVector(hash);
        } else if (wm == WitnessMode::SH) {
            witscript = scriptPubKey;
            uint256 hash;
            CSHA256().Write(witscript.data(), witscript.size()).Finalize(hash.begin());
            scriptPubKey = CScript() << witnessversion << ToByteVector(hash);
        }
        if (P2SH) {
            redeemscript = scriptPubKey;
            scriptPubKey = CScript() << OP_HASH160 << ToByteVector(CScriptID(redeemscript)) << OP_EQUAL;
        }
        creditTx = MakeTransactionRef(BuildCreditingTransaction(scriptPubKey, nValue));
        spendTx = BuildSpendingTransaction(CScript(), CScriptWitness(), *creditTx);
    }

    TestBuilder& ScriptError(ScriptError_t err)
    {
        scriptError = err;
        return *this;
    }

    TestBuilder& Opcode(const opcodetype& _op)
    {
        DoPush();
        spendTx.vin[0].scriptSig << _op;
        return *this;
    }

    TestBuilder& Num(int num)
    {
        DoPush();
        spendTx.vin[0].scriptSig << num;
        return *this;
    }

    TestBuilder& Push(const std::string& hex)
    {
        DoPush(ParseHex(hex));
        return *this;
    }

    TestBuilder& Push(const CScript& _script)
    {
        DoPush(std::vector<unsigned char>(_script.begin(), _script.end()));
        return *this;
    }

    TestBuilder& PushSig(const CKey& key, int nHashType = SIGHASH_ALL, unsigned int lenR = 32, unsigned int lenS = 32, SigVersion sigversion = SigVersion::BASE, CAmount amount = 0)
    {
        uint256 hash = SignatureHash(script, spendTx, 0, nHashType, amount, sigversion, 0);
        std::vector<unsigned char> vchSig, r, s;
        uint32_t iter = 0;
        do {
            key.Sign(hash, vchSig, false, iter++);
            if ((lenS == 33) != (vchSig[5 + vchSig[3]] == 33)) {
                NegateSignatureS(vchSig);
            }
            r = std::vector<unsigned char>(vchSig.begin() + 4, vchSig.begin() + 4 + vchSig[3]);
            s = std::vector<unsigned char>(vchSig.begin() + 6 + vchSig[3], vchSig.begin() + 6 + vchSig[3] + vchSig[5 + vchSig[3]]);
        } while (lenR != r.size() || lenS != s.size());
        vchSig.push_back(static_cast<unsigned char>(nHashType));
        DoPush(vchSig);
        return *this;
    }

    TestBuilder& PushWitSig(const CKey& key, CAmount amount = -1, int nHashType = SIGHASH_ALL, unsigned int lenR = 32, unsigned int lenS = 32, SigVersion sigversion = SigVersion::WITNESS_V0)
    {
        if (amount == -1)
            amount = nValue;
        return PushSig(key, nHashType, lenR, lenS, sigversion, amount).AsWit();
    }

    TestBuilder& Push(const CPubKey& pubkey)
    {
        DoPush(std::vector<unsigned char>(pubkey.begin(), pubkey.end()));
        return *this;
    }

    TestBuilder& PushRedeem()
    {
        DoPush(std::vector<unsigned char>(redeemscript.begin(), redeemscript.end()));
        return *this;
    }

    TestBuilder& PushWitRedeem()
    {
        DoPush(std::vector<unsigned char>(witscript.begin(), witscript.end()));
        return AsWit();
    }

    TestBuilder& EditPush(unsigned int pos, const std::string& hexin, const std::string& hexout)
    {
        assert(havePush);
        std::vector<unsigned char> datain = ParseHex(hexin);
        std::vector<unsigned char> dataout = ParseHex(hexout);
        assert(pos + datain.size() <= push.size());
        BOOST_CHECK_MESSAGE(std::vector<unsigned char>(push.begin() + pos, push.begin() + pos + datain.size()) == datain, comment);
        push.erase(push.begin() + pos, push.begin() + pos + datain.size());
        push.insert(push.begin() + pos, dataout.begin(), dataout.end());
        return *this;
    }

    TestBuilder& DamagePush(unsigned int pos)
    {
        assert(havePush);
        assert(pos < push.size());
        push[pos] ^= 1;
        return *this;
    }

    TestBuilder& Test()
    {
        TestBuilder copy = *this; // Make a copy so we can rollback the push.
        DoPush();
        DoTest(creditTx->vout[0].scriptPubKey, spendTx.vin[0].scriptSig, scriptWitness, flags, comment, scriptError, nValue);
        *this = copy;
        return *this;
    }

    TestBuilder& AsWit()
    {
        assert(havePush);
        scriptWitness.stack.push_back(push);
        havePush = false;
        return *this;
    }

    UniValue GetJSON()
    {
        DoPush();
        UniValue array(UniValue::VARR);
        if (!scriptWitness.stack.empty()) {
            UniValue wit(UniValue::VARR);
            for (unsigned i = 0; i < scriptWitness.stack.size(); i++) {
                wit.push_back(HexStr(scriptWitness.stack[i]));
            }
            wit.push_back(ValueFromAmount(nValue));
            array.push_back(wit);
        }
        array.push_back(FormatScript(spendTx.vin[0].scriptSig));
        array.push_back(FormatScript(creditTx->vout[0].scriptPubKey));
        array.push_back(FormatScriptFlags(flags));
        array.push_back(FormatScriptError((ScriptError_t)scriptError));
        array.push_back(comment);
        return array;
    }

    std::string GetComment() const
    {
        return comment;
    }
};

std::string JSONPrettyPrint(const UniValue& univalue)
{
    std::string ret = univalue.write(4);
    // Workaround for libunivalue pretty printer, which puts a space between commas and newlines
    size_t pos = 0;
    while ((pos = ret.find(" \n", pos)) != std::string::npos) {
        ret.replace(pos, 2, "\n");
        pos++;
    }
    return ret;
}
} // namespace

BOOST_AUTO_TEST_CASE(script_build)
{
    const KeyData keys;

    std::vector<TestBuilder> tests;

    tests.push_back(TestBuilder(CScript() << ToByteVector(keys.pubkey0) << OP_CHECKSIG,
                                "P2PK", 0
                               ).PushSig(keys.key0));
    tests.push_back(TestBuilder(CScript() << ToByteVector(keys.pubkey0) << OP_CHECKSIG,
                                "P2PK, bad sig", 0
                               ).PushSig(keys.key0).DamagePush(10).ScriptError(SCRIPT_ERR_EVAL_FALSE));

    tests.push_back(TestBuilder(CScript() << OP_DUP << OP_HASH160 << ToByteVector(keys.pubkey1C.GetID()) << OP_EQUALVERIFY << OP_CHECKSIG,
                                "P2PKH", 0
                               ).PushSig(keys.key1).Push(keys.pubkey1C));
    tests.push_back(TestBuilder(CScript() << OP_DUP << OP_HASH160 << ToByteVector(keys.pubkey2C.GetID()) << OP_EQUALVERIFY << OP_CHECKSIG,
                                "P2PKH, bad pubkey", 0
                               ).PushSig(keys.key2).Push(keys.pubkey2C).DamagePush(5).ScriptError(SCRIPT_ERR_EQUALVERIFY));

    tests.push_back(TestBuilder(CScript() << ToByteVector(keys.pubkey1) << OP_CHECKSIG,
                                "P2PK anyonecanpay", 0
                               ).PushSig(keys.key1, SIGHASH_ALL | SIGHASH_ANYONECANPAY));
    tests.push_back(TestBuilder(CScript() << ToByteVector(keys.pubkey1) << OP_CHECKSIG,
                                "P2PK anyonecanpay marked with normal hashtype", 0
                               ).PushSig(keys.key1, SIGHASH_ALL | SIGHASH_ANYONECANPAY).EditPush(70, "81", "01").ScriptError(SCRIPT_ERR_EVAL_FALSE));

    tests.push_back(TestBuilder(CScript() << ToByteVector(keys.pubkey0C) << OP_CHECKSIG,
                                "P2SH(P2PK)", SCRIPT_VERIFY_P2SH, true
                               ).PushSig(keys.key0).PushRedeem());
    tests.push_back(TestBuilder(CScript() << ToByteVector(keys.pubkey0C) << OP_CHECKSIG,
                                "P2SH(P2PK), bad redeemscript", SCRIPT_VERIFY_P2SH, true
                               ).PushSig(keys.key0).PushRedeem().DamagePush(10).ScriptError(SCRIPT_ERR_EVAL_FALSE));

    tests.push_back(TestBuilder(CScript() << OP_DUP << OP_HASH160 << ToByteVector(keys.pubkey0.GetID()) << OP_EQUALVERIFY << OP_CHECKSIG,
                                "P2SH(P2PKH)", SCRIPT_VERIFY_P2SH, true
                               ).PushSig(keys.key0).Push(keys.pubkey0).PushRedeem());
    tests.push_back(TestBuilder(CScript() << OP_DUP << OP_HASH160 << ToByteVector(keys.pubkey1.GetID()) << OP_EQUALVERIFY << OP_CHECKSIG,
                                "P2SH(P2PKH), bad sig but no VERIFY_P2SH", 0, true
                               ).PushSig(keys.key0).DamagePush(10).PushRedeem());
    tests.push_back(TestBuilder(CScript() << OP_DUP << OP_HASH160 << ToByteVector(keys.pubkey1.GetID()) << OP_EQUALVERIFY << OP_CHECKSIG,
                                "P2SH(P2PKH), bad sig", SCRIPT_VERIFY_P2SH, true
                               ).PushSig(keys.key0).DamagePush(10).PushRedeem().ScriptError(SCRIPT_ERR_EQUALVERIFY));

    tests.push_back(TestBuilder(CScript() << OP_3 << ToByteVector(keys.pubkey0C) << ToByteVector(keys.pubkey1C) << ToByteVector(keys.pubkey2C) << OP_3 << OP_CHECKMULTISIG,
                                "3-of-3", 0
                               ).Num(0).PushSig(keys.key0).PushSig(keys.key1).PushSig(keys.key2));
    tests.push_back(TestBuilder(CScript() << OP_3 << ToByteVector(keys.pubkey0C) << ToByteVector(keys.pubkey1C) << ToByteVector(keys.pubkey2C) << OP_3 << OP_CHECKMULTISIG,
                                "3-of-3, 2 sigs", 0
                               ).Num(0).PushSig(keys.key0).PushSig(keys.key1).Num(0).ScriptError(SCRIPT_ERR_EVAL_FALSE));

    tests.push_back(TestBuilder(CScript() << OP_2 << ToByteVector(keys.pubkey0C) << ToByteVector(keys.pubkey1C) << ToByteVector(keys.pubkey2C) << OP_3 << OP_CHECKMULTISIG,
                                "P2SH(2-of-3)", SCRIPT_VERIFY_P2SH, true
                               ).Num(0).PushSig(keys.key1).PushSig(keys.key2).PushRedeem());
    tests.push_back(TestBuilder(CScript() << OP_2 << ToByteVector(keys.pubkey0C) << ToByteVector(keys.pubkey1C) << ToByteVector(keys.pubkey2C) << OP_3 << OP_CHECKMULTISIG,
                                "P2SH(2-of-3), 1 sig", SCRIPT_VERIFY_P2SH, true
                               ).Num(0).PushSig(keys.key1).Num(0).PushRedeem().ScriptError(SCRIPT_ERR_EVAL_FALSE));

    tests.push_back(TestBuilder(CScript() << ToByteVector(keys.pubkey1C) << OP_CHECKSIG,
                                "P2PK with too much R padding but no DERSIG", 0
                               ).PushSig(keys.key1, SIGHASH_ALL, 31, 32).EditPush(1, "43021F", "44022000"));
    tests.push_back(TestBuilder(CScript() << ToByteVector(keys.pubkey1C) << OP_CHECKSIG,
                                "P2PK with too much R padding", SCRIPT_VERIFY_DERSIG
                               ).PushSig(keys.key1, SIGHASH_ALL, 31, 32).EditPush(1, "43021F", "44022000").ScriptError(SCRIPT_ERR_SIG_DER));
    tests.push_back(TestBuilder(CScript() << ToByteVector(keys.pubkey1C) << OP_CHECKSIG,
                                "P2PK with too much S padding but no DERSIG", 0
                               ).PushSig(keys.key1, SIGHASH_ALL).EditPush(1, "44", "45").EditPush(37, "20", "2100"));
    tests.push_back(TestBuilder(CScript() << ToByteVector(keys.pubkey1C) << OP_CHECKSIG,
                                "P2PK with too much S padding", SCRIPT_VERIFY_DERSIG
                               ).PushSig(keys.key1, SIGHASH_ALL).EditPush(1, "44", "45").EditPush(37, "20", "2100").ScriptError(SCRIPT_ERR_SIG_DER));
    tests.push_back(TestBuilder(CScript() << ToByteVector(keys.pubkey1C) << OP_CHECKSIG,
                                "P2PK with too little R padding but no DERSIG", 0
                               ).PushSig(keys.key1, SIGHASH_ALL, 33, 32).EditPush(1, "45022100", "440220"));
    tests.push_back(TestBuilder(CScript() << ToByteVector(keys.pubkey1C) << OP_CHECKSIG,
                                "P2PK with too little R padding", SCRIPT_VERIFY_DERSIG
                               ).PushSig(keys.key1, SIGHASH_ALL, 33, 32).EditPush(1, "45022100", "440220").ScriptError(SCRIPT_ERR_SIG_DER));
    tests.push_back(TestBuilder(CScript() << ToByteVector(keys.pubkey2C) << OP_CHECKSIG << OP_NOT,
                                "P2PK NOT with bad sig with too much R padding but no DERSIG", 0
                               ).PushSig(keys.key2, SIGHASH_ALL, 31, 32).EditPush(1, "43021F", "44022000").DamagePush(10));
    tests.push_back(TestBuilder(CScript() << ToByteVector(keys.pubkey2C) << OP_CHECKSIG << OP_NOT,
                                "P2PK NOT with bad sig with too much R padding", SCRIPT_VERIFY_DERSIG
                               ).PushSig(keys.key2, SIGHASH_ALL, 31, 32).EditPush(1, "43021F", "44022000").DamagePush(10).ScriptError(SCRIPT_ERR_SIG_DER));
    tests.push_back(TestBuilder(CScript() << ToByteVector(keys.pubkey2C) << OP_CHECKSIG << OP_NOT,
                                "P2PK NOT with too much R padding but no DERSIG", 0
                               ).PushSig(keys.key2, SIGHASH_ALL, 31, 32).EditPush(1, "43021F", "44022000").ScriptError(SCRIPT_ERR_EVAL_FALSE));
    tests.push_back(TestBuilder(CScript() << ToByteVector(keys.pubkey2C) << OP_CHECKSIG << OP_NOT,
                                "P2PK NOT with too much R padding", SCRIPT_VERIFY_DERSIG
                               ).PushSig(keys.key2, SIGHASH_ALL, 31, 32).EditPush(1, "43021F", "44022000").ScriptError(SCRIPT_ERR_SIG_DER));

    tests.push_back(TestBuilder(CScript() << ToByteVector(keys.pubkey1C) << OP_CHECKSIG,
                                "BIP66 example 1, without DERSIG", 0
                               ).PushSig(keys.key1, SIGHASH_ALL, 33, 32).EditPush(1, "45022100", "440220"));
    tests.push_back(TestBuilder(CScript() << ToByteVector(keys.pubkey1C) << OP_CHECKSIG,
                                "BIP66 example 1, with DERSIG", SCRIPT_VERIFY_DERSIG
                               ).PushSig(keys.key1, SIGHASH_ALL, 33, 32).EditPush(1, "45022100", "440220").ScriptError(SCRIPT_ERR_SIG_DER));
    tests.push_back(TestBuilder(CScript() << ToByteVector(keys.pubkey1C) << OP_CHECKSIG << OP_NOT,
                                "BIP66 example 2, without DERSIG", 0
                               ).PushSig(keys.key1, SIGHASH_ALL, 33, 32).EditPush(1, "45022100", "440220").ScriptError(SCRIPT_ERR_EVAL_FALSE));
    tests.push_back(TestBuilder(CScript() << ToByteVector(keys.pubkey1C) << OP_CHECKSIG << OP_NOT,
                                "BIP66 example 2, with DERSIG", SCRIPT_VERIFY_DERSIG
                               ).PushSig(keys.key1, SIGHASH_ALL, 33, 32).EditPush(1, "45022100", "440220").ScriptError(SCRIPT_ERR_SIG_DER));
    tests.push_back(TestBuilder(CScript() << ToByteVector(keys.pubkey1C) << OP_CHECKSIG,
                                "BIP66 example 3, without DERSIG", 0
                               ).Num(0).ScriptError(SCRIPT_ERR_EVAL_FALSE));
    tests.push_back(TestBuilder(CScript() << ToByteVector(keys.pubkey1C) << OP_CHECKSIG,
                                "BIP66 example 3, with DERSIG", SCRIPT_VERIFY_DERSIG
                               ).Num(0).ScriptError(SCRIPT_ERR_EVAL_FALSE));
    tests.push_back(TestBuilder(CScript() << ToByteVector(keys.pubkey1C) << OP_CHECKSIG << OP_NOT,
                                "BIP66 example 4, without DERSIG", 0
                               ).Num(0));
    tests.push_back(TestBuilder(CScript() << ToByteVector(keys.pubkey1C) << OP_CHECKSIG << OP_NOT,
                                "BIP66 example 4, with DERSIG", SCRIPT_VERIFY_DERSIG
                               ).Num(0));
    tests.push_back(TestBuilder(CScript() << ToByteVector(keys.pubkey1C) << OP_CHECKSIG,
                                "BIP66 example 5, without DERSIG", 0
                               ).Num(1).ScriptError(SCRIPT_ERR_EVAL_FALSE));
    tests.push_back(TestBuilder(CScript() << ToByteVector(keys.pubkey1C) << OP_CHECKSIG,
                                "BIP66 example 5, with DERSIG", SCRIPT_VERIFY_DERSIG
                               ).Num(1).ScriptError(SCRIPT_ERR_SIG_DER));
    tests.push_back(TestBuilder(CScript() << ToByteVector(keys.pubkey1C) << OP_CHECKSIG << OP_NOT,
                                "BIP66 example 6, without DERSIG", 0
                               ).Num(1));
    tests.push_back(TestBuilder(CScript() << ToByteVector(keys.pubkey1C) << OP_CHECKSIG << OP_NOT,
                                "BIP66 example 6, with DERSIG", SCRIPT_VERIFY_DERSIG
                               ).Num(1).ScriptError(SCRIPT_ERR_SIG_DER));
    tests.push_back(TestBuilder(CScript() << OP_2 << ToByteVector(keys.pubkey1C) << ToByteVector(keys.pubkey2C) << OP_2 << OP_CHECKMULTISIG,
                                "BIP66 example 7, without DERSIG", 0
                               ).Num(0).PushSig(keys.key1, SIGHASH_ALL, 33, 32).EditPush(1, "45022100", "440220").PushSig(keys.key2));
    tests.push_back(TestBuilder(CScript() << OP_2 << ToByteVector(keys.pubkey1C) << ToByteVector(keys.pubkey2C) << OP_2 << OP_CHECKMULTISIG,
                                "BIP66 example 7, with DERSIG", SCRIPT_VERIFY_DERSIG
                               ).Num(0).PushSig(keys.key1, SIGHASH_ALL, 33, 32).EditPush(1, "45022100", "440220").PushSig(keys.key2).ScriptError(SCRIPT_ERR_SIG_DER));
    tests.push_back(TestBuilder(CScript() << OP_2 << ToByteVector(keys.pubkey1C) << ToByteVector(keys.pubkey2C) << OP_2 << OP_CHECKMULTISIG << OP_NOT,
                                "BIP66 example 8, without DERSIG", 0
                               ).Num(0).PushSig(keys.key1, SIGHASH_ALL, 33, 32).EditPush(1, "45022100", "440220").PushSig(keys.key2).ScriptError(SCRIPT_ERR_EVAL_FALSE));
    tests.push_back(TestBuilder(CScript() << OP_2 << ToByteVector(keys.pubkey1C) << ToByteVector(keys.pubkey2C) << OP_2 << OP_CHECKMULTISIG << OP_NOT,
                                "BIP66 example 8, with DERSIG", SCRIPT_VERIFY_DERSIG
                               ).Num(0).PushSig(keys.key1, SIGHASH_ALL, 33, 32).EditPush(1, "45022100", "440220").PushSig(keys.key2).ScriptError(SCRIPT_ERR_SIG_DER));
    tests.push_back(TestBuilder(CScript() << OP_2 << ToByteVector(keys.pubkey1C) << ToByteVector(keys.pubkey2C) << OP_2 << OP_CHECKMULTISIG,
                                "BIP66 example 9, without DERSIG", 0
                               ).Num(0).Num(0).PushSig(keys.key2, SIGHASH_ALL, 33, 32).EditPush(1, "45022100", "440220").ScriptError(SCRIPT_ERR_EVAL_FALSE));
    tests.push_back(TestBuilder(CScript() << OP_2 << ToByteVector(keys.pubkey1C) << ToByteVector(keys.pubkey2C) << OP_2 << OP_CHECKMULTISIG,
                                "BIP66 example 9, with DERSIG", SCRIPT_VERIFY_DERSIG
                               ).Num(0).Num(0).PushSig(keys.key2, SIGHASH_ALL, 33, 32).EditPush(1, "45022100", "440220").ScriptError(SCRIPT_ERR_SIG_DER));
    tests.push_back(TestBuilder(CScript() << OP_2 << ToByteVector(keys.pubkey1C) << ToByteVector(keys.pubkey2C) << OP_2 << OP_CHECKMULTISIG << OP_NOT,
                                "BIP66 example 10, without DERSIG", 0
                               ).Num(0).Num(0).PushSig(keys.key2, SIGHASH_ALL, 33, 32).EditPush(1, "45022100", "440220"));
    tests.push_back(TestBuilder(CScript() << OP_2 << ToByteVector(keys.pubkey1C) << ToByteVector(keys.pubkey2C) << OP_2 << OP_CHECKMULTISIG << OP_NOT,
                                "BIP66 example 10, with DERSIG", SCRIPT_VERIFY_DERSIG
                               ).Num(0).Num(0).PushSig(keys.key2, SIGHASH_ALL, 33, 32).EditPush(1, "45022100", "440220").ScriptError(SCRIPT_ERR_SIG_DER));
    tests.push_back(TestBuilder(CScript() << OP_2 << ToByteVector(keys.pubkey1C) << ToByteVector(keys.pubkey2C) << OP_2 << OP_CHECKMULTISIG,
                                "BIP66 example 11, without DERSIG", 0
                               ).Num(0).PushSig(keys.key1, SIGHASH_ALL, 33, 32).EditPush(1, "45022100", "440220").Num(0).ScriptError(SCRIPT_ERR_EVAL_FALSE));
    tests.push_back(TestBuilder(CScript() << OP_2 << ToByteVector(keys.pubkey1C) << ToByteVector(keys.pubkey2C) << OP_2 << OP_CHECKMULTISIG,
                                "BIP66 example 11, with DERSIG", SCRIPT_VERIFY_DERSIG
                               ).Num(0).PushSig(keys.key1, SIGHASH_ALL, 33, 32).EditPush(1, "45022100", "440220").Num(0).ScriptError(SCRIPT_ERR_EVAL_FALSE));
    tests.push_back(TestBuilder(CScript() << OP_2 << ToByteVector(keys.pubkey1C) << ToByteVector(keys.pubkey2C) << OP_2 << OP_CHECKMULTISIG << OP_NOT,
                                "BIP66 example 12, without DERSIG", 0
                               ).Num(0).PushSig(keys.key1, SIGHASH_ALL, 33, 32).EditPush(1, "45022100", "440220").Num(0));
    tests.push_back(TestBuilder(CScript() << OP_2 << ToByteVector(keys.pubkey1C) << ToByteVector(keys.pubkey2C) << OP_2 << OP_CHECKMULTISIG << OP_NOT,
                                "BIP66 example 12, with DERSIG", SCRIPT_VERIFY_DERSIG
                               ).Num(0).PushSig(keys.key1, SIGHASH_ALL, 33, 32).EditPush(1, "45022100", "440220").Num(0));
    tests.push_back(TestBuilder(CScript() << ToByteVector(keys.pubkey2C) << OP_CHECKSIG,
                                "P2PK with multi-byte hashtype, without DERSIG", 0
                               ).PushSig(keys.key2, SIGHASH_ALL).EditPush(70, "01", "0101"));
    tests.push_back(TestBuilder(CScript() << ToByteVector(keys.pubkey2C) << OP_CHECKSIG,
                                "P2PK with multi-byte hashtype, with DERSIG", SCRIPT_VERIFY_DERSIG
                               ).PushSig(keys.key2, SIGHASH_ALL).EditPush(70, "01", "0101").ScriptError(SCRIPT_ERR_SIG_DER));

    tests.push_back(TestBuilder(CScript() << ToByteVector(keys.pubkey2C) << OP_CHECKSIG,
                                "P2PK with high S but no LOW_S", 0
                               ).PushSig(keys.key2, SIGHASH_ALL, 32, 33));
    tests.push_back(TestBuilder(CScript() << ToByteVector(keys.pubkey2C) << OP_CHECKSIG,
                                "P2PK with high S", SCRIPT_VERIFY_LOW_S
                               ).PushSig(keys.key2, SIGHASH_ALL, 32, 33).ScriptError(SCRIPT_ERR_SIG_HIGH_S));

    tests.push_back(TestBuilder(CScript() << ToByteVector(keys.pubkey0H) << OP_CHECKSIG,
                                "P2PK with hybrid pubkey but no STRICTENC", 0
                               ).PushSig(keys.key0, SIGHASH_ALL));
    tests.push_back(TestBuilder(CScript() << ToByteVector(keys.pubkey0H) << OP_CHECKSIG,
                                "P2PK with hybrid pubkey", SCRIPT_VERIFY_STRICTENC
                               ).PushSig(keys.key0, SIGHASH_ALL).ScriptError(SCRIPT_ERR_PUBKEYTYPE));
    tests.push_back(TestBuilder(CScript() << ToByteVector(keys.pubkey0H) << OP_CHECKSIG << OP_NOT,
                                "P2PK NOT with hybrid pubkey but no STRICTENC", 0
                               ).PushSig(keys.key0, SIGHASH_ALL).ScriptError(SCRIPT_ERR_EVAL_FALSE));
    tests.push_back(TestBuilder(CScript() << ToByteVector(keys.pubkey0H) << OP_CHECKSIG << OP_NOT,
                                "P2PK NOT with hybrid pubkey", SCRIPT_VERIFY_STRICTENC
                               ).PushSig(keys.key0, SIGHASH_ALL).ScriptError(SCRIPT_ERR_PUBKEYTYPE));
    tests.push_back(TestBuilder(CScript() << ToByteVector(keys.pubkey0H) << OP_CHECKSIG << OP_NOT,
                                "P2PK NOT with invalid hybrid pubkey but no STRICTENC", 0
                               ).PushSig(keys.key0, SIGHASH_ALL).DamagePush(10));
    tests.push_back(TestBuilder(CScript() << ToByteVector(keys.pubkey0H) << OP_CHECKSIG << OP_NOT,
                                "P2PK NOT with invalid hybrid pubkey", SCRIPT_VERIFY_STRICTENC
                               ).PushSig(keys.key0, SIGHASH_ALL).DamagePush(10).ScriptError(SCRIPT_ERR_PUBKEYTYPE));
    tests.push_back(TestBuilder(CScript() << OP_1 << ToByteVector(keys.pubkey0H) << ToByteVector(keys.pubkey1C) << OP_2 << OP_CHECKMULTISIG,
                                "1-of-2 with the second 1 hybrid pubkey and no STRICTENC", 0
                               ).Num(0).PushSig(keys.key1, SIGHASH_ALL));
    tests.push_back(TestBuilder(CScript() << OP_1 << ToByteVector(keys.pubkey0H) << ToByteVector(keys.pubkey1C) << OP_2 << OP_CHECKMULTISIG,
                                "1-of-2 with the second 1 hybrid pubkey", SCRIPT_VERIFY_STRICTENC
                               ).Num(0).PushSig(keys.key1, SIGHASH_ALL));
    tests.push_back(TestBuilder(CScript() << OP_1 << ToByteVector(keys.pubkey1C) << ToByteVector(keys.pubkey0H) << OP_2 << OP_CHECKMULTISIG,
                                "1-of-2 with the first 1 hybrid pubkey", SCRIPT_VERIFY_STRICTENC
                               ).Num(0).PushSig(keys.key1, SIGHASH_ALL).ScriptError(SCRIPT_ERR_PUBKEYTYPE));

    tests.push_back(TestBuilder(CScript() << ToByteVector(keys.pubkey1) << OP_CHECKSIG,
                                "P2PK with undefined hashtype but no STRICTENC", 0
                               ).PushSig(keys.key1, 5));
    tests.push_back(TestBuilder(CScript() << ToByteVector(keys.pubkey1) << OP_CHECKSIG,
                                "P2PK with undefined hashtype", SCRIPT_VERIFY_STRICTENC
                               ).PushSig(keys.key1, 5).ScriptError(SCRIPT_ERR_SIG_HASHTYPE));
    tests.push_back(TestBuilder(CScript() << ToByteVector(keys.pubkey1) << OP_CHECKSIG << OP_NOT,
                                "P2PK NOT with invalid sig and undefined hashtype but no STRICTENC", 0
                               ).PushSig(keys.key1, 5).DamagePush(10));
    tests.push_back(TestBuilder(CScript() << ToByteVector(keys.pubkey1) << OP_CHECKSIG << OP_NOT,
                                "P2PK NOT with invalid sig and undefined hashtype", SCRIPT_VERIFY_STRICTENC
                               ).PushSig(keys.key1, 5).DamagePush(10).ScriptError(SCRIPT_ERR_SIG_HASHTYPE));

    tests.push_back(TestBuilder(CScript() << OP_3 << ToByteVector(keys.pubkey0C) << ToByteVector(keys.pubkey1C) << ToByteVector(keys.pubkey2C) << OP_3 << OP_CHECKMULTISIG,
                                "3-of-3 with nonzero dummy but no NULLDUMMY", 0
                               ).Num(1).PushSig(keys.key0).PushSig(keys.key1).PushSig(keys.key2));
    tests.push_back(TestBuilder(CScript() << OP_3 << ToByteVector(keys.pubkey0C) << ToByteVector(keys.pubkey1C) << ToByteVector(keys.pubkey2C) << OP_3 << OP_CHECKMULTISIG,
                                "3-of-3 with nonzero dummy", SCRIPT_VERIFY_NULLDUMMY
                               ).Num(1).PushSig(keys.key0).PushSig(keys.key1).PushSig(keys.key2).ScriptError(SCRIPT_ERR_SIG_NULLDUMMY));
    tests.push_back(TestBuilder(CScript() << OP_3 << ToByteVector(keys.pubkey0C) << ToByteVector(keys.pubkey1C) << ToByteVector(keys.pubkey2C) << OP_3 << OP_CHECKMULTISIG << OP_NOT,
                                "3-of-3 NOT with invalid sig and nonzero dummy but no NULLDUMMY", 0
                               ).Num(1).PushSig(keys.key0).PushSig(keys.key1).PushSig(keys.key2).DamagePush(10));
    tests.push_back(TestBuilder(CScript() << OP_3 << ToByteVector(keys.pubkey0C) << ToByteVector(keys.pubkey1C) << ToByteVector(keys.pubkey2C) << OP_3 << OP_CHECKMULTISIG << OP_NOT,
                                "3-of-3 NOT with invalid sig with nonzero dummy", SCRIPT_VERIFY_NULLDUMMY
                               ).Num(1).PushSig(keys.key0).PushSig(keys.key1).PushSig(keys.key2).DamagePush(10).ScriptError(SCRIPT_ERR_SIG_NULLDUMMY));

    tests.push_back(TestBuilder(CScript() << OP_2 << ToByteVector(keys.pubkey1C) << ToByteVector(keys.pubkey1C) << OP_2 << OP_CHECKMULTISIG,
                                "2-of-2 with two identical keys and sigs pushed using OP_DUP but no SIGPUSHONLY", 0
                               ).Num(0).PushSig(keys.key1).Opcode(OP_DUP));
    tests.push_back(TestBuilder(CScript() << OP_2 << ToByteVector(keys.pubkey1C) << ToByteVector(keys.pubkey1C) << OP_2 << OP_CHECKMULTISIG,
                                "2-of-2 with two identical keys and sigs pushed using OP_DUP", SCRIPT_VERIFY_SIGPUSHONLY
                               ).Num(0).PushSig(keys.key1).Opcode(OP_DUP).ScriptError(SCRIPT_ERR_SIG_PUSHONLY));
    tests.push_back(TestBuilder(CScript() << ToByteVector(keys.pubkey2C) << OP_CHECKSIG,
                                "P2SH(P2PK) with non-push scriptSig but no P2SH or SIGPUSHONLY", 0, true
                               ).PushSig(keys.key2).Opcode(OP_NOP8).PushRedeem());
    tests.push_back(TestBuilder(CScript() << ToByteVector(keys.pubkey2C) << OP_CHECKSIG,
                                "P2PK with non-push scriptSig but with P2SH validation", 0
                               ).PushSig(keys.key2).Opcode(OP_NOP8));
    tests.push_back(TestBuilder(CScript() << ToByteVector(keys.pubkey2C) << OP_CHECKSIG,
                                "P2SH(P2PK) with non-push scriptSig but no SIGPUSHONLY", SCRIPT_VERIFY_P2SH, true
                               ).PushSig(keys.key2).Opcode(OP_NOP8).PushRedeem().ScriptError(SCRIPT_ERR_SIG_PUSHONLY));
    tests.push_back(TestBuilder(CScript() << ToByteVector(keys.pubkey2C) << OP_CHECKSIG,
                                "P2SH(P2PK) with non-push scriptSig but not P2SH", SCRIPT_VERIFY_SIGPUSHONLY, true
                               ).PushSig(keys.key2).Opcode(OP_NOP8).PushRedeem().ScriptError(SCRIPT_ERR_SIG_PUSHONLY));
    tests.push_back(TestBuilder(CScript() << OP_2 << ToByteVector(keys.pubkey1C) << ToByteVector(keys.pubkey1C) << OP_2 << OP_CHECKMULTISIG,
                                "2-of-2 with two identical keys and sigs pushed", SCRIPT_VERIFY_SIGPUSHONLY
                               ).Num(0).PushSig(keys.key1).PushSig(keys.key1));
    tests.push_back(TestBuilder(CScript() << ToByteVector(keys.pubkey0) << OP_CHECKSIG,
                                "P2PK with unnecessary input but no CLEANSTACK", SCRIPT_VERIFY_P2SH
                               ).Num(11).PushSig(keys.key0));
    tests.push_back(TestBuilder(CScript() << ToByteVector(keys.pubkey0) << OP_CHECKSIG,
                                "P2PK with unnecessary input", SCRIPT_VERIFY_CLEANSTACK | SCRIPT_VERIFY_P2SH
                               ).Num(11).PushSig(keys.key0).ScriptError(SCRIPT_ERR_CLEANSTACK));
    tests.push_back(TestBuilder(CScript() << ToByteVector(keys.pubkey0) << OP_CHECKSIG,
                                "P2SH with unnecessary input but no CLEANSTACK", SCRIPT_VERIFY_P2SH, true
                               ).Num(11).PushSig(keys.key0).PushRedeem());
    tests.push_back(TestBuilder(CScript() << ToByteVector(keys.pubkey0) << OP_CHECKSIG,
                                "P2SH with unnecessary input", SCRIPT_VERIFY_CLEANSTACK | SCRIPT_VERIFY_P2SH, true
                               ).Num(11).PushSig(keys.key0).PushRedeem().ScriptError(SCRIPT_ERR_CLEANSTACK));
    tests.push_back(TestBuilder(CScript() << ToByteVector(keys.pubkey0) << OP_CHECKSIG,
                                "P2SH with CLEANSTACK", SCRIPT_VERIFY_CLEANSTACK | SCRIPT_VERIFY_P2SH, true
                               ).PushSig(keys.key0).PushRedeem());

    tests.push_back(TestBuilder(CScript() << ToByteVector(keys.pubkey0) << OP_CHECKSIG,
                                "Basic P2WSH", SCRIPT_VERIFY_WITNESS | SCRIPT_VERIFY_P2SH, false, WitnessMode::SH,
                                0, 1).PushWitSig(keys.key0).PushWitRedeem());
    tests.push_back(TestBuilder(CScript() << ToByteVector(keys.pubkey0),
                                "Basic P2WPKH", SCRIPT_VERIFY_WITNESS | SCRIPT_VERIFY_P2SH, false, WitnessMode::PKH,
                                0, 1).PushWitSig(keys.key0).Push(keys.pubkey0).AsWit());
    tests.push_back(TestBuilder(CScript() << ToByteVector(keys.pubkey0) << OP_CHECKSIG,
                                "Basic P2SH(P2WSH)", SCRIPT_VERIFY_WITNESS | SCRIPT_VERIFY_P2SH, true, WitnessMode::SH,
                                0, 1).PushWitSig(keys.key0).PushWitRedeem().PushRedeem());
    tests.push_back(TestBuilder(CScript() << ToByteVector(keys.pubkey0),
                                "Basic P2SH(P2WPKH)", SCRIPT_VERIFY_WITNESS | SCRIPT_VERIFY_P2SH, true, WitnessMode::PKH,
                                0, 1).PushWitSig(keys.key0).Push(keys.pubkey0).AsWit().PushRedeem());
    tests.push_back(TestBuilder(CScript() << ToByteVector(keys.pubkey1) << OP_CHECKSIG,
                                "Basic P2WSH with the wrong key", SCRIPT_VERIFY_WITNESS | SCRIPT_VERIFY_P2SH, false, WitnessMode::SH
                               ).PushWitSig(keys.key0).PushWitRedeem().ScriptError(SCRIPT_ERR_EVAL_FALSE));
    tests.push_back(TestBuilder(CScript() << ToByteVector(keys.pubkey1),
                                "Basic P2WPKH with the wrong key", SCRIPT_VERIFY_WITNESS | SCRIPT_VERIFY_P2SH, false, WitnessMode::PKH
                               ).PushWitSig(keys.key0).Push(keys.pubkey1).AsWit().ScriptError(SCRIPT_ERR_EVAL_FALSE));
    tests.push_back(TestBuilder(CScript() << ToByteVector(keys.pubkey1) << OP_CHECKSIG,
                                "Basic P2SH(P2WSH) with the wrong key", SCRIPT_VERIFY_WITNESS | SCRIPT_VERIFY_P2SH, true, WitnessMode::SH
                               ).PushWitSig(keys.key0).PushWitRedeem().PushRedeem().ScriptError(SCRIPT_ERR_EVAL_FALSE));
    tests.push_back(TestBuilder(CScript() << ToByteVector(keys.pubkey1),
                                "Basic P2SH(P2WPKH) with the wrong key", SCRIPT_VERIFY_WITNESS | SCRIPT_VERIFY_P2SH, true, WitnessMode::PKH
                               ).PushWitSig(keys.key0).Push(keys.pubkey1).AsWit().PushRedeem().ScriptError(SCRIPT_ERR_EVAL_FALSE));
    tests.push_back(TestBuilder(CScript() << ToByteVector(keys.pubkey1) << OP_CHECKSIG,
                                "Basic P2WSH with the wrong key but no WITNESS", SCRIPT_VERIFY_P2SH, false, WitnessMode::SH
                               ).PushWitSig(keys.key0).PushWitRedeem());
    tests.push_back(TestBuilder(CScript() << ToByteVector(keys.pubkey1),
                                "Basic P2WPKH with the wrong key but no WITNESS", SCRIPT_VERIFY_P2SH, false, WitnessMode::PKH
                               ).PushWitSig(keys.key0).Push(keys.pubkey1).AsWit());
    tests.push_back(TestBuilder(CScript() << ToByteVector(keys.pubkey1) << OP_CHECKSIG,
                                "Basic P2SH(P2WSH) with the wrong key but no WITNESS", SCRIPT_VERIFY_P2SH, true, WitnessMode::SH
                               ).PushWitSig(keys.key0).PushWitRedeem().PushRedeem());
    tests.push_back(TestBuilder(CScript() << ToByteVector(keys.pubkey1),
                                "Basic P2SH(P2WPKH) with the wrong key but no WITNESS", SCRIPT_VERIFY_P2SH, true, WitnessMode::PKH
                               ).PushWitSig(keys.key0).Push(keys.pubkey1).AsWit().PushRedeem());
    tests.push_back(TestBuilder(CScript() << ToByteVector(keys.pubkey0) << OP_CHECKSIG,
                                "Basic P2WSH with wrong value", SCRIPT_VERIFY_WITNESS | SCRIPT_VERIFY_P2SH, false, WitnessMode::SH,
                                0, 0).PushWitSig(keys.key0, 1).PushWitRedeem().ScriptError(SCRIPT_ERR_EVAL_FALSE));
    tests.push_back(TestBuilder(CScript() << ToByteVector(keys.pubkey0),
                                "Basic P2WPKH with wrong value", SCRIPT_VERIFY_WITNESS | SCRIPT_VERIFY_P2SH, false, WitnessMode::PKH,
                                0, 0).PushWitSig(keys.key0, 1).Push(keys.pubkey0).AsWit().ScriptError(SCRIPT_ERR_EVAL_FALSE));
    tests.push_back(TestBuilder(CScript() << ToByteVector(keys.pubkey0) << OP_CHECKSIG,
                                "Basic P2SH(P2WSH) with wrong value", SCRIPT_VERIFY_WITNESS | SCRIPT_VERIFY_P2SH, true, WitnessMode::SH,
                                0, 0).PushWitSig(keys.key0, 1).PushWitRedeem().PushRedeem().ScriptError(SCRIPT_ERR_EVAL_FALSE));
    tests.push_back(TestBuilder(CScript() << ToByteVector(keys.pubkey0),
                                "Basic P2SH(P2WPKH) with wrong value", SCRIPT_VERIFY_WITNESS | SCRIPT_VERIFY_P2SH, true, WitnessMode::PKH,
                                0, 0).PushWitSig(keys.key0, 1).Push(keys.pubkey0).AsWit().PushRedeem().ScriptError(SCRIPT_ERR_EVAL_FALSE));

    tests.push_back(TestBuilder(CScript() << ToByteVector(keys.pubkey0),
                                "P2WPKH with future witness version", SCRIPT_VERIFY_WITNESS | SCRIPT_VERIFY_P2SH |
                                SCRIPT_VERIFY_DISCOURAGE_UPGRADABLE_WITNESS_PROGRAM, false, WitnessMode::PKH, 1
                               ).PushWitSig(keys.key0).Push(keys.pubkey0).AsWit().ScriptError(SCRIPT_ERR_DISCOURAGE_UPGRADABLE_WITNESS_PROGRAM));
    {
        CScript witscript = CScript() << ToByteVector(keys.pubkey0);
        uint256 hash;
        CSHA256().Write(witscript.data(), witscript.size()).Finalize(hash.begin());
        std::vector<unsigned char> hashBytes = ToByteVector(hash);
        hashBytes.pop_back();
        tests.push_back(TestBuilder(CScript() << OP_0 << hashBytes,
                                    "P2WPKH with wrong witness program length", SCRIPT_VERIFY_WITNESS | SCRIPT_VERIFY_P2SH, false
                                   ).PushWitSig(keys.key0).Push(keys.pubkey0).AsWit().ScriptError(SCRIPT_ERR_WITNESS_PROGRAM_WRONG_LENGTH));
    }
    tests.push_back(TestBuilder(CScript() << ToByteVector(keys.pubkey0) << OP_CHECKSIG,
                                "P2WSH with empty witness", SCRIPT_VERIFY_WITNESS | SCRIPT_VERIFY_P2SH, false, WitnessMode::SH
                               ).ScriptError(SCRIPT_ERR_WITNESS_PROGRAM_WITNESS_EMPTY));
    {
        CScript witscript = CScript() << ToByteVector(keys.pubkey0) << OP_CHECKSIG;
        tests.push_back(TestBuilder(witscript,
                                    "P2WSH with witness program mismatch", SCRIPT_VERIFY_WITNESS | SCRIPT_VERIFY_P2SH, false, WitnessMode::SH
                                   ).PushWitSig(keys.key0).Push(witscript).DamagePush(0).AsWit().ScriptError(SCRIPT_ERR_WITNESS_PROGRAM_MISMATCH));
    }
    tests.push_back(TestBuilder(CScript() << ToByteVector(keys.pubkey0),
                                "P2WPKH with witness program mismatch", SCRIPT_VERIFY_WITNESS | SCRIPT_VERIFY_P2SH, false, WitnessMode::PKH
                               ).PushWitSig(keys.key0).Push(keys.pubkey0).AsWit().Push("0").AsWit().ScriptError(SCRIPT_ERR_WITNESS_PROGRAM_MISMATCH));
    tests.push_back(TestBuilder(CScript() << ToByteVector(keys.pubkey0),
                                "P2WPKH with non-empty scriptSig", SCRIPT_VERIFY_WITNESS | SCRIPT_VERIFY_P2SH, false, WitnessMode::PKH
                               ).PushWitSig(keys.key0).Push(keys.pubkey0).AsWit().Num(11).ScriptError(SCRIPT_ERR_WITNESS_MALLEATED));
    tests.push_back(TestBuilder(CScript() << ToByteVector(keys.pubkey1),
                                "P2SH(P2WPKH) with superfluous push in scriptSig", SCRIPT_VERIFY_WITNESS | SCRIPT_VERIFY_P2SH, true, WitnessMode::PKH
                               ).PushWitSig(keys.key0).Push(keys.pubkey1).AsWit().Num(11).PushRedeem().ScriptError(SCRIPT_ERR_WITNESS_MALLEATED_P2SH));
    tests.push_back(TestBuilder(CScript() << ToByteVector(keys.pubkey0) << OP_CHECKSIG,
                                "P2PK with witness", SCRIPT_VERIFY_WITNESS | SCRIPT_VERIFY_P2SH
                               ).PushSig(keys.key0).Push("0").AsWit().ScriptError(SCRIPT_ERR_WITNESS_UNEXPECTED));

    // Compressed keys should pass SCRIPT_VERIFY_WITNESS_PUBKEYTYPE
    tests.push_back(TestBuilder(CScript() << ToByteVector(keys.pubkey0C) << OP_CHECKSIG,
                                "Basic P2WSH with compressed key", SCRIPT_VERIFY_WITNESS | SCRIPT_VERIFY_P2SH | SCRIPT_VERIFY_WITNESS_PUBKEYTYPE, false, WitnessMode::SH,
                                0, 1).PushWitSig(keys.key0C).PushWitRedeem());
    tests.push_back(TestBuilder(CScript() << ToByteVector(keys.pubkey0C),
                                "Basic P2WPKH with compressed key", SCRIPT_VERIFY_WITNESS | SCRIPT_VERIFY_P2SH | SCRIPT_VERIFY_WITNESS_PUBKEYTYPE, false, WitnessMode::PKH,
                                0, 1).PushWitSig(keys.key0C).Push(keys.pubkey0C).AsWit());
    tests.push_back(TestBuilder(CScript() << ToByteVector(keys.pubkey0C) << OP_CHECKSIG,
                                "Basic P2SH(P2WSH) with compressed key", SCRIPT_VERIFY_WITNESS | SCRIPT_VERIFY_P2SH | SCRIPT_VERIFY_WITNESS_PUBKEYTYPE, true, WitnessMode::SH,
                                0, 1).PushWitSig(keys.key0C).PushWitRedeem().PushRedeem());
    tests.push_back(TestBuilder(CScript() << ToByteVector(keys.pubkey0C),
                                "Basic P2SH(P2WPKH) with compressed key", SCRIPT_VERIFY_WITNESS | SCRIPT_VERIFY_P2SH | SCRIPT_VERIFY_WITNESS_PUBKEYTYPE, true, WitnessMode::PKH,
                                0, 1).PushWitSig(keys.key0C).Push(keys.pubkey0C).AsWit().PushRedeem());

    // Testing uncompressed key in witness with SCRIPT_VERIFY_WITNESS_PUBKEYTYPE
    tests.push_back(TestBuilder(CScript() << ToByteVector(keys.pubkey0) << OP_CHECKSIG,
                                "Basic P2WSH", SCRIPT_VERIFY_WITNESS | SCRIPT_VERIFY_P2SH | SCRIPT_VERIFY_WITNESS_PUBKEYTYPE, false, WitnessMode::SH,
                                0, 1).PushWitSig(keys.key0).PushWitRedeem().ScriptError(SCRIPT_ERR_WITNESS_PUBKEYTYPE));
    tests.push_back(TestBuilder(CScript() << ToByteVector(keys.pubkey0),
                                "Basic P2WPKH", SCRIPT_VERIFY_WITNESS | SCRIPT_VERIFY_P2SH | SCRIPT_VERIFY_WITNESS_PUBKEYTYPE, false, WitnessMode::PKH,
                                0, 1).PushWitSig(keys.key0).Push(keys.pubkey0).AsWit().ScriptError(SCRIPT_ERR_WITNESS_PUBKEYTYPE));
    tests.push_back(TestBuilder(CScript() << ToByteVector(keys.pubkey0) << OP_CHECKSIG,
                                "Basic P2SH(P2WSH)", SCRIPT_VERIFY_WITNESS | SCRIPT_VERIFY_P2SH | SCRIPT_VERIFY_WITNESS_PUBKEYTYPE, true, WitnessMode::SH,
                                0, 1).PushWitSig(keys.key0).PushWitRedeem().PushRedeem().ScriptError(SCRIPT_ERR_WITNESS_PUBKEYTYPE));
    tests.push_back(TestBuilder(CScript() << ToByteVector(keys.pubkey0),
                                "Basic P2SH(P2WPKH)", SCRIPT_VERIFY_WITNESS | SCRIPT_VERIFY_P2SH | SCRIPT_VERIFY_WITNESS_PUBKEYTYPE, true, WitnessMode::PKH,
                                0, 1).PushWitSig(keys.key0).Push(keys.pubkey0).AsWit().PushRedeem().ScriptError(SCRIPT_ERR_WITNESS_PUBKEYTYPE));

    // P2WSH 1-of-2 multisig with compressed keys
    tests.push_back(TestBuilder(CScript() << OP_1 << ToByteVector(keys.pubkey1C) << ToByteVector(keys.pubkey0C) << OP_2 << OP_CHECKMULTISIG,
                                "P2WSH CHECKMULTISIG with compressed keys", SCRIPT_VERIFY_WITNESS | SCRIPT_VERIFY_P2SH | SCRIPT_VERIFY_WITNESS_PUBKEYTYPE, false, WitnessMode::SH,
                                0, 1).Push(CScript()).AsWit().PushWitSig(keys.key0C).PushWitRedeem());
    tests.push_back(TestBuilder(CScript() << OP_1 << ToByteVector(keys.pubkey1C) << ToByteVector(keys.pubkey0C) << OP_2 << OP_CHECKMULTISIG,
                                "P2SH(P2WSH) CHECKMULTISIG with compressed keys", SCRIPT_VERIFY_WITNESS | SCRIPT_VERIFY_P2SH | SCRIPT_VERIFY_WITNESS_PUBKEYTYPE, true, WitnessMode::SH,
                                0, 1).Push(CScript()).AsWit().PushWitSig(keys.key0C).PushWitRedeem().PushRedeem());
    tests.push_back(TestBuilder(CScript() << OP_1 << ToByteVector(keys.pubkey1C) << ToByteVector(keys.pubkey0C) << OP_2 << OP_CHECKMULTISIG,
                                "P2WSH CHECKMULTISIG with compressed keys", SCRIPT_VERIFY_WITNESS | SCRIPT_VERIFY_P2SH | SCRIPT_VERIFY_WITNESS_PUBKEYTYPE, false, WitnessMode::SH,
                                0, 1).Push(CScript()).AsWit().PushWitSig(keys.key1C).PushWitRedeem());
    tests.push_back(TestBuilder(CScript() << OP_1 << ToByteVector(keys.pubkey1C) << ToByteVector(keys.pubkey0C) << OP_2 << OP_CHECKMULTISIG,
                                "P2SH(P2WSH) CHECKMULTISIG with compressed keys", SCRIPT_VERIFY_WITNESS | SCRIPT_VERIFY_P2SH | SCRIPT_VERIFY_WITNESS_PUBKEYTYPE, true, WitnessMode::SH,
                                0, 1).Push(CScript()).AsWit().PushWitSig(keys.key1C).PushWitRedeem().PushRedeem());

    // P2WSH 1-of-2 multisig with first key uncompressed
    tests.push_back(TestBuilder(CScript() << OP_1 << ToByteVector(keys.pubkey1C) << ToByteVector(keys.pubkey0) << OP_2 << OP_CHECKMULTISIG,
                                "P2WSH CHECKMULTISIG with first key uncompressed and signing with the first key", SCRIPT_VERIFY_WITNESS | SCRIPT_VERIFY_P2SH, false, WitnessMode::SH,
                                0, 1).Push(CScript()).AsWit().PushWitSig(keys.key0).PushWitRedeem());
    tests.push_back(TestBuilder(CScript() << OP_1 << ToByteVector(keys.pubkey1C) << ToByteVector(keys.pubkey0) << OP_2 << OP_CHECKMULTISIG,
                                "P2SH(P2WSH) CHECKMULTISIG first key uncompressed and signing with the first key", SCRIPT_VERIFY_WITNESS | SCRIPT_VERIFY_P2SH, true, WitnessMode::SH,
                                0, 1).Push(CScript()).AsWit().PushWitSig(keys.key0).PushWitRedeem().PushRedeem());
    tests.push_back(TestBuilder(CScript() << OP_1 << ToByteVector(keys.pubkey1C) << ToByteVector(keys.pubkey0) << OP_2 << OP_CHECKMULTISIG,
                                "P2WSH CHECKMULTISIG with first key uncompressed and signing with the first key", SCRIPT_VERIFY_WITNESS | SCRIPT_VERIFY_P2SH | SCRIPT_VERIFY_WITNESS_PUBKEYTYPE, false, WitnessMode::SH,
                                0, 1).Push(CScript()).AsWit().PushWitSig(keys.key0).PushWitRedeem().ScriptError(SCRIPT_ERR_WITNESS_PUBKEYTYPE));
    tests.push_back(TestBuilder(CScript() << OP_1 << ToByteVector(keys.pubkey1C) << ToByteVector(keys.pubkey0) << OP_2 << OP_CHECKMULTISIG,
                                "P2SH(P2WSH) CHECKMULTISIG with first key uncompressed and signing with the first key", SCRIPT_VERIFY_WITNESS | SCRIPT_VERIFY_P2SH | SCRIPT_VERIFY_WITNESS_PUBKEYTYPE, true, WitnessMode::SH,
                                0, 1).Push(CScript()).AsWit().PushWitSig(keys.key0).PushWitRedeem().PushRedeem().ScriptError(SCRIPT_ERR_WITNESS_PUBKEYTYPE));
    tests.push_back(TestBuilder(CScript() << OP_1 << ToByteVector(keys.pubkey1C) << ToByteVector(keys.pubkey0) << OP_2 << OP_CHECKMULTISIG,
                                "P2WSH CHECKMULTISIG with first key uncompressed and signing with the second key", SCRIPT_VERIFY_WITNESS | SCRIPT_VERIFY_P2SH, false, WitnessMode::SH,
                                0, 1).Push(CScript()).AsWit().PushWitSig(keys.key1C).PushWitRedeem());
    tests.push_back(TestBuilder(CScript() << OP_1 << ToByteVector(keys.pubkey1C) << ToByteVector(keys.pubkey0) << OP_2 << OP_CHECKMULTISIG,
                                "P2SH(P2WSH) CHECKMULTISIG with first key uncompressed and signing with the second key", SCRIPT_VERIFY_WITNESS | SCRIPT_VERIFY_P2SH, true, WitnessMode::SH,
                                0, 1).Push(CScript()).AsWit().PushWitSig(keys.key1C).PushWitRedeem().PushRedeem());
    tests.push_back(TestBuilder(CScript() << OP_1 << ToByteVector(keys.pubkey1C) << ToByteVector(keys.pubkey0) << OP_2 << OP_CHECKMULTISIG,
                                "P2WSH CHECKMULTISIG with first key uncompressed and signing with the second key", SCRIPT_VERIFY_WITNESS | SCRIPT_VERIFY_P2SH | SCRIPT_VERIFY_WITNESS_PUBKEYTYPE, false, WitnessMode::SH,
                                0, 1).Push(CScript()).AsWit().PushWitSig(keys.key1C).PushWitRedeem().ScriptError(SCRIPT_ERR_WITNESS_PUBKEYTYPE));
    tests.push_back(TestBuilder(CScript() << OP_1 << ToByteVector(keys.pubkey1C) << ToByteVector(keys.pubkey0) << OP_2 << OP_CHECKMULTISIG,
                                "P2SH(P2WSH) CHECKMULTISIG with first key uncompressed and signing with the second key", SCRIPT_VERIFY_WITNESS | SCRIPT_VERIFY_P2SH | SCRIPT_VERIFY_WITNESS_PUBKEYTYPE, true, WitnessMode::SH,
                                0, 1).Push(CScript()).AsWit().PushWitSig(keys.key1C).PushWitRedeem().PushRedeem().ScriptError(SCRIPT_ERR_WITNESS_PUBKEYTYPE));
    // P2WSH 1-of-2 multisig with second key uncompressed
    tests.push_back(TestBuilder(CScript() << OP_1 << ToByteVector(keys.pubkey1) << ToByteVector(keys.pubkey0C) << OP_2 << OP_CHECKMULTISIG,
                                "P2WSH CHECKMULTISIG with second key uncompressed and signing with the first key", SCRIPT_VERIFY_WITNESS | SCRIPT_VERIFY_P2SH, false, WitnessMode::SH,
                                0, 1).Push(CScript()).AsWit().PushWitSig(keys.key0C).PushWitRedeem());
    tests.push_back(TestBuilder(CScript() << OP_1 << ToByteVector(keys.pubkey1) << ToByteVector(keys.pubkey0C) << OP_2 << OP_CHECKMULTISIG,
                                "P2SH(P2WSH) CHECKMULTISIG second key uncompressed and signing with the first key", SCRIPT_VERIFY_WITNESS | SCRIPT_VERIFY_P2SH, true, WitnessMode::SH,
                                0, 1).Push(CScript()).AsWit().PushWitSig(keys.key0C).PushWitRedeem().PushRedeem());
    tests.push_back(TestBuilder(CScript() << OP_1 << ToByteVector(keys.pubkey1) << ToByteVector(keys.pubkey0C) << OP_2 << OP_CHECKMULTISIG,
                                "P2WSH CHECKMULTISIG with second key uncompressed and signing with the first key should pass as the uncompressed key is not used", SCRIPT_VERIFY_WITNESS | SCRIPT_VERIFY_P2SH | SCRIPT_VERIFY_WITNESS_PUBKEYTYPE, false, WitnessMode::SH,
                                0, 1).Push(CScript()).AsWit().PushWitSig(keys.key0C).PushWitRedeem());
    tests.push_back(TestBuilder(CScript() << OP_1 << ToByteVector(keys.pubkey1) << ToByteVector(keys.pubkey0C) << OP_2 << OP_CHECKMULTISIG,
                                "P2SH(P2WSH) CHECKMULTISIG with second key uncompressed and signing with the first key should pass as the uncompressed key is not used", SCRIPT_VERIFY_WITNESS | SCRIPT_VERIFY_P2SH | SCRIPT_VERIFY_WITNESS_PUBKEYTYPE, true, WitnessMode::SH,
                                0, 1).Push(CScript()).AsWit().PushWitSig(keys.key0C).PushWitRedeem().PushRedeem());
    tests.push_back(TestBuilder(CScript() << OP_1 << ToByteVector(keys.pubkey1) << ToByteVector(keys.pubkey0C) << OP_2 << OP_CHECKMULTISIG,
                                "P2WSH CHECKMULTISIG with second key uncompressed and signing with the second key", SCRIPT_VERIFY_WITNESS | SCRIPT_VERIFY_P2SH, false, WitnessMode::SH,
                                0, 1).Push(CScript()).AsWit().PushWitSig(keys.key1).PushWitRedeem());
    tests.push_back(TestBuilder(CScript() << OP_1 << ToByteVector(keys.pubkey1) << ToByteVector(keys.pubkey0C) << OP_2 << OP_CHECKMULTISIG,
                                "P2SH(P2WSH) CHECKMULTISIG with second key uncompressed and signing with the second key", SCRIPT_VERIFY_WITNESS | SCRIPT_VERIFY_P2SH, true, WitnessMode::SH,
                                0, 1).Push(CScript()).AsWit().PushWitSig(keys.key1).PushWitRedeem().PushRedeem());
    tests.push_back(TestBuilder(CScript() << OP_1 << ToByteVector(keys.pubkey1) << ToByteVector(keys.pubkey0C) << OP_2 << OP_CHECKMULTISIG,
                                "P2WSH CHECKMULTISIG with second key uncompressed and signing with the second key", SCRIPT_VERIFY_WITNESS | SCRIPT_VERIFY_P2SH | SCRIPT_VERIFY_WITNESS_PUBKEYTYPE, false, WitnessMode::SH,
                                0, 1).Push(CScript()).AsWit().PushWitSig(keys.key1).PushWitRedeem().ScriptError(SCRIPT_ERR_WITNESS_PUBKEYTYPE));
    tests.push_back(TestBuilder(CScript() << OP_1 << ToByteVector(keys.pubkey1) << ToByteVector(keys.pubkey0C) << OP_2 << OP_CHECKMULTISIG,
                                "P2SH(P2WSH) CHECKMULTISIG with second key uncompressed and signing with the second key", SCRIPT_VERIFY_WITNESS | SCRIPT_VERIFY_P2SH | SCRIPT_VERIFY_WITNESS_PUBKEYTYPE, true, WitnessMode::SH,
                                0, 1).Push(CScript()).AsWit().PushWitSig(keys.key1).PushWitRedeem().PushRedeem().ScriptError(SCRIPT_ERR_WITNESS_PUBKEYTYPE));

    std::set<std::string> tests_set;

    {
        UniValue json_tests = read_json(std::string(json_tests::script_tests, json_tests::script_tests + sizeof(json_tests::script_tests)));

        for (unsigned int idx = 0; idx < json_tests.size(); idx++) {
            const UniValue& tv = json_tests[idx];
            tests_set.insert(JSONPrettyPrint(tv.get_array()));
        }
    }

#ifdef UPDATE_JSON_TESTS
    std::string strGen;
#endif
    for (TestBuilder& test : tests) {
        test.Test();
        std::string str = JSONPrettyPrint(test.GetJSON());
#ifdef UPDATE_JSON_TESTS
        strGen += str + ",\n";
#else
        if (tests_set.count(str) == 0) {
            BOOST_CHECK_MESSAGE(false, "Missing auto script_valid test: " + test.GetComment());
        }
#endif
    }

#ifdef UPDATE_JSON_TESTS
    FILE* file = fsbridge::fopen("script_tests.json.gen", "w");
    fputs(strGen.c_str(), file);
    fclose(file);
#endif
}

BOOST_AUTO_TEST_CASE(script_json_test)
{
    // Read tests from test/data/script_tests.json
    // Format is an array of arrays
    // Inner arrays are [ ["wit"..., nValue]?, "scriptSig", "scriptPubKey", "flags", "expected_scripterror" ]
    // ... where scriptSig and scriptPubKey are stringified
    // scripts.
    // If a witness is given, then the last value in the array should be the
    // amount (nValue) to use in the crediting tx
    UniValue tests = read_json(std::string(json_tests::script_tests, json_tests::script_tests + sizeof(json_tests::script_tests)));

    for (unsigned int idx = 0; idx < tests.size(); idx++) {
        UniValue test = tests[idx];
        std::string strTest = test.write();
        CScriptWitness witness;
        CAmount nValue = 0;
        unsigned int pos = 0;
        if (test.size() > 0 && test[pos].isArray()) {
            unsigned int i=0;
            for (i = 0; i < test[pos].size()-1; i++) {
                witness.stack.push_back(ParseHex(test[pos][i].get_str()));
            }
            nValue = AmountFromValue(test[pos][i]);
            pos++;
        }
        if (test.size() < 4 + pos) // Allow size > 3; extra stuff ignored (useful for comments)
        {
            if (test.size() != 1) {
                BOOST_ERROR("Bad test: " << strTest);
            }
            continue;
        }
        std::string scriptSigString = test[pos++].get_str();
        CScript scriptSig = ParseScript(scriptSigString);
        std::string scriptPubKeyString = test[pos++].get_str();
        CScript scriptPubKey = ParseScript(scriptPubKeyString);
        unsigned int scriptflags = ParseScriptFlags(test[pos++].get_str());
        int scriptError = ParseScriptError(test[pos++].get_str());

        DoTest(scriptPubKey, scriptSig, witness, scriptflags, strTest, scriptError, nValue);
    }
}

BOOST_AUTO_TEST_CASE(script_PushData)
{
    // Check that PUSHDATA1, PUSHDATA2, and PUSHDATA4 create the same value on
    // the stack as the 1-75 opcodes do.
    static const unsigned char direct[] = { 1, 0x5a };
    static const unsigned char pushdata1[] = { OP_PUSHDATA1, 1, 0x5a };
    static const unsigned char pushdata2[] = { OP_PUSHDATA2, 1, 0, 0x5a };
    static const unsigned char pushdata4[] = { OP_PUSHDATA4, 1, 0, 0, 0, 0x5a };

    ScriptError err;
    std::vector<std::vector<unsigned char> > directStack;
    BOOST_CHECK(EvalScript(directStack, CScript(direct, direct + sizeof(direct)), SCRIPT_VERIFY_P2SH, BaseSignatureChecker(), SigVersion::BASE, &err));
    BOOST_CHECK_MESSAGE(err == SCRIPT_ERR_OK, ScriptErrorString(err));

    std::vector<std::vector<unsigned char> > pushdata1Stack;
    BOOST_CHECK(EvalScript(pushdata1Stack, CScript(pushdata1, pushdata1 + sizeof(pushdata1)), SCRIPT_VERIFY_P2SH, BaseSignatureChecker(), SigVersion::BASE, &err));
    BOOST_CHECK(pushdata1Stack == directStack);
    BOOST_CHECK_MESSAGE(err == SCRIPT_ERR_OK, ScriptErrorString(err));

    std::vector<std::vector<unsigned char> > pushdata2Stack;
    BOOST_CHECK(EvalScript(pushdata2Stack, CScript(pushdata2, pushdata2 + sizeof(pushdata2)), SCRIPT_VERIFY_P2SH, BaseSignatureChecker(), SigVersion::BASE, &err));
    BOOST_CHECK(pushdata2Stack == directStack);
    BOOST_CHECK_MESSAGE(err == SCRIPT_ERR_OK, ScriptErrorString(err));

    std::vector<std::vector<unsigned char> > pushdata4Stack;
    BOOST_CHECK(EvalScript(pushdata4Stack, CScript(pushdata4, pushdata4 + sizeof(pushdata4)), SCRIPT_VERIFY_P2SH, BaseSignatureChecker(), SigVersion::BASE, &err));
    BOOST_CHECK(pushdata4Stack == directStack);
    BOOST_CHECK_MESSAGE(err == SCRIPT_ERR_OK, ScriptErrorString(err));

    const std::vector<unsigned char> pushdata1_trunc{OP_PUSHDATA1, 1};
    const std::vector<unsigned char> pushdata2_trunc{OP_PUSHDATA2, 1, 0};
    const std::vector<unsigned char> pushdata4_trunc{OP_PUSHDATA4, 1, 0, 0, 0};

    std::vector<std::vector<unsigned char>> stack_ignore;
    BOOST_CHECK(!EvalScript(stack_ignore, CScript(pushdata1_trunc.begin(), pushdata1_trunc.end()), SCRIPT_VERIFY_P2SH, BaseSignatureChecker(), SigVersion::BASE, &err));
    BOOST_CHECK_EQUAL(err, SCRIPT_ERR_BAD_OPCODE);
    BOOST_CHECK(!EvalScript(stack_ignore, CScript(pushdata2_trunc.begin(), pushdata2_trunc.end()), SCRIPT_VERIFY_P2SH, BaseSignatureChecker(), SigVersion::BASE, &err));
    BOOST_CHECK_EQUAL(err, SCRIPT_ERR_BAD_OPCODE);
    BOOST_CHECK(!EvalScript(stack_ignore, CScript(pushdata4_trunc.begin(), pushdata4_trunc.end()), SCRIPT_VERIFY_P2SH, BaseSignatureChecker(), SigVersion::BASE, &err));
    BOOST_CHECK_EQUAL(err, SCRIPT_ERR_BAD_OPCODE);
}

BOOST_AUTO_TEST_CASE(script_cltv_truncated)
{
    const auto script_cltv_trunc = CScript() << OP_CHECKLOCKTIMEVERIFY;

    std::vector<std::vector<unsigned char>> stack_ignore;
    ScriptError err;
    BOOST_CHECK(!EvalScript(stack_ignore, script_cltv_trunc, SCRIPT_VERIFY_CHECKLOCKTIMEVERIFY, BaseSignatureChecker(), SigVersion::BASE, &err));
    BOOST_CHECK_EQUAL(err, SCRIPT_ERR_INVALID_STACK_OPERATION);
}

static CScript
sign_multisig(const CScript& scriptPubKey, const std::vector<CKey>& keys, const CTransaction& transaction)
{
    uint256 hash = SignatureHash(scriptPubKey, transaction, 0, SIGHASH_ALL, 0, SigVersion::BASE, 0);

    CScript result;
    //
    // NOTE: CHECKMULTISIG has an unfortunate bug; it requires
    // one extra item on the stack, before the signatures.
    // Putting OP_0 on the stack is the workaround;
    // fixing the bug would mean splitting the block chain (old
    // clients would not accept new CHECKMULTISIG transactions,
    // and vice-versa)
    //
    result << OP_0;
    for (const CKey &key : keys)
    {
        std::vector<unsigned char> vchSig;
        BOOST_CHECK(key.Sign(hash, vchSig));
        vchSig.push_back((unsigned char)SIGHASH_ALL);
        result << vchSig;
    }
    return result;
}
static CScript
sign_multisig(const CScript& scriptPubKey, const CKey& key, const CTransaction& transaction)
{
    std::vector<CKey> keys;
    keys.push_back(key);
    return sign_multisig(scriptPubKey, keys, transaction);
}

BOOST_AUTO_TEST_CASE(script_CHECKMULTISIG12)
{
    ScriptError err;
    CKey key1, key2, key3;
    key1.MakeNewKey(true);
    key2.MakeNewKey(false);
    key3.MakeNewKey(true);

    CScript scriptPubKey12;
    scriptPubKey12 << OP_1 << ToByteVector(key1.GetPubKey()) << ToByteVector(key2.GetPubKey()) << OP_2 << OP_CHECKMULTISIG;

    const CTransaction txFrom12{BuildCreditingTransaction(scriptPubKey12)};
    CMutableTransaction txTo12 = BuildSpendingTransaction(CScript(), CScriptWitness(), txFrom12);

    CScript goodsig1 = sign_multisig(scriptPubKey12, key1, CTransaction(txTo12));
    BOOST_CHECK(VerifyScript(goodsig1, scriptPubKey12, nullptr, gFlags, MutableTransactionSignatureChecker(&txTo12, 0, txFrom12.vout[0].nValue, MissingDataBehavior::ASSERT_FAIL), &err));
    BOOST_CHECK_MESSAGE(err == SCRIPT_ERR_OK, ScriptErrorString(err));
    txTo12.vout[0].nValue = 2;
    BOOST_CHECK(!VerifyScript(goodsig1, scriptPubKey12, nullptr, gFlags, MutableTransactionSignatureChecker(&txTo12, 0, txFrom12.vout[0].nValue, MissingDataBehavior::ASSERT_FAIL), &err));
    BOOST_CHECK_MESSAGE(err == SCRIPT_ERR_EVAL_FALSE, ScriptErrorString(err));

    CScript goodsig2 = sign_multisig(scriptPubKey12, key2, CTransaction(txTo12));
    BOOST_CHECK(VerifyScript(goodsig2, scriptPubKey12, nullptr, gFlags, MutableTransactionSignatureChecker(&txTo12, 0, txFrom12.vout[0].nValue, MissingDataBehavior::ASSERT_FAIL), &err));
    BOOST_CHECK_MESSAGE(err == SCRIPT_ERR_OK, ScriptErrorString(err));

    CScript badsig1 = sign_multisig(scriptPubKey12, key3, CTransaction(txTo12));
    BOOST_CHECK(!VerifyScript(badsig1, scriptPubKey12, nullptr, gFlags, MutableTransactionSignatureChecker(&txTo12, 0, txFrom12.vout[0].nValue, MissingDataBehavior::ASSERT_FAIL), &err));
    BOOST_CHECK_MESSAGE(err == SCRIPT_ERR_EVAL_FALSE, ScriptErrorString(err));
}

BOOST_AUTO_TEST_CASE(script_CHECKMULTISIG23)
{
    ScriptError err;
    CKey key1, key2, key3, key4;
    key1.MakeNewKey(true);
    key2.MakeNewKey(false);
    key3.MakeNewKey(true);
    key4.MakeNewKey(false);

    CScript scriptPubKey23;
    scriptPubKey23 << OP_2 << ToByteVector(key1.GetPubKey()) << ToByteVector(key2.GetPubKey()) << ToByteVector(key3.GetPubKey()) << OP_3 << OP_CHECKMULTISIG;

    const CTransaction txFrom23{BuildCreditingTransaction(scriptPubKey23)};
    CMutableTransaction txTo23 = BuildSpendingTransaction(CScript(), CScriptWitness(), txFrom23);

    std::vector<CKey> keys;
    keys.push_back(key1); keys.push_back(key2);
    CScript goodsig1 = sign_multisig(scriptPubKey23, keys, CTransaction(txTo23));
    BOOST_CHECK(VerifyScript(goodsig1, scriptPubKey23, nullptr, gFlags, MutableTransactionSignatureChecker(&txTo23, 0, txFrom23.vout[0].nValue, MissingDataBehavior::ASSERT_FAIL), &err));
    BOOST_CHECK_MESSAGE(err == SCRIPT_ERR_OK, ScriptErrorString(err));

    keys.clear();
    keys.push_back(key1); keys.push_back(key3);
    CScript goodsig2 = sign_multisig(scriptPubKey23, keys, CTransaction(txTo23));
    BOOST_CHECK(VerifyScript(goodsig2, scriptPubKey23, nullptr, gFlags, MutableTransactionSignatureChecker(&txTo23, 0, txFrom23.vout[0].nValue, MissingDataBehavior::ASSERT_FAIL), &err));
    BOOST_CHECK_MESSAGE(err == SCRIPT_ERR_OK, ScriptErrorString(err));

    keys.clear();
    keys.push_back(key2); keys.push_back(key3);
    CScript goodsig3 = sign_multisig(scriptPubKey23, keys, CTransaction(txTo23));
    BOOST_CHECK(VerifyScript(goodsig3, scriptPubKey23, nullptr, gFlags, MutableTransactionSignatureChecker(&txTo23, 0, txFrom23.vout[0].nValue, MissingDataBehavior::ASSERT_FAIL), &err));
    BOOST_CHECK_MESSAGE(err == SCRIPT_ERR_OK, ScriptErrorString(err));

    keys.clear();
    keys.push_back(key2); keys.push_back(key2); // Can't re-use sig
    CScript badsig1 = sign_multisig(scriptPubKey23, keys, CTransaction(txTo23));
    BOOST_CHECK(!VerifyScript(badsig1, scriptPubKey23, nullptr, gFlags, MutableTransactionSignatureChecker(&txTo23, 0, txFrom23.vout[0].nValue, MissingDataBehavior::ASSERT_FAIL), &err));
    BOOST_CHECK_MESSAGE(err == SCRIPT_ERR_EVAL_FALSE, ScriptErrorString(err));

    keys.clear();
    keys.push_back(key2); keys.push_back(key1); // sigs must be in correct order
    CScript badsig2 = sign_multisig(scriptPubKey23, keys, CTransaction(txTo23));
    BOOST_CHECK(!VerifyScript(badsig2, scriptPubKey23, nullptr, gFlags, MutableTransactionSignatureChecker(&txTo23, 0, txFrom23.vout[0].nValue, MissingDataBehavior::ASSERT_FAIL), &err));
    BOOST_CHECK_MESSAGE(err == SCRIPT_ERR_EVAL_FALSE, ScriptErrorString(err));

    keys.clear();
    keys.push_back(key3); keys.push_back(key2); // sigs must be in correct order
    CScript badsig3 = sign_multisig(scriptPubKey23, keys, CTransaction(txTo23));
    BOOST_CHECK(!VerifyScript(badsig3, scriptPubKey23, nullptr, gFlags, MutableTransactionSignatureChecker(&txTo23, 0, txFrom23.vout[0].nValue, MissingDataBehavior::ASSERT_FAIL), &err));
    BOOST_CHECK_MESSAGE(err == SCRIPT_ERR_EVAL_FALSE, ScriptErrorString(err));

    keys.clear();
    keys.push_back(key4); keys.push_back(key2); // sigs must match pubkeys
    CScript badsig4 = sign_multisig(scriptPubKey23, keys, CTransaction(txTo23));
    BOOST_CHECK(!VerifyScript(badsig4, scriptPubKey23, nullptr, gFlags, MutableTransactionSignatureChecker(&txTo23, 0, txFrom23.vout[0].nValue, MissingDataBehavior::ASSERT_FAIL), &err));
    BOOST_CHECK_MESSAGE(err == SCRIPT_ERR_EVAL_FALSE, ScriptErrorString(err));

    keys.clear();
    keys.push_back(key1); keys.push_back(key4); // sigs must match pubkeys
    CScript badsig5 = sign_multisig(scriptPubKey23, keys, CTransaction(txTo23));
    BOOST_CHECK(!VerifyScript(badsig5, scriptPubKey23, nullptr, gFlags, MutableTransactionSignatureChecker(&txTo23, 0, txFrom23.vout[0].nValue, MissingDataBehavior::ASSERT_FAIL), &err));
    BOOST_CHECK_MESSAGE(err == SCRIPT_ERR_EVAL_FALSE, ScriptErrorString(err));

    keys.clear(); // Must have signatures
    CScript badsig6 = sign_multisig(scriptPubKey23, keys, CTransaction(txTo23));
    BOOST_CHECK(!VerifyScript(badsig6, scriptPubKey23, nullptr, gFlags, MutableTransactionSignatureChecker(&txTo23, 0, txFrom23.vout[0].nValue, MissingDataBehavior::ASSERT_FAIL), &err));
    BOOST_CHECK_MESSAGE(err == SCRIPT_ERR_INVALID_STACK_OPERATION, ScriptErrorString(err));
}

/* Wrapper around ProduceSignature to combine two scriptsigs */
SignatureData CombineSignatures(const CTxOut& txout, const CMutableTransaction& tx, const SignatureData& scriptSig1, const SignatureData& scriptSig2)
{
    SignatureData data;
    data.MergeSignatureData(scriptSig1);
    data.MergeSignatureData(scriptSig2);
    ProduceSignature(DUMMY_SIGNING_PROVIDER, MutableTransactionSignatureCreator(&tx, 0, txout.nValue, SIGHASH_DEFAULT), txout.scriptPubKey, data);
    return data;
}

BOOST_AUTO_TEST_CASE(script_combineSigs)
{
    // Test the ProduceSignature's ability to combine signatures function
    FillableSigningProvider keystore;
    std::vector<CKey> keys;
    std::vector<CPubKey> pubkeys;
    for (int i = 0; i < 3; i++)
    {
        CKey key;
        key.MakeNewKey(i%2 == 1);
        keys.push_back(key);
        pubkeys.push_back(key.GetPubKey());
        BOOST_CHECK(keystore.AddKey(key));
    }

    CMutableTransaction txFrom = BuildCreditingTransaction(GetScriptForDestination(PKHash(keys[0].GetPubKey())));
    CMutableTransaction txTo = BuildSpendingTransaction(CScript(), CScriptWitness(), CTransaction(txFrom));
    CScript& scriptPubKey = txFrom.vout[0].scriptPubKey;
    SignatureData scriptSig;

    SignatureData empty;
    SignatureData combined = CombineSignatures(txFrom.vout[0], txTo, empty, empty);
    BOOST_CHECK(combined.scriptSig.empty());

    // Single signature case:
    BOOST_CHECK(SignSignature(keystore, CTransaction(txFrom), txTo, 0, SIGHASH_ALL)); // changes scriptSig
    scriptSig = DataFromTransaction(txTo, 0, txFrom.vout[0]);
    combined = CombineSignatures(txFrom.vout[0], txTo, scriptSig, empty);
    BOOST_CHECK(combined.scriptSig == scriptSig.scriptSig);
    combined = CombineSignatures(txFrom.vout[0], txTo, empty, scriptSig);
    BOOST_CHECK(combined.scriptSig == scriptSig.scriptSig);
    SignatureData scriptSigCopy = scriptSig;
    // Signing again will give a different, valid signature:
    BOOST_CHECK(SignSignature(keystore, CTransaction(txFrom), txTo, 0, SIGHASH_ALL));
    scriptSig = DataFromTransaction(txTo, 0, txFrom.vout[0]);
    combined = CombineSignatures(txFrom.vout[0], txTo, scriptSigCopy, scriptSig);
    BOOST_CHECK(combined.scriptSig == scriptSigCopy.scriptSig || combined.scriptSig == scriptSig.scriptSig);

    // P2SH, single-signature case:
    CScript pkSingle; pkSingle << ToByteVector(keys[0].GetPubKey()) << OP_CHECKSIG;
    BOOST_CHECK(keystore.AddCScript(pkSingle));
    scriptPubKey = GetScriptForDestination(ScriptHash(pkSingle));
    BOOST_CHECK(SignSignature(keystore, CTransaction(txFrom), txTo, 0, SIGHASH_ALL));
    scriptSig = DataFromTransaction(txTo, 0, txFrom.vout[0]);
    combined = CombineSignatures(txFrom.vout[0], txTo, scriptSig, empty);
    BOOST_CHECK(combined.scriptSig == scriptSig.scriptSig);
    combined = CombineSignatures(txFrom.vout[0], txTo, empty, scriptSig);
    BOOST_CHECK(combined.scriptSig == scriptSig.scriptSig);
    scriptSigCopy = scriptSig;
    BOOST_CHECK(SignSignature(keystore, CTransaction(txFrom), txTo, 0, SIGHASH_ALL));
    scriptSig = DataFromTransaction(txTo, 0, txFrom.vout[0]);
    combined = CombineSignatures(txFrom.vout[0], txTo, scriptSigCopy, scriptSig);
    BOOST_CHECK(combined.scriptSig == scriptSigCopy.scriptSig || combined.scriptSig == scriptSig.scriptSig);

    // Hardest case:  Multisig 2-of-3
    scriptPubKey = GetScriptForMultisig(2, pubkeys);
    BOOST_CHECK(keystore.AddCScript(scriptPubKey));
    BOOST_CHECK(SignSignature(keystore, CTransaction(txFrom), txTo, 0, SIGHASH_ALL));
    scriptSig = DataFromTransaction(txTo, 0, txFrom.vout[0]);
    combined = CombineSignatures(txFrom.vout[0], txTo, scriptSig, empty);
    BOOST_CHECK(combined.scriptSig == scriptSig.scriptSig);
    combined = CombineSignatures(txFrom.vout[0], txTo, empty, scriptSig);
    BOOST_CHECK(combined.scriptSig == scriptSig.scriptSig);

    // A couple of partially-signed versions:
    std::vector<unsigned char> sig1;
    uint256 hash1 = SignatureHash(scriptPubKey, txTo, 0, SIGHASH_ALL, 0, SigVersion::BASE, 0);
    BOOST_CHECK(keys[0].Sign(hash1, sig1));
    sig1.push_back(SIGHASH_ALL);
    std::vector<unsigned char> sig2;
    uint256 hash2 = SignatureHash(scriptPubKey, txTo, 0, SIGHASH_NONE, 0, SigVersion::BASE, 0);
    BOOST_CHECK(keys[1].Sign(hash2, sig2));
    sig2.push_back(SIGHASH_NONE);
    std::vector<unsigned char> sig3;
    uint256 hash3 = SignatureHash(scriptPubKey, txTo, 0, SIGHASH_SINGLE, 0, SigVersion::BASE, 0);
    BOOST_CHECK(keys[2].Sign(hash3, sig3));
    sig3.push_back(SIGHASH_SINGLE);

    // Not fussy about order (or even existence) of placeholders or signatures:
    CScript partial1a = CScript() << OP_0 << sig1 << OP_0;
    CScript partial1b = CScript() << OP_0 << OP_0 << sig1;
    CScript partial2a = CScript() << OP_0 << sig2;
    CScript partial2b = CScript() << sig2 << OP_0;
    CScript partial3a = CScript() << sig3;
    CScript partial3b = CScript() << OP_0 << OP_0 << sig3;
    CScript partial3c = CScript() << OP_0 << sig3 << OP_0;
    CScript complete12 = CScript() << OP_0 << sig1 << sig2;
    CScript complete13 = CScript() << OP_0 << sig1 << sig3;
    CScript complete23 = CScript() << OP_0 << sig2 << sig3;
    SignatureData partial1_sigs;
    partial1_sigs.signatures.emplace(keys[0].GetPubKey().GetID(), SigPair(keys[0].GetPubKey(), sig1));
    SignatureData partial2_sigs;
    partial2_sigs.signatures.emplace(keys[1].GetPubKey().GetID(), SigPair(keys[1].GetPubKey(), sig2));
    SignatureData partial3_sigs;
    partial3_sigs.signatures.emplace(keys[2].GetPubKey().GetID(), SigPair(keys[2].GetPubKey(), sig3));

    combined = CombineSignatures(txFrom.vout[0], txTo, partial1_sigs, partial1_sigs);
    BOOST_CHECK(combined.scriptSig == partial1a);
    combined = CombineSignatures(txFrom.vout[0], txTo, partial1_sigs, partial2_sigs);
    BOOST_CHECK(combined.scriptSig == complete12);
    combined = CombineSignatures(txFrom.vout[0], txTo, partial2_sigs, partial1_sigs);
    BOOST_CHECK(combined.scriptSig == complete12);
    combined = CombineSignatures(txFrom.vout[0], txTo, partial1_sigs, partial2_sigs);
    BOOST_CHECK(combined.scriptSig == complete12);
    combined = CombineSignatures(txFrom.vout[0], txTo, partial3_sigs, partial1_sigs);
    BOOST_CHECK(combined.scriptSig == complete13);
    combined = CombineSignatures(txFrom.vout[0], txTo, partial2_sigs, partial3_sigs);
    BOOST_CHECK(combined.scriptSig == complete23);
    combined = CombineSignatures(txFrom.vout[0], txTo, partial3_sigs, partial2_sigs);
    BOOST_CHECK(combined.scriptSig == complete23);
    combined = CombineSignatures(txFrom.vout[0], txTo, partial3_sigs, partial3_sigs);
    BOOST_CHECK(combined.scriptSig == partial3c);
}

BOOST_AUTO_TEST_CASE(script_standard_push)
{
    ScriptError err;
    for (int i=0; i<67000; i++) {
        CScript script;
        script << i;
        BOOST_CHECK_MESSAGE(script.IsPushOnly(), "Number " << i << " is not pure push.");
        BOOST_CHECK_MESSAGE(VerifyScript(script, CScript() << OP_1, nullptr, SCRIPT_VERIFY_MINIMALDATA, BaseSignatureChecker(), &err), "Number " << i << " push is not minimal data.");
        BOOST_CHECK_MESSAGE(err == SCRIPT_ERR_OK, ScriptErrorString(err));
    }

    for (unsigned int i=0; i<=MAX_SCRIPT_ELEMENT_SIZE; i++) {
        std::vector<unsigned char> data(i, '\111');
        CScript script;
        script << data;
        BOOST_CHECK_MESSAGE(script.IsPushOnly(), "Length " << i << " is not pure push.");
        BOOST_CHECK_MESSAGE(VerifyScript(script, CScript() << OP_1, nullptr, SCRIPT_VERIFY_MINIMALDATA, BaseSignatureChecker(), &err), "Length " << i << " push is not minimal data.");
        BOOST_CHECK_MESSAGE(err == SCRIPT_ERR_OK, ScriptErrorString(err));
    }
}

BOOST_AUTO_TEST_CASE(script_IsPushOnly_on_invalid_scripts)
{
    // IsPushOnly returns false when given a script containing only pushes that
    // are invalid due to truncation. IsPushOnly() is consensus critical
    // because P2SH evaluation uses it, although this specific behavior should
    // not be consensus critical as the P2SH evaluation would fail first due to
    // the invalid push. Still, it doesn't hurt to test it explicitly.
    static const unsigned char direct[] = { 1 };
    BOOST_CHECK(!CScript(direct, direct+sizeof(direct)).IsPushOnly());
}

BOOST_AUTO_TEST_CASE(script_GetScriptAsm)
{
    BOOST_CHECK_EQUAL("OP_CHECKLOCKTIMEVERIFY", ScriptToAsmStr(CScript() << OP_NOP2, true));
    BOOST_CHECK_EQUAL("OP_CHECKLOCKTIMEVERIFY", ScriptToAsmStr(CScript() << OP_CHECKLOCKTIMEVERIFY, true));
    BOOST_CHECK_EQUAL("OP_CHECKLOCKTIMEVERIFY", ScriptToAsmStr(CScript() << OP_NOP2));
    BOOST_CHECK_EQUAL("OP_CHECKLOCKTIMEVERIFY", ScriptToAsmStr(CScript() << OP_CHECKLOCKTIMEVERIFY));

    std::string derSig("304502207fa7a6d1e0ee81132a269ad84e68d695483745cde8b541e3bf630749894e342a022100c1f7ab20e13e22fb95281a870f3dcf38d782e53023ee313d741ad0cfbc0c5090");
    std::string pubKey("03b0da749730dc9b4b1f4a14d6902877a92541f5368778853d9c4a0cb7802dcfb2");
    std::vector<unsigned char> vchPubKey = ToByteVector(ParseHex(pubKey));

    BOOST_CHECK_EQUAL(derSig + "00 " + pubKey, ScriptToAsmStr(CScript() << ToByteVector(ParseHex(derSig + "00")) << vchPubKey, true));
    BOOST_CHECK_EQUAL(derSig + "80 " + pubKey, ScriptToAsmStr(CScript() << ToByteVector(ParseHex(derSig + "80")) << vchPubKey, true));
    BOOST_CHECK_EQUAL(derSig + "[ALL] " + pubKey, ScriptToAsmStr(CScript() << ToByteVector(ParseHex(derSig + "01")) << vchPubKey, true));
    BOOST_CHECK_EQUAL(derSig + "[NONE] " + pubKey, ScriptToAsmStr(CScript() << ToByteVector(ParseHex(derSig + "02")) << vchPubKey, true));
    BOOST_CHECK_EQUAL(derSig + "[SINGLE] " + pubKey, ScriptToAsmStr(CScript() << ToByteVector(ParseHex(derSig + "03")) << vchPubKey, true));
    BOOST_CHECK_EQUAL(derSig + "[ALL|ANYONECANPAY] " + pubKey, ScriptToAsmStr(CScript() << ToByteVector(ParseHex(derSig + "81")) << vchPubKey, true));
    BOOST_CHECK_EQUAL(derSig + "[NONE|ANYONECANPAY] " + pubKey, ScriptToAsmStr(CScript() << ToByteVector(ParseHex(derSig + "82")) << vchPubKey, true));
    BOOST_CHECK_EQUAL(derSig + "[SINGLE|ANYONECANPAY] " + pubKey, ScriptToAsmStr(CScript() << ToByteVector(ParseHex(derSig + "83")) << vchPubKey, true));

    BOOST_CHECK_EQUAL(derSig + "00 " + pubKey, ScriptToAsmStr(CScript() << ToByteVector(ParseHex(derSig + "00")) << vchPubKey));
    BOOST_CHECK_EQUAL(derSig + "80 " + pubKey, ScriptToAsmStr(CScript() << ToByteVector(ParseHex(derSig + "80")) << vchPubKey));
    BOOST_CHECK_EQUAL(derSig + "01 " + pubKey, ScriptToAsmStr(CScript() << ToByteVector(ParseHex(derSig + "01")) << vchPubKey));
    BOOST_CHECK_EQUAL(derSig + "02 " + pubKey, ScriptToAsmStr(CScript() << ToByteVector(ParseHex(derSig + "02")) << vchPubKey));
    BOOST_CHECK_EQUAL(derSig + "03 " + pubKey, ScriptToAsmStr(CScript() << ToByteVector(ParseHex(derSig + "03")) << vchPubKey));
    BOOST_CHECK_EQUAL(derSig + "81 " + pubKey, ScriptToAsmStr(CScript() << ToByteVector(ParseHex(derSig + "81")) << vchPubKey));
    BOOST_CHECK_EQUAL(derSig + "82 " + pubKey, ScriptToAsmStr(CScript() << ToByteVector(ParseHex(derSig + "82")) << vchPubKey));
    BOOST_CHECK_EQUAL(derSig + "83 " + pubKey, ScriptToAsmStr(CScript() << ToByteVector(ParseHex(derSig + "83")) << vchPubKey));
}

static CScript ScriptFromHex(const std::string& str)
{
    std::vector<unsigned char> data = ParseHex(str);
    return CScript(data.begin(), data.end());
}

BOOST_AUTO_TEST_CASE(script_FindAndDelete)
{
    // Exercise the FindAndDelete functionality
    CScript s;
    CScript d;
    CScript expect;

    s = CScript() << OP_1 << OP_2;
    d = CScript(); // delete nothing should be a no-op
    expect = s;
    BOOST_CHECK_EQUAL(FindAndDelete(s, d), 0);
    BOOST_CHECK(s == expect);

    s = CScript() << OP_1 << OP_2 << OP_3;
    d = CScript() << OP_2;
    expect = CScript() << OP_1 << OP_3;
    BOOST_CHECK_EQUAL(FindAndDelete(s, d), 1);
    BOOST_CHECK(s == expect);

    s = CScript() << OP_3 << OP_1 << OP_3 << OP_3 << OP_4 << OP_3;
    d = CScript() << OP_3;
    expect = CScript() << OP_1 << OP_4;
    BOOST_CHECK_EQUAL(FindAndDelete(s, d), 4);
    BOOST_CHECK(s == expect);

    s = ScriptFromHex("0302ff03"); // PUSH 0x02ff03 onto stack
    d = ScriptFromHex("0302ff03");
    expect = CScript();
    BOOST_CHECK_EQUAL(FindAndDelete(s, d), 1);
    BOOST_CHECK(s == expect);

    s = ScriptFromHex("0302ff030302ff03"); // PUSH 0x2ff03 PUSH 0x2ff03
    d = ScriptFromHex("0302ff03");
    expect = CScript();
    BOOST_CHECK_EQUAL(FindAndDelete(s, d), 2);
    BOOST_CHECK(s == expect);

    s = ScriptFromHex("0302ff030302ff03");
    d = ScriptFromHex("02");
    expect = s; // FindAndDelete matches entire opcodes
    BOOST_CHECK_EQUAL(FindAndDelete(s, d), 0);
    BOOST_CHECK(s == expect);

    s = ScriptFromHex("0302ff030302ff03");
    d = ScriptFromHex("ff");
    expect = s;
    BOOST_CHECK_EQUAL(FindAndDelete(s, d), 0);
    BOOST_CHECK(s == expect);

    // This is an odd edge case: strip of the push-three-bytes
    // prefix, leaving 02ff03 which is push-two-bytes:
    s = ScriptFromHex("0302ff030302ff03");
    d = ScriptFromHex("03");
    expect = CScript() << ParseHex("ff03") << ParseHex("ff03");
    BOOST_CHECK_EQUAL(FindAndDelete(s, d), 2);
    BOOST_CHECK(s == expect);

    // Byte sequence that spans multiple opcodes:
    s = ScriptFromHex("02feed5169"); // PUSH(0xfeed) OP_1 OP_VERIFY
    d = ScriptFromHex("feed51");
    expect = s;
    BOOST_CHECK_EQUAL(FindAndDelete(s, d), 0); // doesn't match 'inside' opcodes
    BOOST_CHECK(s == expect);

    s = ScriptFromHex("02feed5169"); // PUSH(0xfeed) OP_1 OP_VERIFY
    d = ScriptFromHex("02feed51");
    expect = ScriptFromHex("69");
    BOOST_CHECK_EQUAL(FindAndDelete(s, d), 1);
    BOOST_CHECK(s == expect);

    s = ScriptFromHex("516902feed5169");
    d = ScriptFromHex("feed51");
    expect = s;
    BOOST_CHECK_EQUAL(FindAndDelete(s, d), 0);
    BOOST_CHECK(s == expect);

    s = ScriptFromHex("516902feed5169");
    d = ScriptFromHex("02feed51");
    expect = ScriptFromHex("516969");
    BOOST_CHECK_EQUAL(FindAndDelete(s, d), 1);
    BOOST_CHECK(s == expect);

    s = CScript() << OP_0 << OP_0 << OP_1 << OP_1;
    d = CScript() << OP_0 << OP_1;
    expect = CScript() << OP_0 << OP_1; // FindAndDelete is single-pass
    BOOST_CHECK_EQUAL(FindAndDelete(s, d), 1);
    BOOST_CHECK(s == expect);

    s = CScript() << OP_0 << OP_0 << OP_1 << OP_0 << OP_1 << OP_1;
    d = CScript() << OP_0 << OP_1;
    expect = CScript() << OP_0 << OP_1; // FindAndDelete is single-pass
    BOOST_CHECK_EQUAL(FindAndDelete(s, d), 2);
    BOOST_CHECK(s == expect);

    // Another weird edge case:
    // End with invalid push (not enough data)...
    s = ScriptFromHex("0003feed");
    d = ScriptFromHex("03feed"); // ... can remove the invalid push
    expect = ScriptFromHex("00");
    BOOST_CHECK_EQUAL(FindAndDelete(s, d), 1);
    BOOST_CHECK(s == expect);

    s = ScriptFromHex("0003feed");
    d = ScriptFromHex("00");
    expect = ScriptFromHex("03feed");
    BOOST_CHECK_EQUAL(FindAndDelete(s, d), 1);
    BOOST_CHECK(s == expect);
}

BOOST_AUTO_TEST_CASE(script_HasValidOps)
{
    // Exercise the HasValidOps functionality
    CScript script;
    script = ScriptFromHex("76a9141234567890abcdefa1a2a3a4a5a6a7a8a9a0aaab88ac"); // Normal script
    BOOST_CHECK(script.HasValidOps());
    script = ScriptFromHex("76a914ff34567890abcdefa1a2a3a4a5a6a7a8a9a0aaab88ac");
    BOOST_CHECK(script.HasValidOps());
    script = ScriptFromHex("ff88ac"); // Script with OP_INVALIDOPCODE explicit
    BOOST_CHECK(!script.HasValidOps());
    script = ScriptFromHex("88ace5"); // Script with undefined opcode: one higher then MAX_OPCODE
    BOOST_CHECK(!script.HasValidOps());
}

static CMutableTransaction TxFromHex(const std::string& str)
{
    CMutableTransaction tx;
    SpanReader{SER_DISK, SERIALIZE_TRANSACTION_NO_WITNESS, ParseHex(str)} >> tx;
    return tx;
}

static std::vector<CTxOut> TxOutsFromJSON(const UniValue& univalue)
{
    assert(univalue.isArray());
    std::vector<CTxOut> prevouts;
    for (size_t i = 0; i < univalue.size(); ++i) {
        CTxOut txout;
        SpanReader{SER_DISK, 0, ParseHex(univalue[i].get_str())} >> txout;
        prevouts.push_back(std::move(txout));
    }
    return prevouts;
}

static CScriptWitness ScriptWitnessFromJSON(const UniValue& univalue)
{
    assert(univalue.isArray());
    CScriptWitness scriptwitness;
    for (size_t i = 0; i < univalue.size(); ++i) {
        auto bytes = ParseHex(univalue[i].get_str());
        scriptwitness.stack.push_back(std::move(bytes));
    }
    return scriptwitness;
}

#if defined(HAVE_CONSENSUS_LIB)

/* Test simple (successful) usage of bitcoinconsensus_verify_script */
BOOST_AUTO_TEST_CASE(bitcoinconsensus_verify_script_returns_true)
{
    unsigned int libconsensus_flags = 0;
    int nIn = 0;

    CScript scriptPubKey;
    CScript scriptSig;
    CScriptWitness wit;

    scriptPubKey << OP_1;
    CTransaction creditTx = BuildCreditingTransaction(scriptPubKey, 1);
    CTransaction spendTx = BuildSpendingTransaction(scriptSig, wit, creditTx);

    CDataStream stream(SER_NETWORK, PROTOCOL_VERSION);
    stream << spendTx;

    bitcoinconsensus_error err;
<<<<<<< HEAD
    int result = bitcoinconsensus_verify_script(NULL, scriptPubKey.data(), scriptPubKey.size(), stream.data(), stream.size(), nIn, libconsensus_flags, &err);
=======
    int result = bitcoinconsensus_verify_script(scriptPubKey.data(), scriptPubKey.size(), UCharCast(stream.data()), stream.size(), nIn, libconsensus_flags, &err);
>>>>>>> 196b4599
    BOOST_CHECK_EQUAL(result, 1);
    BOOST_CHECK_EQUAL(err, bitcoinconsensus_ERR_OK);
}

/* Test bitcoinconsensus_verify_script returns invalid tx index err*/
BOOST_AUTO_TEST_CASE(bitcoinconsensus_verify_script_tx_index_err)
{
    unsigned int libconsensus_flags = 0;
    int nIn = 3;

    CScript scriptPubKey;
    CScript scriptSig;
    CScriptWitness wit;

    scriptPubKey << OP_EQUAL;
    CTransaction creditTx = BuildCreditingTransaction(scriptPubKey, 1);
    CTransaction spendTx = BuildSpendingTransaction(scriptSig, wit, creditTx);

    CDataStream stream(SER_NETWORK, PROTOCOL_VERSION);
    stream << spendTx;

    bitcoinconsensus_error err;
<<<<<<< HEAD
    int result = bitcoinconsensus_verify_script(NULL, scriptPubKey.data(), scriptPubKey.size(), stream.data(), stream.size(), nIn, libconsensus_flags, &err);
=======
    int result = bitcoinconsensus_verify_script(scriptPubKey.data(), scriptPubKey.size(), UCharCast(stream.data()), stream.size(), nIn, libconsensus_flags, &err);
>>>>>>> 196b4599
    BOOST_CHECK_EQUAL(result, 0);
    BOOST_CHECK_EQUAL(err, bitcoinconsensus_ERR_TX_INDEX);
}

/* Test bitcoinconsensus_verify_script returns tx size mismatch err*/
BOOST_AUTO_TEST_CASE(bitcoinconsensus_verify_script_tx_size)
{
    unsigned int libconsensus_flags = 0;
    int nIn = 0;

    CScript scriptPubKey;
    CScript scriptSig;
    CScriptWitness wit;

    scriptPubKey << OP_EQUAL;
    CTransaction creditTx = BuildCreditingTransaction(scriptPubKey, 1);
    CTransaction spendTx = BuildSpendingTransaction(scriptSig, wit, creditTx);

    CDataStream stream(SER_NETWORK, PROTOCOL_VERSION);
    stream << spendTx;

    bitcoinconsensus_error err;
<<<<<<< HEAD
    int result = bitcoinconsensus_verify_script(NULL, scriptPubKey.data(), scriptPubKey.size(), stream.data(), stream.size() * 2, nIn, libconsensus_flags, &err);
=======
    int result = bitcoinconsensus_verify_script(scriptPubKey.data(), scriptPubKey.size(), UCharCast(stream.data()), stream.size() * 2, nIn, libconsensus_flags, &err);
>>>>>>> 196b4599
    BOOST_CHECK_EQUAL(result, 0);
    BOOST_CHECK_EQUAL(err, bitcoinconsensus_ERR_TX_SIZE_MISMATCH);
}

/* Test bitcoinconsensus_verify_script returns invalid tx serialization error */
BOOST_AUTO_TEST_CASE(bitcoinconsensus_verify_script_tx_serialization)
{
    unsigned int libconsensus_flags = 0;
    int nIn = 0;

    CScript scriptPubKey;
    CScript scriptSig;
    CScriptWitness wit;

    scriptPubKey << OP_EQUAL;
    CTransaction creditTx = BuildCreditingTransaction(scriptPubKey, 1);
    CTransaction spendTx = BuildSpendingTransaction(scriptSig, wit, creditTx);

    CDataStream stream(SER_NETWORK, PROTOCOL_VERSION);
    stream << 0xffffffff;

    bitcoinconsensus_error err;
<<<<<<< HEAD
    int result = bitcoinconsensus_verify_script(NULL, scriptPubKey.data(), scriptPubKey.size(), stream.data(), stream.size(), nIn, libconsensus_flags, &err);
=======
    int result = bitcoinconsensus_verify_script(scriptPubKey.data(), scriptPubKey.size(), UCharCast(stream.data()), stream.size(), nIn, libconsensus_flags, &err);
>>>>>>> 196b4599
    BOOST_CHECK_EQUAL(result, 0);
    BOOST_CHECK_EQUAL(err, bitcoinconsensus_ERR_TX_DESERIALIZE);
}

/* Test bitcoinconsensus_verify_script returns amount required error */
BOOST_AUTO_TEST_CASE(bitcoinconsensus_verify_script_amount_required_err)
{
    unsigned int libconsensus_flags = bitcoinconsensus_SCRIPT_FLAGS_VERIFY_WITNESS;
    int nIn = 0;

    CScript scriptPubKey;
    CScript scriptSig;
    CScriptWitness wit;

    scriptPubKey << OP_EQUAL;
    CTransaction creditTx = BuildCreditingTransaction(scriptPubKey, 1);
    CTransaction spendTx = BuildSpendingTransaction(scriptSig, wit, creditTx);

    CDataStream stream(SER_NETWORK, PROTOCOL_VERSION);
    stream << spendTx;

    bitcoinconsensus_error err;
<<<<<<< HEAD
    int result = bitcoinconsensus_verify_script(NULL, scriptPubKey.data(), scriptPubKey.size(), stream.data(), stream.size(), nIn, libconsensus_flags, &err);
=======
    int result = bitcoinconsensus_verify_script(scriptPubKey.data(), scriptPubKey.size(), UCharCast(stream.data()), stream.size(), nIn, libconsensus_flags, &err);
>>>>>>> 196b4599
    BOOST_CHECK_EQUAL(result, 0);
    BOOST_CHECK_EQUAL(err, bitcoinconsensus_ERR_AMOUNT_REQUIRED);
}

/* Test bitcoinconsensus_verify_script returns invalid flags err */
BOOST_AUTO_TEST_CASE(bitcoinconsensus_verify_script_invalid_flags)
{
    unsigned int libconsensus_flags = 1 << 3;
    int nIn = 0;

    CScript scriptPubKey;
    CScript scriptSig;
    CScriptWitness wit;

    scriptPubKey << OP_EQUAL;
    CTransaction creditTx = BuildCreditingTransaction(scriptPubKey, 1);
    CTransaction spendTx = BuildSpendingTransaction(scriptSig, wit, creditTx);

    CDataStream stream(SER_NETWORK, PROTOCOL_VERSION);
    stream << spendTx;

    bitcoinconsensus_error err;
<<<<<<< HEAD
    int result = bitcoinconsensus_verify_script(NULL, scriptPubKey.data(), scriptPubKey.size(), stream.data(), stream.size(), nIn, libconsensus_flags, &err);
=======
    int result = bitcoinconsensus_verify_script(scriptPubKey.data(), scriptPubKey.size(), UCharCast(stream.data()), stream.size(), nIn, libconsensus_flags, &err);
>>>>>>> 196b4599
    BOOST_CHECK_EQUAL(result, 0);
    BOOST_CHECK_EQUAL(err, bitcoinconsensus_ERR_INVALID_FLAGS);
}

#endif // defined(HAVE_CONSENSUS_LIB)

static std::vector<unsigned int> AllConsensusFlags()
{
    std::vector<unsigned int> ret;

    for (unsigned int i = 0; i < 128; ++i) {
        unsigned int flag = 0;
        if (i & 1) flag |= SCRIPT_VERIFY_P2SH;
        if (i & 2) flag |= SCRIPT_VERIFY_DERSIG;
        if (i & 4) flag |= SCRIPT_VERIFY_NULLDUMMY;
        if (i & 8) flag |= SCRIPT_VERIFY_CHECKLOCKTIMEVERIFY;
        if (i & 16) flag |= SCRIPT_VERIFY_CHECKSEQUENCEVERIFY;
        if (i & 32) flag |= SCRIPT_VERIFY_WITNESS;
        if (i & 64) flag |= SCRIPT_VERIFY_TAPROOT;

        // SCRIPT_VERIFY_WITNESS requires SCRIPT_VERIFY_P2SH
        if (flag & SCRIPT_VERIFY_WITNESS && !(flag & SCRIPT_VERIFY_P2SH)) continue;
        // SCRIPT_VERIFY_TAPROOT requires SCRIPT_VERIFY_WITNESS
        if (flag & SCRIPT_VERIFY_TAPROOT && !(flag & SCRIPT_VERIFY_WITNESS)) continue;

        ret.push_back(flag);
    }

    return ret;
}

/** Precomputed list of all valid combinations of consensus-relevant script validation flags. */
static const std::vector<unsigned int> ALL_CONSENSUS_FLAGS = AllConsensusFlags();

static void AssetTest(const UniValue& test)
{
    BOOST_CHECK(test.isObject());

    CMutableTransaction mtx = TxFromHex(test["tx"].get_str());
    const std::vector<CTxOut> prevouts = TxOutsFromJSON(test["prevouts"]);
    BOOST_CHECK(prevouts.size() == mtx.vin.size());
    mtx.witness.vtxinwit.resize(mtx.vin.size());
    size_t idx = test["index"].get_int64();
    uint32_t test_flags{ParseScriptFlags(test["flags"].get_str())};
    bool fin = test.exists("final") && test["final"].get_bool();
    // ELEMENTS FIXME: update feature_taproot.py --dumptests to actually output these
    uint256 hash_genesis_block = test.exists("hash_genesis_block") ? uint256S(test["hash_genesis_block"].get_str()) : uint256{};

    if (test.exists("success")) {
        mtx.vin[idx].scriptSig = ScriptFromHex(test["success"]["scriptSig"].get_str());
        mtx.witness.vtxinwit[idx].scriptWitness = ScriptWitnessFromJSON(test["success"]["witness"]);
        CTransaction tx(mtx);
        PrecomputedTransactionData txdata(hash_genesis_block);
        txdata.Init(tx, std::vector<CTxOut>(prevouts));
        CachingTransactionSignatureChecker txcheck(&tx, idx, prevouts[idx].nValue, true, txdata);
        for (const auto flags : ALL_CONSENSUS_FLAGS) {
            // "final": true tests are valid for all flags. Others are only valid with flags that are
            // a subset of test_flags.
            if (fin || ((flags & test_flags) == flags)) {
                bool ret = VerifyScript(tx.vin[idx].scriptSig, prevouts[idx].scriptPubKey, &tx.witness.vtxinwit[idx].scriptWitness, flags, txcheck, nullptr);
                BOOST_CHECK(ret);
            }
        }
    }

    if (test.exists("failure")) {
        mtx.vin[idx].scriptSig = ScriptFromHex(test["failure"]["scriptSig"].get_str());
        mtx.witness.vtxinwit[idx].scriptWitness = ScriptWitnessFromJSON(test["failure"]["witness"]);
        CTransaction tx(mtx);
        PrecomputedTransactionData txdata(hash_genesis_block);
        txdata.Init(tx, std::vector<CTxOut>(prevouts));
        CachingTransactionSignatureChecker txcheck(&tx, idx, prevouts[idx].nValue, true, txdata);
        for (const auto flags : ALL_CONSENSUS_FLAGS) {
            // If a test is supposed to fail with test_flags, it should also fail with any superset thereof.
            if ((flags & test_flags) == test_flags) {
                bool ret = VerifyScript(tx.vin[idx].scriptSig, prevouts[idx].scriptPubKey, &tx.witness.vtxinwit[idx].scriptWitness, flags, txcheck, nullptr);
                BOOST_CHECK(!ret);
            }
        }
    }
}

BOOST_AUTO_TEST_CASE(script_assets_test)
{
    // See src/test/fuzz/script_assets_test_minimizer.cpp for information on how to generate
    // the script_assets_test.json file used by this test.

    const char* dir = std::getenv("DIR_UNIT_TEST_DATA");
    BOOST_WARN_MESSAGE(dir != nullptr, "Variable DIR_UNIT_TEST_DATA unset, skipping script_assets_test");
    if (dir == nullptr) return;
    auto path = fs::path(dir) / "script_assets_test.json";
    bool exists = fs::exists(path);
    BOOST_WARN_MESSAGE(exists, "File $DIR_UNIT_TEST_DATA/script_assets_test.json not found, skipping script_assets_test");
    if (!exists) return;
    fs::ifstream file(path);
    BOOST_CHECK(file.is_open());
    file.seekg(0, std::ios::end);
    size_t length = file.tellg();
    file.seekg(0, std::ios::beg);
    std::string data(length, '\0');
    file.read(data.data(), data.size());
    UniValue tests = read_json(data);
    BOOST_CHECK(tests.isArray());
    BOOST_CHECK(tests.size() > 0);

/*
    ELEMENTS: temporarily disabled until we implement the new Taproot sighash and upload new qa-assets
    for (size_t i = 0; i < tests.size(); i++) {
        AssetTest(tests[i]);
    }
*/
    file.close();
}

BOOST_AUTO_TEST_CASE(bip341_keypath_test_vectors)
{
    UniValue tests;
    tests.read((const char*)json_tests::bip341_wallet_vectors, sizeof(json_tests::bip341_wallet_vectors));

    const auto& vectors = tests["keyPathSpending"];

    for (const auto& vec : vectors.getValues()) {
        auto txhex = ParseHex(vec["given"]["rawUnsignedTx"].get_str());
        CMutableTransaction tx;
        SpanReader{SER_NETWORK, PROTOCOL_VERSION, txhex} >> tx;
        std::vector<CTxOut> utxos;
        for (const auto& utxo_spent : vec["given"]["utxosSpent"].getValues()) {
            auto script_bytes = ParseHex(utxo_spent["scriptPubKey"].get_str());
            CScript script{script_bytes.begin(), script_bytes.end()};
            CAmount amount{utxo_spent["amountSats"].get_int()};
            utxos.emplace_back(CAsset(), amount, script);
        }

        PrecomputedTransactionData txdata;
        txdata.Init(tx, std::vector<CTxOut>{utxos}, true);

        BOOST_CHECK(txdata.m_bip341_taproot_ready);
        // BOOST_CHECK_EQUAL(HexStr(txdata.m_spent_amounts_single_hash), vec["intermediary"]["hashAmounts"].get_str());
        BOOST_CHECK_EQUAL(HexStr(txdata.m_outputs_single_hash), vec["intermediary"]["hashOutputs"].get_str());
        BOOST_CHECK_EQUAL(HexStr(txdata.m_prevouts_single_hash), vec["intermediary"]["hashPrevouts"].get_str());
        BOOST_CHECK_EQUAL(HexStr(txdata.m_spent_scripts_single_hash), vec["intermediary"]["hashScriptPubkeys"].get_str());
        BOOST_CHECK_EQUAL(HexStr(txdata.m_sequences_single_hash), vec["intermediary"]["hashSequences"].get_str());

        for (const auto& input : vec["inputSpending"].getValues()) {
            int txinpos = input["given"]["txinIndex"].get_int();
            int hashtype = input["given"]["hashType"].get_int();

            // Load key.
            auto privkey = ParseHex(input["given"]["internalPrivkey"].get_str());
            CKey key;
            key.Set(privkey.begin(), privkey.end(), true);

            // Load Merkle root.
            uint256 merkle_root;
            if (!input["given"]["merkleRoot"].isNull()) {
                merkle_root = uint256{ParseHex(input["given"]["merkleRoot"].get_str())};
            }

            // Compute and verify (internal) public key.
            XOnlyPubKey pubkey{key.GetPubKey()};
            BOOST_CHECK_EQUAL(HexStr(pubkey), input["intermediary"]["internalPubkey"].get_str());

            // Sign and verify signature.
            FlatSigningProvider provider;
            provider.keys[key.GetPubKey().GetID()] = key;
            MutableTransactionSignatureCreator creator(&tx, txinpos, utxos[txinpos].nValue, &txdata, hashtype);
            std::vector<unsigned char> signature;
            // ELEMENTS: FIXME
            // BOOST_CHECK(creator.CreateSchnorrSig(provider, signature, pubkey, nullptr, &merkle_root, SigVersion::TAPROOT));
            // BOOST_CHECK_EQUAL(HexStr(signature), input["expected"]["witness"][0].get_str());

            // We can't observe the tweak used inside the signing logic, so verify by recomputing it.
            // BOOST_CHECK_EQUAL(HexStr(pubkey.ComputeTapTweakHash(merkle_root.IsNull() ? nullptr : &merkle_root)), input["intermediary"]["tweak"].get_str());

            // We can't observe the sighash used inside the signing logic, so verify by recomputing it.
            ScriptExecutionData sed;
            sed.m_annex_init = true;
            sed.m_annex_present = false;
            uint256 sighash;
            // BOOST_CHECK(SignatureHashSchnorr(sighash, sed, tx, txinpos, hashtype, SigVersion::TAPROOT, txdata, MissingDataBehavior::FAIL));
            // BOOST_CHECK_EQUAL(HexStr(sighash), input["intermediary"]["sigHash"].get_str());

            // To verify the sigmsg, hash the expected sigmsg, and compare it with the (expected) sighash.
            //BOOST_CHECK_EQUAL(HexStr((CHashWriter(HASHER_TAPSIGHASH_ELEMENTS) << Span{ParseHex(input["intermediary"]["sigMsg"].get_str())}).GetSHA256()), input["intermediary"]["sigHash"].get_str());
        }

    }

}

BOOST_AUTO_TEST_SUITE_END()<|MERGE_RESOLUTION|>--- conflicted
+++ resolved
@@ -159,17 +159,10 @@
     if (libconsensus_flags == flags) {
         int expectedSuccessCode = expect ? 1 : 0;
         if (flags & bitcoinconsensus_SCRIPT_FLAGS_VERIFY_WITNESS) {
-<<<<<<< HEAD
-            BOOST_CHECK_MESSAGE(bitcoinconsensus_verify_script_with_amount(NULL, scriptPubKey.data(), scriptPubKey.size(), streamVal.data(), streamVal.size(), stream.data(), stream.size(), 0, libconsensus_flags, nullptr) == expectedSuccessCode, message);
+            BOOST_CHECK_MESSAGE(bitcoinconsensus_verify_script_with_amount(NULL, scriptPubKey.data(), scriptPubKey.size(), UCharCast(streamVal.data()), streamVal.size(), UCharCast(stream.data()), stream.size(), 0, libconsensus_flags, nullptr) == expectedSuccessCode, message);
         } else {
-            BOOST_CHECK_MESSAGE(bitcoinconsensus_verify_script_with_amount(NULL, scriptPubKey.data(), scriptPubKey.size(), streamVal0.data(), streamVal0.size(), stream.data(), stream.size(), 0, libconsensus_flags, nullptr) == expectedSuccessCode, message);
-            BOOST_CHECK_MESSAGE(bitcoinconsensus_verify_script(NULL, scriptPubKey.data(), scriptPubKey.size(), stream.data(), stream.size(), 0, libconsensus_flags, nullptr) == expectedSuccessCode, message);
-=======
-            BOOST_CHECK_MESSAGE(bitcoinconsensus_verify_script_with_amount(scriptPubKey.data(), scriptPubKey.size(), txCredit.vout[0].nValue, UCharCast(stream.data()), stream.size(), 0, libconsensus_flags, nullptr) == expectedSuccessCode, message);
-        } else {
-            BOOST_CHECK_MESSAGE(bitcoinconsensus_verify_script_with_amount(scriptPubKey.data(), scriptPubKey.size(), 0, UCharCast(stream.data()), stream.size(), 0, libconsensus_flags, nullptr) == expectedSuccessCode, message);
-            BOOST_CHECK_MESSAGE(bitcoinconsensus_verify_script(scriptPubKey.data(), scriptPubKey.size(), UCharCast(stream.data()), stream.size(), 0, libconsensus_flags, nullptr) == expectedSuccessCode, message);
->>>>>>> 196b4599
+            BOOST_CHECK_MESSAGE(bitcoinconsensus_verify_script_with_amount(NULL, scriptPubKey.data(), scriptPubKey.size(), UCharCast(streamVal0.data()), streamVal0.size(), UCharCast(stream.data()), stream.size(), 0, libconsensus_flags, nullptr) == expectedSuccessCode, message);
+            BOOST_CHECK_MESSAGE(bitcoinconsensus_verify_script(NULL, scriptPubKey.data(), scriptPubKey.size(), UCharCast(stream.data()), stream.size(), 0, libconsensus_flags, nullptr) == expectedSuccessCode, message);
         }
     }
 #endif
@@ -1531,11 +1524,7 @@
     stream << spendTx;
 
     bitcoinconsensus_error err;
-<<<<<<< HEAD
-    int result = bitcoinconsensus_verify_script(NULL, scriptPubKey.data(), scriptPubKey.size(), stream.data(), stream.size(), nIn, libconsensus_flags, &err);
-=======
-    int result = bitcoinconsensus_verify_script(scriptPubKey.data(), scriptPubKey.size(), UCharCast(stream.data()), stream.size(), nIn, libconsensus_flags, &err);
->>>>>>> 196b4599
+    int result = bitcoinconsensus_verify_script(NULL, scriptPubKey.data(), scriptPubKey.size(), UCharCast(stream.data()), stream.size(), nIn, libconsensus_flags, &err);
     BOOST_CHECK_EQUAL(result, 1);
     BOOST_CHECK_EQUAL(err, bitcoinconsensus_ERR_OK);
 }
@@ -1558,11 +1547,7 @@
     stream << spendTx;
 
     bitcoinconsensus_error err;
-<<<<<<< HEAD
-    int result = bitcoinconsensus_verify_script(NULL, scriptPubKey.data(), scriptPubKey.size(), stream.data(), stream.size(), nIn, libconsensus_flags, &err);
-=======
-    int result = bitcoinconsensus_verify_script(scriptPubKey.data(), scriptPubKey.size(), UCharCast(stream.data()), stream.size(), nIn, libconsensus_flags, &err);
->>>>>>> 196b4599
+    int result = bitcoinconsensus_verify_script(NULL, scriptPubKey.data(), scriptPubKey.size(), UCharCast(stream.data()), stream.size(), nIn, libconsensus_flags, &err);
     BOOST_CHECK_EQUAL(result, 0);
     BOOST_CHECK_EQUAL(err, bitcoinconsensus_ERR_TX_INDEX);
 }
@@ -1585,11 +1570,7 @@
     stream << spendTx;
 
     bitcoinconsensus_error err;
-<<<<<<< HEAD
-    int result = bitcoinconsensus_verify_script(NULL, scriptPubKey.data(), scriptPubKey.size(), stream.data(), stream.size() * 2, nIn, libconsensus_flags, &err);
-=======
-    int result = bitcoinconsensus_verify_script(scriptPubKey.data(), scriptPubKey.size(), UCharCast(stream.data()), stream.size() * 2, nIn, libconsensus_flags, &err);
->>>>>>> 196b4599
+    int result = bitcoinconsensus_verify_script(NULL, scriptPubKey.data(), scriptPubKey.size(), UCharCast(stream.data()), stream.size() * 2, nIn, libconsensus_flags, &err);
     BOOST_CHECK_EQUAL(result, 0);
     BOOST_CHECK_EQUAL(err, bitcoinconsensus_ERR_TX_SIZE_MISMATCH);
 }
@@ -1612,11 +1593,7 @@
     stream << 0xffffffff;
 
     bitcoinconsensus_error err;
-<<<<<<< HEAD
-    int result = bitcoinconsensus_verify_script(NULL, scriptPubKey.data(), scriptPubKey.size(), stream.data(), stream.size(), nIn, libconsensus_flags, &err);
-=======
-    int result = bitcoinconsensus_verify_script(scriptPubKey.data(), scriptPubKey.size(), UCharCast(stream.data()), stream.size(), nIn, libconsensus_flags, &err);
->>>>>>> 196b4599
+    int result = bitcoinconsensus_verify_script(NULL, scriptPubKey.data(), scriptPubKey.size(), UCharCast(stream.data()), stream.size(), nIn, libconsensus_flags, &err);
     BOOST_CHECK_EQUAL(result, 0);
     BOOST_CHECK_EQUAL(err, bitcoinconsensus_ERR_TX_DESERIALIZE);
 }
@@ -1639,11 +1616,7 @@
     stream << spendTx;
 
     bitcoinconsensus_error err;
-<<<<<<< HEAD
-    int result = bitcoinconsensus_verify_script(NULL, scriptPubKey.data(), scriptPubKey.size(), stream.data(), stream.size(), nIn, libconsensus_flags, &err);
-=======
-    int result = bitcoinconsensus_verify_script(scriptPubKey.data(), scriptPubKey.size(), UCharCast(stream.data()), stream.size(), nIn, libconsensus_flags, &err);
->>>>>>> 196b4599
+    int result = bitcoinconsensus_verify_script(NULL, scriptPubKey.data(), scriptPubKey.size(), UCharCast(stream.data()), stream.size(), nIn, libconsensus_flags, &err);
     BOOST_CHECK_EQUAL(result, 0);
     BOOST_CHECK_EQUAL(err, bitcoinconsensus_ERR_AMOUNT_REQUIRED);
 }
@@ -1666,11 +1639,7 @@
     stream << spendTx;
 
     bitcoinconsensus_error err;
-<<<<<<< HEAD
-    int result = bitcoinconsensus_verify_script(NULL, scriptPubKey.data(), scriptPubKey.size(), stream.data(), stream.size(), nIn, libconsensus_flags, &err);
-=======
-    int result = bitcoinconsensus_verify_script(scriptPubKey.data(), scriptPubKey.size(), UCharCast(stream.data()), stream.size(), nIn, libconsensus_flags, &err);
->>>>>>> 196b4599
+    int result = bitcoinconsensus_verify_script(NULL, scriptPubKey.data(), scriptPubKey.size(), UCharCast(stream.data()), stream.size(), nIn, libconsensus_flags, &err);
     BOOST_CHECK_EQUAL(result, 0);
     BOOST_CHECK_EQUAL(err, bitcoinconsensus_ERR_INVALID_FLAGS);
 }
