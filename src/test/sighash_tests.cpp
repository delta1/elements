// Copyright (c) 2013-2021 The Bitcoin Core developers
// Distributed under the MIT software license, see the accompanying
// file COPYING or http://www.opensource.org/licenses/mit-license.php.

#include <consensus/tx_check.h>
#include <consensus/validation.h>
#include <hash.h>
#include <script/interpreter.h>
#include <script/script.h>
#include <serialize.h>
#include <streams.h>
#include <test/data/sighash.json.h>
#include <test/util/setup_common.h>
#include <util/strencodings.h>
#include <util/system.h>
#include <version.h>

#include <iostream>

#include <boost/test/unit_test.hpp>

#include <univalue.h>

UniValue read_json(const std::string& jsondata);

// Old script.cpp SignatureHash function
uint256 static SignatureHashOld(CScript scriptCode, const CTransaction& txTo, unsigned int nIn, int nHashType)
{
    if (nIn >= txTo.vin.size())
    {
        return uint256::ONE;
    }
    CMutableTransaction txTmp(txTo);

    // In case concatenating two scripts ends up with two codeseparators,
    // or an extra one at the end, this prevents all those possible incompatibilities.
    FindAndDelete(scriptCode, CScript(OP_CODESEPARATOR));

    // Blank out other inputs' signatures
    for (unsigned int i = 0; i < txTmp.vin.size(); i++)
        txTmp.vin[i].scriptSig = CScript();
    txTmp.vin[nIn].scriptSig = scriptCode;

    // Blank out some of the outputs
    if ((nHashType & 0x1f) == SIGHASH_NONE)
    {
        // Wildcard payee
        txTmp.vout.clear();

        // Let the others update at will
        for (unsigned int i = 0; i < txTmp.vin.size(); i++)
            if (i != nIn)
                txTmp.vin[i].nSequence = 0;
    }
    else if ((nHashType & 0x1f) == SIGHASH_SINGLE)
    {
        // Only lock-in the txout payee at same index as txin
        unsigned int nOut = nIn;
        if (nOut >= txTmp.vout.size())
        {
            return uint256::ONE;
        }
        txTmp.vout.resize(nOut+1);
        for (unsigned int i = 0; i < nOut; i++)
            txTmp.vout[i].SetNull();

        // Let the others update at will
        for (unsigned int i = 0; i < txTmp.vin.size(); i++)
            if (i != nIn)
                txTmp.vin[i].nSequence = 0;
    }

    // Blank out other inputs completely, not recommended for open transactions
    if (nHashType & SIGHASH_ANYONECANPAY)
    {
        txTmp.vin[0] = txTmp.vin[nIn];
        txTmp.vin.resize(1);
    }

    // Serialize and hash
    CHashWriter ss(SER_GETHASH, SERIALIZE_TRANSACTION_NO_WITNESS);
    ss << txTmp << nHashType;
    return ss.GetHash();
}

void static RandomScript(CScript &script) {
    static const opcodetype oplist[] = {OP_FALSE, OP_1, OP_2, OP_3, OP_CHECKSIG, OP_IF, OP_VERIF, OP_RETURN, OP_CODESEPARATOR};
    script = CScript();
    int ops = (InsecureRandRange(10));
    for (int i=0; i<ops; i++)
        script << oplist[InsecureRandRange(std::size(oplist))];
}

void static RandomTransaction(CMutableTransaction& tx, bool fSingle)
{
    tx.nVersion = int(InsecureRand32());
    tx.vin.clear();
    tx.vout.clear();
    tx.nLockTime = (InsecureRandBool()) ? InsecureRand32() : 0;
    int ins = (InsecureRandBits(2)) + 1;
    int outs = fSingle ? ins : (InsecureRandBits(2)) + 1;
    for (int in = 0; in < ins; in++) {
        tx.vin.push_back(CTxIn());
        CTxIn &txin = tx.vin.back();
        txin.prevout.hash = InsecureRand256();
        txin.prevout.n = InsecureRandBits(2);
        RandomScript(txin.scriptSig);
        txin.nSequence = (InsecureRandBool()) ? InsecureRand32() : std::numeric_limits<uint32_t>::max();
    }
    for (int out = 0; out < outs; out++) {
        tx.vout.push_back(CTxOut());
        CTxOut &txout = tx.vout.back();
        txout.nValue = InsecureRandRange(100000000);
        RandomScript(txout.scriptPubKey);
    }
}

BOOST_FIXTURE_TEST_SUITE(sighash_tests, BasicTestingSetup)

BOOST_AUTO_TEST_CASE(sighash_test)
{
    #if defined(PRINT_SIGHASH_JSON)
    std::cout << "[\n";
    std::cout << "\t[\"raw_transaction, script, input_index, hashType, signature_hash (result)\"],\n";
    int nRandomTests = 500;
    #else
    int nRandomTests = 50000;
    #endif
    for (int i=0; i<nRandomTests; i++) {
<<<<<<< HEAD
        // In randomized test, we disable SIGHASH_RANGEPROOF.
        int nHashType = InsecureRand32() & ~SIGHASH_RANGEPROOF;
=======
        int nHashType{int(InsecureRand32())};
>>>>>>> b60c477d
        CMutableTransaction txTo;
        RandomTransaction(txTo, (nHashType & 0x1f) == SIGHASH_SINGLE);
        CScript scriptCode;
        RandomScript(scriptCode);
        int nIn = InsecureRandRange(txTo.vin.size());

        uint256 sh, sho;
        sho = SignatureHashOld(scriptCode, CTransaction(txTo), nIn, nHashType);
        sh = SignatureHash(scriptCode, txTo, nIn, nHashType, 0, SigVersion::BASE, SCRIPT_SIGHASH_RANGEPROOF);
        #if defined(PRINT_SIGHASH_JSON)
        CDataStream ss(SER_NETWORK, PROTOCOL_VERSION);
        ss << txTo;

        std::cout << "\t[\"" ;
        std::cout << HexStr(ss) << "\", \"";
        std::cout << HexStr(scriptCode) << "\", ";
        std::cout << nIn << ", ";
        std::cout << nHashType << ", \"";
        std::cout << sho.GetHex() << "\"]";
        if (i+1 != nRandomTests) {
          std::cout << ",";
        }
        std::cout << "\n";
        #endif
        BOOST_CHECK(sh == sho);
    }
    #if defined(PRINT_SIGHASH_JSON)
    std::cout << "]\n";
    #endif
}

// Goal: check that SignatureHash generates correct hash
BOOST_AUTO_TEST_CASE(sighash_from_data)
{
    UniValue tests = read_json(std::string(json_tests::sighash, json_tests::sighash + sizeof(json_tests::sighash)));

    for (unsigned int idx = 0; idx < tests.size(); idx++) {
        UniValue test = tests[idx];
        std::string strTest = test.write();
        if (test.size() < 1) // Allow for extra stuff (useful for comments)
        {
            BOOST_ERROR("Bad test: " << strTest);
            continue;
        }
        if (test.size() == 1) continue; // comment

        std::string raw_tx, raw_script, sigHashHex;
        int nIn, nHashType;
        uint256 sh;
        CTransactionRef tx;
        CScript scriptCode = CScript();

        try {
          // deserialize test data
          raw_tx = test[0].get_str();
          raw_script = test[1].get_str();
          nIn = test[2].get_int();
          nHashType = test[3].get_int();
          sigHashHex = test[4].get_str();

          CDataStream stream(ParseHex(raw_tx), SER_NETWORK, PROTOCOL_VERSION);
          stream >> tx;

          TxValidationState state;
          BOOST_CHECK_MESSAGE(CheckTransaction(*tx, state), strTest);
          BOOST_CHECK(state.IsValid());

          std::vector<unsigned char> raw = ParseHex(raw_script);
          scriptCode.insert(scriptCode.end(), raw.begin(), raw.end());
        } catch (...) {
          BOOST_ERROR("Bad test, couldn't deserialize data: " << strTest);
          continue;
        }

        sh = SignatureHash(scriptCode, *tx, nIn, nHashType, 0, SigVersion::BASE, 0);
        BOOST_CHECK_MESSAGE(sh.GetHex() == sigHashHex, strTest);
    }
}
BOOST_AUTO_TEST_SUITE_END()<|MERGE_RESOLUTION|>--- conflicted
+++ resolved
@@ -127,12 +127,8 @@
     int nRandomTests = 50000;
     #endif
     for (int i=0; i<nRandomTests; i++) {
-<<<<<<< HEAD
         // In randomized test, we disable SIGHASH_RANGEPROOF.
-        int nHashType = InsecureRand32() & ~SIGHASH_RANGEPROOF;
-=======
-        int nHashType{int(InsecureRand32())};
->>>>>>> b60c477d
+        int nHashType{int(InsecureRand32() & ~SIGHASH_RANGEPROOF)};
         CMutableTransaction txTo;
         RandomTransaction(txTo, (nHashType & 0x1f) == SIGHASH_SINGLE);
         CScript scriptCode;
