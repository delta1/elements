// Copyright (c) 2014-2022 The Bitcoin Core developers
// Distributed under the MIT software license, see the accompanying
// file COPYING or http://www.opensource.org/licenses/mit-license.php.

#include <clientversion.h>
#include <coins.h>
#include <script/standard.h>
#include <streams.h>
#include <test/util/random.h>
#include <test/util/setup_common.h>
#include <txdb.h>
#include <uint256.h>
#include <undo.h>
#include <util/strencodings.h>

#include <map>
#include <vector>

#include <boost/test/unit_test.hpp>

int ApplyTxInUndo(Coin&& undo, CCoinsViewCache& view, const COutPoint& out, const CTxIn& txin, const CScriptWitness& pegin_witness, const std::vector<std::pair<CScript, CScript>>& fedpegscripts);
void UpdateCoins(const CTransaction& tx, CCoinsViewCache& inputs, CTxUndo &txundo, int nHeight);

namespace
{
//! equality test
bool operator==(const Coin &a, const Coin &b) {
    // Empty Coin objects are always equal.
    if (a.IsSpent() && b.IsSpent()) return true;
    return a.fCoinBase == b.fCoinBase &&
           a.nHeight == b.nHeight &&
           a.out == b.out;
}

class CCoinsViewTest : public CCoinsView
{
    uint256 hashBestBlock_;
    std::map<COutPoint, Coin> map_;

public:
    [[nodiscard]] bool GetCoin(const COutPoint& outpoint, Coin& coin) const override
    {
        std::map<COutPoint, Coin>::const_iterator it = map_.find(outpoint);
        if (it == map_.end()) {
            return false;
        }
        coin = it->second;
        if (coin.IsSpent() && InsecureRandBool() == 0) {
            // Randomly return false in case of an empty entry.
            return false;
        }
        return true;
    }

    uint256 GetBestBlock() const override { return hashBestBlock_; }

    bool BatchWrite(CCoinsMap& mapCoins, const uint256& hashBlock, bool erase = true) override
    {
        for (CCoinsMap::iterator it = mapCoins.begin(); it != mapCoins.end(); it = erase ? mapCoins.erase(it) : std::next(it)) {
            if (it->second.flags & CCoinsCacheEntry::DIRTY) {
                // Same optimization used in CCoinsViewDB is to only write dirty entries.
                map_[it->first.second] = it->second.coin;
                if (it->second.coin.IsSpent() && InsecureRandRange(3) == 0) {
                    // Randomly delete empty entries on write.
                    map_.erase(it->first.second);
                }
            }
        }
        if (!hashBlock.IsNull())
            hashBestBlock_ = hashBlock;
        return true;
    }
};

class CCoinsViewCacheTest : public CCoinsViewCache
{
public:
    explicit CCoinsViewCacheTest(CCoinsView* _base) : CCoinsViewCache(_base) {}

    void SelfTest() const
    {
        // Manually recompute the dynamic usage of the whole data, and compare it.
        size_t ret = memusage::DynamicUsage(cacheCoins);
        size_t count = 0;
        for (const auto& entry : cacheCoins) {
            ret += entry.second.coin.DynamicMemoryUsage();
            ++count;
        }
        BOOST_CHECK_EQUAL(GetCacheSize(), count);
        BOOST_CHECK_EQUAL(DynamicMemoryUsage(), ret);
    }

    CCoinsMap& map() const { return cacheCoins; }
    size_t& usage() const { return cachedCoinsUsage; }
};

} // namespace

BOOST_FIXTURE_TEST_SUITE(coins_tests, BasicTestingSetup)

static const unsigned int NUM_SIMULATION_ITERATIONS = 40000;

// This is a large randomized insert/remove simulation test on a variable-size
// stack of caches on top of CCoinsViewTest.
//
// It will randomly create/update/delete Coin entries to a tip of caches, with
// txids picked from a limited list of random 256-bit hashes. Occasionally, a
// new tip is added to the stack of caches, or the tip is flushed and removed.
//
// During the process, booleans are kept to make sure that the randomized
// operation hits all branches.
//
// If fake_best_block is true, assign a random uint256 to mock the recording
// of best block on flush. This is necessary when using CCoinsViewDB as the base,
// otherwise we'll hit an assertion in BatchWrite.
//
void SimulationTest(CCoinsView* base, bool fake_best_block)
{
    // Various coverage trackers.
    bool removed_all_caches = false;
    bool reached_4_caches = false;
    bool added_an_entry = false;
    bool added_an_unspendable_entry = false;
    bool removed_an_entry = false;
    bool updated_an_entry = false;
    bool found_an_entry = false;
    bool missed_an_entry = false;
    bool uncached_an_entry = false;
    bool flushed_without_erase = false;

    // A simple map to track what we expect the cache stack to represent.
    std::map<COutPoint, Coin> result;

    // The cache stack.
    std::vector<std::unique_ptr<CCoinsViewCacheTest>> stack; // A stack of CCoinsViewCaches on top.
    stack.push_back(std::make_unique<CCoinsViewCacheTest>(base)); // Start with one cache.

    // Use a limited set of random transaction ids, so we do test overwriting entries.
    std::vector<uint256> txids;
    txids.resize(NUM_SIMULATION_ITERATIONS / 8);
    for (unsigned int i = 0; i < txids.size(); i++) {
        txids[i] = InsecureRand256();
    }

    for (unsigned int i = 0; i < NUM_SIMULATION_ITERATIONS; i++) {
        // Do a random modification.
        {
            uint256 txid = txids[InsecureRandRange(txids.size())]; // txid we're going to modify in this iteration.
            Coin& coin = result[COutPoint(txid, 0)];

            // Determine whether to test HaveCoin before or after Access* (or both). As these functions
            // can influence each other's behaviour by pulling things into the cache, all combinations
            // are tested.
            bool test_havecoin_before = InsecureRandBits(2) == 0;
            bool test_havecoin_after = InsecureRandBits(2) == 0;

            bool result_havecoin = test_havecoin_before ? stack.back()->HaveCoin(COutPoint(txid, 0)) : false;

            // Infrequently, test usage of AccessByTxid instead of AccessCoin - the
            // former just delegates to the latter and returns the first unspent in a txn.
            const Coin& entry = (InsecureRandRange(500) == 0) ?
                AccessByTxid(*stack.back(), txid) : stack.back()->AccessCoin(COutPoint(txid, 0));
            BOOST_CHECK(coin == entry);

            if (test_havecoin_before) {
                BOOST_CHECK(result_havecoin == !entry.IsSpent());
            }

            if (test_havecoin_after) {
                bool ret = stack.back()->HaveCoin(COutPoint(txid, 0));
                BOOST_CHECK(ret == !entry.IsSpent());
            }

            if (InsecureRandRange(5) == 0 || coin.IsSpent()) {
                Coin newcoin;
<<<<<<< HEAD
                newcoin.out.nValue.SetToAmount(InsecureRand32());
=======
                newcoin.out.nValue = InsecureRandMoneyAmount();
>>>>>>> a245429d
                newcoin.nHeight = 1;

                // Infrequently test adding unspendable coins.
                if (InsecureRandRange(16) == 0 && coin.IsSpent()) {
                    newcoin.out.scriptPubKey.assign(1 + InsecureRandBits(6), OP_RETURN);
                    BOOST_CHECK(newcoin.out.scriptPubKey.IsUnspendable());
                    added_an_unspendable_entry = true;
                } else {
                    // Random sizes so we can test memory usage accounting
                    newcoin.out.scriptPubKey.assign(InsecureRandBits(6), 0);
                    (coin.IsSpent() ? added_an_entry : updated_an_entry) = true;
                    coin = newcoin;
                }
                bool is_overwrite = !coin.IsSpent() || InsecureRand32() & 1;
                stack.back()->AddCoin(COutPoint(txid, 0), std::move(newcoin), is_overwrite);
            } else {
                // Spend the coin.
                removed_an_entry = true;
                coin.Clear();
                BOOST_CHECK(stack.back()->SpendCoin(COutPoint(txid, 0)));
            }
        }

        // Once every 10 iterations, remove a random entry from the cache
        if (InsecureRandRange(10) == 0) {
            COutPoint out(txids[InsecureRand32() % txids.size()], 0);
            int cacheid = InsecureRand32() % stack.size();
            stack[cacheid]->Uncache(out);
            uncached_an_entry |= !stack[cacheid]->HaveCoinInCache(out);
        }

        // Once every 1000 iterations and at the end, verify the full cache.
        if (InsecureRandRange(1000) == 1 || i == NUM_SIMULATION_ITERATIONS - 1) {
            for (const auto& entry : result) {
                bool have = stack.back()->HaveCoin(entry.first);
                const Coin& coin = stack.back()->AccessCoin(entry.first);
                BOOST_CHECK(have == !coin.IsSpent());
                BOOST_CHECK(coin == entry.second);
                if (coin.IsSpent()) {
                    missed_an_entry = true;
                } else {
                    BOOST_CHECK(stack.back()->HaveCoinInCache(entry.first));
                    found_an_entry = true;
                }
            }
            for (const auto& test : stack) {
                test->SelfTest();
            }
        }

        if (InsecureRandRange(100) == 0) {
            // Every 100 iterations, flush an intermediate cache
            if (stack.size() > 1 && InsecureRandBool() == 0) {
                unsigned int flushIndex = InsecureRandRange(stack.size() - 1);
                if (fake_best_block) stack[flushIndex]->SetBestBlock(InsecureRand256());
                bool should_erase = InsecureRandRange(4) < 3;
                BOOST_CHECK(should_erase ? stack[flushIndex]->Flush() : stack[flushIndex]->Sync());
                flushed_without_erase |= !should_erase;
            }
        }
        if (InsecureRandRange(100) == 0) {
            // Every 100 iterations, change the cache stack.
            if (stack.size() > 0 && InsecureRandBool() == 0) {
                //Remove the top cache
                if (fake_best_block) stack.back()->SetBestBlock(InsecureRand256());
                bool should_erase = InsecureRandRange(4) < 3;
                BOOST_CHECK(should_erase ? stack.back()->Flush() : stack.back()->Sync());
                flushed_without_erase |= !should_erase;
                stack.pop_back();
            }
            if (stack.size() == 0 || (stack.size() < 4 && InsecureRandBool())) {
                //Add a new cache
                CCoinsView* tip = base;
                if (stack.size() > 0) {
                    tip = stack.back().get();
                } else {
                    removed_all_caches = true;
                }
                stack.push_back(std::make_unique<CCoinsViewCacheTest>(tip));
                if (stack.size() == 4) {
                    reached_4_caches = true;
                }
            }
        }
    }

    // Verify coverage.
    BOOST_CHECK(removed_all_caches);
    BOOST_CHECK(reached_4_caches);
    BOOST_CHECK(added_an_entry);
    BOOST_CHECK(added_an_unspendable_entry);
    BOOST_CHECK(removed_an_entry);
    BOOST_CHECK(updated_an_entry);
    BOOST_CHECK(found_an_entry);
    BOOST_CHECK(missed_an_entry);
    BOOST_CHECK(uncached_an_entry);
    BOOST_CHECK(flushed_without_erase);
}

// Run the above simulation for multiple base types.
BOOST_AUTO_TEST_CASE(coins_cache_simulation_test)
{
    CCoinsViewTest base;
    SimulationTest(&base, false);

    CCoinsViewDB db_base{{.path = "test", .cache_bytes = 1 << 23, .memory_only = true}, {}};
    SimulationTest(&db_base, true);
}

// Store of all necessary tx and undo data for next test
typedef std::map<COutPoint, std::tuple<CTransaction,CTxUndo,Coin>> UtxoData;
UtxoData utxoData;

UtxoData::iterator FindRandomFrom(const std::set<COutPoint> &utxoSet) {
    assert(utxoSet.size());
    auto utxoSetIt = utxoSet.lower_bound(COutPoint(InsecureRand256(), 0));
    if (utxoSetIt == utxoSet.end()) {
        utxoSetIt = utxoSet.begin();
    }
    auto utxoDataIt = utxoData.find(*utxoSetIt);
    assert(utxoDataIt != utxoData.end());
    return utxoDataIt;
}


// This test is similar to the previous test
// except the emphasis is on testing the functionality of UpdateCoins
// random txs are created and UpdateCoins is used to update the cache stack
// In particular it is tested that spending a duplicate coinbase tx
// has the expected effect (the other duplicate is overwritten at all cache levels)
BOOST_AUTO_TEST_CASE(updatecoins_simulation_test)
{
    SeedInsecureRand(SeedRand::ZEROS);
    g_mock_deterministic_tests = true;

    bool spent_a_duplicate_coinbase = false;
    // A simple map to track what we expect the cache stack to represent.
    std::map<COutPoint, Coin> result;

    // The cache stack.
    CCoinsViewTest base; // A CCoinsViewTest at the bottom.
    std::vector<std::unique_ptr<CCoinsViewCacheTest>> stack; // A stack of CCoinsViewCaches on top.
    stack.push_back(std::make_unique<CCoinsViewCacheTest>(&base)); // Start with one cache.

    // Track the txids we've used in various sets
    std::set<COutPoint> coinbase_coins;
    std::set<COutPoint> disconnected_coins;
    std::set<COutPoint> duplicate_coins;
    std::set<COutPoint> utxoset;

    for (unsigned int i = 0; i < NUM_SIMULATION_ITERATIONS; i++) {
        uint32_t randiter = InsecureRand32();

        // 19/20 txs add a new transaction
        if (randiter % 20 < 19) {
            CMutableTransaction tx;
            tx.vin.resize(1);
            tx.vout.resize(1);
            tx.vout[0].nValue = i; //Keep txs unique unless intended to duplicate
            tx.vout[0].scriptPubKey.assign(InsecureRand32() & 0x3F, 0); // Random sizes so we can test memory usage accounting
            const int height{int(InsecureRand32() >> 1)};
            Coin old_coin;

            // 2/20 times create a new coinbase
            if (randiter % 20 < 2 || coinbase_coins.size() < 10) {
                // 1/10 of those times create a duplicate coinbase
                if (InsecureRandRange(10) == 0 && coinbase_coins.size()) {
                    auto utxod = FindRandomFrom(coinbase_coins);
                    // Reuse the exact same coinbase
                    tx = CMutableTransaction{std::get<0>(utxod->second)};
                    // shouldn't be available for reconnection if it's been duplicated
                    disconnected_coins.erase(utxod->first);

                    duplicate_coins.insert(utxod->first);
                }
                else {
                    coinbase_coins.insert(COutPoint(tx.GetHash(), 0));
                }
                assert(CTransaction(tx).IsCoinBase());
            }

            // 17/20 times reconnect previous or add a regular tx
            else {

                COutPoint prevout;
                // 1/20 times reconnect a previously disconnected tx
                if (randiter % 20 == 2 && disconnected_coins.size()) {
                    auto utxod = FindRandomFrom(disconnected_coins);
                    tx = CMutableTransaction{std::get<0>(utxod->second)};
                    prevout = tx.vin[0].prevout;
                    if (!CTransaction(tx).IsCoinBase() && !utxoset.count(prevout)) {
                        disconnected_coins.erase(utxod->first);
                        continue;
                    }

                    // If this tx is already IN the UTXO, then it must be a coinbase, and it must be a duplicate
                    if (utxoset.count(utxod->first)) {
                        assert(CTransaction(tx).IsCoinBase());
                        assert(duplicate_coins.count(utxod->first));
                    }
                    disconnected_coins.erase(utxod->first);
                }

                // 16/20 times create a regular tx
                else {
                    auto utxod = FindRandomFrom(utxoset);
                    prevout = utxod->first;

                    // Construct the tx to spend the coins of prevouthash
                    tx.vin[0].prevout = prevout;
                    assert(!CTransaction(tx).IsCoinBase());
                }
                // In this simple test coins only have two states, spent or unspent, save the unspent state to restore
                old_coin = result[prevout];
                // Update the expected result of prevouthash to know these coins are spent
                result[prevout].Clear();

                utxoset.erase(prevout);

                // The test is designed to ensure spending a duplicate coinbase will work properly
                // if that ever happens and not resurrect the previously overwritten coinbase
                if (duplicate_coins.count(prevout)) {
                    spent_a_duplicate_coinbase = true;
                }

            }
            // Update the expected result to know about the new output coins
            assert(tx.vout.size() == 1);
            const COutPoint outpoint(tx.GetHash(), 0);
            result[outpoint] = Coin{tx.vout[0], height, CTransaction{tx}.IsCoinBase()};

            // Call UpdateCoins on the top cache
            CTxUndo undo;
            UpdateCoins(CTransaction{tx}, *(stack.back()), undo, height);

            // Update the utxo set for future spends
            utxoset.insert(outpoint);

            // Track this tx and undo info to use later
            utxoData.emplace(outpoint, std::make_tuple(tx,undo,old_coin));
        } else if (utxoset.size()) {
            //1/20 times undo a previous transaction
            auto utxod = FindRandomFrom(utxoset);

            CTransaction &tx = std::get<0>(utxod->second);
            CTxUndo &undo = std::get<1>(utxod->second);
            Coin &orig_coin = std::get<2>(utxod->second);

            // Update the expected result
            // Remove new outputs
            result[utxod->first].Clear();
            // If not coinbase restore prevout
            if (!tx.IsCoinBase()) {
                result[tx.vin[0].prevout] = orig_coin;
            }

            // Disconnect the tx from the current UTXO
            // See code in DisconnectBlock
            // remove outputs
            BOOST_CHECK(stack.back()->SpendCoin(utxod->first));
            // restore inputs
            if (!tx.IsCoinBase()) {
                const COutPoint &out = tx.vin[0].prevout;
                Coin coin = undo.vprevout[0];
                std::vector<std::pair<CScript, CScript>> fedpegscripts;
                ApplyTxInUndo(std::move(coin), *(stack.back()), out, tx.vin[0], CScriptWitness(), fedpegscripts);
            }
            // Store as a candidate for reconnection
            disconnected_coins.insert(utxod->first);

            // Update the utxoset
            utxoset.erase(utxod->first);
            if (!tx.IsCoinBase())
                utxoset.insert(tx.vin[0].prevout);
        }

        // Once every 1000 iterations and at the end, verify the full cache.
        if (InsecureRandRange(1000) == 1 || i == NUM_SIMULATION_ITERATIONS - 1) {
            for (const auto& entry : result) {
                bool have = stack.back()->HaveCoin(entry.first);
                const Coin& coin = stack.back()->AccessCoin(entry.first);
                BOOST_CHECK(have == !coin.IsSpent());
                BOOST_CHECK(coin == entry.second);
            }
        }

        // One every 10 iterations, remove a random entry from the cache
        if (utxoset.size() > 1 && InsecureRandRange(30) == 0) {
            stack[InsecureRand32() % stack.size()]->Uncache(FindRandomFrom(utxoset)->first);
        }
        if (disconnected_coins.size() > 1 && InsecureRandRange(30) == 0) {
            stack[InsecureRand32() % stack.size()]->Uncache(FindRandomFrom(disconnected_coins)->first);
        }
        if (duplicate_coins.size() > 1 && InsecureRandRange(30) == 0) {
            stack[InsecureRand32() % stack.size()]->Uncache(FindRandomFrom(duplicate_coins)->first);
        }

        if (InsecureRandRange(100) == 0) {
            // Every 100 iterations, flush an intermediate cache
            if (stack.size() > 1 && InsecureRandBool() == 0) {
                unsigned int flushIndex = InsecureRandRange(stack.size() - 1);
                BOOST_CHECK(stack[flushIndex]->Flush());
            }
        }
        if (InsecureRandRange(100) == 0) {
            // Every 100 iterations, change the cache stack.
            if (stack.size() > 0 && InsecureRandBool() == 0) {
                BOOST_CHECK(stack.back()->Flush());
                stack.pop_back();
            }
            if (stack.size() == 0 || (stack.size() < 4 && InsecureRandBool())) {
                CCoinsView* tip = &base;
                if (stack.size() > 0) {
                    tip = stack.back().get();
                }
                stack.push_back(std::make_unique<CCoinsViewCacheTest>(tip));
            }
        }
    }

    // Verify coverage.
    BOOST_CHECK(spent_a_duplicate_coinbase);

    g_mock_deterministic_tests = false;
}

BOOST_AUTO_TEST_CASE(ccoins_serialization)
{
    // Good example
    DataStream ss1{ParseHex("97f23c835800816115944e077fe7c803cfa57f29b36bf87c1d35")};
    Coin cc1;
    ss1 >> cc1;
    BOOST_CHECK_EQUAL(cc1.fCoinBase, false);
    BOOST_CHECK_EQUAL(cc1.nHeight, 203998U);
    BOOST_CHECK_EQUAL(cc1.out.nValue.GetAmount(), 60000000000);
    BOOST_CHECK_EQUAL(HexStr(cc1.out.scriptPubKey), HexStr(GetScriptForDestination(PKHash(CKeyID(uint160(ParseHex("816115944e077fe7c803cfa57f29b36bf87c1d35")))))));

    // Good example
    DataStream ss2{ParseHex("8ddf77bbd123008c988f1a4a4de2161e0f50aac7f17e7f9555caa4")};
    Coin cc2;
    ss2 >> cc2;
    BOOST_CHECK_EQUAL(cc2.fCoinBase, true);
    BOOST_CHECK_EQUAL(cc2.nHeight, 120891U);
    BOOST_CHECK_EQUAL(cc2.out.nValue.GetAmount(), 110397);
    BOOST_CHECK_EQUAL(HexStr(cc2.out.scriptPubKey), HexStr(GetScriptForDestination(PKHash(CKeyID(uint160(ParseHex("8c988f1a4a4de2161e0f50aac7f17e7f9555caa4")))))));

    // Smallest possible example
    DataStream ss3{ParseHex("000006")};
    Coin cc3;
    ss3 >> cc3;
    BOOST_CHECK_EQUAL(cc3.fCoinBase, false);
    BOOST_CHECK_EQUAL(cc3.nHeight, 0U);
    BOOST_CHECK_EQUAL(cc3.out.nValue.GetAmount(), 0);
    BOOST_CHECK_EQUAL(cc3.out.scriptPubKey.size(), 0U);

    // scriptPubKey that ends beyond the end of the stream
    DataStream ss4{ParseHex("000007")};
    try {
        Coin cc4;
        ss4 >> cc4;
        BOOST_CHECK_MESSAGE(false, "We should have thrown");
    } catch (const std::ios_base::failure&) {
    }

    // Very large scriptPubKey (3*10^9 bytes) past the end of the stream
    DataStream tmp{};
    uint64_t x = 3000000000ULL;
    tmp << VARINT(x);
    BOOST_CHECK_EQUAL(HexStr(tmp), "8a95c0bb00");
    DataStream ss5{ParseHex("00008a95c0bb00")};
    try {
        Coin cc5;
        ss5 >> cc5;
        BOOST_CHECK_MESSAGE(false, "We should have thrown");
    } catch (const std::ios_base::failure&) {
    }
}

const static CCoinsMapKey OUTPOINT;
const static CAmount SPENT = -1;
const static CAmount ABSENT = -2;
const static CAmount FAIL = -3;
const static CAmount VALUE1 = 100;
const static CAmount VALUE2 = 200;
const static CAmount VALUE3 = 300;
const static char DIRTY = CCoinsCacheEntry::DIRTY;
const static char FRESH = CCoinsCacheEntry::FRESH;
const static char NO_ENTRY = -1;

const static auto FLAGS = {char(0), FRESH, DIRTY, char(DIRTY | FRESH)};
const static auto CLEAN_FLAGS = {char(0), FRESH};
const static auto ABSENT_FLAGS = {NO_ENTRY};

static void SetCoinsValue(CAmount value, Coin& coin)
{
    assert(value != ABSENT);
    coin.Clear();
    assert(coin.IsSpent());
    if (value != SPENT) {
        coin.out.nValue = value;
        coin.nHeight = 1;
        assert(!coin.IsSpent());
    }
}

static size_t InsertCoinsMapEntry(CCoinsMap& map, CAmount value, char flags)
{
    if (value == ABSENT) {
        assert(flags == NO_ENTRY);
        return 0;
    }
    assert(flags != NO_ENTRY);
    CCoinsCacheEntry entry;
    entry.flags = flags;
    SetCoinsValue(value, entry.coin);
    auto inserted = map.emplace(OUTPOINT, std::move(entry));
    assert(inserted.second);
    return inserted.first->second.coin.DynamicMemoryUsage();
}

void GetCoinsMapEntry(const CCoinsMap& map, CAmount& value, char& flags, const CCoinsMapKey& outp = OUTPOINT)
{
    auto it = map.find(outp);
    if (it == map.end()) {
        value = ABSENT;
        flags = NO_ENTRY;
    } else {
        if (it->second.coin.IsSpent()) {
            value = SPENT;
        } else {
            value = it->second.coin.out.nValue.GetAmount();
        }
        flags = it->second.flags;
        assert(flags != NO_ENTRY);
    }
}

void WriteCoinsViewEntry(CCoinsView& view, CAmount value, char flags)
{
    CCoinsMap map;
    InsertCoinsMapEntry(map, value, flags);
    BOOST_CHECK(view.BatchWrite(map, {}));
}

class SingleEntryCacheTest
{
public:
    SingleEntryCacheTest(CAmount base_value, CAmount cache_value, char cache_flags)
    {
        WriteCoinsViewEntry(base, base_value, base_value == ABSENT ? NO_ENTRY : DIRTY);
        cache.usage() += InsertCoinsMapEntry(cache.map(), cache_value, cache_flags);
    }

    CCoinsView root;
    CCoinsViewCacheTest base{&root};
    CCoinsViewCacheTest cache{&base};
};

static void CheckAccessCoin(CAmount base_value, CAmount cache_value, CAmount expected_value, char cache_flags, char expected_flags)
{
    SingleEntryCacheTest test(base_value, cache_value, cache_flags);
    test.cache.AccessCoin(OUTPOINT.second);
    test.cache.SelfTest();

    CAmount result_value;
    char result_flags;
    GetCoinsMapEntry(test.cache.map(), result_value, result_flags);
    BOOST_CHECK_EQUAL(result_value, expected_value);
    BOOST_CHECK_EQUAL(result_flags, expected_flags);
}

BOOST_AUTO_TEST_CASE(ccoins_access)
{
    /* Check AccessCoin behavior, requesting a coin from a cache view layered on
     * top of a base view, and checking the resulting entry in the cache after
     * the access.
     *
     *               Base    Cache   Result  Cache        Result
     *               Value   Value   Value   Flags        Flags
     */
    CheckAccessCoin(ABSENT, ABSENT, ABSENT, NO_ENTRY   , NO_ENTRY   );
    CheckAccessCoin(ABSENT, SPENT , SPENT , 0          , 0          );
    CheckAccessCoin(ABSENT, SPENT , SPENT , FRESH      , FRESH      );
    CheckAccessCoin(ABSENT, SPENT , SPENT , DIRTY      , DIRTY      );
    CheckAccessCoin(ABSENT, SPENT , SPENT , DIRTY|FRESH, DIRTY|FRESH);
    CheckAccessCoin(ABSENT, VALUE2, VALUE2, 0          , 0          );
    CheckAccessCoin(ABSENT, VALUE2, VALUE2, FRESH      , FRESH      );
    CheckAccessCoin(ABSENT, VALUE2, VALUE2, DIRTY      , DIRTY      );
    CheckAccessCoin(ABSENT, VALUE2, VALUE2, DIRTY|FRESH, DIRTY|FRESH);
    CheckAccessCoin(SPENT , ABSENT, ABSENT, NO_ENTRY   , NO_ENTRY   );
    CheckAccessCoin(SPENT , SPENT , SPENT , 0          , 0          );
    CheckAccessCoin(SPENT , SPENT , SPENT , FRESH      , FRESH      );
    CheckAccessCoin(SPENT , SPENT , SPENT , DIRTY      , DIRTY      );
    CheckAccessCoin(SPENT , SPENT , SPENT , DIRTY|FRESH, DIRTY|FRESH);
    CheckAccessCoin(SPENT , VALUE2, VALUE2, 0          , 0          );
    CheckAccessCoin(SPENT , VALUE2, VALUE2, FRESH      , FRESH      );
    CheckAccessCoin(SPENT , VALUE2, VALUE2, DIRTY      , DIRTY      );
    CheckAccessCoin(SPENT , VALUE2, VALUE2, DIRTY|FRESH, DIRTY|FRESH);
    CheckAccessCoin(VALUE1, ABSENT, VALUE1, NO_ENTRY   , 0          );
    CheckAccessCoin(VALUE1, SPENT , SPENT , 0          , 0          );
    CheckAccessCoin(VALUE1, SPENT , SPENT , FRESH      , FRESH      );
    CheckAccessCoin(VALUE1, SPENT , SPENT , DIRTY      , DIRTY      );
    CheckAccessCoin(VALUE1, SPENT , SPENT , DIRTY|FRESH, DIRTY|FRESH);
    CheckAccessCoin(VALUE1, VALUE2, VALUE2, 0          , 0          );
    CheckAccessCoin(VALUE1, VALUE2, VALUE2, FRESH      , FRESH      );
    CheckAccessCoin(VALUE1, VALUE2, VALUE2, DIRTY      , DIRTY      );
    CheckAccessCoin(VALUE1, VALUE2, VALUE2, DIRTY|FRESH, DIRTY|FRESH);
}

static void CheckSpendCoins(CAmount base_value, CAmount cache_value, CAmount expected_value, char cache_flags, char expected_flags)
{
    SingleEntryCacheTest test(base_value, cache_value, cache_flags);
    test.cache.SpendCoin(OUTPOINT.second);
    test.cache.SelfTest();

    CAmount result_value;
    char result_flags;
    GetCoinsMapEntry(test.cache.map(), result_value, result_flags);
    BOOST_CHECK_EQUAL(result_value, expected_value);
    BOOST_CHECK_EQUAL(result_flags, expected_flags);
};

BOOST_AUTO_TEST_CASE(ccoins_spend)
{
    /* Check SpendCoin behavior, requesting a coin from a cache view layered on
     * top of a base view, spending, and then checking
     * the resulting entry in the cache after the modification.
     *
     *              Base    Cache   Result  Cache        Result
     *              Value   Value   Value   Flags        Flags
     */
    CheckSpendCoins(ABSENT, ABSENT, ABSENT, NO_ENTRY   , NO_ENTRY   );
    CheckSpendCoins(ABSENT, SPENT , SPENT , 0          , DIRTY      );
    CheckSpendCoins(ABSENT, SPENT , ABSENT, FRESH      , NO_ENTRY   );
    CheckSpendCoins(ABSENT, SPENT , SPENT , DIRTY      , DIRTY      );
    CheckSpendCoins(ABSENT, SPENT , ABSENT, DIRTY|FRESH, NO_ENTRY   );
    CheckSpendCoins(ABSENT, VALUE2, SPENT , 0          , DIRTY      );
    CheckSpendCoins(ABSENT, VALUE2, ABSENT, FRESH      , NO_ENTRY   );
    CheckSpendCoins(ABSENT, VALUE2, SPENT , DIRTY      , DIRTY      );
    CheckSpendCoins(ABSENT, VALUE2, ABSENT, DIRTY|FRESH, NO_ENTRY   );
    CheckSpendCoins(SPENT , ABSENT, ABSENT, NO_ENTRY   , NO_ENTRY   );
    CheckSpendCoins(SPENT , SPENT , SPENT , 0          , DIRTY      );
    CheckSpendCoins(SPENT , SPENT , ABSENT, FRESH      , NO_ENTRY   );
    CheckSpendCoins(SPENT , SPENT , SPENT , DIRTY      , DIRTY      );
    CheckSpendCoins(SPENT , SPENT , ABSENT, DIRTY|FRESH, NO_ENTRY   );
    CheckSpendCoins(SPENT , VALUE2, SPENT , 0          , DIRTY      );
    CheckSpendCoins(SPENT , VALUE2, ABSENT, FRESH      , NO_ENTRY   );
    CheckSpendCoins(SPENT , VALUE2, SPENT , DIRTY      , DIRTY      );
    CheckSpendCoins(SPENT , VALUE2, ABSENT, DIRTY|FRESH, NO_ENTRY   );
    CheckSpendCoins(VALUE1, ABSENT, SPENT , NO_ENTRY   , DIRTY      );
    CheckSpendCoins(VALUE1, SPENT , SPENT , 0          , DIRTY      );
    CheckSpendCoins(VALUE1, SPENT , ABSENT, FRESH      , NO_ENTRY   );
    CheckSpendCoins(VALUE1, SPENT , SPENT , DIRTY      , DIRTY      );
    CheckSpendCoins(VALUE1, SPENT , ABSENT, DIRTY|FRESH, NO_ENTRY   );
    CheckSpendCoins(VALUE1, VALUE2, SPENT , 0          , DIRTY      );
    CheckSpendCoins(VALUE1, VALUE2, ABSENT, FRESH      , NO_ENTRY   );
    CheckSpendCoins(VALUE1, VALUE2, SPENT , DIRTY      , DIRTY      );
    CheckSpendCoins(VALUE1, VALUE2, ABSENT, DIRTY|FRESH, NO_ENTRY   );
}

static void CheckAddCoinBase(CAmount base_value, CAmount cache_value, CAmount modify_value, CAmount expected_value, char cache_flags, char expected_flags, bool coinbase)
{
    SingleEntryCacheTest test(base_value, cache_value, cache_flags);

    CAmount result_value;
    char result_flags;
    try {
        CTxOut output;
        output.nValue = modify_value;
        test.cache.AddCoin(OUTPOINT.second, Coin(std::move(output), 1, coinbase), coinbase);
        test.cache.SelfTest();
        GetCoinsMapEntry(test.cache.map(), result_value, result_flags);
    } catch (std::logic_error&) {
        result_value = FAIL;
        result_flags = NO_ENTRY;
    }

    BOOST_CHECK_EQUAL(result_value, expected_value);
    BOOST_CHECK_EQUAL(result_flags, expected_flags);
}

// Simple wrapper for CheckAddCoinBase function above that loops through
// different possible base_values, making sure each one gives the same results.
// This wrapper lets the coins_add test below be shorter and less repetitive,
// while still verifying that the CoinsViewCache::AddCoin implementation
// ignores base values.
template <typename... Args>
static void CheckAddCoin(Args&&... args)
{
    for (const CAmount base_value : {ABSENT, SPENT, VALUE1})
        CheckAddCoinBase(base_value, std::forward<Args>(args)...);
}

BOOST_AUTO_TEST_CASE(ccoins_add)
{
    /* Check AddCoin behavior, requesting a new coin from a cache view,
     * writing a modification to the coin, and then checking the resulting
     * entry in the cache after the modification. Verify behavior with the
     * AddCoin possible_overwrite argument set to false, and to true.
     *
     *           Cache   Write   Result  Cache        Result       possible_overwrite
     *           Value   Value   Value   Flags        Flags
     */
    CheckAddCoin(ABSENT, VALUE3, VALUE3, NO_ENTRY   , DIRTY|FRESH, false);
    CheckAddCoin(ABSENT, VALUE3, VALUE3, NO_ENTRY   , DIRTY      , true );
    CheckAddCoin(SPENT , VALUE3, VALUE3, 0          , DIRTY|FRESH, false);
    CheckAddCoin(SPENT , VALUE3, VALUE3, 0          , DIRTY      , true );
    CheckAddCoin(SPENT , VALUE3, VALUE3, FRESH      , DIRTY|FRESH, false);
    CheckAddCoin(SPENT , VALUE3, VALUE3, FRESH      , DIRTY|FRESH, true );
    CheckAddCoin(SPENT , VALUE3, VALUE3, DIRTY      , DIRTY      , false);
    CheckAddCoin(SPENT , VALUE3, VALUE3, DIRTY      , DIRTY      , true );
    CheckAddCoin(SPENT , VALUE3, VALUE3, DIRTY|FRESH, DIRTY|FRESH, false);
    CheckAddCoin(SPENT , VALUE3, VALUE3, DIRTY|FRESH, DIRTY|FRESH, true );
    CheckAddCoin(VALUE2, VALUE3, FAIL  , 0          , NO_ENTRY   , false);
    CheckAddCoin(VALUE2, VALUE3, VALUE3, 0          , DIRTY      , true );
    CheckAddCoin(VALUE2, VALUE3, FAIL  , FRESH      , NO_ENTRY   , false);
    CheckAddCoin(VALUE2, VALUE3, VALUE3, FRESH      , DIRTY|FRESH, true );
    CheckAddCoin(VALUE2, VALUE3, FAIL  , DIRTY      , NO_ENTRY   , false);
    CheckAddCoin(VALUE2, VALUE3, VALUE3, DIRTY      , DIRTY      , true );
    CheckAddCoin(VALUE2, VALUE3, FAIL  , DIRTY|FRESH, NO_ENTRY   , false);
    CheckAddCoin(VALUE2, VALUE3, VALUE3, DIRTY|FRESH, DIRTY|FRESH, true );
}

void CheckWriteCoins(CAmount parent_value, CAmount child_value, CAmount expected_value, char parent_flags, char child_flags, char expected_flags)
{
    SingleEntryCacheTest test(ABSENT, parent_value, parent_flags);

    CAmount result_value;
    char result_flags;
    try {
        WriteCoinsViewEntry(test.cache, child_value, child_flags);
        test.cache.SelfTest();
        GetCoinsMapEntry(test.cache.map(), result_value, result_flags);
    } catch (std::logic_error&) {
        result_value = FAIL;
        result_flags = NO_ENTRY;
    }

    BOOST_CHECK_EQUAL(result_value, expected_value);
    BOOST_CHECK_EQUAL(result_flags, expected_flags);
}

BOOST_AUTO_TEST_CASE(ccoins_write)
{
    /* Check BatchWrite behavior, flushing one entry from a child cache to a
     * parent cache, and checking the resulting entry in the parent cache
     * after the write.
     *
     *              Parent  Child   Result  Parent       Child        Result
     *              Value   Value   Value   Flags        Flags        Flags
     */
    CheckWriteCoins(ABSENT, ABSENT, ABSENT, NO_ENTRY   , NO_ENTRY   , NO_ENTRY   );
    CheckWriteCoins(ABSENT, SPENT , SPENT , NO_ENTRY   , DIRTY      , DIRTY      );
    CheckWriteCoins(ABSENT, SPENT , ABSENT, NO_ENTRY   , DIRTY|FRESH, NO_ENTRY   );
    CheckWriteCoins(ABSENT, VALUE2, VALUE2, NO_ENTRY   , DIRTY      , DIRTY      );
    CheckWriteCoins(ABSENT, VALUE2, VALUE2, NO_ENTRY   , DIRTY|FRESH, DIRTY|FRESH);
    CheckWriteCoins(SPENT , ABSENT, SPENT , 0          , NO_ENTRY   , 0          );
    CheckWriteCoins(SPENT , ABSENT, SPENT , FRESH      , NO_ENTRY   , FRESH      );
    CheckWriteCoins(SPENT , ABSENT, SPENT , DIRTY      , NO_ENTRY   , DIRTY      );
    CheckWriteCoins(SPENT , ABSENT, SPENT , DIRTY|FRESH, NO_ENTRY   , DIRTY|FRESH);
    CheckWriteCoins(SPENT , SPENT , SPENT , 0          , DIRTY      , DIRTY      );
    CheckWriteCoins(SPENT , SPENT , SPENT , 0          , DIRTY|FRESH, DIRTY      );
    CheckWriteCoins(SPENT , SPENT , ABSENT, FRESH      , DIRTY      , NO_ENTRY   );
    CheckWriteCoins(SPENT , SPENT , ABSENT, FRESH      , DIRTY|FRESH, NO_ENTRY   );
    CheckWriteCoins(SPENT , SPENT , SPENT , DIRTY      , DIRTY      , DIRTY      );
    CheckWriteCoins(SPENT , SPENT , SPENT , DIRTY      , DIRTY|FRESH, DIRTY      );
    CheckWriteCoins(SPENT , SPENT , ABSENT, DIRTY|FRESH, DIRTY      , NO_ENTRY   );
    CheckWriteCoins(SPENT , SPENT , ABSENT, DIRTY|FRESH, DIRTY|FRESH, NO_ENTRY   );
    CheckWriteCoins(SPENT , VALUE2, VALUE2, 0          , DIRTY      , DIRTY      );
    CheckWriteCoins(SPENT , VALUE2, VALUE2, 0          , DIRTY|FRESH, DIRTY      );
    CheckWriteCoins(SPENT , VALUE2, VALUE2, FRESH      , DIRTY      , DIRTY|FRESH);
    CheckWriteCoins(SPENT , VALUE2, VALUE2, FRESH      , DIRTY|FRESH, DIRTY|FRESH);
    CheckWriteCoins(SPENT , VALUE2, VALUE2, DIRTY      , DIRTY      , DIRTY      );
    CheckWriteCoins(SPENT , VALUE2, VALUE2, DIRTY      , DIRTY|FRESH, DIRTY      );
    CheckWriteCoins(SPENT , VALUE2, VALUE2, DIRTY|FRESH, DIRTY      , DIRTY|FRESH);
    CheckWriteCoins(SPENT , VALUE2, VALUE2, DIRTY|FRESH, DIRTY|FRESH, DIRTY|FRESH);
    CheckWriteCoins(VALUE1, ABSENT, VALUE1, 0          , NO_ENTRY   , 0          );
    CheckWriteCoins(VALUE1, ABSENT, VALUE1, FRESH      , NO_ENTRY   , FRESH      );
    CheckWriteCoins(VALUE1, ABSENT, VALUE1, DIRTY      , NO_ENTRY   , DIRTY      );
    CheckWriteCoins(VALUE1, ABSENT, VALUE1, DIRTY|FRESH, NO_ENTRY   , DIRTY|FRESH);
    CheckWriteCoins(VALUE1, SPENT , SPENT , 0          , DIRTY      , DIRTY      );
    CheckWriteCoins(VALUE1, SPENT , FAIL  , 0          , DIRTY|FRESH, NO_ENTRY   );
    CheckWriteCoins(VALUE1, SPENT , ABSENT, FRESH      , DIRTY      , NO_ENTRY   );
    CheckWriteCoins(VALUE1, SPENT , FAIL  , FRESH      , DIRTY|FRESH, NO_ENTRY   );
    CheckWriteCoins(VALUE1, SPENT , SPENT , DIRTY      , DIRTY      , DIRTY      );
    CheckWriteCoins(VALUE1, SPENT , FAIL  , DIRTY      , DIRTY|FRESH, NO_ENTRY   );
    CheckWriteCoins(VALUE1, SPENT , ABSENT, DIRTY|FRESH, DIRTY      , NO_ENTRY   );
    CheckWriteCoins(VALUE1, SPENT , FAIL  , DIRTY|FRESH, DIRTY|FRESH, NO_ENTRY   );
    CheckWriteCoins(VALUE1, VALUE2, VALUE2, 0          , DIRTY      , DIRTY      );
    CheckWriteCoins(VALUE1, VALUE2, FAIL  , 0          , DIRTY|FRESH, NO_ENTRY   );
    CheckWriteCoins(VALUE1, VALUE2, VALUE2, FRESH      , DIRTY      , DIRTY|FRESH);
    CheckWriteCoins(VALUE1, VALUE2, FAIL  , FRESH      , DIRTY|FRESH, NO_ENTRY   );
    CheckWriteCoins(VALUE1, VALUE2, VALUE2, DIRTY      , DIRTY      , DIRTY      );
    CheckWriteCoins(VALUE1, VALUE2, FAIL  , DIRTY      , DIRTY|FRESH, NO_ENTRY   );
    CheckWriteCoins(VALUE1, VALUE2, VALUE2, DIRTY|FRESH, DIRTY      , DIRTY|FRESH);
    CheckWriteCoins(VALUE1, VALUE2, FAIL  , DIRTY|FRESH, DIRTY|FRESH, NO_ENTRY   );

    // The checks above omit cases where the child flags are not DIRTY, since
    // they would be too repetitive (the parent cache is never updated in these
    // cases). The loop below covers these cases and makes sure the parent cache
    // is always left unchanged.
    for (const CAmount parent_value : {ABSENT, SPENT, VALUE1})
        for (const CAmount child_value : {ABSENT, SPENT, VALUE2})
            for (const char parent_flags : parent_value == ABSENT ? ABSENT_FLAGS : FLAGS)
                for (const char child_flags : child_value == ABSENT ? ABSENT_FLAGS : CLEAN_FLAGS)
                    CheckWriteCoins(parent_value, child_value, parent_value, parent_flags, child_flags, parent_flags);
}


Coin MakeCoin()
{
    Coin coin;
    coin.out.nValue = InsecureRand32();
    coin.nHeight = InsecureRandRange(4096);
    coin.fCoinBase = 0;
    return coin;
}


//! For CCoinsViewCache instances backed by either another cache instance or
//! leveldb, test cache behavior and flag state (DIRTY/FRESH) by
//!
//! 1. Adding a random coin to the child-most cache,
//! 2. Flushing all caches (without erasing),
//! 3. Ensure the entry still exists in the cache and has been written to parent,
//! 4. (if `do_erasing_flush`) Flushing the caches again (with erasing),
//! 5. (if `do_erasing_flush`) Ensure the entry has been written to the parent and is no longer in the cache,
//! 6. Spend the coin, ensure it no longer exists in the parent.
//!
void TestFlushBehavior(
    CCoinsViewCacheTest* view,
    CCoinsViewDB& base,
    std::vector<std::unique_ptr<CCoinsViewCacheTest>>& all_caches,
    bool do_erasing_flush)
{
    CAmount value;
    char flags;
    size_t cache_usage;

    auto flush_all = [&all_caches](bool erase) {
        // Flush in reverse order to ensure that flushes happen from children up.
        for (auto i = all_caches.rbegin(); i != all_caches.rend(); ++i) {
            auto& cache = *i;
            // hashBlock must be filled before flushing to disk; value is
            // unimportant here. This is normally done during connect/disconnect block.
            cache->SetBestBlock(InsecureRand256());
            erase ? cache->Flush() : cache->Sync();
        }
    };

    uint256 txid = InsecureRand256();
    COutPoint outp = COutPoint(txid, 0);
    Coin coin = MakeCoin();
    // Ensure the coins views haven't seen this coin before.
    BOOST_CHECK(!base.HaveCoin(outp));
    BOOST_CHECK(!view->HaveCoin(outp));

    // --- 1. Adding a random coin to the child cache
    //
    view->AddCoin(outp, Coin(coin), false);

    cache_usage = view->DynamicMemoryUsage();
    // `base` shouldn't have coin (no flush yet) but `view` should have cached it.
    BOOST_CHECK(!base.HaveCoin(outp));
    BOOST_CHECK(view->HaveCoin(outp));

    GetCoinsMapEntry(view->map(), value, flags, {uint256(), outp});
    BOOST_CHECK_EQUAL(value, coin.out.nValue.GetAmount());
    BOOST_CHECK_EQUAL(flags, DIRTY|FRESH);

    // --- 2. Flushing all caches (without erasing)
    //
    flush_all(/*erase=*/ false);

    // CoinsMap usage should be unchanged since we didn't erase anything.
    BOOST_CHECK_EQUAL(cache_usage, view->DynamicMemoryUsage());

    // --- 3. Ensuring the entry still exists in the cache and has been written to parent
    //
    GetCoinsMapEntry(view->map(), value, flags, {uint256(), outp});
    BOOST_CHECK_EQUAL(value, coin.out.nValue.GetAmount());
    BOOST_CHECK_EQUAL(flags, 0);  // Flags should have been wiped.

    // Both views should now have the coin.
    BOOST_CHECK(base.HaveCoin(outp));
    BOOST_CHECK(view->HaveCoin(outp));

    if (do_erasing_flush) {
        // --- 4. Flushing the caches again (with erasing)
        //
        flush_all(/*erase=*/ true);

        // Memory usage should have gone down.
        BOOST_CHECK(view->DynamicMemoryUsage() < cache_usage);

        // --- 5. Ensuring the entry is no longer in the cache
        //
        GetCoinsMapEntry(view->map(), value, flags, {uint256(), outp});
        BOOST_CHECK_EQUAL(value, ABSENT);
        BOOST_CHECK_EQUAL(flags, NO_ENTRY);

        view->AccessCoin(outp);
        GetCoinsMapEntry(view->map(), value, flags, {uint256(), outp});
        BOOST_CHECK_EQUAL(value, coin.out.nValue.GetAmount());
        BOOST_CHECK_EQUAL(flags, 0);
    }

    // Can't overwrite an entry without specifying that an overwrite is
    // expected.
    BOOST_CHECK_THROW(
        view->AddCoin(outp, Coin(coin), /*possible_overwrite=*/ false),
        std::logic_error);

    // --- 6. Spend the coin.
    //
    BOOST_CHECK(view->SpendCoin(outp));

    // The coin should be in the cache, but spent and marked dirty.
    GetCoinsMapEntry(view->map(), value, flags, {uint256(), outp});
    BOOST_CHECK_EQUAL(value, SPENT);
    BOOST_CHECK_EQUAL(flags, DIRTY);
    BOOST_CHECK(!view->HaveCoin(outp)); // Coin should be considered spent in `view`.
    BOOST_CHECK(base.HaveCoin(outp));  // But coin should still be unspent in `base`.

    flush_all(/*erase=*/ false);

    // Coin should be considered spent in both views.
    BOOST_CHECK(!view->HaveCoin(outp));
    BOOST_CHECK(!base.HaveCoin(outp));

    // Spent coin should not be spendable.
    BOOST_CHECK(!view->SpendCoin(outp));

    // --- Bonus check: ensure that a coin added to the base view via one cache
    //     can be spent by another cache which has never seen it.
    //
    txid = InsecureRand256();
    outp = COutPoint(txid, 0);
    coin = MakeCoin();
    BOOST_CHECK(!base.HaveCoin(outp));
    BOOST_CHECK(!all_caches[0]->HaveCoin(outp));
    BOOST_CHECK(!all_caches[1]->HaveCoin(outp));

    all_caches[0]->AddCoin(outp, std::move(coin), false);
    all_caches[0]->Sync();
    BOOST_CHECK(base.HaveCoin(outp));
    BOOST_CHECK(all_caches[0]->HaveCoin(outp));
    BOOST_CHECK(!all_caches[1]->HaveCoinInCache(outp));

    BOOST_CHECK(all_caches[1]->SpendCoin(outp));
    flush_all(/*erase=*/ false);
    BOOST_CHECK(!base.HaveCoin(outp));
    BOOST_CHECK(!all_caches[0]->HaveCoin(outp));
    BOOST_CHECK(!all_caches[1]->HaveCoin(outp));

    flush_all(/*erase=*/ true); // Erase all cache content.

    // --- Bonus check 2: ensure that a FRESH, spent coin is deleted by Sync()
    //
    txid = InsecureRand256();
    outp = COutPoint(txid, 0);
    coin = MakeCoin();
    CAmount coin_val = coin.out.nValue.GetAmount();
    BOOST_CHECK(!base.HaveCoin(outp));
    BOOST_CHECK(!all_caches[0]->HaveCoin(outp));
    BOOST_CHECK(!all_caches[1]->HaveCoin(outp));

    // Add and spend from same cache without flushing.
    all_caches[0]->AddCoin(outp, std::move(coin), false);

    // Coin should be FRESH in the cache.
    GetCoinsMapEntry(all_caches[0]->map(), value, flags, {uint256(), outp});
    BOOST_CHECK_EQUAL(value, coin_val);
    BOOST_CHECK_EQUAL(flags, DIRTY|FRESH);

    // Base shouldn't have seen coin.
    BOOST_CHECK(!base.HaveCoin(outp));

    BOOST_CHECK(all_caches[0]->SpendCoin(outp));
    all_caches[0]->Sync();

    // Ensure there is no sign of the coin after spend/flush.
    GetCoinsMapEntry(all_caches[0]->map(), value, flags, {uint256(), outp});
    BOOST_CHECK_EQUAL(value, ABSENT);
    BOOST_CHECK_EQUAL(flags, NO_ENTRY);
    BOOST_CHECK(!all_caches[0]->HaveCoinInCache(outp));
    BOOST_CHECK(!base.HaveCoin(outp));
}

BOOST_AUTO_TEST_CASE(ccoins_flush_behavior)
{
    // Create two in-memory caches atop a leveldb view.
    CCoinsViewDB base{{.path = "test", .cache_bytes = 1 << 23, .memory_only = true}, {}};
    std::vector<std::unique_ptr<CCoinsViewCacheTest>> caches;
    caches.push_back(std::make_unique<CCoinsViewCacheTest>(&base));
    caches.push_back(std::make_unique<CCoinsViewCacheTest>(caches.back().get()));

    for (const auto& view : caches) {
        TestFlushBehavior(view.get(), base, caches, /*do_erasing_flush=*/false);
        TestFlushBehavior(view.get(), base, caches, /*do_erasing_flush=*/true);
    }
}

BOOST_AUTO_TEST_SUITE_END()<|MERGE_RESOLUTION|>--- conflicted
+++ resolved
@@ -173,11 +173,7 @@
 
             if (InsecureRandRange(5) == 0 || coin.IsSpent()) {
                 Coin newcoin;
-<<<<<<< HEAD
-                newcoin.out.nValue.SetToAmount(InsecureRand32());
-=======
-                newcoin.out.nValue = InsecureRandMoneyAmount();
->>>>>>> a245429d
+                newcoin.out.nValue.SetToAmount(InsecureRandMoneyAmount());
                 newcoin.nHeight = 1;
 
                 // Infrequently test adding unspendable coins.
