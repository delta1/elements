--- conflicted
+++ resolved
@@ -334,11 +334,7 @@
     {
         TestArgsManager test;
         test.SetupArgs({{"-includeconf", ArgsManager::ALLOW_ANY}});
-<<<<<<< HEAD
-        std::array<const char*, 2> argv{"ignored", arg};
-=======
         std::array argv{"ignored", arg};
->>>>>>> 791f985a
         std::string error;
         (void)test.ParseParameters(argv.size(), argv.data(), error);
         return error;
