--- conflicted
+++ resolved
@@ -161,13 +161,8 @@
     // Test that packages above the min relay fee do get included, even if one
     // of the transactions is below the min relay fee
     // Remove the low fee transaction and replace with a higher fee transaction
-<<<<<<< HEAD
-    m_node.mempool->removeRecursive(CTransaction(tx), MemPoolRemovalReason::REPLACED);
+    tx_mempool.removeRecursive(CTransaction(tx), MemPoolRemovalReason::REPLACED);
     tx.vout[0].nValue = tx.vout[0].nValue.GetAmount() - 2; // Now we should be just over the min relay fee
-=======
-    tx_mempool.removeRecursive(CTransaction(tx), MemPoolRemovalReason::REPLACED);
-    tx.vout[0].nValue -= 2; // Now we should be just over the min relay fee
->>>>>>> 551c8e95
     hashLowFeeTx = tx.GetHash();
     tx_mempool.addUnchecked(entry.Fee(feeToUse + 2).FromTx(tx));
     pblocktemplate = AssemblerForTest(tx_mempool).CreateNewBlock(scriptPubKey);
@@ -224,14 +219,6 @@
     const CAmount HIGHERFEE = 4 * COIN;
 
     {
-<<<<<<< HEAD
-        tx.vout[0].nValue = tx.vout[0].nValue.GetAmount() - LOWFEE;
-        hash = tx.GetHash();
-        bool spendsCoinbase = i == 0; // only first tx spends coinbase
-        // If we don't set the # of sig ops in the CTxMemPoolEntry, template creation fails
-        m_node.mempool->addUnchecked(entry.Fee(LOWFEE).Time(GetTime()).SpendsCoinbase(spendsCoinbase).FromTx(tx));
-        tx.vin[0].prevout.hash = hash;
-=======
         CTxMemPool& tx_mempool{MakeMempool()};
         LOCK(tx_mempool.cs);
 
@@ -248,7 +235,7 @@
         tx.vout.resize(1);
         tx.vout[0].nValue = BLOCKSUBSIDY;
         for (unsigned int i = 0; i < 1001; ++i) {
-            tx.vout[0].nValue -= LOWFEE;
+            tx.vout[0].nValue = tx.vout[0].nValue.GetAmount() - LOWFEE;
             hash = tx.GetHash();
             bool spendsCoinbase = i == 0; // only first tx spends coinbase
             // If we don't set the # of sig ops in the CTxMemPoolEntry, template creation fails
@@ -257,7 +244,6 @@
         }
 
         BOOST_CHECK_EXCEPTION(AssemblerForTest(tx_mempool).CreateNewBlock(scriptPubKey), std::runtime_error, HasReason("bad-blk-sigops"));
->>>>>>> 551c8e95
     }
 
     {
@@ -267,7 +253,7 @@
         tx.vin[0].prevout.hash = txFirst[0]->GetHash();
         tx.vout[0].nValue = BLOCKSUBSIDY;
         for (unsigned int i = 0; i < 1001; ++i) {
-            tx.vout[0].nValue -= LOWFEE;
+            tx.vout[0].nValue = tx.vout[0].nValue.GetAmount() - LOWFEE;
             hash = tx.GetHash();
             bool spendsCoinbase = i == 0; // only first tx spends coinbase
             // If we do set the # of sig ops in the CTxMemPoolEntry, template creation passes
@@ -278,14 +264,6 @@
     }
 
     {
-<<<<<<< HEAD
-        tx.vout[0].nValue = tx.vout[0].nValue.GetAmount() - LOWFEE;
-        hash = tx.GetHash();
-        bool spendsCoinbase = i == 0; // only first tx spends coinbase
-        // If we do set the # of sig ops in the CTxMemPoolEntry, template creation passes
-        m_node.mempool->addUnchecked(entry.Fee(LOWFEE).Time(GetTime()).SpendsCoinbase(spendsCoinbase).SigOpsCost(80).FromTx(tx));
-        tx.vin[0].prevout.hash = hash;
-=======
         CTxMemPool& tx_mempool{MakeMempool()};
         LOCK(tx_mempool.cs);
 
@@ -300,52 +278,28 @@
         tx.vin[0].prevout.hash = txFirst[0]->GetHash();
         tx.vout[0].nValue = BLOCKSUBSIDY;
         for (unsigned int i = 0; i < 128; ++i) {
-            tx.vout[0].nValue -= LOWFEE;
+            tx.vout[0].nValue = tx.vout[0].nValue.GetAmount() - LOWFEE;
             hash = tx.GetHash();
             bool spendsCoinbase = i == 0; // only first tx spends coinbase
             tx_mempool.addUnchecked(entry.Fee(LOWFEE).Time(GetTime()).SpendsCoinbase(spendsCoinbase).FromTx(tx));
             tx.vin[0].prevout.hash = hash;
         }
         BOOST_CHECK(AssemblerForTest(tx_mempool).CreateNewBlock(scriptPubKey));
->>>>>>> 551c8e95
-    }
-
-    {
-<<<<<<< HEAD
-        tx.vout[0].nValue = tx.vout[0].nValue.GetAmount() - LOWFEE;
-=======
+    }
+
+    {
         CTxMemPool& tx_mempool{MakeMempool()};
         LOCK(tx_mempool.cs);
 
         // orphan in tx_mempool, template creation fails
->>>>>>> 551c8e95
         hash = tx.GetHash();
         tx_mempool.addUnchecked(entry.Fee(LOWFEE).Time(GetTime()).FromTx(tx));
         BOOST_CHECK_EXCEPTION(AssemblerForTest(tx_mempool).CreateNewBlock(scriptPubKey), std::runtime_error, HasReason("bad-txns-inputs-missingorspent"));
     }
 
-<<<<<<< HEAD
-    // child with higher feerate than parent
-    tx.vin[0].scriptSig = CScript() << OP_1;
-    tx.vin[0].prevout.hash = txFirst[1]->GetHash();
-    tx.vout[0].nValue = BLOCKSUBSIDY-HIGHFEE;
-    hash = tx.GetHash();
-    m_node.mempool->addUnchecked(entry.Fee(HIGHFEE).Time(GetTime()).SpendsCoinbase(true).FromTx(tx));
-    tx.vin[0].prevout.hash = hash;
-    tx.vin.resize(2);
-    tx.vin[1].scriptSig = CScript() << OP_1;
-    tx.vin[1].prevout.hash = txFirst[0]->GetHash();
-    tx.vin[1].prevout.n = 0;
-    tx.vout[0].nValue = tx.vout[0].nValue.GetAmount() + BLOCKSUBSIDY - HIGHERFEE; //First txn output + fresh coinbase - new txn fee
-    hash = tx.GetHash();
-    m_node.mempool->addUnchecked(entry.Fee(HIGHERFEE).Time(GetTime()).SpendsCoinbase(true).FromTx(tx));
-    BOOST_CHECK(pblocktemplate = AssemblerForTest(chainparams).CreateNewBlock(scriptPubKey));
-    m_node.mempool->clear();
-=======
-    {
-        CTxMemPool& tx_mempool{MakeMempool()};
-        LOCK(tx_mempool.cs);
->>>>>>> 551c8e95
+    {
+        CTxMemPool& tx_mempool{MakeMempool()};
+        LOCK(tx_mempool.cs);
 
         // child with higher feerate than parent
         tx.vin[0].scriptSig = CScript() << OP_1;
@@ -358,7 +312,7 @@
         tx.vin[1].scriptSig = CScript() << OP_1;
         tx.vin[1].prevout.hash = txFirst[0]->GetHash();
         tx.vin[1].prevout.n = 0;
-        tx.vout[0].nValue = tx.vout[0].nValue + BLOCKSUBSIDY - HIGHERFEE; // First txn output + fresh coinbase - new txn fee
+        tx.vout[0].nValue = tx.vout[0].nValue.GetAmount() + BLOCKSUBSIDY - HIGHERFEE; // First txn output + fresh coinbase - new txn fee
         hash = tx.GetHash();
         tx_mempool.addUnchecked(entry.Fee(HIGHERFEE).Time(GetTime()).SpendsCoinbase(true).FromTx(tx));
         BOOST_CHECK(AssemblerForTest(tx_mempool).CreateNewBlock(scriptPubKey));
@@ -397,33 +351,6 @@
         BOOST_CHECK_EXCEPTION(AssemblerForTest(tx_mempool).CreateNewBlock(scriptPubKey), std::runtime_error, HasReason("bad-txns-inputs-missingorspent"));
     }
 
-<<<<<<< HEAD
-    // invalid p2sh txn in *m_node.mempool, template creation fails
-    tx.vin[0].prevout.hash = txFirst[0]->GetHash();
-    tx.vin[0].prevout.n = 0;
-    tx.vin[0].scriptSig = CScript() << OP_1;
-    tx.vout[0].nValue = BLOCKSUBSIDY-LOWFEE;
-    CScript script = CScript() << OP_0;
-    tx.vout[0].scriptPubKey = GetScriptForDestination(ScriptHash(script));
-    hash = tx.GetHash();
-    m_node.mempool->addUnchecked(entry.Fee(LOWFEE).Time(GetTime()).SpendsCoinbase(true).FromTx(tx));
-    tx.vin[0].prevout.hash = hash;
-    tx.vin[0].scriptSig = CScript() << std::vector<unsigned char>(script.begin(), script.end());
-    tx.vout[0].nValue = tx.vout[0].nValue.GetAmount() - LOWFEE;
-    hash = tx.GetHash();
-    m_node.mempool->addUnchecked(entry.Fee(LOWFEE).Time(GetTime()).SpendsCoinbase(false).FromTx(tx));
-    // Should throw block-validation-failed
-    BOOST_CHECK_EXCEPTION(AssemblerForTest(chainparams).CreateNewBlock(scriptPubKey), std::runtime_error, HasReason("block-validation-failed"));
-    m_node.mempool->clear();
-
-    // Delete the dummy blocks again.
-    while (m_node.chainman->ActiveChain().Tip()->nHeight > nHeight) {
-        CBlockIndex* del = m_node.chainman->ActiveChain().Tip();
-        m_node.chainman->ActiveChain().SetTip(*Assert(del->pprev));
-        m_node.chainman->ActiveChainstate().CoinsTip().SetBestBlock(del->pprev->GetBlockHash());
-        delete del->phashBlock;
-        delete del;
-=======
     {
         CTxMemPool& tx_mempool{MakeMempool()};
         LOCK(tx_mempool.cs);
@@ -466,7 +393,7 @@
         tx_mempool.addUnchecked(entry.Fee(LOWFEE).Time(GetTime()).SpendsCoinbase(true).FromTx(tx));
         tx.vin[0].prevout.hash = hash;
         tx.vin[0].scriptSig = CScript() << std::vector<unsigned char>(script.begin(), script.end());
-        tx.vout[0].nValue -= LOWFEE;
+        tx.vout[0].nValue = tx.vout[0].nValue.GetAmount() - LOWFEE;
         hash = tx.GetHash();
         tx_mempool.addUnchecked(entry.Fee(LOWFEE).Time(GetTime()).SpendsCoinbase(false).FromTx(tx));
         // Should throw block-validation-failed
@@ -480,7 +407,6 @@
             delete del->phashBlock;
             delete del;
         }
->>>>>>> 551c8e95
     }
 
     CTxMemPool& tx_mempool{MakeMempool()};
