// Copyright (c) 2015-2019 The Bitcoin Core developers
// Distributed under the MIT software license, see the accompanying
// file COPYING or http://www.opensource.org/licenses/mit-license.php.

#include <consensus/merkle.h>
#include <test/setup_common.h>

#include <boost/test/unit_test.hpp>

BOOST_FIXTURE_TEST_SUITE(merkle_tests, TestingSetup)

static uint256 ComputeMerkleRootFromBranch(const uint256& leaf, const std::vector<uint256>& vMerkleBranch, uint32_t nIndex) {
    uint256 hash = leaf;
    for (std::vector<uint256>::const_iterator it = vMerkleBranch.begin(); it != vMerkleBranch.end(); ++it) {
        if (nIndex & 1) {
            hash = Hash(it->begin(), it->end(), hash.begin(), hash.end());
        } else {
            hash = Hash(hash.begin(), hash.end(), it->begin(), it->end());
        }
        nIndex >>= 1;
    }
    return hash;
}

/* This implements a constant-space merkle root/path calculator, limited to 2^32 leaves. */
static void MerkleComputation(const std::vector<uint256>& leaves, uint256* proot, bool* pmutated, uint32_t branchpos, std::vector<uint256>* pbranch) {
    if (pbranch) pbranch->clear();
    if (leaves.size() == 0) {
        if (pmutated) *pmutated = false;
        if (proot) *proot = uint256();
        return;
    }
    bool mutated = false;
    // count is the number of leaves processed so far.
    uint32_t count = 0;
    // inner is an array of eagerly computed subtree hashes, indexed by tree
    // level (0 being the leaves).
    // For example, when count is 25 (11001 in binary), inner[4] is the hash of
    // the first 16 leaves, inner[3] of the next 8 leaves, and inner[0] equal to
    // the last leaf. The other inner entries are undefined.
    uint256 inner[32];
    // Which position in inner is a hash that depends on the matching leaf.
    int matchlevel = -1;
    // First process all leaves into 'inner' values.
    while (count < leaves.size()) {
        uint256 h = leaves[count];
        bool matchh = count == branchpos;
        count++;
        int level;
        // For each of the lower bits in count that are 0, do 1 step. Each
        // corresponds to an inner value that existed before processing the
        // current leaf, and each needs a hash to combine it.
        for (level = 0; !(count & (((uint32_t)1) << level)); level++) {
            if (pbranch) {
                if (matchh) {
                    pbranch->push_back(inner[level]);
                } else if (matchlevel == level) {
                    pbranch->push_back(h);
                    matchh = true;
                }
            }
            mutated |= (inner[level] == h);
            CHash256().Write(inner[level].begin(), 32).Write(h.begin(), 32).Finalize(h.begin());
        }
        // Store the resulting hash at inner position level.
        inner[level] = h;
        if (matchh) {
            matchlevel = level;
        }
    }
    // Do a final 'sweep' over the rightmost branch of the tree to process
    // odd levels, and reduce everything to a single top value.
    // Level is the level (counted from the bottom) up to which we've sweeped.
    int level = 0;
    // As long as bit number level in count is zero, skip it. It means there
    // is nothing left at this level.
    while (!(count & (((uint32_t)1) << level))) {
        level++;
    }
    uint256 h = inner[level];
    bool matchh = matchlevel == level;
    while (count != (((uint32_t)1) << level)) {
        // If we reach this point, h is an inner value that is not the top.
        // We combine it with itself (Bitcoin's special rule for odd levels in
        // the tree) to produce a higher level one.
        if (pbranch && matchh) {
            pbranch->push_back(h);
        }
        CHash256().Write(h.begin(), 32).Write(h.begin(), 32).Finalize(h.begin());
        // Increment count to the value it would have if two entries at this
        // level had existed.
        count += (((uint32_t)1) << level);
        level++;
        // And propagate the result upwards accordingly.
        while (!(count & (((uint32_t)1) << level))) {
            if (pbranch) {
                if (matchh) {
                    pbranch->push_back(inner[level]);
                } else if (matchlevel == level) {
                    pbranch->push_back(h);
                    matchh = true;
                }
            }
            CHash256().Write(inner[level].begin(), 32).Write(h.begin(), 32).Finalize(h.begin());
            level++;
        }
    }
    // Return result.
    if (pmutated) *pmutated = mutated;
    if (proot) *proot = h;
}

static std::vector<uint256> ComputeMerkleBranch(const std::vector<uint256>& leaves, uint32_t position) {
    std::vector<uint256> ret;
    MerkleComputation(leaves, nullptr, nullptr, position, &ret);
    return ret;
}

static std::vector<uint256> BlockMerkleBranch(const CBlock& block, uint32_t position)
{
    std::vector<uint256> leaves;
    leaves.resize(block.vtx.size());
    for (size_t s = 0; s < block.vtx.size(); s++) {
        leaves[s] = block.vtx[s]->GetHash();
    }
    return ComputeMerkleBranch(leaves, position);
}

// Older version of the merkle root computation code, for comparison.
static uint256 BlockBuildMerkleTree(const CBlock& block, bool* fMutated, std::vector<uint256>& vMerkleTree)
{
    vMerkleTree.clear();
    vMerkleTree.reserve(block.vtx.size() * 2 + 16); // Safe upper bound for the number of total nodes.
    for (std::vector<CTransactionRef>::const_iterator it(block.vtx.begin()); it != block.vtx.end(); ++it)
        vMerkleTree.push_back((*it)->GetHash());
    int j = 0;
    bool mutated = false;
    for (int nSize = block.vtx.size(); nSize > 1; nSize = (nSize + 1) / 2)
    {
        for (int i = 0; i < nSize; i += 2)
        {
            int i2 = std::min(i+1, nSize-1);
            if (i2 == i + 1 && i2 + 1 == nSize && vMerkleTree[j+i] == vMerkleTree[j+i2]) {
                // Two identical hashes at the end of the list at a particular level.
                mutated = true;
            }
            vMerkleTree.push_back(Hash(vMerkleTree[j+i].begin(), vMerkleTree[j+i].end(),
                                       vMerkleTree[j+i2].begin(), vMerkleTree[j+i2].end()));
        }
        j += nSize;
    }
    if (fMutated) {
        *fMutated = mutated;
    }
    return (vMerkleTree.empty() ? uint256() : vMerkleTree.back());
}

// Older version of the merkle branch computation code, for comparison.
static std::vector<uint256> BlockGetMerkleBranch(const CBlock& block, const std::vector<uint256>& vMerkleTree, int nIndex)
{
    std::vector<uint256> vMerkleBranch;
    int j = 0;
    for (int nSize = block.vtx.size(); nSize > 1; nSize = (nSize + 1) / 2)
    {
        int i = std::min(nIndex^1, nSize-1);
        vMerkleBranch.push_back(vMerkleTree[j+i]);
        nIndex >>= 1;
        j += nSize;
    }
    return vMerkleBranch;
}

static inline int ctz(uint32_t i) {
    if (i == 0) return 0;
    int j = 0;
    while (!(i & 1)) {
        j++;
        i >>= 1;
    }
    return j;
}

BOOST_AUTO_TEST_CASE(merkle_test)
{
    for (int i = 0; i < 32; i++) {
        // Try 32 block sizes: all sizes from 0 to 16 inclusive, and then 15 random sizes.
        int ntx = (i <= 16) ? i : 17 + (InsecureRandRange(4000));
        // Try up to 3 mutations.
        for (int mutate = 0; mutate <= 3; mutate++) {
            int duplicate1 = mutate >= 1 ? 1 << ctz(ntx) : 0; // The last how many transactions to duplicate first.
            if (duplicate1 >= ntx) break; // Duplication of the entire tree results in a different root (it adds a level).
            int ntx1 = ntx + duplicate1; // The resulting number of transactions after the first duplication.
            int duplicate2 = mutate >= 2 ? 1 << ctz(ntx1) : 0; // Likewise for the second mutation.
            if (duplicate2 >= ntx1) break;
            int ntx2 = ntx1 + duplicate2;
            int duplicate3 = mutate >= 3 ? 1 << ctz(ntx2) : 0; // And for the third mutation.
            if (duplicate3 >= ntx2) break;
            int ntx3 = ntx2 + duplicate3;
            // Build a block with ntx different transactions.
            CBlock block;
            block.vtx.resize(ntx);
            for (int j = 0; j < ntx; j++) {
                CMutableTransaction mtx;
                mtx.nLockTime = j;
                block.vtx[j] = MakeTransactionRef(std::move(mtx));
            }
            // Compute the root of the block before mutating it.
            bool unmutatedMutated = false;
            uint256 unmutatedRoot = BlockMerkleRoot(block, &unmutatedMutated);
            BOOST_CHECK(unmutatedMutated == false);
            // Optionally mutate by duplicating the last transactions, resulting in the same merkle root.
            block.vtx.resize(ntx3);
            for (int j = 0; j < duplicate1; j++) {
                block.vtx[ntx + j] = block.vtx[ntx + j - duplicate1];
            }
            for (int j = 0; j < duplicate2; j++) {
                block.vtx[ntx1 + j] = block.vtx[ntx1 + j - duplicate2];
            }
            for (int j = 0; j < duplicate3; j++) {
                block.vtx[ntx2 + j] = block.vtx[ntx2 + j - duplicate3];
            }
            // Compute the merkle root and merkle tree using the old mechanism.
            bool oldMutated = false;
            std::vector<uint256> merkleTree;
            uint256 oldRoot = BlockBuildMerkleTree(block, &oldMutated, merkleTree);
            // Compute the merkle root using the new mechanism.
            bool newMutated = false;
            uint256 newRoot = BlockMerkleRoot(block, &newMutated);
            BOOST_CHECK(oldRoot == newRoot);
            BOOST_CHECK(newRoot == unmutatedRoot);
            BOOST_CHECK((newRoot == uint256()) == (ntx == 0));
            BOOST_CHECK(oldMutated == newMutated);
            BOOST_CHECK(newMutated == !!mutate);
            // If no mutation was done (once for every ntx value), try up to 16 branches.
            if (mutate == 0) {
                for (int loop = 0; loop < std::min(ntx, 16); loop++) {
                    // If ntx <= 16, try all branches. Otherwise, try 16 random ones.
                    int mtx = loop;
                    if (ntx > 16) {
                        mtx = InsecureRandRange(ntx);
                    }
                    std::vector<uint256> newBranch = BlockMerkleBranch(block, mtx);
                    std::vector<uint256> oldBranch = BlockGetMerkleBranch(block, merkleTree, mtx);
                    BOOST_CHECK(oldBranch == newBranch);
                    BOOST_CHECK(ComputeMerkleRootFromBranch(block.vtx[mtx]->GetHash(), newBranch, mtx) == oldRoot);
                }
            }
        }
    }
}

<<<<<<< HEAD
// ELEMENTS
// Test fast merkle root calculations used in witness merkle tree calculation,
// and asset issuance derivation
BOOST_AUTO_TEST_CASE(fast_merkle_test)
{

    // generated using elements-0.14.1 implementation:
    std::vector<uint256> test_leaves = { uint256S("b66b041650db0f297b53f8d93c0e8706925bf3323f8c59c14a6fac37bfdcd06f"), uint256S("99cb2fa68b2294ae133550a9f765fc755d71baa7b24389fed67d1ef3e5cb0255"), uint256S("257e1b2fa49dd15724c67bac4df7911d44f6689860aa9f65a881ae0a2f40a303"), uint256S("b67b0b9f093fa83d5e44b707ab962502b7ac58630e556951136196e65483bb80") };

    std::vector<uint256> test_roots = {  uint256S("0000000000000000000000000000000000000000000000000000000000000000"), uint256S("b66b041650db0f297b53f8d93c0e8706925bf3323f8c59c14a6fac37bfdcd06f"), uint256S("f752938da0cb71c051aabdd5a86658e8d0b7ac00e1c2074202d8d2a79d8a6cf6"), uint256S("245d364a28e9ad20d522c4a25ffc6a7369ab182f884e1c7dcd01aa3d32896bd3"), uint256S("317d6498574b6ca75ee0368ec3faec75e096e245bdd5f36e8726fa693f775dfc") };

    std::vector<uint256> leaves;

    for (unsigned int i = 0; i < 4; i++) {
        uint256 root = ComputeFastMerkleRoot(leaves);
        BOOST_CHECK(root == test_roots[i]);
        leaves.push_back(test_leaves[i]);
    }
    BOOST_CHECK(ComputeFastMerkleRoot(leaves) == test_roots.back());
}

=======

BOOST_AUTO_TEST_CASE(merkle_test_empty_block)
{
    bool mutated = false;
    CBlock block;
    uint256 root = BlockMerkleRoot(block, &mutated);

    BOOST_CHECK_EQUAL(root.IsNull(), true);
    BOOST_CHECK_EQUAL(mutated, false);
}

BOOST_AUTO_TEST_CASE(merkle_test_oneTx_block)
{
    bool mutated = false;
    CBlock block;

    block.vtx.resize(1);
    CMutableTransaction mtx;
    mtx.nLockTime = 0;
    block.vtx[0] = MakeTransactionRef(std::move(mtx));
    uint256 root = BlockMerkleRoot(block, &mutated);
    BOOST_CHECK_EQUAL(root, block.vtx[0]->GetHash());
    BOOST_CHECK_EQUAL(mutated, false);
}

BOOST_AUTO_TEST_CASE(merkle_test_OddTxWithRepeatedLastTx_block)
{
    bool mutated;
    CBlock block, blockWithRepeatedLastTx;

    block.vtx.resize(3);

    for (std::size_t pos = 0; pos < block.vtx.size(); pos++) {
        CMutableTransaction mtx;
        mtx.nLockTime = pos;
        block.vtx[pos] = MakeTransactionRef(std::move(mtx));
    }

    blockWithRepeatedLastTx = block;
    blockWithRepeatedLastTx.vtx.push_back(blockWithRepeatedLastTx.vtx.back());

    uint256 rootofBlock = BlockMerkleRoot(block, &mutated);
    BOOST_CHECK_EQUAL(mutated, false);

    uint256 rootofBlockWithRepeatedLastTx = BlockMerkleRoot(blockWithRepeatedLastTx, &mutated);
    BOOST_CHECK_EQUAL(rootofBlock, rootofBlockWithRepeatedLastTx);
    BOOST_CHECK_EQUAL(mutated, true);
}

BOOST_AUTO_TEST_CASE(merkle_test_LeftSubtreeRightSubtree)
{
    CBlock block, leftSubtreeBlock, rightSubtreeBlock;

    block.vtx.resize(4);
    std::size_t pos;
    for (pos = 0; pos < block.vtx.size(); pos++) {
        CMutableTransaction mtx;
        mtx.nLockTime = pos;
        block.vtx[pos] = MakeTransactionRef(std::move(mtx));
    }

    for (pos = 0; pos < block.vtx.size() / 2; pos++)
        leftSubtreeBlock.vtx.push_back(block.vtx[pos]);

    for (pos = block.vtx.size() / 2; pos < block.vtx.size(); pos++)
        rightSubtreeBlock.vtx.push_back(block.vtx[pos]);

    uint256 root = BlockMerkleRoot(block);
    uint256 rootOfLeftSubtree = BlockMerkleRoot(leftSubtreeBlock);
    uint256 rootOfRightSubtree = BlockMerkleRoot(rightSubtreeBlock);
    std::vector<uint256> leftRight;
    leftRight.push_back(rootOfLeftSubtree);
    leftRight.push_back(rootOfRightSubtree);
    uint256 rootOfLR = ComputeMerkleRoot(leftRight);

    BOOST_CHECK_EQUAL(root, rootOfLR);
}

BOOST_AUTO_TEST_CASE(merkle_test_BlockWitness)
{
    CBlock block;

    block.vtx.resize(2);
    for (std::size_t pos = 0; pos < block.vtx.size(); pos++) {
        CMutableTransaction mtx;
        mtx.nLockTime = pos;
        block.vtx[pos] = MakeTransactionRef(std::move(mtx));
    }

    uint256 blockWitness = BlockWitnessMerkleRoot(block);

    std::vector<uint256> hashes;
    hashes.resize(block.vtx.size());
    hashes[0].SetNull();
    hashes[1] = block.vtx[1]->GetHash();

    uint256 merkelRootofHashes = ComputeMerkleRoot(hashes);

    BOOST_CHECK_EQUAL(merkelRootofHashes, blockWitness);
}
>>>>>>> b3067f43
BOOST_AUTO_TEST_SUITE_END()<|MERGE_RESOLUTION|>--- conflicted
+++ resolved
@@ -249,30 +249,6 @@
     }
 }
 
-<<<<<<< HEAD
-// ELEMENTS
-// Test fast merkle root calculations used in witness merkle tree calculation,
-// and asset issuance derivation
-BOOST_AUTO_TEST_CASE(fast_merkle_test)
-{
-
-    // generated using elements-0.14.1 implementation:
-    std::vector<uint256> test_leaves = { uint256S("b66b041650db0f297b53f8d93c0e8706925bf3323f8c59c14a6fac37bfdcd06f"), uint256S("99cb2fa68b2294ae133550a9f765fc755d71baa7b24389fed67d1ef3e5cb0255"), uint256S("257e1b2fa49dd15724c67bac4df7911d44f6689860aa9f65a881ae0a2f40a303"), uint256S("b67b0b9f093fa83d5e44b707ab962502b7ac58630e556951136196e65483bb80") };
-
-    std::vector<uint256> test_roots = {  uint256S("0000000000000000000000000000000000000000000000000000000000000000"), uint256S("b66b041650db0f297b53f8d93c0e8706925bf3323f8c59c14a6fac37bfdcd06f"), uint256S("f752938da0cb71c051aabdd5a86658e8d0b7ac00e1c2074202d8d2a79d8a6cf6"), uint256S("245d364a28e9ad20d522c4a25ffc6a7369ab182f884e1c7dcd01aa3d32896bd3"), uint256S("317d6498574b6ca75ee0368ec3faec75e096e245bdd5f36e8726fa693f775dfc") };
-
-    std::vector<uint256> leaves;
-
-    for (unsigned int i = 0; i < 4; i++) {
-        uint256 root = ComputeFastMerkleRoot(leaves);
-        BOOST_CHECK(root == test_roots[i]);
-        leaves.push_back(test_leaves[i]);
-    }
-    BOOST_CHECK(ComputeFastMerkleRoot(leaves) == test_roots.back());
-}
-
-=======
-
 BOOST_AUTO_TEST_CASE(merkle_test_empty_block)
 {
     bool mutated = false;
@@ -372,5 +348,26 @@
 
     BOOST_CHECK_EQUAL(merkelRootofHashes, blockWitness);
 }
->>>>>>> b3067f43
+
+// ELEMENTS
+// Test fast merkle root calculations used in witness merkle tree calculation,
+// and asset issuance derivation
+BOOST_AUTO_TEST_CASE(fast_merkle_test)
+{
+
+    // generated using elements-0.14.1 implementation:
+    std::vector<uint256> test_leaves = { uint256S("b66b041650db0f297b53f8d93c0e8706925bf3323f8c59c14a6fac37bfdcd06f"), uint256S("99cb2fa68b2294ae133550a9f765fc755d71baa7b24389fed67d1ef3e5cb0255"), uint256S("257e1b2fa49dd15724c67bac4df7911d44f6689860aa9f65a881ae0a2f40a303"), uint256S("b67b0b9f093fa83d5e44b707ab962502b7ac58630e556951136196e65483bb80") };
+
+    std::vector<uint256> test_roots = {  uint256S("0000000000000000000000000000000000000000000000000000000000000000"), uint256S("b66b041650db0f297b53f8d93c0e8706925bf3323f8c59c14a6fac37bfdcd06f"), uint256S("f752938da0cb71c051aabdd5a86658e8d0b7ac00e1c2074202d8d2a79d8a6cf6"), uint256S("245d364a28e9ad20d522c4a25ffc6a7369ab182f884e1c7dcd01aa3d32896bd3"), uint256S("317d6498574b6ca75ee0368ec3faec75e096e245bdd5f36e8726fa693f775dfc") };
+
+    std::vector<uint256> leaves;
+
+    for (unsigned int i = 0; i < 4; i++) {
+        uint256 root = ComputeFastMerkleRoot(leaves);
+        BOOST_CHECK(root == test_roots[i]);
+        leaves.push_back(test_leaves[i]);
+    }
+    BOOST_CHECK(ComputeFastMerkleRoot(leaves) == test_roots.back());
+}
+
 BOOST_AUTO_TEST_SUITE_END()