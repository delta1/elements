--- conflicted
+++ resolved
@@ -101,13 +101,8 @@
         try {
             VectorReader v(SER_NETWORK, INIT_PROTO_VERSION, signet_solution, 0);
             v >> tx_spending.vin[0].scriptSig;
-<<<<<<< HEAD
             v >> tx_spending.witness.vtxinwit[0].scriptWitness.stack;
-            if (!v.empty()) return invalid(); // extraneous data encountered
-=======
-            v >> tx_spending.vin[0].scriptWitness.stack;
             if (!v.empty()) return nullopt; // extraneous data encountered
->>>>>>> 82198938
         } catch (const std::exception&) {
             return nullopt; // parsing error
         }
@@ -142,13 +137,8 @@
         return false;
     }
 
-<<<<<<< HEAD
-    const CScript& scriptSig = signet_txs.m_to_sign.vin[0].scriptSig;
-    const CScriptWitness& witness = signet_txs.m_to_sign.witness.vtxinwit[0].scriptWitness;
-=======
     const CScript& scriptSig = signet_txs->m_to_sign.vin[0].scriptSig;
-    const CScriptWitness& witness = signet_txs->m_to_sign.vin[0].scriptWitness;
->>>>>>> 82198938
+    const CScriptWitness& witness = signet_txs->m_to_sign.witness.vtxinwit[0].scriptWitness;
 
     TransactionSignatureChecker sigcheck(&signet_txs->m_to_sign, /*nIn=*/ 0, /*amount=*/ signet_txs->m_to_spend.vout[0].nValue);
 
