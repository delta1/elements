// Copyright (c) 2010 Satoshi Nakamoto
// Copyright (c) 2009-2020 The Bitcoin Core developers
// Distributed under the MIT software license, see the accompanying
// file COPYING or http://www.opensource.org/licenses/mit-license.php.

#include <chainparams.h>

#include <chainparamsseeds.h>
#include <consensus/merkle.h>
#include <hash.h> // for signet block challenge hash
#include <issuance.h>
#include <primitives/transaction.h>
#include <util/system.h>
<<<<<<< HEAD
#include <util/strencodings.h>
#include <crypto/sha256.h>
=======
>>>>>>> cd66d8b1
#include <versionbitsinfo.h>

#include <assert.h>

#include <boost/algorithm/string/classification.hpp>
#include <boost/algorithm/string/split.hpp>
static CScript StrHexToScriptWithDefault(std::string strScript, const CScript defaultScript)
{
    CScript returnScript;
    if (!strScript.empty()) {
        std::vector<unsigned char> scriptData = ParseHex(strScript);
        returnScript = CScript(scriptData.begin(), scriptData.end());
    } else {
        returnScript = defaultScript;
    }
    return returnScript;
}

// Safer for users if they load incorrect parameters via arguments.
static std::vector<unsigned char> CommitToArguments(const Consensus::Params& params, const std::string& networkID)
{
    CSHA256 sha2;
    unsigned char commitment[32];
    sha2.Write((const unsigned char*)networkID.c_str(), networkID.length());
    sha2.Write((const unsigned char*)HexStr(params.fedpegScript).c_str(), HexStr(params.fedpegScript).length());
    sha2.Write((const unsigned char*)HexStr(params.signblockscript).c_str(), HexStr(params.signblockscript).length());
    sha2.Finalize(commitment);
    return std::vector<unsigned char>(commitment, commitment + 32);
}

static CBlock CreateGenesisBlock(const Consensus::Params& params, const CScript& genesisScriptSig, const CScript& genesisOutputScript, uint32_t nTime, uint32_t nNonce, uint32_t nBits, int32_t nVersion, const CAmount& genesisReward)
{
    CMutableTransaction txNew;
    txNew.nVersion = 1;
    txNew.vin.resize(1);
    txNew.vin[0].scriptSig = genesisScriptSig;
    txNew.vout.push_back(CTxOut(CAsset(), genesisReward, genesisOutputScript));

    CBlock genesis;
    genesis.nTime    = nTime;
    genesis.nBits    = nBits;
    genesis.nNonce   = nNonce;
    genesis.nVersion = nVersion;
    genesis.vtx.push_back(MakeTransactionRef(std::move(txNew)));
    genesis.hashPrevBlock.SetNull();
    genesis.hashMerkleRoot = BlockMerkleRoot(genesis);
    if (g_signed_blocks) {
        genesis.proof = CProof(params.signblockscript, CScript());
    }
    return genesis;
}

/**
 * Build the genesis block. Note that the output of its generation
 * transaction cannot be spent since it did not originally exist in the
 * database.
 *
 * CBlock(hash=000000000019d6, ver=1, hashPrevBlock=00000000000000, hashMerkleRoot=4a5e1e, nTime=1231006505, nBits=1d00ffff, nNonce=2083236893, vtx=1)
 *   CTransaction(hash=4a5e1e, ver=1, vin.size=1, vout.size=1, nLockTime=0)
 *     CTxIn(COutPoint(000000, -1), coinbase 04ffff001d0104455468652054696d65732030332f4a616e2f32303039204368616e63656c6c6f72206f6e206272696e6b206f66207365636f6e64206261696c6f757420666f722062616e6b73)
 *     CTxOut(nValue=50.00000000, scriptPubKey=0x5F1DF16B2B704C8A578D0B)
 *   vMerkleTree: 4a5e1e
 */
static CBlock CreateGenesisBlock(uint32_t nTime, uint32_t nNonce, uint32_t nBits, int32_t nVersion, const CAmount& genesisReward, const Consensus::Params& params)
{
    const char* pszTimestamp = "The Times 03/Jan/2009 Chancellor on brink of second bailout for banks";
    const CScript genesisScriptSig = CScript() << 486604799 << CScriptNum(4) << std::vector<unsigned char>((const unsigned char*)pszTimestamp, (const unsigned char*)pszTimestamp + strlen(pszTimestamp));
    const CScript genesisOutputScript = CScript() << ParseHex("04678afdb0fe5548271967f1a67130b7105cd6a828e03909a67962e0ea1f61deb649f6bc3f4cef38c4f35504e51ec112de5c384df7ba0b8d578a4c702b6bf11d5f") << OP_CHECKSIG;
    return CreateGenesisBlock(params, genesisScriptSig, genesisOutputScript, nTime, nNonce, nBits, nVersion, genesisReward);
}

/**
 * Main network
 */
class CMainParams : public CChainParams {
public:
    CMainParams() {
        strNetworkID = CBaseChainParams::MAIN;
        consensus.signet_blocks = false;
        consensus.signet_challenge.clear();
        consensus.nSubsidyHalvingInterval = 210000;
        consensus.BIP16Exception = uint256S("0x00000000000002dc756eebf4f49723ed8d30cc28a5f108eb94b1ba88ac4f9c22");
        consensus.BIP34Height = 227931;
        consensus.BIP34Hash = uint256S("0x000000000000024b89b42a942fe0d9fea3bb44ab7bd1b19115dd6a759c0808b8");
        consensus.BIP65Height = 388381; // 000000000000000004c2b624ed5d7756c508d90fd0da2c7c679febfa6c4735f0
        consensus.BIP66Height = 363725; // 00000000000000000379eaa19dce8c9b722d46ae6a57c2f1a988119488b50931
        consensus.CSVHeight = 419328; // 000000000000000004a1b34462cb8aeebd5799177f7a29cf28f2d1961716b5b5
        consensus.SegwitHeight = 481824; // 0000000000000000001c8018d9cb3b742ef25114f27563e3fc4a1902167f9893
        consensus.MinBIP9WarningHeight = 483840; // segwit activation height + miner confirmation window
        consensus.powLimit = uint256S("00000000ffffffffffffffffffffffffffffffffffffffffffffffffffffffff");
        consensus.nPowTargetTimespan = 14 * 24 * 60 * 60; // two weeks
        consensus.nPowTargetSpacing = 10 * 60;
        consensus.fPowAllowMinDifficultyBlocks = false;
        consensus.fPowNoRetargeting = false;
        consensus.nRuleChangeActivationThreshold = 1916; // 95% of 2016
        consensus.nMinerConfirmationWindow = 2016; // nPowTargetTimespan / nPowTargetSpacing
        consensus.vDeployments[Consensus::DEPLOYMENT_TESTDUMMY].bit = 28;
        consensus.vDeployments[Consensus::DEPLOYMENT_TESTDUMMY].nStartTime = 1199145601; // January 1, 2008
        consensus.vDeployments[Consensus::DEPLOYMENT_TESTDUMMY].nTimeout = 1230767999; // December 31, 2008
        // DynaFed: never activate (but set to avoid use of unitialized memory in tests)
        consensus.vDeployments[Consensus::DEPLOYMENT_DYNA_FED].bit = 25;
        consensus.vDeployments[Consensus::DEPLOYMENT_DYNA_FED].nStartTime = 1199145601; // January 1, 2008
        consensus.vDeployments[Consensus::DEPLOYMENT_DYNA_FED].nTimeout = 1230767999; // December 31, 2008

        // Deployment of Taproot (BIPs 340-342)
        consensus.vDeployments[Consensus::DEPLOYMENT_TAPROOT].bit = 2;
        consensus.vDeployments[Consensus::DEPLOYMENT_TAPROOT].nStartTime = 1199145601; // January 1, 2008
        consensus.vDeployments[Consensus::DEPLOYMENT_TAPROOT].nTimeout = 1230767999; // December 31, 2008

        consensus.nMinimumChainWork = uint256S("0x00000000000000000000000000000000000000001533efd8d716a517fe2c5008");
        consensus.defaultAssumeValid = uint256S("0x0000000000000000000b9d2ec5a352ecba0592946514a92f14319dc2b367fc72"); // 654683

        consensus.genesis_subsidy = 50*COIN;
        consensus.connect_genesis_outputs = false;
        consensus.subsidy_asset = CAsset();
        anyonecanspend_aremine = false;
        enforce_pak = false;
        multi_data_permitted = false;
        consensus.has_parent_chain = false;
        g_signed_blocks = false;
        g_con_elementsmode = false;
        g_con_blockheightinheader = false;
        consensus.total_valid_epochs = 0;
        consensus.elements_mode = g_con_elementsmode;

        /**
         * The message start string is designed to be unlikely to occur in normal data.
         * The characters are rarely used upper ASCII, not valid as UTF-8, and produce
         * a large 32-bit integer with any alignment.
         */
        pchMessageStart[0] = 0xf9;
        pchMessageStart[1] = 0xbe;
        pchMessageStart[2] = 0xb4;
        pchMessageStart[3] = 0xd9;
        nDefaultPort = 8333;
        nPruneAfterHeight = 100000;
        m_assumed_blockchain_size = 350;
        m_assumed_chain_state_size = 6;

        genesis = CreateGenesisBlock(1231006505, 2083236893, 0x1d00ffff, 1, 50 * COIN, consensus);
        consensus.hashGenesisBlock = genesis.GetHash();
        assert(consensus.hashGenesisBlock == uint256S("0x000000000019d6689c085ae165831e934ff763ae46a2a6c172b3f1b60a8ce26f"));
        assert(genesis.hashMerkleRoot == uint256S("0x4a5e1e4baab89f3a32518a88c31bc87f618f76673e2cc77ab2127b7afdeda33b"));

        // Note that of those which support the service bits prefix, most only support a subset of
        // possible options.
        // This is fine at runtime as we'll fall back to using them as an addrfetch if they don't support the
        // service bits we want, but we should get them updated to support all service bits wanted by any
        // release ASAP to avoid it where possible.
        vSeeds.emplace_back("seed.bitcoin.sipa.be"); // Pieter Wuille, only supports x1, x5, x9, and xd
        vSeeds.emplace_back("dnsseed.bluematt.me"); // Matt Corallo, only supports x9
        vSeeds.emplace_back("dnsseed.bitcoin.dashjr.org"); // Luke Dashjr
        vSeeds.emplace_back("seed.bitcoinstats.com"); // Christian Decker, supports x1 - xf
        vSeeds.emplace_back("seed.bitcoin.jonasschnelli.ch"); // Jonas Schnelli, only supports x1, x5, x9, and xd
        vSeeds.emplace_back("seed.btc.petertodd.org"); // Peter Todd, only supports x1, x5, x9, and xd
        vSeeds.emplace_back("seed.bitcoin.sprovoost.nl"); // Sjors Provoost
        vSeeds.emplace_back("dnsseed.emzy.de"); // Stephan Oeste
        vSeeds.emplace_back("seed.bitcoin.wiz.biz"); // Jason Maurice

        base58Prefixes[PUBKEY_ADDRESS] = std::vector<unsigned char>(1,0);
        base58Prefixes[SCRIPT_ADDRESS] = std::vector<unsigned char>(1,5);
        base58Prefixes[SECRET_KEY] =     std::vector<unsigned char>(1,128);
        base58Prefixes[EXT_PUBLIC_KEY] = {0x04, 0x88, 0xB2, 0x1E};
        base58Prefixes[EXT_SECRET_KEY] = {0x04, 0x88, 0xAD, 0xE4};

        bech32_hrp = "bc";
        blech32_hrp = bech32_hrp;

        vFixedSeeds = std::vector<SeedSpec6>(std::begin(pnSeed6_main), std::end(pnSeed6_main));

        fDefaultConsistencyChecks = false;
        fRequireStandard = true;
        m_is_test_chain = false;
        m_is_mockable_chain = false;

        checkpointData = {
            {
                { 11111, uint256S("0x0000000069e244f73d78e8fd29ba2fd2ed618bd6fa2ee92559f542fdb26e7c1d")},
                { 33333, uint256S("0x000000002dd5588a74784eaa7ab0507a18ad16a236e7b1ce69f00d7ddfb5d0a6")},
                { 74000, uint256S("0x0000000000573993a3c9e41ce34471c079dcf5f52a0e824a81e7f953b8661a20")},
                {105000, uint256S("0x00000000000291ce28027faea320c8d2b054b2e0fe44a773f3eefb151d6bdc97")},
                {134444, uint256S("0x00000000000005b12ffd4cd315cd34ffd4a594f430ac814c91184a0d42d2b0fe")},
                {168000, uint256S("0x000000000000099e61ea72015e79632f216fe6cb33d7899acb35b75c8303b763")},
                {193000, uint256S("0x000000000000059f452a5f7340de6682a977387c17010ff6e6c3bd83ca8b1317")},
                {210000, uint256S("0x000000000000048b95347e83192f69cf0366076336c639f9b7228e9ba171342e")},
                {216116, uint256S("0x00000000000001b4f4b433e81ee46494af945cf96014816a4e2370f11b23df4e")},
                {225430, uint256S("0x00000000000001c108384350f74090433e7fcf79a606b8e797f065b130575932")},
                {250000, uint256S("0x000000000000003887df1f29024b06fc2200b55f8af8f35453d7be294df2d214")},
                {279000, uint256S("0x0000000000000001ae8c72a0b0c301f67e3afca10e819efa9041e458e9bd7e40")},
                {295000, uint256S("0x00000000000000004d9b4ef50f0f9d686fd69db2e03af35a100370c64632a983")},
            }
        };

        m_assumeutxo_data = MapAssumeutxo{
         // TODO to be specified in a future patch.
        };

        chainTxData = ChainTxData{
            // Data from RPC: getchaintxstats 4096 0000000000000000000b9d2ec5a352ecba0592946514a92f14319dc2b367fc72
            /* nTime    */ 1603995752,
            /* nTxCount */ 582083445,
            /* dTxRate  */ 3.508976121410527,
        };
    }
};

/**
 * Testnet (v3)
 */
class CTestNetParams : public CChainParams {
public:
    CTestNetParams() {
        strNetworkID = CBaseChainParams::TESTNET;
        consensus.signet_blocks = false;
        consensus.signet_challenge.clear();
        consensus.nSubsidyHalvingInterval = 210000;
        consensus.BIP16Exception = uint256S("0x00000000dd30457c001f4095d208cc1296b0eed002427aa599874af7a432b105");
        consensus.BIP34Height = 21111;
        consensus.BIP34Hash = uint256S("0x0000000023b3a96d3484e5abb3755c413e7d41500f8e2a5c3f0dd01299cd8ef8");
        consensus.BIP65Height = 581885; // 00000000007f6655f22f98e72ed80d8b06dc761d5da09df0fa1dc4be4f861eb6
        consensus.BIP66Height = 330776; // 000000002104c8c45e99a8853285a3b592602a3ccde2b832481da85e9e4ba182
        consensus.CSVHeight = 770112; // 00000000025e930139bac5c6c31a403776da130831ab85be56578f3fa75369bb
        consensus.SegwitHeight = 834624; // 00000000002b980fcd729daaa248fd9316a5200e9b367f4ff2c42453e84201ca
        consensus.MinBIP9WarningHeight = 836640; // segwit activation height + miner confirmation window
        consensus.powLimit = uint256S("00000000ffffffffffffffffffffffffffffffffffffffffffffffffffffffff");
        consensus.nPowTargetTimespan = 14 * 24 * 60 * 60; // two weeks
        consensus.nPowTargetSpacing = 10 * 60;
        consensus.fPowAllowMinDifficultyBlocks = true;
        consensus.fPowNoRetargeting = false;
        consensus.nRuleChangeActivationThreshold = 1512; // 75% for testchains
        consensus.nMinerConfirmationWindow = 2016; // nPowTargetTimespan / nPowTargetSpacing
        consensus.vDeployments[Consensus::DEPLOYMENT_TESTDUMMY].bit = 28;
        consensus.vDeployments[Consensus::DEPLOYMENT_TESTDUMMY].nStartTime = 1199145601; // January 1, 2008
        consensus.vDeployments[Consensus::DEPLOYMENT_TESTDUMMY].nTimeout = 1230767999; // December 31, 2008

        // Deployment of Taproot (BIPs 340-342)
        consensus.vDeployments[Consensus::DEPLOYMENT_TAPROOT].bit = 2;
        consensus.vDeployments[Consensus::DEPLOYMENT_TAPROOT].nStartTime = 1199145601; // January 1, 2008
        consensus.vDeployments[Consensus::DEPLOYMENT_TAPROOT].nTimeout = 1230767999; // December 31, 2008

        consensus.nMinimumChainWork = uint256S("0x0000000000000000000000000000000000000000000001db6ec4ac88cf2272c6");
        consensus.defaultAssumeValid = uint256S("0x000000000000006433d1efec504c53ca332b64963c425395515b01977bd7b3b0"); // 1864000

        consensus.genesis_subsidy = 50*COIN;
        consensus.connect_genesis_outputs = false;
        consensus.subsidy_asset = CAsset();
        anyonecanspend_aremine = false;
        enforce_pak = false;
        multi_data_permitted = false;
        consensus.has_parent_chain = false;
        g_signed_blocks = false;
        g_con_elementsmode = false;
        g_con_blockheightinheader = false;
        consensus.total_valid_epochs = 0;
        consensus.elements_mode = g_con_elementsmode;

        pchMessageStart[0] = 0x0b;
        pchMessageStart[1] = 0x11;
        pchMessageStart[2] = 0x09;
        pchMessageStart[3] = 0x07;
        nDefaultPort = 18333;
        nPruneAfterHeight = 1000;
        m_assumed_blockchain_size = 40;
        m_assumed_chain_state_size = 2;

        genesis = CreateGenesisBlock(1296688602, 414098458, 0x1d00ffff, 1, 50 * COIN, consensus);
        consensus.hashGenesisBlock = genesis.GetHash();
        assert(consensus.hashGenesisBlock == uint256S("0x000000000933ea01ad0ee984209779baaec3ced90fa3f408719526f8d77f4943"));
        assert(genesis.hashMerkleRoot == uint256S("0x4a5e1e4baab89f3a32518a88c31bc87f618f76673e2cc77ab2127b7afdeda33b"));

        vFixedSeeds.clear();
        vSeeds.clear();
        // nodes with support for servicebits filtering should be at the top
        vSeeds.emplace_back("testnet-seed.bitcoin.jonasschnelli.ch");
        vSeeds.emplace_back("seed.tbtc.petertodd.org");
        vSeeds.emplace_back("seed.testnet.bitcoin.sprovoost.nl");
        vSeeds.emplace_back("testnet-seed.bluematt.me"); // Just a static list of stable node(s), only supports x9

        base58Prefixes[PUBKEY_ADDRESS] = std::vector<unsigned char>(1,111);
        base58Prefixes[SCRIPT_ADDRESS] = std::vector<unsigned char>(1,196);
        base58Prefixes[SECRET_KEY] =     std::vector<unsigned char>(1,239);
        base58Prefixes[EXT_PUBLIC_KEY] = {0x04, 0x35, 0x87, 0xCF};
        base58Prefixes[EXT_SECRET_KEY] = {0x04, 0x35, 0x83, 0x94};

        bech32_hrp = "tb";
        blech32_hrp = bech32_hrp;

        vFixedSeeds = std::vector<SeedSpec6>(std::begin(pnSeed6_test), std::end(pnSeed6_test));

        fDefaultConsistencyChecks = false;
        fRequireStandard = false;
        m_is_test_chain = true;
        m_is_mockable_chain = false;

        checkpointData = {
            {
                {546, uint256S("000000002a936ca763904c3c35fce2f3556c559c0214345d31b1bcebf76acb70")},
            }
        };

        m_assumeutxo_data = MapAssumeutxo{
            // TODO to be specified in a future patch.
        };

        chainTxData = ChainTxData{
            // Data from RPC: getchaintxstats 4096 000000000000006433d1efec504c53ca332b64963c425395515b01977bd7b3b0
            /* nTime    */ 1603359686,
            /* nTxCount */ 58090238,
            /* dTxRate  */ 0.1232886622799463,
        };
    }
};

/**
 * Signet
 */
class SigNetParams : public CChainParams {
public:
    explicit SigNetParams(const ArgsManager& args) {
        std::vector<uint8_t> bin;
        vSeeds.clear();

        if (!args.IsArgSet("-signetchallenge")) {
            bin = ParseHex("512103ad5e0edad18cb1f0fc0d28a3d4f1f3e445640337489abb10404f2d1e086be430210359ef5021964fe22d6f8e05b2463c9540ce96883fe3b278760f048f5189f2e6c452ae");
            vSeeds.emplace_back("178.128.221.177");
            vSeeds.emplace_back("2a01:7c8:d005:390::5");
            vSeeds.emplace_back("v7ajjeirttkbnt32wpy3c6w3emwnfr3fkla7hpxcfokr3ysd3kqtzmqd.onion:38333");

            consensus.nMinimumChainWork = uint256S("0x00000000000000000000000000000000000000000000000000000019fd16269a");
            consensus.defaultAssumeValid = uint256S("0x0000002a1de0f46379358c1fd09906f7ac59adf3712323ed90eb59e4c183c020"); // 9434
            m_assumed_blockchain_size = 1;
            m_assumed_chain_state_size = 0;
            chainTxData = ChainTxData{
                // Data from RPC: getchaintxstats 4096 0000002a1de0f46379358c1fd09906f7ac59adf3712323ed90eb59e4c183c020
                /* nTime    */ 1603986000,
                /* nTxCount */ 9582,
                /* dTxRate  */ 0.00159272030651341,
            };
        } else {
            const auto signet_challenge = args.GetArgs("-signetchallenge");
            if (signet_challenge.size() != 1) {
                throw std::runtime_error(strprintf("%s: -signetchallenge cannot be multiple values.", __func__));
            }
            bin = ParseHex(signet_challenge[0]);

            consensus.nMinimumChainWork = uint256{};
            consensus.defaultAssumeValid = uint256{};
            m_assumed_blockchain_size = 0;
            m_assumed_chain_state_size = 0;
            chainTxData = ChainTxData{
                0,
                0,
                0,
            };
            LogPrintf("Signet with challenge %s\n", signet_challenge[0]);
        }

        if (args.IsArgSet("-signetseednode")) {
            vSeeds = args.GetArgs("-signetseednode");
        }

        strNetworkID = CBaseChainParams::SIGNET;
        consensus.signet_blocks = true;
        consensus.signet_challenge.assign(bin.begin(), bin.end());
        consensus.nSubsidyHalvingInterval = 210000;
        consensus.BIP16Exception = uint256{};
        consensus.BIP34Height = 1;
        consensus.BIP34Hash = uint256{};
        consensus.BIP65Height = 1;
        consensus.BIP66Height = 1;
        consensus.CSVHeight = 1;
        consensus.SegwitHeight = 1;
        consensus.nPowTargetTimespan = 14 * 24 * 60 * 60; // two weeks
        consensus.nPowTargetSpacing = 10 * 60;
        consensus.fPowAllowMinDifficultyBlocks = false;
        consensus.fPowNoRetargeting = false;
        consensus.nRuleChangeActivationThreshold = 1916; // 95% of 2016
        consensus.nMinerConfirmationWindow = 2016; // nPowTargetTimespan / nPowTargetSpacing
        consensus.MinBIP9WarningHeight = 0;
        consensus.powLimit = uint256S("00000377ae000000000000000000000000000000000000000000000000000000");
        consensus.vDeployments[Consensus::DEPLOYMENT_TESTDUMMY].bit = 28;
        consensus.vDeployments[Consensus::DEPLOYMENT_TESTDUMMY].nStartTime = 1199145601; // January 1, 2008
        consensus.vDeployments[Consensus::DEPLOYMENT_TESTDUMMY].nTimeout = 1230767999; // December 31, 2008
        // DynaFed: never activate (but set to avoid use of unitialized memory in tests)
        consensus.vDeployments[Consensus::DEPLOYMENT_DYNA_FED].bit = 25;
        consensus.vDeployments[Consensus::DEPLOYMENT_DYNA_FED].nStartTime = 1199145601; // January 1, 2008
        consensus.vDeployments[Consensus::DEPLOYMENT_DYNA_FED].nTimeout = 1230767999; // December 31, 2008

        // Activation of Taproot (BIPs 340-342)
        consensus.vDeployments[Consensus::DEPLOYMENT_TAPROOT].bit = 2;
        consensus.vDeployments[Consensus::DEPLOYMENT_TAPROOT].nStartTime = Consensus::BIP9Deployment::ALWAYS_ACTIVE;
        consensus.vDeployments[Consensus::DEPLOYMENT_TAPROOT].nTimeout = Consensus::BIP9Deployment::NO_TIMEOUT;

        // ELEMENTS: copied from Main
        consensus.genesis_subsidy = 50*COIN;
        consensus.connect_genesis_outputs = false;
        consensus.subsidy_asset = CAsset();
        anyonecanspend_aremine = false;
        enforce_pak = false;
        multi_data_permitted = false;
        consensus.has_parent_chain = false;
        g_signed_blocks = false; // lol
        g_con_elementsmode = false;
        g_con_blockheightinheader = false;
        consensus.total_valid_epochs = 0;
        consensus.elements_mode = g_con_elementsmode;

        // message start is defined as the first 4 bytes of the sha256d of the block script
        CHashWriter h(SER_DISK, 0);
        h << consensus.signet_challenge;
        uint256 hash = h.GetHash();
        memcpy(pchMessageStart, hash.begin(), 4);

        nDefaultPort = 38333;
        nPruneAfterHeight = 1000;

        genesis = CreateGenesisBlock(1598918400, 52613770, 0x1e0377ae, 1, 50 * COIN, consensus);
        consensus.hashGenesisBlock = genesis.GetHash();
        assert(consensus.hashGenesisBlock == uint256S("0x00000008819873e925422c1ff0f99f7cc9bbb232af63a077a480a3633bee1ef6"));
        assert(genesis.hashMerkleRoot == uint256S("0x4a5e1e4baab89f3a32518a88c31bc87f618f76673e2cc77ab2127b7afdeda33b"));

        vFixedSeeds.clear();

        base58Prefixes[PUBKEY_ADDRESS] = std::vector<unsigned char>(1,111);
        base58Prefixes[SCRIPT_ADDRESS] = std::vector<unsigned char>(1,196);
        base58Prefixes[SECRET_KEY] =     std::vector<unsigned char>(1,239);
        base58Prefixes[EXT_PUBLIC_KEY] = {0x04, 0x35, 0x87, 0xCF};
        base58Prefixes[EXT_SECRET_KEY] = {0x04, 0x35, 0x83, 0x94};

        bech32_hrp = "tb";
        blech32_hrp = bech32_hrp;

        fDefaultConsistencyChecks = false;
        fRequireStandard = true;
        m_is_test_chain = true;
        m_is_mockable_chain = false;
    }
};

/**
 * Regression test
 */
class CRegTestParams : public CChainParams {
public:
    explicit CRegTestParams(const ArgsManager& args) {
        strNetworkID =  CBaseChainParams::REGTEST;
        consensus.signet_blocks = false;
        consensus.signet_challenge.clear();
        consensus.nSubsidyHalvingInterval = 150;
        consensus.BIP16Exception = uint256();
        consensus.BIP34Height = 500; // BIP34 activated on regtest (Used in functional tests)
        consensus.BIP34Hash = uint256();
        consensus.BIP65Height = 1351; // BIP65 activated on regtest (Used in functional tests)
        consensus.BIP66Height = 1251; // BIP66 activated on regtest (Used in functional tests)
        consensus.CSVHeight = 432; // CSV activated on regtest (Used in rpc activation tests)
        consensus.SegwitHeight = 0; // SEGWIT is always activated on regtest unless overridden
        consensus.MinBIP9WarningHeight = 0;
        consensus.powLimit = uint256S("7fffffffffffffffffffffffffffffffffffffffffffffffffffffffffffffff");
        consensus.nPowTargetTimespan = 14 * 24 * 60 * 60; // two weeks
        consensus.nPowTargetSpacing = 10 * 60;
        consensus.fPowAllowMinDifficultyBlocks = true;
        consensus.fPowNoRetargeting = true;
        consensus.nRuleChangeActivationThreshold = 108; // 75% for testchains
        consensus.nMinerConfirmationWindow = 144; // Faster than normal for regtest (144 instead of 2016)
        consensus.vDeployments[Consensus::DEPLOYMENT_TESTDUMMY].bit = 28;
        consensus.vDeployments[Consensus::DEPLOYMENT_TESTDUMMY].nStartTime = 0;
        consensus.vDeployments[Consensus::DEPLOYMENT_TESTDUMMY].nTimeout = Consensus::BIP9Deployment::NO_TIMEOUT;
        // DynaFed: never activate (but set to avoid use of unitialized memory in tests)
        consensus.vDeployments[Consensus::DEPLOYMENT_DYNA_FED].bit = 25;
        consensus.vDeployments[Consensus::DEPLOYMENT_DYNA_FED].nStartTime = 1199145601; // January 1, 2008
        consensus.vDeployments[Consensus::DEPLOYMENT_DYNA_FED].nTimeout = 1230767999; // December 31, 2008
        consensus.vDeployments[Consensus::DEPLOYMENT_TAPROOT].bit = 2;
        consensus.vDeployments[Consensus::DEPLOYMENT_TAPROOT].nStartTime = Consensus::BIP9Deployment::ALWAYS_ACTIVE;
        consensus.vDeployments[Consensus::DEPLOYMENT_TAPROOT].nTimeout = Consensus::BIP9Deployment::NO_TIMEOUT;

        consensus.nMinimumChainWork = uint256{};
        consensus.defaultAssumeValid = uint256{};

        consensus.genesis_subsidy = 50*COIN;
        consensus.connect_genesis_outputs = false;
        consensus.subsidy_asset = CAsset();
        anyonecanspend_aremine = false;
        enforce_pak = false;
        multi_data_permitted = false;
        consensus.has_parent_chain = false;
        g_signed_blocks = false;
        g_con_elementsmode = false;
        consensus.elements_mode = g_con_elementsmode;
        g_con_blockheightinheader = false;
        consensus.total_valid_epochs = 0;

        pchMessageStart[0] = 0xfa;
        pchMessageStart[1] = 0xbf;
        pchMessageStart[2] = 0xb5;
        pchMessageStart[3] = 0xda;
        nDefaultPort = 18444;
        nPruneAfterHeight = 1000;
        m_assumed_blockchain_size = 0;
        m_assumed_chain_state_size = 0;

        UpdateActivationParametersFromArgs(args);

        genesis = CreateGenesisBlock(1296688602, 2, 0x207fffff, 1, 50 * COIN, consensus);
        consensus.hashGenesisBlock = genesis.GetHash();
        assert(consensus.hashGenesisBlock == uint256S("0x0f9188f13cb7b2c71f2a335e3a4fc328bf5beb436012afca590b1a11466e2206"));
        assert(genesis.hashMerkleRoot == uint256S("0x4a5e1e4baab89f3a32518a88c31bc87f618f76673e2cc77ab2127b7afdeda33b"));

        vFixedSeeds.clear(); //!< Regtest mode doesn't have any fixed seeds.
        vSeeds.clear();      //!< Regtest mode doesn't have any DNS seeds.

        fDefaultConsistencyChecks = true;
        fRequireStandard = true;
        m_is_test_chain = true;
        m_is_mockable_chain = true;

        checkpointData = {
            {
                {0, uint256S("0f9188f13cb7b2c71f2a335e3a4fc328bf5beb436012afca590b1a11466e2206")},
            }
        };

        m_assumeutxo_data = MapAssumeutxo{
            {
                110,
                {uint256S("0x4fa9f2be16670cb097173e6b788974fb9106c2335c074267ca5f7fc297dded32"), 110},
            },
            {
                210,
                {uint256S("0x9c5ed99ef98544b34f8920b6d1802f72ac28ae6e2bd2bd4c316ff10c230df3f2"), 210},
            },
        };

        chainTxData = ChainTxData{
            0,
            0,
            0
        };

        base58Prefixes[PUBKEY_ADDRESS] = std::vector<unsigned char>(1,111);
        base58Prefixes[SCRIPT_ADDRESS] = std::vector<unsigned char>(1,196);
        base58Prefixes[SECRET_KEY] =     std::vector<unsigned char>(1,239);
        base58Prefixes[EXT_PUBLIC_KEY] = {0x04, 0x35, 0x87, 0xCF};
        base58Prefixes[EXT_SECRET_KEY] = {0x04, 0x35, 0x83, 0x94};

        bech32_hrp = "bcrt";
        blech32_hrp = bech32_hrp;
    }

    /**
     * Allows modifying the Version Bits regtest parameters.
     */
    void UpdateVersionBitsParameters(Consensus::DeploymentPos d, int64_t nStartTime, int64_t nTimeout)
    {
        consensus.vDeployments[d].nStartTime = nStartTime;
        consensus.vDeployments[d].nTimeout = nTimeout;
    }
    void UpdateActivationParametersFromArgs(const ArgsManager& args);
};

void CRegTestParams::UpdateActivationParametersFromArgs(const ArgsManager& args)
{
    if (args.IsArgSet("-segwitheight")) {
        int64_t height = args.GetArg("-segwitheight", consensus.SegwitHeight);
        if (height < -1 || height >= std::numeric_limits<int>::max()) {
            throw std::runtime_error(strprintf("Activation height %ld for segwit is out of valid range. Use -1 to disable segwit.", height));
        } else if (height == -1) {
            LogPrintf("Segwit disabled for testing\n");
            height = std::numeric_limits<int>::max();
        }
        consensus.SegwitHeight = static_cast<int>(height);
    }

    if (!args.IsArgSet("-vbparams")) return;

    for (const std::string& strDeployment : args.GetArgs("-vbparams")) {
        std::vector<std::string> vDeploymentParams;
        boost::split(vDeploymentParams, strDeployment, boost::is_any_of(":"));
        if (vDeploymentParams.size() != 3) {
            throw std::runtime_error("Version bits parameters malformed, expecting deployment:start:end");
        }
        int64_t nStartTime, nTimeout;
        if (!ParseInt64(vDeploymentParams[1], &nStartTime)) {
            throw std::runtime_error(strprintf("Invalid nStartTime (%s)", vDeploymentParams[1]));
        }
        if (!ParseInt64(vDeploymentParams[2], &nTimeout)) {
            throw std::runtime_error(strprintf("Invalid nTimeout (%s)", vDeploymentParams[2]));
        }
        bool found = false;
        for (int j=0; j < (int)Consensus::MAX_VERSION_BITS_DEPLOYMENTS; ++j) {
            if (vDeploymentParams[0] == VersionBitsDeploymentInfo[j].name) {
                UpdateVersionBitsParameters(Consensus::DeploymentPos(j), nStartTime, nTimeout);
                found = true;
                LogPrintf("Setting version bits activation parameters for %s to start=%ld, timeout=%ld\n", vDeploymentParams[0], nStartTime, nTimeout);
                break;
            }
        }
        if (!found) {
            throw std::runtime_error(strprintf("Invalid deployment (%s)", vDeploymentParams[0]));
        }
    }
}

/**
 * Custom params for testing.
 */
class CCustomParams : public CRegTestParams {
    void UpdateFromArgs(const ArgsManager& args)
    {
        UpdateActivationParametersFromArgs(args);

        consensus.nSubsidyHalvingInterval = args.GetArg("-con_nsubsidyhalvinginterval", consensus.nSubsidyHalvingInterval);
        consensus.BIP16Exception = uint256S(args.GetArg("-con_bip16exception", "0x0"));
        consensus.BIP34Height = args.GetArg("-con_bip34height", 0);
        consensus.BIP34Hash = uint256S(args.GetArg("-con_bip34hash", "0x0"));
        consensus.BIP65Height = args.GetArg("-con_bip65height", 0);
        consensus.BIP66Height = args.GetArg("-con_bip66height", 0);
        consensus.CSVHeight = args.GetArg("-con_csv_deploy_start", 432);
        consensus.powLimit = uint256S(args.GetArg("-con_powlimit", "7fffffffffffffffffffffffffffffffffffffffffffffffffffffffffffffff"));
        consensus.nPowTargetTimespan = args.GetArg("-con_npowtargettimespan", consensus.nPowTargetTimespan);
        consensus.nPowTargetSpacing = args.GetArg("-con_npowtargetspacing", consensus.nPowTargetSpacing);
        consensus.fPowAllowMinDifficultyBlocks = args.GetBoolArg("-con_fpowallowmindifficultyblocks", consensus.fPowAllowMinDifficultyBlocks);
        consensus.fPowNoRetargeting = args.GetBoolArg("-con_fpownoretargeting", consensus.fPowNoRetargeting);
        consensus.nRuleChangeActivationThreshold = (uint32_t)args.GetArg("-con_nrulechangeactivationthreshold", consensus.nRuleChangeActivationThreshold);
        consensus.nMinerConfirmationWindow = (uint32_t)args.GetArg("-con_nminerconfirmationwindow", consensus.nMinerConfirmationWindow);

        consensus.nMinimumChainWork = uint256S(args.GetArg("-con_nminimumchainwork", "0x0"));
        consensus.defaultAssumeValid = uint256S(args.GetArg("-con_defaultassumevalid", "0x00"));
        // TODO: Embed in genesis block in nTime field with new genesis block type
        consensus.dynamic_epoch_length = args.GetArg("-dynamic_epoch_length", 10);
        // Default junk keys for testing
        consensus.first_extension_space = {ParseHex("02fcba7ecf41bc7e1be4ee122d9d22e3333671eb0a3a87b5cdf099d59874e1940f02fcba7ecf41bc7e1be4ee122d9d22e3333671eb0a3a87b5cdf099d59874e1940f")};
        std::vector<std::string> pak_list_str = args.GetArgs("-pak");
        if (!pak_list_str.empty()) {
            consensus.first_extension_space.clear();
            for (const auto& entry : pak_list_str) {
                consensus.first_extension_space.push_back(ParseHex(entry));
            }
        }

        nPruneAfterHeight = (uint64_t)args.GetArg("-npruneafterheight", nPruneAfterHeight);
        fDefaultConsistencyChecks = args.GetBoolArg("-fdefaultconsistencychecks", fDefaultConsistencyChecks);
        m_is_test_chain = args.GetBoolArg("-fmineblocksondemand", m_is_test_chain);

        bech32_hrp = args.GetArg("-bech32_hrp", "ert");
        blech32_hrp = args.GetArg("-blech32_hrp", "el");
        base58Prefixes[PUBKEY_ADDRESS] = std::vector<unsigned char>(1, args.GetArg("-pubkeyprefix", 235));
        base58Prefixes[SCRIPT_ADDRESS] = std::vector<unsigned char>(1, args.GetArg("-scriptprefix", 75));
        base58Prefixes[BLINDED_ADDRESS] = std::vector<unsigned char>(1, args.GetArg("-blindedprefix", 4));
        base58Prefixes[SECRET_KEY] =     std::vector<unsigned char>(1, args.GetArg("-secretprefix", 239));
        base58Prefixes[PARENT_PUBKEY_ADDRESS] = std::vector<unsigned char>(1, args.GetArg("-parentpubkeyprefix", 111));
        base58Prefixes[PARENT_SCRIPT_ADDRESS] = std::vector<unsigned char>(1, args.GetArg("-parentscriptprefix", 196));
        parent_bech32_hrp = args.GetArg("-parent_bech32_hrp", "bcrt");
        parent_blech32_hrp = args.GetArg("-parent_blech32_hrp", "bcrt");


        std::string extpubprefix = args.GetArg("-extpubkeyprefix", "043587CF");
        assert(IsHex(extpubprefix) && extpubprefix.size() == 8 && "-extpubkeyprefix must be hex string of length 8");
        base58Prefixes[EXT_PUBLIC_KEY] = ParseHex(extpubprefix);

        std::string extprvprefix = args.GetArg("-extprvkeyprefix", "04358394");
        assert(IsHex(extprvprefix) && extprvprefix.size() == 8 && "-extprvkeyprefix must be hex string of length 8");
        base58Prefixes[EXT_SECRET_KEY] = ParseHex(extprvprefix);

        const std::string magic_str = args.GetArg("-pchmessagestart", "FABFB5DA");
        assert(IsHex(magic_str) && magic_str.size() == 8 && "-pchmessagestart must be hex string of length 8");
        const std::vector<unsigned char> magic_byte = ParseHex(magic_str);
        std::copy(begin(magic_byte), end(magic_byte), pchMessageStart);

        vSeeds.clear();
        if (args.IsArgSet("-seednode")) {
            const auto seednodes = args.GetArgs("-seednode");
            if (seednodes.size() != 1 || seednodes[0] != "0") {
                vSeeds = seednodes;
            }
        }

        //
        // ELEMENTS fields

        // Determines type of genesis block
        consensus.genesis_style = args.GetArg("-con_genesis_style", "elements");

        // Block signing encumberance script, default of 51 aka OP_TRUE
        std::vector<unsigned char> sign_bytes = ParseHex(args.GetArg("-signblockscript", "51"));
        consensus.signblockscript = CScript(sign_bytes.begin(), sign_bytes.end());
        // Default signature size is the size of dummy push, and single 72 byte DER signature
        consensus.max_block_signature_size = args.GetArg("-con_max_block_sig_size", 74);
        g_signed_blocks = args.GetBoolArg("-con_signed_blocks", true);

        // Note: These globals are needed to avoid circular dependencies.
        // Default to true for custom chains.
        g_con_blockheightinheader = args.GetBoolArg("-con_blockheightinheader", true);
        g_con_elementsmode = args.GetBoolArg("-con_elementsmode", true);
        consensus.elements_mode = g_con_elementsmode;

        // No subsidy for custom chains by default
        consensus.genesis_subsidy = args.GetArg("-con_blocksubsidy", 0);

        // All non-zero coinbase outputs must go to this scriptPubKey
        std::vector<unsigned char> man_bytes = ParseHex(args.GetArg("-con_mandatorycoinbase", ""));
        consensus.mandatory_coinbase_destination = CScript(man_bytes.begin(), man_bytes.end()); // Blank script allows any coinbase destination

        // Custom chains connect coinbase outputs to db by default
        consensus.connect_genesis_outputs = args.GetArg("-con_connect_genesis_outputs", true);

        initialFreeCoins = args.GetArg("-initialfreecoins", 0);

        anyonecanspend_aremine = args.GetBoolArg("-anyonecanspendaremine", true);

        consensus.has_parent_chain = args.GetBoolArg("-con_has_parent_chain", true);

        enforce_pak = args.GetBoolArg("-enforce_pak", false);

        // Allow multiple op_return outputs by relay policy
        multi_data_permitted = args.GetBoolArg("-multi_data_permitted", enforce_pak);

        // bitcoin regtest is the parent chain by default
        parentGenesisBlockHash = uint256S(args.GetArg("-parentgenesisblockhash", "0f9188f13cb7b2c71f2a335e3a4fc328bf5beb436012afca590b1a11466e2206"));
        // Either it has a parent chain or not
        const bool parent_genesis_is_null = parentGenesisBlockHash == uint256();
        assert(consensus.has_parent_chain != parent_genesis_is_null);
        consensus.parentChainPowLimit = uint256S(args.GetArg("-con_parentpowlimit", "7fffffffffffffffffffffffffffffffffffffffffffffffffffffffffffffff"));
        consensus.parent_chain_signblockscript = StrHexToScriptWithDefault(args.GetArg("-con_parent_chain_signblockscript", ""), CScript());
        consensus.pegin_min_depth = args.GetArg("-peginconfirmationdepth", DEFAULT_PEGIN_CONFIRMATION_DEPTH);

        const CScript default_script(CScript() << OP_TRUE);
        consensus.fedpegScript = StrHexToScriptWithDefault(args.GetArg("-fedpegscript", ""), default_script);

        // Calculate pegged Bitcoin asset
        std::vector<unsigned char> commit = CommitToArguments(consensus, strNetworkID);
        uint256 entropy;
        GenerateAssetEntropy(entropy,  COutPoint(uint256(commit), 0), parentGenesisBlockHash);

        consensus.total_valid_epochs = args.GetArg("-total_valid_epochs", 2);

        // Elements serialization uses derivation, bitcoin serialization uses 0x00
        if (g_con_elementsmode) {
            CalculateAsset(consensus.pegged_asset, entropy);
        } else {
            assert(consensus.pegged_asset == CAsset());
        }

        consensus.parent_pegged_asset.SetHex(args.GetArg("-con_parent_pegged_asset", "0x00"));
        initial_reissuance_tokens = args.GetArg("-initialreissuancetokens", 0);

        // Subsidy asset, like policyAsset, defaults to the pegged_asset
        consensus.subsidy_asset = consensus.pegged_asset;
        if (args.IsArgSet("-subsidyasset")) {
            consensus.subsidy_asset = CAsset(uint256S(args.GetArg("-subsidyasset", "0x00")));
        }

        consensus.vDeployments[Consensus::DEPLOYMENT_DYNA_FED].bit = 25;
        consensus.vDeployments[Consensus::DEPLOYMENT_DYNA_FED].nStartTime = args.GetArg("-con_dyna_deploy_start", Consensus::BIP9Deployment::ALWAYS_ACTIVE);
        consensus.vDeployments[Consensus::DEPLOYMENT_DYNA_FED].nTimeout = Consensus::BIP9Deployment::NO_TIMEOUT;
        // END ELEMENTS fields
    }

    void SetGenesisBlock() {
        if (consensus.genesis_style == "bitcoin") {
            // For compatibility with bitcoin (regtest)
            genesis = CreateGenesisBlock(1296688602, 2, 0x207fffff, 1, 50 * COIN, consensus);
        } else if (consensus.genesis_style == "elements") {
            // Intended compatibility with Liquid v1 and elements-0.14.1
            std::vector<unsigned char> commit = CommitToArguments(consensus, strNetworkID);
            genesis = CreateGenesisBlock(consensus, CScript() << commit, CScript(OP_RETURN), 1296688602, 2, 0x207fffff, 1, 0);
            if (initialFreeCoins != 0 || initial_reissuance_tokens != 0) {
                AppendInitialIssuance(genesis, COutPoint(uint256(commit), 0), parentGenesisBlockHash, (initialFreeCoins > 0) ? 1 : 0, initialFreeCoins, (initial_reissuance_tokens > 0) ? 1 : 0, initial_reissuance_tokens, CScript() << OP_TRUE);
            }
        } else if (consensus.genesis_style == "dynamic") {
            // Liquid v2 HF, from genesis. Upgrading networks still use "elements".
            // TODO fill out genesis block with special commitments including epoch
            // length in nTime
            throw std::runtime_error(strprintf("Invalid -genesis_style (%s)", consensus.genesis_style));
        } else {
            throw std::runtime_error(strprintf("Invalid -genesis_style (%s)", consensus.genesis_style));
        }
    }

public:
    CCustomParams(const std::string& chain, const ArgsManager& args) : CRegTestParams(args)
    {
        strNetworkID = chain;
        UpdateFromArgs(args);
        SetGenesisBlock();
        consensus.hashGenesisBlock = genesis.GetHash();
    }
};

/**
 * Liquid v1
 */
class CLiquidV1Params : public CChainParams {
public:
    CLiquidV1Params()
    {

        strNetworkID = "liquidv1";
        consensus.nSubsidyHalvingInterval = 150;
        consensus.BIP16Exception = uint256();
        consensus.BIP34Height = 0;
        consensus.BIP34Hash = uint256();
        consensus.BIP65Height = 0;
        consensus.BIP66Height = 0;
        consensus.CSVHeight = 0;
        consensus.SegwitHeight = 0;
        consensus.powLimit = uint256S("7fffffffffffffffffffffffffffffffffffffffffffffffffffffffffffffff");
        consensus.nPowTargetTimespan = 14 * 24 * 60 * 60; // two weeks;
        consensus.nPowTargetSpacing = 60; // Minute block assumption
        consensus.fPowAllowMinDifficultyBlocks = true;
        consensus.fPowNoRetargeting = true;
        consensus.nRuleChangeActivationThreshold = 108;
        consensus.nMinerConfirmationWindow = 144;

        consensus.nMinimumChainWork = uint256();
        consensus.defaultAssumeValid = uint256();

        nPruneAfterHeight = 1000;
        fDefaultConsistencyChecks = false;
        fRequireStandard = true;
        m_is_test_chain = false;

        m_assumed_blockchain_size = 3;
        m_assumed_chain_state_size = 1;

        bech32_hrp = "ex"; // ex(plicit)
        blech32_hrp = "lq"; // l(i)q(uid)
        parent_bech32_hrp = "bc";
        parent_blech32_hrp = "bc"; // Doesn't exist but...

        base58Prefixes[PUBKEY_ADDRESS] = std::vector<unsigned char>(1, 57);
        base58Prefixes[SCRIPT_ADDRESS] = std::vector<unsigned char>(1, 39);
        base58Prefixes[SECRET_KEY] =     std::vector<unsigned char>(1, 128);
        base58Prefixes[BLINDED_ADDRESS]= std::vector<unsigned char>(1,12);

        base58Prefixes[EXT_PUBLIC_KEY] = {0x04, 0x88, 0xB2, 0x1E};
        base58Prefixes[EXT_SECRET_KEY] = {0x04, 0x88, 0xAD, 0xE4};

        base58Prefixes[PARENT_PUBKEY_ADDRESS] = std::vector<unsigned char>(1,0);
        base58Prefixes[PARENT_SCRIPT_ADDRESS] = std::vector<unsigned char>(1,5);

        pchMessageStart[0] = 0xfa;
        pchMessageStart[1] = 0xbf;
        pchMessageStart[2] = 0xb5;
        pchMessageStart[3] = 0xda;

        nDefaultPort = 7042;

        vSeeds.clear();
        vSeeds.emplace_back("seed.liquidnetwork.io");
        vFixedSeeds = std::vector<SeedSpec6>(pnSeed6_liquidv1, pnSeed6_liquidv1 + ARRAYLEN(pnSeed6_liquidv1));

        //
        // ELEMENTS fields

        consensus.genesis_style = "elements"; // unused here but let's set it anyways

        // Block signing encumberance script, default of 51 aka OP_TRUE
        std::vector<unsigned char> sign_bytes = ParseHex("5b21026a2a106ec32c8a1e8052e5d02a7b0a150423dbd9b116fc48d46630ff6e6a05b92102791646a8b49c2740352b4495c118d876347bf47d0551c01c4332fdc2df526f1a2102888bda53a424466b0451627df22090143bbf7c060e9eacb1e38426f6b07f2ae12102aee8967150dee220f613de3b239320355a498808084a93eaf39a34dcd62024852102d46e9259d0a0bb2bcbc461a3e68f34adca27b8d08fbe985853992b4b104e27412102e9944e35e5750ab621e098145b8e6cf373c273b7c04747d1aa020be0af40ccd62102f9a9d4b10a6d6c56d8c955c547330c589bb45e774551d46d415e51cd9ad5116321033b421566c124dfde4db9defe4084b7aa4e7f36744758d92806b8f72c2e943309210353dcc6b4cf6ad28aceb7f7b2db92a4bf07ac42d357adf756f3eca790664314b621037f55980af0455e4fb55aad9b85a55068bb6dc4740ea87276dc693f4598db45fa210384001daa88dabd23db878dbb1ce5b4c2a5fa72c3113e3514bf602325d0c37b8e21039056d089f2fe72dbc0a14780b4635b0dc8a1b40b7a59106325dd1bc45cc70493210397ab8ea7b0bf85bc7fc56bb27bf85e75502e94e76a6781c409f3f2ec3d1122192103b00e3b5b77884bf3cae204c4b4eac003601da75f96982ffcb3dcb29c5ee419b92103c1f3c0874cfe34b8131af34699589aacec4093399739ae352e8a46f80a6f68375fae");
        consensus.signblockscript = CScript(sign_bytes.begin(), sign_bytes.end());
        // 11 signatures, 15 pubkeys, plus wiggle room
        consensus.max_block_signature_size = 12*74+16*33;
        g_signed_blocks = true;

        g_con_blockheightinheader = true;
        g_con_elementsmode = true;
        consensus.elements_mode = g_con_elementsmode;
        consensus.total_valid_epochs = 2;
        consensus.dynamic_epoch_length = 20160;


        consensus.genesis_subsidy = 0;

        // All non-zero coinbase outputs must go to this scriptPubKey
        std::vector<unsigned char> man_bytes = ParseHex("76a914fc26751a5025129a2fd006c6fbfa598ddd67f7e188ac");
        consensus.mandatory_coinbase_destination = CScript(man_bytes.begin(), man_bytes.end()); // Blank script allows any coinbase destination

        // Custom chains connect coinbase outputs to db by default
        consensus.connect_genesis_outputs = true;

        initialFreeCoins = 0;

        anyonecanspend_aremine = false;

        consensus.has_parent_chain = true;

        enforce_pak = true;

        multi_data_permitted = true;

        parentGenesisBlockHash = uint256S("000000000019d6689c085ae165831e934ff763ae46a2a6c172b3f1b60a8ce26f");
        const bool parent_genesis_is_null = parentGenesisBlockHash == uint256();
        assert(consensus.has_parent_chain != parent_genesis_is_null);
        consensus.parentChainPowLimit = uint256S("0000000000000000ffffffffffffffffffffffffffffffffffffffffffffffff");
        consensus.parent_chain_signblockscript = CScript(); // It has PoW
        consensus.pegin_min_depth = 100;

        const CScript default_script(CScript() << OP_TRUE);
        consensus.fedpegScript = StrHexToScriptWithDefault("745c87635b21020e0338c96a8870479f2396c373cc7696ba124e8635d41b0ea581112b678172612102675333a4e4b8fb51d9d4e22fa5a8eaced3fdac8a8cbf9be8c030f75712e6af992102896807d54bc55c24981f24a453c60ad3e8993d693732288068a23df3d9f50d4821029e51a5ef5db3137051de8323b001749932f2ff0d34c82e96a2c2461de96ae56c2102a4e1a9638d46923272c266631d94d36bdb03a64ee0e14c7518e49d2f29bc40102102f8a00b269f8c5e59c67d36db3cdc11b11b21f64b4bffb2815e9100d9aa8daf072103079e252e85abffd3c401a69b087e590a9b86f33f574f08129ccbd3521ecf516b2103111cf405b627e22135b3b3733a4a34aa5723fb0f58379a16d32861bf576b0ec2210318f331b3e5d38156da6633b31929c5b220349859cc9ca3d33fb4e68aa08401742103230dae6b4ac93480aeab26d000841298e3b8f6157028e47b0897c1e025165de121035abff4281ff00660f99ab27bb53e6b33689c2cd8dcd364bc3c90ca5aea0d71a62103bd45cddfacf2083b14310ae4a84e25de61e451637346325222747b157446614c2103cc297026b06c71cbfa52089149157b5ff23de027ac5ab781800a578192d175462103d3bde5d63bdb3a6379b461be64dad45eabff42f758543a9645afd42f6d4248282103ed1e8d5109c9ed66f7941bc53cc71137baa76d50d274bda8d5e8ffbd6e61fe9a5f6702c00fb275522103aab896d53a8e7d6433137bbba940f9c521e085dd07e60994579b64a6d992cf79210291b7d0b1b692f8f524516ed950872e5da10fb1b808b5a526dedc6fed1cf29807210386aa9372fbab374593466bc5451dc59954e90787f08060964d95c87ef34ca5bb5368ae", default_script);


        // Calculate pegged Bitcoin asset
        std::vector<unsigned char> commit = CommitToArguments(consensus, strNetworkID);
        uint256 entropy;
        GenerateAssetEntropy(entropy,  COutPoint(uint256(commit), 0), parentGenesisBlockHash);

        // Elements serialization uses derivation, bitcoin serialization uses 0x00
        if (g_con_elementsmode) {
            CalculateAsset(consensus.pegged_asset, entropy);
        } else {
            assert(consensus.pegged_asset == CAsset());
        }

        consensus.parent_pegged_asset.SetHex("0x00"); // No parent pegged asset
        initial_reissuance_tokens = 0;

        consensus.subsidy_asset = consensus.pegged_asset;

        // Legacy PAK list
        consensus.first_extension_space = {
            ParseHex("0362f0cf4898e44a20472664daed460156976bab5cc8bb8431b206bbafddd230c9"
                    "0399dadeeedc2cefe9042ffa596c553cad1967cda04de6aa0f9fbd96b6044292e7"),
            ParseHex("033fad80bd2b818d1ca8a8d4a25dafcf5e740be07db6788be1f2f15266e3c6805d"
                    "0253ff3f140ef8f594d54996eab810a82550c79204279920d95681afe699d00da5"),
            ParseHex("03f2d35e88741f930a3938bfa7075377ec2da4f1d7699a779e2cbf7a389195dc67"
                    "026132199a025299b5e0f4ab3f44294c81c5302f6d45ddda6316c18ae515793cf6"),
            ParseHex("036286d30d20ddcd3e867851936802dd8a2d84846c7e52aece0fc303c6deec9e04"
                    "02c7581da9d9ac0001e1c560c348b5df07d42de166d74eccd4c3bda467fe84f898"),
            ParseHex("0327b1884b3d743f4859db7c2df07e6e346d61d77fbc46c1da6db113fbbd43d7c5"
                    "0383c832ec502cf0990b199a4e46a45a63bfa6c6eb3f4b231472f144e684d6e9f8"),
            ParseHex("03075f118532928c7ef27a77644a12a87fbada3cd94cf67b2d2ae5cb169ddaefa4"
                    "02882c4fed938b20f3472af337cd7674a99f0aab0ae1803e27e978c52c417ce5e1"),
            ParseHex("02b988448e337c15cd6ac82b4737e3e2b5e92947da2f7fa96a81db7f9be3fabeb2"
                    "02f660c7675a1ed4893df838a5c4c07a287997cbd7dc5d884044b338ed606231bc"),
            ParseHex("0245b763999e3152418b9cd08b5f54c410a072d5e486826823791848e1bb879061"
                    "0259740ea12e953db0c5fd135c1a9564ce81a318729668811cf54f884c2f980eb8"),
            ParseHex("032f8814144351d5d05ca40c87cbbda67bb5f8b1920a38cf3bd008c1d266bb4682"
                    "039eb3a0b89656b338c3f4a9fc7bba582dd21935f59471c18e6b43c57e063053d9"),
            ParseHex("03d8b2ed1813370955cfb8dec24b7c5cb34b13fa4545d9e6d47d8c05af56a2c7d2"
                    "026392f13fefce606c60adadfe9e729e0af84f5f8cb6a35b76be244351635b38f7"),
            ParseHex("03e2a56e47f41eb83af34fb65c4dfb77ac442b01b5134fd92219bd3f4a999c7de5"
                    "034e93391cea816e5141dace7e5477bbed90c9daa0670b68b7acc8a44af556bbc1"),
            ParseHex("03156b39a4bce80e68c1582aa78f81f0252ccbb039766b5395ee9a0224f41c236d"
                    "0399a5d1d42f5b6cb587560394e1581eb0c76916db317c0d644a1b9f509a06c4e6"),
            ParseHex("029ce033e1dc81164deb04b4c55966b823a025ef47bb1f767017696b68ab9ae201"
                    "03e612d646e71b07e5ce0eaa3a0178e4606dd9a6e8f0d5ace9171fb1e808a3865b"),
            ParseHex("02a8300f0cff92b23e402459e83c52ec5824de82ee4004cf9d254e788304027ef6"
                    "0389cbda672fa9efea51706863f1d7ae5e5015b2e519003ef0178c99f71be6e8be"),
            ParseHex("03fcba7ecf41bc7e1be4ee122d9d22e3333671eb0a3a87b5cdf099d59874e1940f"
                    "02b0fb4fe4670c68329441e47acaaa954ff00e3fd547b9ff4e0fe547df2e775ec5"),
            ParseHex("0335f807a1bdc0906adda1a4166f9cdc2aa974a78b15fc29d79a8d7ca529a96008"
                    "02228dfd7ff95506dd67b1118803eb8ab49352b2e24cd5f38da043847e722009ba"),
            ParseHex("03fcc2963daaf8249bfd220e52c693626254b9295ac4f947ae2e0cddb3046724c1"
                    "02dac03530ac9712a71eafb87766644b61cf4be85d0fdc6a859875b41e7a1dc8e6"),
            ParseHex("039bfd22bf5c41ce14d3fbd50ef226d2066e826b2efba455150d23d958d52bfddf"
                    "03211678d22c45402c993d96ea4a6d861d3e1da33798aebd5424fe5725a7ce8f4b"),
            ParseHex("02d67fcb027c5d8fe354fb36235192cb4fffabffdcc6ce74be255fe869f62d8675"
                    "03d61d857b2a8cb060fd4b9a98a862f250df5825068665a3c8d93f2ac8a7085888"),
            ParseHex("02cfe983eb588975958e9ce832937ba7f24592882cf5c0fc0f07896097fd66a8e7"
                    "0344744d01c091eacea5730ed1205b0a83378418644ea7938ed664649e88dcbb29"),
            ParseHex("029ec6dd0c310513b3720800025a7ad9013d60a7fb041f6e9b9d3963485ba28657"
                    "0277247f28eb9481dd21d664093a2bc19a496c7ffebeca0026a1726a5041e671ba"),
            ParseHex("03f9dea372c4a667dcfe234ff8e0410c22341149ff7d8780c46954ff74998fbe44"
                    "0340c4e534906c06b73874cef00a880ab602641c7883de94296f0f601e6517ae7e"),
            ParseHex("03cf8520f2db93e1ba75fa9043ac7e3476719b2a33a12d7e725688a2de68852c88"
                    "0343b7551ba662fa7071ac93e7e25517967bb8a9420af64d35d41c6d88056ad4ba"),
            ParseHex("03f79461a5559f360c407069b92a8075958bf1f70918872d9dd702db145bccbd42"
                    "0395058fc702f126176ae13e0ebed05107288900a5a35b121f62923e58798b7b2f"),
            ParseHex("02d7f049d9e87c861fc9decfbe167cb13ccc87cce99113f69e3a5dca8bb71b6aed"
                    "03e82197b2e9cc0ee11a59808cfdb52e824445f8fa99e44dc9c30d1e49950ff9d6"),
            ParseHex("0281bfeffcc6841d1355dce039f5d64f72714a4c3adc4d351eaf3c28acbcee15f0"
                    "0270a16ee1cdfc78755a783efbdb66fe822605cc5f53af707e5038615e22b288e2"),
            ParseHex("025651f14b6347a000e15473eaf631fd78c9307e07db85e177e31fcde0b3f2a574"
                    "03d5303909fe1c6665cbc96a538b17274068c8e79757705f68db3df2b561a4c110"),
            ParseHex("03627a4855be1edc657927f30a4a869ad830041c1f0e74ab4670588af9532b8de8"
                    "03444cb85aef9fbba10b3e2662d533858db771010b57b7aedb1ecaa1c5a34918f1"),
            ParseHex("0286951fdc1e81652cdd10a10971966792e5c2a2bbe524f32a561f585b2b3d2057"
                    "034294862542484e49c6fb835919212352527298c689ff7be57e445bf0fe3536de"),
        };

        consensus.vDeployments[Consensus::DEPLOYMENT_TESTDUMMY].bit = 28;
        consensus.vDeployments[Consensus::DEPLOYMENT_TESTDUMMY].nStartTime = 0;
        consensus.vDeployments[Consensus::DEPLOYMENT_TESTDUMMY].nTimeout = Consensus::BIP9Deployment::NO_TIMEOUT;

        // Activated from block 1,000,000.
        consensus.vDeployments[Consensus::DEPLOYMENT_DYNA_FED].bit = 25;
        // Allow blocksigners to delay activation.
        consensus.vDeployments[Consensus::DEPLOYMENT_DYNA_FED].nStartTime = gArgs.GetArg("-con_dyna_deploy_start", 1000000);
        consensus.vDeployments[Consensus::DEPLOYMENT_DYNA_FED].nTimeout = Consensus::BIP9Deployment::NO_TIMEOUT;


        // Finally, create genesis block
        genesis = CreateGenesisBlock(consensus, CScript() << commit, CScript(OP_RETURN), 1296688602, 2, 0x207fffff, 1, 0);
        consensus.hashGenesisBlock = genesis.GetHash();
        assert(consensus.hashGenesisBlock.GetHex() == "1466275836220db2944ca059a3a10ef6fd2ea684b0688d2c379296888a206003");
    }
};

/**
 * New: Liquid v1 testing, as close to prod as possible while still being customizable.
 */
class CLiquidV1TestParams : public CLiquidV1Params {
public:
    explicit CLiquidV1TestParams(const ArgsManager& args)
    {
        // Our goal here is to override ONLY the things from liquidv1 that make no sense for a test chain / which are pointless and burdensome to require people to override manually.

        strNetworkID = "liquidv1test";

        m_is_test_chain = true;
        m_is_mockable_chain = false;

        vSeeds.clear();  // No network seeds
        vFixedSeeds.clear();  // No network seeds

        // 51 means OP_TRUE, this can be overridden on the commandline
        std::vector<unsigned char> sign_bytes = ParseHex("51");
        consensus.signblockscript = CScript(sign_bytes.begin(), sign_bytes.end());

        // Do not mandate a specific destination for fees in testing
        consensus.mandatory_coinbase_destination = CScript(); // Blank script allows any coinbase destination

        // The bitcoin regtest genesis blockhash is the default, not the mainchain
        parentGenesisBlockHash = uint256S("0f9188f13cb7b2c71f2a335e3a4fc328bf5beb436012afca590b1a11466e2206");
        const bool parent_genesis_is_null = parentGenesisBlockHash == uint256();
        assert(consensus.has_parent_chain != parent_genesis_is_null);

        // This is the regtest limit, not the mainchain limit.
        consensus.parentChainPowLimit = uint256S("7fffffffffffffffffffffffffffffffffffffffffffffffffffffffffffffff");
        consensus.parent_chain_signblockscript = CScript(); // It has PoW

        // Default to 8, not 100, for expedited testing.
        consensus.pegin_min_depth = DEFAULT_PEGIN_CONFIRMATION_DEPTH;

        // Default fedpegscrit is OP_TRUE (tests should override it)
        consensus.fedpegScript = CScript() << OP_TRUE;

        // For testing purposes, default to the same junk keys that CustomParams uses (this can be overridden.)
        consensus.first_extension_space = {ParseHex("02fcba7ecf41bc7e1be4ee122d9d22e3333671eb0a3a87b5cdf099d59874e1940f02fcba7ecf41bc7e1be4ee122d9d22e3333671eb0a3a87b5cdf099d59874e1940f")};

        // Use all regtest rather than mainchain magic numbers:
        bech32_hrp = args.GetArg("-bech32_hrp", "ert");
        blech32_hrp = args.GetArg("-blech32_hrp", "el");
        base58Prefixes[PUBKEY_ADDRESS] = std::vector<unsigned char>(1, args.GetArg("-pubkeyprefix", 235));
        base58Prefixes[SCRIPT_ADDRESS] = std::vector<unsigned char>(1, args.GetArg("-scriptprefix", 75));
        base58Prefixes[BLINDED_ADDRESS] = std::vector<unsigned char>(1, args.GetArg("-blindedprefix", 4));
        base58Prefixes[SECRET_KEY] =     std::vector<unsigned char>(1, args.GetArg("-secretprefix", 239));
        base58Prefixes[PARENT_PUBKEY_ADDRESS] = std::vector<unsigned char>(1, args.GetArg("-parentpubkeyprefix", 111));
        base58Prefixes[PARENT_SCRIPT_ADDRESS] = std::vector<unsigned char>(1, args.GetArg("-parentscriptprefix", 196));
        parent_bech32_hrp = args.GetArg("-parent_bech32_hrp", "bcrt");
        parent_blech32_hrp = args.GetArg("-parent_blech32_hrp", "bcrt");

        std::string extpubprefix = args.GetArg("-extpubkeyprefix", "043587CF");
        assert(IsHex(extpubprefix) && extpubprefix.size() == 8 && "-extpubkeyprefix must be hex string of length 8");
        base58Prefixes[EXT_PUBLIC_KEY] = ParseHex(extpubprefix);

        std::string extprvprefix = args.GetArg("-extprvkeyprefix", "04358394");
        assert(IsHex(extprvprefix) && extprvprefix.size() == 8 && "-extprvkeyprefix must be hex string of length 8");
        base58Prefixes[EXT_SECRET_KEY] = ParseHex(extprvprefix);

        const std::string magic_str = args.GetArg("-pchmessagestart", "FABFB5DA");
        assert(IsHex(magic_str) && magic_str.size() == 8 && "-pchmessagestart must be hex string of length 8");
        const std::vector<unsigned char> magic_byte = ParseHex(magic_str);
        std::copy(begin(magic_byte), end(magic_byte), pchMessageStart);
        // END magic numbers

        UpdateFromArgs(args);
        SetGenesisBlock();
        consensus.hashGenesisBlock = genesis.GetHash();
    }

    // As much as possible here, our goal is to:
    // - Allow overriding anything that can be overridden in CCustomParams;
    // - Leave everything alone unless an argument / config parameter was given.
    // This is unlike the CCustomParams UpdateFromArgs method, which has lots of defaults in it.
    void UpdateFromArgs(const ArgsManager& args)
    {
        // NOTE: We don't handle version bits, because I'm not sure we actually use them, and it would be messy to do so.
        // UpdateVersionBitsParametersFromArgs(args);

        consensus.nSubsidyHalvingInterval = args.GetArg("-con_nsubsidyhalvinginterval", consensus.nSubsidyHalvingInterval);
        if (args.IsArgSet("-con_bip16exception")) {
            consensus.BIP16Exception = uint256S(args.GetArg("-con_bip16exception", ""));
        }
        consensus.BIP34Height = args.GetArg("-con_bip34height", consensus.BIP34Height);
        if (args.IsArgSet("-con_bip34hash")) {
            consensus.BIP34Hash = uint256S(args.GetArg("-con_bip34hash", ""));
        }
        consensus.BIP65Height = args.GetArg("-con_bip65height", consensus.BIP65Height);
        consensus.BIP66Height = args.GetArg("-con_bip66height", consensus.BIP66Height);
        if (args.IsArgSet("-con_powlimit")) {
            consensus.powLimit = uint256S(args.GetArg("-con_powlimit", ""));
        }
        consensus.nPowTargetTimespan = args.GetArg("-con_npowtargettimespan", consensus.nPowTargetTimespan);
        consensus.nPowTargetSpacing = args.GetArg("-con_npowtargetspacing", consensus.nPowTargetSpacing);
        consensus.fPowAllowMinDifficultyBlocks = args.GetBoolArg("-con_fpowallowmindifficultyblocks", consensus.fPowAllowMinDifficultyBlocks);
        consensus.fPowNoRetargeting = args.GetBoolArg("-con_fpownoretargeting", consensus.fPowNoRetargeting);
        consensus.nRuleChangeActivationThreshold = (uint32_t)args.GetArg("-con_nrulechangeactivationthreshold", consensus.nRuleChangeActivationThreshold);
        consensus.nMinerConfirmationWindow = (uint32_t)args.GetArg("-con_nminerconfirmationwindow", consensus.nMinerConfirmationWindow);

        if (args.IsArgSet("-con_nminimumchainwork")) {
            consensus.nMinimumChainWork = uint256S(args.GetArg("-con_nminimumchainwork", ""));
        }
        if (args.IsArgSet("-con_defaultassumevalid")) {
            consensus.defaultAssumeValid = uint256S(args.GetArg("-con_defaultassumevalid", ""));
        }
        // TODO: Embed in genesis block in nTime field with new genesis block type
        consensus.dynamic_epoch_length = args.GetArg("-dynamic_epoch_length", consensus.dynamic_epoch_length);

        std::vector<std::string> pak_list_str = args.GetArgs("-pak");
        if (!pak_list_str.empty()) {
            consensus.first_extension_space.clear();
            for (const auto& entry : pak_list_str) {
                consensus.first_extension_space.push_back(ParseHex(entry));
            }
        }

        nPruneAfterHeight = (uint64_t)args.GetArg("-npruneafterheight", nPruneAfterHeight);
        fDefaultConsistencyChecks = args.GetBoolArg("-fdefaultconsistencychecks", fDefaultConsistencyChecks);
        m_is_test_chain = args.GetBoolArg("-fmineblocksondemand", m_is_test_chain);

        bech32_hrp = args.GetArg("-bech32_hrp", bech32_hrp);
        blech32_hrp = args.GetArg("-blech32_hrp", blech32_hrp);

        if (args.IsArgSet("-pubkeyprefix")) {
            base58Prefixes[PUBKEY_ADDRESS] = std::vector<unsigned char>(1, args.GetArg("-pubkeyprefix", 0));
        }
        if (args.IsArgSet("-scriptprefix")) {
            base58Prefixes[SCRIPT_ADDRESS] = std::vector<unsigned char>(1, args.GetArg("-scriptprefix", 0));
        }
        if (args.IsArgSet("-blindedprefix")) {
            base58Prefixes[BLINDED_ADDRESS] = std::vector<unsigned char>(1, args.GetArg("-blindedprefix", 0));
        }
        if (args.IsArgSet("-secretprefix")) {
            base58Prefixes[SECRET_KEY] = std::vector<unsigned char>(1, args.GetArg("-secretprefix", 0));
        }
        if (args.IsArgSet("-parentpubkeyprefix")) {
            base58Prefixes[PARENT_PUBKEY_ADDRESS] = std::vector<unsigned char>(1, args.GetArg("-parentpubkeyprefix", 0));
        }
        if (args.IsArgSet("-parentscriptprefix")) {
            base58Prefixes[PARENT_SCRIPT_ADDRESS] = std::vector<unsigned char>(1, args.GetArg("-parentscriptprefix", 0));
        }
        parent_bech32_hrp = args.GetArg("-parent_bech32_hrp", parent_bech32_hrp);
        parent_blech32_hrp = args.GetArg("-parent_blech32_hrp", parent_blech32_hrp);

        std::string extpubprefix = args.GetArg("-extpubkeyprefix", "043587CF");
        assert(IsHex(extpubprefix) && extpubprefix.size() == 8 && "-extpubkeyprefix must be hex string of length 8");
        base58Prefixes[EXT_PUBLIC_KEY] = ParseHex(extpubprefix);

        std::string extprvprefix = args.GetArg("-extprvkeyprefix", "04358394");
        assert(IsHex(extprvprefix) && extprvprefix.size() == 8 && "-extprvkeyprefix must be hex string of length 8");
        base58Prefixes[EXT_SECRET_KEY] = ParseHex(extprvprefix);

        const std::string magic_str = args.GetArg("-pchmessagestart", "FABFB5DA");
        assert(IsHex(magic_str) && magic_str.size() == 8 && "-pchmessagestart must be hex string of length 8");
        const std::vector<unsigned char> magic_byte = ParseHex(magic_str);
        std::copy(begin(magic_byte), end(magic_byte), pchMessageStart);

        vSeeds.clear();
        if (args.IsArgSet("-seednode")) {
            const auto seednodes = args.GetArgs("-seednode");
            if (seednodes.size() != 1 || seednodes[0] != "0") {
                vSeeds = seednodes;
            }
        }

        //
        // ELEMENTS fields

        // Determines type of genesis block
        consensus.genesis_style = args.GetArg("-con_genesis_style", consensus.genesis_style);

        // Block signing encumberance script
        if (args.IsArgSet("-signblockscript")) {
            std::vector<unsigned char> sign_bytes = ParseHex(args.GetArg("-signblockscript", ""));
            consensus.signblockscript = CScript(sign_bytes.begin(), sign_bytes.end());
        }

        consensus.max_block_signature_size = args.GetArg("-con_max_block_sig_size", consensus.max_block_signature_size);
        g_signed_blocks = args.GetBoolArg("-con_signed_blocks", g_signed_blocks);

        // Note: These globals are needed to avoid circular dependencies.
        g_con_blockheightinheader = args.GetBoolArg("-con_blockheightinheader", g_con_blockheightinheader);

        // Doesn't make any sense to use this chain in !elementsmode. Don't do it.
        assert(args.GetBoolArg("-con_elementsmode", true));
        g_con_elementsmode = true;
        consensus.elements_mode = true;

        consensus.genesis_subsidy = args.GetArg("-con_blocksubsidy", consensus.genesis_subsidy);

        // All non-zero coinbase outputs must go to this scriptPubKey
        if (args.IsArgSet("-con_mandatorycoinbase")) {
            std::vector<unsigned char> man_bytes = ParseHex(args.GetArg("-con_mandatorycoinbase", ""));
            consensus.mandatory_coinbase_destination = CScript(man_bytes.begin(), man_bytes.end()); // Blank script allows any coinbase destination
        }

        consensus.connect_genesis_outputs = args.GetArg("-con_connect_genesis_outputs", consensus.connect_genesis_outputs);

        initialFreeCoins = args.GetArg("-initialfreecoins", initialFreeCoins);

        anyonecanspend_aremine = args.GetBoolArg("-anyonecanspendaremine", anyonecanspend_aremine);

        consensus.has_parent_chain = args.GetBoolArg("-con_has_parent_chain", consensus.has_parent_chain);

        enforce_pak = args.GetBoolArg("-enforce_pak", enforce_pak);

        multi_data_permitted = args.GetBoolArg("-multi_data_permitted", multi_data_permitted);

        if (args.IsArgSet("-parentgenesisblockhash")) {
            parentGenesisBlockHash = uint256S(args.GetArg("-parentgenesisblockhash", ""));
        }
        // Either it has a parent chain or not
        const bool parent_genesis_is_null = parentGenesisBlockHash == uint256();
        assert(consensus.has_parent_chain != parent_genesis_is_null);
        if (args.IsArgSet("-con_parentpowlimit")) {
            consensus.parentChainPowLimit = uint256S(args.GetArg("-con_parentpowlimit", ""));
        }

        if (args.IsArgSet("-con_parent_chain_signblockscript")) {
            consensus.parent_chain_signblockscript = StrHexToScriptWithDefault(args.GetArg("-con_parent_chain_signblockscript", ""), CScript());
        }
        consensus.pegin_min_depth = args.GetArg("-peginconfirmationdepth", consensus.pegin_min_depth);

        if (args.IsArgSet("-fedpegscript")) {
            consensus.fedpegScript = StrHexToScriptWithDefault(args.GetArg("-fedpegscript", ""), CScript());
        }

        consensus.total_valid_epochs = args.GetArg("-total_valid_epochs", consensus.total_valid_epochs);

        // Calculate pegged Bitcoin asset
        std::vector<unsigned char> commit = CommitToArguments(consensus, strNetworkID);
        uint256 entropy;
        GenerateAssetEntropy(entropy,  COutPoint(uint256(commit), 0), parentGenesisBlockHash);
        CalculateAsset(consensus.pegged_asset, entropy);

        if (args.IsArgSet("-con_parent_pegged_asset")) {
            consensus.parent_pegged_asset.SetHex(args.GetArg("-con_parent_pegged_asset", ""));
        }
        initial_reissuance_tokens = args.GetArg("-initialreissuancetokens", initial_reissuance_tokens);

        if (args.IsArgSet("-subsidyasset")) {
            consensus.subsidy_asset = CAsset(uint256S(args.GetArg("-subsidyasset", "")));
        }

        if (args.IsArgSet("-con_dyna_deploy_start")) {
            consensus.vDeployments[Consensus::DEPLOYMENT_DYNA_FED].bit = 25;
            consensus.vDeployments[Consensus::DEPLOYMENT_DYNA_FED].nStartTime = args.GetArg("-con_dyna_deploy_start", Consensus::BIP9Deployment::ALWAYS_ACTIVE);
            consensus.vDeployments[Consensus::DEPLOYMENT_DYNA_FED].nTimeout = Consensus::BIP9Deployment::NO_TIMEOUT;
        }

        // END ELEMENTS fields
    }

    // XXX: This is copy-and-pasted from CCustomParams; sharing it would be better, but is annoying.
    void SetGenesisBlock() {
        if (consensus.genesis_style == "bitcoin") {
            // For compatibility with bitcoin (regtest)
            genesis = CreateGenesisBlock(1296688602, 2, 0x207fffff, 1, 50 * COIN, consensus);
        } else if (consensus.genesis_style == "elements") {
            // Intended compatibility with Liquid v1 and elements-0.14.1
            std::vector<unsigned char> commit = CommitToArguments(consensus, strNetworkID);
            genesis = CreateGenesisBlock(consensus, CScript() << commit, CScript(OP_RETURN), 1296688602, 2, 0x207fffff, 1, 0);
            if (initialFreeCoins != 0 || initial_reissuance_tokens != 0) {
                AppendInitialIssuance(genesis, COutPoint(uint256(commit), 0), parentGenesisBlockHash, (initialFreeCoins > 0) ? 1 : 0, initialFreeCoins, (initial_reissuance_tokens > 0) ? 1 : 0, initial_reissuance_tokens, CScript() << OP_TRUE);
            }
        } else if (consensus.genesis_style == "dynamic") {
            // Liquid v2 HF, from genesis. Upgrading networks still use "elements".
            // TODO fill out genesis block with special commitments including epoch
            // length in nTime
            throw std::runtime_error(strprintf("Invalid -genesis_style (%s)", consensus.genesis_style));
        } else {
            throw std::runtime_error(strprintf("Invalid -genesis_style (%s)", consensus.genesis_style));
        }
    }
};


static std::unique_ptr<const CChainParams> globalChainParams;

const CChainParams &Params() {
    assert(globalChainParams);
    return *globalChainParams;
}

std::unique_ptr<const CChainParams> CreateChainParams(const ArgsManager& args, const std::string& chain)
{
    // Reserved names for non-custom chains
    if (chain == CBaseChainParams::MAIN) {
        return std::unique_ptr<CChainParams>(new CMainParams());
    } else if (chain == CBaseChainParams::TESTNET) {
        return std::unique_ptr<CChainParams>(new CTestNetParams());
    } else if (chain == CBaseChainParams::SIGNET) {
        return std::unique_ptr<CChainParams>(new SigNetParams(args));
    } else if (chain == CBaseChainParams::REGTEST) {
        return std::unique_ptr<CChainParams>(new CRegTestParams(args));
    } else if (chain == CBaseChainParams::LIQUID1) {
        return std::unique_ptr<CChainParams>(new CLiquidV1Params());
    } else if (chain == CBaseChainParams::LIQUID1TEST) {
        return std::unique_ptr<CChainParams>(new CLiquidV1TestParams(args));
    }

    return std::unique_ptr<CChainParams>(new CCustomParams(chain, args));
}

void SelectParams(const std::string& network)
{
    SelectBaseParams(network);
    globalChainParams = CreateChainParams(gArgs, network);
}

std::ostream& operator<<(std::ostream& o, const AssumeutxoData& aud)
{
    o << strprintf("AssumeutxoData(%s, %s)", aud.hash_serialized.ToString(), aud.nChainTx);
    return o;
}<|MERGE_RESOLUTION|>--- conflicted
+++ resolved
@@ -11,11 +11,7 @@
 #include <issuance.h>
 #include <primitives/transaction.h>
 #include <util/system.h>
-<<<<<<< HEAD
-#include <util/strencodings.h>
 #include <crypto/sha256.h>
-=======
->>>>>>> cd66d8b1
 #include <versionbitsinfo.h>
 
 #include <assert.h>
@@ -865,7 +861,7 @@
 
         vSeeds.clear();
         vSeeds.emplace_back("seed.liquidnetwork.io");
-        vFixedSeeds = std::vector<SeedSpec6>(pnSeed6_liquidv1, pnSeed6_liquidv1 + ARRAYLEN(pnSeed6_liquidv1));
+        vFixedSeeds = std::vector<SeedSpec6>(std::begin(pnSeed6_liquidv1), std::end(pnSeed6_liquidv1));
 
         //
         // ELEMENTS fields
