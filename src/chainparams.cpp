// Copyright (c) 2010 Satoshi Nakamoto
// Copyright (c) 2009-2020 The Bitcoin Core developers
// Distributed under the MIT software license, see the accompanying
// file COPYING or http://www.opensource.org/licenses/mit-license.php.

#include <chainparams.h>

#include <chainparamsseeds.h>
#include <consensus/merkle.h>
#include <deploymentinfo.h>
#include <hash.h> // for signet block challenge hash
#include <issuance.h>
#include <primitives/transaction.h>
#include <util/system.h>
#include <crypto/sha256.h>

#include <assert.h>

#include <boost/algorithm/string/classification.hpp>
#include <boost/algorithm/string/split.hpp>
static CScript StrHexToScriptWithDefault(std::string strScript, const CScript defaultScript)
{
    CScript returnScript;
    if (!strScript.empty()) {
        std::vector<unsigned char> scriptData = ParseHex(strScript);
        returnScript = CScript(scriptData.begin(), scriptData.end());
    } else {
        returnScript = defaultScript;
    }
    return returnScript;
}

// Safer for users if they load incorrect parameters via arguments.
static std::vector<unsigned char> CommitToArguments(const Consensus::Params& params, const std::string& networkID)
{
    CSHA256 sha2;
    unsigned char commitment[32];
    sha2.Write((const unsigned char*)networkID.c_str(), networkID.length());
    sha2.Write((const unsigned char*)HexStr(params.fedpegScript).c_str(), HexStr(params.fedpegScript).length());
    sha2.Write((const unsigned char*)HexStr(params.signblockscript).c_str(), HexStr(params.signblockscript).length());
    sha2.Finalize(commitment);
    return std::vector<unsigned char>(commitment, commitment + 32);
}

static CBlock CreateGenesisBlock(const Consensus::Params& params, const CScript& genesisScriptSig, const CScript& genesisOutputScript, uint32_t nTime, uint32_t nNonce, uint32_t nBits, int32_t nVersion, const CAmount& genesisReward)
{
    CMutableTransaction txNew;
    txNew.nVersion = 1;
    txNew.vin.resize(1);
    txNew.vin[0].scriptSig = genesisScriptSig;
    txNew.vout.push_back(CTxOut(CAsset(), genesisReward, genesisOutputScript));

    CBlock genesis;
    genesis.nTime    = nTime;
    genesis.nBits    = nBits;
    genesis.nNonce   = nNonce;
    genesis.nVersion = nVersion;
    genesis.vtx.push_back(MakeTransactionRef(std::move(txNew)));
    genesis.hashPrevBlock.SetNull();
    genesis.hashMerkleRoot = BlockMerkleRoot(genesis);
    if (g_signed_blocks) {
        genesis.proof = CProof(params.signblockscript, CScript());
    }
    return genesis;
}

/**
 * Build the genesis block. Note that the output of its generation
 * transaction cannot be spent since it did not originally exist in the
 * database.
 *
 * CBlock(hash=000000000019d6, ver=1, hashPrevBlock=00000000000000, hashMerkleRoot=4a5e1e, nTime=1231006505, nBits=1d00ffff, nNonce=2083236893, vtx=1)
 *   CTransaction(hash=4a5e1e, ver=1, vin.size=1, vout.size=1, nLockTime=0)
 *     CTxIn(COutPoint(000000, -1), coinbase 04ffff001d0104455468652054696d65732030332f4a616e2f32303039204368616e63656c6c6f72206f6e206272696e6b206f66207365636f6e64206261696c6f757420666f722062616e6b73)
 *     CTxOut(nValue=50.00000000, scriptPubKey=0x5F1DF16B2B704C8A578D0B)
 *   vMerkleTree: 4a5e1e
 */
static CBlock CreateGenesisBlock(uint32_t nTime, uint32_t nNonce, uint32_t nBits, int32_t nVersion, const CAmount& genesisReward, const Consensus::Params& params)
{
    const char* pszTimestamp = "The Times 03/Jan/2009 Chancellor on brink of second bailout for banks";
    const CScript genesisScriptSig = CScript() << 486604799 << CScriptNum(4) << std::vector<unsigned char>((const unsigned char*)pszTimestamp, (const unsigned char*)pszTimestamp + strlen(pszTimestamp));
    const CScript genesisOutputScript = CScript() << ParseHex("04678afdb0fe5548271967f1a67130b7105cd6a828e03909a67962e0ea1f61deb649f6bc3f4cef38c4f35504e51ec112de5c384df7ba0b8d578a4c702b6bf11d5f") << OP_CHECKSIG;
    return CreateGenesisBlock(params, genesisScriptSig, genesisOutputScript, nTime, nNonce, nBits, nVersion, genesisReward);
}

/**
 * Main network on which people trade goods and services.
 */
class CMainParams : public CChainParams {
public:
    CMainParams() {
        strNetworkID = CBaseChainParams::MAIN;
        consensus.signet_blocks = false;
        consensus.signet_challenge.clear();
        consensus.nSubsidyHalvingInterval = 210000;
        consensus.BIP16Exception = uint256S("0x00000000000002dc756eebf4f49723ed8d30cc28a5f108eb94b1ba88ac4f9c22");
        consensus.BIP34Height = 227931;
        consensus.BIP34Hash = uint256S("0x000000000000024b89b42a942fe0d9fea3bb44ab7bd1b19115dd6a759c0808b8");
        consensus.BIP65Height = 388381; // 000000000000000004c2b624ed5d7756c508d90fd0da2c7c679febfa6c4735f0
        consensus.BIP66Height = 363725; // 00000000000000000379eaa19dce8c9b722d46ae6a57c2f1a988119488b50931
        consensus.CSVHeight = 419328; // 000000000000000004a1b34462cb8aeebd5799177f7a29cf28f2d1961716b5b5
        consensus.SegwitHeight = 481824; // 0000000000000000001c8018d9cb3b742ef25114f27563e3fc4a1902167f9893
        consensus.MinBIP9WarningHeight = 483840; // segwit activation height + miner confirmation window
        consensus.powLimit = uint256S("00000000ffffffffffffffffffffffffffffffffffffffffffffffffffffffff");
        consensus.nPowTargetTimespan = 14 * 24 * 60 * 60; // two weeks
        consensus.nPowTargetSpacing = 10 * 60;
        consensus.fPowAllowMinDifficultyBlocks = false;
        consensus.fPowNoRetargeting = false;
        consensus.nRuleChangeActivationThreshold = 1815; // 90% of 2016
        consensus.nMinerConfirmationWindow = 2016; // nPowTargetTimespan / nPowTargetSpacing
        consensus.vDeployments[Consensus::DEPLOYMENT_TESTDUMMY].bit = 28;
        consensus.vDeployments[Consensus::DEPLOYMENT_TESTDUMMY].nStartTime = Consensus::BIP9Deployment::NEVER_ACTIVE;
        consensus.vDeployments[Consensus::DEPLOYMENT_TESTDUMMY].nTimeout = Consensus::BIP9Deployment::NO_TIMEOUT;
        consensus.vDeployments[Consensus::DEPLOYMENT_TESTDUMMY].min_activation_height = 0; // No activation delay
        // DynaFed: never activate (but set to avoid use of unitialized memory in tests)
        consensus.vDeployments[Consensus::DEPLOYMENT_DYNA_FED].bit = 25;
        consensus.vDeployments[Consensus::DEPLOYMENT_DYNA_FED].nStartTime = Consensus::BIP9Deployment::NEVER_ACTIVE;
        consensus.vDeployments[Consensus::DEPLOYMENT_DYNA_FED].nTimeout = Consensus::BIP9Deployment::NO_TIMEOUT;
        consensus.vDeployments[Consensus::DEPLOYMENT_DYNA_FED].min_activation_height = 0; // No activation delay

        // Deployment of Taproot (BIPs 340-342)
        consensus.vDeployments[Consensus::DEPLOYMENT_TAPROOT].bit = 2;
        consensus.vDeployments[Consensus::DEPLOYMENT_TAPROOT].nStartTime = 1619222400; // April 24th, 2021
        consensus.vDeployments[Consensus::DEPLOYMENT_TAPROOT].nTimeout = 1628640000; // August 11th, 2021
        consensus.vDeployments[Consensus::DEPLOYMENT_TAPROOT].min_activation_height = 709632; // Approximately November 12th, 2021

        consensus.nMinimumChainWork = uint256S("0x00000000000000000000000000000000000000001fa4663bbbe19f82de910280");
        consensus.defaultAssumeValid = uint256S("0x00000000000000000008a89e854d57e5667df88f1cdef6fde2fbca1de5b639ad"); // 691719

        consensus.genesis_subsidy = 50*COIN;
        consensus.connect_genesis_outputs = false;
        consensus.subsidy_asset = CAsset();
        anyonecanspend_aremine = false;
        enforce_pak = false;
        multi_data_permitted = false;
        consensus.has_parent_chain = false;
        g_signed_blocks = false;
        g_con_elementsmode = false;
        g_con_blockheightinheader = false;
        consensus.total_valid_epochs = 0;
        consensus.elements_mode = g_con_elementsmode;

        /**
         * The message start string is designed to be unlikely to occur in normal data.
         * The characters are rarely used upper ASCII, not valid as UTF-8, and produce
         * a large 32-bit integer with any alignment.
         */
        pchMessageStart[0] = 0xf9;
        pchMessageStart[1] = 0xbe;
        pchMessageStart[2] = 0xb4;
        pchMessageStart[3] = 0xd9;
        nDefaultPort = 8333;
        nPruneAfterHeight = 100000;
        m_assumed_blockchain_size = 420;
        m_assumed_chain_state_size = 6;

        genesis = CreateGenesisBlock(1231006505, 2083236893, 0x1d00ffff, 1, 50 * COIN, consensus);
        consensus.hashGenesisBlock = genesis.GetHash();
        assert(consensus.hashGenesisBlock == uint256S("0x000000000019d6689c085ae165831e934ff763ae46a2a6c172b3f1b60a8ce26f"));
        assert(genesis.hashMerkleRoot == uint256S("0x4a5e1e4baab89f3a32518a88c31bc87f618f76673e2cc77ab2127b7afdeda33b"));

        // Note that of those which support the service bits prefix, most only support a subset of
        // possible options.
        // This is fine at runtime as we'll fall back to using them as an addrfetch if they don't support the
        // service bits we want, but we should get them updated to support all service bits wanted by any
        // release ASAP to avoid it where possible.
        vSeeds.emplace_back("seed.bitcoin.sipa.be"); // Pieter Wuille, only supports x1, x5, x9, and xd
        vSeeds.emplace_back("dnsseed.bluematt.me"); // Matt Corallo, only supports x9
        vSeeds.emplace_back("dnsseed.bitcoin.dashjr.org"); // Luke Dashjr
        vSeeds.emplace_back("seed.bitcoinstats.com"); // Christian Decker, supports x1 - xf
        vSeeds.emplace_back("seed.bitcoin.jonasschnelli.ch"); // Jonas Schnelli, only supports x1, x5, x9, and xd
        vSeeds.emplace_back("seed.btc.petertodd.org"); // Peter Todd, only supports x1, x5, x9, and xd
        vSeeds.emplace_back("seed.bitcoin.sprovoost.nl"); // Sjors Provoost
        vSeeds.emplace_back("dnsseed.emzy.de"); // Stephan Oeste
        vSeeds.emplace_back("seed.bitcoin.wiz.biz"); // Jason Maurice

        base58Prefixes[PUBKEY_ADDRESS] = std::vector<unsigned char>(1,0);
        base58Prefixes[SCRIPT_ADDRESS] = std::vector<unsigned char>(1,5);
        base58Prefixes[SECRET_KEY] =     std::vector<unsigned char>(1,128);
        base58Prefixes[EXT_PUBLIC_KEY] = {0x04, 0x88, 0xB2, 0x1E};
        base58Prefixes[EXT_SECRET_KEY] = {0x04, 0x88, 0xAD, 0xE4};

        bech32_hrp = "bc";
        blech32_hrp = bech32_hrp;

        vFixedSeeds = std::vector<uint8_t>(std::begin(chainparams_seed_main), std::end(chainparams_seed_main));

        fDefaultConsistencyChecks = false;
        fRequireStandard = true;
        m_is_test_chain = false;
        m_is_mockable_chain = false;

        checkpointData = {
            {
                { 11111, uint256S("0x0000000069e244f73d78e8fd29ba2fd2ed618bd6fa2ee92559f542fdb26e7c1d")},
                { 33333, uint256S("0x000000002dd5588a74784eaa7ab0507a18ad16a236e7b1ce69f00d7ddfb5d0a6")},
                { 74000, uint256S("0x0000000000573993a3c9e41ce34471c079dcf5f52a0e824a81e7f953b8661a20")},
                {105000, uint256S("0x00000000000291ce28027faea320c8d2b054b2e0fe44a773f3eefb151d6bdc97")},
                {134444, uint256S("0x00000000000005b12ffd4cd315cd34ffd4a594f430ac814c91184a0d42d2b0fe")},
                {168000, uint256S("0x000000000000099e61ea72015e79632f216fe6cb33d7899acb35b75c8303b763")},
                {193000, uint256S("0x000000000000059f452a5f7340de6682a977387c17010ff6e6c3bd83ca8b1317")},
                {210000, uint256S("0x000000000000048b95347e83192f69cf0366076336c639f9b7228e9ba171342e")},
                {216116, uint256S("0x00000000000001b4f4b433e81ee46494af945cf96014816a4e2370f11b23df4e")},
                {225430, uint256S("0x00000000000001c108384350f74090433e7fcf79a606b8e797f065b130575932")},
                {250000, uint256S("0x000000000000003887df1f29024b06fc2200b55f8af8f35453d7be294df2d214")},
                {279000, uint256S("0x0000000000000001ae8c72a0b0c301f67e3afca10e819efa9041e458e9bd7e40")},
                {295000, uint256S("0x00000000000000004d9b4ef50f0f9d686fd69db2e03af35a100370c64632a983")},
            }
        };

        m_assumeutxo_data = MapAssumeutxo{
         // TODO to be specified in a future patch.
        };

        chainTxData = ChainTxData{
            // Data from RPC: getchaintxstats 4096 00000000000000000008a89e854d57e5667df88f1cdef6fde2fbca1de5b639ad
            /* nTime    */ 1626697539,
            /* nTxCount */ 656509474,
            /* dTxRate  */ 2.424920418708139,
        };
    }
};

/**
 * Testnet (v3): public test network which is reset from time to time.
 */
class CTestNetParams : public CChainParams {
public:
    CTestNetParams() {
        strNetworkID = CBaseChainParams::TESTNET;
        consensus.signet_blocks = false;
        consensus.signet_challenge.clear();
        consensus.nSubsidyHalvingInterval = 210000;
        consensus.BIP16Exception = uint256S("0x00000000dd30457c001f4095d208cc1296b0eed002427aa599874af7a432b105");
        consensus.BIP34Height = 21111;
        consensus.BIP34Hash = uint256S("0x0000000023b3a96d3484e5abb3755c413e7d41500f8e2a5c3f0dd01299cd8ef8");
        consensus.BIP65Height = 581885; // 00000000007f6655f22f98e72ed80d8b06dc761d5da09df0fa1dc4be4f861eb6
        consensus.BIP66Height = 330776; // 000000002104c8c45e99a8853285a3b592602a3ccde2b832481da85e9e4ba182
        consensus.CSVHeight = 770112; // 00000000025e930139bac5c6c31a403776da130831ab85be56578f3fa75369bb
        consensus.SegwitHeight = 834624; // 00000000002b980fcd729daaa248fd9316a5200e9b367f4ff2c42453e84201ca
        consensus.MinBIP9WarningHeight = 836640; // segwit activation height + miner confirmation window
        consensus.powLimit = uint256S("00000000ffffffffffffffffffffffffffffffffffffffffffffffffffffffff");
        consensus.nPowTargetTimespan = 14 * 24 * 60 * 60; // two weeks
        consensus.nPowTargetSpacing = 10 * 60;
        consensus.fPowAllowMinDifficultyBlocks = true;
        consensus.fPowNoRetargeting = false;
        consensus.nRuleChangeActivationThreshold = 1512; // 75% for testchains
        consensus.nMinerConfirmationWindow = 2016; // nPowTargetTimespan / nPowTargetSpacing
        consensus.vDeployments[Consensus::DEPLOYMENT_TESTDUMMY].bit = 28;
        consensus.vDeployments[Consensus::DEPLOYMENT_TESTDUMMY].nStartTime = Consensus::BIP9Deployment::NEVER_ACTIVE;
        consensus.vDeployments[Consensus::DEPLOYMENT_TESTDUMMY].nTimeout = Consensus::BIP9Deployment::NO_TIMEOUT;
        consensus.vDeployments[Consensus::DEPLOYMENT_TESTDUMMY].min_activation_height = 0; // No activation delay

        // Deployment of Taproot (BIPs 340-342)
        consensus.vDeployments[Consensus::DEPLOYMENT_TAPROOT].bit = 2;
        consensus.vDeployments[Consensus::DEPLOYMENT_TAPROOT].nStartTime = 1619222400; // April 24th, 2021
        consensus.vDeployments[Consensus::DEPLOYMENT_TAPROOT].nTimeout = 1628640000; // August 11th, 2021
        consensus.vDeployments[Consensus::DEPLOYMENT_TAPROOT].min_activation_height = 0; // No activation delay

        consensus.nMinimumChainWork = uint256S("0x0000000000000000000000000000000000000000000005180c3bd8290da33a1a");
        consensus.defaultAssumeValid = uint256S("0x0000000000004ae2f3896ca8ecd41c460a35bf6184e145d91558cece1c688a76"); // 2010000

        consensus.genesis_subsidy = 50*COIN;
        consensus.connect_genesis_outputs = false;
        consensus.subsidy_asset = CAsset();
        anyonecanspend_aremine = false;
        enforce_pak = false;
        multi_data_permitted = false;
        consensus.has_parent_chain = false;
        g_signed_blocks = false;
        g_con_elementsmode = false;
        g_con_blockheightinheader = false;
        consensus.total_valid_epochs = 0;
        consensus.elements_mode = g_con_elementsmode;

        pchMessageStart[0] = 0x0b;
        pchMessageStart[1] = 0x11;
        pchMessageStart[2] = 0x09;
        pchMessageStart[3] = 0x07;
        nDefaultPort = 18333;
        nPruneAfterHeight = 1000;
        m_assumed_blockchain_size = 40;
        m_assumed_chain_state_size = 2;

        genesis = CreateGenesisBlock(1296688602, 414098458, 0x1d00ffff, 1, 50 * COIN, consensus);
        consensus.hashGenesisBlock = genesis.GetHash();
        assert(consensus.hashGenesisBlock == uint256S("0x000000000933ea01ad0ee984209779baaec3ced90fa3f408719526f8d77f4943"));
        assert(genesis.hashMerkleRoot == uint256S("0x4a5e1e4baab89f3a32518a88c31bc87f618f76673e2cc77ab2127b7afdeda33b"));

        vFixedSeeds.clear();
        vSeeds.clear();
        // nodes with support for servicebits filtering should be at the top
        vSeeds.emplace_back("testnet-seed.bitcoin.jonasschnelli.ch");
        vSeeds.emplace_back("seed.tbtc.petertodd.org");
        vSeeds.emplace_back("seed.testnet.bitcoin.sprovoost.nl");
        vSeeds.emplace_back("testnet-seed.bluematt.me"); // Just a static list of stable node(s), only supports x9

        base58Prefixes[PUBKEY_ADDRESS] = std::vector<unsigned char>(1,111);
        base58Prefixes[SCRIPT_ADDRESS] = std::vector<unsigned char>(1,196);
        base58Prefixes[SECRET_KEY] =     std::vector<unsigned char>(1,239);
        base58Prefixes[EXT_PUBLIC_KEY] = {0x04, 0x35, 0x87, 0xCF};
        base58Prefixes[EXT_SECRET_KEY] = {0x04, 0x35, 0x83, 0x94};

        bech32_hrp = "tb";
        blech32_hrp = bech32_hrp;

        vFixedSeeds = std::vector<uint8_t>(std::begin(chainparams_seed_test), std::end(chainparams_seed_test));

        fDefaultConsistencyChecks = false;
        fRequireStandard = false;
        m_is_test_chain = true;
        m_is_mockable_chain = false;

        checkpointData = {
            {
                {546, uint256S("000000002a936ca763904c3c35fce2f3556c559c0214345d31b1bcebf76acb70")},
            }
        };

        m_assumeutxo_data = MapAssumeutxo{
            // TODO to be specified in a future patch.
        };

        chainTxData = ChainTxData{
            // Data from RPC: getchaintxstats 4096 0000000000004ae2f3896ca8ecd41c460a35bf6184e145d91558cece1c688a76
            /* nTime    */ 1625727096,
            /* nTxCount */ 60408943,
            /* dTxRate  */ 0.08379062270367649,
        };
    }
};

/**
 * Signet: test network with an additional consensus parameter (see BIP325).
 */
class SigNetParams : public CChainParams {
public:
    explicit SigNetParams(const ArgsManager& args) {
        std::vector<uint8_t> bin;
        vSeeds.clear();

        if (!args.IsArgSet("-signetchallenge")) {
            bin = ParseHex("512103ad5e0edad18cb1f0fc0d28a3d4f1f3e445640337489abb10404f2d1e086be430210359ef5021964fe22d6f8e05b2463c9540ce96883fe3b278760f048f5189f2e6c452ae");
            vSeeds.emplace_back("178.128.221.177");
            vSeeds.emplace_back("2a01:7c8:d005:390::5");
            vSeeds.emplace_back("v7ajjeirttkbnt32wpy3c6w3emwnfr3fkla7hpxcfokr3ysd3kqtzmqd.onion:38333");

            consensus.nMinimumChainWork = uint256S("0x0000000000000000000000000000000000000000000000000000008546553c03");
            consensus.defaultAssumeValid = uint256S("0x000000187d4440e5bff91488b700a140441e089a8aaea707414982460edbfe54"); // 47200
            m_assumed_blockchain_size = 1;
            m_assumed_chain_state_size = 0;
            chainTxData = ChainTxData{
                // Data from RPC: getchaintxstats 4096 000000187d4440e5bff91488b700a140441e089a8aaea707414982460edbfe54
                /* nTime    */ 1626696658,
                /* nTxCount */ 387761,
                /* dTxRate  */ 0.04035946932424404,
            };
        } else {
            const auto signet_challenge = args.GetArgs("-signetchallenge");
            if (signet_challenge.size() != 1) {
                throw std::runtime_error(strprintf("%s: -signetchallenge cannot be multiple values.", __func__));
            }
            bin = ParseHex(signet_challenge[0]);

            consensus.nMinimumChainWork = uint256{};
            consensus.defaultAssumeValid = uint256{};
            m_assumed_blockchain_size = 0;
            m_assumed_chain_state_size = 0;
            chainTxData = ChainTxData{
                0,
                0,
                0,
            };
            LogPrintf("Signet with challenge %s\n", signet_challenge[0]);
        }

        if (args.IsArgSet("-signetseednode")) {
            vSeeds = args.GetArgs("-signetseednode");
        }

        strNetworkID = CBaseChainParams::SIGNET;
        consensus.signet_blocks = true;
        consensus.signet_challenge.assign(bin.begin(), bin.end());
        consensus.nSubsidyHalvingInterval = 210000;
        consensus.BIP16Exception = uint256{};
        consensus.BIP34Height = 1;
        consensus.BIP34Hash = uint256{};
        consensus.BIP65Height = 1;
        consensus.BIP66Height = 1;
        consensus.CSVHeight = 1;
        consensus.SegwitHeight = 1;
        consensus.nPowTargetTimespan = 14 * 24 * 60 * 60; // two weeks
        consensus.nPowTargetSpacing = 10 * 60;
        consensus.fPowAllowMinDifficultyBlocks = false;
        consensus.fPowNoRetargeting = false;
        consensus.nRuleChangeActivationThreshold = 1815; // 90% of 2016
        consensus.nMinerConfirmationWindow = 2016; // nPowTargetTimespan / nPowTargetSpacing
        consensus.MinBIP9WarningHeight = 0;
        consensus.powLimit = uint256S("00000377ae000000000000000000000000000000000000000000000000000000");
        consensus.vDeployments[Consensus::DEPLOYMENT_TESTDUMMY].bit = 28;
        consensus.vDeployments[Consensus::DEPLOYMENT_TESTDUMMY].nStartTime = Consensus::BIP9Deployment::NEVER_ACTIVE;
        consensus.vDeployments[Consensus::DEPLOYMENT_TESTDUMMY].nTimeout = Consensus::BIP9Deployment::NO_TIMEOUT;
        consensus.vDeployments[Consensus::DEPLOYMENT_TESTDUMMY].min_activation_height = 0; // No activation delay
        // DynaFed: never activate (but set to avoid use of unitialized memory in tests)
        consensus.vDeployments[Consensus::DEPLOYMENT_DYNA_FED].bit = 25;
        consensus.vDeployments[Consensus::DEPLOYMENT_DYNA_FED].nStartTime = Consensus::BIP9Deployment::NEVER_ACTIVE;
        consensus.vDeployments[Consensus::DEPLOYMENT_DYNA_FED].nTimeout = Consensus::BIP9Deployment::NO_TIMEOUT;
        consensus.vDeployments[Consensus::DEPLOYMENT_DYNA_FED].min_activation_height = 0; // No activation delay

        // Activation of Taproot (BIPs 340-342)
        consensus.vDeployments[Consensus::DEPLOYMENT_TAPROOT].bit = 2;
        consensus.vDeployments[Consensus::DEPLOYMENT_TAPROOT].nStartTime = Consensus::BIP9Deployment::ALWAYS_ACTIVE;
        consensus.vDeployments[Consensus::DEPLOYMENT_TAPROOT].nTimeout = Consensus::BIP9Deployment::NO_TIMEOUT;
        consensus.vDeployments[Consensus::DEPLOYMENT_TAPROOT].min_activation_height = 0; // No activation delay

        // ELEMENTS: copied from Main
        consensus.genesis_subsidy = 50*COIN;
        consensus.connect_genesis_outputs = false;
        consensus.subsidy_asset = CAsset();
        anyonecanspend_aremine = false;
        enforce_pak = false;
        multi_data_permitted = false;
        consensus.has_parent_chain = false;
        g_signed_blocks = false; // lol
        g_con_elementsmode = false;
        g_con_blockheightinheader = false;
        consensus.total_valid_epochs = 0;
        consensus.elements_mode = g_con_elementsmode;

        // message start is defined as the first 4 bytes of the sha256d of the block script
        CHashWriter h(SER_DISK, 0);
        h << consensus.signet_challenge;
        uint256 hash = h.GetHash();
        memcpy(pchMessageStart, hash.begin(), 4);

        nDefaultPort = 38333;
        nPruneAfterHeight = 1000;

        genesis = CreateGenesisBlock(1598918400, 52613770, 0x1e0377ae, 1, 50 * COIN, consensus);
        consensus.hashGenesisBlock = genesis.GetHash();
        assert(consensus.hashGenesisBlock == uint256S("0x00000008819873e925422c1ff0f99f7cc9bbb232af63a077a480a3633bee1ef6"));
        assert(genesis.hashMerkleRoot == uint256S("0x4a5e1e4baab89f3a32518a88c31bc87f618f76673e2cc77ab2127b7afdeda33b"));

        vFixedSeeds.clear();

        base58Prefixes[PUBKEY_ADDRESS] = std::vector<unsigned char>(1,111);
        base58Prefixes[SCRIPT_ADDRESS] = std::vector<unsigned char>(1,196);
        base58Prefixes[SECRET_KEY] =     std::vector<unsigned char>(1,239);
        base58Prefixes[EXT_PUBLIC_KEY] = {0x04, 0x35, 0x87, 0xCF};
        base58Prefixes[EXT_SECRET_KEY] = {0x04, 0x35, 0x83, 0x94};

        bech32_hrp = "tb";
        blech32_hrp = bech32_hrp;

        fDefaultConsistencyChecks = false;
        fRequireStandard = true;
        m_is_test_chain = true;
        m_is_mockable_chain = false;
    }
};

/**
 * Regression test: intended for private networks only. Has minimal difficulty to ensure that
 * blocks can be found instantly.
 */
class CRegTestParams : public CChainParams {
public:
    explicit CRegTestParams(const ArgsManager& args) {
        strNetworkID =  CBaseChainParams::REGTEST;
        consensus.signet_blocks = false;
        consensus.signet_challenge.clear();
        consensus.nSubsidyHalvingInterval = 150;
        consensus.BIP16Exception = uint256();
        consensus.BIP34Height = 500; // BIP34 activated on regtest (Used in functional tests)
        consensus.BIP34Hash = uint256();
        consensus.BIP65Height = 1351; // BIP65 activated on regtest (Used in functional tests)
        consensus.BIP66Height = 1251; // BIP66 activated on regtest (Used in functional tests)
        consensus.CSVHeight = 432; // CSV activated on regtest (Used in rpc activation tests)
        consensus.SegwitHeight = 0; // SEGWIT is always activated on regtest unless overridden
        consensus.MinBIP9WarningHeight = 0;
        consensus.powLimit = uint256S("7fffffffffffffffffffffffffffffffffffffffffffffffffffffffffffffff");
        consensus.nPowTargetTimespan = 14 * 24 * 60 * 60; // two weeks
        consensus.nPowTargetSpacing = 10 * 60;
        consensus.fPowAllowMinDifficultyBlocks = true;
        consensus.fPowNoRetargeting = true;
        consensus.nRuleChangeActivationThreshold = 108; // 75% for testchains
        consensus.nMinerConfirmationWindow = 144; // Faster than normal for regtest (144 instead of 2016)

        consensus.vDeployments[Consensus::DEPLOYMENT_TESTDUMMY].bit = 28;
        consensus.vDeployments[Consensus::DEPLOYMENT_TESTDUMMY].nStartTime = 0;
        consensus.vDeployments[Consensus::DEPLOYMENT_TESTDUMMY].nTimeout = Consensus::BIP9Deployment::NO_TIMEOUT;
        consensus.vDeployments[Consensus::DEPLOYMENT_TESTDUMMY].min_activation_height = 0; // No activation delay

        // DynaFed: never activate (but set to avoid use of unitialized memory in tests)
        consensus.vDeployments[Consensus::DEPLOYMENT_DYNA_FED].bit = 25;
        consensus.vDeployments[Consensus::DEPLOYMENT_DYNA_FED].nStartTime = Consensus::BIP9Deployment::NEVER_ACTIVE;
        consensus.vDeployments[Consensus::DEPLOYMENT_DYNA_FED].nTimeout = Consensus::BIP9Deployment::NO_TIMEOUT;
        consensus.vDeployments[Consensus::DEPLOYMENT_DYNA_FED].min_activation_height = 0; // No activation delay

        consensus.vDeployments[Consensus::DEPLOYMENT_TAPROOT].bit = 2;
        consensus.vDeployments[Consensus::DEPLOYMENT_TAPROOT].nStartTime = gArgs.GetArg("-con_taproot_signal_start", Consensus::BIP9Deployment::ALWAYS_ACTIVE);
        consensus.vDeployments[Consensus::DEPLOYMENT_TAPROOT].nTimeout = Consensus::BIP9Deployment::NO_TIMEOUT;
<<<<<<< HEAD
        consensus.vDeployments[Consensus::DEPLOYMENT_TAPROOT].min_activation_height = 0; // No activation delay
=======
        consensus.vDeployments[Consensus::DEPLOYMENT_TAPROOT].nPeriod = 128; // test ability to change from default
        consensus.vDeployments[Consensus::DEPLOYMENT_TAPROOT].nThreshold = 128;
>>>>>>> f7f95557

        consensus.nMinimumChainWork = uint256{};
        consensus.defaultAssumeValid = uint256{};

        consensus.genesis_subsidy = 50*COIN;
        consensus.connect_genesis_outputs = false;
        consensus.subsidy_asset = CAsset();
        anyonecanspend_aremine = false;
        enforce_pak = false;
        multi_data_permitted = false;
        consensus.has_parent_chain = false;
        g_signed_blocks = false;
        g_con_elementsmode = false;
        consensus.elements_mode = g_con_elementsmode;
        g_con_blockheightinheader = false;
        consensus.total_valid_epochs = 0;

        pchMessageStart[0] = 0xfa;
        pchMessageStart[1] = 0xbf;
        pchMessageStart[2] = 0xb5;
        pchMessageStart[3] = 0xda;
        nDefaultPort = 18444;
        nPruneAfterHeight = args.GetBoolArg("-fastprune", false) ? 100 : 1000;
        m_assumed_blockchain_size = 0;
        m_assumed_chain_state_size = 0;

        UpdateActivationParametersFromArgs(args);

        genesis = CreateGenesisBlock(1296688602, 2, 0x207fffff, 1, 50 * COIN, consensus);
        consensus.hashGenesisBlock = genesis.GetHash();
        assert(consensus.hashGenesisBlock == uint256S("0x0f9188f13cb7b2c71f2a335e3a4fc328bf5beb436012afca590b1a11466e2206"));
        assert(genesis.hashMerkleRoot == uint256S("0x4a5e1e4baab89f3a32518a88c31bc87f618f76673e2cc77ab2127b7afdeda33b"));

        vFixedSeeds.clear(); //!< Regtest mode doesn't have any fixed seeds.
        vSeeds.clear();      //!< Regtest mode doesn't have any DNS seeds.

        fDefaultConsistencyChecks = true;
        fRequireStandard = true;
        m_is_test_chain = true;
        m_is_mockable_chain = true;

        checkpointData = {
            {
                {0, uint256S("0f9188f13cb7b2c71f2a335e3a4fc328bf5beb436012afca590b1a11466e2206")},
            }
        };

        m_assumeutxo_data = MapAssumeutxo{
            {
                110,
                {AssumeutxoHash{uint256S("0x09a3e443dbf48f3b95207c9ce529062d9764395232c482aa7d3a0bf274d282d9")}, 110},
            },
            {
                200,
                {AssumeutxoHash{uint256S("0x51c8d11d8b5c1de51543c579736e786aa2736206d1e11e627568029ce092cf62")}, 200},
            },
        };

        chainTxData = ChainTxData{
            0,
            0,
            0
        };

        base58Prefixes[PUBKEY_ADDRESS] = std::vector<unsigned char>(1,111);
        base58Prefixes[SCRIPT_ADDRESS] = std::vector<unsigned char>(1,196);
        base58Prefixes[SECRET_KEY] =     std::vector<unsigned char>(1,239);
        base58Prefixes[EXT_PUBLIC_KEY] = {0x04, 0x35, 0x87, 0xCF};
        base58Prefixes[EXT_SECRET_KEY] = {0x04, 0x35, 0x83, 0x94};

        bech32_hrp = "bcrt";
        blech32_hrp = bech32_hrp;
    }

    /**
     * Allows modifying the Version Bits regtest parameters.
     */
    void UpdateVersionBitsParameters(Consensus::DeploymentPos d, int64_t nStartTime, int64_t nTimeout, int min_activation_height)
    {
        consensus.vDeployments[d].nStartTime = nStartTime;
        consensus.vDeployments[d].nTimeout = nTimeout;
        consensus.vDeployments[d].min_activation_height = min_activation_height;
    }
    void UpdateActivationParametersFromArgs(const ArgsManager& args);
};

void CRegTestParams::UpdateActivationParametersFromArgs(const ArgsManager& args)
{
    if (args.IsArgSet("-segwitheight")) {
        int64_t height = args.GetArg("-segwitheight", consensus.SegwitHeight);
        if (height < -1 || height >= std::numeric_limits<int>::max()) {
            throw std::runtime_error(strprintf("Activation height %ld for segwit is out of valid range. Use -1 to disable segwit.", height));
        } else if (height == -1) {
            LogPrintf("Segwit disabled for testing\n");
            height = std::numeric_limits<int>::max();
        }
        consensus.SegwitHeight = static_cast<int>(height);
    }

    if (!args.IsArgSet("-vbparams")) return;

    for (const std::string& strDeployment : args.GetArgs("-vbparams")) {
        std::vector<std::string> vDeploymentParams;
        boost::split(vDeploymentParams, strDeployment, boost::is_any_of(":"));
        if (vDeploymentParams.size() < 3 || 4 < vDeploymentParams.size()) {
            throw std::runtime_error("Version bits parameters malformed, expecting deployment:start:end[:min_activation_height]");
        }
        int64_t nStartTime, nTimeout;
        int min_activation_height = 0;
        if (!ParseInt64(vDeploymentParams[1], &nStartTime)) {
            throw std::runtime_error(strprintf("Invalid nStartTime (%s)", vDeploymentParams[1]));
        }
        if (!ParseInt64(vDeploymentParams[2], &nTimeout)) {
            throw std::runtime_error(strprintf("Invalid nTimeout (%s)", vDeploymentParams[2]));
        }
        if (vDeploymentParams.size() >= 4 && !ParseInt32(vDeploymentParams[3], &min_activation_height)) {
            throw std::runtime_error(strprintf("Invalid min_activation_height (%s)", vDeploymentParams[3]));
        }
        bool found = false;
        for (int j=0; j < (int)Consensus::MAX_VERSION_BITS_DEPLOYMENTS; ++j) {
            if (vDeploymentParams[0] == VersionBitsDeploymentInfo[j].name) {
                UpdateVersionBitsParameters(Consensus::DeploymentPos(j), nStartTime, nTimeout, min_activation_height);
                found = true;
                LogPrintf("Setting version bits activation parameters for %s to start=%ld, timeout=%ld, min_activation_height=%d\n", vDeploymentParams[0], nStartTime, nTimeout, min_activation_height);
                break;
            }
        }
        if (!found) {
            throw std::runtime_error(strprintf("Invalid deployment (%s)", vDeploymentParams[0]));
        }
    }
}

/**
 * Custom params for testing.
 */
class CCustomParams : public CRegTestParams {
    void UpdateFromArgs(const ArgsManager& args)
    {
        UpdateActivationParametersFromArgs(args);

        consensus.nSubsidyHalvingInterval = args.GetArg("-con_nsubsidyhalvinginterval", consensus.nSubsidyHalvingInterval);
        consensus.BIP16Exception = uint256S(args.GetArg("-con_bip16exception", "0x0"));
        consensus.BIP34Height = args.GetArg("-con_bip34height", 0);
        consensus.BIP34Hash = uint256S(args.GetArg("-con_bip34hash", "0x0"));
        consensus.BIP65Height = args.GetArg("-con_bip65height", 0);
        consensus.BIP66Height = args.GetArg("-con_bip66height", 0);
        consensus.CSVHeight = args.GetArg("-con_csv_deploy_start", 432);
        consensus.powLimit = uint256S(args.GetArg("-con_powlimit", "7fffffffffffffffffffffffffffffffffffffffffffffffffffffffffffffff"));
        consensus.nPowTargetTimespan = args.GetArg("-con_npowtargettimespan", consensus.nPowTargetTimespan);
        consensus.nPowTargetSpacing = args.GetArg("-con_npowtargetspacing", consensus.nPowTargetSpacing);
        consensus.fPowAllowMinDifficultyBlocks = args.GetBoolArg("-con_fpowallowmindifficultyblocks", consensus.fPowAllowMinDifficultyBlocks);
        consensus.fPowNoRetargeting = args.GetBoolArg("-con_fpownoretargeting", consensus.fPowNoRetargeting);
        consensus.nRuleChangeActivationThreshold = (uint32_t)args.GetArg("-con_nrulechangeactivationthreshold", consensus.nRuleChangeActivationThreshold);
        consensus.nMinerConfirmationWindow = (uint32_t)args.GetArg("-con_nminerconfirmationwindow", consensus.nMinerConfirmationWindow);

        consensus.nMinimumChainWork = uint256S(args.GetArg("-con_nminimumchainwork", "0x0"));
        consensus.defaultAssumeValid = uint256S(args.GetArg("-con_defaultassumevalid", "0x00"));
        // TODO: Embed in genesis block in nTime field with new genesis block type
        consensus.dynamic_epoch_length = args.GetArg("-dynamic_epoch_length", 10);
        // Default junk keys for testing
        consensus.first_extension_space = {ParseHex("02fcba7ecf41bc7e1be4ee122d9d22e3333671eb0a3a87b5cdf099d59874e1940f02fcba7ecf41bc7e1be4ee122d9d22e3333671eb0a3a87b5cdf099d59874e1940f")};
        std::vector<std::string> pak_list_str = args.GetArgs("-pak");
        if (!pak_list_str.empty()) {
            consensus.first_extension_space.clear();
            for (const auto& entry : pak_list_str) {
                consensus.first_extension_space.push_back(ParseHex(entry));
            }
        }

        nPruneAfterHeight = (uint64_t)args.GetArg("-npruneafterheight", nPruneAfterHeight);
        fDefaultConsistencyChecks = args.GetBoolArg("-fdefaultconsistencychecks", fDefaultConsistencyChecks);
        m_is_test_chain = args.GetBoolArg("-fmineblocksondemand", m_is_test_chain);

        bech32_hrp = args.GetArg("-bech32_hrp", "ert");
        blech32_hrp = args.GetArg("-blech32_hrp", "el");
        base58Prefixes[PUBKEY_ADDRESS] = std::vector<unsigned char>(1, args.GetArg("-pubkeyprefix", 235));
        base58Prefixes[SCRIPT_ADDRESS] = std::vector<unsigned char>(1, args.GetArg("-scriptprefix", 75));
        base58Prefixes[BLINDED_ADDRESS] = std::vector<unsigned char>(1, args.GetArg("-blindedprefix", 4));
        base58Prefixes[SECRET_KEY] =     std::vector<unsigned char>(1, args.GetArg("-secretprefix", 239));
        base58Prefixes[PARENT_PUBKEY_ADDRESS] = std::vector<unsigned char>(1, args.GetArg("-parentpubkeyprefix", 111));
        base58Prefixes[PARENT_SCRIPT_ADDRESS] = std::vector<unsigned char>(1, args.GetArg("-parentscriptprefix", 196));
        parent_bech32_hrp = args.GetArg("-parent_bech32_hrp", "bcrt");
        parent_blech32_hrp = args.GetArg("-parent_blech32_hrp", "bcrt");


        std::string extpubprefix = args.GetArg("-extpubkeyprefix", "043587CF");
        assert(IsHex(extpubprefix) && extpubprefix.size() == 8 && "-extpubkeyprefix must be hex string of length 8");
        base58Prefixes[EXT_PUBLIC_KEY] = ParseHex(extpubprefix);

        std::string extprvprefix = args.GetArg("-extprvkeyprefix", "04358394");
        assert(IsHex(extprvprefix) && extprvprefix.size() == 8 && "-extprvkeyprefix must be hex string of length 8");
        base58Prefixes[EXT_SECRET_KEY] = ParseHex(extprvprefix);

        const std::string magic_str = args.GetArg("-pchmessagestart", "5319F20E");
        assert(IsHex(magic_str) && magic_str.size() == 8 && "-pchmessagestart must be hex string of length 8");
        const std::vector<unsigned char> magic_byte = ParseHex(magic_str);
        std::copy(begin(magic_byte), end(magic_byte), pchMessageStart);

        vSeeds.clear();
        if (args.IsArgSet("-seednode")) {
            const auto seednodes = args.GetArgs("-seednode");
            if (seednodes.size() != 1 || seednodes[0] != "0") {
                vSeeds = seednodes;
            }
        }

        //
        // ELEMENTS fields

        // Determines type of genesis block
        consensus.genesis_style = args.GetArg("-con_genesis_style", "elements");

        // Block signing encumberance script, default of 51 aka OP_TRUE
        std::vector<unsigned char> sign_bytes = ParseHex(args.GetArg("-signblockscript", "51"));
        consensus.signblockscript = CScript(sign_bytes.begin(), sign_bytes.end());
        // Default signature size is the size of dummy push, and single 72 byte DER signature
        consensus.max_block_signature_size = args.GetArg("-con_max_block_sig_size", 74);
        g_signed_blocks = args.GetBoolArg("-con_signed_blocks", true);

        // Note: These globals are needed to avoid circular dependencies.
        // Default to true for custom chains.
        g_con_blockheightinheader = args.GetBoolArg("-con_blockheightinheader", true);
        g_con_elementsmode = args.GetBoolArg("-con_elementsmode", true);
        consensus.elements_mode = g_con_elementsmode;

        // No subsidy for custom chains by default
        consensus.genesis_subsidy = args.GetArg("-con_blocksubsidy", 0);

        // All non-zero coinbase outputs must go to this scriptPubKey
        std::vector<unsigned char> man_bytes = ParseHex(args.GetArg("-con_mandatorycoinbase", ""));
        consensus.mandatory_coinbase_destination = CScript(man_bytes.begin(), man_bytes.end()); // Blank script allows any coinbase destination

        // Custom chains connect coinbase outputs to db by default
        consensus.connect_genesis_outputs = args.GetArg("-con_connect_genesis_outputs", true);

        initialFreeCoins = args.GetArg("-initialfreecoins", 0);

        anyonecanspend_aremine = args.GetBoolArg("-anyonecanspendaremine", true);

        consensus.has_parent_chain = args.GetBoolArg("-con_has_parent_chain", true);

        enforce_pak = args.GetBoolArg("-enforce_pak", false);

        // Allow multiple op_return outputs by relay policy
        multi_data_permitted = args.GetBoolArg("-multi_data_permitted", enforce_pak);

        // bitcoin regtest is the parent chain by default
        parentGenesisBlockHash = uint256S(args.GetArg("-parentgenesisblockhash", "0f9188f13cb7b2c71f2a335e3a4fc328bf5beb436012afca590b1a11466e2206"));
        // Either it has a parent chain or not
        const bool parent_genesis_is_null = parentGenesisBlockHash == uint256();
        assert(consensus.has_parent_chain != parent_genesis_is_null);
        consensus.parentChainPowLimit = uint256S(args.GetArg("-con_parentpowlimit", "7fffffffffffffffffffffffffffffffffffffffffffffffffffffffffffffff"));
        consensus.parent_chain_signblockscript = StrHexToScriptWithDefault(args.GetArg("-con_parent_chain_signblockscript", ""), CScript());
        consensus.pegin_min_depth = args.GetArg("-peginconfirmationdepth", DEFAULT_PEGIN_CONFIRMATION_DEPTH);

        const CScript default_script(CScript() << OP_TRUE);
        consensus.fedpegScript = StrHexToScriptWithDefault(args.GetArg("-fedpegscript", ""), default_script);

        // Calculate pegged Bitcoin asset
        std::vector<unsigned char> commit = CommitToArguments(consensus, strNetworkID);
        uint256 entropy;
        GenerateAssetEntropy(entropy,  COutPoint(uint256(commit), 0), parentGenesisBlockHash);

        consensus.total_valid_epochs = args.GetArg("-total_valid_epochs", 2);

        // Elements serialization uses derivation, bitcoin serialization uses 0x00
        if (g_con_elementsmode) {
            CalculateAsset(consensus.pegged_asset, entropy);
        } else {
            assert(consensus.pegged_asset == CAsset());
        }

        consensus.parent_pegged_asset.SetHex(args.GetArg("-con_parent_pegged_asset", "0x00"));
        initial_reissuance_tokens = args.GetArg("-initialreissuancetokens", 0);

        // Subsidy asset, like policyAsset, defaults to the pegged_asset
        consensus.subsidy_asset = consensus.pegged_asset;
        if (args.IsArgSet("-subsidyasset")) {
            consensus.subsidy_asset = CAsset(uint256S(args.GetArg("-subsidyasset", "0x00")));
        }

        consensus.vDeployments[Consensus::DEPLOYMENT_DYNA_FED].bit = 25;
        consensus.vDeployments[Consensus::DEPLOYMENT_DYNA_FED].nStartTime = args.GetArg("-con_dyna_deploy_start", Consensus::BIP9Deployment::ALWAYS_ACTIVE);
        consensus.vDeployments[Consensus::DEPLOYMENT_DYNA_FED].nTimeout = Consensus::BIP9Deployment::NO_TIMEOUT;
        consensus.vDeployments[Consensus::DEPLOYMENT_DYNA_FED].min_activation_height = 0; // No activation delay
        // END ELEMENTS fields
    }

    void SetGenesisBlock() {
        if (consensus.genesis_style == "bitcoin") {
            // For compatibility with bitcoin (regtest)
            genesis = CreateGenesisBlock(1296688602, 2, 0x207fffff, 1, 50 * COIN, consensus);
        } else if (consensus.genesis_style == "elements") {
            // Intended compatibility with Liquid v1 and elements-0.14.1
            std::vector<unsigned char> commit = CommitToArguments(consensus, strNetworkID);
            genesis = CreateGenesisBlock(consensus, CScript() << commit, CScript(OP_RETURN), 1296688602, 2, 0x207fffff, 1, 0);
            if (initialFreeCoins != 0 || initial_reissuance_tokens != 0) {
                AppendInitialIssuance(genesis, COutPoint(uint256(commit), 0), parentGenesisBlockHash, (initialFreeCoins > 0) ? 1 : 0, initialFreeCoins, (initial_reissuance_tokens > 0) ? 1 : 0, initial_reissuance_tokens, CScript() << OP_TRUE);
            }
        } else if (consensus.genesis_style == "dynamic") {
            // Liquid v2 HF, from genesis. Upgrading networks still use "elements".
            // TODO fill out genesis block with special commitments including epoch
            // length in nTime
            throw std::runtime_error(strprintf("Invalid -genesis_style (%s)", consensus.genesis_style));
        } else {
            throw std::runtime_error(strprintf("Invalid -genesis_style (%s)", consensus.genesis_style));
        }
    }

public:
    CCustomParams(const std::string& chain, const ArgsManager& args) : CRegTestParams(args)
    {
        strNetworkID = chain;
        UpdateFromArgs(args);
        SetGenesisBlock();
        consensus.hashGenesisBlock = genesis.GetHash();
    }
};

/**
 * Liquid v1
 */
class CLiquidV1Params : public CChainParams {
public:
    CLiquidV1Params()
    {

        strNetworkID = "liquidv1";
        consensus.nSubsidyHalvingInterval = 150;
        consensus.BIP16Exception = uint256();
        consensus.BIP34Height = 0;
        consensus.BIP34Hash = uint256();
        consensus.BIP65Height = 0;
        consensus.BIP66Height = 0;
        consensus.CSVHeight = 0;
        consensus.SegwitHeight = 0;
        consensus.powLimit = uint256S("7fffffffffffffffffffffffffffffffffffffffffffffffffffffffffffffff");
        consensus.nPowTargetTimespan = 14 * 24 * 60 * 60; // two weeks;
        consensus.nPowTargetSpacing = 60; // Minute block assumption
        consensus.fPowAllowMinDifficultyBlocks = true;
        consensus.fPowNoRetargeting = true;
        consensus.nRuleChangeActivationThreshold = 108;
        consensus.nMinerConfirmationWindow = 144;

        consensus.nMinimumChainWork = uint256();
        consensus.defaultAssumeValid = uint256();

        nPruneAfterHeight = 1000;
        fDefaultConsistencyChecks = false;
        fRequireStandard = true;
        m_is_test_chain = false;

        m_assumed_blockchain_size = 3;
        m_assumed_chain_state_size = 1;

        bech32_hrp = "ex"; // ex(plicit)
        blech32_hrp = "lq"; // l(i)q(uid)
        parent_bech32_hrp = "bc";
        parent_blech32_hrp = "bc"; // Doesn't exist but...

        base58Prefixes[PUBKEY_ADDRESS] = std::vector<unsigned char>(1, 57);
        base58Prefixes[SCRIPT_ADDRESS] = std::vector<unsigned char>(1, 39);
        base58Prefixes[SECRET_KEY] =     std::vector<unsigned char>(1, 128);
        base58Prefixes[BLINDED_ADDRESS]= std::vector<unsigned char>(1,12);

        base58Prefixes[EXT_PUBLIC_KEY] = {0x04, 0x88, 0xB2, 0x1E};
        base58Prefixes[EXT_SECRET_KEY] = {0x04, 0x88, 0xAD, 0xE4};

        base58Prefixes[PARENT_PUBKEY_ADDRESS] = std::vector<unsigned char>(1,0);
        base58Prefixes[PARENT_SCRIPT_ADDRESS] = std::vector<unsigned char>(1,5);

        pchMessageStart[0] = 0xfa;
        pchMessageStart[1] = 0xbf;
        pchMessageStart[2] = 0xb5;
        pchMessageStart[3] = 0xda;

        nDefaultPort = 7042;

        vSeeds.clear();
        vSeeds.emplace_back("seed.liquidnetwork.io");
        vFixedSeeds = std::vector<uint8_t>(std::begin(pnSeed6_liquidv1), std::end(pnSeed6_liquidv1));

        //
        // ELEMENTS fields

        consensus.genesis_style = "elements"; // unused here but let's set it anyways

        // Block signing encumberance script, default of 51 aka OP_TRUE
        std::vector<unsigned char> sign_bytes = ParseHex("5b21026a2a106ec32c8a1e8052e5d02a7b0a150423dbd9b116fc48d46630ff6e6a05b92102791646a8b49c2740352b4495c118d876347bf47d0551c01c4332fdc2df526f1a2102888bda53a424466b0451627df22090143bbf7c060e9eacb1e38426f6b07f2ae12102aee8967150dee220f613de3b239320355a498808084a93eaf39a34dcd62024852102d46e9259d0a0bb2bcbc461a3e68f34adca27b8d08fbe985853992b4b104e27412102e9944e35e5750ab621e098145b8e6cf373c273b7c04747d1aa020be0af40ccd62102f9a9d4b10a6d6c56d8c955c547330c589bb45e774551d46d415e51cd9ad5116321033b421566c124dfde4db9defe4084b7aa4e7f36744758d92806b8f72c2e943309210353dcc6b4cf6ad28aceb7f7b2db92a4bf07ac42d357adf756f3eca790664314b621037f55980af0455e4fb55aad9b85a55068bb6dc4740ea87276dc693f4598db45fa210384001daa88dabd23db878dbb1ce5b4c2a5fa72c3113e3514bf602325d0c37b8e21039056d089f2fe72dbc0a14780b4635b0dc8a1b40b7a59106325dd1bc45cc70493210397ab8ea7b0bf85bc7fc56bb27bf85e75502e94e76a6781c409f3f2ec3d1122192103b00e3b5b77884bf3cae204c4b4eac003601da75f96982ffcb3dcb29c5ee419b92103c1f3c0874cfe34b8131af34699589aacec4093399739ae352e8a46f80a6f68375fae");
        consensus.signblockscript = CScript(sign_bytes.begin(), sign_bytes.end());
        // 11 signatures, 15 pubkeys, plus wiggle room
        consensus.max_block_signature_size = 12*74+16*33;
        g_signed_blocks = true;

        g_con_blockheightinheader = true;
        g_con_elementsmode = true;
        consensus.elements_mode = g_con_elementsmode;
        consensus.total_valid_epochs = 2;
        consensus.dynamic_epoch_length = 20160;


        consensus.genesis_subsidy = 0;

        // All non-zero coinbase outputs must go to this scriptPubKey
        std::vector<unsigned char> man_bytes = ParseHex("76a914fc26751a5025129a2fd006c6fbfa598ddd67f7e188ac");
        consensus.mandatory_coinbase_destination = CScript(man_bytes.begin(), man_bytes.end()); // Blank script allows any coinbase destination

        // Custom chains connect coinbase outputs to db by default
        consensus.connect_genesis_outputs = true;

        initialFreeCoins = 0;

        anyonecanspend_aremine = false;

        consensus.has_parent_chain = true;

        enforce_pak = true;

        multi_data_permitted = true;

        parentGenesisBlockHash = uint256S("000000000019d6689c085ae165831e934ff763ae46a2a6c172b3f1b60a8ce26f");
        const bool parent_genesis_is_null = parentGenesisBlockHash == uint256();
        assert(consensus.has_parent_chain != parent_genesis_is_null);
        consensus.parentChainPowLimit = uint256S("0000000000000000ffffffffffffffffffffffffffffffffffffffffffffffff");
        consensus.parent_chain_signblockscript = CScript(); // It has PoW
        consensus.pegin_min_depth = 100;

        const CScript default_script(CScript() << OP_TRUE);
        consensus.fedpegScript = StrHexToScriptWithDefault("745c87635b21020e0338c96a8870479f2396c373cc7696ba124e8635d41b0ea581112b678172612102675333a4e4b8fb51d9d4e22fa5a8eaced3fdac8a8cbf9be8c030f75712e6af992102896807d54bc55c24981f24a453c60ad3e8993d693732288068a23df3d9f50d4821029e51a5ef5db3137051de8323b001749932f2ff0d34c82e96a2c2461de96ae56c2102a4e1a9638d46923272c266631d94d36bdb03a64ee0e14c7518e49d2f29bc40102102f8a00b269f8c5e59c67d36db3cdc11b11b21f64b4bffb2815e9100d9aa8daf072103079e252e85abffd3c401a69b087e590a9b86f33f574f08129ccbd3521ecf516b2103111cf405b627e22135b3b3733a4a34aa5723fb0f58379a16d32861bf576b0ec2210318f331b3e5d38156da6633b31929c5b220349859cc9ca3d33fb4e68aa08401742103230dae6b4ac93480aeab26d000841298e3b8f6157028e47b0897c1e025165de121035abff4281ff00660f99ab27bb53e6b33689c2cd8dcd364bc3c90ca5aea0d71a62103bd45cddfacf2083b14310ae4a84e25de61e451637346325222747b157446614c2103cc297026b06c71cbfa52089149157b5ff23de027ac5ab781800a578192d175462103d3bde5d63bdb3a6379b461be64dad45eabff42f758543a9645afd42f6d4248282103ed1e8d5109c9ed66f7941bc53cc71137baa76d50d274bda8d5e8ffbd6e61fe9a5f6702c00fb275522103aab896d53a8e7d6433137bbba940f9c521e085dd07e60994579b64a6d992cf79210291b7d0b1b692f8f524516ed950872e5da10fb1b808b5a526dedc6fed1cf29807210386aa9372fbab374593466bc5451dc59954e90787f08060964d95c87ef34ca5bb5368ae", default_script);


        // Calculate pegged Bitcoin asset
        std::vector<unsigned char> commit = CommitToArguments(consensus, strNetworkID);
        uint256 entropy;
        GenerateAssetEntropy(entropy,  COutPoint(uint256(commit), 0), parentGenesisBlockHash);

        // Elements serialization uses derivation, bitcoin serialization uses 0x00
        if (g_con_elementsmode) {
            CalculateAsset(consensus.pegged_asset, entropy);
        } else {
            assert(consensus.pegged_asset == CAsset());
        }

        consensus.parent_pegged_asset.SetHex("0x00"); // No parent pegged asset
        initial_reissuance_tokens = 0;

        consensus.subsidy_asset = consensus.pegged_asset;

        // Legacy PAK list
        consensus.first_extension_space = {
            ParseHex("0362f0cf4898e44a20472664daed460156976bab5cc8bb8431b206bbafddd230c9"
                    "0399dadeeedc2cefe9042ffa596c553cad1967cda04de6aa0f9fbd96b6044292e7"),
            ParseHex("033fad80bd2b818d1ca8a8d4a25dafcf5e740be07db6788be1f2f15266e3c6805d"
                    "0253ff3f140ef8f594d54996eab810a82550c79204279920d95681afe699d00da5"),
            ParseHex("03f2d35e88741f930a3938bfa7075377ec2da4f1d7699a779e2cbf7a389195dc67"
                    "026132199a025299b5e0f4ab3f44294c81c5302f6d45ddda6316c18ae515793cf6"),
            ParseHex("036286d30d20ddcd3e867851936802dd8a2d84846c7e52aece0fc303c6deec9e04"
                    "02c7581da9d9ac0001e1c560c348b5df07d42de166d74eccd4c3bda467fe84f898"),
            ParseHex("0327b1884b3d743f4859db7c2df07e6e346d61d77fbc46c1da6db113fbbd43d7c5"
                    "0383c832ec502cf0990b199a4e46a45a63bfa6c6eb3f4b231472f144e684d6e9f8"),
            ParseHex("03075f118532928c7ef27a77644a12a87fbada3cd94cf67b2d2ae5cb169ddaefa4"
                    "02882c4fed938b20f3472af337cd7674a99f0aab0ae1803e27e978c52c417ce5e1"),
            ParseHex("02b988448e337c15cd6ac82b4737e3e2b5e92947da2f7fa96a81db7f9be3fabeb2"
                    "02f660c7675a1ed4893df838a5c4c07a287997cbd7dc5d884044b338ed606231bc"),
            ParseHex("0245b763999e3152418b9cd08b5f54c410a072d5e486826823791848e1bb879061"
                    "0259740ea12e953db0c5fd135c1a9564ce81a318729668811cf54f884c2f980eb8"),
            ParseHex("032f8814144351d5d05ca40c87cbbda67bb5f8b1920a38cf3bd008c1d266bb4682"
                    "039eb3a0b89656b338c3f4a9fc7bba582dd21935f59471c18e6b43c57e063053d9"),
            ParseHex("03d8b2ed1813370955cfb8dec24b7c5cb34b13fa4545d9e6d47d8c05af56a2c7d2"
                    "026392f13fefce606c60adadfe9e729e0af84f5f8cb6a35b76be244351635b38f7"),
            ParseHex("03e2a56e47f41eb83af34fb65c4dfb77ac442b01b5134fd92219bd3f4a999c7de5"
                    "034e93391cea816e5141dace7e5477bbed90c9daa0670b68b7acc8a44af556bbc1"),
            ParseHex("03156b39a4bce80e68c1582aa78f81f0252ccbb039766b5395ee9a0224f41c236d"
                    "0399a5d1d42f5b6cb587560394e1581eb0c76916db317c0d644a1b9f509a06c4e6"),
            ParseHex("029ce033e1dc81164deb04b4c55966b823a025ef47bb1f767017696b68ab9ae201"
                    "03e612d646e71b07e5ce0eaa3a0178e4606dd9a6e8f0d5ace9171fb1e808a3865b"),
            ParseHex("02a8300f0cff92b23e402459e83c52ec5824de82ee4004cf9d254e788304027ef6"
                    "0389cbda672fa9efea51706863f1d7ae5e5015b2e519003ef0178c99f71be6e8be"),
            ParseHex("03fcba7ecf41bc7e1be4ee122d9d22e3333671eb0a3a87b5cdf099d59874e1940f"
                    "02b0fb4fe4670c68329441e47acaaa954ff00e3fd547b9ff4e0fe547df2e775ec5"),
            ParseHex("0335f807a1bdc0906adda1a4166f9cdc2aa974a78b15fc29d79a8d7ca529a96008"
                    "02228dfd7ff95506dd67b1118803eb8ab49352b2e24cd5f38da043847e722009ba"),
            ParseHex("03fcc2963daaf8249bfd220e52c693626254b9295ac4f947ae2e0cddb3046724c1"
                    "02dac03530ac9712a71eafb87766644b61cf4be85d0fdc6a859875b41e7a1dc8e6"),
            ParseHex("039bfd22bf5c41ce14d3fbd50ef226d2066e826b2efba455150d23d958d52bfddf"
                    "03211678d22c45402c993d96ea4a6d861d3e1da33798aebd5424fe5725a7ce8f4b"),
            ParseHex("02d67fcb027c5d8fe354fb36235192cb4fffabffdcc6ce74be255fe869f62d8675"
                    "03d61d857b2a8cb060fd4b9a98a862f250df5825068665a3c8d93f2ac8a7085888"),
            ParseHex("02cfe983eb588975958e9ce832937ba7f24592882cf5c0fc0f07896097fd66a8e7"
                    "0344744d01c091eacea5730ed1205b0a83378418644ea7938ed664649e88dcbb29"),
            ParseHex("029ec6dd0c310513b3720800025a7ad9013d60a7fb041f6e9b9d3963485ba28657"
                    "0277247f28eb9481dd21d664093a2bc19a496c7ffebeca0026a1726a5041e671ba"),
            ParseHex("03f9dea372c4a667dcfe234ff8e0410c22341149ff7d8780c46954ff74998fbe44"
                    "0340c4e534906c06b73874cef00a880ab602641c7883de94296f0f601e6517ae7e"),
            ParseHex("03cf8520f2db93e1ba75fa9043ac7e3476719b2a33a12d7e725688a2de68852c88"
                    "0343b7551ba662fa7071ac93e7e25517967bb8a9420af64d35d41c6d88056ad4ba"),
            ParseHex("03f79461a5559f360c407069b92a8075958bf1f70918872d9dd702db145bccbd42"
                    "0395058fc702f126176ae13e0ebed05107288900a5a35b121f62923e58798b7b2f"),
            ParseHex("02d7f049d9e87c861fc9decfbe167cb13ccc87cce99113f69e3a5dca8bb71b6aed"
                    "03e82197b2e9cc0ee11a59808cfdb52e824445f8fa99e44dc9c30d1e49950ff9d6"),
            ParseHex("0281bfeffcc6841d1355dce039f5d64f72714a4c3adc4d351eaf3c28acbcee15f0"
                    "0270a16ee1cdfc78755a783efbdb66fe822605cc5f53af707e5038615e22b288e2"),
            ParseHex("025651f14b6347a000e15473eaf631fd78c9307e07db85e177e31fcde0b3f2a574"
                    "03d5303909fe1c6665cbc96a538b17274068c8e79757705f68db3df2b561a4c110"),
            ParseHex("03627a4855be1edc657927f30a4a869ad830041c1f0e74ab4670588af9532b8de8"
                    "03444cb85aef9fbba10b3e2662d533858db771010b57b7aedb1ecaa1c5a34918f1"),
            ParseHex("0286951fdc1e81652cdd10a10971966792e5c2a2bbe524f32a561f585b2b3d2057"
                    "034294862542484e49c6fb835919212352527298c689ff7be57e445bf0fe3536de"),
        };

        consensus.vDeployments[Consensus::DEPLOYMENT_TESTDUMMY].bit = 28;
        consensus.vDeployments[Consensus::DEPLOYMENT_TESTDUMMY].nStartTime = 0;
        consensus.vDeployments[Consensus::DEPLOYMENT_TESTDUMMY].nTimeout = Consensus::BIP9Deployment::NO_TIMEOUT;

        consensus.vDeployments[Consensus::DEPLOYMENT_TAPROOT].bit = 2;
        consensus.vDeployments[Consensus::DEPLOYMENT_TAPROOT].nStartTime = 1554500; // November 1, 2021
        consensus.vDeployments[Consensus::DEPLOYMENT_TAPROOT].nTimeout = Consensus::BIP9Deployment::NO_TIMEOUT;
        consensus.vDeployments[Consensus::DEPLOYMENT_TAPROOT].nPeriod = 10080; // one week...
        consensus.vDeployments[Consensus::DEPLOYMENT_TAPROOT].nThreshold = 10080; // ...of 100% signalling

        // Activated from block 1,000,000.
        consensus.vDeployments[Consensus::DEPLOYMENT_DYNA_FED].bit = 25;
        // Allow blocksigners to delay activation.
        consensus.vDeployments[Consensus::DEPLOYMENT_DYNA_FED].nStartTime = gArgs.GetArg("-con_dyna_deploy_start", 1000000);
        consensus.vDeployments[Consensus::DEPLOYMENT_DYNA_FED].nTimeout = Consensus::BIP9Deployment::NO_TIMEOUT;
        consensus.vDeployments[Consensus::DEPLOYMENT_DYNA_FED].min_activation_height = 0; // No activation delay


        // Finally, create genesis block
        genesis = CreateGenesisBlock(consensus, CScript() << commit, CScript(OP_RETURN), 1296688602, 2, 0x207fffff, 1, 0);
        consensus.hashGenesisBlock = genesis.GetHash();
        assert(consensus.hashGenesisBlock.GetHex() == "1466275836220db2944ca059a3a10ef6fd2ea684b0688d2c379296888a206003");
    }
};

/**
 * New: Liquid v1 testing, as close to prod as possible while still being customizable.
 */
class CLiquidV1TestParams : public CLiquidV1Params {
public:
    explicit CLiquidV1TestParams(const ArgsManager& args)
    {
        // Our goal here is to override ONLY the things from liquidv1 that make no sense for a test chain / which are pointless and burdensome to require people to override manually.

        strNetworkID = "liquidv1test";

        m_is_test_chain = true;
        m_is_mockable_chain = false;

        vSeeds.clear();  // No network seeds
        vFixedSeeds.clear();  // No network seeds

        // 51 means OP_TRUE, this can be overridden on the commandline
        std::vector<unsigned char> sign_bytes = ParseHex("51");
        consensus.signblockscript = CScript(sign_bytes.begin(), sign_bytes.end());

        // Do not mandate a specific destination for fees in testing
        consensus.mandatory_coinbase_destination = CScript(); // Blank script allows any coinbase destination

        // The bitcoin regtest genesis blockhash is the default, not the mainchain
        parentGenesisBlockHash = uint256S("0f9188f13cb7b2c71f2a335e3a4fc328bf5beb436012afca590b1a11466e2206");
        const bool parent_genesis_is_null = parentGenesisBlockHash == uint256();
        assert(consensus.has_parent_chain != parent_genesis_is_null);

        // This is the regtest limit, not the mainchain limit.
        consensus.parentChainPowLimit = uint256S("7fffffffffffffffffffffffffffffffffffffffffffffffffffffffffffffff");
        consensus.parent_chain_signblockscript = CScript(); // It has PoW

        // Default to 8, not 100, for expedited testing.
        consensus.pegin_min_depth = DEFAULT_PEGIN_CONFIRMATION_DEPTH;

        // Default fedpegscrit is OP_TRUE (tests should override it)
        consensus.fedpegScript = CScript() << OP_TRUE;

        // For testing purposes, default to the same junk keys that CustomParams uses (this can be overridden.)
        consensus.first_extension_space = {ParseHex("02fcba7ecf41bc7e1be4ee122d9d22e3333671eb0a3a87b5cdf099d59874e1940f02fcba7ecf41bc7e1be4ee122d9d22e3333671eb0a3a87b5cdf099d59874e1940f")};

        // Use all regtest rather than mainchain magic numbers:
        bech32_hrp = args.GetArg("-bech32_hrp", "ert");
        blech32_hrp = args.GetArg("-blech32_hrp", "el");
        base58Prefixes[PUBKEY_ADDRESS] = std::vector<unsigned char>(1, args.GetArg("-pubkeyprefix", 235));
        base58Prefixes[SCRIPT_ADDRESS] = std::vector<unsigned char>(1, args.GetArg("-scriptprefix", 75));
        base58Prefixes[BLINDED_ADDRESS] = std::vector<unsigned char>(1, args.GetArg("-blindedprefix", 4));
        base58Prefixes[SECRET_KEY] =     std::vector<unsigned char>(1, args.GetArg("-secretprefix", 239));
        base58Prefixes[PARENT_PUBKEY_ADDRESS] = std::vector<unsigned char>(1, args.GetArg("-parentpubkeyprefix", 111));
        base58Prefixes[PARENT_SCRIPT_ADDRESS] = std::vector<unsigned char>(1, args.GetArg("-parentscriptprefix", 196));
        parent_bech32_hrp = args.GetArg("-parent_bech32_hrp", "bcrt");
        parent_blech32_hrp = args.GetArg("-parent_blech32_hrp", "bcrt");

        std::string extpubprefix = args.GetArg("-extpubkeyprefix", "043587CF");
        assert(IsHex(extpubprefix) && extpubprefix.size() == 8 && "-extpubkeyprefix must be hex string of length 8");
        base58Prefixes[EXT_PUBLIC_KEY] = ParseHex(extpubprefix);

        std::string extprvprefix = args.GetArg("-extprvkeyprefix", "04358394");
        assert(IsHex(extprvprefix) && extprvprefix.size() == 8 && "-extprvkeyprefix must be hex string of length 8");
        base58Prefixes[EXT_SECRET_KEY] = ParseHex(extprvprefix);

        const std::string magic_str = args.GetArg("-pchmessagestart", "FABFB5DA");
        assert(IsHex(magic_str) && magic_str.size() == 8 && "-pchmessagestart must be hex string of length 8");
        const std::vector<unsigned char> magic_byte = ParseHex(magic_str);
        std::copy(begin(magic_byte), end(magic_byte), pchMessageStart);
        // END magic numbers

        UpdateFromArgs(args);
        SetGenesisBlock();
        consensus.hashGenesisBlock = genesis.GetHash();
    }

    // As much as possible here, our goal is to:
    // - Allow overriding anything that can be overridden in CCustomParams;
    // - Leave everything alone unless an argument / config parameter was given.
    // This is unlike the CCustomParams UpdateFromArgs method, which has lots of defaults in it.
    void UpdateFromArgs(const ArgsManager& args)
    {
        // NOTE: We don't handle version bits, because I'm not sure we actually use them, and it would be messy to do so.
        // UpdateVersionBitsParametersFromArgs(args);

        consensus.nSubsidyHalvingInterval = args.GetArg("-con_nsubsidyhalvinginterval", consensus.nSubsidyHalvingInterval);
        if (args.IsArgSet("-con_bip16exception")) {
            consensus.BIP16Exception = uint256S(args.GetArg("-con_bip16exception", ""));
        }
        consensus.BIP34Height = args.GetArg("-con_bip34height", consensus.BIP34Height);
        if (args.IsArgSet("-con_bip34hash")) {
            consensus.BIP34Hash = uint256S(args.GetArg("-con_bip34hash", ""));
        }
        consensus.BIP65Height = args.GetArg("-con_bip65height", consensus.BIP65Height);
        consensus.BIP66Height = args.GetArg("-con_bip66height", consensus.BIP66Height);
        if (args.IsArgSet("-con_powlimit")) {
            consensus.powLimit = uint256S(args.GetArg("-con_powlimit", ""));
        }
        consensus.nPowTargetTimespan = args.GetArg("-con_npowtargettimespan", consensus.nPowTargetTimespan);
        consensus.nPowTargetSpacing = args.GetArg("-con_npowtargetspacing", consensus.nPowTargetSpacing);
        consensus.fPowAllowMinDifficultyBlocks = args.GetBoolArg("-con_fpowallowmindifficultyblocks", consensus.fPowAllowMinDifficultyBlocks);
        consensus.fPowNoRetargeting = args.GetBoolArg("-con_fpownoretargeting", consensus.fPowNoRetargeting);
        consensus.nRuleChangeActivationThreshold = (uint32_t)args.GetArg("-con_nrulechangeactivationthreshold", consensus.nRuleChangeActivationThreshold);
        consensus.nMinerConfirmationWindow = (uint32_t)args.GetArg("-con_nminerconfirmationwindow", consensus.nMinerConfirmationWindow);

        if (args.IsArgSet("-con_nminimumchainwork")) {
            consensus.nMinimumChainWork = uint256S(args.GetArg("-con_nminimumchainwork", ""));
        }
        if (args.IsArgSet("-con_defaultassumevalid")) {
            consensus.defaultAssumeValid = uint256S(args.GetArg("-con_defaultassumevalid", ""));
        }
        // TODO: Embed in genesis block in nTime field with new genesis block type
        consensus.dynamic_epoch_length = args.GetArg("-dynamic_epoch_length", consensus.dynamic_epoch_length);

        std::vector<std::string> pak_list_str = args.GetArgs("-pak");
        if (!pak_list_str.empty()) {
            consensus.first_extension_space.clear();
            for (const auto& entry : pak_list_str) {
                consensus.first_extension_space.push_back(ParseHex(entry));
            }
        }

        nPruneAfterHeight = (uint64_t)args.GetArg("-npruneafterheight", nPruneAfterHeight);
        fDefaultConsistencyChecks = args.GetBoolArg("-fdefaultconsistencychecks", fDefaultConsistencyChecks);
        m_is_test_chain = args.GetBoolArg("-fmineblocksondemand", m_is_test_chain);

        bech32_hrp = args.GetArg("-bech32_hrp", bech32_hrp);
        blech32_hrp = args.GetArg("-blech32_hrp", blech32_hrp);

        if (args.IsArgSet("-pubkeyprefix")) {
            base58Prefixes[PUBKEY_ADDRESS] = std::vector<unsigned char>(1, args.GetArg("-pubkeyprefix", 0));
        }
        if (args.IsArgSet("-scriptprefix")) {
            base58Prefixes[SCRIPT_ADDRESS] = std::vector<unsigned char>(1, args.GetArg("-scriptprefix", 0));
        }
        if (args.IsArgSet("-blindedprefix")) {
            base58Prefixes[BLINDED_ADDRESS] = std::vector<unsigned char>(1, args.GetArg("-blindedprefix", 0));
        }
        if (args.IsArgSet("-secretprefix")) {
            base58Prefixes[SECRET_KEY] = std::vector<unsigned char>(1, args.GetArg("-secretprefix", 0));
        }
        if (args.IsArgSet("-parentpubkeyprefix")) {
            base58Prefixes[PARENT_PUBKEY_ADDRESS] = std::vector<unsigned char>(1, args.GetArg("-parentpubkeyprefix", 0));
        }
        if (args.IsArgSet("-parentscriptprefix")) {
            base58Prefixes[PARENT_SCRIPT_ADDRESS] = std::vector<unsigned char>(1, args.GetArg("-parentscriptprefix", 0));
        }
        parent_bech32_hrp = args.GetArg("-parent_bech32_hrp", parent_bech32_hrp);
        parent_blech32_hrp = args.GetArg("-parent_blech32_hrp", parent_blech32_hrp);

        std::string extpubprefix = args.GetArg("-extpubkeyprefix", "043587CF");
        assert(IsHex(extpubprefix) && extpubprefix.size() == 8 && "-extpubkeyprefix must be hex string of length 8");
        base58Prefixes[EXT_PUBLIC_KEY] = ParseHex(extpubprefix);

        std::string extprvprefix = args.GetArg("-extprvkeyprefix", "04358394");
        assert(IsHex(extprvprefix) && extprvprefix.size() == 8 && "-extprvkeyprefix must be hex string of length 8");
        base58Prefixes[EXT_SECRET_KEY] = ParseHex(extprvprefix);

        const std::string magic_str = args.GetArg("-pchmessagestart", "FABFB5DA");
        assert(IsHex(magic_str) && magic_str.size() == 8 && "-pchmessagestart must be hex string of length 8");
        const std::vector<unsigned char> magic_byte = ParseHex(magic_str);
        std::copy(begin(magic_byte), end(magic_byte), pchMessageStart);

        vSeeds.clear();
        if (args.IsArgSet("-seednode")) {
            const auto seednodes = args.GetArgs("-seednode");
            if (seednodes.size() != 1 || seednodes[0] != "0") {
                vSeeds = seednodes;
            }
        }

        //
        // ELEMENTS fields

        // Determines type of genesis block
        consensus.genesis_style = args.GetArg("-con_genesis_style", consensus.genesis_style);

        // Block signing encumberance script
        if (args.IsArgSet("-signblockscript")) {
            std::vector<unsigned char> sign_bytes = ParseHex(args.GetArg("-signblockscript", ""));
            consensus.signblockscript = CScript(sign_bytes.begin(), sign_bytes.end());
        }

        consensus.max_block_signature_size = args.GetArg("-con_max_block_sig_size", consensus.max_block_signature_size);
        g_signed_blocks = args.GetBoolArg("-con_signed_blocks", g_signed_blocks);

        // Note: These globals are needed to avoid circular dependencies.
        g_con_blockheightinheader = args.GetBoolArg("-con_blockheightinheader", g_con_blockheightinheader);

        // Doesn't make any sense to use this chain in !elementsmode. Don't do it.
        assert(args.GetBoolArg("-con_elementsmode", true));
        g_con_elementsmode = true;
        consensus.elements_mode = true;

        consensus.genesis_subsidy = args.GetArg("-con_blocksubsidy", consensus.genesis_subsidy);

        // All non-zero coinbase outputs must go to this scriptPubKey
        if (args.IsArgSet("-con_mandatorycoinbase")) {
            std::vector<unsigned char> man_bytes = ParseHex(args.GetArg("-con_mandatorycoinbase", ""));
            consensus.mandatory_coinbase_destination = CScript(man_bytes.begin(), man_bytes.end()); // Blank script allows any coinbase destination
        }

        consensus.connect_genesis_outputs = args.GetArg("-con_connect_genesis_outputs", consensus.connect_genesis_outputs);

        initialFreeCoins = args.GetArg("-initialfreecoins", initialFreeCoins);

        anyonecanspend_aremine = args.GetBoolArg("-anyonecanspendaremine", anyonecanspend_aremine);

        consensus.has_parent_chain = args.GetBoolArg("-con_has_parent_chain", consensus.has_parent_chain);

        enforce_pak = args.GetBoolArg("-enforce_pak", enforce_pak);

        multi_data_permitted = args.GetBoolArg("-multi_data_permitted", multi_data_permitted);

        if (args.IsArgSet("-parentgenesisblockhash")) {
            parentGenesisBlockHash = uint256S(args.GetArg("-parentgenesisblockhash", ""));
        }
        // Either it has a parent chain or not
        const bool parent_genesis_is_null = parentGenesisBlockHash == uint256();
        assert(consensus.has_parent_chain != parent_genesis_is_null);
        if (args.IsArgSet("-con_parentpowlimit")) {
            consensus.parentChainPowLimit = uint256S(args.GetArg("-con_parentpowlimit", ""));
        }

        if (args.IsArgSet("-con_parent_chain_signblockscript")) {
            consensus.parent_chain_signblockscript = StrHexToScriptWithDefault(args.GetArg("-con_parent_chain_signblockscript", ""), CScript());
        }
        consensus.pegin_min_depth = args.GetArg("-peginconfirmationdepth", consensus.pegin_min_depth);

        if (args.IsArgSet("-fedpegscript")) {
            consensus.fedpegScript = StrHexToScriptWithDefault(args.GetArg("-fedpegscript", ""), CScript());
        }

        consensus.total_valid_epochs = args.GetArg("-total_valid_epochs", consensus.total_valid_epochs);

        // Calculate pegged Bitcoin asset
        std::vector<unsigned char> commit = CommitToArguments(consensus, strNetworkID);
        uint256 entropy;
        GenerateAssetEntropy(entropy,  COutPoint(uint256(commit), 0), parentGenesisBlockHash);
        CalculateAsset(consensus.pegged_asset, entropy);

        if (args.IsArgSet("-con_parent_pegged_asset")) {
            consensus.parent_pegged_asset.SetHex(args.GetArg("-con_parent_pegged_asset", ""));
        }
        initial_reissuance_tokens = args.GetArg("-initialreissuancetokens", initial_reissuance_tokens);

        if (args.IsArgSet("-subsidyasset")) {
            consensus.subsidy_asset = CAsset(uint256S(args.GetArg("-subsidyasset", "")));
        }

        if (args.IsArgSet("-con_dyna_deploy_start")) {
            consensus.vDeployments[Consensus::DEPLOYMENT_DYNA_FED].bit = 25;
            consensus.vDeployments[Consensus::DEPLOYMENT_DYNA_FED].nStartTime = args.GetArg("-con_dyna_deploy_start", Consensus::BIP9Deployment::ALWAYS_ACTIVE);
            consensus.vDeployments[Consensus::DEPLOYMENT_DYNA_FED].nTimeout = Consensus::BIP9Deployment::NO_TIMEOUT;
            consensus.vDeployments[Consensus::DEPLOYMENT_DYNA_FED].min_activation_height = 0; // No activation delay
        }

        if (args.IsArgSet("-con_taproot_signal_start")) {
            consensus.vDeployments[Consensus::DEPLOYMENT_TAPROOT].nStartTime = gArgs.GetArg("-con_taproot_signal_start", 0);
        }

        // END ELEMENTS fields
    }

    // XXX: This is copy-and-pasted from CCustomParams; sharing it would be better, but is annoying.
    void SetGenesisBlock() {
        if (consensus.genesis_style == "bitcoin") {
            // For compatibility with bitcoin (regtest)
            genesis = CreateGenesisBlock(1296688602, 2, 0x207fffff, 1, 50 * COIN, consensus);
        } else if (consensus.genesis_style == "elements") {
            // Intended compatibility with Liquid v1 and elements-0.14.1
            std::vector<unsigned char> commit = CommitToArguments(consensus, strNetworkID);
            genesis = CreateGenesisBlock(consensus, CScript() << commit, CScript(OP_RETURN), 1296688602, 2, 0x207fffff, 1, 0);
            if (initialFreeCoins != 0 || initial_reissuance_tokens != 0) {
                AppendInitialIssuance(genesis, COutPoint(uint256(commit), 0), parentGenesisBlockHash, (initialFreeCoins > 0) ? 1 : 0, initialFreeCoins, (initial_reissuance_tokens > 0) ? 1 : 0, initial_reissuance_tokens, CScript() << OP_TRUE);
            }
        } else if (consensus.genesis_style == "dynamic") {
            // Liquid v2 HF, from genesis. Upgrading networks still use "elements".
            // TODO fill out genesis block with special commitments including epoch
            // length in nTime
            throw std::runtime_error(strprintf("Invalid -genesis_style (%s)", consensus.genesis_style));
        } else {
            throw std::runtime_error(strprintf("Invalid -genesis_style (%s)", consensus.genesis_style));
        }
    }
};


static std::unique_ptr<const CChainParams> globalChainParams;

const CChainParams &Params() {
    assert(globalChainParams);
    return *globalChainParams;
}

std::unique_ptr<const CChainParams> CreateChainParams(const ArgsManager& args, const std::string& chain)
{
    // Reserved names for non-custom chains
    if (chain == CBaseChainParams::MAIN) {
        return std::unique_ptr<CChainParams>(new CMainParams());
    } else if (chain == CBaseChainParams::TESTNET) {
        return std::unique_ptr<CChainParams>(new CTestNetParams());
    } else if (chain == CBaseChainParams::SIGNET) {
        return std::unique_ptr<CChainParams>(new SigNetParams(args));
    } else if (chain == CBaseChainParams::REGTEST) {
        return std::unique_ptr<CChainParams>(new CRegTestParams(args));
    } else if (chain == CBaseChainParams::LIQUID1) {
        return std::unique_ptr<CChainParams>(new CLiquidV1Params());
    } else if (chain == CBaseChainParams::LIQUID1TEST) {
        return std::unique_ptr<CChainParams>(new CLiquidV1TestParams(args));
    }

    return std::unique_ptr<CChainParams>(new CCustomParams(chain, args));
}

void SelectParams(const std::string& network)
{
    SelectBaseParams(network);
    globalChainParams = CreateChainParams(gArgs, network);
}<|MERGE_RESOLUTION|>--- conflicted
+++ resolved
@@ -500,12 +500,9 @@
         consensus.vDeployments[Consensus::DEPLOYMENT_TAPROOT].bit = 2;
         consensus.vDeployments[Consensus::DEPLOYMENT_TAPROOT].nStartTime = gArgs.GetArg("-con_taproot_signal_start", Consensus::BIP9Deployment::ALWAYS_ACTIVE);
         consensus.vDeployments[Consensus::DEPLOYMENT_TAPROOT].nTimeout = Consensus::BIP9Deployment::NO_TIMEOUT;
-<<<<<<< HEAD
         consensus.vDeployments[Consensus::DEPLOYMENT_TAPROOT].min_activation_height = 0; // No activation delay
-=======
         consensus.vDeployments[Consensus::DEPLOYMENT_TAPROOT].nPeriod = 128; // test ability to change from default
         consensus.vDeployments[Consensus::DEPLOYMENT_TAPROOT].nThreshold = 128;
->>>>>>> f7f95557
 
         consensus.nMinimumChainWork = uint256{};
         consensus.defaultAssumeValid = uint256{};
