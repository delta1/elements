--- conflicted
+++ resolved
@@ -18,680 +18,19 @@
 
 #include <assert.h>
 
-<<<<<<< HEAD
-static CScript StrHexToScriptWithDefault(std::string strScript, const CScript defaultScript)
-{
-    CScript returnScript;
-    if (!strScript.empty()) {
-        std::vector<unsigned char> scriptData = ParseHex(strScript);
-        returnScript = CScript(scriptData.begin(), scriptData.end());
-    } else {
-        returnScript = defaultScript;
-    }
-    return returnScript;
-}
-
-// Safer for users if they load incorrect parameters via arguments.
-static std::vector<unsigned char> CommitToArguments(const Consensus::Params& params, const std::string& networkID)
-{
-    CSHA256 sha2;
-    unsigned char commitment[32];
-    sha2.Write((const unsigned char*)networkID.c_str(), networkID.length());
-    sha2.Write((const unsigned char*)HexStr(params.fedpegScript).c_str(), HexStr(params.fedpegScript).length());
-    sha2.Write((const unsigned char*)HexStr(params.signblockscript).c_str(), HexStr(params.signblockscript).length());
-    sha2.Finalize(commitment);
-    return std::vector<unsigned char>(commitment, commitment + 32);
-}
-
-static CBlock CreateGenesisBlock(const Consensus::Params& params, const CScript& genesisScriptSig, const CScript& genesisOutputScript, uint32_t nTime, uint32_t nNonce, uint32_t nBits, int32_t nVersion, const CAmount& genesisReward)
-{
-    CMutableTransaction txNew;
-    txNew.nVersion = 1;
-    txNew.vin.resize(1);
-    txNew.vin[0].scriptSig = genesisScriptSig;
-    txNew.vout.push_back(CTxOut(CAsset(), genesisReward, genesisOutputScript));
-
-    CBlock genesis;
-    genesis.nTime    = nTime;
-    genesis.nBits    = nBits;
-    genesis.nNonce   = nNonce;
-    genesis.nVersion = nVersion;
-    genesis.vtx.push_back(MakeTransactionRef(std::move(txNew)));
-    genesis.hashPrevBlock.SetNull();
-    genesis.hashMerkleRoot = BlockMerkleRoot(genesis);
-    if (g_signed_blocks) {
-        genesis.proof = CProof(params.signblockscript, CScript());
-    }
-    return genesis;
-}
-
-/**
- * Build the genesis block. Note that the output of its generation
- * transaction cannot be spent since it did not originally exist in the
- * database.
- *
- * CBlock(hash=000000000019d6, ver=1, hashPrevBlock=00000000000000, hashMerkleRoot=4a5e1e, nTime=1231006505, nBits=1d00ffff, nNonce=2083236893, vtx=1)
- *   CTransaction(hash=4a5e1e, ver=1, vin.size=1, vout.size=1, nLockTime=0)
- *     CTxIn(COutPoint(000000, -1), coinbase 04ffff001d0104455468652054696d65732030332f4a616e2f32303039204368616e63656c6c6f72206f6e206272696e6b206f66207365636f6e64206261696c6f757420666f722062616e6b73)
- *     CTxOut(nValue=50.00000000, scriptPubKey=0x5F1DF16B2B704C8A578D0B)
- *   vMerkleTree: 4a5e1e
- */
-static CBlock CreateGenesisBlock(uint32_t nTime, uint32_t nNonce, uint32_t nBits, int32_t nVersion, const CAmount& genesisReward, const Consensus::Params& params)
-{
-    const char* pszTimestamp = "The Times 03/Jan/2009 Chancellor on brink of second bailout for banks";
-    const CScript genesisScriptSig = CScript() << 486604799 << CScriptNum(4) << std::vector<unsigned char>((const unsigned char*)pszTimestamp, (const unsigned char*)pszTimestamp + strlen(pszTimestamp));
-    const CScript genesisOutputScript = CScript() << ParseHex("04678afdb0fe5548271967f1a67130b7105cd6a828e03909a67962e0ea1f61deb649f6bc3f4cef38c4f35504e51ec112de5c384df7ba0b8d578a4c702b6bf11d5f") << OP_CHECKSIG;
-    return CreateGenesisBlock(params, genesisScriptSig, genesisOutputScript, nTime, nNonce, nBits, nVersion, genesisReward);
-}
-
-/**
- * Allows modifying the Version Bits Elements regtest parameters (and liquidv1test).
- * Ideally, this would be a method in the base class, inherited everywhere, but that might complicate future merges,
- * so we settle for this static function.
- */
-static void UpdateElementsActivationParametersFromArgs(Consensus::Params& consensus, const ArgsManager& args)
-{
-    if (!args.IsArgSet("-evbparams")) return;
-
-    std::map<std::string,int> map_deployments;
-    for (const std::string& strDeployment : args.GetArgs("-evbparams")) {
-        std::vector<std::string> vDeploymentParams = SplitString(strDeployment, ':');
-        if (vDeploymentParams.size() != 5) {
-            throw std::runtime_error("ElementsVersion bits parameters malformed, expecting deployment:start:end:period:threshold");
-        }
-        int64_t nStartTime = 0, nTimeout = 0, nPeriod = 0, nThreshold = 0;
-        bool use_nStartTime = false, use_nTimeout = false, use_nPeriod = false, use_nThreshold = false;
-        if(vDeploymentParams[1].length()) {
-            if (!ParseInt64(vDeploymentParams[1], &nStartTime)) {
-                throw std::runtime_error(strprintf("Invalid nStartTime (%s)", vDeploymentParams[1]));
-            }
-            use_nStartTime = true;
-        }
-        if(vDeploymentParams[2].length()) {
-            if (!ParseInt64(vDeploymentParams[2], &nTimeout)) {
-                throw std::runtime_error(strprintf("Invalid nTimeout (%s)", vDeploymentParams[2]));
-            }
-            use_nTimeout = true;
-        }
-        if(vDeploymentParams[3].length()) {
-            if (!ParseInt64(vDeploymentParams[3], &nPeriod)) {
-                throw std::runtime_error(strprintf("Invalid nPeriod (%s)", vDeploymentParams[3]));
-            }
-            use_nPeriod = true;
-        }
-        if(vDeploymentParams[4].length()) {
-            if (!ParseInt64(vDeploymentParams[4], &nThreshold)) {
-                throw std::runtime_error(strprintf("Invalid nThreshold (%s)", vDeploymentParams[4]));
-            }
-            use_nThreshold = true;
-        }
-        bool found = false;
-        for (int j=0; j < (int)Consensus::MAX_VERSION_BITS_DEPLOYMENTS; ++j) {
-            if (vDeploymentParams[0] == VersionBitsDeploymentInfo[j].name) {
-                if(map_deployments[vDeploymentParams[0]]) {
-                    found = true;
-                    LogPrintf("Ignoring duplicated version bits activation parameters for \"%s\"\n", strDeployment.c_str());
-                    break;
-                }
-                std::string extra_logging;
-                map_deployments[vDeploymentParams[0]]=1;
-                Consensus::DeploymentPos d=Consensus::DeploymentPos(j);
-                if (use_nStartTime) {
-                    consensus.vDeployments[d].nStartTime = nStartTime;
-                } else {
-                    nStartTime =consensus.vDeployments[d].nStartTime;
-                }
-                if (use_nTimeout) {
-                    consensus.vDeployments[d].nTimeout = nTimeout;
-                } else {
-                    nTimeout = consensus.vDeployments[d].nTimeout;
-                }
-                if (consensus.vDeployments[d].nPeriod) {
-                    if(use_nPeriod) {
-                        consensus.vDeployments[d].nPeriod = nPeriod;
-                    } else {
-                        nPeriod = *consensus.vDeployments[d].nPeriod;
-                    }
-                    extra_logging+= strprintf(", period=%ld", nPeriod);
-                }
-                if (consensus.vDeployments[d].nThreshold) {
-                    if(use_nThreshold) {
-                        consensus.vDeployments[d].nThreshold = nThreshold;
-                    } else {
-                        nThreshold = *consensus.vDeployments[d].nThreshold;
-                    }
-                    extra_logging+= strprintf(", threshold=%ld", nThreshold);
-                }
-                found = true;
-                LogPrintf("Setting version bits activation parameters for %s to start=%ld, timeout=%ld%s\n", vDeploymentParams[0], nStartTime, nTimeout, extra_logging.c_str());
-                break;
-            }
-        }
-        if (!found) {
-            throw std::runtime_error(strprintf("Invalid deployment (%s)", vDeploymentParams[0]));
-        }
-    }
-}
-
-/**
- * Main network on which people trade goods and services.
- */
-class CMainParams : public CChainParams {
-public:
-    CMainParams() {
-        strNetworkID = CBaseChainParams::MAIN;
-        consensus.signet_blocks = false;
-        consensus.signet_challenge.clear();
-        consensus.nSubsidyHalvingInterval = 210000;
-        consensus.script_flag_exceptions.emplace( // BIP16 exception
-            uint256S("0x00000000000002dc756eebf4f49723ed8d30cc28a5f108eb94b1ba88ac4f9c22"), SCRIPT_VERIFY_NONE);
-        consensus.script_flag_exceptions.emplace( // Taproot exception
-            uint256S("0x0000000000000000000f14c35b2d841e986ab5441de8c585d5ffe55ea1e395ad"), SCRIPT_VERIFY_P2SH | SCRIPT_VERIFY_WITNESS);
-        consensus.BIP34Height = 227931;
-        consensus.BIP34Hash = uint256S("0x000000000000024b89b42a942fe0d9fea3bb44ab7bd1b19115dd6a759c0808b8");
-        consensus.BIP65Height = 388381; // 000000000000000004c2b624ed5d7756c508d90fd0da2c7c679febfa6c4735f0
-        consensus.BIP66Height = 363725; // 00000000000000000379eaa19dce8c9b722d46ae6a57c2f1a988119488b50931
-        consensus.CSVHeight = 419328; // 000000000000000004a1b34462cb8aeebd5799177f7a29cf28f2d1961716b5b5
-        consensus.SegwitHeight = 481824; // 0000000000000000001c8018d9cb3b742ef25114f27563e3fc4a1902167f9893
-        consensus.MinBIP9WarningHeight = 483840; // segwit activation height + miner confirmation window
-        consensus.powLimit = uint256S("00000000ffffffffffffffffffffffffffffffffffffffffffffffffffffffff");
-        consensus.nPowTargetTimespan = 14 * 24 * 60 * 60; // two weeks
-        consensus.nPowTargetSpacing = 10 * 60;
-        consensus.fPowAllowMinDifficultyBlocks = false;
-        consensus.fPowNoRetargeting = false;
-        consensus.nRuleChangeActivationThreshold = 1815; // 90% of 2016
-        consensus.nMinerConfirmationWindow = 2016; // nPowTargetTimespan / nPowTargetSpacing
-        consensus.vDeployments[Consensus::DEPLOYMENT_TESTDUMMY].bit = 28;
-        consensus.vDeployments[Consensus::DEPLOYMENT_TESTDUMMY].nStartTime = Consensus::BIP9Deployment::NEVER_ACTIVE;
-        consensus.vDeployments[Consensus::DEPLOYMENT_TESTDUMMY].nTimeout = Consensus::BIP9Deployment::NO_TIMEOUT;
-        consensus.vDeployments[Consensus::DEPLOYMENT_TESTDUMMY].min_activation_height = 0; // No activation delay
-        // DynaFed: never activate (but set to avoid use of uninitialized memory in tests)
-        consensus.vDeployments[Consensus::DEPLOYMENT_DYNA_FED].bit = 25;
-        consensus.vDeployments[Consensus::DEPLOYMENT_DYNA_FED].nStartTime = Consensus::BIP9Deployment::NEVER_ACTIVE;
-        consensus.vDeployments[Consensus::DEPLOYMENT_DYNA_FED].nTimeout = Consensus::BIP9Deployment::NO_TIMEOUT;
-        consensus.vDeployments[Consensus::DEPLOYMENT_DYNA_FED].min_activation_height = 0; // No activation delay
-
-        // Deployment of Taproot (BIPs 340-342)
-        consensus.vDeployments[Consensus::DEPLOYMENT_TAPROOT].bit = 2;
-        consensus.vDeployments[Consensus::DEPLOYMENT_TAPROOT].nStartTime = 1619222400; // April 24th, 2021
-        consensus.vDeployments[Consensus::DEPLOYMENT_TAPROOT].nTimeout = 1628640000; // August 11th, 2021
-        consensus.vDeployments[Consensus::DEPLOYMENT_TAPROOT].min_activation_height = 709632; // Approximately November 12th, 2021
-
-        consensus.nMinimumChainWork = uint256S("0x00000000000000000000000000000000000000003404ba0801921119f903495e");
-        consensus.defaultAssumeValid = uint256S("0x00000000000000000009c97098b5295f7e5f183ac811fb5d1534040adb93cabd"); // 751565
-        // Simplicity
-        consensus.vDeployments[Consensus::DEPLOYMENT_SIMPLICITY].bit = 24;
-        consensus.vDeployments[Consensus::DEPLOYMENT_SIMPLICITY].nStartTime = Consensus::BIP9Deployment::NEVER_ACTIVE;
-        consensus.vDeployments[Consensus::DEPLOYMENT_SIMPLICITY].nTimeout = Consensus::BIP9Deployment::NO_TIMEOUT;
-        consensus.vDeployments[Consensus::DEPLOYMENT_SIMPLICITY].min_activation_height = 0; // No activation delay
-
-        consensus.nMinimumChainWork = uint256S("0x00000000000000000000000000000000000000002927cdceccbd5209e81e80db");
-        consensus.defaultAssumeValid = uint256S("0x000000000000000000052d314a259755ca65944e68df6b12a067ea8f1f5a7091"); // 724466
-
-        consensus.genesis_subsidy = 50*COIN;
-        consensus.connect_genesis_outputs = false;
-        consensus.subsidy_asset = CAsset();
-        anyonecanspend_aremine = false;
-        enforce_pak = false;
-        multi_data_permitted = false;
-        accept_discount_ct = false;
-        create_discount_ct = false;
-        consensus.has_parent_chain = false;
-        g_signed_blocks = false;
-        g_con_elementsmode = false;
-        g_con_blockheightinheader = false;
-        consensus.total_valid_epochs = 0;
-        consensus.elements_mode = g_con_elementsmode;
-
-        /**
-         * The message start string is designed to be unlikely to occur in normal data.
-         * The characters are rarely used upper ASCII, not valid as UTF-8, and produce
-         * a large 32-bit integer with any alignment.
-         */
-        pchMessageStart[0] = 0xf9;
-        pchMessageStart[1] = 0xbe;
-        pchMessageStart[2] = 0xb4;
-        pchMessageStart[3] = 0xd9;
-        nDefaultPort = 8333;
-        nPruneAfterHeight = 100000;
-        m_assumed_blockchain_size = 496;
-        m_assumed_chain_state_size = 6;
-
-        genesis = CreateGenesisBlock(1231006505, 2083236893, 0x1d00ffff, 1, 50 * COIN, consensus);
-        consensus.hashGenesisBlock = genesis.GetHash();
-        assert(consensus.hashGenesisBlock == uint256S("0x000000000019d6689c085ae165831e934ff763ae46a2a6c172b3f1b60a8ce26f"));
-        assert(genesis.hashMerkleRoot == uint256S("0x4a5e1e4baab89f3a32518a88c31bc87f618f76673e2cc77ab2127b7afdeda33b"));
-
-        // Note that of those which support the service bits prefix, most only support a subset of
-        // possible options.
-        // This is fine at runtime as we'll fall back to using them as an addrfetch if they don't support the
-        // service bits we want, but we should get them updated to support all service bits wanted by any
-        // release ASAP to avoid it where possible.
-        vSeeds.emplace_back("seed.bitcoin.sipa.be."); // Pieter Wuille, only supports x1, x5, x9, and xd
-        vSeeds.emplace_back("dnsseed.bluematt.me."); // Matt Corallo, only supports x9
-        vSeeds.emplace_back("dnsseed.bitcoin.dashjr.org."); // Luke Dashjr
-        vSeeds.emplace_back("seed.bitcoinstats.com."); // Christian Decker, supports x1 - xf
-        vSeeds.emplace_back("seed.bitcoin.jonasschnelli.ch."); // Jonas Schnelli, only supports x1, x5, x9, and xd
-        vSeeds.emplace_back("seed.btc.petertodd.org."); // Peter Todd, only supports x1, x5, x9, and xd
-        vSeeds.emplace_back("seed.bitcoin.sprovoost.nl."); // Sjors Provoost
-        vSeeds.emplace_back("dnsseed.emzy.de."); // Stephan Oeste
-        vSeeds.emplace_back("seed.bitcoin.wiz.biz."); // Jason Maurice
-
-        base58Prefixes[PUBKEY_ADDRESS] = std::vector<unsigned char>(1,0);
-        base58Prefixes[SCRIPT_ADDRESS] = std::vector<unsigned char>(1,5);
-        base58Prefixes[SECRET_KEY] =     std::vector<unsigned char>(1,128);
-        base58Prefixes[EXT_PUBLIC_KEY] = {0x04, 0x88, 0xB2, 0x1E};
-        base58Prefixes[EXT_SECRET_KEY] = {0x04, 0x88, 0xAD, 0xE4};
-
-        bech32_hrp = "bc";
-        blech32_hrp = bech32_hrp;
-
-        vFixedSeeds = std::vector<uint8_t>(std::begin(chainparams_seed_main), std::end(chainparams_seed_main));
-
-        fDefaultConsistencyChecks = false;
-        fRequireStandard = true;
-        m_is_test_chain = false;
-        m_is_mockable_chain = false;
-
-        checkpointData = {
-            {
-                { 11111, uint256S("0x0000000069e244f73d78e8fd29ba2fd2ed618bd6fa2ee92559f542fdb26e7c1d")},
-                { 33333, uint256S("0x000000002dd5588a74784eaa7ab0507a18ad16a236e7b1ce69f00d7ddfb5d0a6")},
-                { 74000, uint256S("0x0000000000573993a3c9e41ce34471c079dcf5f52a0e824a81e7f953b8661a20")},
-                {105000, uint256S("0x00000000000291ce28027faea320c8d2b054b2e0fe44a773f3eefb151d6bdc97")},
-                {134444, uint256S("0x00000000000005b12ffd4cd315cd34ffd4a594f430ac814c91184a0d42d2b0fe")},
-                {168000, uint256S("0x000000000000099e61ea72015e79632f216fe6cb33d7899acb35b75c8303b763")},
-                {193000, uint256S("0x000000000000059f452a5f7340de6682a977387c17010ff6e6c3bd83ca8b1317")},
-                {210000, uint256S("0x000000000000048b95347e83192f69cf0366076336c639f9b7228e9ba171342e")},
-                {216116, uint256S("0x00000000000001b4f4b433e81ee46494af945cf96014816a4e2370f11b23df4e")},
-                {225430, uint256S("0x00000000000001c108384350f74090433e7fcf79a606b8e797f065b130575932")},
-                {250000, uint256S("0x000000000000003887df1f29024b06fc2200b55f8af8f35453d7be294df2d214")},
-                {279000, uint256S("0x0000000000000001ae8c72a0b0c301f67e3afca10e819efa9041e458e9bd7e40")},
-                {295000, uint256S("0x00000000000000004d9b4ef50f0f9d686fd69db2e03af35a100370c64632a983")},
-            }
-        };
-
-        m_assumeutxo_data = MapAssumeutxo{
-         // TODO to be specified in a future patch.
-        };
-
-        chainTxData = ChainTxData{
-            // Data from RPC: getchaintxstats 4096 00000000000000000009c97098b5295f7e5f183ac811fb5d1534040adb93cabd
-            .nTime    = 1661697692,
-            .nTxCount = 760120522,
-            .dTxRate  = 2.925802860942233,
-        };
-    }
-};
-
-/**
- * Testnet (v3): public test network which is reset from time to time.
- */
-class CTestNetParams : public CChainParams {
-public:
-    CTestNetParams() {
-        strNetworkID = CBaseChainParams::TESTNET;
-        consensus.signet_blocks = false;
-        consensus.signet_challenge.clear();
-        consensus.nSubsidyHalvingInterval = 210000;
-        consensus.script_flag_exceptions.emplace( // BIP16 exception
-            uint256S("0x00000000dd30457c001f4095d208cc1296b0eed002427aa599874af7a432b105"), SCRIPT_VERIFY_NONE);
-        consensus.BIP34Height = 21111;
-        consensus.BIP34Hash = uint256S("0x0000000023b3a96d3484e5abb3755c413e7d41500f8e2a5c3f0dd01299cd8ef8");
-        consensus.BIP65Height = 581885; // 00000000007f6655f22f98e72ed80d8b06dc761d5da09df0fa1dc4be4f861eb6
-        consensus.BIP66Height = 330776; // 000000002104c8c45e99a8853285a3b592602a3ccde2b832481da85e9e4ba182
-        consensus.CSVHeight = 770112; // 00000000025e930139bac5c6c31a403776da130831ab85be56578f3fa75369bb
-        consensus.SegwitHeight = 834624; // 00000000002b980fcd729daaa248fd9316a5200e9b367f4ff2c42453e84201ca
-        consensus.MinBIP9WarningHeight = 836640; // segwit activation height + miner confirmation window
-        consensus.powLimit = uint256S("00000000ffffffffffffffffffffffffffffffffffffffffffffffffffffffff");
-        consensus.nPowTargetTimespan = 14 * 24 * 60 * 60; // two weeks
-        consensus.nPowTargetSpacing = 10 * 60;
-        consensus.fPowAllowMinDifficultyBlocks = true;
-        consensus.fPowNoRetargeting = false;
-        consensus.nRuleChangeActivationThreshold = 1512; // 75% for testchains
-        consensus.nMinerConfirmationWindow = 2016; // nPowTargetTimespan / nPowTargetSpacing
-        consensus.vDeployments[Consensus::DEPLOYMENT_TESTDUMMY].bit = 28;
-        consensus.vDeployments[Consensus::DEPLOYMENT_TESTDUMMY].nStartTime = Consensus::BIP9Deployment::NEVER_ACTIVE;
-        consensus.vDeployments[Consensus::DEPLOYMENT_TESTDUMMY].nTimeout = Consensus::BIP9Deployment::NO_TIMEOUT;
-        consensus.vDeployments[Consensus::DEPLOYMENT_TESTDUMMY].min_activation_height = 0; // No activation delay
-        // DynaFed: never activate (but set to avoid use of uninitialized memory in tests)
-        consensus.vDeployments[Consensus::DEPLOYMENT_DYNA_FED].bit = 25;
-        consensus.vDeployments[Consensus::DEPLOYMENT_DYNA_FED].nStartTime = Consensus::BIP9Deployment::NEVER_ACTIVE;
-        consensus.vDeployments[Consensus::DEPLOYMENT_DYNA_FED].nTimeout = Consensus::BIP9Deployment::NO_TIMEOUT;
-        consensus.vDeployments[Consensus::DEPLOYMENT_DYNA_FED].min_activation_height = 0; // No activation delay
-
-        // Deployment of Taproot (BIPs 340-342)
-        consensus.vDeployments[Consensus::DEPLOYMENT_TAPROOT].bit = 2;
-        consensus.vDeployments[Consensus::DEPLOYMENT_TAPROOT].nStartTime = 1619222400; // April 24th, 2021
-        consensus.vDeployments[Consensus::DEPLOYMENT_TAPROOT].nTimeout = 1628640000; // August 11th, 2021
-        consensus.vDeployments[Consensus::DEPLOYMENT_TAPROOT].min_activation_height = 0; // No activation delay
-
-        consensus.nMinimumChainWork = uint256S("0x00000000000000000000000000000000000000000000076f6e7cbd0beade5d20");
-        consensus.defaultAssumeValid = uint256S("0x0000000000000004877fa2d36316398528de4f347df2f8a96f76613a298ce060"); // 2344474
-        // Simplicity
-        consensus.vDeployments[Consensus::DEPLOYMENT_SIMPLICITY].bit = 24;
-        consensus.vDeployments[Consensus::DEPLOYMENT_SIMPLICITY].nStartTime = Consensus::BIP9Deployment::NEVER_ACTIVE;
-        consensus.vDeployments[Consensus::DEPLOYMENT_SIMPLICITY].nTimeout = Consensus::BIP9Deployment::NO_TIMEOUT;
-        consensus.vDeployments[Consensus::DEPLOYMENT_SIMPLICITY].min_activation_height = 0; // No activation delay
-
-        consensus.nMinimumChainWork = uint256S("0x00000000000000000000000000000000000000000000064728c7be6fe4b2f961");
-        consensus.defaultAssumeValid = uint256S("0x00000000000163cfb1f97c4e4098a3692c8053ad9cab5ad9c86b338b5c00b8b7"); // 2143398
-
-        consensus.genesis_subsidy = 50*COIN;
-        consensus.connect_genesis_outputs = false;
-        consensus.subsidy_asset = CAsset();
-        anyonecanspend_aremine = false;
-        enforce_pak = false;
-        multi_data_permitted = false;
-        accept_discount_ct = false;
-        create_discount_ct = false;
-        consensus.has_parent_chain = false;
-        g_signed_blocks = false;
-        g_con_elementsmode = false;
-        g_con_blockheightinheader = false;
-        consensus.total_valid_epochs = 0;
-        consensus.elements_mode = g_con_elementsmode;
-
-        pchMessageStart[0] = 0x0b;
-        pchMessageStart[1] = 0x11;
-        pchMessageStart[2] = 0x09;
-        pchMessageStart[3] = 0x07;
-        nDefaultPort = 18333;
-        nPruneAfterHeight = 1000;
-        m_assumed_blockchain_size = 42;
-        m_assumed_chain_state_size = 2;
-
-        genesis = CreateGenesisBlock(1296688602, 414098458, 0x1d00ffff, 1, 50 * COIN, consensus);
-        consensus.hashGenesisBlock = genesis.GetHash();
-        assert(consensus.hashGenesisBlock == uint256S("0x000000000933ea01ad0ee984209779baaec3ced90fa3f408719526f8d77f4943"));
-        assert(genesis.hashMerkleRoot == uint256S("0x4a5e1e4baab89f3a32518a88c31bc87f618f76673e2cc77ab2127b7afdeda33b"));
-
-        vFixedSeeds.clear();
-        vSeeds.clear();
-        // nodes with support for servicebits filtering should be at the top
-        vSeeds.emplace_back("testnet-seed.bitcoin.jonasschnelli.ch.");
-        vSeeds.emplace_back("seed.tbtc.petertodd.org.");
-        vSeeds.emplace_back("seed.testnet.bitcoin.sprovoost.nl.");
-        vSeeds.emplace_back("testnet-seed.bluematt.me."); // Just a static list of stable node(s), only supports x9
-
-        base58Prefixes[PUBKEY_ADDRESS] = std::vector<unsigned char>(1,111);
-        base58Prefixes[SCRIPT_ADDRESS] = std::vector<unsigned char>(1,196);
-        base58Prefixes[SECRET_KEY] =     std::vector<unsigned char>(1,239);
-        base58Prefixes[EXT_PUBLIC_KEY] = {0x04, 0x35, 0x87, 0xCF};
-        base58Prefixes[EXT_SECRET_KEY] = {0x04, 0x35, 0x83, 0x94};
-
-        bech32_hrp = "tb";
-        blech32_hrp = bech32_hrp;
-
-        vFixedSeeds = std::vector<uint8_t>(std::begin(chainparams_seed_test), std::end(chainparams_seed_test));
-
-        fDefaultConsistencyChecks = false;
-        fRequireStandard = false;
-        m_is_test_chain = true;
-        m_is_mockable_chain = false;
-
-        checkpointData = {
-            {
-                {546, uint256S("000000002a936ca763904c3c35fce2f3556c559c0214345d31b1bcebf76acb70")},
-            }
-        };
-
-        m_assumeutxo_data = MapAssumeutxo{
-            // TODO to be specified in a future patch.
-        };
-
-        chainTxData = ChainTxData{
-            // Data from RPC: getchaintxstats 4096 0000000000000004877fa2d36316398528de4f347df2f8a96f76613a298ce060
-            .nTime    = 1661705221,
-            .nTxCount = 63531852,
-            .dTxRate  = 0.1079119341520164,
-        };
-=======
 void ReadSigNetArgs(const ArgsManager& args, CChainParams::SigNetOptions& options)
 {
     if (args.IsArgSet("-signetseednode")) {
         options.seeds.emplace(args.GetArgs("-signetseednode"));
->>>>>>> e695d853
     }
     if (args.IsArgSet("-signetchallenge")) {
         const auto signet_challenge = args.GetArgs("-signetchallenge");
         if (signet_challenge.size() != 1) {
             throw std::runtime_error(strprintf("%s: -signetchallenge cannot be multiple values.", __func__));
         }
-<<<<<<< HEAD
-
-        strNetworkID = CBaseChainParams::SIGNET;
-        consensus.signet_blocks = true;
-        consensus.signet_challenge.assign(bin.begin(), bin.end());
-        consensus.nSubsidyHalvingInterval = 210000;
-        consensus.BIP34Height = 1;
-        consensus.BIP34Hash = uint256{};
-        consensus.BIP65Height = 1;
-        consensus.BIP66Height = 1;
-        consensus.CSVHeight = 1;
-        consensus.SegwitHeight = 1;
-        consensus.nPowTargetTimespan = 14 * 24 * 60 * 60; // two weeks
-        consensus.nPowTargetSpacing = 10 * 60;
-        consensus.fPowAllowMinDifficultyBlocks = false;
-        consensus.fPowNoRetargeting = false;
-        consensus.nRuleChangeActivationThreshold = 1815; // 90% of 2016
-        consensus.nMinerConfirmationWindow = 2016; // nPowTargetTimespan / nPowTargetSpacing
-        consensus.MinBIP9WarningHeight = 0;
-        consensus.powLimit = uint256S("00000377ae000000000000000000000000000000000000000000000000000000");
-        consensus.vDeployments[Consensus::DEPLOYMENT_TESTDUMMY].bit = 28;
-        consensus.vDeployments[Consensus::DEPLOYMENT_TESTDUMMY].nStartTime = Consensus::BIP9Deployment::NEVER_ACTIVE;
-        consensus.vDeployments[Consensus::DEPLOYMENT_TESTDUMMY].nTimeout = Consensus::BIP9Deployment::NO_TIMEOUT;
-        consensus.vDeployments[Consensus::DEPLOYMENT_TESTDUMMY].min_activation_height = 0; // No activation delay
-        // DynaFed: never activate (but set to avoid use of uninitialized memory in tests)
-        consensus.vDeployments[Consensus::DEPLOYMENT_DYNA_FED].bit = 25;
-        consensus.vDeployments[Consensus::DEPLOYMENT_DYNA_FED].nStartTime = Consensus::BIP9Deployment::NEVER_ACTIVE;
-        consensus.vDeployments[Consensus::DEPLOYMENT_DYNA_FED].nTimeout = Consensus::BIP9Deployment::NO_TIMEOUT;
-        consensus.vDeployments[Consensus::DEPLOYMENT_DYNA_FED].min_activation_height = 0; // No activation delay
-
-        // Activation of Taproot (BIPs 340-342)
-        consensus.vDeployments[Consensus::DEPLOYMENT_TAPROOT].bit = 2;
-        consensus.vDeployments[Consensus::DEPLOYMENT_TAPROOT].nStartTime = Consensus::BIP9Deployment::ALWAYS_ACTIVE;
-        consensus.vDeployments[Consensus::DEPLOYMENT_TAPROOT].nTimeout = Consensus::BIP9Deployment::NO_TIMEOUT;
-        consensus.vDeployments[Consensus::DEPLOYMENT_TAPROOT].min_activation_height = 0; // No activation delay
-
-        // Simplicity
-        consensus.vDeployments[Consensus::DEPLOYMENT_SIMPLICITY].bit = 24;
-        consensus.vDeployments[Consensus::DEPLOYMENT_SIMPLICITY].nStartTime = Consensus::BIP9Deployment::NEVER_ACTIVE;
-        consensus.vDeployments[Consensus::DEPLOYMENT_SIMPLICITY].nTimeout = Consensus::BIP9Deployment::NO_TIMEOUT;
-        consensus.vDeployments[Consensus::DEPLOYMENT_SIMPLICITY].min_activation_height = 0; // No activation delay
-
-        // ELEMENTS: copied from Main
-        consensus.genesis_subsidy = 50*COIN;
-        consensus.connect_genesis_outputs = false;
-        consensus.subsidy_asset = CAsset();
-        anyonecanspend_aremine = false;
-        enforce_pak = false;
-        multi_data_permitted = false;
-        accept_discount_ct = false;
-        create_discount_ct = false;
-        consensus.has_parent_chain = false;
-        g_signed_blocks = false; // lol
-        g_con_elementsmode = false;
-        g_con_blockheightinheader = false;
-        consensus.total_valid_epochs = 0;
-        consensus.elements_mode = g_con_elementsmode;
-
-        // message start is defined as the first 4 bytes of the sha256d of the block script
-        HashWriter h{};
-        h << consensus.signet_challenge;
-        uint256 hash = h.GetHash();
-        memcpy(pchMessageStart, hash.begin(), 4);
-
-        nDefaultPort = 38333;
-        nPruneAfterHeight = 1000;
-
-        genesis = CreateGenesisBlock(1598918400, 52613770, 0x1e0377ae, 1, 50 * COIN, consensus);
-        consensus.hashGenesisBlock = genesis.GetHash();
-        assert(consensus.hashGenesisBlock == uint256S("0x00000008819873e925422c1ff0f99f7cc9bbb232af63a077a480a3633bee1ef6"));
-        assert(genesis.hashMerkleRoot == uint256S("0x4a5e1e4baab89f3a32518a88c31bc87f618f76673e2cc77ab2127b7afdeda33b"));
-
-        vFixedSeeds.clear();
-
-        base58Prefixes[PUBKEY_ADDRESS] = std::vector<unsigned char>(1,111);
-        base58Prefixes[SCRIPT_ADDRESS] = std::vector<unsigned char>(1,196);
-        base58Prefixes[SECRET_KEY] =     std::vector<unsigned char>(1,239);
-        base58Prefixes[EXT_PUBLIC_KEY] = {0x04, 0x35, 0x87, 0xCF};
-        base58Prefixes[EXT_SECRET_KEY] = {0x04, 0x35, 0x83, 0x94};
-
-        bech32_hrp = "tb";
-        blech32_hrp = bech32_hrp;
-
-        fDefaultConsistencyChecks = false;
-        fRequireStandard = true;
-        m_is_test_chain = true;
-        m_is_mockable_chain = false;
-    }
-};
-
-/**
- * Regression test: intended for private networks only. Has minimal difficulty to ensure that
- * blocks can be found instantly.
- */
-class CRegTestParams : public CChainParams {
-public:
-    explicit CRegTestParams(const ArgsManager& args) {
-        strNetworkID =  CBaseChainParams::REGTEST;
-        consensus.signet_blocks = false;
-        consensus.signet_challenge.clear();
-        consensus.nSubsidyHalvingInterval = 150;
-        consensus.BIP34Height = 1; // Always active unless overridden
-        consensus.BIP34Hash = uint256();
-        consensus.BIP65Height = 1;  // Always active unless overridden
-        consensus.BIP66Height = 1;  // Always active unless overridden
-        consensus.CSVHeight = 1;    // Always active unless overridden
-        consensus.SegwitHeight = 0; // Always active unless overridden
-        consensus.MinBIP9WarningHeight = 0;
-        consensus.powLimit = uint256S("7fffffffffffffffffffffffffffffffffffffffffffffffffffffffffffffff");
-        consensus.nPowTargetTimespan = 14 * 24 * 60 * 60; // two weeks
-        consensus.nPowTargetSpacing = 10 * 60;
-        consensus.fPowAllowMinDifficultyBlocks = true;
-        consensus.fPowNoRetargeting = true;
-        consensus.nRuleChangeActivationThreshold = 108; // 75% for testchains
-        consensus.nMinerConfirmationWindow = 144; // Faster than normal for regtest (144 instead of 2016)
-
-        consensus.vDeployments[Consensus::DEPLOYMENT_TESTDUMMY].bit = 28;
-        consensus.vDeployments[Consensus::DEPLOYMENT_TESTDUMMY].nStartTime = 0;
-        consensus.vDeployments[Consensus::DEPLOYMENT_TESTDUMMY].nTimeout = Consensus::BIP9Deployment::NO_TIMEOUT;
-        consensus.vDeployments[Consensus::DEPLOYMENT_TESTDUMMY].min_activation_height = 0; // No activation delay
-
-        // DynaFed: never activate (but set to avoid use of uninitialized memory in tests)
-        consensus.vDeployments[Consensus::DEPLOYMENT_DYNA_FED].bit = 25;
-        consensus.vDeployments[Consensus::DEPLOYMENT_DYNA_FED].nStartTime = Consensus::BIP9Deployment::NEVER_ACTIVE;
-        consensus.vDeployments[Consensus::DEPLOYMENT_DYNA_FED].nTimeout = Consensus::BIP9Deployment::NO_TIMEOUT;
-        consensus.vDeployments[Consensus::DEPLOYMENT_DYNA_FED].min_activation_height = 0; // No activation delay
-
-        consensus.vDeployments[Consensus::DEPLOYMENT_TAPROOT].bit = 2;
-        consensus.vDeployments[Consensus::DEPLOYMENT_TAPROOT].nStartTime = Consensus::BIP9Deployment::ALWAYS_ACTIVE;
-        consensus.vDeployments[Consensus::DEPLOYMENT_TAPROOT].nTimeout = Consensus::BIP9Deployment::NO_TIMEOUT;
-        consensus.vDeployments[Consensus::DEPLOYMENT_TAPROOT].min_activation_height = 0; // No activation delay
-        consensus.vDeployments[Consensus::DEPLOYMENT_TAPROOT].nPeriod = 128; // test ability to change from default
-        consensus.vDeployments[Consensus::DEPLOYMENT_TAPROOT].nThreshold = 128;
-
-        // Simplicity
-        consensus.vDeployments[Consensus::DEPLOYMENT_SIMPLICITY].bit = 24;
-        consensus.vDeployments[Consensus::DEPLOYMENT_SIMPLICITY].nStartTime = Consensus::BIP9Deployment::NEVER_ACTIVE;
-        consensus.vDeployments[Consensus::DEPLOYMENT_SIMPLICITY].nTimeout = Consensus::BIP9Deployment::NO_TIMEOUT;
-        consensus.vDeployments[Consensus::DEPLOYMENT_SIMPLICITY].min_activation_height = 0; // No activation delay
-        consensus.vDeployments[Consensus::DEPLOYMENT_SIMPLICITY].nPeriod = 128; // test ability to change from default
-        consensus.vDeployments[Consensus::DEPLOYMENT_SIMPLICITY].nThreshold = 128;
-
-        consensus.nMinimumChainWork = uint256{};
-        consensus.defaultAssumeValid = uint256{};
-
-        consensus.genesis_subsidy = 50*COIN;
-        consensus.connect_genesis_outputs = false;
-        consensus.subsidy_asset = CAsset();
-        anyonecanspend_aremine = false;
-        enforce_pak = false;
-        multi_data_permitted = false;
-        accept_discount_ct = false;
-        create_discount_ct = false;
-        consensus.has_parent_chain = false;
-        g_signed_blocks = false;
-        g_con_elementsmode = false;
-        consensus.elements_mode = g_con_elementsmode;
-        g_con_blockheightinheader = false;
-        consensus.total_valid_epochs = 0;
-
-        pchMessageStart[0] = 0xfa;
-        pchMessageStart[1] = 0xbf;
-        pchMessageStart[2] = 0xb5;
-        pchMessageStart[3] = 0xda;
-        nDefaultPort = 18444;
-        nPruneAfterHeight = args.GetBoolArg("-fastprune", false) ? 100 : 1000;
-        m_assumed_blockchain_size = 0;
-        m_assumed_chain_state_size = 0;
-
-        UpdateActivationParametersFromArgs(args);
-
-        genesis = CreateGenesisBlock(1296688602, 2, 0x207fffff, 1, 50 * COIN, consensus);
-        consensus.hashGenesisBlock = genesis.GetHash();
-        assert(consensus.hashGenesisBlock == uint256S("0x0f9188f13cb7b2c71f2a335e3a4fc328bf5beb436012afca590b1a11466e2206"));
-        assert(genesis.hashMerkleRoot == uint256S("0x4a5e1e4baab89f3a32518a88c31bc87f618f76673e2cc77ab2127b7afdeda33b"));
-
-        vFixedSeeds.clear(); //!< Regtest mode doesn't have any fixed seeds.
-        vSeeds.clear();
-        vSeeds.emplace_back("dummySeed.invalid.");
-
-        fDefaultConsistencyChecks = true;
-        fRequireStandard = true;
-        m_is_test_chain = true;
-        m_is_mockable_chain = true;
-
-        checkpointData = {
-            {
-                {0, uint256S("0f9188f13cb7b2c71f2a335e3a4fc328bf5beb436012afca590b1a11466e2206")},
-            }
-        };
-
-        m_assumeutxo_data = MapAssumeutxo{
-            {
-                110,
-                {AssumeutxoHash{uint256S("0x09a3e443dbf48f3b95207c9ce529062d9764395232c482aa7d3a0bf274d282d9")}, 110},
-            },
-            {
-                200,
-                {AssumeutxoHash{uint256S("0x51c8d11d8b5c1de51543c579736e786aa2736206d1e11e627568029ce092cf62")}, 200},
-            },
-        };
-
-        chainTxData = ChainTxData{
-            0,
-            0,
-            0
-        };
-
-        base58Prefixes[PUBKEY_ADDRESS] = std::vector<unsigned char>(1,111);
-        base58Prefixes[SCRIPT_ADDRESS] = std::vector<unsigned char>(1,196);
-        base58Prefixes[SECRET_KEY] =     std::vector<unsigned char>(1,239);
-        base58Prefixes[EXT_PUBLIC_KEY] = {0x04, 0x35, 0x87, 0xCF};
-        base58Prefixes[EXT_SECRET_KEY] = {0x04, 0x35, 0x83, 0x94};
-
-        bech32_hrp = "bcrt";
-        blech32_hrp = bech32_hrp;
-    }
-
-    /**
-     * Allows modifying the Version Bits regtest parameters.
-     */
-    void UpdateVersionBitsParameters(Consensus::DeploymentPos d, int64_t nStartTime, int64_t nTimeout, int min_activation_height)
-    {
-        consensus.vDeployments[d].nStartTime = nStartTime;
-        consensus.vDeployments[d].nTimeout = nTimeout;
-        consensus.vDeployments[d].min_activation_height = min_activation_height;
-    }
-    void UpdateActivationParametersFromArgs(const ArgsManager& args);
-};
-=======
         options.challenge.emplace(ParseHex(signet_challenge[0]));
     }
 }
->>>>>>> e695d853
 
 void ReadRegTestArgs(const ArgsManager& args, CChainParams::RegTestOptions& options)
 {
@@ -753,807 +92,6 @@
     }
 }
 
-/**
- * Custom params for testing.
- */
-class CCustomParams : public CRegTestParams {
-protected:
-    std::string default_magic_str = "5319F20E";
-    std::string default_signblockscript = "51";
-    void UpdateFromArgs(const ArgsManager& args)
-    {
-        UpdateActivationParametersFromArgs(args);
-
-        consensus.nSubsidyHalvingInterval = args.GetIntArg("-con_nsubsidyhalvinginterval", consensus.nSubsidyHalvingInterval);
-        consensus.BIP34Height = args.GetIntArg("-con_bip34height", 0);
-        consensus.BIP34Hash = uint256S(args.GetArg("-con_bip34hash", "0x0"));
-        consensus.BIP65Height = args.GetIntArg("-con_bip65height", 0);
-        consensus.BIP66Height = args.GetIntArg("-con_bip66height", 0);
-        consensus.CSVHeight = args.GetIntArg("-con_csv_deploy_start", 1);
-        consensus.powLimit = uint256S(args.GetArg("-con_powlimit", "7fffffffffffffffffffffffffffffffffffffffffffffffffffffffffffffff"));
-        consensus.nPowTargetTimespan = args.GetIntArg("-con_npowtargettimespan", consensus.nPowTargetTimespan);
-        consensus.nPowTargetSpacing = args.GetIntArg("-con_npowtargetspacing", consensus.nPowTargetSpacing);
-        consensus.fPowAllowMinDifficultyBlocks = args.GetBoolArg("-con_fpowallowmindifficultyblocks", consensus.fPowAllowMinDifficultyBlocks);
-        consensus.fPowNoRetargeting = args.GetBoolArg("-con_fpownoretargeting", consensus.fPowNoRetargeting);
-        consensus.nRuleChangeActivationThreshold = (uint32_t)args.GetIntArg("-con_nrulechangeactivationthreshold", consensus.nRuleChangeActivationThreshold);
-        consensus.nMinerConfirmationWindow = (uint32_t)args.GetIntArg("-con_nminerconfirmationwindow", consensus.nMinerConfirmationWindow);
-
-        consensus.nMinimumChainWork = uint256S(args.GetArg("-con_nminimumchainwork", "0x0"));
-        consensus.defaultAssumeValid = uint256S(args.GetArg("-con_defaultassumevalid", "0x00"));
-        // TODO: Embed in genesis block in nTime field with new genesis block type
-        consensus.dynamic_epoch_length = args.GetIntArg("-dynamic_epoch_length", consensus.dynamic_epoch_length);
-        // Default junk keys for testing
-        consensus.first_extension_space = {ParseHex("02fcba7ecf41bc7e1be4ee122d9d22e3333671eb0a3a87b5cdf099d59874e1940f02fcba7ecf41bc7e1be4ee122d9d22e3333671eb0a3a87b5cdf099d59874e1940f")};
-        std::vector<std::string> pak_list_str = args.GetArgs("-pak");
-        if (!pak_list_str.empty()) {
-            consensus.first_extension_space.clear();
-            for (const auto& entry : pak_list_str) {
-                consensus.first_extension_space.push_back(ParseHex(entry));
-            }
-        }
-
-        nPruneAfterHeight = (uint64_t)args.GetIntArg("-npruneafterheight", nPruneAfterHeight);
-        fDefaultConsistencyChecks = args.GetBoolArg("-fdefaultconsistencychecks", fDefaultConsistencyChecks);
-        m_is_test_chain = args.GetBoolArg("-fmineblocksondemand", m_is_test_chain);
-
-        bech32_hrp = args.GetArg("-bech32_hrp", bech32_hrp);
-        blech32_hrp = args.GetArg("-blech32_hrp", blech32_hrp);
-        assert(base58Prefixes[PUBKEY_ADDRESS].size() == 1);
-        assert(base58Prefixes[SCRIPT_ADDRESS].size() == 1);
-        assert(base58Prefixes[BLINDED_ADDRESS].size() == 1);
-        assert(base58Prefixes[SECRET_KEY].size() == 1);
-        base58Prefixes[PUBKEY_ADDRESS] = std::vector<unsigned char>(1, args.GetIntArg("-pubkeyprefix", base58Prefixes[PUBKEY_ADDRESS][0]));
-        base58Prefixes[SCRIPT_ADDRESS] = std::vector<unsigned char>(1, args.GetIntArg("-scriptprefix", base58Prefixes[SCRIPT_ADDRESS][0]));
-        base58Prefixes[BLINDED_ADDRESS] = std::vector<unsigned char>(1, args.GetIntArg("-blindedprefix", base58Prefixes[BLINDED_ADDRESS][0]));
-        base58Prefixes[SECRET_KEY] =     std::vector<unsigned char>(1, args.GetIntArg("-secretprefix", base58Prefixes[SECRET_KEY][0]));
-        base58Prefixes[PARENT_PUBKEY_ADDRESS] = std::vector<unsigned char>(1, args.GetIntArg("-parentpubkeyprefix", 111));
-        base58Prefixes[PARENT_SCRIPT_ADDRESS] = std::vector<unsigned char>(1, args.GetIntArg("-parentscriptprefix", 196));
-        parent_bech32_hrp = args.GetArg("-parent_bech32_hrp", "bcrt");
-        parent_blech32_hrp = args.GetArg("-parent_blech32_hrp", "bcrt");
-
-
-        std::string extpubprefix = args.GetArg("-extpubkeyprefix", "043587CF");
-        assert(IsHex(extpubprefix) && extpubprefix.size() == 8 && "-extpubkeyprefix must be hex string of length 8");
-        base58Prefixes[EXT_PUBLIC_KEY] = ParseHex(extpubprefix);
-
-        std::string extprvprefix = args.GetArg("-extprvkeyprefix", "04358394");
-        assert(IsHex(extprvprefix) && extprvprefix.size() == 8 && "-extprvkeyprefix must be hex string of length 8");
-        base58Prefixes[EXT_SECRET_KEY] = ParseHex(extprvprefix);
-
-        const std::string magic_str = args.GetArg("-pchmessagestart", default_magic_str);
-        assert(IsHex(magic_str) && magic_str.size() == 8 && "-pchmessagestart must be hex string of length 8");
-        const std::vector<unsigned char> magic_byte = ParseHex(magic_str);
-        std::copy(begin(magic_byte), end(magic_byte), pchMessageStart);
-
-        vSeeds.clear();
-        vSeeds.emplace_back("dummySeed.invalid.");
-        if (args.IsArgSet("-seednode")) {
-            const auto seednodes = args.GetArgs("-seednode");
-            if (seednodes.size() != 1 || seednodes[0] != "0") {
-                vSeeds = seednodes;
-            }
-        }
-
-        //
-        // ELEMENTS fields
-
-        // Determines type of genesis block
-        consensus.genesis_style = args.GetArg("-con_genesis_style", "elements");
-
-        // Block signing encumbrance script, default of 51 aka OP_TRUE
-        std::vector<unsigned char> sign_bytes = ParseHex(args.GetArg("-signblockscript", default_signblockscript));
-        consensus.signblockscript = CScript(sign_bytes.begin(), sign_bytes.end());
-        consensus.max_block_signature_size = args.GetIntArg("-con_max_block_sig_size", consensus.max_block_signature_size);
-        g_signed_blocks = args.GetBoolArg("-con_signed_blocks", true);
-
-        // Note: These globals are needed to avoid circular dependencies.
-        // Default to true for custom chains.
-        g_con_blockheightinheader = args.GetBoolArg("-con_blockheightinheader", true);
-        g_con_elementsmode = args.GetBoolArg("-con_elementsmode", true);
-        consensus.elements_mode = g_con_elementsmode;
-
-        // No subsidy for custom chains by default
-        consensus.genesis_subsidy = args.GetIntArg("-con_blocksubsidy", 0);
-
-        // All non-zero coinbase outputs must go to this scriptPubKey
-        std::vector<unsigned char> man_bytes = ParseHex(args.GetArg("-con_mandatorycoinbase", ""));
-        consensus.mandatory_coinbase_destination = CScript(man_bytes.begin(), man_bytes.end()); // Blank script allows any coinbase destination
-
-        // Custom chains connect coinbase outputs to db by default
-        consensus.connect_genesis_outputs = args.GetIntArg("-con_connect_genesis_outputs", true);
-
-        initialFreeCoins = args.GetIntArg("-initialfreecoins", initialFreeCoins);
-
-        anyonecanspend_aremine = args.GetBoolArg("-anyonecanspendaremine", anyonecanspend_aremine);
-
-        consensus.has_parent_chain = args.GetBoolArg("-con_has_parent_chain", consensus.has_parent_chain);
-
-        enforce_pak = args.GetBoolArg("-enforce_pak", false);
-
-        // Allow multiple op_return outputs by relay policy
-        multi_data_permitted = args.GetBoolArg("-multi_data_permitted", enforce_pak);
-
-        // bitcoin regtest is the parent chain by default
-        parentGenesisBlockHash = uint256S(args.GetArg("-parentgenesisblockhash", parentGenesisBlockHash.GetHex()));
-        // Either it has a parent chain or not
-        const bool parent_genesis_is_null = parentGenesisBlockHash == uint256();
-        assert(consensus.has_parent_chain != parent_genesis_is_null);
-        consensus.parentChainPowLimit = uint256S(args.GetArg("-con_parentpowlimit", "7fffffffffffffffffffffffffffffffffffffffffffffffffffffffffffffff"));
-        consensus.parent_chain_signblockscript = StrHexToScriptWithDefault(args.GetArg("-con_parent_chain_signblockscript", ""), CScript());
-        consensus.pegin_min_depth = args.GetIntArg("-peginconfirmationdepth", DEFAULT_PEGIN_CONFIRMATION_DEPTH);
-
-        const CScript default_script(CScript() << OP_TRUE);
-        consensus.fedpegScript = StrHexToScriptWithDefault(args.GetArg("-fedpegscript", ""), default_script);
-        consensus.start_p2wsh_script = args.GetIntArg("-con_start_p2wsh_script", consensus.start_p2wsh_script);
-        create_discount_ct = args.GetBoolArg("-creatediscountct", create_discount_ct);
-        accept_discount_ct = args.GetBoolArg("-acceptdiscountct", accept_discount_ct) || create_discount_ct;
-
-        // Calculate pegged Bitcoin asset
-        std::vector<unsigned char> commit = CommitToArguments(consensus, strNetworkID);
-        uint256 entropy;
-        GenerateAssetEntropy(entropy,  COutPoint(uint256(commit), 0), parentGenesisBlockHash);
-
-        consensus.total_valid_epochs = args.GetIntArg("-total_valid_epochs", 2);
-
-        // Elements serialization uses derivation, bitcoin serialization uses 0x00
-        if (g_con_elementsmode) {
-            CalculateAsset(consensus.pegged_asset, entropy);
-        } else {
-            assert(consensus.pegged_asset == CAsset());
-        }
-
-        consensus.parent_pegged_asset.SetHex(args.GetArg("-con_parent_pegged_asset", "0x00"));
-        initial_reissuance_tokens = args.GetIntArg("-initialreissuancetokens", 0);
-
-        // Subsidy asset, like policyAsset, defaults to the pegged_asset
-        consensus.subsidy_asset = consensus.pegged_asset;
-        if (args.IsArgSet("-subsidyasset")) {
-            consensus.subsidy_asset = CAsset(uint256S(args.GetArg("-subsidyasset", "0x00")));
-        }
-
-        UpdateElementsActivationParametersFromArgs(consensus, args);
-        // END ELEMENTS fields
-    }
-
-    void SetGenesisBlock() {
-        if (consensus.genesis_style == "bitcoin") {
-            // For compatibility with bitcoin (regtest)
-            genesis = CreateGenesisBlock(1296688602, 2, 0x207fffff, 1, 50 * COIN, consensus);
-        } else if (consensus.genesis_style == "elements") {
-            // Intended compatibility with Liquid v1 and elements-0.14.1
-            std::vector<unsigned char> commit = CommitToArguments(consensus, strNetworkID);
-            genesis = CreateGenesisBlock(consensus, CScript() << commit, CScript(OP_RETURN), 1296688602, 2, 0x207fffff, 1, 0);
-            if (initialFreeCoins != 0 || initial_reissuance_tokens != 0) {
-                AppendInitialIssuance(genesis, COutPoint(uint256(commit), 0), parentGenesisBlockHash, (initialFreeCoins > 0) ? 1 : 0, initialFreeCoins, (initial_reissuance_tokens > 0) ? 1 : 0, initial_reissuance_tokens, CScript() << OP_TRUE);
-            }
-        } else if (consensus.genesis_style == "dynamic") {
-            // Liquid v2 HF, from genesis. Upgrading networks still use "elements".
-            // TODO fill out genesis block with special commitments including epoch
-            // length in nTime
-            throw std::runtime_error(strprintf("Invalid -genesis_style (%s)", consensus.genesis_style));
-        } else {
-            throw std::runtime_error(strprintf("Invalid -genesis_style (%s)", consensus.genesis_style));
-        }
-    }
-
-public:
-    CCustomParams(const std::string& chain, const ArgsManager& args) : CRegTestParams(args)
-    {
-        strNetworkID = chain;
-
-        //default settings
-        initialFreeCoins = 0;
-        anyonecanspend_aremine = true;
-        // Default signature size is the size of dummy push, and single 72 byte DER signature
-        consensus.max_block_signature_size = 74;
-        consensus.dynamic_epoch_length = 10;
-        // bitcoin regtest is the parent chain by default
-        consensus.has_parent_chain = true;
-        parentGenesisBlockHash = uint256S("0f9188f13cb7b2c71f2a335e3a4fc328bf5beb436012afca590b1a11466e2206");
-
-        bech32_hrp = "ert";
-        blech32_hrp = "el";
-
-        base58Prefixes[PUBKEY_ADDRESS]  = std::vector<unsigned char>(1, 235);
-        base58Prefixes[SCRIPT_ADDRESS]  = std::vector<unsigned char>(1, 75);
-        base58Prefixes[BLINDED_ADDRESS] = std::vector<unsigned char>(1, 4);
-        base58Prefixes[SECRET_KEY]      = std::vector<unsigned char>(1, 239);
-
-        consensus.vDeployments[Consensus::DEPLOYMENT_DYNA_FED].bit = 25;
-        consensus.vDeployments[Consensus::DEPLOYMENT_DYNA_FED].nStartTime = Consensus::BIP9Deployment::ALWAYS_ACTIVE;
-        consensus.vDeployments[Consensus::DEPLOYMENT_DYNA_FED].nTimeout = Consensus::BIP9Deployment::NO_TIMEOUT;
-        consensus.vDeployments[Consensus::DEPLOYMENT_DYNA_FED].min_activation_height = 0; // No activation delay
-
-        create_discount_ct = false;
-        accept_discount_ct = false;
-        UpdateFromArgs(args);
-        SetGenesisBlock();
-        consensus.hashGenesisBlock = genesis.GetHash();
-    }
-};
-
-/**
- * Liquid testnet (customparams with a few defaults).
- */
-class CLiquidTestNetParams : public CCustomParams {
-public:
-    CLiquidTestNetParams(const std::string& chain, const ArgsManager& args) : CCustomParams(chain, args)
-    {
-        strNetworkID = chain;
-        // not a debug chain
-        fDefaultConsistencyChecks = false;
-
-        initialFreeCoins = 2100000000000000;
-        anyonecanspend_aremine = false;
-        consensus.max_block_signature_size = 150;
-        consensus.dynamic_epoch_length = 1000;
-
-        // no parent chain by default
-        consensus.has_parent_chain = false;
-        parentGenesisBlockHash = uint256();
-
-        bech32_hrp = "tex";
-        blech32_hrp = "tlq";
-
-        base58Prefixes[PUBKEY_ADDRESS]  = std::vector<unsigned char>(1, 36);
-        base58Prefixes[SCRIPT_ADDRESS]  = std::vector<unsigned char>(1, 19);
-        base58Prefixes[BLINDED_ADDRESS] = std::vector<unsigned char>(1, 23);
-        base58Prefixes[SECRET_KEY]      = std::vector<unsigned char>(1, base58Prefixes[SECRET_KEY][0]);
-
-        // turn on Simplicity unconditionally on Liquid Testnet
-        consensus.vDeployments[Consensus::DEPLOYMENT_SIMPLICITY].nStartTime = Consensus::BIP9Deployment::ALWAYS_ACTIVE;
-        consensus.vDeployments[Consensus::DEPLOYMENT_SIMPLICITY].nTimeout = Consensus::BIP9Deployment::NO_TIMEOUT;
-
-        // disable automatic dynafed
-        consensus.vDeployments[Consensus::DEPLOYMENT_DYNA_FED].nStartTime = 0;
-
-        nDefaultPort = 18891;
-        vSeeds.clear();
-        vFixedSeeds = std::vector<uint8_t>(std::begin(pnSeed6_liquidtestnet), std::end(pnSeed6_liquidtestnet));
-
-        default_magic_str = "410EDD62";
-        default_signblockscript = "51210217e403ddb181872c32a0cd468c710040b2f53d8cac69f18dad07985ee37e9a7151ae";
-        create_discount_ct = false;
-        accept_discount_ct = true;
-        UpdateFromArgs(args);
-        multi_data_permitted = true;
-        SetGenesisBlock();
-        consensus.hashGenesisBlock = genesis.GetHash();
-        if (!args.IsArgSet("-seednode")) {
-            vSeeds.emplace_back("seed.liquid-testnet.blockstream.com");
-            vSeeds.emplace_back("seed.liquidtestnet.com");
-        }
-    }
-};
-
-/**
- * Liquid v1
- */
-class CLiquidV1Params : public CChainParams {
-public:
-    explicit CLiquidV1Params(const ArgsManager& args)
-    {
-
-        strNetworkID = "liquidv1";
-        consensus.nSubsidyHalvingInterval = 150;
-        consensus.BIP34Height = 0;
-        consensus.BIP34Hash = uint256();
-        consensus.BIP65Height = 0;
-        consensus.BIP66Height = 0;
-        consensus.CSVHeight = 0;
-        consensus.SegwitHeight = 0;
-        consensus.powLimit = uint256S("7fffffffffffffffffffffffffffffffffffffffffffffffffffffffffffffff");
-        consensus.nPowTargetTimespan = 14 * 24 * 60 * 60; // two weeks;
-        consensus.nPowTargetSpacing = 60; // Minute block assumption
-        consensus.fPowAllowMinDifficultyBlocks = true;
-        consensus.fPowNoRetargeting = true;
-        consensus.nRuleChangeActivationThreshold = 108;
-        consensus.nMinerConfirmationWindow = 144;
-
-        consensus.nMinimumChainWork = uint256();
-        consensus.defaultAssumeValid = uint256();
-
-        nPruneAfterHeight = 1000;
-        fDefaultConsistencyChecks = false;
-        fRequireStandard = true;
-        m_is_test_chain = false;
-
-        m_assumed_blockchain_size = 3;
-        m_assumed_chain_state_size = 1;
-
-        bech32_hrp = "ex"; // ex(plicit)
-        blech32_hrp = "lq"; // l(i)q(uid)
-        parent_bech32_hrp = "bc";
-        parent_blech32_hrp = "bc"; // Doesn't exist but...
-
-        base58Prefixes[PUBKEY_ADDRESS] = std::vector<unsigned char>(1, 57);
-        base58Prefixes[SCRIPT_ADDRESS] = std::vector<unsigned char>(1, 39);
-        base58Prefixes[SECRET_KEY] =     std::vector<unsigned char>(1, 128);
-        base58Prefixes[BLINDED_ADDRESS]= std::vector<unsigned char>(1,12);
-
-        base58Prefixes[EXT_PUBLIC_KEY] = {0x04, 0x88, 0xB2, 0x1E};
-        base58Prefixes[EXT_SECRET_KEY] = {0x04, 0x88, 0xAD, 0xE4};
-
-        base58Prefixes[PARENT_PUBKEY_ADDRESS] = std::vector<unsigned char>(1,0);
-        base58Prefixes[PARENT_SCRIPT_ADDRESS] = std::vector<unsigned char>(1,5);
-
-        pchMessageStart[0] = 0xfa;
-        pchMessageStart[1] = 0xbf;
-        pchMessageStart[2] = 0xb5;
-        pchMessageStart[3] = 0xda;
-
-        nDefaultPort = 7042;
-
-        vSeeds.clear();
-        vSeeds.emplace_back("seed.liquidnetwork.io");
-        vFixedSeeds = std::vector<uint8_t>(std::begin(pnSeed6_liquidv1), std::end(pnSeed6_liquidv1));
-
-        //
-        // ELEMENTS fields
-
-        consensus.genesis_style = "elements"; // unused here but let's set it anyways
-
-        // Block signing encumberance script, default of 51 aka OP_TRUE
-        std::vector<unsigned char> sign_bytes = ParseHex("5b21026a2a106ec32c8a1e8052e5d02a7b0a150423dbd9b116fc48d46630ff6e6a05b92102791646a8b49c2740352b4495c118d876347bf47d0551c01c4332fdc2df526f1a2102888bda53a424466b0451627df22090143bbf7c060e9eacb1e38426f6b07f2ae12102aee8967150dee220f613de3b239320355a498808084a93eaf39a34dcd62024852102d46e9259d0a0bb2bcbc461a3e68f34adca27b8d08fbe985853992b4b104e27412102e9944e35e5750ab621e098145b8e6cf373c273b7c04747d1aa020be0af40ccd62102f9a9d4b10a6d6c56d8c955c547330c589bb45e774551d46d415e51cd9ad5116321033b421566c124dfde4db9defe4084b7aa4e7f36744758d92806b8f72c2e943309210353dcc6b4cf6ad28aceb7f7b2db92a4bf07ac42d357adf756f3eca790664314b621037f55980af0455e4fb55aad9b85a55068bb6dc4740ea87276dc693f4598db45fa210384001daa88dabd23db878dbb1ce5b4c2a5fa72c3113e3514bf602325d0c37b8e21039056d089f2fe72dbc0a14780b4635b0dc8a1b40b7a59106325dd1bc45cc70493210397ab8ea7b0bf85bc7fc56bb27bf85e75502e94e76a6781c409f3f2ec3d1122192103b00e3b5b77884bf3cae204c4b4eac003601da75f96982ffcb3dcb29c5ee419b92103c1f3c0874cfe34b8131af34699589aacec4093399739ae352e8a46f80a6f68375fae");
-        consensus.signblockscript = CScript(sign_bytes.begin(), sign_bytes.end());
-        // 11 signatures, 15 pubkeys, plus wiggle room
-        consensus.max_block_signature_size = 12*74+16*33;
-        g_signed_blocks = true;
-
-        g_con_blockheightinheader = true;
-        g_con_elementsmode = true;
-        consensus.elements_mode = g_con_elementsmode;
-        consensus.total_valid_epochs = 2;
-        consensus.dynamic_epoch_length = 20160;
-
-
-        consensus.genesis_subsidy = 0;
-
-        // All non-zero coinbase outputs must go to this scriptPubKey
-        std::vector<unsigned char> man_bytes = ParseHex("76a914fc26751a5025129a2fd006c6fbfa598ddd67f7e188ac");
-        consensus.mandatory_coinbase_destination = CScript(man_bytes.begin(), man_bytes.end()); // Blank script allows any coinbase destination
-
-        // Custom chains connect coinbase outputs to db by default
-        consensus.connect_genesis_outputs = true;
-
-        initialFreeCoins = 0;
-
-        anyonecanspend_aremine = false;
-
-        consensus.has_parent_chain = true;
-
-        enforce_pak = true;
-
-        multi_data_permitted = true;
-        create_discount_ct = args.GetBoolArg("-creatediscountct", false);
-        accept_discount_ct = args.GetBoolArg("-acceptdiscountct", true) || create_discount_ct;
-
-        parentGenesisBlockHash = uint256S("000000000019d6689c085ae165831e934ff763ae46a2a6c172b3f1b60a8ce26f");
-        const bool parent_genesis_is_null = parentGenesisBlockHash == uint256();
-        assert(consensus.has_parent_chain != parent_genesis_is_null);
-        consensus.parentChainPowLimit = uint256S("0000000000000000ffffffffffffffffffffffffffffffffffffffffffffffff");
-        consensus.parent_chain_signblockscript = CScript(); // It has PoW
-        consensus.pegin_min_depth = 100;
-
-        const CScript default_script(CScript() << OP_TRUE);
-        consensus.fedpegScript = StrHexToScriptWithDefault("745c87635b21020e0338c96a8870479f2396c373cc7696ba124e8635d41b0ea581112b678172612102675333a4e4b8fb51d9d4e22fa5a8eaced3fdac8a8cbf9be8c030f75712e6af992102896807d54bc55c24981f24a453c60ad3e8993d693732288068a23df3d9f50d4821029e51a5ef5db3137051de8323b001749932f2ff0d34c82e96a2c2461de96ae56c2102a4e1a9638d46923272c266631d94d36bdb03a64ee0e14c7518e49d2f29bc40102102f8a00b269f8c5e59c67d36db3cdc11b11b21f64b4bffb2815e9100d9aa8daf072103079e252e85abffd3c401a69b087e590a9b86f33f574f08129ccbd3521ecf516b2103111cf405b627e22135b3b3733a4a34aa5723fb0f58379a16d32861bf576b0ec2210318f331b3e5d38156da6633b31929c5b220349859cc9ca3d33fb4e68aa08401742103230dae6b4ac93480aeab26d000841298e3b8f6157028e47b0897c1e025165de121035abff4281ff00660f99ab27bb53e6b33689c2cd8dcd364bc3c90ca5aea0d71a62103bd45cddfacf2083b14310ae4a84e25de61e451637346325222747b157446614c2103cc297026b06c71cbfa52089149157b5ff23de027ac5ab781800a578192d175462103d3bde5d63bdb3a6379b461be64dad45eabff42f758543a9645afd42f6d4248282103ed1e8d5109c9ed66f7941bc53cc71137baa76d50d274bda8d5e8ffbd6e61fe9a5f6702c00fb275522103aab896d53a8e7d6433137bbba940f9c521e085dd07e60994579b64a6d992cf79210291b7d0b1b692f8f524516ed950872e5da10fb1b808b5a526dedc6fed1cf29807210386aa9372fbab374593466bc5451dc59954e90787f08060964d95c87ef34ca5bb5368ae", default_script);
-
-
-        // Calculate pegged Bitcoin asset
-        std::vector<unsigned char> commit = CommitToArguments(consensus, strNetworkID);
-        uint256 entropy;
-        GenerateAssetEntropy(entropy,  COutPoint(uint256(commit), 0), parentGenesisBlockHash);
-
-        // Elements serialization uses derivation, bitcoin serialization uses 0x00
-        if (g_con_elementsmode) {
-            CalculateAsset(consensus.pegged_asset, entropy);
-        } else {
-            assert(consensus.pegged_asset == CAsset());
-        }
-
-        consensus.parent_pegged_asset.SetHex("0x00"); // No parent pegged asset
-        initial_reissuance_tokens = 0;
-
-        consensus.subsidy_asset = consensus.pegged_asset;
-
-        // Legacy PAK list
-        consensus.first_extension_space = {
-            ParseHex("02555f97c44ad9286ef060a02b00e8e6be2626ed3eb9230705d3ca2f977daae61e"
-                    "03cddbc847f64f898b883d717a7f637bedf9ac2ecd243721eada223f1b1790f75b"),
-            ParseHex("033fad80bd2b818d1ca8a8d4a25dafcf5e740be07db6788be1f2f15266e3c6805d"
-                    "0253ff3f140ef8f594d54996eab810a82550c79204279920d95681afe699d00da5"),
-            ParseHex("03f2d35e88741f930a3938bfa7075377ec2da4f1d7699a779e2cbf7a389195dc67"
-                    "026132199a025299b5e0f4ab3f44294c81c5302f6d45ddda6316c18ae515793cf6"),
-            ParseHex("036286d30d20ddcd3e867851936802dd8a2d84846c7e52aece0fc303c6deec9e04"
-                    "02c7581da9d9ac0001e1c560c348b5df07d42de166d74eccd4c3bda467fe84f898"),
-            ParseHex("0327b1884b3d743f4859db7c2df07e6e346d61d77fbc46c1da6db113fbbd43d7c5"
-                    "0383c832ec502cf0990b199a4e46a45a63bfa6c6eb3f4b231472f144e684d6e9f8"),
-            ParseHex("03075f118532928c7ef27a77644a12a87fbada3cd94cf67b2d2ae5cb169ddaefa4"
-                    "02882c4fed938b20f3472af337cd7674a99f0aab0ae1803e27e978c52c417ce5e1"),
-            ParseHex("02b988448e337c15cd6ac82b4737e3e2b5e92947da2f7fa96a81db7f9be3fabeb2"
-                    "02f660c7675a1ed4893df838a5c4c07a287997cbd7dc5d884044b338ed606231bc"),
-            ParseHex("0245b763999e3152418b9cd08b5f54c410a072d5e486826823791848e1bb879061"
-                    "0259740ea12e953db0c5fd135c1a9564ce81a318729668811cf54f884c2f980eb8"),
-            ParseHex("032f8814144351d5d05ca40c87cbbda67bb5f8b1920a38cf3bd008c1d266bb4682"
-                    "039eb3a0b89656b338c3f4a9fc7bba582dd21935f59471c18e6b43c57e063053d9"),
-            ParseHex("03d8b2ed1813370955cfb8dec24b7c5cb34b13fa4545d9e6d47d8c05af56a2c7d2"
-                    "026392f13fefce606c60adadfe9e729e0af84f5f8cb6a35b76be244351635b38f7"),
-            ParseHex("03e2a56e47f41eb83af34fb65c4dfb77ac442b01b5134fd92219bd3f4a999c7de5"
-                    "034e93391cea816e5141dace7e5477bbed90c9daa0670b68b7acc8a44af556bbc1"),
-            ParseHex("03156b39a4bce80e68c1582aa78f81f0252ccbb039766b5395ee9a0224f41c236d"
-                    "0399a5d1d42f5b6cb587560394e1581eb0c76916db317c0d644a1b9f509a06c4e6"),
-            ParseHex("029797b15de24dc43a6556e58159c5aa0b69ea390ccdebcd7be10751d8085da08f"
-                    "03248e52371b2c3bce2478a3c3aaf37e4f0d6ba711e058ba407f44fdaaf280ac95"),
-            ParseHex("03d6a14ab496777401e2eae7992404011537860af7b46c3a8fdea65d29fe4bf26c"
-                    "02dca82e552228f3808b1ea9b38b3342b51e9453dcb1414c551ce08bd726311e30"),
-            ParseHex("035c9c770ed88e29b364038d68b1c623fbf71e93e6d5357e278e9b64160984ed3c"
-                    "02659aabb69b8413bc46026830ad1e2284901350a75c2bc97906f49cff01503f0f"),
-            ParseHex("02a8300f0cff92b23e402459e83c52ec5824de82ee4004cf9d254e788304027ef6"
-                    "0389cbda672fa9efea51706863f1d7ae5e5015b2e519003ef0178c99f71be6e8be"),
-            ParseHex("03fcba7ecf41bc7e1be4ee122d9d22e3333671eb0a3a87b5cdf099d59874e1940f"
-                    "02b0fb4fe4670c68329441e47acaaa954ff00e3fd547b9ff4e0fe547df2e775ec5"),
-            ParseHex("0335f807a1bdc0906adda1a4166f9cdc2aa974a78b15fc29d79a8d7ca529a96008"
-                    "02228dfd7ff95506dd67b1118803eb8ab49352b2e24cd5f38da043847e722009ba"),
-            ParseHex("03fcc2963daaf8249bfd220e52c693626254b9295ac4f947ae2e0cddb3046724c1"
-                    "02dac03530ac9712a71eafb87766644b61cf4be85d0fdc6a859875b41e7a1dc8e6"),
-            ParseHex("02d67fcb027c5d8fe354fb36235192cb4fffabffdcc6ce74be255fe869f62d8675"
-                    "03d61d857b2a8cb060fd4b9a98a862f250df5825068665a3c8d93f2ac8a7085888"),
-            ParseHex("02cddb51ea42acf38762418939be0a9227f0212ff96a870a2c1d85ec65905a7629"
-                    "03d986a2181a38cfef5b5e2a1915aa2d37f193fcbafab9bf311d6138209f316f5b"),
-            ParseHex("029ec6dd0c310513b3720800025a7ad9013d60a7fb041f6e9b9d3963485ba28657"
-                    "0277247f28eb9481dd21d664093a2bc19a496c7ffebeca0026a1726a5041e671ba"),
-            ParseHex("03f9dea372c4a667dcfe234ff8e0410c22341149ff7d8780c46954ff74998fbe44"
-                    "0340c4e534906c06b73874cef00a880ab602641c7883de94296f0f601e6517ae7e"),
-            ParseHex("027661f1530dfc88b34b0c8f606d215f30fb0edfa116b331ff44b2fbe040893c6f"
-                    "029d3160731eddc316121b2a31c82270baa4bbe7f08549891af3b444eb690b2df1"),
-            ParseHex("03f79461a5559f360c407069b92a8075958bf1f70918872d9dd702db145bccbd42"
-                    "0395058fc702f126176ae13e0ebed05107288900a5a35b121f62923e58798b7b2f"),
-            ParseHex("02d7f049d9e87c861fc9decfbe167cb13ccc87cce99113f69e3a5dca8bb71b6aed"
-                    "03e82197b2e9cc0ee11a59808cfdb52e824445f8fa99e44dc9c30d1e49950ff9d6"),
-            ParseHex("0281bfeffcc6841d1355dce039f5d64f72714a4c3adc4d351eaf3c28acbcee15f0"
-                    "0270a16ee1cdfc78755a783efbdb66fe822605cc5f53af707e5038615e22b288e2"),
-            ParseHex("022d58f7f198f3fe7e0ae45f93aa28fdb483ac25a258663ac593860e11ac1d1abc"
-                    "035049635f866b921f7cd0481c6165f19e14ba52c67f7c4fade1dcd22f9aacea20"),
-            ParseHex("02d40ea20996c882a75fd8cd433484bd8af92791752b4c2d2f24660de36a9f3f82"
-                    "02d874a87df633068c2eacceed3345ce5fb2dbc9f94c30b93ef4c844a77f2651c0"),
-            ParseHex("024158f76e16888a49492d4913e45c1b4cba19d87dd5bd24346ef601d31d062537"
-                    "0366e9ad4ce16b65a95fb63aae98fdff6bcbd31816d6336039e529a40a828e9851"),
-            ParseHex("02d2283a929584cdf557096a7f473ae25c04fd6f73467657c4bc49dfb3095892bd"
-                    "03599136ea1f66a80a2eb1a144458561f4791d2fc5fcd06e32a88c9cb2976c8aac"),
-            ParseHex("036f4b5f3ae46163fb53b0d6c19c78ea2fdf49c8b419c354f3c24fa1ce9547e6b8"
-                    "0340a79f2477ff2a077fb0b8ebb96714a9aaf242f4b96253260264ed031f2a7ee4"),
-            ParseHex("02d6825aaa063083567f6d4f35ea62c2af8d34f67ef4c2afa565791fd7efc5f3a6"
-                    "02b1e0d671f91f756a7613797d84c33daddc1dc1df9badf68d4e2c2216a288c923"),
-            ParseHex("03effb766a6f3729c220b0ffa156ffa66d656e5ec16f15bc513b8d0b1298c761d2"
-                    "0252831192e573788271e235afca8f72736d97e26b3a1406cac34711b6ab670c26"),
-            ParseHex("038c245fa632a0b6c2712cbadb6f6e346284ee0fba3202875abd774faee2deca29"
-                    "032ff781357db141528b1c7ea2cfed3ebe6bb9a028954665cfba355bbcf3d14c8e"),
-            ParseHex("0356c22fab025b3e661331ed4dcf8645a4a4fd4a2cae69680339e05df209ef4556"
-                    "032d60805593864388d073193fb9fcf66c389813778dcd4a2e93c8fd164d387f7f"),
-            ParseHex("0238de9c098e83c4d244294ac394355c8e80b49af10f7c1e23001e6c88be5d45b8"
-                    "03bc04885be94ceffbac90178ef18d4dd6958d7488f7861f0994c659412d9e9463"),
-            ParseHex("025651f14b6347a000e15473eaf631fd78c9307e07db85e177e31fcde0b3f2a574"
-                    "03d5303909fe1c6665cbc96a538b17274068c8e79757705f68db3df2b561a4c110"),
-            ParseHex("03627a4855be1edc657927f30a4a869ad830041c1f0e74ab4670588af9532b8de8"
-                    "03444cb85aef9fbba10b3e2662d533858db771010b57b7aedb1ecaa1c5a34918f1"),
-            ParseHex("032d9af13c8d5f5316fd27a14bafb8ec55684ef2e3b5c64b2645e088f570e5d2cb"
-                    "0239590f39508465decfd8a1bdc61b42333297e80588ed826ddd43678edfa6caae")
-        };
-
-        consensus.vDeployments[Consensus::DEPLOYMENT_TESTDUMMY].bit = 28;
-        consensus.vDeployments[Consensus::DEPLOYMENT_TESTDUMMY].nStartTime = 0;
-        consensus.vDeployments[Consensus::DEPLOYMENT_TESTDUMMY].nTimeout = Consensus::BIP9Deployment::NO_TIMEOUT;
-
-        consensus.vDeployments[Consensus::DEPLOYMENT_TAPROOT].bit = 2;
-        consensus.vDeployments[Consensus::DEPLOYMENT_TAPROOT].nStartTime = 1554500; // November 1, 2021
-        consensus.vDeployments[Consensus::DEPLOYMENT_TAPROOT].nTimeout = Consensus::BIP9Deployment::NO_TIMEOUT;
-        consensus.vDeployments[Consensus::DEPLOYMENT_TAPROOT].nPeriod = 10080; // one week...
-        consensus.vDeployments[Consensus::DEPLOYMENT_TAPROOT].nThreshold = 10080; // ...of 100% signalling
-
-        // Simplicity
-        consensus.vDeployments[Consensus::DEPLOYMENT_SIMPLICITY].bit = 24;
-        consensus.vDeployments[Consensus::DEPLOYMENT_SIMPLICITY].nStartTime = Consensus::BIP9Deployment::NEVER_ACTIVE;
-        consensus.vDeployments[Consensus::DEPLOYMENT_SIMPLICITY].nTimeout = Consensus::BIP9Deployment::NO_TIMEOUT;
-        consensus.vDeployments[Consensus::DEPLOYMENT_SIMPLICITY].min_activation_height = 0; // No activation delay
-        consensus.vDeployments[Consensus::DEPLOYMENT_SIMPLICITY].nPeriod = 10080; // one week...
-        consensus.vDeployments[Consensus::DEPLOYMENT_SIMPLICITY].nThreshold = 10080; // ...of 100% signalling
-
-        // Activated from block 1,000,000.
-        consensus.vDeployments[Consensus::DEPLOYMENT_DYNA_FED].bit = 25;
-        // Allow blocksigners to delay activation.
-        consensus.vDeployments[Consensus::DEPLOYMENT_DYNA_FED].nStartTime = 1000000;
-        consensus.vDeployments[Consensus::DEPLOYMENT_DYNA_FED].nTimeout = Consensus::BIP9Deployment::NO_TIMEOUT;
-        consensus.vDeployments[Consensus::DEPLOYMENT_DYNA_FED].min_activation_height = 0; // No activation delay
-
-
-        // Finally, create genesis block
-        genesis = CreateGenesisBlock(consensus, CScript() << commit, CScript(OP_RETURN), 1296688602, 2, 0x207fffff, 1, 0);
-        consensus.hashGenesisBlock = genesis.GetHash();
-        assert(consensus.hashGenesisBlock.GetHex() == "1466275836220db2944ca059a3a10ef6fd2ea684b0688d2c379296888a206003");
-    }
-};
-
-/**
- * New: Liquid v1 testing, as close to prod as possible while still being customizable.
- */
-class CLiquidV1TestParams : public CLiquidV1Params {
-public:
-    explicit CLiquidV1TestParams(const ArgsManager& args) : CLiquidV1Params(args)
-    {
-        // Our goal here is to override ONLY the things from liquidv1 that make no sense for a test chain / which are pointless and burdensome to require people to override manually.
-
-        strNetworkID = "liquidv1test";
-
-        m_is_test_chain = true;
-        m_is_mockable_chain = false;
-
-        vSeeds.clear();  // No network seeds
-        vFixedSeeds.clear();  // No network seeds
-
-        // 51 means OP_TRUE, this can be overridden on the commandline
-        std::vector<unsigned char> sign_bytes = ParseHex("51");
-        consensus.signblockscript = CScript(sign_bytes.begin(), sign_bytes.end());
-
-        // Do not mandate a specific destination for fees in testing
-        consensus.mandatory_coinbase_destination = CScript(); // Blank script allows any coinbase destination
-
-        // The bitcoin regtest genesis blockhash is the default, not the mainchain
-        parentGenesisBlockHash = uint256S("0f9188f13cb7b2c71f2a335e3a4fc328bf5beb436012afca590b1a11466e2206");
-        const bool parent_genesis_is_null = parentGenesisBlockHash == uint256();
-        assert(consensus.has_parent_chain != parent_genesis_is_null);
-
-        // This is the regtest limit, not the mainchain limit.
-        consensus.parentChainPowLimit = uint256S("7fffffffffffffffffffffffffffffffffffffffffffffffffffffffffffffff");
-        consensus.parent_chain_signblockscript = CScript(); // It has PoW
-
-        // Default to 8, not 100, for expedited testing.
-        consensus.pegin_min_depth = DEFAULT_PEGIN_CONFIRMATION_DEPTH;
-
-        // Default fedpegscrit is OP_TRUE (tests should override it)
-        consensus.fedpegScript = CScript() << OP_TRUE;
-
-        // For testing purposes, default to the same junk keys that CustomParams uses (this can be overridden.)
-        consensus.first_extension_space = {ParseHex("02fcba7ecf41bc7e1be4ee122d9d22e3333671eb0a3a87b5cdf099d59874e1940f02fcba7ecf41bc7e1be4ee122d9d22e3333671eb0a3a87b5cdf099d59874e1940f")};
-
-        // Don't use liquidv1's height to enable taproot
-        consensus.vDeployments[Consensus::DEPLOYMENT_TAPROOT].nStartTime = 0;
-
-        // Use all regtest rather than mainchain magic numbers:
-        bech32_hrp = args.GetArg("-bech32_hrp", "ert");
-        blech32_hrp = args.GetArg("-blech32_hrp", "el");
-        base58Prefixes[PUBKEY_ADDRESS] = std::vector<unsigned char>(1, args.GetIntArg("-pubkeyprefix", 235));
-        base58Prefixes[SCRIPT_ADDRESS] = std::vector<unsigned char>(1, args.GetIntArg("-scriptprefix", 75));
-        base58Prefixes[BLINDED_ADDRESS] = std::vector<unsigned char>(1, args.GetIntArg("-blindedprefix", 4));
-        base58Prefixes[SECRET_KEY] =     std::vector<unsigned char>(1, args.GetIntArg("-secretprefix", 239));
-        base58Prefixes[PARENT_PUBKEY_ADDRESS] = std::vector<unsigned char>(1, args.GetIntArg("-parentpubkeyprefix", 111));
-        base58Prefixes[PARENT_SCRIPT_ADDRESS] = std::vector<unsigned char>(1, args.GetIntArg("-parentscriptprefix", 196));
-        parent_bech32_hrp = args.GetArg("-parent_bech32_hrp", "bcrt");
-        parent_blech32_hrp = args.GetArg("-parent_blech32_hrp", "bcrt");
-
-        std::string extpubprefix = args.GetArg("-extpubkeyprefix", "043587CF");
-        assert(IsHex(extpubprefix) && extpubprefix.size() == 8 && "-extpubkeyprefix must be hex string of length 8");
-        base58Prefixes[EXT_PUBLIC_KEY] = ParseHex(extpubprefix);
-
-        std::string extprvprefix = args.GetArg("-extprvkeyprefix", "04358394");
-        assert(IsHex(extprvprefix) && extprvprefix.size() == 8 && "-extprvkeyprefix must be hex string of length 8");
-        base58Prefixes[EXT_SECRET_KEY] = ParseHex(extprvprefix);
-
-        const std::string magic_str = args.GetArg("-pchmessagestart", "FABFB5DA");
-        assert(IsHex(magic_str) && magic_str.size() == 8 && "-pchmessagestart must be hex string of length 8");
-        const std::vector<unsigned char> magic_byte = ParseHex(magic_str);
-        std::copy(begin(magic_byte), end(magic_byte), pchMessageStart);
-        // END magic numbers
-
-        UpdateFromArgs(args);
-        SetGenesisBlock();
-        consensus.hashGenesisBlock = genesis.GetHash();
-    }
-
-    // As much as possible here, our goal is to:
-    // - Allow overriding anything that can be overridden in CCustomParams;
-    // - Leave everything alone unless an argument / config parameter was given.
-    // This is unlike the CCustomParams UpdateFromArgs method, which has lots of defaults in it.
-    void UpdateFromArgs(const ArgsManager& args)
-    {
-        consensus.nSubsidyHalvingInterval = args.GetIntArg("-con_nsubsidyhalvinginterval", consensus.nSubsidyHalvingInterval);
-        consensus.BIP34Height = args.GetIntArg("-con_bip34height", consensus.BIP34Height);
-        if (args.IsArgSet("-con_bip34hash")) {
-            consensus.BIP34Hash = uint256S(args.GetArg("-con_bip34hash", ""));
-        }
-        consensus.BIP65Height = args.GetIntArg("-con_bip65height", consensus.BIP65Height);
-        consensus.BIP66Height = args.GetIntArg("-con_bip66height", consensus.BIP66Height);
-        if (args.IsArgSet("-con_powlimit")) {
-            consensus.powLimit = uint256S(args.GetArg("-con_powlimit", ""));
-        }
-        consensus.nPowTargetTimespan = args.GetIntArg("-con_npowtargettimespan", consensus.nPowTargetTimespan);
-        consensus.nPowTargetSpacing = args.GetIntArg("-con_npowtargetspacing", consensus.nPowTargetSpacing);
-        consensus.fPowAllowMinDifficultyBlocks = args.GetBoolArg("-con_fpowallowmindifficultyblocks", consensus.fPowAllowMinDifficultyBlocks);
-        consensus.fPowNoRetargeting = args.GetBoolArg("-con_fpownoretargeting", consensus.fPowNoRetargeting);
-        consensus.nRuleChangeActivationThreshold = (uint32_t)args.GetIntArg("-con_nrulechangeactivationthreshold", consensus.nRuleChangeActivationThreshold);
-        consensus.nMinerConfirmationWindow = (uint32_t)args.GetIntArg("-con_nminerconfirmationwindow", consensus.nMinerConfirmationWindow);
-
-        if (args.IsArgSet("-con_nminimumchainwork")) {
-            consensus.nMinimumChainWork = uint256S(args.GetArg("-con_nminimumchainwork", ""));
-        }
-        if (args.IsArgSet("-con_defaultassumevalid")) {
-            consensus.defaultAssumeValid = uint256S(args.GetArg("-con_defaultassumevalid", ""));
-        }
-        // TODO: Embed in genesis block in nTime field with new genesis block type
-        consensus.dynamic_epoch_length = args.GetIntArg("-dynamic_epoch_length", consensus.dynamic_epoch_length);
-
-        std::vector<std::string> pak_list_str = args.GetArgs("-pak");
-        if (!pak_list_str.empty()) {
-            consensus.first_extension_space.clear();
-            for (const auto& entry : pak_list_str) {
-                consensus.first_extension_space.push_back(ParseHex(entry));
-            }
-        }
-
-        nPruneAfterHeight = (uint64_t)args.GetIntArg("-npruneafterheight", nPruneAfterHeight);
-        fDefaultConsistencyChecks = args.GetBoolArg("-fdefaultconsistencychecks", fDefaultConsistencyChecks);
-        m_is_test_chain = args.GetBoolArg("-fmineblocksondemand", m_is_test_chain);
-
-        bech32_hrp = args.GetArg("-bech32_hrp", bech32_hrp);
-        blech32_hrp = args.GetArg("-blech32_hrp", blech32_hrp);
-
-        if (args.IsArgSet("-pubkeyprefix")) {
-            base58Prefixes[PUBKEY_ADDRESS] = std::vector<unsigned char>(1, args.GetIntArg("-pubkeyprefix", 0));
-        }
-        if (args.IsArgSet("-scriptprefix")) {
-            base58Prefixes[SCRIPT_ADDRESS] = std::vector<unsigned char>(1, args.GetIntArg("-scriptprefix", 0));
-        }
-        if (args.IsArgSet("-blindedprefix")) {
-            base58Prefixes[BLINDED_ADDRESS] = std::vector<unsigned char>(1, args.GetIntArg("-blindedprefix", 0));
-        }
-        if (args.IsArgSet("-secretprefix")) {
-            base58Prefixes[SECRET_KEY] = std::vector<unsigned char>(1, args.GetIntArg("-secretprefix", 0));
-        }
-        if (args.IsArgSet("-parentpubkeyprefix")) {
-            base58Prefixes[PARENT_PUBKEY_ADDRESS] = std::vector<unsigned char>(1, args.GetIntArg("-parentpubkeyprefix", 0));
-        }
-        if (args.IsArgSet("-parentscriptprefix")) {
-            base58Prefixes[PARENT_SCRIPT_ADDRESS] = std::vector<unsigned char>(1, args.GetIntArg("-parentscriptprefix", 0));
-        }
-        parent_bech32_hrp = args.GetArg("-parent_bech32_hrp", parent_bech32_hrp);
-        parent_blech32_hrp = args.GetArg("-parent_blech32_hrp", parent_blech32_hrp);
-
-        std::string extpubprefix = args.GetArg("-extpubkeyprefix", "043587CF");
-        assert(IsHex(extpubprefix) && extpubprefix.size() == 8 && "-extpubkeyprefix must be hex string of length 8");
-        base58Prefixes[EXT_PUBLIC_KEY] = ParseHex(extpubprefix);
-
-        std::string extprvprefix = args.GetArg("-extprvkeyprefix", "04358394");
-        assert(IsHex(extprvprefix) && extprvprefix.size() == 8 && "-extprvkeyprefix must be hex string of length 8");
-        base58Prefixes[EXT_SECRET_KEY] = ParseHex(extprvprefix);
-
-        const std::string magic_str = args.GetArg("-pchmessagestart", "143EFCB1");
-        assert(IsHex(magic_str) && magic_str.size() == 8 && "-pchmessagestart must be hex string of length 8");
-        const std::vector<unsigned char> magic_byte = ParseHex(magic_str);
-        std::copy(begin(magic_byte), end(magic_byte), pchMessageStart);
-
-        vSeeds.clear();
-        if (args.IsArgSet("-seednode")) {
-            const auto seednodes = args.GetArgs("-seednode");
-            if (seednodes.size() != 1 || seednodes[0] != "0") {
-                vSeeds = seednodes;
-            }
-        }
-
-        //
-        // ELEMENTS fields
-
-        // Determines type of genesis block
-        consensus.genesis_style = args.GetArg("-con_genesis_style", consensus.genesis_style);
-
-        // Block signing encumberance script
-        if (args.IsArgSet("-signblockscript")) {
-            std::vector<unsigned char> sign_bytes = ParseHex(args.GetArg("-signblockscript", ""));
-            consensus.signblockscript = CScript(sign_bytes.begin(), sign_bytes.end());
-        }
-
-        consensus.max_block_signature_size = args.GetIntArg("-con_max_block_sig_size", consensus.max_block_signature_size);
-        g_signed_blocks = args.GetBoolArg("-con_signed_blocks", g_signed_blocks);
-
-        // Note: These globals are needed to avoid circular dependencies.
-        g_con_blockheightinheader = args.GetBoolArg("-con_blockheightinheader", g_con_blockheightinheader);
-
-        // Doesn't make any sense to use this chain in !elementsmode. Don't do it.
-        assert(args.GetBoolArg("-con_elementsmode", true));
-        g_con_elementsmode = true;
-        consensus.elements_mode = true;
-
-        consensus.genesis_subsidy = args.GetIntArg("-con_blocksubsidy", consensus.genesis_subsidy);
-
-        // All non-zero coinbase outputs must go to this scriptPubKey
-        if (args.IsArgSet("-con_mandatorycoinbase")) {
-            std::vector<unsigned char> man_bytes = ParseHex(args.GetArg("-con_mandatorycoinbase", ""));
-            consensus.mandatory_coinbase_destination = CScript(man_bytes.begin(), man_bytes.end()); // Blank script allows any coinbase destination
-        }
-
-        consensus.connect_genesis_outputs = args.GetIntArg("-con_connect_genesis_outputs", consensus.connect_genesis_outputs);
-
-        initialFreeCoins = args.GetIntArg("-initialfreecoins", initialFreeCoins);
-
-        anyonecanspend_aremine = args.GetBoolArg("-anyonecanspendaremine", anyonecanspend_aremine);
-
-        consensus.has_parent_chain = args.GetBoolArg("-con_has_parent_chain", consensus.has_parent_chain);
-
-        enforce_pak = args.GetBoolArg("-enforce_pak", enforce_pak);
-
-        multi_data_permitted = args.GetBoolArg("-multi_data_permitted", multi_data_permitted);
-        create_discount_ct = args.GetBoolArg("-creatediscountct", create_discount_ct);
-        accept_discount_ct = args.GetBoolArg("-acceptdiscountct", accept_discount_ct) || create_discount_ct;
-
-        if (args.IsArgSet("-parentgenesisblockhash")) {
-            parentGenesisBlockHash = uint256S(args.GetArg("-parentgenesisblockhash", ""));
-        }
-        // Either it has a parent chain or not
-        const bool parent_genesis_is_null = parentGenesisBlockHash == uint256();
-        assert(consensus.has_parent_chain != parent_genesis_is_null);
-        if (args.IsArgSet("-con_parentpowlimit")) {
-            consensus.parentChainPowLimit = uint256S(args.GetArg("-con_parentpowlimit", ""));
-        }
-
-        if (args.IsArgSet("-con_parent_chain_signblockscript")) {
-            consensus.parent_chain_signblockscript = StrHexToScriptWithDefault(args.GetArg("-con_parent_chain_signblockscript", ""), CScript());
-        }
-        consensus.pegin_min_depth = args.GetIntArg("-peginconfirmationdepth", consensus.pegin_min_depth);
-
-        if (args.IsArgSet("-fedpegscript")) {
-            consensus.fedpegScript = StrHexToScriptWithDefault(args.GetArg("-fedpegscript", ""), CScript());
-        }
-        consensus.start_p2wsh_script = args.GetIntArg("-con_start_p2wsh_script", consensus.start_p2wsh_script);
-
-        consensus.total_valid_epochs = args.GetIntArg("-total_valid_epochs", consensus.total_valid_epochs);
-
-        // Calculate pegged Bitcoin asset
-        std::vector<unsigned char> commit = CommitToArguments(consensus, strNetworkID);
-        uint256 entropy;
-        GenerateAssetEntropy(entropy,  COutPoint(uint256(commit), 0), parentGenesisBlockHash);
-        CalculateAsset(consensus.pegged_asset, entropy);
-
-        if (args.IsArgSet("-con_parent_pegged_asset")) {
-            consensus.parent_pegged_asset.SetHex(args.GetArg("-con_parent_pegged_asset", ""));
-        }
-        initial_reissuance_tokens = args.GetIntArg("-initialreissuancetokens", initial_reissuance_tokens);
-
-        if (args.IsArgSet("-subsidyasset")) {
-            consensus.subsidy_asset = CAsset(uint256S(args.GetArg("-subsidyasset", "")));
-        }
-
-        consensus.vDeployments[Consensus::DEPLOYMENT_DYNA_FED].bit = 25;
-        consensus.vDeployments[Consensus::DEPLOYMENT_DYNA_FED].nStartTime = Consensus::BIP9Deployment::ALWAYS_ACTIVE;
-        consensus.vDeployments[Consensus::DEPLOYMENT_DYNA_FED].nTimeout = Consensus::BIP9Deployment::NO_TIMEOUT;
-        consensus.vDeployments[Consensus::DEPLOYMENT_DYNA_FED].min_activation_height = 0; // No activation delay
-
-        UpdateElementsActivationParametersFromArgs(consensus, args);
-
-        // END ELEMENTS fields
-    }
-
-    // XXX: This is copy-and-pasted from CCustomParams; sharing it would be better, but is annoying.
-    void SetGenesisBlock() {
-        if (consensus.genesis_style == "bitcoin") {
-            // For compatibility with bitcoin (regtest)
-            genesis = CreateGenesisBlock(1296688602, 2, 0x207fffff, 1, 50 * COIN, consensus);
-        } else if (consensus.genesis_style == "elements") {
-            // Intended compatibility with Liquid v1 and elements-0.14.1
-            std::vector<unsigned char> commit = CommitToArguments(consensus, strNetworkID);
-            genesis = CreateGenesisBlock(consensus, CScript() << commit, CScript(OP_RETURN), 1296688602, 2, 0x207fffff, 1, 0);
-            if (initialFreeCoins != 0 || initial_reissuance_tokens != 0) {
-                AppendInitialIssuance(genesis, COutPoint(uint256(commit), 0), parentGenesisBlockHash, (initialFreeCoins > 0) ? 1 : 0, initialFreeCoins, (initial_reissuance_tokens > 0) ? 1 : 0, initial_reissuance_tokens, CScript() << OP_TRUE);
-            }
-        } else if (consensus.genesis_style == "dynamic") {
-            // Liquid v2 HF, from genesis. Upgrading networks still use "elements".
-            // TODO fill out genesis block with special commitments including epoch
-            // length in nTime
-            throw std::runtime_error(strprintf("Invalid -genesis_style (%s)", consensus.genesis_style));
-        } else {
-            throw std::runtime_error(strprintf("Invalid -genesis_style (%s)", consensus.genesis_style));
-        }
-    }
-};
-
-
 static std::unique_ptr<const CChainParams> globalChainParams;
 
 const CChainParams &Params() {
@@ -1573,22 +111,22 @@
         ReadSigNetArgs(args, opts);
         return CChainParams::SigNet(opts);
     } else if (chain == CBaseChainParams::REGTEST) {
-<<<<<<< HEAD
-        return std::unique_ptr<CChainParams>(new CRegTestParams(args));
-    } else if (chain == CBaseChainParams::LIQUID1) {
-        return std::unique_ptr<CChainParams>(new CLiquidV1Params(args));
-    } else if (chain == CBaseChainParams::LIQUID1TEST) {
-        return std::unique_ptr<CChainParams>(new CLiquidV1TestParams(args));
-    } else if (chain == CBaseChainParams::LIQUIDTESTNET) {
-        return std::unique_ptr<CChainParams>(new CLiquidTestNetParams(chain, args));
-=======
         auto opts = CChainParams::RegTestOptions{};
         ReadRegTestArgs(args, opts);
         return CChainParams::RegTest(opts);
->>>>>>> e695d853
+    } else if (chain == CBaseChainParams::LIQUID1) {
+        return CChainParams::LiquidV1(args);
+    } else if (chain == CBaseChainParams::LIQUID1TEST) {
+        return CChainParams::LiquidV1Test(args);
+    } else if (chain == CBaseChainParams::LIQUIDTESTNET) {
+        auto opts = CChainParams::RegTestOptions{};
+        ReadRegTestArgs(args, opts);
+        return CChainParams::LiquidTestNet(chain, args, opts);
     }
 
-    return std::unique_ptr<CChainParams>(new CCustomParams(chain, args));
+    auto opts = CChainParams::RegTestOptions{};
+    ReadRegTestArgs(args, opts);
+    return CChainParams::Custom(chain, args, opts);
 }
 
 void SelectParams(const std::string& network)
