--- conflicted
+++ resolved
@@ -18,9 +18,6 @@
 
 #include <assert.h>
 
-<<<<<<< HEAD
-#include <boost/algorithm/string/classification.hpp>
-#include <boost/algorithm/string/split.hpp>
 static CScript StrHexToScriptWithDefault(std::string strScript, const CScript defaultScript)
 {
     CScript returnScript;
@@ -46,9 +43,6 @@
 }
 
 static CBlock CreateGenesisBlock(const Consensus::Params& params, const CScript& genesisScriptSig, const CScript& genesisOutputScript, uint32_t nTime, uint32_t nNonce, uint32_t nBits, int32_t nVersion, const CAmount& genesisReward)
-=======
-static CBlock CreateGenesisBlock(const char* pszTimestamp, const CScript& genesisOutputScript, uint32_t nTime, uint32_t nNonce, uint32_t nBits, int32_t nVersion, const CAmount& genesisReward)
->>>>>>> f436bfd1
 {
     CMutableTransaction txNew;
     txNew.nVersion = 1;
@@ -100,8 +94,7 @@
 
     std::map<std::string,int> map_deployments;
     for (const std::string& strDeployment : args.GetArgs("-evbparams")) {
-        std::vector<std::string> vDeploymentParams;
-        boost::split(vDeploymentParams, strDeployment, boost::is_any_of(":"));
+        std::vector<std::string> vDeploymentParams = SplitString(strDeployment, ':');
         if (vDeploymentParams.size() != 5) {
             throw std::runtime_error("ElementsVersion bits parameters malformed, expecting deployment:start:end:period:threshold");
         }
