--- conflicted
+++ resolved
@@ -216,10 +216,8 @@
         consensus.vDeployments[Consensus::DEPLOYMENT_TAPROOT].nTimeout = 1628640000; // August 11th, 2021
         consensus.vDeployments[Consensus::DEPLOYMENT_TAPROOT].min_activation_height = 709632; // Approximately November 12th, 2021
 
-<<<<<<< HEAD
         consensus.nMinimumChainWork = uint256S("0x00000000000000000000000000000000000000003404ba0801921119f903495e");
         consensus.defaultAssumeValid = uint256S("0x00000000000000000009c97098b5295f7e5f183ac811fb5d1534040adb93cabd"); // 751565
-=======
         // Simplicity
         consensus.vDeployments[Consensus::DEPLOYMENT_SIMPLICITY].bit = 24;
         consensus.vDeployments[Consensus::DEPLOYMENT_SIMPLICITY].nStartTime = Consensus::BIP9Deployment::NEVER_ACTIVE;
@@ -228,7 +226,6 @@
 
         consensus.nMinimumChainWork = uint256S("0x00000000000000000000000000000000000000002927cdceccbd5209e81e80db");
         consensus.defaultAssumeValid = uint256S("0x000000000000000000052d314a259755ca65944e68df6b12a067ea8f1f5a7091"); // 724466
->>>>>>> 2534141e
 
         consensus.genesis_subsidy = 50*COIN;
         consensus.connect_genesis_outputs = false;
@@ -368,10 +365,8 @@
         consensus.vDeployments[Consensus::DEPLOYMENT_TAPROOT].nTimeout = 1628640000; // August 11th, 2021
         consensus.vDeployments[Consensus::DEPLOYMENT_TAPROOT].min_activation_height = 0; // No activation delay
 
-<<<<<<< HEAD
         consensus.nMinimumChainWork = uint256S("0x00000000000000000000000000000000000000000000076f6e7cbd0beade5d20");
         consensus.defaultAssumeValid = uint256S("0x0000000000000004877fa2d36316398528de4f347df2f8a96f76613a298ce060"); // 2344474
-=======
         // Simplicity
         consensus.vDeployments[Consensus::DEPLOYMENT_SIMPLICITY].bit = 24;
         consensus.vDeployments[Consensus::DEPLOYMENT_SIMPLICITY].nStartTime = Consensus::BIP9Deployment::NEVER_ACTIVE;
@@ -380,7 +375,6 @@
 
         consensus.nMinimumChainWork = uint256S("0x00000000000000000000000000000000000000000000064728c7be6fe4b2f961");
         consensus.defaultAssumeValid = uint256S("0x00000000000163cfb1f97c4e4098a3692c8053ad9cab5ad9c86b338b5c00b8b7"); // 2143398
->>>>>>> 2534141e
 
         consensus.genesis_subsidy = 50*COIN;
         consensus.connect_genesis_outputs = false;
@@ -638,9 +632,11 @@
 
         // Simplicity
         consensus.vDeployments[Consensus::DEPLOYMENT_SIMPLICITY].bit = 24;
-        consensus.vDeployments[Consensus::DEPLOYMENT_SIMPLICITY].nStartTime = Consensus::BIP9Deployment::ALWAYS_ACTIVE;
+        consensus.vDeployments[Consensus::DEPLOYMENT_SIMPLICITY].nStartTime = Consensus::BIP9Deployment::NEVER_ACTIVE;
         consensus.vDeployments[Consensus::DEPLOYMENT_SIMPLICITY].nTimeout = Consensus::BIP9Deployment::NO_TIMEOUT;
         consensus.vDeployments[Consensus::DEPLOYMENT_SIMPLICITY].min_activation_height = 0; // No activation delay
+        consensus.vDeployments[Consensus::DEPLOYMENT_SIMPLICITY].nPeriod = 128; // test ability to change from default
+        consensus.vDeployments[Consensus::DEPLOYMENT_SIMPLICITY].nThreshold = 128;
 
         consensus.nMinimumChainWork = uint256{};
         consensus.defaultAssumeValid = uint256{};
@@ -1042,6 +1038,10 @@
         base58Prefixes[SCRIPT_ADDRESS]  = std::vector<unsigned char>(1, 19);
         base58Prefixes[BLINDED_ADDRESS] = std::vector<unsigned char>(1, 23);
         base58Prefixes[SECRET_KEY]      = std::vector<unsigned char>(1, base58Prefixes[SECRET_KEY][0]);
+
+        // turn on Simplicity unconditionally on Liquid Testnet
+        consensus.vDeployments[Consensus::DEPLOYMENT_SIMPLICITY].nStartTime = Consensus::BIP9Deployment::ALWAYS_ACTIVE;
+        consensus.vDeployments[Consensus::DEPLOYMENT_SIMPLICITY].nTimeout = Consensus::BIP9Deployment::NO_TIMEOUT;
 
         // disable automatic dynafed
         consensus.vDeployments[Consensus::DEPLOYMENT_DYNA_FED].nStartTime = 0;
@@ -1294,6 +1294,8 @@
         consensus.vDeployments[Consensus::DEPLOYMENT_SIMPLICITY].nStartTime = Consensus::BIP9Deployment::NEVER_ACTIVE;
         consensus.vDeployments[Consensus::DEPLOYMENT_SIMPLICITY].nTimeout = Consensus::BIP9Deployment::NO_TIMEOUT;
         consensus.vDeployments[Consensus::DEPLOYMENT_SIMPLICITY].min_activation_height = 0; // No activation delay
+        consensus.vDeployments[Consensus::DEPLOYMENT_SIMPLICITY].nPeriod = 10080; // one week...
+        consensus.vDeployments[Consensus::DEPLOYMENT_SIMPLICITY].nThreshold = 10080; // ...of 100% signalling
 
         // Activated from block 1,000,000.
         consensus.vDeployments[Consensus::DEPLOYMENT_DYNA_FED].bit = 25;
