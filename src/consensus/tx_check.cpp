// Copyright (c) 2017-2018 The Bitcoin Core developers
// Distributed under the MIT software license, see the accompanying
// file COPYING or http://www.opensource.org/licenses/mit-license.php.

#include <consensus/tx_check.h>

#include <primitives/transaction.h>
#include <consensus/validation.h>

bool CheckTransaction(const CTransaction& tx, CValidationState &state, bool fCheckDuplicateInputs)
{
    // Basic checks that don't depend on any context
    if (tx.vin.empty())
        return state.Invalid(ValidationInvalidReason::CONSENSUS, false, REJECT_INVALID, "bad-txns-vin-empty");
    if (tx.vout.empty())
        return state.Invalid(ValidationInvalidReason::CONSENSUS, false, REJECT_INVALID, "bad-txns-vout-empty");
    // Size limits (this doesn't take the witness into account, as that hasn't been checked for malleability)
    if (::GetSerializeSize(tx, PROTOCOL_VERSION | SERIALIZE_TRANSACTION_NO_WITNESS) * WITNESS_SCALE_FACTOR > MAX_BLOCK_WEIGHT)
        return state.Invalid(ValidationInvalidReason::CONSENSUS, false, REJECT_INVALID, "bad-txns-oversize");

<<<<<<< HEAD
    // Check for negative or overflow output values
    CAmount nValueOutExplicit = 0;
=======
    // Check for negative or overflow output values (see CVE-2010-5139)
    CAmount nValueOut = 0;
>>>>>>> feb162d5
    for (const auto& txout : tx.vout)
    {
        if (!txout.nValue.IsValid())
            return state.Invalid(ValidationInvalidReason::CONSENSUS, false, REJECT_INVALID, "bad-txns-vout-amount-invalid");
        if (!txout.nValue.IsExplicit())
            continue;
        if (txout.nValue.GetAmount() < 0)
            return state.Invalid(ValidationInvalidReason::CONSENSUS, false, REJECT_INVALID, "bad-txns-vout-negative");
        if (txout.nValue.GetAmount() > MAX_MONEY)
            return state.Invalid(ValidationInvalidReason::CONSENSUS, false, REJECT_INVALID, "bad-txns-vout-toolarge");
        nValueOutExplicit += txout.nValue.GetAmount();
        if (!MoneyRange(nValueOutExplicit))
            return state.Invalid(ValidationInvalidReason::CONSENSUS, false, REJECT_INVALID, "bad-txns-txouttotal-toolarge");
    }

    // Check for duplicate inputs - note that this check is slow so we skip it in CheckBlock
    if (fCheckDuplicateInputs) {
        std::set<COutPoint> vInOutPoints;
        for (const auto& txin : tx.vin)
        {
            if (!vInOutPoints.insert(txin.prevout).second)
                return state.Invalid(ValidationInvalidReason::CONSENSUS, false, REJECT_INVALID, "bad-txns-inputs-duplicate");
        }
    }

    if (tx.IsCoinBase())
    {
        if (tx.vin[0].scriptSig.size() < 2 || tx.vin[0].scriptSig.size() > 100)
            return state.Invalid(ValidationInvalidReason::CONSENSUS, false, REJECT_INVALID, "bad-cb-length");

        for (unsigned int i = 0; i < tx.vout.size(); i++) {
            if (tx.vout[i].IsFee()) {
                return state.Invalid(ValidationInvalidReason::CONSENSUS, false, REJECT_INVALID, "bad-cb-fee");
            }
        }
    }
    else
    {
        for (const auto& txin : tx.vin)
            if (txin.prevout.IsNull())
                return state.Invalid(ValidationInvalidReason::CONSENSUS, false, REJECT_INVALID, "bad-txns-prevout-null");
    }

    return true;
}
<|MERGE_RESOLUTION|>--- conflicted
+++ resolved
@@ -18,13 +18,8 @@
     if (::GetSerializeSize(tx, PROTOCOL_VERSION | SERIALIZE_TRANSACTION_NO_WITNESS) * WITNESS_SCALE_FACTOR > MAX_BLOCK_WEIGHT)
         return state.Invalid(ValidationInvalidReason::CONSENSUS, false, REJECT_INVALID, "bad-txns-oversize");
 
-<<<<<<< HEAD
-    // Check for negative or overflow output values
+    // Check for negative or overflow output values (see CVE-2010-5139)
     CAmount nValueOutExplicit = 0;
-=======
-    // Check for negative or overflow output values (see CVE-2010-5139)
-    CAmount nValueOut = 0;
->>>>>>> feb162d5
     for (const auto& txout : tx.vout)
     {
         if (!txout.nValue.IsValid())
