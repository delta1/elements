// Copyright (c) 2009-2019 The Bitcoin Core developers
// Distributed under the MIT software license, see the accompanying
// file COPYING or http://www.opensource.org/licenses/mit-license.php.

#include <core_io.h>

#include <consensus/consensus.h>
#include <consensus/validation.h>
#include <issuance.h>
#include <key_io.h>
#include <script/script.h>
#include <script/sign.h>
#include <script/standard.h>
#include <serialize.h>
#include <streams.h>
#include <univalue.h>
#include <util/system.h>
#include <util/strencodings.h>

#include <secp256k1_rangeproof.h>

static secp256k1_context* secp256k1_blind_context = NULL;

class RPCRawTransaction_ECC_Init {
public:
    RPCRawTransaction_ECC_Init() {
        assert(secp256k1_blind_context == NULL);

        secp256k1_context *ctx = secp256k1_context_create(SECP256K1_CONTEXT_NONE);
        assert(ctx != NULL);

        secp256k1_blind_context = ctx;
    }

    ~RPCRawTransaction_ECC_Init() {
        secp256k1_context *ctx = secp256k1_blind_context;
        secp256k1_blind_context = NULL;

        if (ctx) {
            secp256k1_context_destroy(ctx);
        }
    }
};
static RPCRawTransaction_ECC_Init ecc_init_on_load;

UniValue ValueFromAmount(const CAmount& amount)
{
    bool sign = amount < 0;
    int64_t n_abs = (sign ? -amount : amount);
    int64_t quotient = n_abs / COIN;
    int64_t remainder = n_abs % COIN;
    return UniValue(UniValue::VNUM,
            strprintf("%s%d.%08d", sign ? "-" : "", quotient, remainder));
}

std::string FormatScript(const CScript& script)
{
    std::string ret;
    CScript::const_iterator it = script.begin();
    opcodetype op;
    while (it != script.end()) {
        CScript::const_iterator it2 = it;
        std::vector<unsigned char> vch;
        if (script.GetOp(it, op, vch)) {
            if (op == OP_0) {
                ret += "0 ";
                continue;
            } else if ((op >= OP_1 && op <= OP_16) || op == OP_1NEGATE) {
                ret += strprintf("%i ", op - OP_1NEGATE - 1);
                continue;
            } else if (op >= OP_NOP && op <= OP_NOP10) {
                std::string str(GetOpName(op));
                if (str.substr(0, 3) == std::string("OP_")) {
                    ret += str.substr(3, std::string::npos) + " ";
                    continue;
                }
            }
            if (vch.size() > 0) {
                ret += strprintf("0x%x 0x%x ", HexStr(it2, it - vch.size()), HexStr(it - vch.size(), it));
            } else {
                ret += strprintf("0x%x ", HexStr(it2, it));
            }
            continue;
        }
        ret += strprintf("0x%x ", HexStr(it2, script.end()));
        break;
    }
    return ret.substr(0, ret.size() - 1);
}

const std::map<unsigned char, std::string> mapSigHashTypes = {
    {static_cast<unsigned char>(SIGHASH_ALL), std::string("ALL")},
    {static_cast<unsigned char>(SIGHASH_ALL|SIGHASH_ANYONECANPAY), std::string("ALL|ANYONECANPAY")},
    {static_cast<unsigned char>(SIGHASH_NONE), std::string("NONE")},
    {static_cast<unsigned char>(SIGHASH_NONE|SIGHASH_ANYONECANPAY), std::string("NONE|ANYONECANPAY")},
    {static_cast<unsigned char>(SIGHASH_SINGLE), std::string("SINGLE")},
    {static_cast<unsigned char>(SIGHASH_SINGLE|SIGHASH_ANYONECANPAY), std::string("SINGLE|ANYONECANPAY")},
};

std::string SighashToStr(unsigned char sighash_type)
{
    const auto& it = mapSigHashTypes.find(sighash_type);
    if (it == mapSigHashTypes.end()) return "";
    return it->second;
}

/**
 * Create the assembly string representation of a CScript object.
 * @param[in] script    CScript object to convert into the asm string representation.
 * @param[in] fAttemptSighashDecode    Whether to attempt to decode sighash types on data within the script that matches the format
 *                                     of a signature. Only pass true for scripts you believe could contain signatures. For example,
 *                                     pass false, or omit the this argument (defaults to false), for scriptPubKeys.
 */
std::string ScriptToAsmStr(const CScript& script, const bool fAttemptSighashDecode)
{
    std::string str;
    opcodetype opcode;
    std::vector<unsigned char> vch;
    CScript::const_iterator pc = script.begin();
    while (pc < script.end()) {
        if (!str.empty()) {
            str += " ";
        }
        if (!script.GetOp(pc, opcode, vch)) {
            str += "[error]";
            return str;
        }
        if (0 <= opcode && opcode <= OP_PUSHDATA4) {
            if (vch.size() <= static_cast<std::vector<unsigned char>::size_type>(4)) {
                str += strprintf("%d", CScriptNum(vch, false).getint());
            } else {
                // the IsUnspendable check makes sure not to try to decode OP_RETURN data that may match the format of a signature
                if (fAttemptSighashDecode && !script.IsUnspendable()) {
                    std::string strSigHashDecode;
                    // goal: only attempt to decode a defined sighash type from data that looks like a signature within a scriptSig.
                    // this won't decode correctly formatted public keys in Pubkey or Multisig scripts due to
                    // the restrictions on the pubkey formats (see IsCompressedOrUncompressedPubKey) being incongruous with the
                    // checks in CheckSignatureEncoding.
                    if (CheckSignatureEncoding(vch, SCRIPT_VERIFY_STRICTENC, nullptr)) {
                        const unsigned char chSigHashType = vch.back();
                        if (mapSigHashTypes.count(chSigHashType)) {
                            strSigHashDecode = "[" + mapSigHashTypes.find(chSigHashType)->second + "]";
                            vch.pop_back(); // remove the sighash type byte. it will be replaced by the decode.
                        }
                    }
                    str += HexStr(vch) + strSigHashDecode;
                } else {
                    str += HexStr(vch);
                }
            }
        } else {
            str += GetOpName(opcode);
        }
    }
    return str;
}

std::string EncodeHexTx(const CTransaction& tx, const int serializeFlags)
{
    CDataStream ssTx(SER_NETWORK, PROTOCOL_VERSION | serializeFlags);
    ssTx << tx;
    return HexStr(ssTx);
}

void ScriptToUniv(const CScript& script, UniValue& out, bool include_address)
{
    out.pushKV("asm", ScriptToAsmStr(script));
    out.pushKV("hex", HexStr(script));

    std::vector<std::vector<unsigned char>> solns;
    TxoutType type = Solver(script, solns);
    out.pushKV("type", GetTxnOutputType(type));

    CTxDestination address;
    if (include_address && ExtractDestination(script, address) && type != TxoutType::PUBKEY) {
        out.pushKV("address", EncodeDestination(address));
    }
}

// ELEMENTS:
static void SidechainScriptPubKeyToJSON(const CScript& scriptPubKey, UniValue& out, bool fIncludeHex, bool is_parent_chain)
{
    const std::string prefix = is_parent_chain ? "pegout_" : "";
    TxoutType type;
    std::vector<CTxDestination> addresses;
    int nRequired;

    out.pushKV(prefix + "asm", ScriptToAsmStr(scriptPubKey));
    if (fIncludeHex)
        out.pushKV(prefix + "hex", HexStr(scriptPubKey));

    if (!ExtractDestinations(scriptPubKey, type, addresses, nRequired) || type == TxoutType::PUBKEY) {
        out.pushKV(prefix + "type", GetTxnOutputType(type));
        return;
    }

    out.pushKV(prefix + "reqSigs", nRequired);
    out.pushKV(prefix + "type", GetTxnOutputType(type));

    UniValue a(UniValue::VARR);
    if (is_parent_chain) {
        for (const CTxDestination& addr : addresses) {
            a.push_back(EncodeParentDestination(addr));
        }
    } else {
        for (const CTxDestination& addr : addresses) {
            a.push_back(EncodeDestination(addr));
        }
    }
    out.pushKV(prefix + "addresses", a);
}

void ScriptPubKeyToUniv(const CScript& scriptPubKey,
                        UniValue& out, bool fIncludeHex)
{
    SidechainScriptPubKeyToJSON(scriptPubKey, out, fIncludeHex, false);

    uint256 pegout_chain;
    CScript pegout_scriptpubkey;
    if (scriptPubKey.IsPegoutScript(pegout_chain, pegout_scriptpubkey)) {
        out.pushKV("pegout_chain", pegout_chain.GetHex());
        SidechainScriptPubKeyToJSON(pegout_scriptpubkey, out, fIncludeHex, true);
    }
}

void TxToUniv(const CTransaction& tx, const uint256& hashBlock, UniValue& entry, bool include_hex, int serialize_flags)
{
    entry.pushKV("txid", tx.GetHash().GetHex());
    entry.pushKV("hash", tx.GetWitnessHash().GetHex());
<<<<<<< HEAD
    if (g_con_elementsmode) {
        entry.pushKV("wtxid", tx.GetWitnessHash().GetHex());
        entry.pushKV("withash", tx.GetWitnessOnlyHash().GetHex());
    }
    entry.pushKV("version", tx.nVersion);
=======
    // Transaction version is actually unsigned in consensus checks, just signed in memory,
    // so cast to unsigned before giving it to the user.
    entry.pushKV("version", static_cast<int64_t>(static_cast<uint32_t>(tx.nVersion)));
>>>>>>> c57dc566
    entry.pushKV("size", (int)::GetSerializeSize(tx, PROTOCOL_VERSION));
    entry.pushKV("vsize", (GetTransactionWeight(tx) + WITNESS_SCALE_FACTOR - 1) / WITNESS_SCALE_FACTOR);
    entry.pushKV("weight", GetTransactionWeight(tx));
    entry.pushKV("locktime", (int64_t)tx.nLockTime);

    UniValue vin(UniValue::VARR);
    for (unsigned int i = 0; i < tx.vin.size(); i++) {
        const CTxIn& txin = tx.vin[i];
        UniValue in(UniValue::VOBJ);
        if (tx.IsCoinBase())
            in.pushKV("coinbase", HexStr(txin.scriptSig));
        else {
            in.pushKV("txid", txin.prevout.hash.GetHex());
            in.pushKV("vout", (int64_t)txin.prevout.n);
            UniValue o(UniValue::VOBJ);
            o.pushKV("asm", ScriptToAsmStr(txin.scriptSig, true));
            o.pushKV("hex", HexStr(txin.scriptSig));
            in.pushKV("scriptSig", o);
            in.pushKV("is_pegin", txin.m_is_pegin);
        }
        in.pushKV("sequence", (int64_t)txin.nSequence);

        // ELEMENTS:
        if (tx.witness.vtxinwit.size() > i) {
            const CScriptWitness &scriptWitness = tx.witness.vtxinwit[i].scriptWitness;
            if (!scriptWitness.IsNull()) {
                UniValue txinwitness(UniValue::VARR);
                for (const auto &item : scriptWitness.stack) {
                    txinwitness.push_back(HexStr(item));
                }
                in.pushKV("txinwitness", txinwitness);
            }
        }

        if (tx.witness.vtxinwit.size() > i && !tx.witness.vtxinwit[i].m_pegin_witness.IsNull()) {
            UniValue pegin_witness(UniValue::VARR);
            for (const auto& item : tx.witness.vtxinwit[i].m_pegin_witness.stack) {
                pegin_witness.push_back(HexStr(item));
            }
            in.pushKV("pegin_witness", pegin_witness);
        }
        const CAssetIssuance& issuance = txin.assetIssuance;
        if (!issuance.IsNull()) {
            UniValue issue(UniValue::VOBJ);
            issue.pushKV("assetBlindingNonce", issuance.assetBlindingNonce.GetHex());
            CAsset asset;
            CAsset token;
            uint256 entropy;
            if (issuance.assetBlindingNonce.IsNull()) {
                GenerateAssetEntropy(entropy, txin.prevout, issuance.assetEntropy);
                issue.pushKV("assetEntropy", entropy.GetHex());
                CalculateAsset(asset, entropy);
                CalculateReissuanceToken(token, entropy, issuance.nAmount.IsCommitment());
                issue.pushKV("isreissuance", false);
                issue.pushKV("token", token.GetHex());
            }
            else {
                issue.pushKV("assetEntropy", issuance.assetEntropy.GetHex());
                issue.pushKV("isreissuance", true);
                CalculateAsset(asset, issuance.assetEntropy);
            }
            issue.pushKV("asset", asset.GetHex());

            if (issuance.nAmount.IsExplicit()) {
                issue.pushKV("assetamount", ValueFromAmount(issuance.nAmount.GetAmount()));
            } else if (issuance.nAmount.IsCommitment()) {
                issue.pushKV("assetamountcommitment", HexStr(issuance.nAmount.vchCommitment));
            }
            if (issuance.nInflationKeys.IsExplicit()) {
                issue.pushKV("tokenamount", ValueFromAmount(issuance.nInflationKeys.GetAmount()));
            } else if (issuance.nInflationKeys.IsCommitment()) {
                issue.pushKV("tokenamountcommitment", HexStr(issuance.nInflationKeys.vchCommitment));
            }
            in.pushKV("issuance", issue);
        }
        // END ELEMENTS

        vin.push_back(in);
    }
    entry.pushKV("vin", vin);

    UniValue vout(UniValue::VARR);
    for (unsigned int i = 0; i < tx.vout.size(); i++) {
        const CTxOut& txout = tx.vout[i];

        UniValue out(UniValue::VOBJ);

        if (txout.nValue.IsExplicit()) {
            out.pushKV("value", ValueFromAmount(txout.nValue.GetAmount()));
        } else {
            int exp;
            int mantissa;
            uint64_t minv;
            uint64_t maxv;
            const CTxOutWitness* ptxoutwit = tx.witness.vtxoutwit.size() <= i? NULL: &tx.witness.vtxoutwit[i];
            if (ptxoutwit) {
                if (ptxoutwit->vchRangeproof.size() && secp256k1_rangeproof_info(secp256k1_blind_context, &exp, &mantissa, &minv, &maxv, &ptxoutwit->vchRangeproof[0], ptxoutwit->vchRangeproof.size())) {
                    if (exp == -1) {
                        out.pushKV("value", ValueFromAmount((CAmount)minv));
                    } else {
                        out.pushKV("value-minimum", ValueFromAmount((CAmount)minv));
                        out.pushKV("value-maximum", ValueFromAmount((CAmount)maxv));
                    }
                    out.pushKV("ct-exponent", exp);
                    out.pushKV("ct-bits", mantissa);
                }

                if (ptxoutwit->vchSurjectionproof.size()) {
                    out.pushKV("surjectionproof", HexStr(ptxoutwit->vchSurjectionproof));
                }
            }
            out.pushKV("valuecommitment", txout.nValue.GetHex());
        }
        if (g_con_elementsmode) {
            if (txout.nAsset.IsExplicit()) {
                out.pushKV("asset", txout.nAsset.GetAsset().GetHex());
            } else {
                out.pushKV("assetcommitment", txout.nAsset.GetHex());
            }

            out.pushKV("commitmentnonce", txout.nNonce.GetHex());
            CPubKey pubkey(txout.nNonce.vchCommitment);
            out.pushKV("commitmentnonce_fully_valid", pubkey.IsFullyValid());
        }
        out.pushKV("n", (int64_t)i);

        UniValue o(UniValue::VOBJ);
        ScriptPubKeyToUniv(txout.scriptPubKey, o, true);
        out.pushKV("scriptPubKey", o);
        vout.push_back(out);
    }
    entry.pushKV("vout", vout);

    if (!hashBlock.IsNull())
        entry.pushKV("blockhash", hashBlock.GetHex());

    if (include_hex) {
        entry.pushKV("hex", EncodeHexTx(tx, serialize_flags)); // The hex-encoded transaction. Used the name "hex" to be consistent with the verbose output of "getrawtransaction".
    }
}<|MERGE_RESOLUTION|>--- conflicted
+++ resolved
@@ -227,17 +227,13 @@
 {
     entry.pushKV("txid", tx.GetHash().GetHex());
     entry.pushKV("hash", tx.GetWitnessHash().GetHex());
-<<<<<<< HEAD
     if (g_con_elementsmode) {
         entry.pushKV("wtxid", tx.GetWitnessHash().GetHex());
         entry.pushKV("withash", tx.GetWitnessOnlyHash().GetHex());
     }
-    entry.pushKV("version", tx.nVersion);
-=======
     // Transaction version is actually unsigned in consensus checks, just signed in memory,
     // so cast to unsigned before giving it to the user.
     entry.pushKV("version", static_cast<int64_t>(static_cast<uint32_t>(tx.nVersion)));
->>>>>>> c57dc566
     entry.pushKV("size", (int)::GetSerializeSize(tx, PROTOCOL_VERSION));
     entry.pushKV("vsize", (GetTransactionWeight(tx) + WITNESS_SCALE_FACTOR - 1) / WITNESS_SCALE_FACTOR);
     entry.pushKV("weight", GetTransactionWeight(tx));
