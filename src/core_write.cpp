--- conflicted
+++ resolved
@@ -19,7 +19,6 @@
 #include <util/strencodings.h>
 #include <util/system.h>
 
-<<<<<<< HEAD
 #include <secp256k1_rangeproof.h>
 
 static secp256k1_context* secp256k1_blind_context = NULL;
@@ -46,10 +45,7 @@
 };
 static RPCRawTransaction_ECC_Init ecc_init_on_load;
 
-UniValue ValueFromAmount(const CAmount& amount)
-=======
 UniValue ValueFromAmount(const CAmount amount)
->>>>>>> 47b99ab1
 {
     static_assert(COIN > 1);
     int64_t quotient = amount / COIN;
