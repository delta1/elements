// Copyright (c) 2018-2021 The Bitcoin Core developers
// Distributed under the MIT software license, see the accompanying
// file COPYING or http://www.opensource.org/licenses/mit-license.php.

#ifndef BITCOIN_INTERFACES_CHAIN_H
#define BITCOIN_INTERFACES_CHAIN_H

#include <primitives/transaction.h> // For CTransactionRef
#include <util/settings.h>          // For util::SettingsValue
#include <validation.h>             // ELEMENTS For MempoolAcceptResult

#include <functional>
#include <memory>
#include <optional>
#include <stddef.h>
#include <stdint.h>
#include <string>
#include <vector>

class ArgsManager;
class CBlock;
class CFeeRate;
class CRPCCommand;
class CScheduler;
class Coin;
class uint256;
enum class MemPoolRemovalReason;
enum class RBFTransactionState;
struct bilingual_str;
struct CBlockLocator;
struct FeeCalculation;
namespace node {
struct NodeContext;
<<<<<<< HEAD
class TxValidationState;
=======
} // namespace node
>>>>>>> c561f2f0

namespace interfaces {

class Handler;
class Wallet;

//! Helper for findBlock to selectively return pieces of block data. If block is
//! found, data will be returned by setting specified output variables. If block
//! is not found, output variables will keep their previous values.
class FoundBlock
{
public:
    FoundBlock& hash(uint256& hash) { m_hash = &hash; return *this; }
    FoundBlock& height(int& height) { m_height = &height; return *this; }
    FoundBlock& time(int64_t& time) { m_time = &time; return *this; }
    FoundBlock& maxTime(int64_t& max_time) { m_max_time = &max_time; return *this; }
    FoundBlock& mtpTime(int64_t& mtp_time) { m_mtp_time = &mtp_time; return *this; }
    //! Return whether block is in the active (most-work) chain.
    FoundBlock& inActiveChain(bool& in_active_chain) { m_in_active_chain = &in_active_chain; return *this; }
    //! Return next block in the active chain if current block is in the active chain.
    FoundBlock& nextBlock(const FoundBlock& next_block) { m_next_block = &next_block; return *this; }
    //! Read block data from disk. If the block exists but doesn't have data
    //! (for example due to pruning), the CBlock variable will be set to null.
    FoundBlock& data(CBlock& data) { m_data = &data; return *this; }

    uint256* m_hash = nullptr;
    int* m_height = nullptr;
    int64_t* m_time = nullptr;
    int64_t* m_max_time = nullptr;
    int64_t* m_mtp_time = nullptr;
    bool* m_in_active_chain = nullptr;
    const FoundBlock* m_next_block = nullptr;
    CBlock* m_data = nullptr;
    mutable bool found = false;
};

//! Interface giving clients (wallet processes, maybe other analysis tools in
//! the future) ability to access to the chain state, receive notifications,
//! estimate fees, and submit transactions.
//!
//! TODO: Current chain methods are too low level, exposing too much of the
//! internal workings of the bitcoin node, and not being very convenient to use.
//! Chain methods should be cleaned up and simplified over time. Examples:
//!
//! * The initMessages() and showProgress() methods which the wallet uses to send
//!   notifications to the GUI should go away when GUI and wallet can directly
//!   communicate with each other without going through the node
//!   (https://github.com/bitcoin/bitcoin/pull/15288#discussion_r253321096).
//!
//! * The handleRpc, registerRpcs, rpcEnableDeprecated methods and other RPC
//!   methods can go away if wallets listen for HTTP requests on their own
//!   ports instead of registering to handle requests on the node HTTP port.
//!
//! * Move fee estimation queries to an asynchronous interface and let the
//!   wallet cache it, fee estimation being driven by node mempool, wallet
//!   should be the consumer.
//!
//! * `guessVerificationProgress` and similar methods can go away if rescan
//!   logic moves out of the wallet, and the wallet just requests scans from the
//!   node (https://github.com/bitcoin/bitcoin/issues/11756)
class Chain
{
public:
    virtual ~Chain() {}

    //! Get current chain height, not including genesis block (returns 0 if
    //! chain only contains genesis block, nullopt if chain does not contain
    //! any blocks)
    virtual std::optional<int> getHeight() = 0;

    //! Get block hash. Height must be valid or this function will abort.
    virtual uint256 getBlockHash(int height) = 0;

    //! Check that the block is available on disk (i.e. has not been
    //! pruned), and contains transactions.
    virtual bool haveBlockOnDisk(int height) = 0;

    //! Get locator for the current chain tip.
    virtual CBlockLocator getTipLocator() = 0;

    //! Return height of the highest block on chain in common with the locator,
    //! which will either be the original block used to create the locator,
    //! or one of its ancestors.
    virtual std::optional<int> findLocatorFork(const CBlockLocator& locator) = 0;

    //! Check if transaction will be final given chain height current time.
    virtual bool checkFinalTx(const CTransaction& tx) = 0;

    //! Return whether node has the block and optionally return block metadata
    //! or contents.
    virtual bool findBlock(const uint256& hash, const FoundBlock& block={}) = 0;

    //! Find first block in the chain with timestamp >= the given time
    //! and height >= than the given height, return false if there is no block
    //! with a high enough timestamp and height. Optionally return block
    //! information.
    virtual bool findFirstBlockWithTimeAndHeight(int64_t min_time, int min_height, const FoundBlock& block={}) = 0;

    //! Find ancestor of block at specified height and optionally return
    //! ancestor information.
    virtual bool findAncestorByHeight(const uint256& block_hash, int ancestor_height, const FoundBlock& ancestor_out={}) = 0;

    //! Return whether block descends from a specified ancestor, and
    //! optionally return ancestor information.
    virtual bool findAncestorByHash(const uint256& block_hash,
        const uint256& ancestor_hash,
        const FoundBlock& ancestor_out={}) = 0;

    //! Find most recent common ancestor between two blocks and optionally
    //! return block information.
    virtual bool findCommonAncestor(const uint256& block_hash1,
        const uint256& block_hash2,
        const FoundBlock& ancestor_out={},
        const FoundBlock& block1_out={},
        const FoundBlock& block2_out={}) = 0;

    //! Look up unspent output information. Returns coins in the mempool and in
    //! the current chain UTXO set. Iterates through all the keys in the map and
    //! populates the values.
    virtual void findCoins(std::map<COutPoint, Coin>& coins) = 0;

    //! Estimate fraction of total transactions verified if blocks up to
    //! the specified block hash are verified.
    virtual double guessVerificationProgress(const uint256& block_hash) = 0;

    //! Return true if data is available for all blocks in the specified range
    //! of blocks. This checks all blocks that are ancestors of block_hash in
    //! the height range from min_height to max_height, inclusive.
    virtual bool hasBlocks(const uint256& block_hash, int min_height = 0, std::optional<int> max_height = {}) = 0;

    //! Check if transaction is RBF opt in.
    virtual RBFTransactionState isRBFOptIn(const CTransaction& tx) = 0;

    //! Check if transaction is in mempool.
    virtual bool isInMempool(const uint256& txid) = 0;

    //! Check if transaction has descendants in mempool.
    virtual bool hasDescendantsInMempool(const uint256& txid) = 0;

    //! Transaction is added to memory pool, if the transaction fee is below the
    //! amount specified by max_tx_fee, and broadcast to all peers if relay is set to true.
    //! Return false if the transaction could not be added due to the fee or for another reason.
    virtual bool broadcastTransaction(const CTransactionRef& tx,
        const CAmount& max_tx_fee,
        bool relay,
        std::string& err_string) = 0;

    //! Calculate mempool ancestor and descendant counts for the given transaction.
    virtual void getTransactionAncestry(const uint256& txid, size_t& ancestors, size_t& descendants, size_t* ancestorsize = nullptr, CAmount* ancestorfees = nullptr) = 0;

    //! Get the node's package limits.
    //! Currently only returns the ancestor and descendant count limits, but could be enhanced to
    //! return more policy settings.
    virtual void getPackageLimits(unsigned int& limit_ancestor_count, unsigned int& limit_descendant_count) = 0;

    //! Check if transaction will pass the mempool's chain limits.
    virtual bool checkChainLimits(const CTransactionRef& tx) = 0;

    //! Estimate smart fee.
    virtual CFeeRate estimateSmartFee(int num_blocks, bool conservative, FeeCalculation* calc = nullptr) = 0;

    //! Fee estimator max target.
    virtual unsigned int estimateMaxBlocks() = 0;

    //! Mempool minimum fee.
    virtual CFeeRate mempoolMinFee() = 0;

    //! Relay current minimum fee (from -minrelaytxfee and -incrementalrelayfee settings).
    virtual CFeeRate relayMinFee() = 0;

    //! Relay incremental fee setting (-incrementalrelayfee), reflecting cost of relay.
    virtual CFeeRate relayIncrementalFee() = 0;

    //! Relay dust fee setting (-dustrelayfee), reflecting lowest rate it's economical to spend.
    virtual CFeeRate relayDustFee() = 0;

    //! Check if any block has been pruned.
    virtual bool havePruned() = 0;

    //! Check if the node is ready to broadcast transactions.
    virtual bool isReadyToBroadcast() = 0;

    //! Check if in IBD.
    virtual bool isInitialBlockDownload() = 0;

    //! Check if shutdown requested.
    virtual bool shutdownRequested() = 0;

    //! Send init message.
    virtual void initMessage(const std::string& message) = 0;

    //! Send init warning.
    virtual void initWarning(const bilingual_str& message) = 0;

    //! Send init error.
    virtual void initError(const bilingual_str& message) = 0;

    //! Send progress indicator.
    virtual void showProgress(const std::string& title, int progress, bool resume_possible) = 0;

    //! Chain notifications.
    class Notifications
    {
    public:
        virtual ~Notifications() {}
        virtual void transactionAddedToMempool(const CTransactionRef& tx, uint64_t mempool_sequence) {}
        virtual void transactionRemovedFromMempool(const CTransactionRef& tx, MemPoolRemovalReason reason, uint64_t mempool_sequence) {}
        virtual void blockConnected(const CBlock& block, int height) {}
        virtual void blockDisconnected(const CBlock& block, int height) {}
        virtual void updatedBlockTip() {}
        virtual void chainStateFlushed(const CBlockLocator& locator) {}
    };

    //! Register handler for notifications.
    virtual std::unique_ptr<Handler> handleNotifications(std::shared_ptr<Notifications> notifications) = 0;

    //! Wait for pending notifications to be processed unless block hash points to the current
    //! chain tip.
    virtual void waitForNotificationsIfTipChanged(const uint256& old_tip) = 0;

    //! Register handler for RPC. Command is not copied, so reference
    //! needs to remain valid until Handler is disconnected.
    virtual std::unique_ptr<Handler> handleRpc(const CRPCCommand& command) = 0;

    //! Check if deprecated RPC is enabled.
    virtual bool rpcEnableDeprecated(const std::string& method) = 0;

    //! Run function after given number of seconds. Cancel any previous calls with same name.
    virtual void rpcRunLater(const std::string& name, std::function<void()> fn, int64_t seconds) = 0;

    //! Current RPC serialization flags.
    virtual int rpcSerializationFlags() = 0;

    //! Get settings value.
    virtual util::SettingsValue getSetting(const std::string& arg) = 0;

    //! Get list of settings values.
    virtual std::vector<util::SettingsValue> getSettingsList(const std::string& arg) = 0;

    //! Return <datadir>/settings.json setting value.
    virtual util::SettingsValue getRwSetting(const std::string& name) = 0;

    //! Write a setting to <datadir>/settings.json. Optionally just update the
    //! setting in memory and do not write the file.
    virtual bool updateRwSetting(const std::string& name, const util::SettingsValue& value, bool write=true) = 0;

    //! Synchronously send transactionAddedToMempool notifications about all
    //! current mempool transactions to the specified handler and return after
    //! the last one is sent. These notifications aren't coordinated with async
    //! notifications sent by handleNotifications, so out of date async
    //! notifications from handleNotifications can arrive during and after
    //! synchronous notifications from requestMempoolTransactions. Clients need
    //! to be prepared to handle this by ignoring notifications about unknown
    //! removed transactions and already added new transactions.
    virtual void requestMempoolTransactions(Notifications& notifications) = 0;

// ELEMENTS
    virtual CBlockIndex* getTip() = 0;
    virtual MempoolAcceptResult testPeginClaimAcceptance(const CTransactionRef tx) = 0;
    virtual bool testBlockValidity(BlockValidationState& state, const CChainParams& chainparams, const CBlock& block, CBlockIndex* pindexPrev, bool fCheckPOW, bool fCheckMerkleRoot) = 0;
};

//! Interface to let node manage chain clients (wallets, or maybe tools for
//! monitoring and analysis in the future).
class ChainClient
{
public:
    virtual ~ChainClient() {}

    //! Register rpcs.
    virtual void registerRpcs() = 0;

    //! Check for errors before loading.
    virtual bool verify() = 0;

    //! Load saved state.
    virtual bool load() = 0;

    //! Start client execution and provide a scheduler.
    virtual void start(CScheduler& scheduler) = 0;

    //! Save state to disk.
    virtual void flush() = 0;

    //! Shut down client.
    virtual void stop() = 0;

    //! Set mock time.
    virtual void setMockTime(int64_t time) = 0;
};

//! Return implementation of Chain interface.
std::unique_ptr<Chain> MakeChain(node::NodeContext& node);

} // namespace interfaces

#endif // BITCOIN_INTERFACES_CHAIN_H<|MERGE_RESOLUTION|>--- conflicted
+++ resolved
@@ -29,13 +29,10 @@
 struct bilingual_str;
 struct CBlockLocator;
 struct FeeCalculation;
+class TxValidationState;
 namespace node {
 struct NodeContext;
-<<<<<<< HEAD
-class TxValidationState;
-=======
 } // namespace node
->>>>>>> c561f2f0
 
 namespace interfaces {
 
