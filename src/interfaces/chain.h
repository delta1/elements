--- conflicted
+++ resolved
@@ -8,11 +8,7 @@
 #include <blockfilter.h>
 #include <common/settings.h>
 #include <primitives/transaction.h> // For CTransactionRef
-<<<<<<< HEAD
-#include <util/settings.h>          // For util::SettingsValue
 #include <validation.h>             // ELEMENTS For MempoolAcceptResult
-=======
->>>>>>> 153a6882
 
 #include <functional>
 #include <memory>
