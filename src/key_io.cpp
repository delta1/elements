// Copyright (c) 2014-2019 The Bitcoin Core developers
// Distributed under the MIT software license, see the accompanying
// file COPYING or http://www.opensource.org/licenses/mit-license.php.

#include <key_io.h>

#include <base58.h>
#include <bech32.h>
#include <blech32.h>
#include <chainparams.h>
#include <util/strencodings.h>

#include <algorithm>
#include <assert.h>
#include <string.h>

/// Maximum witness length for Bech32 addresses.
static constexpr std::size_t BECH32_WITNESS_PROG_MAX_LEN = 40;
/// Maximum witness length for Blech32 addresses. Note this does not include the extra 33-byte blinding key.
static constexpr std::size_t BLECH32_WITNESS_PROG_MAX_LEN = 40;

namespace
{
class DestinationEncoder
{
private:
    const CChainParams& m_params;
    // ELEMENTS:
    const bool for_parent;

public:
    explicit DestinationEncoder(const CChainParams& params, const bool for_parent) : m_params(params), for_parent(for_parent) {}

    std::string operator()(const PKHash& id) const
    {
        if (id.blinding_pubkey.IsFullyValid()) {
            std::vector<unsigned char> data = m_params.Base58Prefix(CChainParams::BLINDED_ADDRESS);
            // Blinded addresses have the actual address type prefix inside the payload.
            std::vector<unsigned char> prefix = m_params.Base58Prefix(CChainParams::PUBKEY_ADDRESS);
            data.insert(data.end(), prefix.begin(), prefix.end());
            data.insert(data.end(), id.blinding_pubkey.begin(), id.blinding_pubkey.end());
            data.insert(data.end(), id.begin(), id.end());
            return EncodeBase58Check(data);
        }

        CChainParams::Base58Type type = for_parent ? CChainParams::PARENT_PUBKEY_ADDRESS : CChainParams::PUBKEY_ADDRESS;
        std::vector<unsigned char> data = m_params.Base58Prefix(type);
        data.insert(data.end(), id.begin(), id.end());
        return EncodeBase58Check(data);
    }

    std::string operator()(const ScriptHash& id) const
    {
        if (id.blinding_pubkey.IsFullyValid()) {
            std::vector<unsigned char> data = m_params.Base58Prefix(CChainParams::BLINDED_ADDRESS);
            // Blinded addresses have the actual address type prefix inside the payload.
            std::vector<unsigned char> prefix = m_params.Base58Prefix(CChainParams::SCRIPT_ADDRESS);
            data.insert(data.end(), prefix.begin(), prefix.end());
            data.insert(data.end(), id.blinding_pubkey.begin(), id.blinding_pubkey.end());
            data.insert(data.end(), id.begin(), id.end());
            return EncodeBase58Check(data);
        }

        CChainParams::Base58Type type = for_parent ? CChainParams::PARENT_SCRIPT_ADDRESS : CChainParams::SCRIPT_ADDRESS;
        std::vector<unsigned char> data = m_params.Base58Prefix(type);
        data.insert(data.end(), id.begin(), id.end());
        return EncodeBase58Check(data);
    }

    std::string operator()(const WitnessV0KeyHash& id) const
    {
        std::vector<unsigned char> data = {0};
        data.reserve(53);
        if (id.blinding_pubkey.IsFullyValid()) {
            std::vector<unsigned char> bytes(id.blinding_pubkey.begin(), id.blinding_pubkey.end());
            bytes.insert(bytes.end(), id.begin(), id.end());
            ConvertBits<8, 5, true>([&](unsigned char c) { data.push_back(c); }, bytes.begin(), bytes.end());
            const std::string& hrp = for_parent ? m_params.ParentBlech32HRP() : m_params.Blech32HRP();
            return blech32::Encode(blech32::Encoding::BLECH32, hrp, data);
        }

        ConvertBits<8, 5, true>([&](unsigned char c) { data.push_back(c); }, id.begin(), id.end());
        const std::string& hrp = for_parent ? m_params.ParentBech32HRP() : m_params.Bech32HRP();
        return bech32::Encode(bech32::Encoding::BECH32, hrp, data);
    }

    std::string operator()(const WitnessV0ScriptHash& id) const
    {
        std::vector<unsigned char> data = {0};
        data.reserve(53);
        if (id.blinding_pubkey.IsFullyValid()) {
            std::vector<unsigned char> bytes(id.blinding_pubkey.begin(), id.blinding_pubkey.end());
            bytes.insert(bytes.end(), id.begin(), id.end());
            ConvertBits<8, 5, true>([&](unsigned char c) { data.push_back(c); }, bytes.begin(), bytes.end());
            const std::string& hrp = for_parent ? m_params.ParentBlech32HRP() : m_params.Blech32HRP();
            return blech32::Encode(blech32::Encoding::BLECH32, hrp, data);
        }

        ConvertBits<8, 5, true>([&](unsigned char c) { data.push_back(c); }, id.begin(), id.end());
        const std::string& hrp = for_parent ? m_params.ParentBech32HRP() : m_params.Bech32HRP();
        return bech32::Encode(bech32::Encoding::BECH32, hrp, data);
    }

    std::string operator()(const WitnessV1Taproot& tap) const
    {
        std::vector<unsigned char> data = {1};
        data.reserve(53);
        if (tap.blinding_pubkey.IsFullyValid()) {
            std::vector<unsigned char> bytes(tap.blinding_pubkey.begin(), tap.blinding_pubkey.end());
            bytes.insert(bytes.end(), tap.begin(), tap.end());
            ConvertBits<8, 5, true>([&](unsigned char c) { data.push_back(c); }, bytes.begin(), bytes.end());
            const std::string& hrp = for_parent ? m_params.ParentBlech32HRP() : m_params.Blech32HRP();
            return blech32::Encode(blech32::Encoding::BLECH32M, hrp, data);
        }

        ConvertBits<8, 5, true>([&](unsigned char c) { data.push_back(c); }, tap.begin(), tap.end());
        const std::string& hrp = for_parent ? m_params.ParentBech32HRP() : m_params.Bech32HRP();
        return bech32::Encode(bech32::Encoding::BECH32M, hrp, data);
    }

    std::string operator()(const WitnessUnknown& id) const
    {
        if (id.version < 1 || id.version > 16 || id.length < 2 || id.length > 40) {
            return {};
        }
        std::vector<unsigned char> data = {(unsigned char)id.version};
        data.reserve(1 + (id.length * 8 + 4) / 5);
        if (id.blinding_pubkey.IsFullyValid()) {
            std::vector<unsigned char> bytes(id.blinding_pubkey.begin(), id.blinding_pubkey.end());
            bytes.insert(bytes.end(), id.program, id.program + id.length);
            ConvertBits<8, 5, true>([&](unsigned char c) { data.push_back(c); }, bytes.begin(), bytes.end());
            const std::string& hrp = for_parent ? m_params.ParentBlech32HRP() : m_params.Blech32HRP();
            return blech32::Encode(blech32::Encoding::BLECH32M, hrp, data);
        }

        ConvertBits<8, 5, true>([&](unsigned char c) { data.push_back(c); }, id.program, id.program + id.length);
        const std::string& hrp = for_parent ? m_params.ParentBech32HRP() : m_params.Bech32HRP();
        return bech32::Encode(bech32::Encoding::BECH32M, hrp, data);
    }

    std::string operator()(const CNoDestination& no) const { return {}; }
    std::string operator()(const NullData& null) const { return "null"; }
};

<<<<<<< HEAD
CTxDestination DecodeDestination(const std::string& str, const CChainParams& params, const bool for_parent, std::string& error_str)
=======
CTxDestination DecodeDestination(const std::string& str, const CChainParams& params, std::string& error_str, std::vector<int>* error_locations)
>>>>>>> 95d19f8c
{
    // ELEMENTS: special case nulldata as "null"
    if (str == "null") return NullData{};

    std::vector<unsigned char> data;
    size_t pk_size = CPubKey::COMPRESSED_SIZE;
    uint160 hash;
    error_str = "";
<<<<<<< HEAD
    if (DecodeBase58Check(str, data, 55)) {
=======

    // Note this will be false if it is a valid Bech32 address for a different network
    bool is_bech32 = (ToLower(str.substr(0, params.Bech32HRP().size())) == params.Bech32HRP());

    if (!is_bech32 && DecodeBase58Check(str, data, 21)) {
>>>>>>> 95d19f8c
        // base58-encoded Bitcoin addresses.
        // Public-key-hash-addresses have version 0 (or 111 testnet).
        // The data vector contains RIPEMD160(SHA256(pubkey)), where pubkey is the serialized public key.

        // Blinded addresses have two prefixes: first the blinded one, then the traditional one.
        const std::vector<unsigned char>& blinded_prefix = params.Base58Prefix(CChainParams::BLINDED_ADDRESS);

        CChainParams::Base58Type type_pkh = for_parent ? CChainParams::PARENT_PUBKEY_ADDRESS : CChainParams::PUBKEY_ADDRESS;
        const std::vector<unsigned char>& pubkey_prefix = params.Base58Prefix(type_pkh);
        if (data.size() == hash.size() + pubkey_prefix.size() && std::equal(pubkey_prefix.begin(), pubkey_prefix.end(), data.begin())) {
            std::copy(data.begin() + pubkey_prefix.size(), data.end(), hash.begin());
            return PKHash(CKeyID(hash));
        } else if (data.size() == hash.size() + blinded_prefix.size() + pubkey_prefix.size() + pk_size &&
                std::equal(blinded_prefix.begin(), blinded_prefix.end(), data.begin()) &&
                std::equal(pubkey_prefix.begin(), pubkey_prefix.end(), data.begin() + blinded_prefix.size())) {
            auto payload_start = data.begin() + blinded_prefix.size() + pubkey_prefix.size();
            CPubKey pubkey;
            pubkey.Set(payload_start, payload_start + pk_size);
            std::copy(payload_start + pk_size, data.end(), hash.begin());
            return PKHash(CKeyID(hash), pubkey);
        }

        // Script-hash-addresses have version 5 (or 196 testnet).
        // The data vector contains RIPEMD160(SHA256(cscript)), where cscript is the serialized redemption script.
        CChainParams::Base58Type type_sh = for_parent ? CChainParams::PARENT_SCRIPT_ADDRESS : CChainParams::SCRIPT_ADDRESS;
        const std::vector<unsigned char>& script_prefix = params.Base58Prefix(type_sh);
        if (data.size() == hash.size() + script_prefix.size() && std::equal(script_prefix.begin(), script_prefix.end(), data.begin())) {
            std::copy(data.begin() + script_prefix.size(), data.end(), hash.begin());
            return ScriptHash(CScriptID(hash));
        } else if (data.size() == hash.size() + blinded_prefix.size() + pubkey_prefix.size() + pk_size &&
                std::equal(blinded_prefix.begin(), blinded_prefix.end(), data.begin()) &&
                std::equal(script_prefix.begin(), script_prefix.end(), data.begin() + blinded_prefix.size())) {
            auto payload_start = data.begin() + blinded_prefix.size() + script_prefix.size();
            CPubKey pubkey;
            pubkey.Set(payload_start, payload_start + pk_size);
            std::copy(payload_start + pk_size, data.end(), hash.begin());
            return ScriptHash(CScriptID(hash), pubkey);
        }

        if (!std::equal(script_prefix.begin(), script_prefix.end(), data.begin()) &&
            !std::equal(pubkey_prefix.begin(), pubkey_prefix.end(), data.begin())) {
            error_str = "Invalid prefix for Base58-encoded address";
        } else {
            error_str = "Invalid length for Base58 address";
        }
        return CNoDestination();
    } else if (!is_bech32) {
        // Try Base58 decoding without the checksum, using a much larger max length
        if (!DecodeBase58(str, data, 100)) {
            error_str = "Invalid HRP or Base58 character in address";
        } else {
            error_str = "Invalid checksum or length of Base58 address";
        }
        return CNoDestination();
    }

    data.clear();
    const auto dec = bech32::Decode(str);
    const std::string& hrp = for_parent ? params.ParentBech32HRP() : params.Bech32HRP();
    if ((dec.encoding == bech32::Encoding::BECH32 || dec.encoding == bech32::Encoding::BECH32M) && dec.data.size() > 0) {
        // Bech32 decoding
<<<<<<< HEAD
        error_str = "";

        if (dec.hrp != hrp) {
=======
        if (dec.hrp != params.Bech32HRP()) {
>>>>>>> 95d19f8c
            error_str = "Invalid prefix for Bech32 address";
            return CNoDestination();
        }

        int version = dec.data[0]; // The first 5 bit symbol is the witness version (0-16)
        if (version == 0 && dec.encoding != bech32::Encoding::BECH32) {
            error_str = "Version 0 witness address must use Bech32 checksum";
            return CNoDestination();
        }
        if (version != 0 && dec.encoding != bech32::Encoding::BECH32M) {
            error_str = "Version 1+ witness address must use Bech32m checksum";
            return CNoDestination();
        }
        // The rest of the symbols are converted witness program bytes.
        data.reserve(((dec.data.size() - 1) * 5) / 8);
        if (ConvertBits<5, 8, false>([&](unsigned char c) { data.push_back(c); }, dec.data.begin() + 1, dec.data.end())) {
            if (version == 0) {
                {
                    WitnessV0KeyHash keyid;
                    if (data.size() == keyid.size()) {
                        std::copy(data.begin(), data.end(), keyid.begin());
                        return keyid;
                    }
                }
                {
                    WitnessV0ScriptHash scriptid;
                    if (data.size() == scriptid.size()) {
                        std::copy(data.begin(), data.end(), scriptid.begin());
                        return scriptid;
                    }
                }

                error_str = "Invalid Bech32 v0 address data size";
                return CNoDestination();
            }

            if (version == 1 && data.size() == WITNESS_V1_TAPROOT_SIZE) {
                static_assert(WITNESS_V1_TAPROOT_SIZE == WitnessV1Taproot::size());
                WitnessV1Taproot tap;
                std::copy(data.begin(), data.end(), tap.begin());
                return tap;
            }

            if (version > 16) {
                error_str = "Invalid Bech32 address witness version";
                return CNoDestination();
            }

            if (data.size() < 2 || data.size() > BECH32_WITNESS_PROG_MAX_LEN) {
                error_str = "Invalid Bech32 address data size";
                return CNoDestination();
            }

            WitnessUnknown unk;
            unk.version = version;
            std::copy(data.begin(), data.end(), unk.program);
            unk.length = data.size();
            return unk;
        }
    }
    // ELEMENTS confidential addresses: version + 8to5(ecdhkey || witness program)
    data.clear();
    auto blech = blech32::Decode(str);
    const std::string& bl_hrp = for_parent ? params.ParentBlech32HRP() : params.Blech32HRP();
    if ((blech.encoding == blech32::Encoding::BLECH32 || blech.encoding == blech32::Encoding::BLECH32M) && blech.data.size() > 0) {
        // Blech32 decoding
        error_str = "";

<<<<<<< HEAD
        if (blech.hrp != bl_hrp) {
            error_str = "Invalid prefix for Blech32 address";
            return CNoDestination();
        }

        int version = blech.data[0]; // The first 5 bit symbol is the witness version (0-16)
        if (version == 0 && blech.encoding != blech32::Encoding::BLECH32) {
            error_str = "Version 0 witness address must use Blech32 checksum";
            return CNoDestination();
        }
        if (version != 0 && blech.encoding != blech32::Encoding::BLECH32M) {
            error_str = "Version 1+ witness address must use Blech32m checksum";
            return CNoDestination();
        }

        data.reserve(((blech.data.size() - 1) * 5) / 8);

        // The rest of the symbols are converted blinding pubkey and witness program bytes.
        if (ConvertBits<5, 8, false>([&](unsigned char c) { data.push_back(c); }, blech.data.begin() + 1, blech.data.end())) {
            // Must be long enough for blinding key and other data taken below
            if (data.size() < 34) {
                return CNoDestination();
            }
            std::vector<unsigned char> pubkey_bytes(data.begin(), data.begin()+33);
            data = std::vector<unsigned char>(data.begin()+33, data.end());
            CPubKey blinding_pubkey(pubkey_bytes);
            if (version == 0) {
                {
                    WitnessV0KeyHash keyid;
                    if (data.size() == keyid.size()) {
                        std::copy(data.begin(), data.end(), keyid.begin());
                        keyid.blinding_pubkey = blinding_pubkey;
                        return keyid;
                    }
                }
                {
                    WitnessV0ScriptHash scriptid;
                    if (data.size() == scriptid.size()) {
                        std::copy(data.begin(), data.end(), scriptid.begin());
                        scriptid.blinding_pubkey = blinding_pubkey;
                        return scriptid;
                    }
                }

                error_str = "Invalid Blech32 v0 address data size";
                return CNoDestination();
            }

            if (version == 1 && data.size() == WITNESS_V1_TAPROOT_SIZE) {
                static_assert(WITNESS_V1_TAPROOT_SIZE == WitnessV1Taproot::size());
                WitnessV1Taproot tap;
                std::copy(data.begin(), data.end(), tap.begin());
                tap.blinding_pubkey = blinding_pubkey;
                return tap;
            }

            if (version > 16) {
                error_str = "Invalid Blech32 address witness version";
                return CNoDestination();
            }

            if (data.size() < 2 || data.size() > BLECH32_WITNESS_PROG_MAX_LEN) {
                error_str = "Invalid Blech32 address data size";
                return CNoDestination();
            }

            WitnessUnknown unk;
            unk.version = version;
            std::copy(data.begin(), data.end(), unk.program);
            unk.blinding_pubkey = blinding_pubkey;
            unk.length = data.size();
            return unk;
        }
    }

    // Set error message if address can't be interpreted as Base58 or Bech32 or Blech32.
    if (error_str.empty()) error_str = "Invalid address format";
=======
    // Perform Bech32 error location
    if (!error_locations) {
        std::vector<int> dummy_errors;
        error_str = bech32::LocateErrors(str, dummy_errors);
    } else {
        error_str = bech32::LocateErrors(str, *error_locations);
    }
>>>>>>> 95d19f8c

    return CNoDestination();
}
} // namespace

CKey DecodeSecret(const std::string& str)
{
    CKey key;
    std::vector<unsigned char> data;
    if (DecodeBase58Check(str, data, 34)) {
        const std::vector<unsigned char>& privkey_prefix = Params().Base58Prefix(CChainParams::SECRET_KEY);
        if ((data.size() == 32 + privkey_prefix.size() || (data.size() == 33 + privkey_prefix.size() && data.back() == 1)) &&
            std::equal(privkey_prefix.begin(), privkey_prefix.end(), data.begin())) {
            bool compressed = data.size() == 33 + privkey_prefix.size();
            key.Set(data.begin() + privkey_prefix.size(), data.begin() + privkey_prefix.size() + 32, compressed);
        }
    }
    if (!data.empty()) {
        memory_cleanse(data.data(), data.size());
    }
    return key;
}

std::string EncodeSecret(const CKey& key)
{
    assert(key.IsValid());
    std::vector<unsigned char> data = Params().Base58Prefix(CChainParams::SECRET_KEY);
    data.insert(data.end(), key.begin(), key.end());
    if (key.IsCompressed()) {
        data.push_back(1);
    }
    std::string ret = EncodeBase58Check(data);
    memory_cleanse(data.data(), data.size());
    return ret;
}

CExtPubKey DecodeExtPubKey(const std::string& str)
{
    CExtPubKey key;
    std::vector<unsigned char> data;
    if (DecodeBase58Check(str, data, 78)) {
        const std::vector<unsigned char>& prefix = Params().Base58Prefix(CChainParams::EXT_PUBLIC_KEY);
        if (data.size() == BIP32_EXTKEY_SIZE + prefix.size() && std::equal(prefix.begin(), prefix.end(), data.begin())) {
            key.Decode(data.data() + prefix.size());
        }
    }
    return key;
}

std::string EncodeExtPubKey(const CExtPubKey& key)
{
    std::vector<unsigned char> data = Params().Base58Prefix(CChainParams::EXT_PUBLIC_KEY);
    size_t size = data.size();
    data.resize(size + BIP32_EXTKEY_SIZE);
    key.Encode(data.data() + size);
    std::string ret = EncodeBase58Check(data);
    return ret;
}

CExtKey DecodeExtKey(const std::string& str)
{
    CExtKey key;
    std::vector<unsigned char> data;
    if (DecodeBase58Check(str, data, 78)) {
        const std::vector<unsigned char>& prefix = Params().Base58Prefix(CChainParams::EXT_SECRET_KEY);
        if (data.size() == BIP32_EXTKEY_SIZE + prefix.size() && std::equal(prefix.begin(), prefix.end(), data.begin())) {
            key.Decode(data.data() + prefix.size());
        }
    }
    return key;
}

std::string EncodeExtKey(const CExtKey& key)
{
    std::vector<unsigned char> data = Params().Base58Prefix(CChainParams::EXT_SECRET_KEY);
    size_t size = data.size();
    data.resize(size + BIP32_EXTKEY_SIZE);
    key.Encode(data.data() + size);
    std::string ret = EncodeBase58Check(data);
    memory_cleanse(data.data(), data.size());
    return ret;
}

std::string EncodeDestination(const CTxDestination& dest)
{
    return std::visit(DestinationEncoder(Params(), false), dest);
}

CTxDestination DecodeDestination(const std::string& str, std::string& error_msg, std::vector<int>* error_locations)
{
<<<<<<< HEAD
    return DecodeDestination(str, Params(), false, error_msg);
=======
    return DecodeDestination(str, Params(), error_msg, error_locations);
>>>>>>> 95d19f8c
}

CTxDestination DecodeDestination(const std::string& str)
{
    std::string error_msg;
    return DecodeDestination(str, Params(), false, error_msg);
}

bool IsValidDestinationString(const std::string& str, const CChainParams& params)
{
    std::string error_msg;
<<<<<<< HEAD
    return IsValidDestination(DecodeDestination(str, params, false, error_msg));
=======
    return IsValidDestination(DecodeDestination(str, params, error_msg, nullptr));
>>>>>>> 95d19f8c
}

bool IsValidDestinationString(const std::string& str)
{
    std::string error_msg;
    return IsValidDestination(DecodeDestination(str, Params(), false, error_msg));
}

//
// ELEMENTS


std::string EncodeParentDestination(const CTxDestination& dest)
{
    return std::visit(DestinationEncoder(Params(), true), dest);
}

CTxDestination DecodeParentDestination(const std::string& str, std::string& error_msg)
{
    return DecodeDestination(str, Params(), true, error_msg);
}

// ELEMENTS
//<|MERGE_RESOLUTION|>--- conflicted
+++ resolved
@@ -142,11 +142,7 @@
     std::string operator()(const NullData& null) const { return "null"; }
 };
 
-<<<<<<< HEAD
-CTxDestination DecodeDestination(const std::string& str, const CChainParams& params, const bool for_parent, std::string& error_str)
-=======
-CTxDestination DecodeDestination(const std::string& str, const CChainParams& params, std::string& error_str, std::vector<int>* error_locations)
->>>>>>> 95d19f8c
+CTxDestination DecodeDestination(const std::string& str, const CChainParams& params, const bool for_parent, std::string& error_str, std::vector<int>* error_locations)
 {
     // ELEMENTS: special case nulldata as "null"
     if (str == "null") return NullData{};
@@ -155,15 +151,12 @@
     size_t pk_size = CPubKey::COMPRESSED_SIZE;
     uint160 hash;
     error_str = "";
-<<<<<<< HEAD
-    if (DecodeBase58Check(str, data, 55)) {
-=======
 
     // Note this will be false if it is a valid Bech32 address for a different network
     bool is_bech32 = (ToLower(str.substr(0, params.Bech32HRP().size())) == params.Bech32HRP());
-
-    if (!is_bech32 && DecodeBase58Check(str, data, 21)) {
->>>>>>> 95d19f8c
+    bool is_blech32 = (ToLower(str.substr(0, params.Blech32HRP().size())) == params.Blech32HRP());
+
+    if (!is_bech32 && !is_blech32 && DecodeBase58Check(str, data, 55)) {
         // base58-encoded Bitcoin addresses.
         // Public-key-hash-addresses have version 0 (or 111 testnet).
         // The data vector contains RIPEMD160(SHA256(pubkey)), where pubkey is the serialized public key.
@@ -210,14 +203,14 @@
             error_str = "Invalid length for Base58 address";
         }
         return CNoDestination();
-    } else if (!is_bech32) {
+    } else if (!is_bech32 && !is_blech32) {
         // Try Base58 decoding without the checksum, using a much larger max length
         if (!DecodeBase58(str, data, 100)) {
             error_str = "Invalid HRP or Base58 character in address";
         } else {
             error_str = "Invalid checksum or length of Base58 address";
         }
-        return CNoDestination();
+        // return CNoDestination(); // ELEMENTS: FIXME
     }
 
     data.clear();
@@ -225,13 +218,9 @@
     const std::string& hrp = for_parent ? params.ParentBech32HRP() : params.Bech32HRP();
     if ((dec.encoding == bech32::Encoding::BECH32 || dec.encoding == bech32::Encoding::BECH32M) && dec.data.size() > 0) {
         // Bech32 decoding
-<<<<<<< HEAD
         error_str = "";
 
         if (dec.hrp != hrp) {
-=======
-        if (dec.hrp != params.Bech32HRP()) {
->>>>>>> 95d19f8c
             error_str = "Invalid prefix for Bech32 address";
             return CNoDestination();
         }
@@ -300,7 +289,6 @@
         // Blech32 decoding
         error_str = "";
 
-<<<<<<< HEAD
         if (blech.hrp != bl_hrp) {
             error_str = "Invalid prefix for Blech32 address";
             return CNoDestination();
@@ -376,9 +364,6 @@
         }
     }
 
-    // Set error message if address can't be interpreted as Base58 or Bech32 or Blech32.
-    if (error_str.empty()) error_str = "Invalid address format";
-=======
     // Perform Bech32 error location
     if (!error_locations) {
         std::vector<int> dummy_errors;
@@ -386,7 +371,6 @@
     } else {
         error_str = bech32::LocateErrors(str, *error_locations);
     }
->>>>>>> 95d19f8c
 
     return CNoDestination();
 }
@@ -477,33 +461,25 @@
 
 CTxDestination DecodeDestination(const std::string& str, std::string& error_msg, std::vector<int>* error_locations)
 {
-<<<<<<< HEAD
-    return DecodeDestination(str, Params(), false, error_msg);
-=======
-    return DecodeDestination(str, Params(), error_msg, error_locations);
->>>>>>> 95d19f8c
+    return DecodeDestination(str, Params(), false, error_msg, error_locations);
 }
 
 CTxDestination DecodeDestination(const std::string& str)
 {
     std::string error_msg;
-    return DecodeDestination(str, Params(), false, error_msg);
+    return DecodeDestination(str, Params(), false, error_msg, nullptr);
 }
 
 bool IsValidDestinationString(const std::string& str, const CChainParams& params)
 {
     std::string error_msg;
-<<<<<<< HEAD
-    return IsValidDestination(DecodeDestination(str, params, false, error_msg));
-=======
-    return IsValidDestination(DecodeDestination(str, params, error_msg, nullptr));
->>>>>>> 95d19f8c
+    return IsValidDestination(DecodeDestination(str, params, false, error_msg, nullptr));
 }
 
 bool IsValidDestinationString(const std::string& str)
 {
     std::string error_msg;
-    return IsValidDestination(DecodeDestination(str, Params(), false, error_msg));
+    return IsValidDestination(DecodeDestination(str, Params(), false, error_msg, nullptr));
 }
 
 //
@@ -517,7 +493,7 @@
 
 CTxDestination DecodeParentDestination(const std::string& str, std::string& error_msg)
 {
-    return DecodeDestination(str, Params(), true, error_msg);
+    return DecodeDestination(str, Params(), true, error_msg, nullptr);
 }
 
 // ELEMENTS
