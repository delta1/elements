--- conflicted
+++ resolved
@@ -77,12 +77,8 @@
         }
 
         ConvertBits<8, 5, true>([&](unsigned char c) { data.push_back(c); }, id.begin(), id.end());
-<<<<<<< HEAD
         const std::string& hrp = for_parent ? m_params.ParentBech32HRP() : m_params.Bech32HRP();
-        return bech32::Encode(hrp, data);
-=======
-        return bech32::Encode(bech32::Encoding::BECH32, m_params.Bech32HRP(), data);
->>>>>>> 8ec881d3
+        return bech32::Encode(bech32::Encoding::BECH32, hrp, data);
     }
 
     std::string operator()(const WitnessV0ScriptHash& id) const
@@ -98,12 +94,8 @@
         }
 
         ConvertBits<8, 5, true>([&](unsigned char c) { data.push_back(c); }, id.begin(), id.end());
-<<<<<<< HEAD
         const std::string& hrp = for_parent ? m_params.ParentBech32HRP() : m_params.Bech32HRP();
-        return bech32::Encode(hrp, data);
-=======
-        return bech32::Encode(bech32::Encoding::BECH32, m_params.Bech32HRP(), data);
->>>>>>> 8ec881d3
+        return bech32::Encode(bech32::Encoding::BECH32, hrp, data);
     }
 
     std::string operator()(const WitnessUnknown& id) const
@@ -122,12 +114,8 @@
         }
 
         ConvertBits<8, 5, true>([&](unsigned char c) { data.push_back(c); }, id.program, id.program + id.length);
-<<<<<<< HEAD
         const std::string& hrp = for_parent ? m_params.ParentBech32HRP() : m_params.Bech32HRP();
-        return bech32::Encode(hrp, data);
-=======
-        return bech32::Encode(bech32::Encoding::BECH32M, m_params.Bech32HRP(), data);
->>>>>>> 8ec881d3
+        return bech32::Encode(bech32::Encoding::BECH32M, hrp, data);
     }
 
     std::string operator()(const CNoDestination& no) const { return {}; }
@@ -185,20 +173,13 @@
         error_str = "Invalid prefix for Base58-encoded address";
     }
     data.clear();
-<<<<<<< HEAD
-    auto bech = bech32::Decode(str);
+    const auto dec = bech32::Decode(str);
     const std::string& hrp = for_parent ? params.ParentBech32HRP() : params.Bech32HRP();
-    if (bech.second.size() > 0) {
-        error_str = "";
-
-        if (bech.first != hrp) {
-=======
-    const auto dec = bech32::Decode(str);
     if ((dec.encoding == bech32::Encoding::BECH32 || dec.encoding == bech32::Encoding::BECH32M) && dec.data.size() > 0) {
         // Bech32 decoding
         error_str = "";
-        if (dec.hrp != params.Bech32HRP()) {
->>>>>>> 8ec881d3
+
+        if (dec.hrp != hrp) {
             error_str = "Invalid prefix for Bech32 address";
             return CNoDestination();
         }
