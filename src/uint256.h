// Copyright (c) 2009-2010 Satoshi Nakamoto
// Copyright (c) 2009-2022 The Bitcoin Core developers
// Distributed under the MIT software license, see the accompanying
// file COPYING or http://www.opensource.org/licenses/mit-license.php.

#ifndef BITCOIN_UINT256_H
#define BITCOIN_UINT256_H

#include <crypto/common.h>
#include <span.h>

#include <algorithm>
#include <array>
#include <cassert>
#include <cstring>
#include <stdint.h>
#include <string>

/** Template base class for fixed-sized opaque blobs. */
template<unsigned int BITS>
class base_blob
{
protected:
    static constexpr int WIDTH = BITS / 8;
    std::array<uint8_t, WIDTH> m_data;
    static_assert(WIDTH == sizeof(m_data), "Sanity check");

public:
    /* construct 0 value by default */
    constexpr base_blob() : m_data() {}

    /* constructor for constants between 1 and 255 */
    constexpr explicit base_blob(uint8_t v) : m_data{v} {}

<<<<<<< HEAD
    explicit base_blob(const std::vector<unsigned char>& vch);
    explicit base_blob(const unsigned char* data, size_t len);
=======
    constexpr explicit base_blob(Span<const unsigned char> vch)
    {
        assert(vch.size() == WIDTH);
        std::copy(vch.begin(), vch.end(), m_data.begin());
    }
>>>>>>> 52ddbd52

    constexpr bool IsNull() const
    {
        return std::all_of(m_data.begin(), m_data.end(), [](uint8_t val) {
            return val == 0;
        });
    }

    constexpr void SetNull()
    {
        std::fill(m_data.begin(), m_data.end(), 0);
    }

    constexpr int Compare(const base_blob& other) const { return std::memcmp(m_data.data(), other.m_data.data(), WIDTH); }

    friend constexpr bool operator==(const base_blob& a, const base_blob& b) { return a.Compare(b) == 0; }
    friend constexpr bool operator!=(const base_blob& a, const base_blob& b) { return a.Compare(b) != 0; }
    friend constexpr bool operator<(const base_blob& a, const base_blob& b) { return a.Compare(b) < 0; }

    std::string GetHex() const;
    void SetHex(const char* psz);
    void SetHex(const std::string& str);
    std::string ToString() const;

    constexpr const unsigned char* data() const { return m_data.data(); }
    constexpr unsigned char* data() { return m_data.data(); }

    constexpr unsigned char* begin() { return m_data.data(); }
    constexpr unsigned char* end() { return m_data.data() + WIDTH; }

    constexpr const unsigned char* begin() const { return m_data.data(); }
    constexpr const unsigned char* end() const { return m_data.data() + WIDTH; }

    static constexpr unsigned int size() { return WIDTH; }

    constexpr uint64_t GetUint64(int pos) const { return ReadLE64(m_data.data() + pos * 8); }

    template<typename Stream>
    void Serialize(Stream& s) const
    {
        s.write(MakeByteSpan(m_data));
    }

    template<typename Stream>
    void Unserialize(Stream& s)
    {
        s.read(MakeWritableByteSpan(m_data));
    }
};

/** 160-bit opaque blob.
 * @note This type is called uint160 for historical reasons only. It is an opaque
 * blob of 160 bits and has no integer operations.
 */
class uint160 : public base_blob<160> {
public:
    constexpr uint160() = default;
    constexpr explicit uint160(Span<const unsigned char> vch) : base_blob<160>(vch) {}
};

/** 256-bit opaque blob.
 * @note This type is called uint256 for historical reasons only. It is an
 * opaque blob of 256 bits and has no integer operations. Use arith_uint256 if
 * those are required.
 */
class uint256 : public base_blob<256> {
public:
    constexpr uint256() = default;
    constexpr explicit uint256(uint8_t v) : base_blob<256>(v) {}
<<<<<<< HEAD
    explicit uint256(const std::vector<unsigned char>& vch) : base_blob<256>(vch) {}
    explicit uint256(const unsigned char* data, size_t len) : base_blob<256>(data, len) {}
=======
    constexpr explicit uint256(Span<const unsigned char> vch) : base_blob<256>(vch) {}
>>>>>>> 52ddbd52
    static const uint256 ZERO;
    static const uint256 ONE;
};

/* uint256 from const char *.
 * This is a separate function because the constructor uint256(const char*) can result
 * in dangerously catching uint256(0).
 */
inline uint256 uint256S(const char *str)
{
    uint256 rv;
    rv.SetHex(str);
    return rv;
}
/* uint256 from std::string.
 * This is a separate function because the constructor uint256(const std::string &str) can result
 * in dangerously catching uint256(0) via std::string(const char*).
 */
inline uint256 uint256S(const std::string& str)
{
    uint256 rv;
    rv.SetHex(str);
    return rv;
}

#endif // BITCOIN_UINT256_H<|MERGE_RESOLUTION|>--- conflicted
+++ resolved
@@ -32,16 +32,13 @@
     /* constructor for constants between 1 and 255 */
     constexpr explicit base_blob(uint8_t v) : m_data{v} {}
 
-<<<<<<< HEAD
-    explicit base_blob(const std::vector<unsigned char>& vch);
     explicit base_blob(const unsigned char* data, size_t len);
-=======
+
     constexpr explicit base_blob(Span<const unsigned char> vch)
     {
         assert(vch.size() == WIDTH);
         std::copy(vch.begin(), vch.end(), m_data.begin());
     }
->>>>>>> 52ddbd52
 
     constexpr bool IsNull() const
     {
@@ -111,12 +108,8 @@
 public:
     constexpr uint256() = default;
     constexpr explicit uint256(uint8_t v) : base_blob<256>(v) {}
-<<<<<<< HEAD
-    explicit uint256(const std::vector<unsigned char>& vch) : base_blob<256>(vch) {}
-    explicit uint256(const unsigned char* data, size_t len) : base_blob<256>(data, len) {}
-=======
     constexpr explicit uint256(Span<const unsigned char> vch) : base_blob<256>(vch) {}
->>>>>>> 52ddbd52
+    explicit uint256(const unsigned char* data, size_t len) : base_blob<256>(Span<const unsigned char>(data, len)) {}
     static const uint256 ZERO;
     static const uint256 ONE;
 };
