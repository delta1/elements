# Copyright (c) 2013-2016 The Bitcoin Core developers
# Distributed under the MIT software license, see the accompanying
# file COPYING or http://www.opensource.org/licenses/mit-license.php.

if ENABLE_FUZZ_BINARY
noinst_PROGRAMS += test/fuzz/fuzz
endif

if !ENABLE_FUZZ
bin_PROGRAMS += test/test_bitcoin
endif

TEST_SRCDIR = test
TEST_BINARY=test/test_bitcoin$(EXEEXT)
FUZZ_BINARY=test/fuzz/fuzz$(EXEEXT)

JSON_TEST_FILES = \
  test/data/script_tests.json \
  test/data/bip341_wallet_vectors.json \
  test/data/base58_encode_decode.json \
  test/data/blockfilters.json \
  test/data/key_io_valid.json \
  test/data/key_io_invalid.json \
  test/data/script_tests.json \
  test/data/sighash.json \
  test/data/tx_invalid.json \
  test/data/tx_valid.json

RAW_TEST_FILES = \
  test/data/asmap.raw

GENERATED_TEST_FILES = $(JSON_TEST_FILES:.json=.json.h) $(RAW_TEST_FILES:.raw=.raw.h)

BITCOIN_TEST_SUITE = \
  test/main.cpp \
  $(TEST_UTIL_H)

FUZZ_SUITE_LD_COMMON = \
 $(LIBTEST_UTIL) \
 $(LIBTEST_FUZZ) \
 $(LIBBITCOIN_SERVER) \
 $(LIBBITCOIN_WALLET) \
 $(LIBBITCOIN_COMMON) \
 $(LIBBITCOIN_UTIL) \
 $(LIBBITCOIN_CONSENSUS) \
 $(LIBBITCOIN_CRYPTO) \
 $(LIBBITCOIN_CLI) \
 $(LIBUNIVALUE) \
 $(LIBLEVELDB) \
 $(LIBLEVELDB_SSE42) \
 $(BOOST_LIBS) \
 $(LIBMEMENV) \
 $(LIBSECP256K1) \
 $(EVENT_LIBS) \
 $(EVENT_PTHREADS_LIBS)

if USE_UPNP
FUZZ_SUITE_LD_COMMON += $(MINIUPNPC_LIBS)
endif

if USE_NATPMP
FUZZ_SUITE_LD_COMMON += $(NATPMP_LIBS)
endif

# test_bitcoin binary #
BITCOIN_TESTS =\
<<<<<<< HEAD
  test/pegin_witness_tests.cpp \
  test/arith_uint256_tests.cpp \
  test/scriptnum10.h \
=======
>>>>>>> d0923098
  test/addrman_tests.cpp \
  test/allocator_tests.cpp \
  test/amount_tests.cpp \
  test/arith_uint256_tests.cpp \
  test/base32_tests.cpp \
  test/base58_tests.cpp \
  test/base64_tests.cpp \
  test/bech32_tests.cpp \
  test/blech32_tests.cpp \
  test/bip32_tests.cpp \
  test/blockchain_tests.cpp \
  test/blockencodings_tests.cpp \
  test/blockfilter_index_tests.cpp \
  test/blockfilter_tests.cpp \
  test/bloom_tests.cpp \
  test/bswap_tests.cpp \
  test/checkqueue_tests.cpp \
  test/coins_tests.cpp \
  test/coinstatsindex_tests.cpp \
  test/compilerbug_tests.cpp \
  test/compress_tests.cpp \
  test/crypto_tests.cpp \
  test/cuckoocache_tests.cpp \
  test/dbwrapper_tests.cpp \
  test/denialofservice_tests.cpp \
  test/descriptor_tests.cpp \
  test/flatfile_tests.cpp \
  test/fs_tests.cpp \
  test/getarg_tests.cpp \
  test/hash_tests.cpp \
  test/i2p_tests.cpp \
  test/interfaces_tests.cpp \
  test/key_io_tests.cpp \
  test/key_tests.cpp \
  test/logging_tests.cpp \
  test/mempool_tests.cpp \
  test/merkle_tests.cpp \
  test/merkleblock_tests.cpp \
  test/miner_tests.cpp \
  test/minisketch_tests.cpp \
  test/multisig_tests.cpp \
  test/net_peer_eviction_tests.cpp \
  test/net_tests.cpp \
  test/netbase_tests.cpp \
  test/pmt_tests.cpp \
  test/policy_fee_tests.cpp \
  test/policyestimator_tests.cpp \
  test/pow_tests.cpp \
  test/prevector_tests.cpp \
  test/raii_event_tests.cpp \
  test/random_tests.cpp \
  test/reverselock_tests.cpp \
  test/rpc_tests.cpp \
  test/sanity_tests.cpp \
  test/scheduler_tests.cpp \
  test/script_p2sh_tests.cpp \
  test/script_parse_tests.cpp \
  test/script_standard_tests.cpp \
  test/script_tests.cpp \
  test/scriptnum10.h \
  test/scriptnum_tests.cpp \
  test/serfloat_tests.cpp \
  test/serialize_tests.cpp \
  test/settings_tests.cpp \
  test/sighash_tests.cpp \
  test/sigopcount_tests.cpp \
  test/skiplist_tests.cpp \
  test/sock_tests.cpp \
  test/streams_tests.cpp \
  test/sync_tests.cpp \
  test/system_tests.cpp \
  test/timedata_tests.cpp \
  test/torcontrol_tests.cpp \
  test/transaction_tests.cpp \
  test/txindex_tests.cpp \
  test/txpackage_tests.cpp \
  test/txrequest_tests.cpp \
  test/txvalidation_tests.cpp \
  test/txvalidationcache_tests.cpp \
  test/uint256_tests.cpp \
  test/util_tests.cpp \
  test/util_threadnames_tests.cpp \
  test/validation_block_tests.cpp \
  test/validation_chainstate_tests.cpp \
  test/validation_chainstatemanager_tests.cpp \
  test/validation_flush_tests.cpp \
  test/validation_tests.cpp \
  test/validationinterface_tests.cpp \
  test/versionbits_tests.cpp \
  test/pegin_spent_tests.cpp \
  test/dynafed_tests.cpp \
  test/blind_tests.cpp
# ELEMENTS (last 3 tests)

if ENABLE_WALLET
BITCOIN_TESTS += \
  wallet/test/spend_tests.cpp \
  wallet/test/wallet_tests.cpp \
  wallet/test/walletdb_tests.cpp \
  wallet/test/wallet_crypto_tests.cpp \
  wallet/test/coinselector_tests.cpp \
  wallet/test/init_tests.cpp \
  wallet/test/ismine_tests.cpp \
  wallet/test/scriptpubkeyman_tests.cpp
# ELEMENTS: disable PSBT test
#  wallet/test/psbt_wallet_tests.cpp

FUZZ_SUITE_LD_COMMON +=\
 $(SQLITE_LIBS) \
 $(BDB_LIBS)

if USE_BDB
BITCOIN_TESTS += wallet/test/db_tests.cpp
endif

if USE_SQLITE
FUZZ_WALLET_SRC = \
 wallet/test/fuzz/notifications.cpp
endif # USE_SQLITE

BITCOIN_TEST_SUITE += \
  wallet/test/util.cpp \
  wallet/test/util.h \
  wallet/test/wallet_test_fixture.cpp \
  wallet/test/wallet_test_fixture.h \
  wallet/test/init_test_fixture.cpp \
  wallet/test/init_test_fixture.h
endif # ENABLE_WALLET

test_test_bitcoin_SOURCES = $(BITCOIN_TEST_SUITE) $(BITCOIN_TESTS) $(JSON_TEST_FILES) $(RAW_TEST_FILES)
test_test_bitcoin_CPPFLAGS = $(AM_CPPFLAGS) $(BITCOIN_INCLUDES) $(TESTDEFS) $(EVENT_CFLAGS)
test_test_bitcoin_LDADD = $(LIBTEST_UTIL)
if ENABLE_WALLET
test_test_bitcoin_LDADD += $(LIBBITCOIN_WALLET)
endif

test_test_bitcoin_LDADD += $(LIBBITCOIN_SERVER) $(LIBBITCOIN_CLI) $(LIBBITCOIN_COMMON) $(LIBBITCOIN_UTIL) $(LIBBITCOIN_CONSENSUS) $(LIBBITCOIN_CRYPTO) $(LIBUNIVALUE) \
  $(LIBLEVELDB) $(LIBLEVELDB_SSE42) $(LIBMEMENV) $(BOOST_LIBS) $(BOOST_UNIT_TEST_FRAMEWORK_LIB) $(LIBSECP256K1) $(EVENT_LIBS) $(EVENT_PTHREADS_LIBS) $(MINISKETCH_LIBS)
test_test_bitcoin_CXXFLAGS = $(AM_CXXFLAGS) $(PIE_FLAGS)

test_test_bitcoin_LDADD += $(BDB_LIBS) $(MINIUPNPC_LIBS) $(NATPMP_LIBS) $(SQLITE_LIBS)
test_test_bitcoin_LDFLAGS = $(RELDFLAGS) $(AM_LDFLAGS) $(LIBTOOL_APP_LDFLAGS) $(PTHREAD_FLAGS) -static

if ENABLE_ZMQ
test_test_bitcoin_LDADD += $(LIBBITCOIN_ZMQ) $(ZMQ_LIBS)
FUZZ_SUITE_LD_COMMON += $(LIBBITCOIN_ZMQ) $(ZMQ_LIBS)
endif

if ENABLE_FUZZ_BINARY
test_fuzz_fuzz_CPPFLAGS = $(AM_CPPFLAGS) $(BITCOIN_INCLUDES)
test_fuzz_fuzz_CXXFLAGS = $(AM_CXXFLAGS) $(PIE_FLAGS)
test_fuzz_fuzz_LDADD = $(FUZZ_SUITE_LD_COMMON)
test_fuzz_fuzz_LDFLAGS = $(RELDFLAGS) $(AM_LDFLAGS) $(LIBTOOL_APP_LDFLAGS) $(PTHREAD_FLAGS) $(RUNTIME_LDFLAGS)
test_fuzz_fuzz_SOURCES = \
 $(FUZZ_WALLET_SRC) \
 test/fuzz/addition_overflow.cpp \
 test/fuzz/addrman.cpp \
 test/fuzz/asmap.cpp \
 test/fuzz/asmap_direct.cpp \
 test/fuzz/autofile.cpp \
 test/fuzz/banman.cpp \
 test/fuzz/base_encode_decode.cpp \
 test/fuzz/bech32.cpp \
 test/fuzz/block.cpp \
 test/fuzz/block_header.cpp \
 test/fuzz/blockfilter.cpp \
 test/fuzz/bloom_filter.cpp \
 test/fuzz/buffered_file.cpp \
 test/fuzz/chain.cpp \
 test/fuzz/checkqueue.cpp \
 test/fuzz/coins_view.cpp \
 test/fuzz/connman.cpp \
 test/fuzz/crypto.cpp \
 test/fuzz/crypto_aes256.cpp \
 test/fuzz/crypto_aes256cbc.cpp \
 test/fuzz/crypto_chacha20.cpp \
 test/fuzz/crypto_chacha20_poly1305_aead.cpp \
 test/fuzz/crypto_common.cpp \
 test/fuzz/crypto_hkdf_hmac_sha256_l32.cpp \
 test/fuzz/crypto_poly1305.cpp \
 test/fuzz/cuckoocache.cpp \
 test/fuzz/decode_tx.cpp \
 test/fuzz/descriptor_parse.cpp \
 test/fuzz/deserialize.cpp \
 test/fuzz/eval_script.cpp \
 test/fuzz/fee_rate.cpp \
 test/fuzz/fees.cpp \
 test/fuzz/flatfile.cpp \
 test/fuzz/float.cpp \
 test/fuzz/golomb_rice.cpp \
 test/fuzz/hex.cpp \
 test/fuzz/http_request.cpp \
 test/fuzz/i2p.cpp \
 test/fuzz/integer.cpp \
 test/fuzz/key.cpp \
 test/fuzz/key_io.cpp \
 test/fuzz/kitchen_sink.cpp \
 test/fuzz/load_external_block_file.cpp \
 test/fuzz/locale.cpp \
 test/fuzz/merkleblock.cpp \
 test/fuzz/message.cpp \
 test/fuzz/muhash.cpp \
 test/fuzz/multiplication_overflow.cpp \
 test/fuzz/net.cpp \
 test/fuzz/net_permissions.cpp \
 test/fuzz/netaddress.cpp \
 test/fuzz/netbase_dns_lookup.cpp \
 test/fuzz/node_eviction.cpp \
 test/fuzz/p2p_transport_serialization.cpp \
 test/fuzz/parse_hd_keypath.cpp \
 test/fuzz/parse_iso8601.cpp \
 test/fuzz/parse_numbers.cpp \
 test/fuzz/parse_script.cpp \
 test/fuzz/parse_univalue.cpp \
 test/fuzz/policy_estimator.cpp \
 test/fuzz/policy_estimator_io.cpp \
 test/fuzz/pow.cpp \
 test/fuzz/prevector.cpp \
 test/fuzz/primitives_transaction.cpp \
 test/fuzz/process_message.cpp \
 test/fuzz/process_messages.cpp \
 test/fuzz/protocol.cpp \
 test/fuzz/psbt.cpp \
 test/fuzz/random.cpp \
 test/fuzz/rbf.cpp \
 test/fuzz/rolling_bloom_filter.cpp \
 test/fuzz/rpc.cpp \
 test/fuzz/script.cpp \
 test/fuzz/script_assets_test_minimizer.cpp \
 test/fuzz/script_bitcoin_consensus.cpp \
 test/fuzz/script_descriptor_cache.cpp \
 test/fuzz/script_flags.cpp \
 test/fuzz/script_interpreter.cpp \
 test/fuzz/script_ops.cpp \
 test/fuzz/script_sigcache.cpp \
 test/fuzz/script_sign.cpp \
 test/fuzz/scriptnum_ops.cpp \
 test/fuzz/secp256k1_ec_seckey_import_export_der.cpp \
 test/fuzz/secp256k1_ecdsa_signature_parse_der_lax.cpp \
 test/fuzz/signature_checker.cpp \
 test/fuzz/signet.cpp \
 test/fuzz/socks5.cpp \
 test/fuzz/span.cpp \
 test/fuzz/spanparsing.cpp \
 test/fuzz/string.cpp \
 test/fuzz/strprintf.cpp \
 test/fuzz/system.cpp \
 test/fuzz/timedata.cpp \
 test/fuzz/torcontrol.cpp \
 test/fuzz/transaction.cpp \
 test/fuzz/tx_in.cpp \
 test/fuzz/tx_out.cpp \
 test/fuzz/tx_pool.cpp \
 test/fuzz/txrequest.cpp \
 test/fuzz/utxo_snapshot.cpp \
 test/fuzz/validation_load_mempool.cpp \
 test/fuzz/versionbits.cpp \
 test/fuzz/witness_program.cpp
endif # ENABLE_FUZZ_BINARY

nodist_test_test_bitcoin_SOURCES = $(GENERATED_TEST_FILES)

$(BITCOIN_TESTS): $(GENERATED_TEST_FILES)

CLEAN_BITCOIN_TEST = test/*.gcda test/*.gcno test/fuzz/*.gcda test/fuzz/*.gcno test/util/*.gcda test/util/*.gcno $(GENERATED_TEST_FILES) $(BITCOIN_TESTS:=.log)

CLEANFILES += $(CLEAN_BITCOIN_TEST)

if TARGET_WINDOWS
bitcoin_test: $(TEST_BINARY)
else
if ENABLE_BENCH
bitcoin_test: $(TEST_BINARY) $(BENCH_BINARY)
else
bitcoin_test: $(TEST_BINARY)
endif
endif

bitcoin_test_check: $(TEST_BINARY) FORCE
	$(MAKE) check-TESTS TESTS=$^

bitcoin_test_clean : FORCE
	rm -f $(CLEAN_BITCOIN_TEST) $(test_test_bitcoin_OBJECTS) $(TEST_BINARY)

check-local: $(BITCOIN_TESTS:.cpp=.cpp.test)
if BUILD_BITCOIN_TX
	@echo "Running test/util/test_runner.py..."
	$(PYTHON) $(top_builddir)/test/util/test_runner.py
endif
	@echo "Running test/util/rpcauth-test.py..."
	$(PYTHON) $(top_builddir)/test/util/rpcauth-test.py
if TARGET_WINDOWS
else
if ENABLE_BENCH
	@echo "Running bench/bench_bitcoin ..."
	$(BENCH_BINARY) > /dev/null
endif
endif
	$(AM_V_at)$(MAKE) $(AM_MAKEFLAGS) -C secp256k1 check

if !ENABLE_FUZZ
UNIVALUE_TESTS = univalue/test/object univalue/test/unitester univalue/test/no_nul
noinst_PROGRAMS += $(UNIVALUE_TESTS)
TESTS += $(UNIVALUE_TESTS)

univalue_test_unitester_SOURCES = $(UNIVALUE_TEST_UNITESTER_INT)
univalue_test_unitester_LDADD = $(LIBUNIVALUE)
univalue_test_unitester_CPPFLAGS = -I$(srcdir)/$(UNIVALUE_INCLUDE_DIR_INT) -DJSON_TEST_SRC=\"$(srcdir)/$(UNIVALUE_TEST_DATA_DIR_INT)\"
univalue_test_unitester_LDFLAGS = -static $(LIBTOOL_APP_LDFLAGS)

univalue_test_no_nul_SOURCES = $(UNIVALUE_TEST_NO_NUL_INT)
univalue_test_no_nul_LDADD = $(LIBUNIVALUE)
univalue_test_no_nul_CPPFLAGS = -I$(srcdir)/$(UNIVALUE_INCLUDE_DIR_INT)
univalue_test_no_nul_LDFLAGS = -static $(LIBTOOL_APP_LDFLAGS)

univalue_test_object_SOURCES = $(UNIVALUE_TEST_OBJECT_INT)
univalue_test_object_LDADD = $(LIBUNIVALUE)
univalue_test_object_CPPFLAGS = -I$(srcdir)/$(UNIVALUE_INCLUDE_DIR_INT)
univalue_test_object_LDFLAGS = -static $(LIBTOOL_APP_LDFLAGS)
endif

%.cpp.test: %.cpp
	@echo Running tests: `cat $< | grep -E "(BOOST_FIXTURE_TEST_SUITE\\(|BOOST_AUTO_TEST_SUITE\\()" | cut -d '(' -f 2 | cut -d ',' -f 1 | cut -d ')' -f 1` from $<
	$(AM_V_at)$(TEST_BINARY) --catch_system_errors=no -l test_suite -t "`cat $< | grep -E "(BOOST_FIXTURE_TEST_SUITE\\(|BOOST_AUTO_TEST_SUITE\\()" | cut -d '(' -f 2 | cut -d ',' -f 1 | cut -d ')' -f 1`" -- DEBUG_LOG_OUT > $<.log 2>&1 || (cat $<.log && false)

%.json.h: %.json
	@$(MKDIR_P) $(@D)
	@{ \
	 echo "namespace json_tests{" && \
	 echo "static unsigned const char $(*F)[] = {" && \
	 $(HEXDUMP) -v -e '8/1 "0x%02x, "' -e '"\n"' $< | $(SED) -e 's/0x  ,//g' && \
	 echo "};};"; \
	} > "$@.new" && mv -f "$@.new" "$@"
	@echo "Generated $@"

%.raw.h: %.raw
	@$(MKDIR_P) $(@D)
	@{ \
	 echo "static unsigned const char $(*F)_raw[] = {" && \
	 $(HEXDUMP) -v -e '8/1 "0x%02x, "' -e '"\n"' $< | $(SED) -e 's/0x  ,//g' && \
	 echo "};"; \
	} > "$@.new" && mv -f "$@.new" "$@"
	@echo "Generated $@"<|MERGE_RESOLUTION|>--- conflicted
+++ resolved
@@ -64,12 +64,7 @@
 
 # test_bitcoin binary #
 BITCOIN_TESTS =\
-<<<<<<< HEAD
   test/pegin_witness_tests.cpp \
-  test/arith_uint256_tests.cpp \
-  test/scriptnum10.h \
-=======
->>>>>>> d0923098
   test/addrman_tests.cpp \
   test/allocator_tests.cpp \
   test/amount_tests.cpp \
