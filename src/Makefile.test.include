# Copyright (c) 2013-2016 The Bitcoin Core developers
# Distributed under the MIT software license, see the accompanying
# file COPYING or http://www.opensource.org/licenses/mit-license.php.

if ENABLE_FUZZ_BINARY
noinst_PROGRAMS += test/fuzz/fuzz
endif

if ENABLE_TESTS
bin_PROGRAMS += test/test_bitcoin
endif

TEST_SRCDIR = test
TEST_BINARY=test/test_bitcoin$(EXEEXT)
FUZZ_BINARY=test/fuzz/fuzz$(EXEEXT)

JSON_TEST_FILES = \
  test/data/script_tests.json \
  test/data/bip341_wallet_vectors.json \
  test/data/base58_encode_decode.json \
  test/data/blockfilters.json \
  test/data/key_io_valid.json \
  test/data/key_io_invalid.json \
  test/data/script_tests.json \
  test/data/sighash.json \
  test/data/tx_invalid.json \
  test/data/tx_valid.json

RAW_TEST_FILES = \
  test/data/asmap.raw

GENERATED_TEST_FILES = $(JSON_TEST_FILES:.json=.json.h) $(RAW_TEST_FILES:.raw=.raw.h)

BITCOIN_TEST_SUITE = \
  test/main.cpp \
  $(TEST_UTIL_H)

FUZZ_SUITE_LD_COMMON = \
 $(LIBTEST_UTIL) \
 $(LIBTEST_FUZZ) \
 $(LIBBITCOIN_NODE) \
 $(LIBBITCOIN_WALLET) \
 $(LIBBITCOIN_COMMON) \
 $(LIBBITCOIN_UTIL) \
 $(LIBBITCOIN_CONSENSUS) \
 $(LIBBITCOIN_CRYPTO) \
 $(LIBBITCOIN_CLI) \
 $(LIBUNIVALUE) \
 $(LIBLEVELDB) \
 $(LIBMEMENV) \
 $(LIBSECP256K1) \
 $(MINISKETCH_LIBS) \
 $(EVENT_LIBS) \
 $(EVENT_PTHREADS_LIBS)

if USE_UPNP
FUZZ_SUITE_LD_COMMON += $(MINIUPNPC_LIBS)
endif

if USE_NATPMP
FUZZ_SUITE_LD_COMMON += $(NATPMP_LIBS)
endif

# test_bitcoin binary #
BITCOIN_TESTS =\
  test/pegin_witness_tests.cpp \
  test/addrman_tests.cpp \
  test/allocator_tests.cpp \
  test/amount_tests.cpp \
  test/arith_uint256_tests.cpp \
  test/banman_tests.cpp \
  test/base32_tests.cpp \
  test/base58_tests.cpp \
  test/base64_tests.cpp \
  test/bech32_tests.cpp \
  test/blech32_tests.cpp \
  test/bip32_tests.cpp \
  test/blockchain_tests.cpp \
  test/blockencodings_tests.cpp \
  test/blockfilter_index_tests.cpp \
  test/blockfilter_tests.cpp \
  test/bloom_tests.cpp \
  test/bswap_tests.cpp \
  test/checkqueue_tests.cpp \
  test/coins_tests.cpp \
  test/coinstatsindex_tests.cpp \
  test/compilerbug_tests.cpp \
  test/compress_tests.cpp \
  test/crypto_tests.cpp \
  test/cuckoocache_tests.cpp \
  test/dbwrapper_tests.cpp \
  test/denialofservice_tests.cpp \
  test/descriptor_tests.cpp \
  test/flatfile_tests.cpp \
  test/fs_tests.cpp \
  test/getarg_tests.cpp \
  test/hash_tests.cpp \
  test/httpserver_tests.cpp \
  test/i2p_tests.cpp \
  test/interfaces_tests.cpp \
  test/key_io_tests.cpp \
  test/key_tests.cpp \
  test/logging_tests.cpp \
  test/mempool_tests.cpp \
  test/merkle_tests.cpp \
  test/merkleblock_tests.cpp \
  test/miner_tests.cpp \
  test/miniscript_tests.cpp \
  test/minisketch_tests.cpp \
  test/multisig_tests.cpp \
  test/net_peer_eviction_tests.cpp \
  test/net_tests.cpp \
  test/netbase_tests.cpp \
  test/orphanage_tests.cpp \
  test/pmt_tests.cpp \
  test/policy_fee_tests.cpp \
  test/policyestimator_tests.cpp \
  test/pow_tests.cpp \
  test/prevector_tests.cpp \
  test/raii_event_tests.cpp \
  test/random_tests.cpp \
  test/rbf_tests.cpp \
  test/rest_tests.cpp \
  test/result_tests.cpp \
  test/reverselock_tests.cpp \
  test/rpc_tests.cpp \
  test/sanity_tests.cpp \
  test/scheduler_tests.cpp \
  test/script_p2sh_tests.cpp \
  test/script_parse_tests.cpp \
  test/script_segwit_tests.cpp \
  test/script_standard_tests.cpp \
  test/script_tests.cpp \
  test/scriptnum10.h \
  test/scriptnum_tests.cpp \
  test/serfloat_tests.cpp \
  test/serialize_tests.cpp \
  test/settings_tests.cpp \
  test/sighash_tests.cpp \
  test/sigopcount_tests.cpp \
  test/skiplist_tests.cpp \
  test/sock_tests.cpp \
  test/streams_tests.cpp \
  test/sync_tests.cpp \
  test/system_tests.cpp \
  test/timedata_tests.cpp \
  test/torcontrol_tests.cpp \
  test/transaction_tests.cpp \
  test/txindex_tests.cpp \
  test/txpackage_tests.cpp \
  test/txrequest_tests.cpp \
  test/txvalidation_tests.cpp \
  test/txvalidationcache_tests.cpp \
  test/uint256_tests.cpp \
  test/util_tests.cpp \
  test/util_threadnames_tests.cpp \
  test/validation_block_tests.cpp \
  test/validation_chainstate_tests.cpp \
  test/validation_chainstatemanager_tests.cpp \
  test/validation_flush_tests.cpp \
  test/validation_tests.cpp \
  test/validationinterface_tests.cpp \
  test/versionbits_tests.cpp \
  test/pegin_spent_tests.cpp \
  test/dynafed_tests.cpp \
  test/blind_tests.cpp
# ELEMENTS (last 3 tests)

if ENABLE_WALLET
BITCOIN_TESTS += \
<<<<<<< HEAD
=======
  wallet/test/feebumper_tests.cpp \
  wallet/test/psbt_wallet_tests.cpp \
>>>>>>> 607d5a46
  wallet/test/spend_tests.cpp \
  wallet/test/wallet_tests.cpp \
  wallet/test/walletdb_tests.cpp \
  wallet/test/wallet_crypto_tests.cpp \
  wallet/test/wallet_transaction_tests.cpp \
  wallet/test/coinselector_tests.cpp \
  wallet/test/availablecoins_tests.cpp \
  wallet/test/init_tests.cpp \
  wallet/test/ismine_tests.cpp \
  wallet/test/scriptpubkeyman_tests.cpp
# ELEMENTS: disable PSBT test
#  wallet/test/psbt_wallet_tests.cpp

FUZZ_SUITE_LD_COMMON +=\
 $(SQLITE_LIBS) \
 $(BDB_LIBS)

if USE_BDB
BITCOIN_TESTS += wallet/test/db_tests.cpp
endif

FUZZ_WALLET_SRC = \
 wallet/test/fuzz/coinselection.cpp

if USE_SQLITE
FUZZ_WALLET_SRC += \
 wallet/test/fuzz/notifications.cpp
endif # USE_SQLITE

BITCOIN_TEST_SUITE += \
  wallet/test/util.cpp \
  wallet/test/util.h \
  wallet/test/wallet_test_fixture.cpp \
  wallet/test/wallet_test_fixture.h \
  wallet/test/init_test_fixture.cpp \
  wallet/test/init_test_fixture.h
endif # ENABLE_WALLET

test_test_bitcoin_SOURCES = $(BITCOIN_TEST_SUITE) $(BITCOIN_TESTS) $(JSON_TEST_FILES) $(RAW_TEST_FILES)
test_test_bitcoin_CPPFLAGS = $(AM_CPPFLAGS) $(BITCOIN_INCLUDES) $(TESTDEFS) $(EVENT_CFLAGS)
test_test_bitcoin_LDADD = $(LIBTEST_UTIL)
if ENABLE_WALLET
test_test_bitcoin_LDADD += $(LIBBITCOIN_WALLET)
test_test_bitcoin_CPPFLAGS += $(BDB_CPPFLAGS)
endif

test_test_bitcoin_LDADD += $(LIBBITCOIN_NODE) $(LIBBITCOIN_CLI) $(LIBBITCOIN_COMMON) $(LIBBITCOIN_UTIL) $(LIBBITCOIN_CONSENSUS) $(LIBBITCOIN_CRYPTO) $(LIBUNIVALUE) \
  $(LIBLEVELDB) $(LIBMEMENV) $(LIBSECP256K1) $(EVENT_LIBS) $(EVENT_PTHREADS_LIBS) $(MINISKETCH_LIBS)
test_test_bitcoin_CXXFLAGS = $(AM_CXXFLAGS) $(PIE_FLAGS)

test_test_bitcoin_LDADD += $(BDB_LIBS) $(MINIUPNPC_LIBS) $(NATPMP_LIBS) $(SQLITE_LIBS)
test_test_bitcoin_LDFLAGS = $(RELDFLAGS) $(AM_LDFLAGS) $(LIBTOOL_APP_LDFLAGS) $(PTHREAD_FLAGS) -static

if ENABLE_ZMQ
test_test_bitcoin_LDADD += $(LIBBITCOIN_ZMQ) $(ZMQ_LIBS)
FUZZ_SUITE_LD_COMMON += $(LIBBITCOIN_ZMQ) $(ZMQ_LIBS)
endif

if ENABLE_FUZZ_BINARY
test_fuzz_fuzz_CPPFLAGS = $(AM_CPPFLAGS) $(BITCOIN_INCLUDES)
test_fuzz_fuzz_CXXFLAGS = $(AM_CXXFLAGS) $(PIE_FLAGS)
test_fuzz_fuzz_LDADD = $(FUZZ_SUITE_LD_COMMON)
test_fuzz_fuzz_LDFLAGS = $(RELDFLAGS) $(AM_LDFLAGS) $(LIBTOOL_APP_LDFLAGS) $(PTHREAD_FLAGS) $(RUNTIME_LDFLAGS)
test_fuzz_fuzz_SOURCES = \
 $(FUZZ_WALLET_SRC) \
 test/fuzz/addition_overflow.cpp \
 test/fuzz/addrman.cpp \
 test/fuzz/asmap.cpp \
 test/fuzz/asmap_direct.cpp \
 test/fuzz/autofile.cpp \
 test/fuzz/banman.cpp \
 test/fuzz/base_encode_decode.cpp \
 test/fuzz/bech32.cpp \
 test/fuzz/block.cpp \
 test/fuzz/block_header.cpp \
 test/fuzz/blockfilter.cpp \
 test/fuzz/bloom_filter.cpp \
 test/fuzz/buffered_file.cpp \
 test/fuzz/chain.cpp \
 test/fuzz/checkqueue.cpp \
 test/fuzz/coins_view.cpp \
 test/fuzz/connman.cpp \
 test/fuzz/crypto.cpp \
 test/fuzz/crypto_aes256.cpp \
 test/fuzz/crypto_aes256cbc.cpp \
 test/fuzz/crypto_chacha20.cpp \
 test/fuzz/crypto_chacha20_poly1305_aead.cpp \
 test/fuzz/crypto_common.cpp \
 test/fuzz/crypto_diff_fuzz_chacha20.cpp \
 test/fuzz/crypto_hkdf_hmac_sha256_l32.cpp \
 test/fuzz/crypto_poly1305.cpp \
 test/fuzz/cuckoocache.cpp \
 test/fuzz/decode_tx.cpp \
 test/fuzz/descriptor_parse.cpp \
 test/fuzz/deserialize.cpp \
 test/fuzz/eval_script.cpp \
 test/fuzz/fee_rate.cpp \
 test/fuzz/fees.cpp \
 test/fuzz/flatfile.cpp \
 test/fuzz/float.cpp \
 test/fuzz/golomb_rice.cpp \
 test/fuzz/hex.cpp \
 test/fuzz/http_request.cpp \
 test/fuzz/i2p.cpp \
 test/fuzz/integer.cpp \
 test/fuzz/key.cpp \
 test/fuzz/key_io.cpp \
 test/fuzz/kitchen_sink.cpp \
 test/fuzz/load_external_block_file.cpp \
 test/fuzz/locale.cpp \
 test/fuzz/merkleblock.cpp \
 test/fuzz/message.cpp \
 test/fuzz/miniscript.cpp \
 test/fuzz/minisketch.cpp \
 test/fuzz/muhash.cpp \
 test/fuzz/multiplication_overflow.cpp \
 test/fuzz/net.cpp \
 test/fuzz/net_permissions.cpp \
 test/fuzz/netaddress.cpp \
 test/fuzz/netbase_dns_lookup.cpp \
 test/fuzz/node_eviction.cpp \
 test/fuzz/p2p_transport_serialization.cpp \
 test/fuzz/parse_hd_keypath.cpp \
 test/fuzz/parse_iso8601.cpp \
 test/fuzz/parse_numbers.cpp \
 test/fuzz/parse_script.cpp \
 test/fuzz/parse_univalue.cpp \
 test/fuzz/policy_estimator.cpp \
 test/fuzz/policy_estimator_io.cpp \
 test/fuzz/pow.cpp \
 test/fuzz/prevector.cpp \
 test/fuzz/primitives_transaction.cpp \
 test/fuzz/process_message.cpp \
 test/fuzz/process_messages.cpp \
 test/fuzz/protocol.cpp \
 test/fuzz/psbt.cpp \
 test/fuzz/random.cpp \
 test/fuzz/rbf.cpp \
 test/fuzz/rolling_bloom_filter.cpp \
 test/fuzz/rpc.cpp \
 test/fuzz/script.cpp \
 test/fuzz/script_assets_test_minimizer.cpp \
 test/fuzz/script_bitcoin_consensus.cpp \
 test/fuzz/script_descriptor_cache.cpp \
 test/fuzz/script_flags.cpp \
 test/fuzz/script_format.cpp \
 test/fuzz/script_interpreter.cpp \
 test/fuzz/script_ops.cpp \
 test/fuzz/script_sigcache.cpp \
 test/fuzz/script_sign.cpp \
 test/fuzz/scriptnum_ops.cpp \
 test/fuzz/secp256k1_ec_seckey_import_export_der.cpp \
 test/fuzz/secp256k1_ecdsa_signature_parse_der_lax.cpp \
 test/fuzz/signature_checker.cpp \
 test/fuzz/signet.cpp \
 test/fuzz/socks5.cpp \
 test/fuzz/span.cpp \
 test/fuzz/spanparsing.cpp \
 test/fuzz/string.cpp \
 test/fuzz/strprintf.cpp \
 test/fuzz/system.cpp \
 test/fuzz/timedata.cpp \
 test/fuzz/torcontrol.cpp \
 test/fuzz/transaction.cpp \
 test/fuzz/tx_in.cpp \
 test/fuzz/tx_out.cpp \
 test/fuzz/tx_pool.cpp \
 test/fuzz/txorphan.cpp \
 test/fuzz/txrequest.cpp \
 test/fuzz/utxo_snapshot.cpp \
 test/fuzz/validation_load_mempool.cpp \
 test/fuzz/versionbits.cpp \
 test/fuzz/witness_program.cpp
endif # ENABLE_FUZZ_BINARY

nodist_test_test_bitcoin_SOURCES = $(GENERATED_TEST_FILES)

$(BITCOIN_TESTS): $(GENERATED_TEST_FILES)

CLEAN_BITCOIN_TEST = test/*.gcda test/*.gcno test/fuzz/*.gcda test/fuzz/*.gcno test/util/*.gcda test/util/*.gcno $(GENERATED_TEST_FILES) $(addsuffix .log,$(basename $(BITCOIN_TESTS)))

CLEANFILES += $(CLEAN_BITCOIN_TEST)

if TARGET_WINDOWS
bitcoin_test: $(TEST_BINARY)
else
if ENABLE_BENCH
bitcoin_test: $(TEST_BINARY) $(BENCH_BINARY)
else
bitcoin_test: $(TEST_BINARY)
endif
endif

bitcoin_test_check: $(TEST_BINARY) FORCE
	$(MAKE) check-TESTS TESTS=$^

bitcoin_test_clean : FORCE
	rm -f $(CLEAN_BITCOIN_TEST) $(test_test_bitcoin_OBJECTS) $(TEST_BINARY)

check-local: $(BITCOIN_TESTS:.cpp=.cpp.test)
if BUILD_BITCOIN_TX
	@echo "Running test/util/test_runner.py..."
	$(PYTHON) $(top_builddir)/test/util/test_runner.py
endif
	@echo "Running test/util/rpcauth-test.py..."
	$(PYTHON) $(top_builddir)/test/util/rpcauth-test.py
if TARGET_WINDOWS
else
if ENABLE_BENCH
	@echo "Running bench/bench_bitcoin (one iteration sanity check)..."
	$(BENCH_BINARY) --sanity-check > /dev/null
endif
endif
	$(AM_V_at)$(MAKE) $(AM_MAKEFLAGS) -C secp256k1 check

if ENABLE_TESTS
UNIVALUE_TESTS = univalue/test/object univalue/test/unitester
noinst_PROGRAMS += $(UNIVALUE_TESTS)
TESTS += $(UNIVALUE_TESTS)

univalue_test_unitester_SOURCES = $(UNIVALUE_TEST_UNITESTER_INT)
univalue_test_unitester_LDADD = $(LIBUNIVALUE)
univalue_test_unitester_CPPFLAGS = -I$(srcdir)/$(UNIVALUE_INCLUDE_DIR_INT) -DJSON_TEST_SRC=\"$(srcdir)/$(UNIVALUE_TEST_DATA_DIR_INT)\"
univalue_test_unitester_LDFLAGS = -static $(LIBTOOL_APP_LDFLAGS)

univalue_test_object_SOURCES = $(UNIVALUE_TEST_OBJECT_INT)
univalue_test_object_LDADD = $(LIBUNIVALUE)
univalue_test_object_CPPFLAGS = -I$(srcdir)/$(UNIVALUE_INCLUDE_DIR_INT)
univalue_test_object_LDFLAGS = -static $(LIBTOOL_APP_LDFLAGS)
endif

%.cpp.test: %.cpp
	@echo Running tests: $$(\
	  cat $< | \
	  grep -E "(BOOST_FIXTURE_TEST_SUITE\\(|BOOST_AUTO_TEST_SUITE\\()" | \
	  cut -d '(' -f 2 | cut -d ',' -f 1 | cut -d ')' -f 1\
	) from $<
	$(AM_V_at)export TEST_LOGFILE=$(abs_builddir)/$$(\
	  echo $< | grep -E -o "(wallet/test/.*\.cpp|test/.*\.cpp)" | $(SED) -e s/\.cpp/.log/ \
	) && \
	$(TEST_BINARY) --catch_system_errors=no -l test_suite -t "$$(\
	  cat $< | \
	  grep -E "(BOOST_FIXTURE_TEST_SUITE\\(|BOOST_AUTO_TEST_SUITE\\()" | \
	  cut -d '(' -f 2 | cut -d ',' -f 1 | cut -d ')' -f 1\
	)" -- DEBUG_LOG_OUT > "$$TEST_LOGFILE" 2>&1 || (cat "$$TEST_LOGFILE" && false)

%.json.h: %.json
	@$(MKDIR_P) $(@D)
	@{ \
	 echo "namespace json_tests{" && \
	 echo "static unsigned const char $(*F)[] = {" && \
	 $(HEXDUMP) -v -e '8/1 "0x%02x, "' -e '"\n"' $< | $(SED) -e 's/0x  ,//g' && \
	 echo "};};"; \
	} > "$@.new" && mv -f "$@.new" "$@"
	@echo "Generated $@"<|MERGE_RESOLUTION|>--- conflicted
+++ resolved
@@ -168,11 +168,7 @@
 
 if ENABLE_WALLET
 BITCOIN_TESTS += \
-<<<<<<< HEAD
-=======
   wallet/test/feebumper_tests.cpp \
-  wallet/test/psbt_wallet_tests.cpp \
->>>>>>> 607d5a46
   wallet/test/spend_tests.cpp \
   wallet/test/wallet_tests.cpp \
   wallet/test/walletdb_tests.cpp \
