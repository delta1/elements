--- conflicted
+++ resolved
@@ -218,14 +218,10 @@
     bool Decompress();
 
     //! Derive BIP32 child pubkey.
-<<<<<<< HEAD
-    bool Derive(CPubKey& pubkeyChild, ChainCode &ccChild, unsigned int nChild, const ChainCode& cc, std::vector<unsigned char>* tweak = nullptr /* ELEMENTS: vector of key tweak values that are filled out if non-null */) const;
+    [[nodiscard]] bool Derive(CPubKey& pubkeyChild, ChainCode &ccChild, unsigned int nChild, const ChainCode& cc, std::vector<unsigned char>* tweak = nullptr /* ELEMENTS: vector of key tweak values that are filled out if non-null */) const;
 
     //! Verify that when this public key is tweaked with tweak, the result is res
     bool TweakMulVerify(const CPubKey& res, const uint256& tweak) const;
-=======
-    [[nodiscard]] bool Derive(CPubKey& pubkeyChild, ChainCode &ccChild, unsigned int nChild, const ChainCode& cc) const;
->>>>>>> 93999a5f
 };
 
 class XOnlyPubKey
