--- conflicted
+++ resolved
@@ -2769,11 +2769,7 @@
     }
 
     for (const std::string& strAddNode : lAddresses) {
-<<<<<<< HEAD
-        CService service{MaybeFlipIPv6toCJDNS(LookupNumeric(strAddNode, Params().GetDefaultPort(strAddNode)))};
-=======
         CService service(LookupNumeric(strAddNode, GetDefaultPort(strAddNode)));
->>>>>>> 1e9d367d
         AddedNodeInfo addedNode{strAddNode, CService(), false, false};
         if (service.IsValid()) {
             // strAddNode is an IP:port
