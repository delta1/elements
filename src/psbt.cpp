// Copyright (c) 2009-2021 The Bitcoin Core developers
// Distributed under the MIT software license, see the accompanying
// file COPYING or http://www.opensource.org/licenses/mit-license.php.

#include <blindpsbt.h>
#include <psbt.h>

<<<<<<< HEAD
#include <chainparams.h>
#include <pegins.h>
#include <primitives/transaction.h>
=======
#include <policy/policy.h>
>>>>>>> 551c8e95
#include <util/check.h>
#include <util/strencodings.h>


PartiallySignedTransaction::PartiallySignedTransaction(const CMutableTransaction& tx, uint32_t version) : m_version(version)
{
    if (version == 0) {
        this->tx = tx;
    }
    inputs.resize(tx.vin.size(), PSBTInput(GetVersion()));
    outputs.resize(tx.vout.size(), PSBTOutput(GetVersion()));
    SetupFromTx(tx);
}

PartiallySignedTransaction::PartiallySignedTransaction(uint32_t version) :
    m_version(version)
{
    if (GetVersion() >= 2) {
        tx_version = CTransaction::CURRENT_VERSION;
    }
}

bool PartiallySignedTransaction::IsNull() const
{
    return !tx && inputs.empty() && outputs.empty() && unknown.empty();
}

bool PartiallySignedTransaction::Merge(const PartiallySignedTransaction& psbt)
{
    // Prohibited to merge two PSBTs over different transactions
    if (GetUniqueID() != psbt.GetUniqueID()) {
        return false;
    }

    assert(*tx_version == psbt.tx_version);
    for (unsigned int i = 0; i < inputs.size(); ++i) {
        if (!inputs[i].Merge(psbt.inputs[i])) {
            return false;
        }
    }
    for (unsigned int i = 0; i < outputs.size(); ++i) {
        if (!outputs[i].Merge(psbt.outputs[i])) {
            return false;
        }
    }
    for (auto& xpub_pair : psbt.m_xpubs) {
        if (m_xpubs.count(xpub_pair.first) == 0) {
            m_xpubs[xpub_pair.first] = xpub_pair.second;
        } else {
            m_xpubs[xpub_pair.first].insert(xpub_pair.second.begin(), xpub_pair.second.end());
        }
    }
    for (auto& scalar : psbt.m_scalar_offsets) {
        m_scalar_offsets.insert(scalar);
    }
    if (fallback_locktime == std::nullopt && psbt.fallback_locktime != std::nullopt) fallback_locktime = psbt.fallback_locktime;
    if (m_tx_modifiable == std::nullopt && psbt.m_tx_modifiable != std::nullopt) m_tx_modifiable = psbt.m_tx_modifiable;
    unknown.insert(psbt.unknown.begin(), psbt.unknown.end());

    return true;
}

bool PartiallySignedTransaction::ComputeTimeLock(uint32_t& locktime) const
{
    std::optional<uint32_t> time_lock{0};
    std::optional<uint32_t> height_lock{0};
    for (const PSBTInput& input : inputs) {
        if (input.time_locktime != std::nullopt && input.height_locktime == std::nullopt) {
            height_lock.reset(); // Transaction can no longer have a height locktime
            if (time_lock == std::nullopt) {
                return false;
            }
        } else if (input.time_locktime == std::nullopt && input.height_locktime != std::nullopt) {
            time_lock.reset(); // Transaction can no longer have a time locktime
            if (height_lock == std::nullopt) {
                return false;
            }
        }
        if (input.time_locktime && time_lock != std::nullopt) {
            time_lock = std::max(time_lock, input.time_locktime);
        }
        if (input.height_locktime && height_lock != std::nullopt) {
            height_lock = std::max(height_lock, input.height_locktime);
        }
    }
    if (height_lock != std::nullopt && *height_lock > 0) {
        locktime = *height_lock;
        return true;
    }
    if (time_lock != std::nullopt && *time_lock > 0) {
        locktime = *time_lock;
        return true;
    }
    locktime = fallback_locktime.value_or(0);
    return true;
}

CMutableTransaction PartiallySignedTransaction::GetUnsignedTx(bool force_unblinded) const
{
    if (tx != std::nullopt) {
        return *tx;
    }

    CMutableTransaction mtx;
    mtx.nVersion = *tx_version;
    bool locktime_success = ComputeTimeLock(mtx.nLockTime);
    assert(locktime_success);
    uint32_t max_sequence = CTxIn::SEQUENCE_FINAL;
    for (const PSBTInput& input : inputs) {
        CTxIn txin;
        txin.prevout.hash = input.prev_txid;
        txin.prevout.n = *input.prev_out;
        txin.nSequence = input.sequence.value_or(max_sequence);
        txin.assetIssuance.assetBlindingNonce = input.m_issuance_blinding_nonce;
        txin.assetIssuance.assetEntropy = input.m_issuance_asset_entropy;
        // If there is a commitment we should set the value to the commitment unless we are forcing unblinded.
        // If we are forcing unblinded but there is no value, we just use the commitment.
        if (input.m_issuance_value != std::nullopt && (input.m_issuance_value_commitment.IsNull() || force_unblinded)) {
            txin.assetIssuance.nAmount.SetToAmount(*input.m_issuance_value);
        }
        else if(!input.m_issuance_value_commitment.IsNull()) {
            txin.assetIssuance.nAmount = input.m_issuance_value_commitment;
        }
        else {
            txin.assetIssuance.nAmount.SetNull();
        }
        if (input.m_issuance_inflation_keys_amount != std::nullopt && (input.m_issuance_inflation_keys_commitment.IsNull() || force_unblinded)) {
            txin.assetIssuance.nInflationKeys.SetToAmount(*input.m_issuance_inflation_keys_amount);
        }
        else if(!input.m_issuance_inflation_keys_commitment.IsNull()) {
            txin.assetIssuance.nInflationKeys = input.m_issuance_inflation_keys_commitment;
        }
        else {
            txin.assetIssuance.nInflationKeys.SetNull();
        }
        mtx.vin.push_back(txin);
    }
    for (const PSBTOutput& output : outputs) {
        CTxOut txout;
        CTxOutWitness txoutwit;
        txout.scriptPubKey = *output.script;

        bool exp_value = output.m_value_commitment.IsNull() || force_unblinded;
        exp_value = exp_value && output.amount != std::nullopt;
        if (!output.m_value_commitment.IsNull() && output.amount != std::nullopt) {
            exp_value = exp_value && !output.m_blind_value_proof.empty();
            exp_value = exp_value && !output.m_asset_commitment.IsNull();
            exp_value = exp_value && VerifyBlindValueProof(*output.amount, output.m_value_commitment, output.m_blind_value_proof, output.m_asset_commitment);
        }
        if (exp_value) {
            txout.nValue.SetToAmount(*output.amount);
        } else {
            txout.nValue = output.m_value_commitment;
            txoutwit.vchRangeproof = output.m_value_rangeproof;
        }

        bool exp_asset = output.m_asset_commitment.IsNull() || force_unblinded;
        exp_asset = exp_asset && !output.m_asset.IsNull();
        if (!output.m_asset_commitment.IsNull() && !output.m_asset.IsNull()) {
            exp_asset = exp_asset && !output.m_blind_asset_proof.empty();
            exp_asset = exp_asset && !output.m_asset.IsNull();
            exp_asset = exp_asset && VerifyBlindAssetProof(output.m_asset, output.m_blind_asset_proof, output.m_asset_commitment);
        }
        if (exp_asset) {
            txout.nAsset.SetToAsset(CAsset(output.m_asset));
        } else {
            txout.nAsset = output.m_asset_commitment;
            txoutwit.vchSurjectionproof = output.m_asset_surjection_proof;
        }
        if (output.m_ecdh_pubkey.IsValid() && !force_unblinded) {
            txout.nNonce.vchCommitment.insert(txout.nNonce.vchCommitment.end(), output.m_ecdh_pubkey.begin(), output.m_ecdh_pubkey.end());
        }
        mtx.vout.push_back(txout);
        mtx.witness.vtxoutwit.push_back(txoutwit);
    }
    mtx.witness.vtxinwit.resize(inputs.size());
    return mtx;
}

uint256 PartiallySignedTransaction::GetUniqueID() const
{
    if (tx != std::nullopt) {
        return tx->GetHash();
    }

    // Get the unsigned transaction
    CMutableTransaction mtx = GetUnsignedTx(/* force_unblinded */ true);
    // Set the locktime to 0
    mtx.nLockTime = 0;
    // Set the sequence numbers to 0
    for (CTxIn& txin : mtx.vin) {
        txin.nSequence = 0;
    }
    return mtx.GetHash();
}

bool PartiallySignedTransaction::AddInput(PSBTInput& psbtin)
{
    // Check required fields are present and this input is not a duplicate
    if (psbtin.prev_txid.IsNull() ||
        psbtin.prev_out == std::nullopt ||
        std::find_if(inputs.begin(), inputs.end(),
        [psbtin](const PSBTInput& psbt) {
            return psbt.prev_txid == psbtin.prev_txid && psbt.prev_out == psbtin.prev_out;
        }
    ) != inputs.end()) {
        return false;
    }

    if (tx != std::nullopt) {
        // This is a v0 psbt, so do the v0 AddInput
        CTxIn txin(COutPoint(psbtin.prev_txid, *psbtin.prev_out));
        if (std::find(tx->vin.begin(), tx->vin.end(), txin) != tx->vin.end()) {
            return false;
        }
        tx->vin.push_back(txin);
        psbtin.partial_sigs.clear();
        psbtin.final_script_sig.clear();
        psbtin.final_script_witness.SetNull();
        inputs.push_back(psbtin);
        return true;
    }

    // No global tx, must be PSBTv2.
    // Check inputs modifiable flag
    if (m_tx_modifiable == std::nullopt || !m_tx_modifiable->test(0)) {
        return false;
    }

    // Determine if we need to iterate the inputs.
    // For now, we only do this if the new input has a required time lock.
    // The BIP states that we should also do this if m_tx_modifiable's bit 2 is set
    // (Has SIGHASH_SINGLE flag) but since we are only adding inputs at the end of the vector,
    // we don't care about that.
    bool iterate_inputs = psbtin.time_locktime != std::nullopt || psbtin.height_locktime != std::nullopt;
    if (iterate_inputs) {
        uint32_t old_timelock;
        if (!ComputeTimeLock(old_timelock)) {
            return false;
        }

        std::optional<uint32_t> time_lock = psbtin.time_locktime;
        std::optional<uint32_t> height_lock = psbtin.height_locktime;
        bool has_sigs = false;
        for (const PSBTInput& input : inputs) {
            if (input.time_locktime != std::nullopt && input.height_locktime == std::nullopt) {
                height_lock.reset(); // Transaction can no longer have a height locktime
                if (time_lock == std::nullopt) {
                    return false;
                }
            } else if (input.time_locktime == std::nullopt && input.height_locktime != std::nullopt) {
                time_lock.reset(); // Transaction can no longer have a time locktime
                if (height_lock == std::nullopt) {
                    return false;
                }
            }
            if (input.time_locktime && time_lock != std::nullopt) {
                time_lock = std::max(time_lock, input.time_locktime);
            }
            if (input.height_locktime && height_lock != std::nullopt) {
                height_lock = std::max(height_lock, input.height_locktime);
            }
            if (!input.partial_sigs.empty()) {
                has_sigs = true;
            }
        }
        uint32_t new_timelock = fallback_locktime.value_or(0);
        if (height_lock != std::nullopt && *height_lock > 0) {
            new_timelock = *height_lock;
        } else if (time_lock != std::nullopt && *time_lock > 0) {
            new_timelock = *time_lock;
        }
        if (has_sigs && old_timelock != new_timelock) {
            return false;
        }
    }

    // Add the input to the end
    inputs.push_back(psbtin);
    return true;
}

bool PartiallySignedTransaction::AddOutput(const PSBTOutput& psbtout)
{
    if (psbtout.amount == std::nullopt || psbtout.script == std::nullopt) {
        return false;
    }

    if (tx != std::nullopt) {
        // This is a v0 psbt, do the v0 AddOutput
        CTxOut txout(CAsset(), *psbtout.amount, *psbtout.script);
        tx->vout.push_back(txout);
        outputs.push_back(psbtout);
        return true;
    }

    // No global tx, must be PSBTv2
    // Check outputs are modifiable
    if (m_tx_modifiable == std::nullopt || !m_tx_modifiable->test(1)) {
        return false;
    }
    outputs.push_back(psbtout);

    return true;
}

bool PSBTInput::GetUTXO(CTxOut& utxo) const
{
    if (non_witness_utxo) {
        if (*prev_out >= non_witness_utxo->vout.size()) {
            return false;
        }
        utxo = non_witness_utxo->vout[*prev_out];
    } else if (!witness_utxo.IsNull()) {
        utxo = witness_utxo;
    } else if (m_peg_in_value && !m_peg_in_claim_script.empty()) {
        // For Peg-ins, get the UTXO from the peg-in stuff
        utxo = CTxOut(Params().GetConsensus().pegged_asset, CConfidentialValue(*m_peg_in_value), m_peg_in_claim_script);
    } else {
        return false;
    }
    return true;
}

COutPoint PSBTInput::GetOutPoint() const
{
    return COutPoint(prev_txid, *prev_out);
}

bool PartiallySignedTransaction::IsBlinded() const
{
    for (const PSBTOutput& out : outputs) {
        if (out.IsBlinded()) {
            return true;
        }
    }
    return false;
}

bool PartiallySignedTransaction::IsFullyBlinded() const
{
    for (const PSBTOutput& out : outputs) {
        if (out.IsBlinded() && !out.IsFullyBlinded()) {
            return false;
        }
    }
    return true;
}

bool PSBTInput::IsNull() const
{
    return !non_witness_utxo && witness_utxo.IsNull() && partial_sigs.empty() && unknown.empty() && hd_keypaths.empty() && redeem_script.empty() && witness_script.empty();
}

void PSBTInput::FillSignatureData(SignatureData& sigdata) const
{
    if (!final_script_sig.empty()) {
        sigdata.scriptSig = final_script_sig;
        sigdata.complete = true;
    }
    if (!final_script_witness.IsNull()) {
        sigdata.scriptWitness = final_script_witness;
        sigdata.complete = true;
    }
    if (sigdata.complete) {
        return;
    }

    sigdata.signatures.insert(partial_sigs.begin(), partial_sigs.end());
    if (!redeem_script.empty()) {
        sigdata.redeem_script = redeem_script;
    }
    if (!witness_script.empty()) {
        sigdata.witness_script = witness_script;
    }
    for (const auto& key_pair : hd_keypaths) {
        sigdata.misc_pubkeys.emplace(key_pair.first.GetID(), key_pair);
    }
    if (!m_tap_key_sig.empty()) {
        sigdata.taproot_key_path_sig = m_tap_key_sig;
    }
    for (const auto& [pubkey_leaf, sig] : m_tap_script_sigs) {
        sigdata.taproot_script_sigs.emplace(pubkey_leaf, sig);
    }
    if (!m_tap_internal_key.IsNull()) {
        sigdata.tr_spenddata.internal_key = m_tap_internal_key;
    }
    if (!m_tap_merkle_root.IsNull()) {
        sigdata.tr_spenddata.merkle_root = m_tap_merkle_root;
    }
    for (const auto& [leaf_script, control_block] : m_tap_scripts) {
        sigdata.tr_spenddata.scripts.emplace(leaf_script, control_block);
    }
    for (const auto& [pubkey, leaf_origin] : m_tap_bip32_paths) {
        sigdata.taproot_misc_pubkeys.emplace(pubkey, leaf_origin);
    }
}

void PSBTInput::FromSignatureData(const SignatureData& sigdata)
{
    if (sigdata.complete) {
        partial_sigs.clear();
        hd_keypaths.clear();
        redeem_script.clear();
        witness_script.clear();

        if (!sigdata.scriptSig.empty()) {
            final_script_sig = sigdata.scriptSig;
        }
        if (!sigdata.scriptWitness.IsNull()) {
            final_script_witness = sigdata.scriptWitness;
        }
        return;
    }

    partial_sigs.insert(sigdata.signatures.begin(), sigdata.signatures.end());
    if (redeem_script.empty() && !sigdata.redeem_script.empty()) {
        redeem_script = sigdata.redeem_script;
    }
    if (witness_script.empty() && !sigdata.witness_script.empty()) {
        witness_script = sigdata.witness_script;
    }
    for (const auto& entry : sigdata.misc_pubkeys) {
        hd_keypaths.emplace(entry.second);
    }
    if (!sigdata.taproot_key_path_sig.empty()) {
        m_tap_key_sig = sigdata.taproot_key_path_sig;
    }
    for (const auto& [pubkey_leaf, sig] : sigdata.taproot_script_sigs) {
        m_tap_script_sigs.emplace(pubkey_leaf, sig);
    }
    if (!sigdata.tr_spenddata.internal_key.IsNull()) {
        m_tap_internal_key = sigdata.tr_spenddata.internal_key;
    }
    if (!sigdata.tr_spenddata.merkle_root.IsNull()) {
        m_tap_merkle_root = sigdata.tr_spenddata.merkle_root;
    }
    for (const auto& [leaf_script, control_block] : sigdata.tr_spenddata.scripts) {
        m_tap_scripts.emplace(leaf_script, control_block);
    }
    for (const auto& [pubkey, leaf_origin] : sigdata.taproot_misc_pubkeys) {
        m_tap_bip32_paths.emplace(pubkey, leaf_origin);
    }
}

bool PSBTInput::Merge(const PSBTInput& input)
{
    assert(prev_txid == input.prev_txid);
    assert(*prev_out == *input.prev_out);

    if (!non_witness_utxo && input.non_witness_utxo) non_witness_utxo = input.non_witness_utxo;
    if (witness_utxo.IsNull() && !input.witness_utxo.IsNull()) {
        witness_utxo = input.witness_utxo;
    }

    partial_sigs.insert(input.partial_sigs.begin(), input.partial_sigs.end());
    ripemd160_preimages.insert(input.ripemd160_preimages.begin(), input.ripemd160_preimages.end());
    sha256_preimages.insert(input.sha256_preimages.begin(), input.sha256_preimages.end());
    hash160_preimages.insert(input.hash160_preimages.begin(), input.hash160_preimages.end());
    hash256_preimages.insert(input.hash256_preimages.begin(), input.hash256_preimages.end());
    hd_keypaths.insert(input.hd_keypaths.begin(), input.hd_keypaths.end());
    unknown.insert(input.unknown.begin(), input.unknown.end());
    m_tap_script_sigs.insert(input.m_tap_script_sigs.begin(), input.m_tap_script_sigs.end());
    m_tap_scripts.insert(input.m_tap_scripts.begin(), input.m_tap_scripts.end());
    m_tap_bip32_paths.insert(input.m_tap_bip32_paths.begin(), input.m_tap_bip32_paths.end());

    if (redeem_script.empty() && !input.redeem_script.empty()) redeem_script = input.redeem_script;
    if (witness_script.empty() && !input.witness_script.empty()) witness_script = input.witness_script;
    if (final_script_sig.empty() && !input.final_script_sig.empty()) final_script_sig = input.final_script_sig;
    if (final_script_witness.IsNull() && !input.final_script_witness.IsNull()) final_script_witness = input.final_script_witness;
    if (sequence == std::nullopt && input.sequence != std::nullopt) sequence = input.sequence;
    if (time_locktime == std::nullopt && input.time_locktime != std::nullopt) time_locktime = input.time_locktime;
    if (height_locktime == std::nullopt && input.height_locktime != std::nullopt) height_locktime = input.height_locktime;

    if (m_issuance_value == std::nullopt && m_issuance_value_commitment.IsNull() && input.m_issuance_value != std::nullopt) m_issuance_value = input.m_issuance_value;
    if (m_issuance_value_commitment.IsNull() && !input.m_issuance_value_commitment.IsNull()) {
        m_issuance_value_commitment = input.m_issuance_value_commitment;
        m_issuance_value.reset();
    }
    if (m_issuance_rangeproof.empty() && !input.m_issuance_rangeproof.empty()) m_issuance_rangeproof = input.m_issuance_rangeproof;
    if (m_issuance_inflation_keys_rangeproof.empty() && !input.m_issuance_inflation_keys_rangeproof.empty()) m_issuance_inflation_keys_rangeproof = input.m_issuance_inflation_keys_rangeproof;
    if (m_issuance_inflation_keys_amount == std::nullopt && m_issuance_inflation_keys_commitment.IsNull() && input.m_issuance_inflation_keys_amount != std::nullopt) m_issuance_inflation_keys_amount = input.m_issuance_inflation_keys_amount;
    if (m_issuance_inflation_keys_commitment.IsNull() && !input.m_issuance_inflation_keys_commitment.IsNull()) {
        m_issuance_inflation_keys_commitment = input.m_issuance_inflation_keys_commitment;
        m_issuance_inflation_keys_amount.reset();
    }
    if (m_issuance_blinding_nonce.IsNull() && !input.m_issuance_blinding_nonce.IsNull()) m_issuance_blinding_nonce = input.m_issuance_blinding_nonce;
    if (m_issuance_asset_entropy.IsNull() && !input.m_issuance_asset_entropy.IsNull()) m_issuance_asset_entropy = input.m_issuance_asset_entropy;
    if (m_blind_issuance_value_proof.empty() && !input.m_blind_issuance_value_proof.empty()) m_blind_issuance_value_proof = input.m_blind_issuance_value_proof;
    if (m_blind_issuance_inflation_keys_proof.empty() && !input.m_blind_issuance_inflation_keys_proof.empty()) m_blind_issuance_inflation_keys_proof = input.m_blind_issuance_inflation_keys_proof;

    if (m_peg_in_tx.index() == 0 && input.m_peg_in_tx.index() != 0) m_peg_in_tx = input.m_peg_in_tx;
    if (m_peg_in_txout_proof.index() == 0 && input.m_peg_in_txout_proof.index() != 0) m_peg_in_txout_proof = input.m_peg_in_txout_proof;
    if (m_peg_in_claim_script.empty() && !input.m_peg_in_claim_script.empty()) m_peg_in_claim_script = input.m_peg_in_claim_script;
    if (m_peg_in_genesis_hash.IsNull() && !input.m_peg_in_genesis_hash.IsNull()) m_peg_in_genesis_hash = input.m_peg_in_genesis_hash;
    if (m_peg_in_value == std::nullopt && input.m_peg_in_value != std::nullopt) m_peg_in_value = input.m_peg_in_value;
    if (m_peg_in_witness.IsNull() && !input.m_peg_in_witness.IsNull()) m_peg_in_witness = input.m_peg_in_witness;

    if (m_utxo_rangeproof.empty() && !input.m_utxo_rangeproof.empty()) m_utxo_rangeproof = input.m_utxo_rangeproof;

    if (m_tap_key_sig.empty() && !input.m_tap_key_sig.empty()) m_tap_key_sig = input.m_tap_key_sig;
    if (m_tap_internal_key.IsNull() && !input.m_tap_internal_key.IsNull()) m_tap_internal_key = input.m_tap_internal_key;
    if (m_tap_merkle_root.IsNull() && !input.m_tap_merkle_root.IsNull()) m_tap_merkle_root = input.m_tap_merkle_root;

    return true;
}

void PSBTOutput::FillSignatureData(SignatureData& sigdata) const
{
    if (!redeem_script.empty()) {
        sigdata.redeem_script = redeem_script;
    }
    if (!witness_script.empty()) {
        sigdata.witness_script = witness_script;
    }
    for (const auto& key_pair : hd_keypaths) {
        sigdata.misc_pubkeys.emplace(key_pair.first.GetID(), key_pair);
    }
    if (!m_tap_tree.empty() && m_tap_internal_key.IsFullyValid()) {
        TaprootBuilder builder;
        for (const auto& [depth, leaf_ver, script] : m_tap_tree) {
            builder.Add((int)depth, script, (int)leaf_ver, /*track=*/true);
        }
        assert(builder.IsComplete());
        builder.Finalize(m_tap_internal_key);
        TaprootSpendData spenddata = builder.GetSpendData();

        sigdata.tr_spenddata.internal_key = m_tap_internal_key;
        sigdata.tr_spenddata.Merge(spenddata);
    }
    for (const auto& [pubkey, leaf_origin] : m_tap_bip32_paths) {
        sigdata.taproot_misc_pubkeys.emplace(pubkey, leaf_origin);
    }
}

void PSBTOutput::FromSignatureData(const SignatureData& sigdata)
{
    if (redeem_script.empty() && !sigdata.redeem_script.empty()) {
        redeem_script = sigdata.redeem_script;
    }
    if (witness_script.empty() && !sigdata.witness_script.empty()) {
        witness_script = sigdata.witness_script;
    }
    for (const auto& entry : sigdata.misc_pubkeys) {
        hd_keypaths.emplace(entry.second);
    }
    if (!sigdata.tr_spenddata.internal_key.IsNull()) {
        m_tap_internal_key = sigdata.tr_spenddata.internal_key;
    }
    if (sigdata.tr_builder.has_value() && sigdata.tr_builder->HasScripts()) {
        m_tap_tree = sigdata.tr_builder->GetTreeTuples();
    }
    for (const auto& [pubkey, leaf_origin] : sigdata.taproot_misc_pubkeys) {
        m_tap_bip32_paths.emplace(pubkey, leaf_origin);
    }
}

bool PSBTOutput::IsNull() const
{
    return redeem_script.empty() && witness_script.empty() && hd_keypaths.empty() && unknown.empty();
}

bool PSBTOutput::Merge(const PSBTOutput& output)
{
    assert(amount == output.amount);
    assert(script == output.script);
    assert(m_asset == output.m_asset);

    hd_keypaths.insert(output.hd_keypaths.begin(), output.hd_keypaths.end());
    unknown.insert(output.unknown.begin(), output.unknown.end());
    m_tap_bip32_paths.insert(output.m_tap_bip32_paths.begin(), output.m_tap_bip32_paths.end());

    if (redeem_script.empty() && !output.redeem_script.empty()) redeem_script = output.redeem_script;
    if (witness_script.empty() && !output.witness_script.empty()) witness_script = output.witness_script;

    // If this IsBlinded and output IsBlinded, make sure the creator added fields are the same
    if (IsBlinded() && output.IsBlinded()) {
        if (!m_blinding_pubkey.IsValid() || !output.m_blinding_pubkey.IsValid() || !m_blinder_index || !output.m_blinder_index) return false;
        if (m_blinding_pubkey != output.m_blinding_pubkey) return false;
        if (m_blinder_index != output.m_blinder_index) return false;
    }

    // If this IsFullyBlinded and output IsFullyBlinded, just double check them
    if (IsFullyBlinded() && output.IsFullyBlinded()) {
        if (!m_value_commitment.IsNull() && !output.m_value_commitment.IsNull() && (m_value_commitment != output.m_value_commitment)) return false;
        if (!m_asset_commitment.IsNull() && !output.m_asset_commitment.IsNull() && (m_asset_commitment != output.m_asset_commitment)) return false;
        if (!m_value_rangeproof.empty() && !output.m_value_rangeproof.empty() && (m_value_rangeproof != output.m_value_rangeproof)) return false;
        if (!m_asset_surjection_proof.empty() && !output.m_asset_surjection_proof.empty() && (m_asset_surjection_proof != output.m_asset_surjection_proof)) return false;
    }

    // If output IsFullyBlinded and this is not, copy the blinding data and remove the explicits
    if (IsBlinded() && !IsFullyBlinded() && output.IsFullyBlinded()) {
        m_value_commitment = output.m_value_commitment;
        m_asset_commitment = output.m_asset_commitment;
        m_value_rangeproof = output.m_value_rangeproof;
        m_asset_surjection_proof = output.m_asset_surjection_proof;
        m_ecdh_pubkey = output.m_ecdh_pubkey;
        m_blind_value_proof = output.m_blind_value_proof;
        m_blind_asset_proof = output.m_blind_asset_proof;
    }

    if (m_tap_internal_key.IsNull() && !output.m_tap_internal_key.IsNull()) m_tap_internal_key = output.m_tap_internal_key;
<<<<<<< HEAD
    if (m_tap_tree.has_value() && !output.m_tap_tree.has_value()) m_tap_tree = output.m_tap_tree;

    return true;
}

CTxOut PSBTOutput::GetTxOut() const
{
    assert(script != std::nullopt);
    assert(amount != std::nullopt || !m_value_commitment.IsNull());
    assert(!m_asset.IsNull() || !m_asset_commitment.IsNull());
    return CTxOut(!m_asset_commitment.IsNull() ? m_asset_commitment : CAsset(m_asset), !m_value_commitment.IsNull() ? m_value_commitment : CConfidentialValue(*amount), *script);
}

bool PSBTOutput::IsBlinded() const
{
    return m_blinding_pubkey.IsValid();
}

bool PSBTOutput::IsPartiallyBlinded() const
{
    return IsBlinded() && (
        !m_value_commitment.IsNull() ||
        !m_asset_commitment.IsNull() ||
        !m_value_rangeproof.empty() ||
        !m_asset_surjection_proof.empty() ||
        m_ecdh_pubkey.IsValid());
}

bool PSBTOutput::IsFullyBlinded() const
{
    return IsBlinded() &&
        !m_value_commitment.IsNull() &&
        !m_asset_commitment.IsNull() &&
        !m_value_rangeproof.empty() &&
        !m_asset_surjection_proof.empty() &&
        m_ecdh_pubkey.IsValid();
=======
    if (m_tap_tree.empty() && !output.m_tap_tree.empty()) m_tap_tree = output.m_tap_tree;
>>>>>>> 551c8e95
}

bool PSBTInputSigned(const PSBTInput& input)
{
    return !input.final_script_sig.empty() || !input.final_script_witness.IsNull();
}

bool PSBTInputSignedAndVerified(const PartiallySignedTransaction psbt, unsigned int input_index, const PrecomputedTransactionData* txdata)
{
    CTxOut utxo;
    assert(psbt.inputs.size() >= input_index);
    const PSBTInput& input = psbt.inputs[input_index];

    if (input.non_witness_utxo) {
        // If we're taking our information from a non-witness UTXO, verify that it matches the prevout.
        COutPoint prevout = psbt.tx->vin[input_index].prevout;
        if (prevout.n >= input.non_witness_utxo->vout.size()) {
            return false;
        }
        if (input.non_witness_utxo->GetHash() != prevout.hash) {
            return false;
        }
        utxo = input.non_witness_utxo->vout[prevout.n];
    } else if (!input.witness_utxo.IsNull()) {
        utxo = input.witness_utxo;
    } else {
        return false;
    }

    if (txdata) {
        return VerifyScript(input.final_script_sig, utxo.scriptPubKey, &input.final_script_witness, STANDARD_SCRIPT_VERIFY_FLAGS, MutableTransactionSignatureChecker{&(*psbt.tx), input_index, utxo.nValue, *txdata, MissingDataBehavior::FAIL});
    } else {
        return VerifyScript(input.final_script_sig, utxo.scriptPubKey, &input.final_script_witness, STANDARD_SCRIPT_VERIFY_FLAGS, MutableTransactionSignatureChecker{&(*psbt.tx), input_index, utxo.nValue, MissingDataBehavior::FAIL});
    }
}

size_t CountPSBTUnsignedInputs(const PartiallySignedTransaction& psbt) {
    size_t count = 0;
    for (const auto& input : psbt.inputs) {
        if (!PSBTInputSigned(input)) {
            count++;
        }
    }

    return count;
}

void UpdatePSBTOutput(const SigningProvider& provider, PartiallySignedTransaction& psbt, int index)
{
    CMutableTransaction tx = psbt.GetUnsignedTx();
    const CTxOut& out = tx.vout.at(index);
    PSBTOutput& psbt_out = psbt.outputs.at(index);

    // Fill a SignatureData with output info
    SignatureData sigdata;
    psbt_out.FillSignatureData(sigdata);

    // Construct a would-be spend of this output, to update sigdata with.
    // Note that ProduceSignature is used to fill in metadata (not actual signatures),
    // so provider does not need to provide any private keys (it can be a HidingSigningProvider).
    MutableTransactionSignatureCreator creator(tx, /*input_idx=*/0, out.nValue, SIGHASH_ALL);
    ProduceSignature(provider, creator, out.scriptPubKey, sigdata);

    // Put redeem_script, witness_script, key paths, into PSBTOutput.
    psbt_out.FromSignatureData(sigdata);
}

PrecomputedTransactionData PrecomputePSBTData(const PartiallySignedTransaction& psbt)
{
    const CMutableTransaction tx = psbt.GetUnsignedTx();
    bool have_all_spent_outputs = true;
    std::vector<CTxOut> utxos(psbt.inputs.size());
    for (size_t idx = 0; idx < psbt.inputs.size(); ++idx) {
        if (!psbt.inputs[idx].GetUTXO(utxos[idx])) have_all_spent_outputs = false;
    }
    PrecomputedTransactionData txdata{Params().HashGenesisBlock()};
    if (have_all_spent_outputs) {
        txdata.Init(tx, std::move(utxos), true);
    } else {
        txdata.Init(tx, {}, true);
    }
    return txdata;
}

bool SignPSBTInput(const SigningProvider& provider, PartiallySignedTransaction& psbt, int index, const PrecomputedTransactionData* txdata, int sighash,  SignatureData* out_sigdata, bool finalize)
{
    PSBTInput& input = psbt.inputs.at(index);

    // If this input is a peg-in, also make the peg-in witness
    if (input.m_peg_in_tx.index() != 0
        && input.m_peg_in_txout_proof.index() != 0
        && !input.m_peg_in_claim_script.empty()
        && !input.m_peg_in_genesis_hash.IsNull()
        && input.m_peg_in_value != std::nullopt) {
        if (Params().GetConsensus().ParentChainHasPow()) {
            input.m_peg_in_witness = CreatePeginWitness(*input.m_peg_in_value, Params().GetConsensus().pegged_asset, input.m_peg_in_genesis_hash, input.m_peg_in_claim_script, *std::get_if<Sidechain::Bitcoin::CTransactionRef>(&input.m_peg_in_tx), *std::get_if<Sidechain::Bitcoin::CMerkleBlock>(&input.m_peg_in_txout_proof));
        } else {
            input.m_peg_in_witness = CreatePeginWitness(*input.m_peg_in_value, Params().GetConsensus().pegged_asset, input.m_peg_in_genesis_hash, input.m_peg_in_claim_script, *std::get_if<CTransactionRef>(&input.m_peg_in_tx), *std::get_if<CMerkleBlock>(&input.m_peg_in_txout_proof));
        }
    }

    const CMutableTransaction& tx = psbt.GetUnsignedTx();

    if (PSBTInputSignedAndVerified(psbt, index, txdata)) {
        return true;
    }

    // Fill SignatureData with input info
    SignatureData sigdata;
    input.FillSignatureData(sigdata);

    // Get UTXO
    bool require_witness_sig = false;
    CTxOut utxo;

    if (input.non_witness_utxo) {
        // If we're taking our information from a non-witness UTXO, verify that it matches the prevout.
        COutPoint prevout = input.GetOutPoint();
        if (prevout.n >= input.non_witness_utxo->vout.size()) {
            return false;
        }
        if (input.non_witness_utxo->GetHash() != prevout.hash) {
            return false;
        }
        utxo = input.non_witness_utxo->vout[prevout.n];
    } else if (!input.witness_utxo.IsNull()) {
        utxo = input.witness_utxo;
        // When we're taking our information from a witness UTXO, we can't verify it is actually data from
        // the output being spent. This is safe in case a witness signature is produced (which includes this
        // information directly in the hash), but not for non-witness signatures. Remember that we require
        // a witness signature in this situation.
        require_witness_sig = true;
    } else if (input.m_peg_in_value && !input.m_peg_in_claim_script.empty()) {
        utxo = CTxOut(Params().GetConsensus().pegged_asset, CConfidentialValue(*input.m_peg_in_value), input.m_peg_in_claim_script);
    } else {
        return false;
    }

    sigdata.witness = false;
    bool sig_complete;
    if (txdata == nullptr) {
        sig_complete = ProduceSignature(provider, DUMMY_SIGNATURE_CREATOR, utxo.scriptPubKey, sigdata);
    } else {
        MutableTransactionSignatureCreator creator(tx, index, utxo.nValue, txdata, sighash);
        sig_complete = ProduceSignature(provider, creator, utxo.scriptPubKey, sigdata);
    }
    // Verify that a witness signature was produced in case one was required.
    if (require_witness_sig && !sigdata.witness) return false;

    // If we are not finalizing, set sigdata.complete to false to not set the scriptWitness
    if (!finalize && sigdata.complete) sigdata.complete = false;

    input.FromSignatureData(sigdata);

    // If we have a witness signature, put a witness UTXO.
    if (sigdata.witness) {
        input.witness_utxo = utxo;
        // We can remove the non_witness_utxo if and only if there are no non-segwit or segwit v0
        // inputs in this transaction. Since this requires inspecting the entire transaction, this
        // is something for the caller to deal with (i.e. FillPSBT).
    }

    // Fill in the missing info
    if (out_sigdata) {
        out_sigdata->missing_pubkeys = sigdata.missing_pubkeys;
        out_sigdata->missing_sigs = sigdata.missing_sigs;
        out_sigdata->missing_redeem_script = sigdata.missing_redeem_script;
        out_sigdata->missing_witness_script = sigdata.missing_witness_script;
    }

    return sig_complete;
}

bool FinalizePSBT(PartiallySignedTransaction& psbtx)
{
    // Finalize input signatures -- in case we have partial signatures that add up to a complete
    //   signature, but have not combined them yet (e.g. because the combiner that created this
    //   PartiallySignedTransaction did not understand them), this will combine them into a final
    //   script.
    bool complete = true;
    const PrecomputedTransactionData txdata = PrecomputePSBTData(psbtx);
    for (unsigned int i = 0; i < psbtx.inputs.size(); ++i) {
        complete &= SignPSBTInput(DUMMY_SIGNING_PROVIDER, psbtx, i, &txdata, SIGHASH_ALL, nullptr, true);
    }

    return complete;
}

bool FinalizeAndExtractPSBT(PartiallySignedTransaction& psbtx, CMutableTransaction& result)
{
    // It's not safe to extract a PSBT that isn't finalized, and there's no easy way to check
    //   whether a PSBT is finalized without finalizing it, so we just do this.
    if (!FinalizePSBT(psbtx)) {
        return false;
    }

    result = psbtx.GetUnsignedTx();
    for (unsigned int i = 0; i < result.vin.size(); ++i) {
        const PSBTInput& psbt_in = psbtx.inputs[i];
        CTxIn& txin = result.vin[i];
        CTxInWitness& txin_wit = result.witness.vtxinwit[i];

        txin.scriptSig = psbt_in.final_script_sig;
        txin_wit.scriptWitness = psbt_in.final_script_witness;
        txin_wit.vchIssuanceAmountRangeproof = psbt_in.m_issuance_rangeproof;
        txin_wit.vchInflationKeysRangeproof = psbt_in.m_issuance_inflation_keys_rangeproof;

        txin.m_is_pegin = !psbt_in.m_peg_in_witness.IsNull();
        txin_wit.m_pegin_witness = psbt_in.m_peg_in_witness;
    }
    for (unsigned int i = 0; i < result.vout.size(); ++i) {
        const PSBTOutput& psbt_out = psbtx.outputs[i];
        result.witness.vtxoutwit[i].vchSurjectionproof = psbt_out.m_asset_surjection_proof;
        result.witness.vtxoutwit[i].vchRangeproof = psbt_out.m_value_rangeproof;
    }
    return true;
}

TransactionError CombinePSBTs(PartiallySignedTransaction& out, const std::vector<PartiallySignedTransaction>& psbtxs)
{
    out = psbtxs[0]; // Copy the first one

    // Merge
    for (auto it = std::next(psbtxs.begin()); it != psbtxs.end(); ++it) {
        if (!out.Merge(*it)) {
            return TransactionError::PSBT_MISMATCH;
        }
    }
    return TransactionError::OK;
}

std::string PSBTRoleName(PSBTRole role) {
    switch (role) {
    case PSBTRole::CREATOR: return "creator";
    case PSBTRole::UPDATER: return "updater";
    case PSBTRole::BLINDER: return "blinder";
    case PSBTRole::SIGNER: return "signer";
    case PSBTRole::FINALIZER: return "finalizer";
    case PSBTRole::EXTRACTOR: return "extractor";
        // no default case, so the compiler can warn about missing cases
    }
    assert(false);
}

std::string EncodePSBT(const PartiallySignedTransaction& psbt)
{
    CDataStream ssTx(SER_NETWORK, PROTOCOL_VERSION);
    ssTx << psbt;
    return EncodeBase64(ssTx);
}

bool DecodeBase64PSBT(PartiallySignedTransaction& psbt, const std::string& base64_tx, std::string& error)
{
    auto tx_data = DecodeBase64(base64_tx);
    if (!tx_data) {
        error = "invalid base64";
        return false;
    }
    return DecodeRawPSBT(psbt, MakeByteSpan(*tx_data), error);
}

bool DecodeRawPSBT(PartiallySignedTransaction& psbt, Span<const std::byte> tx_data, std::string& error)
{
    CDataStream ss_data(tx_data, SER_NETWORK, PROTOCOL_VERSION);
    try {
        ss_data >> psbt;
        if (!ss_data.empty()) {
            error = "extra data after PSBT";
            return false;
        }
    } catch (const std::exception& e) {
        error = e.what();
        return false;
    }
    return true;
}

uint32_t PartiallySignedTransaction::GetVersion() const
{
    if (m_version != std::nullopt) {
        return *m_version;
    }
    return 0;
}

void PartiallySignedTransaction::SetupFromTx(const CMutableTransaction& tx)
{
    tx_version = tx.nVersion;
    fallback_locktime = tx.nLockTime;

    uint32_t i;
    for (i = 0; i < tx.vin.size(); ++i) {
        PSBTInput& input = inputs.at(i);
        const CTxIn& txin = tx.vin.at(i);

        input.prev_txid = txin.prevout.hash;
        input.prev_out = txin.prevout.n;
        input.sequence = txin.nSequence;

        // Elements things
        if (!txin.assetIssuance.IsNull()) {
            if (txin.assetIssuance.nAmount.IsExplicit()) {
                input.m_issuance_value = txin.assetIssuance.nAmount.GetAmount();
            } else {
                input.m_issuance_value_commitment = txin.assetIssuance.nAmount;
            }

            if (txin.assetIssuance.nInflationKeys.IsExplicit()) {
                input.m_issuance_inflation_keys_amount = txin.assetIssuance.nInflationKeys.GetAmount();
            } else {
                input.m_issuance_inflation_keys_commitment = txin.assetIssuance.nInflationKeys;
            }

            if (!txin.assetIssuance.assetBlindingNonce.IsNull()) {
                input.m_issuance_blinding_nonce = txin.assetIssuance.assetBlindingNonce;
            }
            if (!txin.assetIssuance.assetEntropy.IsNull()) {
                input.m_issuance_asset_entropy = txin.assetIssuance.assetEntropy;
            }
        }
        // Peg-in things
        if (txin.m_is_pegin) {
            CAmount peg_in_value;
            CAsset asset;
            if (DecomposePeginWitness(tx.witness.vtxinwit[i].m_pegin_witness, peg_in_value, asset, input.m_peg_in_genesis_hash, input.m_peg_in_claim_script, input.m_peg_in_tx, input.m_peg_in_txout_proof)) {
                input.m_peg_in_value = peg_in_value;
                assert(asset == Params().GetConsensus().pegged_asset);
            }
        }
    }

    for (i = 0; i < tx.vout.size(); ++i) {
        PSBTOutput& output = outputs.at(i);
        const CTxOut& txout = tx.vout.at(i);

        output.script = txout.scriptPubKey;

        // Elements things
        if (txout.nAsset.IsExplicit()) {
            output.m_asset = txout.nAsset.GetAsset().id;
        } else {
            output.m_asset_commitment = txout.nAsset;
        }

        if (txout.nValue.IsExplicit()) {
            output.amount = txout.nValue.GetAmount();
        } else {
            output.m_value_commitment = txout.nValue;
        }

        // Usually the blinding pubkey is put into the nonce, so pull it out of there
        if (txout.nNonce.IsCommitment()) {
            output.m_blinding_pubkey.Set(txout.nNonce.vchCommitment.begin(), txout.nNonce.vchCommitment.end());
        }
    }
}

void PartiallySignedTransaction::CacheUnsignedTxPieces()
{
    // To make things easier, we split up the global unsigned transaction
    // and use the PSBTv2 fields for PSBTv0.
    if (tx != std::nullopt) {
        SetupFromTx(*tx);
    }
}<|MERGE_RESOLUTION|>--- conflicted
+++ resolved
@@ -5,13 +5,10 @@
 #include <blindpsbt.h>
 #include <psbt.h>
 
-<<<<<<< HEAD
 #include <chainparams.h>
 #include <pegins.h>
 #include <primitives/transaction.h>
-=======
 #include <policy/policy.h>
->>>>>>> 551c8e95
 #include <util/check.h>
 #include <util/strencodings.h>
 
@@ -614,8 +611,7 @@
     }
 
     if (m_tap_internal_key.IsNull() && !output.m_tap_internal_key.IsNull()) m_tap_internal_key = output.m_tap_internal_key;
-<<<<<<< HEAD
-    if (m_tap_tree.has_value() && !output.m_tap_tree.has_value()) m_tap_tree = output.m_tap_tree;
+    if (m_tap_tree.empty() && !output.m_tap_tree.empty()) m_tap_tree = output.m_tap_tree;
 
     return true;
 }
@@ -651,9 +647,6 @@
         !m_value_rangeproof.empty() &&
         !m_asset_surjection_proof.empty() &&
         m_ecdh_pubkey.IsValid();
-=======
-    if (m_tap_tree.empty() && !output.m_tap_tree.empty()) m_tap_tree = output.m_tap_tree;
->>>>>>> 551c8e95
 }
 
 bool PSBTInputSigned(const PSBTInput& input)
@@ -669,7 +662,7 @@
 
     if (input.non_witness_utxo) {
         // If we're taking our information from a non-witness UTXO, verify that it matches the prevout.
-        COutPoint prevout = psbt.tx->vin[input_index].prevout;
+        COutPoint prevout = psbt.inputs[input_index].GetOutPoint();
         if (prevout.n >= input.non_witness_utxo->vout.size()) {
             return false;
         }
@@ -683,10 +676,11 @@
         return false;
     }
 
+    CMutableTransaction tx = psbt.GetUnsignedTx();
     if (txdata) {
-        return VerifyScript(input.final_script_sig, utxo.scriptPubKey, &input.final_script_witness, STANDARD_SCRIPT_VERIFY_FLAGS, MutableTransactionSignatureChecker{&(*psbt.tx), input_index, utxo.nValue, *txdata, MissingDataBehavior::FAIL});
+        return VerifyScript(input.final_script_sig, utxo.scriptPubKey, &input.final_script_witness, STANDARD_SCRIPT_VERIFY_FLAGS, MutableTransactionSignatureChecker{&tx, input_index, utxo.nValue, *txdata, MissingDataBehavior::FAIL});
     } else {
-        return VerifyScript(input.final_script_sig, utxo.scriptPubKey, &input.final_script_witness, STANDARD_SCRIPT_VERIFY_FLAGS, MutableTransactionSignatureChecker{&(*psbt.tx), input_index, utxo.nValue, MissingDataBehavior::FAIL});
+        return VerifyScript(input.final_script_sig, utxo.scriptPubKey, &input.final_script_witness, STANDARD_SCRIPT_VERIFY_FLAGS, MutableTransactionSignatureChecker{&tx, input_index, utxo.nValue, MissingDataBehavior::FAIL});
     }
 }
 
