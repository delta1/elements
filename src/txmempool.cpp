--- conflicted
+++ resolved
@@ -45,58 +45,6 @@
     return true;
 }
 
-<<<<<<< HEAD
-CTxMemPoolEntry::CTxMemPoolEntry(const CTransactionRef& tx, CAmount fee,
-                                 int64_t time, unsigned int entry_height,
-                                 bool spends_coinbase, int64_t sigops_cost, LockPoints lp,
-                                 const std::set<std::pair<uint256, COutPoint>>& _setPeginsSpent)
-    : tx{tx},
-      nFee{fee},
-      nTxWeight(GetTransactionWeight(*tx)),
-      nUsageSize{RecursiveDynamicUsage(tx)},
-      nTime{time},
-      entryHeight{entry_height},
-      spendsCoinbase{spends_coinbase},
-      sigOpCost{sigops_cost},
-      m_modified_fee{nFee},
-      lockPoints{lp},
-      nSizeWithDescendants{GetTxSize()},
-      nModFeesWithDescendants{nFee},
-      nSizeWithAncestors{GetTxSize()},
-      nModFeesWithAncestors{nFee},
-      nSigOpCostWithAncestors{sigOpCost},
-      discountSizeWithAncestors{GetDiscountTxSize()},
-      setPeginsSpent(_setPeginsSpent) {}
-
-void CTxMemPoolEntry::UpdateModifiedFee(CAmount fee_diff)
-{
-    nModFeesWithDescendants = SaturatingAdd(nModFeesWithDescendants, fee_diff);
-    nModFeesWithAncestors = SaturatingAdd(nModFeesWithAncestors, fee_diff);
-    m_modified_fee = SaturatingAdd(m_modified_fee, fee_diff);
-}
-
-void CTxMemPoolEntry::UpdateLockPoints(const LockPoints& lp)
-{
-    lockPoints = lp;
-}
-
-size_t CTxMemPoolEntry::GetTxSize() const
-{
-    return GetVirtualTransactionSize(nTxWeight, sigOpCost, ::nBytesPerSigOp);
-}
-
-size_t CTxMemPoolEntry::GetDiscountTxSize() const
-{
-    // discountvsize only differs from vsize if we accept discounted CTs
-    if (Params().GetAcceptDiscountCT()) {
-        return GetDiscountVirtualTransactionSize(*tx, sigOpCost, ::nBytesPerSigOp);
-    } else {
-        return GetVirtualTransactionSize(nTxWeight, sigOpCost, ::nBytesPerSigOp);
-    }
-}
-
-=======
->>>>>>> d0b1f613
 void CTxMemPool::UpdateForDescendants(txiter updateIt, cacheMap& cachedDescendants,
                                       const std::set<uint256>& setExclude, std::set<uint256>& descendants_to_remove)
 {
