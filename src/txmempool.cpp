// Copyright (c) 2009-2010 Satoshi Nakamoto
// Copyright (c) 2009-2018 The Bitcoin Core developers
// Distributed under the MIT software license, see the accompanying
// file COPYING or http://www.opensource.org/licenses/mit-license.php.

#include <txmempool.h>

#include <consensus/consensus.h>
#include <consensus/tx_verify.h>
#include <consensus/validation.h>
#include <validation.h>
#include <policy/policy.h>
#include <policy/fees.h>
#include <reverse_iterator.h>
#include <streams.h>
#include <timedata.h>
<<<<<<< HEAD
#include <util.h>
#include <utilmoneystr.h>
#include <utiltime.h>
#include <chainparams.h> // removeForBlock paklist transition
=======
#include <util/system.h>
#include <util/moneystr.h>
#include <util/time.h>
>>>>>>> f617e05c

CTxMemPoolEntry::CTxMemPoolEntry(const CTransactionRef& _tx, const CAmount& _nFee,
                                 int64_t _nTime, unsigned int _entryHeight,
                                 bool _spendsCoinbase, int64_t _sigOpsCost, LockPoints lp, std::set<std::pair<uint256, COutPoint>>& _setPeginsSpent)
    : tx(_tx), nFee(_nFee), nTxWeight(GetTransactionWeight(*tx)), nUsageSize(RecursiveDynamicUsage(tx)), nTime(_nTime), entryHeight(_entryHeight),
    spendsCoinbase(_spendsCoinbase), sigOpCost(_sigOpsCost), lockPoints(lp),
    setPeginsSpent(_setPeginsSpent)
{
    nCountWithDescendants = 1;
    nSizeWithDescendants = GetTxSize();
    nModFeesWithDescendants = nFee;

    feeDelta = 0;

    nCountWithAncestors = 1;
    nSizeWithAncestors = GetTxSize();
    nModFeesWithAncestors = nFee;
    nSigOpCostWithAncestors = sigOpCost;
}

void CTxMemPoolEntry::UpdateFeeDelta(int64_t newFeeDelta)
{
    nModFeesWithDescendants += newFeeDelta - feeDelta;
    nModFeesWithAncestors += newFeeDelta - feeDelta;
    feeDelta = newFeeDelta;
}

void CTxMemPoolEntry::UpdateLockPoints(const LockPoints& lp)
{
    lockPoints = lp;
}

size_t CTxMemPoolEntry::GetTxSize() const
{
    return GetVirtualTransactionSize(nTxWeight, sigOpCost);
}

// Update the given tx for any in-mempool descendants.
// Assumes that setMemPoolChildren is correct for the given tx and all
// descendants.
void CTxMemPool::UpdateForDescendants(txiter updateIt, cacheMap &cachedDescendants, const std::set<uint256> &setExclude)
{
    setEntries stageEntries, setAllDescendants;
    stageEntries = GetMemPoolChildren(updateIt);

    while (!stageEntries.empty()) {
        const txiter cit = *stageEntries.begin();
        setAllDescendants.insert(cit);
        stageEntries.erase(cit);
        const setEntries &setChildren = GetMemPoolChildren(cit);
        for (txiter childEntry : setChildren) {
            cacheMap::iterator cacheIt = cachedDescendants.find(childEntry);
            if (cacheIt != cachedDescendants.end()) {
                // We've already calculated this one, just add the entries for this set
                // but don't traverse again.
                for (txiter cacheEntry : cacheIt->second) {
                    setAllDescendants.insert(cacheEntry);
                }
            } else if (!setAllDescendants.count(childEntry)) {
                // Schedule for later processing
                stageEntries.insert(childEntry);
            }
        }
    }
    // setAllDescendants now contains all in-mempool descendants of updateIt.
    // Update and add to cached descendant map
    int64_t modifySize = 0;
    CAmount modifyFee = 0;
    int64_t modifyCount = 0;
    for (txiter cit : setAllDescendants) {
        if (!setExclude.count(cit->GetTx().GetHash())) {
            modifySize += cit->GetTxSize();
            modifyFee += cit->GetModifiedFee();
            modifyCount++;
            cachedDescendants[updateIt].insert(cit);
            // Update ancestor state for each descendant
            mapTx.modify(cit, update_ancestor_state(updateIt->GetTxSize(), updateIt->GetModifiedFee(), 1, updateIt->GetSigOpCost()));
        }
    }
    mapTx.modify(updateIt, update_descendant_state(modifySize, modifyFee, modifyCount));
}

// vHashesToUpdate is the set of transaction hashes from a disconnected block
// which has been re-added to the mempool.
// for each entry, look for descendants that are outside vHashesToUpdate, and
// add fee/size information for such descendants to the parent.
// for each such descendant, also update the ancestor state to include the parent.
void CTxMemPool::UpdateTransactionsFromBlock(const std::vector<uint256> &vHashesToUpdate)
{
    LOCK(cs);
    // For each entry in vHashesToUpdate, store the set of in-mempool, but not
    // in-vHashesToUpdate transactions, so that we don't have to recalculate
    // descendants when we come across a previously seen entry.
    cacheMap mapMemPoolDescendantsToUpdate;

    // Use a set for lookups into vHashesToUpdate (these entries are already
    // accounted for in the state of their ancestors)
    std::set<uint256> setAlreadyIncluded(vHashesToUpdate.begin(), vHashesToUpdate.end());

    // Iterate in reverse, so that whenever we are looking at a transaction
    // we are sure that all in-mempool descendants have already been processed.
    // This maximizes the benefit of the descendant cache and guarantees that
    // setMemPoolChildren will be updated, an assumption made in
    // UpdateForDescendants.
    for (const uint256 &hash : reverse_iterate(vHashesToUpdate)) {
        // we cache the in-mempool children to avoid duplicate updates
        setEntries setChildren;
        // calculate children from mapNextTx
        txiter it = mapTx.find(hash);
        if (it == mapTx.end()) {
            continue;
        }
        auto iter = mapNextTx.lower_bound(COutPoint(hash, 0));
        // First calculate the children, and update setMemPoolChildren to
        // include them, and update their setMemPoolParents to include this tx.
        for (; iter != mapNextTx.end() && iter->first->hash == hash; ++iter) {
            const uint256 &childHash = iter->second->GetHash();
            txiter childIter = mapTx.find(childHash);
            assert(childIter != mapTx.end());
            // We can skip updating entries we've encountered before or that
            // are in the block (which are already accounted for).
            if (setChildren.insert(childIter).second && !setAlreadyIncluded.count(childHash)) {
                UpdateChild(it, childIter, true);
                UpdateParent(childIter, it, true);
            }
        }
        UpdateForDescendants(it, mapMemPoolDescendantsToUpdate, setAlreadyIncluded);
    }
}

bool CTxMemPool::CalculateMemPoolAncestors(const CTxMemPoolEntry &entry, setEntries &setAncestors, uint64_t limitAncestorCount, uint64_t limitAncestorSize, uint64_t limitDescendantCount, uint64_t limitDescendantSize, std::string &errString, bool fSearchForParents /* = true */) const
{
    setEntries parentHashes;
    const CTransaction &tx = entry.GetTx();

    if (fSearchForParents) {
        // Get parents of this transaction that are in the mempool
        // GetMemPoolParents() is only valid for entries in the mempool, so we
        // iterate mapTx to find parents.
        for (unsigned int i = 0; i < tx.vin.size(); i++) {
            boost::optional<txiter> piter = GetIter(tx.vin[i].prevout.hash);
            if (piter) {
                parentHashes.insert(*piter);
                if (parentHashes.size() + 1 > limitAncestorCount) {
                    errString = strprintf("too many unconfirmed parents [limit: %u]", limitAncestorCount);
                    return false;
                }
            }
        }
    } else {
        // If we're not searching for parents, we require this to be an
        // entry in the mempool already.
        txiter it = mapTx.iterator_to(entry);
        parentHashes = GetMemPoolParents(it);
    }

    size_t totalSizeWithAncestors = entry.GetTxSize();

    while (!parentHashes.empty()) {
        txiter stageit = *parentHashes.begin();

        setAncestors.insert(stageit);
        parentHashes.erase(stageit);
        totalSizeWithAncestors += stageit->GetTxSize();

        if (stageit->GetSizeWithDescendants() + entry.GetTxSize() > limitDescendantSize) {
            errString = strprintf("exceeds descendant size limit for tx %s [limit: %u]", stageit->GetTx().GetHash().ToString(), limitDescendantSize);
            return false;
        } else if (stageit->GetCountWithDescendants() + 1 > limitDescendantCount) {
            errString = strprintf("too many descendants for tx %s [limit: %u]", stageit->GetTx().GetHash().ToString(), limitDescendantCount);
            return false;
        } else if (totalSizeWithAncestors > limitAncestorSize) {
            errString = strprintf("exceeds ancestor size limit [limit: %u]", limitAncestorSize);
            return false;
        }

        const setEntries & setMemPoolParents = GetMemPoolParents(stageit);
        for (txiter phash : setMemPoolParents) {
            // If this is a new ancestor, add it.
            if (setAncestors.count(phash) == 0) {
                parentHashes.insert(phash);
            }
            if (parentHashes.size() + setAncestors.size() + 1 > limitAncestorCount) {
                errString = strprintf("too many unconfirmed ancestors [limit: %u]", limitAncestorCount);
                return false;
            }
        }
    }

    return true;
}

void CTxMemPool::UpdateAncestorsOf(bool add, txiter it, setEntries &setAncestors)
{
    setEntries parentIters = GetMemPoolParents(it);
    // add or remove this tx as a child of each parent
    for (txiter piter : parentIters) {
        UpdateChild(piter, it, add);
    }
    const int64_t updateCount = (add ? 1 : -1);
    const int64_t updateSize = updateCount * it->GetTxSize();
    const CAmount updateFee = updateCount * it->GetModifiedFee();
    for (txiter ancestorIt : setAncestors) {
        mapTx.modify(ancestorIt, update_descendant_state(updateSize, updateFee, updateCount));
    }
}

void CTxMemPool::UpdateEntryForAncestors(txiter it, const setEntries &setAncestors)
{
    int64_t updateCount = setAncestors.size();
    int64_t updateSize = 0;
    CAmount updateFee = 0;
    int64_t updateSigOpsCost = 0;
    for (txiter ancestorIt : setAncestors) {
        updateSize += ancestorIt->GetTxSize();
        updateFee += ancestorIt->GetModifiedFee();
        updateSigOpsCost += ancestorIt->GetSigOpCost();
    }
    mapTx.modify(it, update_ancestor_state(updateSize, updateFee, updateCount, updateSigOpsCost));
}

void CTxMemPool::UpdateChildrenForRemoval(txiter it)
{
    const setEntries &setMemPoolChildren = GetMemPoolChildren(it);
    for (txiter updateIt : setMemPoolChildren) {
        UpdateParent(updateIt, it, false);
    }
}

void CTxMemPool::UpdateForRemoveFromMempool(const setEntries &entriesToRemove, bool updateDescendants)
{
    // For each entry, walk back all ancestors and decrement size associated with this
    // transaction
    const uint64_t nNoLimit = std::numeric_limits<uint64_t>::max();
    if (updateDescendants) {
        // updateDescendants should be true whenever we're not recursively
        // removing a tx and all its descendants, eg when a transaction is
        // confirmed in a block.
        // Here we only update statistics and not data in mapLinks (which
        // we need to preserve until we're finished with all operations that
        // need to traverse the mempool).
        for (txiter removeIt : entriesToRemove) {
            setEntries setDescendants;
            CalculateDescendants(removeIt, setDescendants);
            setDescendants.erase(removeIt); // don't update state for self
            int64_t modifySize = -((int64_t)removeIt->GetTxSize());
            CAmount modifyFee = -removeIt->GetModifiedFee();
            int modifySigOps = -removeIt->GetSigOpCost();
            for (txiter dit : setDescendants) {
                mapTx.modify(dit, update_ancestor_state(modifySize, modifyFee, -1, modifySigOps));
            }
        }
    }
    for (txiter removeIt : entriesToRemove) {
        setEntries setAncestors;
        const CTxMemPoolEntry &entry = *removeIt;
        std::string dummy;
        // Since this is a tx that is already in the mempool, we can call CMPA
        // with fSearchForParents = false.  If the mempool is in a consistent
        // state, then using true or false should both be correct, though false
        // should be a bit faster.
        // However, if we happen to be in the middle of processing a reorg, then
        // the mempool can be in an inconsistent state.  In this case, the set
        // of ancestors reachable via mapLinks will be the same as the set of
        // ancestors whose packages include this transaction, because when we
        // add a new transaction to the mempool in addUnchecked(), we assume it
        // has no children, and in the case of a reorg where that assumption is
        // false, the in-mempool children aren't linked to the in-block tx's
        // until UpdateTransactionsFromBlock() is called.
        // So if we're being called during a reorg, ie before
        // UpdateTransactionsFromBlock() has been called, then mapLinks[] will
        // differ from the set of mempool parents we'd calculate by searching,
        // and it's important that we use the mapLinks[] notion of ancestor
        // transactions as the set of things to update for removal.
        CalculateMemPoolAncestors(entry, setAncestors, nNoLimit, nNoLimit, nNoLimit, nNoLimit, dummy, false);
        // Note that UpdateAncestorsOf severs the child links that point to
        // removeIt in the entries for the parents of removeIt.
        UpdateAncestorsOf(false, removeIt, setAncestors);
    }
    // After updating all the ancestor sizes, we can now sever the link between each
    // transaction being removed and any mempool children (ie, update setMemPoolParents
    // for each direct child of a transaction being removed).
    for (txiter removeIt : entriesToRemove) {
        UpdateChildrenForRemoval(removeIt);
    }
}

void CTxMemPoolEntry::UpdateDescendantState(int64_t modifySize, CAmount modifyFee, int64_t modifyCount)
{
    nSizeWithDescendants += modifySize;
    assert(int64_t(nSizeWithDescendants) > 0);
    nModFeesWithDescendants += modifyFee;
    nCountWithDescendants += modifyCount;
    assert(int64_t(nCountWithDescendants) > 0);
}

void CTxMemPoolEntry::UpdateAncestorState(int64_t modifySize, CAmount modifyFee, int64_t modifyCount, int64_t modifySigOps)
{
    nSizeWithAncestors += modifySize;
    assert(int64_t(nSizeWithAncestors) > 0);
    nModFeesWithAncestors += modifyFee;
    nCountWithAncestors += modifyCount;
    assert(int64_t(nCountWithAncestors) > 0);
    nSigOpCostWithAncestors += modifySigOps;
    assert(int(nSigOpCostWithAncestors) >= 0);
}

CTxMemPool::CTxMemPool(CBlockPolicyEstimator* estimator) :
    nTransactionsUpdated(0), minerPolicyEstimator(estimator)
{
    _clear(); //lock free clear

    // Sanity checks off by default for performance, because otherwise
    // accepting transactions becomes O(N^2) where N is the number
    // of transactions in the pool
    nCheckFrequency = 0;
}

bool CTxMemPool::isSpent(const COutPoint& outpoint) const
{
    LOCK(cs);
    return mapNextTx.count(outpoint);
}

unsigned int CTxMemPool::GetTransactionsUpdated() const
{
    LOCK(cs);
    return nTransactionsUpdated;
}

void CTxMemPool::AddTransactionsUpdated(unsigned int n)
{
    LOCK(cs);
    nTransactionsUpdated += n;
}

void CTxMemPool::addUnchecked(const CTxMemPoolEntry &entry, setEntries &setAncestors, bool validFeeEstimate)
{
    NotifyEntryAdded(entry.GetSharedTx());
    // Add to memory pool without checking anything.
    // Used by AcceptToMemoryPool(), which DOES do
    // all the appropriate checks.
    indexed_transaction_set::iterator newit = mapTx.insert(entry).first;
    mapLinks.insert(make_pair(newit, TxLinks()));

    // Update transaction for any feeDelta created by PrioritiseTransaction
    // TODO: refactor so that the fee delta is calculated before inserting
    // into mapTx.
    CAmount delta{0};
    ApplyDelta(entry.GetTx().GetHash(), delta);
    if (delta) {
            mapTx.modify(newit, update_fee_delta(delta));
    }

    // Update cachedInnerUsage to include contained transaction's usage.
    // (When we update the entry for in-mempool parents, memory usage will be
    // further updated.)
    cachedInnerUsage += entry.DynamicMemoryUsage();

    const CTransaction& tx = newit->GetTx();
    std::set<uint256> setParentTransactions;
    for (unsigned int i = 0; i < tx.vin.size(); i++) {
        mapNextTx.insert(std::make_pair(&tx.vin[i].prevout, &tx));
        setParentTransactions.insert(tx.vin[i].prevout.hash);
    }
    // Don't bother worrying about child transactions of this one.
    // Normal case of a new transaction arriving is that there can't be any
    // children, because such children would be orphans.
    // An exception to that is if a transaction enters that used to be in a block.
    // In that case, our disconnect block logic will call UpdateTransactionsFromBlock
    // to clean up the mess we're leaving here.

    // Update ancestors with information about this tx
    for (const auto& pit : GetIterSet(setParentTransactions)) {
            UpdateParent(newit, pit, true);
    }
    UpdateAncestorsOf(true, newit, setAncestors);
    UpdateEntryForAncestors(newit, setAncestors);

    nTransactionsUpdated++;
    totalTxSize += entry.GetTxSize();
    if (minerPolicyEstimator) {minerPolicyEstimator->processTransaction(entry, validFeeEstimate);}

    vTxHashes.emplace_back(tx.GetWitnessHash(), newit);
    newit->vTxHashesIdx = vTxHashes.size() - 1;

    // ELEMENTS:
    typedef std::pair<uint256, COutPoint> PeginPair;
    for(const PeginPair& it : entry.setPeginsSpent) {
        std::pair<std::map<std::pair<uint256, COutPoint>, uint256>::iterator, bool> ret = mapPeginsSpentToTxid.insert(std::make_pair(it, tx.GetHash()));
        assert(ret.second);
    }
}

void CTxMemPool::removeUnchecked(txiter it, MemPoolRemovalReason reason)
{
    NotifyEntryRemoved(it->GetSharedTx(), reason);
    const uint256 hash = it->GetTx().GetHash();
    for (const CTxIn& txin : it->GetTx().vin)
        mapNextTx.erase(txin.prevout);

    // ELEMENTS:
    typedef std::pair<uint256, COutPoint> PeginPair;
    for (const PeginPair& it2 : it->setPeginsSpent) {
        mapPeginsSpentToTxid.erase(it2);
    }

    if (vTxHashes.size() > 1) {
        vTxHashes[it->vTxHashesIdx] = std::move(vTxHashes.back());
        vTxHashes[it->vTxHashesIdx].second->vTxHashesIdx = it->vTxHashesIdx;
        vTxHashes.pop_back();
        if (vTxHashes.size() * 2 < vTxHashes.capacity())
            vTxHashes.shrink_to_fit();
    } else
        vTxHashes.clear();

    totalTxSize -= it->GetTxSize();
    cachedInnerUsage -= it->DynamicMemoryUsage();
    cachedInnerUsage -= memusage::DynamicUsage(mapLinks[it].parents) + memusage::DynamicUsage(mapLinks[it].children);
    mapLinks.erase(it);
    mapTx.erase(it);
    nTransactionsUpdated++;
    if (minerPolicyEstimator) {minerPolicyEstimator->removeTx(hash, false);}
}

// Calculates descendants of entry that are not already in setDescendants, and adds to
// setDescendants. Assumes entryit is already a tx in the mempool and setMemPoolChildren
// is correct for tx and all descendants.
// Also assumes that if an entry is in setDescendants already, then all
// in-mempool descendants of it are already in setDescendants as well, so that we
// can save time by not iterating over those entries.
void CTxMemPool::CalculateDescendants(txiter entryit, setEntries& setDescendants) const
{
    setEntries stage;
    if (setDescendants.count(entryit) == 0) {
        stage.insert(entryit);
    }
    // Traverse down the children of entry, only adding children that are not
    // accounted for in setDescendants already (because those children have either
    // already been walked, or will be walked in this iteration).
    while (!stage.empty()) {
        txiter it = *stage.begin();
        setDescendants.insert(it);
        stage.erase(it);

        const setEntries &setChildren = GetMemPoolChildren(it);
        for (txiter childiter : setChildren) {
            if (!setDescendants.count(childiter)) {
                stage.insert(childiter);
            }
        }
    }
}

void CTxMemPool::removeRecursive(const CTransaction &origTx, MemPoolRemovalReason reason)
{
    // Remove transaction from memory pool
    {
        LOCK(cs);
        setEntries txToRemove;
        txiter origit = mapTx.find(origTx.GetHash());
        if (origit != mapTx.end()) {
            txToRemove.insert(origit);
        } else {
            // When recursively removing but origTx isn't in the mempool
            // be sure to remove any children that are in the pool. This can
            // happen during chain re-orgs if origTx isn't re-accepted into
            // the mempool for any reason.
            for (unsigned int i = 0; i < origTx.vout.size(); i++) {
                auto it = mapNextTx.find(COutPoint(origTx.GetHash(), i));
                if (it == mapNextTx.end())
                    continue;
                txiter nextit = mapTx.find(it->second->GetHash());
                assert(nextit != mapTx.end());
                txToRemove.insert(nextit);
            }
        }
        setEntries setAllRemoves;
        for (txiter it : txToRemove) {
            CalculateDescendants(it, setAllRemoves);
        }

        RemoveStaged(setAllRemoves, false, reason);
    }
}

void CTxMemPool::removeForReorg(const CCoinsViewCache *pcoins, unsigned int nMemPoolHeight, int flags)
{
    // Remove transactions spending a coinbase which are now immature and no-longer-final transactions
    LOCK(cs);
    setEntries txToRemove;
    for (indexed_transaction_set::const_iterator it = mapTx.begin(); it != mapTx.end(); it++) {
        const CTransaction& tx = it->GetTx();
        LockPoints lp = it->GetLockPoints();
        bool validLP =  TestLockPointValidity(&lp);
        if (!CheckFinalTx(tx, flags) || !CheckSequenceLocks(*this, tx, flags, &lp, validLP)) {
            // Note if CheckSequenceLocks fails the LockPoints may still be invalid
            // So it's critical that we remove the tx and not depend on the LockPoints.
            txToRemove.insert(it);
        } else if (it->GetSpendsCoinbase()) {
            for (const CTxIn& txin : tx.vin) {
                indexed_transaction_set::const_iterator it2 = mapTx.find(txin.prevout.hash);
                if (it2 != mapTx.end())
                    continue;
                const Coin &coin = pcoins->AccessCoin(txin.prevout);
                if (nCheckFrequency != 0) assert(!coin.IsSpent());
                if (coin.IsSpent() || (coin.IsCoinBase() && ((signed long)nMemPoolHeight) - coin.nHeight < COINBASE_MATURITY)) {
                    txToRemove.insert(it);
                    break;
                }
            }
        }
        if (!validLP) {
            mapTx.modify(it, update_lock_points(lp));
        }
    }
    setEntries setAllRemoves;
    for (txiter it : txToRemove) {
        CalculateDescendants(it, setAllRemoves);
    }
    RemoveStaged(setAllRemoves, false, MemPoolRemovalReason::REORG);
}

void CTxMemPool::removeConflicts(const CTransaction &tx)
{
    // Remove transactions which depend on inputs of tx, recursively
    AssertLockHeld(cs);
    for (const CTxIn &txin : tx.vin) {
        auto it = mapNextTx.find(txin.prevout);
        if (it != mapNextTx.end()) {
            const CTransaction &txConflict = *it->second;
            if (txConflict != tx)
            {
                ClearPrioritisation(txConflict.GetHash());
                removeRecursive(txConflict, MemPoolRemovalReason::CONFLICT);
            }
        }
    }
}

/**
 * Called when a block is connected. Removes from mempool and updates the miner fee estimator.
 */
void CTxMemPool::removeForBlock(const std::vector<CTransactionRef>& vtx, unsigned int nBlockHeight, const std::set<std::pair<uint256, COutPoint>>& setPeginsSpent, bool pak_transition)
{
    LOCK(cs);
    std::vector<const CTxMemPoolEntry*> entries;
    for (const auto& tx : vtx)
    {
        uint256 hash = tx->GetHash();

        indexed_transaction_set::iterator i = mapTx.find(hash);
        if (i != mapTx.end())
            entries.push_back(&*i);
    }
    // Before the txs in the new block have been removed from the mempool, update policy estimates
    if (minerPolicyEstimator) {minerPolicyEstimator->processBlock(nBlockHeight, entries);}
    for (const auto& tx : vtx)
    {
        txiter it = mapTx.find(tx->GetHash());
        if (it != mapTx.end()) {
            setEntries stage;
            stage.insert(it);
            RemoveStaged(stage, true, MemPoolRemovalReason::BLOCK);
        }
        removeConflicts(*tx);
        ClearPrioritisation(tx->GetHash());
    }

    // ELEMENTS:
    // Eject any conflicting pegins
    for (std::set<std::pair<uint256, COutPoint> >::const_iterator it = setPeginsSpent.begin(); it != setPeginsSpent.end(); it++) {
        std::map<std::pair<uint256, COutPoint>, uint256>::const_iterator it2 = mapPeginsSpentToTxid.find(*it);
        if (it2 != mapPeginsSpentToTxid.end()) {
            uint256 tx_id = it2->second;
            txiter txit = mapTx.find(tx_id);
            assert(txit != mapTx.end());
            const CTransaction& tx = txit->GetTx();
            setEntries stage;
            stage.insert(txit);
            RemoveStaged(stage, true);
            removeRecursive(tx, MemPoolRemovalReason::CONFLICT);
            ClearPrioritisation(tx_id);
        }
    }
    // Eject any newly-invalid peg-outs based on changing block commitment
    const CChainParams& chainparams = Params();
    if (pak_transition && chainparams.GetEnforcePak()) {
        std::vector<CTransactionRef> tx_to_remove;
        for (const auto& entry : mapTx) {
            for (const auto& out : entry.GetTx().vout) {
                if (out.scriptPubKey.IsPegoutScript(Params().ParentGenesisBlockHash()) &&
                            !ScriptHasValidPAKProof(out.scriptPubKey, Params().ParentGenesisBlockHash())) {
                    const uint256 tx_id = entry.GetTx().GetHash();
                    txiter it = mapTx.find(tx_id);
                    const CTransaction& tx = it->GetTx();
                    tx_to_remove.push_back(MakeTransactionRef(tx));
                    break;
                }
            }
        }
        for (auto& tx : tx_to_remove) {
            const uint256 tx_id = tx->GetHash();
            removeRecursive(*tx, MemPoolRemovalReason::BLOCK);
            ClearPrioritisation(tx_id);
        }
    }
    lastRollingFeeUpdate = GetTime();
    blockSinceLastRollingFeeBump = true;
}

void CTxMemPool::_clear()
{
    mapLinks.clear();
    mapTx.clear();
    mapNextTx.clear();
    totalTxSize = 0;
    cachedInnerUsage = 0;
    lastRollingFeeUpdate = GetTime();
    blockSinceLastRollingFeeBump = false;
    rollingMinimumFeeRate = 0;
    ++nTransactionsUpdated;
}

void CTxMemPool::clear()
{
    LOCK(cs);
    _clear();
}

static void CheckInputsAndUpdateCoins(const CTxMemPoolEntry& entry, CCoinsViewCache& mempoolDuplicate, const int64_t spendheight, std::set<std::pair<uint256, COutPoint>>& setGlobalPeginsSpent)
{
    CTransaction tx = entry.GetTx();
    CValidationState state;
    CAmountMap fee_map;
    std::set<std::pair<uint256, COutPoint> > setPeginsSpent;
    bool fCheckResult = tx.IsCoinBase() || Consensus::CheckTxInputs(tx, state, mempoolDuplicate, spendheight, fee_map, setPeginsSpent, NULL, false, true);
    assert(fCheckResult);
    UpdateCoins(tx, mempoolDuplicate, 1000000);

    // ELEMENTS:
    assert(setPeginsSpent == entry.setPeginsSpent);
    size_t prevPeginsCount = setGlobalPeginsSpent.size();
    setGlobalPeginsSpent.insert(setPeginsSpent.begin(), setPeginsSpent.end());
    assert(setGlobalPeginsSpent.size() == prevPeginsCount + setPeginsSpent.size());
}

void CTxMemPool::check(const CCoinsViewCache *pcoins) const
{
    LOCK(cs);
    if (nCheckFrequency == 0)
        return;

    if (GetRand(std::numeric_limits<uint32_t>::max()) >= nCheckFrequency)
        return;

    LogPrint(BCLog::MEMPOOL, "Checking mempool with %u transactions and %u inputs\n", (unsigned int)mapTx.size(), (unsigned int)mapNextTx.size());

    uint64_t checkTotal = 0;
    uint64_t innerUsage = 0;

    CCoinsViewCache mempoolDuplicate(const_cast<CCoinsViewCache*>(pcoins));
    const int64_t spendheight = GetSpendHeight(mempoolDuplicate);

    std::list<const CTxMemPoolEntry*> waitingOnDependants;
    // ELEMENTS:
    std::set<std::pair<uint256, COutPoint> > setGlobalPeginsSpent;

    for (indexed_transaction_set::const_iterator it = mapTx.begin(); it != mapTx.end(); it++) {
        unsigned int i = 0;
        checkTotal += it->GetTxSize();
        innerUsage += it->DynamicMemoryUsage();
        const CTransaction& tx = it->GetTx();
        txlinksMap::const_iterator linksiter = mapLinks.find(it);
        assert(linksiter != mapLinks.end());
        const TxLinks &links = linksiter->second;
        innerUsage += memusage::DynamicUsage(links.parents) + memusage::DynamicUsage(links.children);
        bool fDependsWait = false;
        setEntries setParentCheck;
        for (const CTxIn &txin : tx.vin) {
            // Check that every mempool transaction's inputs refer to available coins, or other mempool tx's.
            indexed_transaction_set::const_iterator it2 = mapTx.find(txin.prevout.hash);
            if (it2 != mapTx.end()) {
                const CTransaction& tx2 = it2->GetTx();
                assert(tx2.vout.size() > txin.prevout.n && !tx2.vout[txin.prevout.n].IsNull());
                fDependsWait = true;
                setParentCheck.insert(it2);
            } else {
                // peg-in inputs are not sanity-checked to be valid
                assert(txin.m_is_pegin || pcoins->HaveCoin(txin.prevout));
            }
            // Check whether its inputs are marked in mapNextTx.
            auto it3 = mapNextTx.find(txin.prevout);
            assert(it3 != mapNextTx.end());
            assert(it3->first == &txin.prevout);
            assert(it3->second == &tx);
            i++;
        }
        assert(setParentCheck == GetMemPoolParents(it));
        // Verify ancestor state is correct.
        setEntries setAncestors;
        uint64_t nNoLimit = std::numeric_limits<uint64_t>::max();
        std::string dummy;
        CalculateMemPoolAncestors(*it, setAncestors, nNoLimit, nNoLimit, nNoLimit, nNoLimit, dummy);
        uint64_t nCountCheck = setAncestors.size() + 1;
        uint64_t nSizeCheck = it->GetTxSize();
        CAmount nFeesCheck = it->GetModifiedFee();
        int64_t nSigOpCheck = it->GetSigOpCost();

        for (txiter ancestorIt : setAncestors) {
            nSizeCheck += ancestorIt->GetTxSize();
            nFeesCheck += ancestorIt->GetModifiedFee();
            nSigOpCheck += ancestorIt->GetSigOpCost();
        }

        assert(it->GetCountWithAncestors() == nCountCheck);
        assert(it->GetSizeWithAncestors() == nSizeCheck);
        assert(it->GetSigOpCostWithAncestors() == nSigOpCheck);
        assert(it->GetModFeesWithAncestors() == nFeesCheck);

        // Check children against mapNextTx
        CTxMemPool::setEntries setChildrenCheck;
        auto iter = mapNextTx.lower_bound(COutPoint(it->GetTx().GetHash(), 0));
        uint64_t child_sizes = 0;
        for (; iter != mapNextTx.end() && iter->first->hash == it->GetTx().GetHash(); ++iter) {
            txiter childit = mapTx.find(iter->second->GetHash());
            assert(childit != mapTx.end()); // mapNextTx points to in-mempool transactions
            if (setChildrenCheck.insert(childit).second) {
                child_sizes += childit->GetTxSize();
            }
        }
        assert(setChildrenCheck == GetMemPoolChildren(it));
        // Also check to make sure size is greater than sum with immediate children.
        // just a sanity check, not definitive that this calc is correct...
        assert(it->GetSizeWithDescendants() >= child_sizes + it->GetTxSize());

        if (fDependsWait)
            waitingOnDependants.push_back(&(*it));
        else {
            CheckInputsAndUpdateCoins(*it, mempoolDuplicate, spendheight, setGlobalPeginsSpent);
        }
    }
    unsigned int stepsSinceLastRemove = 0;
    while (!waitingOnDependants.empty()) {
        const CTxMemPoolEntry* entry = waitingOnDependants.front();
        waitingOnDependants.pop_front();
        if (!mempoolDuplicate.HaveInputs(entry->GetTx())) {
            waitingOnDependants.push_back(entry);
            stepsSinceLastRemove++;
            assert(stepsSinceLastRemove < waitingOnDependants.size());
        } else {
            CheckInputsAndUpdateCoins(*entry, mempoolDuplicate, spendheight, setGlobalPeginsSpent);
            stepsSinceLastRemove = 0;
        }
    }
    for (auto it = mapNextTx.cbegin(); it != mapNextTx.cend(); it++) {
        uint256 hash = it->second->GetHash();
        indexed_transaction_set::const_iterator it2 = mapTx.find(hash);
        const CTransaction& tx = it2->GetTx();
        assert(it2 != mapTx.end());
        assert(&tx == it->second);
    }

    //
    // ELEMENTS:
    for (std::set<std::pair<uint256, COutPoint> >::const_iterator it = setGlobalPeginsSpent.begin(); it != setGlobalPeginsSpent.end(); it++) {
        assert(!pcoins->IsPeginSpent(*it));
    }
    for (std::map<std::pair<uint256, COutPoint>, uint256>::const_iterator it = mapPeginsSpentToTxid.begin(); it != mapPeginsSpentToTxid.end(); it++) {
        assert(setGlobalPeginsSpent.erase(it->first));
    }
    assert(setGlobalPeginsSpent.size() == 0);
    // END ELEMENTS
    //

    assert(totalTxSize == checkTotal);
    assert(innerUsage == cachedInnerUsage);
}

bool CTxMemPool::CompareDepthAndScore(const uint256& hasha, const uint256& hashb)
{
    LOCK(cs);
    indexed_transaction_set::const_iterator i = mapTx.find(hasha);
    if (i == mapTx.end()) return false;
    indexed_transaction_set::const_iterator j = mapTx.find(hashb);
    if (j == mapTx.end()) return true;
    uint64_t counta = i->GetCountWithAncestors();
    uint64_t countb = j->GetCountWithAncestors();
    if (counta == countb) {
        return CompareTxMemPoolEntryByScore()(*i, *j);
    }
    return counta < countb;
}

namespace {
class DepthAndScoreComparator
{
public:
    bool operator()(const CTxMemPool::indexed_transaction_set::const_iterator& a, const CTxMemPool::indexed_transaction_set::const_iterator& b)
    {
        uint64_t counta = a->GetCountWithAncestors();
        uint64_t countb = b->GetCountWithAncestors();
        if (counta == countb) {
            return CompareTxMemPoolEntryByScore()(*a, *b);
        }
        return counta < countb;
    }
};
} // namespace

std::vector<CTxMemPool::indexed_transaction_set::const_iterator> CTxMemPool::GetSortedDepthAndScore() const
{
    std::vector<indexed_transaction_set::const_iterator> iters;
    AssertLockHeld(cs);

    iters.reserve(mapTx.size());

    for (indexed_transaction_set::iterator mi = mapTx.begin(); mi != mapTx.end(); ++mi) {
        iters.push_back(mi);
    }
    std::sort(iters.begin(), iters.end(), DepthAndScoreComparator());
    return iters;
}

void CTxMemPool::queryHashes(std::vector<uint256>& vtxid)
{
    LOCK(cs);
    auto iters = GetSortedDepthAndScore();

    vtxid.clear();
    vtxid.reserve(mapTx.size());

    for (auto it : iters) {
        vtxid.push_back(it->GetTx().GetHash());
    }
}

static TxMempoolInfo GetInfo(CTxMemPool::indexed_transaction_set::const_iterator it) {
    return TxMempoolInfo{it->GetSharedTx(), it->GetTime(), CFeeRate(it->GetFee(), it->GetTxSize()), it->GetModifiedFee() - it->GetFee()};
}

std::vector<TxMempoolInfo> CTxMemPool::infoAll() const
{
    LOCK(cs);
    auto iters = GetSortedDepthAndScore();

    std::vector<TxMempoolInfo> ret;
    ret.reserve(mapTx.size());
    for (auto it : iters) {
        ret.push_back(GetInfo(it));
    }

    return ret;
}

CTransactionRef CTxMemPool::get(const uint256& hash) const
{
    LOCK(cs);
    indexed_transaction_set::const_iterator i = mapTx.find(hash);
    if (i == mapTx.end())
        return nullptr;
    return i->GetSharedTx();
}

TxMempoolInfo CTxMemPool::info(const uint256& hash) const
{
    LOCK(cs);
    indexed_transaction_set::const_iterator i = mapTx.find(hash);
    if (i == mapTx.end())
        return TxMempoolInfo();
    return GetInfo(i);
}

void CTxMemPool::PrioritiseTransaction(const uint256& hash, const CAmount& nFeeDelta)
{
    {
        LOCK(cs);
        CAmount &delta = mapDeltas[hash];
        delta += nFeeDelta;
        txiter it = mapTx.find(hash);
        if (it != mapTx.end()) {
            mapTx.modify(it, update_fee_delta(delta));
            // Now update all ancestors' modified fees with descendants
            setEntries setAncestors;
            uint64_t nNoLimit = std::numeric_limits<uint64_t>::max();
            std::string dummy;
            CalculateMemPoolAncestors(*it, setAncestors, nNoLimit, nNoLimit, nNoLimit, nNoLimit, dummy, false);
            for (txiter ancestorIt : setAncestors) {
                mapTx.modify(ancestorIt, update_descendant_state(0, nFeeDelta, 0));
            }
            // Now update all descendants' modified fees with ancestors
            setEntries setDescendants;
            CalculateDescendants(it, setDescendants);
            setDescendants.erase(it);
            for (txiter descendantIt : setDescendants) {
                mapTx.modify(descendantIt, update_ancestor_state(0, nFeeDelta, 0, 0));
            }
            ++nTransactionsUpdated;
        }
    }
    LogPrintf("PrioritiseTransaction: %s feerate += %s\n", hash.ToString(), FormatMoney(nFeeDelta));
}

void CTxMemPool::ApplyDelta(const uint256 hash, CAmount &nFeeDelta) const
{
    LOCK(cs);
    std::map<uint256, CAmount>::const_iterator pos = mapDeltas.find(hash);
    if (pos == mapDeltas.end())
        return;
    const CAmount &delta = pos->second;
    nFeeDelta += delta;
}

void CTxMemPool::ClearPrioritisation(const uint256 hash)
{
    LOCK(cs);
    mapDeltas.erase(hash);
}

const CTransaction* CTxMemPool::GetConflictTx(const COutPoint& prevout) const
{
    const auto it = mapNextTx.find(prevout);
    return it == mapNextTx.end() ? nullptr : it->second;
}

boost::optional<CTxMemPool::txiter> CTxMemPool::GetIter(const uint256& txid) const
{
    auto it = mapTx.find(txid);
    if (it != mapTx.end()) return it;
    return boost::optional<txiter>{};
}

CTxMemPool::setEntries CTxMemPool::GetIterSet(const std::set<uint256>& hashes) const
{
    CTxMemPool::setEntries ret;
    for (const auto& h : hashes) {
        const auto mi = GetIter(h);
        if (mi) ret.insert(*mi);
    }
    return ret;
}

bool CTxMemPool::HasNoInputsOf(const CTransaction &tx) const
{
    for (unsigned int i = 0; i < tx.vin.size(); i++)
        if (exists(tx.vin[i].prevout.hash))
            return false;
    return true;
}

CCoinsViewMemPool::CCoinsViewMemPool(CCoinsView* baseIn, const CTxMemPool& mempoolIn) : CCoinsViewBacked(baseIn), mempool(mempoolIn) { }

bool CCoinsViewMemPool::GetCoin(const COutPoint &outpoint, Coin &coin) const {
    // If an entry in the mempool exists, always return that one, as it's guaranteed to never
    // conflict with the underlying cache, and it cannot have pruned entries (as it contains full)
    // transactions. First checking the underlying cache risks returning a pruned entry instead.
    CTransactionRef ptx = mempool.get(outpoint.hash);
    if (ptx) {
        if (outpoint.n < ptx->vout.size()) {
            coin = Coin(ptx->vout[outpoint.n], MEMPOOL_HEIGHT, false);
            return true;
        } else {
            return false;
        }
    }
    return base->GetCoin(outpoint, coin);
}

// ELEMENTS:
bool CCoinsViewMemPool::IsPeginSpent(const std::pair<uint256, COutPoint> &outpoint) const {
    return mempool.mapPeginsSpentToTxid.count(outpoint) || base->IsPeginSpent(outpoint);
}

size_t CTxMemPool::DynamicMemoryUsage() const {
    LOCK(cs);
    // Estimate the overhead of mapTx to be 12 pointers + an allocation, as no exact formula for boost::multi_index_contained is implemented.
    return memusage::MallocUsage(sizeof(CTxMemPoolEntry) + 12 * sizeof(void*)) * mapTx.size() + memusage::DynamicUsage(mapNextTx) + memusage::DynamicUsage(mapDeltas) + memusage::DynamicUsage(mapLinks) + memusage::DynamicUsage(vTxHashes) + cachedInnerUsage;
}

void CTxMemPool::RemoveStaged(setEntries &stage, bool updateDescendants, MemPoolRemovalReason reason) {
    AssertLockHeld(cs);
    UpdateForRemoveFromMempool(stage, updateDescendants);
    for (txiter it : stage) {
        removeUnchecked(it, reason);
    }
}

int CTxMemPool::Expire(int64_t time) {
    LOCK(cs);
    indexed_transaction_set::index<entry_time>::type::iterator it = mapTx.get<entry_time>().begin();
    setEntries toremove;
    while (it != mapTx.get<entry_time>().end() && it->GetTime() < time) {
        toremove.insert(mapTx.project<0>(it));
        it++;
    }
    setEntries stage;
    for (txiter removeit : toremove) {
        CalculateDescendants(removeit, stage);
    }
    RemoveStaged(stage, false, MemPoolRemovalReason::EXPIRY);
    return stage.size();
}

void CTxMemPool::addUnchecked(const CTxMemPoolEntry &entry, bool validFeeEstimate)
{
    setEntries setAncestors;
    uint64_t nNoLimit = std::numeric_limits<uint64_t>::max();
    std::string dummy;
    CalculateMemPoolAncestors(entry, setAncestors, nNoLimit, nNoLimit, nNoLimit, nNoLimit, dummy);
    return addUnchecked(entry, setAncestors, validFeeEstimate);
}

void CTxMemPool::UpdateChild(txiter entry, txiter child, bool add)
{
    setEntries s;
    if (add && mapLinks[entry].children.insert(child).second) {
        cachedInnerUsage += memusage::IncrementalDynamicUsage(s);
    } else if (!add && mapLinks[entry].children.erase(child)) {
        cachedInnerUsage -= memusage::IncrementalDynamicUsage(s);
    }
}

void CTxMemPool::UpdateParent(txiter entry, txiter parent, bool add)
{
    setEntries s;
    if (add && mapLinks[entry].parents.insert(parent).second) {
        cachedInnerUsage += memusage::IncrementalDynamicUsage(s);
    } else if (!add && mapLinks[entry].parents.erase(parent)) {
        cachedInnerUsage -= memusage::IncrementalDynamicUsage(s);
    }
}

const CTxMemPool::setEntries & CTxMemPool::GetMemPoolParents(txiter entry) const
{
    assert (entry != mapTx.end());
    txlinksMap::const_iterator it = mapLinks.find(entry);
    assert(it != mapLinks.end());
    return it->second.parents;
}

const CTxMemPool::setEntries & CTxMemPool::GetMemPoolChildren(txiter entry) const
{
    assert (entry != mapTx.end());
    txlinksMap::const_iterator it = mapLinks.find(entry);
    assert(it != mapLinks.end());
    return it->second.children;
}

CFeeRate CTxMemPool::GetMinFee(size_t sizelimit) const {
    LOCK(cs);
    if (!blockSinceLastRollingFeeBump || rollingMinimumFeeRate == 0)
        return CFeeRate(llround(rollingMinimumFeeRate));

    int64_t time = GetTime();
    if (time > lastRollingFeeUpdate + 10) {
        double halflife = ROLLING_FEE_HALFLIFE;
        if (DynamicMemoryUsage() < sizelimit / 4)
            halflife /= 4;
        else if (DynamicMemoryUsage() < sizelimit / 2)
            halflife /= 2;

        rollingMinimumFeeRate = rollingMinimumFeeRate / pow(2.0, (time - lastRollingFeeUpdate) / halflife);
        lastRollingFeeUpdate = time;

        if (rollingMinimumFeeRate < (double)incrementalRelayFee.GetFeePerK() / 2) {
            rollingMinimumFeeRate = 0;
            return CFeeRate(0);
        }
    }
    return std::max(CFeeRate(llround(rollingMinimumFeeRate)), incrementalRelayFee);
}

void CTxMemPool::trackPackageRemoved(const CFeeRate& rate) {
    AssertLockHeld(cs);
    if (rate.GetFeePerK() > rollingMinimumFeeRate) {
        rollingMinimumFeeRate = rate.GetFeePerK();
        blockSinceLastRollingFeeBump = false;
    }
}

void CTxMemPool::TrimToSize(size_t sizelimit, std::vector<COutPoint>* pvNoSpendsRemaining) {
    LOCK(cs);

    unsigned nTxnRemoved = 0;
    CFeeRate maxFeeRateRemoved(0);
    while (!mapTx.empty() && DynamicMemoryUsage() > sizelimit) {
        indexed_transaction_set::index<descendant_score>::type::iterator it = mapTx.get<descendant_score>().begin();

        // We set the new mempool min fee to the feerate of the removed set, plus the
        // "minimum reasonable fee rate" (ie some value under which we consider txn
        // to have 0 fee). This way, we don't allow txn to enter mempool with feerate
        // equal to txn which were removed with no block in between.
        CFeeRate removed(it->GetModFeesWithDescendants(), it->GetSizeWithDescendants());
        removed += incrementalRelayFee;
        trackPackageRemoved(removed);
        maxFeeRateRemoved = std::max(maxFeeRateRemoved, removed);

        setEntries stage;
        CalculateDescendants(mapTx.project<0>(it), stage);
        nTxnRemoved += stage.size();

        std::vector<CTransaction> txn;
        if (pvNoSpendsRemaining) {
            txn.reserve(stage.size());
            for (txiter iter : stage)
                txn.push_back(iter->GetTx());
        }
        RemoveStaged(stage, false, MemPoolRemovalReason::SIZELIMIT);
        if (pvNoSpendsRemaining) {
            for (const CTransaction& tx : txn) {
                for (const CTxIn& txin : tx.vin) {
                    if (exists(txin.prevout.hash)) continue;
                    pvNoSpendsRemaining->push_back(txin.prevout);
                }
            }
        }
    }

    if (maxFeeRateRemoved > CFeeRate(0)) {
        LogPrint(BCLog::MEMPOOL, "Removed %u txn, rolling minimum fee bumped to %s\n", nTxnRemoved, maxFeeRateRemoved.ToString());
    }
}

uint64_t CTxMemPool::CalculateDescendantMaximum(txiter entry) const {
    // find parent with highest descendant count
    std::vector<txiter> candidates;
    setEntries counted;
    candidates.push_back(entry);
    uint64_t maximum = 0;
    while (candidates.size()) {
        txiter candidate = candidates.back();
        candidates.pop_back();
        if (!counted.insert(candidate).second) continue;
        const setEntries& parents = GetMemPoolParents(candidate);
        if (parents.size() == 0) {
            maximum = std::max(maximum, candidate->GetCountWithDescendants());
        } else {
            for (txiter i : parents) {
                candidates.push_back(i);
            }
        }
    }
    return maximum;
}

void CTxMemPool::GetTransactionAncestry(const uint256& txid, size_t& ancestors, size_t& descendants) const {
    LOCK(cs);
    auto it = mapTx.find(txid);
    ancestors = descendants = 0;
    if (it != mapTx.end()) {
        ancestors = it->GetCountWithAncestors();
        descendants = CalculateDescendantMaximum(it);
    }
}

SaltedTxidHasher::SaltedTxidHasher() : k0(GetRand(std::numeric_limits<uint64_t>::max())), k1(GetRand(std::numeric_limits<uint64_t>::max())) {}<|MERGE_RESOLUTION|>--- conflicted
+++ resolved
@@ -14,16 +14,10 @@
 #include <reverse_iterator.h>
 #include <streams.h>
 #include <timedata.h>
-<<<<<<< HEAD
-#include <util.h>
-#include <utilmoneystr.h>
-#include <utiltime.h>
-#include <chainparams.h> // removeForBlock paklist transition
-=======
 #include <util/system.h>
 #include <util/moneystr.h>
 #include <util/time.h>
->>>>>>> f617e05c
+#include <chainparams.h> // removeForBlock paklist transition
 
 CTxMemPoolEntry::CTxMemPoolEntry(const CTransactionRef& _tx, const CAmount& _nFee,
                                  int64_t _nTime, unsigned int _entryHeight,
