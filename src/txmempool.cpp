--- conflicted
+++ resolved
@@ -23,29 +23,10 @@
 #include <cmath>
 #include <optional>
 
-<<<<<<< HEAD
-CTxMemPoolEntry::CTxMemPoolEntry(const CTransactionRef& _tx, const CAmount& _nFee,
-                                 int64_t _nTime, unsigned int _entryHeight,
-                                 bool _spendsCoinbase, int64_t _sigOpsCost, LockPoints lp, const std::set<std::pair<uint256, COutPoint>>& _setPeginsSpent)
-    : tx(_tx), nFee(_nFee), nTxWeight(GetTransactionWeight(*tx)), nUsageSize(RecursiveDynamicUsage(tx)), nTime(_nTime), entryHeight(_entryHeight),
-    spendsCoinbase(_spendsCoinbase), sigOpCost(_sigOpsCost), lockPoints(lp),
-    setPeginsSpent(_setPeginsSpent)
-{
-    nCountWithDescendants = 1;
-    nSizeWithDescendants = GetTxSize();
-    nModFeesWithDescendants = nFee;
-
-    feeDelta = 0;
-
-    nCountWithAncestors = 1;
-    nSizeWithAncestors = GetTxSize();
-    nModFeesWithAncestors = nFee;
-    nSigOpCostWithAncestors = sigOpCost;
-}
-=======
 CTxMemPoolEntry::CTxMemPoolEntry(const CTransactionRef& tx, CAmount fee,
                                  int64_t time, unsigned int entry_height,
-                                 bool spends_coinbase, int64_t sigops_cost, LockPoints lp)
+                                 bool spends_coinbase, int64_t sigops_cost, LockPoints lp,
+                                 const std::set<std::pair<uint256, COutPoint>>& _setPeginsSpent)
     : tx{tx},
       nFee{fee},
       nTxWeight(GetTransactionWeight(*tx)),
@@ -59,8 +40,8 @@
       nModFeesWithDescendants{nFee},
       nSizeWithAncestors{GetTxSize()},
       nModFeesWithAncestors{nFee},
-      nSigOpCostWithAncestors{sigOpCost} {}
->>>>>>> 3120bcee
+      nSigOpCostWithAncestors{sigOpCost},
+      setPeginsSpent(_setPeginsSpent) {}
 
 void CTxMemPoolEntry::UpdateFeeDelta(int64_t newFeeDelta)
 {
