--- conflicted
+++ resolved
@@ -381,11 +381,7 @@
     assert(int64_t(nCountWithDescendants) > 0);
 }
 
-<<<<<<< HEAD
-void CTxMemPoolEntry::UpdateAncestorState(int64_t modifySize, CAmount modifyFee, int64_t modifyCount, int64_t modifySigOps, int64_t discountSize)
-=======
-void CTxMemPoolEntry::UpdateAncestorState(int32_t modifySize, CAmount modifyFee, int64_t modifyCount, int64_t modifySigOps)
->>>>>>> 58b36fc3
+void CTxMemPoolEntry::UpdateAncestorState(int32_t modifySize, CAmount modifyFee, int64_t modifyCount, int64_t modifySigOps, int64_t discountSize)
 {
     nSizeWithAncestors += modifySize;
     assert(nSizeWithAncestors > 0);
