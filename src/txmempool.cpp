// Copyright (c) 2009-2010 Satoshi Nakamoto
// Copyright (c) 2009-2020 The Bitcoin Core developers
// Distributed under the MIT software license, see the accompanying
// file COPYING or http://www.opensource.org/licenses/mit-license.php.

#include <txmempool.h>


#include <chainparams.h> // removeForBlock paklist transition
#include <coins.h>
#include <consensus/consensus.h>
#include <consensus/tx_verify.h>
#include <consensus/validation.h>
#include <pegins.h>
#include <policy/fees.h>
#include <policy/policy.h>
#include <policy/settings.h>
#include <reverse_iterator.h>
#include <util/moneystr.h>
#include <util/system.h>
#include <util/time.h>
#include <validationinterface.h>

#include <cmath>
#include <optional>

// Helpers for modifying CTxMemPool::mapTx, which is a boost multi_index.
struct update_descendant_state
{
    update_descendant_state(int64_t _modifySize, CAmount _modifyFee, int64_t _modifyCount) :
        modifySize(_modifySize), modifyFee(_modifyFee), modifyCount(_modifyCount)
    {}

    void operator() (CTxMemPoolEntry &e)
        { e.UpdateDescendantState(modifySize, modifyFee, modifyCount); }

    private:
        int64_t modifySize;
        CAmount modifyFee;
        int64_t modifyCount;
};

struct update_ancestor_state
{
    update_ancestor_state(int64_t _modifySize, CAmount _modifyFee, int64_t _modifyCount, int64_t _modifySigOpsCost) :
        modifySize(_modifySize), modifyFee(_modifyFee), modifyCount(_modifyCount), modifySigOpsCost(_modifySigOpsCost)
    {}

    void operator() (CTxMemPoolEntry &e)
        { e.UpdateAncestorState(modifySize, modifyFee, modifyCount, modifySigOpsCost); }

    private:
        int64_t modifySize;
        CAmount modifyFee;
        int64_t modifyCount;
        int64_t modifySigOpsCost;
};

struct update_fee_delta
{
    explicit update_fee_delta(int64_t _feeDelta) : feeDelta(_feeDelta) { }

    void operator() (CTxMemPoolEntry &e) { e.UpdateFeeDelta(feeDelta); }

private:
    int64_t feeDelta;
};

struct update_lock_points
{
    explicit update_lock_points(const LockPoints& _lp) : lp(_lp) { }

    void operator() (CTxMemPoolEntry &e) { e.UpdateLockPoints(lp); }

private:
    const LockPoints& lp;
};

bool TestLockPointValidity(CChain& active_chain, const LockPoints* lp)
{
    AssertLockHeld(cs_main);
    assert(lp);
    // If there are relative lock times then the maxInputBlock will be set
    // If there are no relative lock times, the LockPoints don't depend on the chain
    if (lp->maxInputBlock) {
        // Check whether active_chain is an extension of the block at which the LockPoints
        // calculation was valid.  If not LockPoints are no longer valid
        if (!active_chain.Contains(lp->maxInputBlock)) {
            return false;
        }
    }

    // LockPoints still valid
    return true;
}

CTxMemPoolEntry::CTxMemPoolEntry(const CTransactionRef& tx, CAmount fee,
                                 int64_t time, unsigned int entry_height,
                                 bool spends_coinbase, int64_t sigops_cost, LockPoints lp,
                                 const std::set<std::pair<uint256, COutPoint>>& _setPeginsSpent)
    : tx{tx},
      nFee{fee},
      nTxWeight(GetTransactionWeight(*tx)),
      nUsageSize{RecursiveDynamicUsage(tx)},
      nTime{time},
      entryHeight{entry_height},
      spendsCoinbase{spends_coinbase},
      sigOpCost{sigops_cost},
      lockPoints{lp},
      nSizeWithDescendants{GetTxSize()},
      nModFeesWithDescendants{nFee},
      nSizeWithAncestors{GetTxSize()},
      nModFeesWithAncestors{nFee},
      nSigOpCostWithAncestors{sigOpCost},
      setPeginsSpent(_setPeginsSpent) {}

void CTxMemPoolEntry::UpdateFeeDelta(int64_t newFeeDelta)
{
    nModFeesWithDescendants += newFeeDelta - feeDelta;
    nModFeesWithAncestors += newFeeDelta - feeDelta;
    feeDelta = newFeeDelta;
}

void CTxMemPoolEntry::UpdateLockPoints(const LockPoints& lp)
{
    lockPoints = lp;
}

size_t CTxMemPoolEntry::GetTxSize() const
{
    return GetVirtualTransactionSize(nTxWeight, sigOpCost);
}

// Update the given tx for any in-mempool descendants.
// Assumes that CTxMemPool::m_children is correct for the given tx and all
// descendants.
void CTxMemPool::UpdateForDescendants(txiter updateIt, cacheMap &cachedDescendants, const std::set<uint256> &setExclude)
{
    CTxMemPoolEntry::Children stageEntries, descendants;
    stageEntries = updateIt->GetMemPoolChildrenConst();

    while (!stageEntries.empty()) {
        const CTxMemPoolEntry& descendant = *stageEntries.begin();
        descendants.insert(descendant);
        stageEntries.erase(descendant);
        const CTxMemPoolEntry::Children& children = descendant.GetMemPoolChildrenConst();
        for (const CTxMemPoolEntry& childEntry : children) {
            cacheMap::iterator cacheIt = cachedDescendants.find(mapTx.iterator_to(childEntry));
            if (cacheIt != cachedDescendants.end()) {
                // We've already calculated this one, just add the entries for this set
                // but don't traverse again.
                for (txiter cacheEntry : cacheIt->second) {
                    descendants.insert(*cacheEntry);
                }
            } else if (!descendants.count(childEntry)) {
                // Schedule for later processing
                stageEntries.insert(childEntry);
            }
        }
    }
    // descendants now contains all in-mempool descendants of updateIt.
    // Update and add to cached descendant map
    int64_t modifySize = 0;
    CAmount modifyFee = 0;
    int64_t modifyCount = 0;
    for (const CTxMemPoolEntry& descendant : descendants) {
        if (!setExclude.count(descendant.GetTx().GetHash())) {
            modifySize += descendant.GetTxSize();
            modifyFee += descendant.GetModifiedFee();
            modifyCount++;
            cachedDescendants[updateIt].insert(mapTx.iterator_to(descendant));
            // Update ancestor state for each descendant
            mapTx.modify(mapTx.iterator_to(descendant), update_ancestor_state(updateIt->GetTxSize(), updateIt->GetModifiedFee(), 1, updateIt->GetSigOpCost()));
        }
    }
    mapTx.modify(updateIt, update_descendant_state(modifySize, modifyFee, modifyCount));
}

// vHashesToUpdate is the set of transaction hashes from a disconnected block
// which has been re-added to the mempool.
// for each entry, look for descendants that are outside vHashesToUpdate, and
// add fee/size information for such descendants to the parent.
// for each such descendant, also update the ancestor state to include the parent.
void CTxMemPool::UpdateTransactionsFromBlock(const std::vector<uint256> &vHashesToUpdate)
{
    AssertLockHeld(cs);
    // For each entry in vHashesToUpdate, store the set of in-mempool, but not
    // in-vHashesToUpdate transactions, so that we don't have to recalculate
    // descendants when we come across a previously seen entry.
    cacheMap mapMemPoolDescendantsToUpdate;

    // Use a set for lookups into vHashesToUpdate (these entries are already
    // accounted for in the state of their ancestors)
    std::set<uint256> setAlreadyIncluded(vHashesToUpdate.begin(), vHashesToUpdate.end());

    // Iterate in reverse, so that whenever we are looking at a transaction
    // we are sure that all in-mempool descendants have already been processed.
    // This maximizes the benefit of the descendant cache and guarantees that
    // CTxMemPool::m_children will be updated, an assumption made in
    // UpdateForDescendants.
    for (const uint256 &hash : reverse_iterate(vHashesToUpdate)) {
        // calculate children from mapNextTx
        txiter it = mapTx.find(hash);
        if (it == mapTx.end()) {
            continue;
        }
        auto iter = mapNextTx.lower_bound(COutPoint(hash, 0));
        // First calculate the children, and update CTxMemPool::m_children to
        // include them, and update their CTxMemPoolEntry::m_parents to include this tx.
        // we cache the in-mempool children to avoid duplicate updates
        {
            WITH_FRESH_EPOCH(m_epoch);
            for (; iter != mapNextTx.end() && iter->first->hash == hash; ++iter) {
                const uint256 &childHash = iter->second->GetHash();
                txiter childIter = mapTx.find(childHash);
                assert(childIter != mapTx.end());
                // We can skip updating entries we've encountered before or that
                // are in the block (which are already accounted for).
                if (!visited(childIter) && !setAlreadyIncluded.count(childHash)) {
                    UpdateChild(it, childIter, true);
                    UpdateParent(childIter, it, true);
                }
            }
        } // release epoch guard for UpdateForDescendants
        UpdateForDescendants(it, mapMemPoolDescendantsToUpdate, setAlreadyIncluded);
    }
}

bool CTxMemPool::CalculateAncestorsAndCheckLimits(size_t entry_size,
                                                  size_t entry_count,
                                                  setEntries& setAncestors,
                                                  CTxMemPoolEntry::Parents& staged_ancestors,
                                                  uint64_t limitAncestorCount,
                                                  uint64_t limitAncestorSize,
                                                  uint64_t limitDescendantCount,
                                                  uint64_t limitDescendantSize,
                                                  std::string &errString) const
{
    size_t totalSizeWithAncestors = entry_size;

    while (!staged_ancestors.empty()) {
        const CTxMemPoolEntry& stage = staged_ancestors.begin()->get();
        txiter stageit = mapTx.iterator_to(stage);

        setAncestors.insert(stageit);
        staged_ancestors.erase(stage);
        totalSizeWithAncestors += stageit->GetTxSize();

        if (stageit->GetSizeWithDescendants() + entry_size > limitDescendantSize) {
            errString = strprintf("exceeds descendant size limit for tx %s [limit: %u]", stageit->GetTx().GetHash().ToString(), limitDescendantSize);
            return false;
        } else if (stageit->GetCountWithDescendants() + entry_count > limitDescendantCount) {
            errString = strprintf("too many descendants for tx %s [limit: %u]", stageit->GetTx().GetHash().ToString(), limitDescendantCount);
            return false;
        } else if (totalSizeWithAncestors > limitAncestorSize) {
            errString = strprintf("exceeds ancestor size limit [limit: %u]", limitAncestorSize);
            return false;
        }

        const CTxMemPoolEntry::Parents& parents = stageit->GetMemPoolParentsConst();
        for (const CTxMemPoolEntry& parent : parents) {
            txiter parent_it = mapTx.iterator_to(parent);

            // If this is a new ancestor, add it.
            if (setAncestors.count(parent_it) == 0) {
                staged_ancestors.insert(parent);
            }
            if (staged_ancestors.size() + setAncestors.size() + entry_count > limitAncestorCount) {
                errString = strprintf("too many unconfirmed ancestors [limit: %u]", limitAncestorCount);
                return false;
            }
        }
    }

    return true;
}

bool CTxMemPool::CheckPackageLimits(const Package& package,
                                    uint64_t limitAncestorCount,
                                    uint64_t limitAncestorSize,
                                    uint64_t limitDescendantCount,
                                    uint64_t limitDescendantSize,
                                    std::string &errString) const
{
    CTxMemPoolEntry::Parents staged_ancestors;
    size_t total_size = 0;
    for (const auto& tx : package) {
        total_size += GetVirtualTransactionSize(*tx);
        for (const auto& input : tx->vin) {
            std::optional<txiter> piter = GetIter(input.prevout.hash);
            if (piter) {
                staged_ancestors.insert(**piter);
                if (staged_ancestors.size() + package.size() > limitAncestorCount) {
                    errString = strprintf("too many unconfirmed parents [limit: %u]", limitAncestorCount);
                    return false;
                }
            }
        }
    }
    // When multiple transactions are passed in, the ancestors and descendants of all transactions
    // considered together must be within limits even if they are not interdependent. This may be
    // stricter than the limits for each individual transaction.
    setEntries setAncestors;
    const auto ret = CalculateAncestorsAndCheckLimits(total_size, package.size(),
                                                      setAncestors, staged_ancestors,
                                                      limitAncestorCount, limitAncestorSize,
                                                      limitDescendantCount, limitDescendantSize, errString);
    // It's possible to overestimate the ancestor/descendant totals.
    if (!ret) errString.insert(0, "possibly ");
    return ret;
}

bool CTxMemPool::CalculateMemPoolAncestors(const CTxMemPoolEntry &entry,
                                           setEntries &setAncestors,
                                           uint64_t limitAncestorCount,
                                           uint64_t limitAncestorSize,
                                           uint64_t limitDescendantCount,
                                           uint64_t limitDescendantSize,
                                           std::string &errString,
                                           bool fSearchForParents /* = true */) const
{
    CTxMemPoolEntry::Parents staged_ancestors;
    const CTransaction &tx = entry.GetTx();

    if (fSearchForParents) {
        // Get parents of this transaction that are in the mempool
        // GetMemPoolParents() is only valid for entries in the mempool, so we
        // iterate mapTx to find parents.
        for (unsigned int i = 0; i < tx.vin.size(); i++) {
            std::optional<txiter> piter = GetIter(tx.vin[i].prevout.hash);
            if (piter) {
                staged_ancestors.insert(**piter);
                if (staged_ancestors.size() + 1 > limitAncestorCount) {
                    errString = strprintf("too many unconfirmed parents [limit: %u]", limitAncestorCount);
                    return false;
                }
            }
        }
    } else {
        // If we're not searching for parents, we require this to already be an
        // entry in the mempool and use the entry's cached parents.
        txiter it = mapTx.iterator_to(entry);
        staged_ancestors = it->GetMemPoolParentsConst();
    }

    return CalculateAncestorsAndCheckLimits(entry.GetTxSize(), /* entry_count */ 1,
                                            setAncestors, staged_ancestors,
                                            limitAncestorCount, limitAncestorSize,
                                            limitDescendantCount, limitDescendantSize, errString);
}

void CTxMemPool::UpdateAncestorsOf(bool add, txiter it, setEntries &setAncestors)
{
    const CTxMemPoolEntry::Parents& parents = it->GetMemPoolParentsConst();
    // add or remove this tx as a child of each parent
    for (const CTxMemPoolEntry& parent : parents) {
        UpdateChild(mapTx.iterator_to(parent), it, add);
    }
    const int64_t updateCount = (add ? 1 : -1);
    const int64_t updateSize = updateCount * it->GetTxSize();
    const CAmount updateFee = updateCount * it->GetModifiedFee();
    for (txiter ancestorIt : setAncestors) {
        mapTx.modify(ancestorIt, update_descendant_state(updateSize, updateFee, updateCount));
    }
}

void CTxMemPool::UpdateEntryForAncestors(txiter it, const setEntries &setAncestors)
{
    int64_t updateCount = setAncestors.size();
    int64_t updateSize = 0;
    CAmount updateFee = 0;
    int64_t updateSigOpsCost = 0;
    for (txiter ancestorIt : setAncestors) {
        updateSize += ancestorIt->GetTxSize();
        updateFee += ancestorIt->GetModifiedFee();
        updateSigOpsCost += ancestorIt->GetSigOpCost();
    }
    mapTx.modify(it, update_ancestor_state(updateSize, updateFee, updateCount, updateSigOpsCost));
}

void CTxMemPool::UpdateChildrenForRemoval(txiter it)
{
    const CTxMemPoolEntry::Children& children = it->GetMemPoolChildrenConst();
    for (const CTxMemPoolEntry& updateIt : children) {
        UpdateParent(mapTx.iterator_to(updateIt), it, false);
    }
}

void CTxMemPool::UpdateForRemoveFromMempool(const setEntries &entriesToRemove, bool updateDescendants)
{
    // For each entry, walk back all ancestors and decrement size associated with this
    // transaction
    const uint64_t nNoLimit = std::numeric_limits<uint64_t>::max();
    if (updateDescendants) {
        // updateDescendants should be true whenever we're not recursively
        // removing a tx and all its descendants, eg when a transaction is
        // confirmed in a block.
        // Here we only update statistics and not data in CTxMemPool::Parents
        // and CTxMemPoolEntry::Children (which we need to preserve until we're
        // finished with all operations that need to traverse the mempool).
        for (txiter removeIt : entriesToRemove) {
            setEntries setDescendants;
            CalculateDescendants(removeIt, setDescendants);
            setDescendants.erase(removeIt); // don't update state for self
            int64_t modifySize = -((int64_t)removeIt->GetTxSize());
            CAmount modifyFee = -removeIt->GetModifiedFee();
            int modifySigOps = -removeIt->GetSigOpCost();
            for (txiter dit : setDescendants) {
                mapTx.modify(dit, update_ancestor_state(modifySize, modifyFee, -1, modifySigOps));
            }
        }
    }
    for (txiter removeIt : entriesToRemove) {
        setEntries setAncestors;
        const CTxMemPoolEntry &entry = *removeIt;
        std::string dummy;
        // Since this is a tx that is already in the mempool, we can call CMPA
        // with fSearchForParents = false.  If the mempool is in a consistent
        // state, then using true or false should both be correct, though false
        // should be a bit faster.
        // However, if we happen to be in the middle of processing a reorg, then
        // the mempool can be in an inconsistent state.  In this case, the set
        // of ancestors reachable via GetMemPoolParents()/GetMemPoolChildren()
        // will be the same as the set of ancestors whose packages include this
        // transaction, because when we add a new transaction to the mempool in
        // addUnchecked(), we assume it has no children, and in the case of a
        // reorg where that assumption is false, the in-mempool children aren't
        // linked to the in-block tx's until UpdateTransactionsFromBlock() is
        // called.
        // So if we're being called during a reorg, ie before
        // UpdateTransactionsFromBlock() has been called, then
        // GetMemPoolParents()/GetMemPoolChildren() will differ from the set of
        // mempool parents we'd calculate by searching, and it's important that
        // we use the cached notion of ancestor transactions as the set of
        // things to update for removal.
        CalculateMemPoolAncestors(entry, setAncestors, nNoLimit, nNoLimit, nNoLimit, nNoLimit, dummy, false);
        // Note that UpdateAncestorsOf severs the child links that point to
        // removeIt in the entries for the parents of removeIt.
        UpdateAncestorsOf(false, removeIt, setAncestors);
    }
    // After updating all the ancestor sizes, we can now sever the link between each
    // transaction being removed and any mempool children (ie, update CTxMemPoolEntry::m_parents
    // for each direct child of a transaction being removed).
    for (txiter removeIt : entriesToRemove) {
        UpdateChildrenForRemoval(removeIt);
    }
}

void CTxMemPoolEntry::UpdateDescendantState(int64_t modifySize, CAmount modifyFee, int64_t modifyCount)
{
    nSizeWithDescendants += modifySize;
    assert(int64_t(nSizeWithDescendants) > 0);
    nModFeesWithDescendants += modifyFee;
    nCountWithDescendants += modifyCount;
    assert(int64_t(nCountWithDescendants) > 0);
}

void CTxMemPoolEntry::UpdateAncestorState(int64_t modifySize, CAmount modifyFee, int64_t modifyCount, int64_t modifySigOps)
{
    nSizeWithAncestors += modifySize;
    assert(int64_t(nSizeWithAncestors) > 0);
    nModFeesWithAncestors += modifyFee;
    nCountWithAncestors += modifyCount;
    assert(int64_t(nCountWithAncestors) > 0);
    nSigOpCostWithAncestors += modifySigOps;
    assert(int(nSigOpCostWithAncestors) >= 0);
}

CTxMemPool::CTxMemPool(CBlockPolicyEstimator* estimator, int check_ratio)
    : m_check_ratio(check_ratio), minerPolicyEstimator(estimator)
{
    _clear(); //lock free clear
}

bool CTxMemPool::isSpent(const COutPoint& outpoint) const
{
    LOCK(cs);
    return mapNextTx.count(outpoint);
}

unsigned int CTxMemPool::GetTransactionsUpdated() const
{
    return nTransactionsUpdated;
}

void CTxMemPool::AddTransactionsUpdated(unsigned int n)
{
    nTransactionsUpdated += n;
}

void CTxMemPool::addUnchecked(const CTxMemPoolEntry &entry, setEntries &setAncestors, bool validFeeEstimate)
{
    // Add to memory pool without checking anything.
    // Used by AcceptToMemoryPool(), which DOES do
    // all the appropriate checks.
    indexed_transaction_set::iterator newit = mapTx.insert(entry).first;

    // Update transaction for any feeDelta created by PrioritiseTransaction
    // TODO: refactor so that the fee delta is calculated before inserting
    // into mapTx.
    CAmount delta{0};
    ApplyDelta(entry.GetTx().GetHash(), delta);
    if (delta) {
            mapTx.modify(newit, update_fee_delta(delta));
    }

    // Update cachedInnerUsage to include contained transaction's usage.
    // (When we update the entry for in-mempool parents, memory usage will be
    // further updated.)
    cachedInnerUsage += entry.DynamicMemoryUsage();

    const CTransaction& tx = newit->GetTx();
    std::set<uint256> setParentTransactions;
    for (unsigned int i = 0; i < tx.vin.size(); i++) {
        mapNextTx.insert(std::make_pair(&tx.vin[i].prevout, &tx));
        setParentTransactions.insert(tx.vin[i].prevout.hash);
    }
    // Don't bother worrying about child transactions of this one.
    // Normal case of a new transaction arriving is that there can't be any
    // children, because such children would be orphans.
    // An exception to that is if a transaction enters that used to be in a block.
    // In that case, our disconnect block logic will call UpdateTransactionsFromBlock
    // to clean up the mess we're leaving here.

    // Update ancestors with information about this tx
    for (const auto& pit : GetIterSet(setParentTransactions)) {
            UpdateParent(newit, pit, true);
    }
    UpdateAncestorsOf(true, newit, setAncestors);
    UpdateEntryForAncestors(newit, setAncestors);

    nTransactionsUpdated++;
    totalTxSize += entry.GetTxSize();
    m_total_fee += entry.GetFee();
    if (minerPolicyEstimator) {
        minerPolicyEstimator->processTransaction(entry, validFeeEstimate);
    }

    vTxHashes.emplace_back(tx.GetWitnessHash(), newit);
    newit->vTxHashesIdx = vTxHashes.size() - 1;
}

void CTxMemPool::removeUnchecked(txiter it, MemPoolRemovalReason reason)
{
    // We increment mempool sequence value no matter removal reason
    // even if not directly reported below.
    uint64_t mempool_sequence = GetAndIncrementSequence();

    if (reason != MemPoolRemovalReason::BLOCK) {
        // Notify clients that a transaction has been removed from the mempool
        // for any reason except being included in a block. Clients interested
        // in transactions included in blocks can subscribe to the BlockConnected
        // notification.
        GetMainSignals().TransactionRemovedFromMempool(it->GetSharedTx(), reason, mempool_sequence);
    }

    const uint256 hash = it->GetTx().GetHash();
    for (const CTxIn& txin : it->GetTx().vin)
        mapNextTx.erase(txin.prevout);

    RemoveUnbroadcastTx(hash, true /* add logging because unchecked */ );

    if (vTxHashes.size() > 1) {
        vTxHashes[it->vTxHashesIdx] = std::move(vTxHashes.back());
        vTxHashes[it->vTxHashesIdx].second->vTxHashesIdx = it->vTxHashesIdx;
        vTxHashes.pop_back();
        if (vTxHashes.size() * 2 < vTxHashes.capacity())
            vTxHashes.shrink_to_fit();
    } else
        vTxHashes.clear();

    totalTxSize -= it->GetTxSize();
    m_total_fee -= it->GetFee();
    cachedInnerUsage -= it->DynamicMemoryUsage();
    cachedInnerUsage -= memusage::DynamicUsage(it->GetMemPoolParentsConst()) + memusage::DynamicUsage(it->GetMemPoolChildrenConst());
    mapTx.erase(it);
    nTransactionsUpdated++;
    if (minerPolicyEstimator) {minerPolicyEstimator->removeTx(hash, false);}
}

// Calculates descendants of entry that are not already in setDescendants, and adds to
// setDescendants. Assumes entryit is already a tx in the mempool and CTxMemPoolEntry::m_children
// is correct for tx and all descendants.
// Also assumes that if an entry is in setDescendants already, then all
// in-mempool descendants of it are already in setDescendants as well, so that we
// can save time by not iterating over those entries.
void CTxMemPool::CalculateDescendants(txiter entryit, setEntries& setDescendants) const
{
    setEntries stage;
    if (setDescendants.count(entryit) == 0) {
        stage.insert(entryit);
    }
    // Traverse down the children of entry, only adding children that are not
    // accounted for in setDescendants already (because those children have either
    // already been walked, or will be walked in this iteration).
    while (!stage.empty()) {
        txiter it = *stage.begin();
        setDescendants.insert(it);
        stage.erase(it);

        const CTxMemPoolEntry::Children& children = it->GetMemPoolChildrenConst();
        for (const CTxMemPoolEntry& child : children) {
            txiter childiter = mapTx.iterator_to(child);
            if (!setDescendants.count(childiter)) {
                stage.insert(childiter);
            }
        }
    }
}

void CTxMemPool::removeRecursive(const CTransaction &origTx, MemPoolRemovalReason reason)
{
    // Remove transaction from memory pool
    AssertLockHeld(cs);
        setEntries txToRemove;
        txiter origit = mapTx.find(origTx.GetHash());
        if (origit != mapTx.end()) {
            txToRemove.insert(origit);
        } else {
            // When recursively removing but origTx isn't in the mempool
            // be sure to remove any children that are in the pool. This can
            // happen during chain re-orgs if origTx isn't re-accepted into
            // the mempool for any reason.
            for (unsigned int i = 0; i < origTx.vout.size(); i++) {
                auto it = mapNextTx.find(COutPoint(origTx.GetHash(), i));
                if (it == mapNextTx.end())
                    continue;
                txiter nextit = mapTx.find(it->second->GetHash());
                assert(nextit != mapTx.end());
                txToRemove.insert(nextit);
            }
        }
        setEntries setAllRemoves;
        for (txiter it : txToRemove) {
            CalculateDescendants(it, setAllRemoves);
        }

        RemoveStaged(setAllRemoves, false, reason);
}

void CTxMemPool::removeForReorg(CChain& chain, std::function<bool(txiter)> check_final_and_mature)
{
    // Remove transactions spending a coinbase which are now immature and no-longer-final transactions
    AssertLockHeld(cs);
    AssertLockHeld(::cs_main);

    setEntries txToRemove;
    for (indexed_transaction_set::const_iterator it = mapTx.begin(); it != mapTx.end(); it++) {
<<<<<<< HEAD
        const CTransaction& tx = it->GetTx();
        LockPoints lp = it->GetLockPoints();
        bool validLP =  TestLockPointValidity(active_chainstate.m_chain, &lp);
        CCoinsViewMemPool view_mempool(&active_chainstate.CoinsTip(), *this);
        if (!CheckFinalTx(active_chainstate.m_chain.Tip(), tx, flags)
            || !CheckSequenceLocks(active_chainstate.m_chain.Tip(), view_mempool, tx, flags, &lp, validLP)) {
            // Note if CheckSequenceLocks fails the LockPoints may still be invalid
            // So it's critical that we remove the tx and not depend on the LockPoints.
            txToRemove.insert(it);
        } else if (it->GetSpendsCoinbase()) {
            for (const CTxIn& txin : tx.vin) {
                indexed_transaction_set::const_iterator it2 = mapTx.find(txin.prevout.hash);
                if (it2 != mapTx.end())
                    continue;
                const Coin &coin = active_chainstate.CoinsTip().AccessCoin(txin.prevout);
                if (m_check_ratio != 0) assert(!coin.IsSpent());
                unsigned int nMemPoolHeight = active_chainstate.m_chain.Tip()->nHeight + 1;
                if (coin.IsSpent() || (coin.IsCoinBase() && ((signed long)nMemPoolHeight) - coin.nHeight < COINBASE_MATURITY)) {
                    txToRemove.insert(it);
                    break;
                }
            }
        }
        if (!validLP) {
            mapTx.modify(it, update_lock_points(lp));
        }

        // On re-org, remove *all* peg-in and PAK-based peg-outs due to possible
        // invalidity from dynafed transitions
        // TODO: Only boot out now-invalid transactions. Re-orgs are very rare in
        // federated systems but can occasionally happen due to consensus algorithm.

        // Little hack to quickly check if any outputs are PAK ones
        // by sending in empty(reject) list.
        if (!IsPAKValidTx(tx, CPAKList(), Params().ParentGenesisBlockHash(), Params().GetConsensus().pegged_asset)) {
            txToRemove.insert(it);
            continue;
        }
        for (const auto& input : tx.vin) {
            if (input.m_is_pegin) {
                txToRemove.insert(it);
                break;
            }
        }
=======
        if (check_final_and_mature(it)) txToRemove.insert(it);
>>>>>>> 4633199c
    }
    setEntries setAllRemoves;
    for (txiter it : txToRemove) {
        CalculateDescendants(it, setAllRemoves);
    }
    RemoveStaged(setAllRemoves, false, MemPoolRemovalReason::REORG);
    for (indexed_transaction_set::const_iterator it = mapTx.begin(); it != mapTx.end(); it++) {
        LockPoints lp = it->GetLockPoints();
        if (!TestLockPointValidity(chain, &lp)) {
            mapTx.modify(it, update_lock_points(lp));
        }
    }
}

void CTxMemPool::removeConflicts(const CTransaction &tx)
{
    // Remove transactions which depend on inputs of tx, recursively
    AssertLockHeld(cs);
    for (const CTxIn &txin : tx.vin) {
        auto it = mapNextTx.find(txin.prevout);
        if (it != mapNextTx.end()) {
            const CTransaction &txConflict = *it->second;
            if (txConflict != tx)
            {
                ClearPrioritisation(txConflict.GetHash());
                removeRecursive(txConflict, MemPoolRemovalReason::CONFLICT);
            }
        }
    }
}

/**
 * Called when a block is connected. Removes from mempool and updates the miner fee estimator.
 */
void CTxMemPool::removeForBlock(const std::vector<CTransactionRef>& vtx, unsigned int nBlockHeight, const CBlockIndex* p_block_index_new)
{
    AssertLockHeld(cs);
    std::vector<const CTxMemPoolEntry*> entries;
    for (const auto& tx : vtx)
    {
        uint256 hash = tx->GetHash();

        indexed_transaction_set::iterator i = mapTx.find(hash);
        if (i != mapTx.end())
            entries.push_back(&*i);
    }
    // Before the txs in the new block have been removed from the mempool, update policy estimates
    if (minerPolicyEstimator) {minerPolicyEstimator->processBlock(nBlockHeight, entries);}
    for (const auto& tx : vtx)
    {
        txiter it = mapTx.find(tx->GetHash());
        if (it != mapTx.end()) {
            setEntries stage;
            stage.insert(it);
            RemoveStaged(stage, true, MemPoolRemovalReason::BLOCK);
        }
        removeConflicts(*tx);
        ClearPrioritisation(tx->GetHash());
    }

    // Eject transactions that are invalid for *following* block due to transition
    // We check every epoch_length blocks due to peg-ins expiring an epoch after
    // being changed
    if (p_block_index_new) {
        const CChainParams& chainparams = Params();
        uint32_t epoch_length = chainparams.GetConsensus().dynamic_epoch_length;
        if ((p_block_index_new->nHeight+1) % epoch_length == 0) {
            CPAKList enforced_paklist = GetActivePAKList(p_block_index_new, chainparams.GetConsensus());
            std::vector<CTransactionRef> tx_to_remove;
            for (const auto& entry : mapTx) {
                const CTransaction& tx = entry.GetTx();
                if (chainparams.GetEnforcePak() && !IsPAKValidTx(tx, enforced_paklist, chainparams.ParentGenesisBlockHash(), chainparams.GetConsensus().pegged_asset)) {
                    tx_to_remove.push_back(MakeTransactionRef(tx));
                    continue;
                }

                const auto& fedpegscripts = GetValidFedpegScripts(p_block_index_new, chainparams.GetConsensus(), true /* nextblock_validation */);
                for (size_t nIn = 0; nIn < tx.vin.size(); nIn++) {
                    const CTxIn& in = tx.vin[nIn];
                    std::string err;
                    if (in.m_is_pegin && (!tx.HasWitness() || !IsValidPeginWitness(tx.witness.vtxinwit[nIn].m_pegin_witness, fedpegscripts, in.prevout, err, true /* check_depth */))) {
                        tx_to_remove.push_back(MakeTransactionRef(tx));
                        break;
                    }
                }
            }
            for (auto& tx : tx_to_remove) {
                const uint256 tx_id = tx->GetHash();
                removeRecursive(*tx, MemPoolRemovalReason::BLOCK);
                ClearPrioritisation(tx_id);
            }
        }
    }

    lastRollingFeeUpdate = GetTime();
    blockSinceLastRollingFeeBump = true;
}

void CTxMemPool::_clear()
{
    mapTx.clear();
    mapNextTx.clear();
    totalTxSize = 0;
    m_total_fee = 0;
    cachedInnerUsage = 0;
    lastRollingFeeUpdate = GetTime();
    blockSinceLastRollingFeeBump = false;
    rollingMinimumFeeRate = 0;
    ++nTransactionsUpdated;
}

void CTxMemPool::clear()
{
    LOCK(cs);
    _clear();
}

void CTxMemPool::check(const CBlockIndex* active_chain_tip, const CCoinsViewCache& active_coins_tip, int64_t spendheight) const
{
    if (m_check_ratio == 0) return;

    if (GetRand(m_check_ratio) >= 1) return;

    AssertLockHeld(::cs_main);
    LOCK(cs);
    LogPrint(BCLog::MEMPOOL, "Checking mempool with %u transactions and %u inputs\n", (unsigned int)mapTx.size(), (unsigned int)mapNextTx.size());

    uint64_t checkTotal = 0;
    CAmount check_total_fee{0};
    uint64_t innerUsage = 0;
    uint64_t prev_ancestor_count{0};

    CCoinsViewCache mempoolDuplicate(const_cast<CCoinsViewCache*>(&active_coins_tip));

    // ELEMENTS:
    std::set<std::pair<uint256, COutPoint>> setGlobalPeginsSpent;

    for (const auto& it : GetSortedDepthAndScore()) {
        checkTotal += it->GetTxSize();
        check_total_fee += it->GetFee();
        innerUsage += it->DynamicMemoryUsage();
        const CTransaction& tx = it->GetTx();
        innerUsage += memusage::DynamicUsage(it->GetMemPoolParentsConst()) + memusage::DynamicUsage(it->GetMemPoolChildrenConst());
        CTxMemPoolEntry::Parents setParentCheck;
        for (const CTxIn &txin : tx.vin) {
            // Check that every mempool transaction's inputs refer to available coins, or other mempool tx's.
            indexed_transaction_set::const_iterator it2 = mapTx.find(txin.prevout.hash);
            if (it2 != mapTx.end()) {
                const CTransaction& tx2 = it2->GetTx();
                assert(tx2.vout.size() > txin.prevout.n && !tx2.vout[txin.prevout.n].IsNull());
                setParentCheck.insert(*it2);
            }
            // We are iterating through the mempool entries sorted in order by ancestor count.
            // All parents must have been checked before their children and their coins added to
            // the mempoolDuplicate coins cache.
            // ELEMENTS: peg-in inputs are not sanity-checked to be valid
            assert(mempoolDuplicate.HaveCoin(txin.prevout) || txin.m_is_pegin);
            // Check whether its inputs are marked in mapNextTx.
            auto it3 = mapNextTx.find(txin.prevout);
            assert(it3 != mapNextTx.end());
            assert(it3->first == &txin.prevout);
            assert(it3->second == &tx);
        }
        auto comp = [](const CTxMemPoolEntry& a, const CTxMemPoolEntry& b) -> bool {
            return a.GetTx().GetHash() == b.GetTx().GetHash();
        };
        assert(setParentCheck.size() == it->GetMemPoolParentsConst().size());
        assert(std::equal(setParentCheck.begin(), setParentCheck.end(), it->GetMemPoolParentsConst().begin(), comp));
        // Verify ancestor state is correct.
        setEntries setAncestors;
        uint64_t nNoLimit = std::numeric_limits<uint64_t>::max();
        std::string dummy;
        CalculateMemPoolAncestors(*it, setAncestors, nNoLimit, nNoLimit, nNoLimit, nNoLimit, dummy);
        uint64_t nCountCheck = setAncestors.size() + 1;
        uint64_t nSizeCheck = it->GetTxSize();
        CAmount nFeesCheck = it->GetModifiedFee();
        int64_t nSigOpCheck = it->GetSigOpCost();

        for (txiter ancestorIt : setAncestors) {
            nSizeCheck += ancestorIt->GetTxSize();
            nFeesCheck += ancestorIt->GetModifiedFee();
            nSigOpCheck += ancestorIt->GetSigOpCost();
        }

        assert(it->GetCountWithAncestors() == nCountCheck);
        assert(it->GetSizeWithAncestors() == nSizeCheck);
        assert(it->GetSigOpCostWithAncestors() == nSigOpCheck);
        assert(it->GetModFeesWithAncestors() == nFeesCheck);
        // Sanity check: we are walking in ascending ancestor count order.
        assert(prev_ancestor_count <= it->GetCountWithAncestors());
        prev_ancestor_count = it->GetCountWithAncestors();

        // Check children against mapNextTx
        CTxMemPoolEntry::Children setChildrenCheck;
        auto iter = mapNextTx.lower_bound(COutPoint(it->GetTx().GetHash(), 0));
        uint64_t child_sizes = 0;
        for (; iter != mapNextTx.end() && iter->first->hash == it->GetTx().GetHash(); ++iter) {
            txiter childit = mapTx.find(iter->second->GetHash());
            assert(childit != mapTx.end()); // mapNextTx points to in-mempool transactions
            if (setChildrenCheck.insert(*childit).second) {
                child_sizes += childit->GetTxSize();
            }
        }
        assert(setChildrenCheck.size() == it->GetMemPoolChildrenConst().size());
        assert(std::equal(setChildrenCheck.begin(), setChildrenCheck.end(), it->GetMemPoolChildrenConst().begin(), comp));
        // Also check to make sure size is greater than sum with immediate children.
        // just a sanity check, not definitive that this calc is correct...
        assert(it->GetSizeWithDescendants() >= child_sizes + it->GetTxSize());

        TxValidationState dummy_state; // Not used. CheckTxInputs() should always pass
        CAmount txfee = 0;
        assert(!tx.IsCoinBase());

        // ELEMENTS
        CAmountMap fee_map;
        std::set<std::pair<uint256, COutPoint>> setPeginsSpent;
        const auto& fedpegscripts = GetValidFedpegScripts(active_chain_tip, Params().GetConsensus(), true /* nextblock_validation */);
        std::vector<CCheck*> pvChecks; // FIXME
        bool cacheStore = true;
        bool fScriptChecks = true;
        assert(Consensus::CheckTxInputs(tx, dummy_state, mempoolDuplicate, spendheight, fee_map, setPeginsSpent, &pvChecks, cacheStore, fScriptChecks, fedpegscripts));
        for (const auto& input: tx.vin) mempoolDuplicate.SpendCoin(input.prevout);
        AddCoins(mempoolDuplicate, tx, std::numeric_limits<int>::max());
    }
    for (auto it = mapNextTx.cbegin(); it != mapNextTx.cend(); it++) {
        uint256 hash = it->second->GetHash();
        indexed_transaction_set::const_iterator it2 = mapTx.find(hash);
        const CTransaction& tx = it2->GetTx();
        assert(it2 != mapTx.end());
        assert(&tx == it->second);
    }

    //
    // ELEMENTS:
    for (std::set<std::pair<uint256, COutPoint> >::const_iterator it = setGlobalPeginsSpent.begin(); it != setGlobalPeginsSpent.end(); it++) {
        assert(!active_coins_tip.IsPeginSpent(*it));
    }
    // END ELEMENTS
    //

    assert(totalTxSize == checkTotal);
    assert(m_total_fee == check_total_fee);
    assert(innerUsage == cachedInnerUsage);
}

bool CTxMemPool::CompareDepthAndScore(const uint256& hasha, const uint256& hashb, bool wtxid)
{
    LOCK(cs);
    indexed_transaction_set::const_iterator i = wtxid ? get_iter_from_wtxid(hasha) : mapTx.find(hasha);
    if (i == mapTx.end()) return false;
    indexed_transaction_set::const_iterator j = wtxid ? get_iter_from_wtxid(hashb) : mapTx.find(hashb);
    if (j == mapTx.end()) return true;
    uint64_t counta = i->GetCountWithAncestors();
    uint64_t countb = j->GetCountWithAncestors();
    if (counta == countb) {
        return CompareTxMemPoolEntryByScore()(*i, *j);
    }
    return counta < countb;
}

namespace {
class DepthAndScoreComparator
{
public:
    bool operator()(const CTxMemPool::indexed_transaction_set::const_iterator& a, const CTxMemPool::indexed_transaction_set::const_iterator& b)
    {
        uint64_t counta = a->GetCountWithAncestors();
        uint64_t countb = b->GetCountWithAncestors();
        if (counta == countb) {
            return CompareTxMemPoolEntryByScore()(*a, *b);
        }
        return counta < countb;
    }
};
} // namespace

std::vector<CTxMemPool::indexed_transaction_set::const_iterator> CTxMemPool::GetSortedDepthAndScore() const
{
    std::vector<indexed_transaction_set::const_iterator> iters;
    AssertLockHeld(cs);

    iters.reserve(mapTx.size());

    for (indexed_transaction_set::iterator mi = mapTx.begin(); mi != mapTx.end(); ++mi) {
        iters.push_back(mi);
    }
    std::sort(iters.begin(), iters.end(), DepthAndScoreComparator());
    return iters;
}

void CTxMemPool::queryHashes(std::vector<uint256>& vtxid) const
{
    LOCK(cs);
    auto iters = GetSortedDepthAndScore();

    vtxid.clear();
    vtxid.reserve(mapTx.size());

    for (auto it : iters) {
        vtxid.push_back(it->GetTx().GetHash());
    }
}

static TxMempoolInfo GetInfo(CTxMemPool::indexed_transaction_set::const_iterator it) {
    return TxMempoolInfo{it->GetSharedTx(), it->GetTime(), it->GetFee(), it->GetTxSize(), it->GetModifiedFee() - it->GetFee()};
}

std::vector<TxMempoolInfo> CTxMemPool::infoAll() const
{
    LOCK(cs);
    auto iters = GetSortedDepthAndScore();

    std::vector<TxMempoolInfo> ret;
    ret.reserve(mapTx.size());
    for (auto it : iters) {
        ret.push_back(GetInfo(it));
    }

    return ret;
}

CTransactionRef CTxMemPool::get(const uint256& hash) const
{
    LOCK(cs);
    indexed_transaction_set::const_iterator i = mapTx.find(hash);
    if (i == mapTx.end())
        return nullptr;
    return i->GetSharedTx();
}

TxMempoolInfo CTxMemPool::info(const GenTxid& gtxid) const
{
    LOCK(cs);
    indexed_transaction_set::const_iterator i = (gtxid.IsWtxid() ? get_iter_from_wtxid(gtxid.GetHash()) : mapTx.find(gtxid.GetHash()));
    if (i == mapTx.end())
        return TxMempoolInfo();
    return GetInfo(i);
}

void CTxMemPool::PrioritiseTransaction(const uint256& hash, const CAmount& nFeeDelta)
{
    {
        LOCK(cs);
        CAmount &delta = mapDeltas[hash];
        delta += nFeeDelta;
        txiter it = mapTx.find(hash);
        if (it != mapTx.end()) {
            mapTx.modify(it, update_fee_delta(delta));
            // Now update all ancestors' modified fees with descendants
            setEntries setAncestors;
            uint64_t nNoLimit = std::numeric_limits<uint64_t>::max();
            std::string dummy;
            CalculateMemPoolAncestors(*it, setAncestors, nNoLimit, nNoLimit, nNoLimit, nNoLimit, dummy, false);
            for (txiter ancestorIt : setAncestors) {
                mapTx.modify(ancestorIt, update_descendant_state(0, nFeeDelta, 0));
            }
            // Now update all descendants' modified fees with ancestors
            setEntries setDescendants;
            CalculateDescendants(it, setDescendants);
            setDescendants.erase(it);
            for (txiter descendantIt : setDescendants) {
                mapTx.modify(descendantIt, update_ancestor_state(0, nFeeDelta, 0, 0));
            }
            ++nTransactionsUpdated;
        }
    }
    LogPrintf("PrioritiseTransaction: %s fee += %s\n", hash.ToString(), FormatMoney(nFeeDelta));
}

void CTxMemPool::ApplyDelta(const uint256& hash, CAmount &nFeeDelta) const
{
    AssertLockHeld(cs);
    std::map<uint256, CAmount>::const_iterator pos = mapDeltas.find(hash);
    if (pos == mapDeltas.end())
        return;
    const CAmount &delta = pos->second;
    nFeeDelta += delta;
}

void CTxMemPool::ClearPrioritisation(const uint256& hash)
{
    AssertLockHeld(cs);
    mapDeltas.erase(hash);
}

const CTransaction* CTxMemPool::GetConflictTx(const COutPoint& prevout) const
{
    const auto it = mapNextTx.find(prevout);
    return it == mapNextTx.end() ? nullptr : it->second;
}

std::optional<CTxMemPool::txiter> CTxMemPool::GetIter(const uint256& txid) const
{
    auto it = mapTx.find(txid);
    if (it != mapTx.end()) return it;
    return std::nullopt;
}

CTxMemPool::setEntries CTxMemPool::GetIterSet(const std::set<uint256>& hashes) const
{
    CTxMemPool::setEntries ret;
    for (const auto& h : hashes) {
        const auto mi = GetIter(h);
        if (mi) ret.insert(*mi);
    }
    return ret;
}

bool CTxMemPool::HasNoInputsOf(const CTransaction &tx) const
{
    for (unsigned int i = 0; i < tx.vin.size(); i++)
        if (exists(GenTxid::Txid(tx.vin[i].prevout.hash)))
            return false;
    return true;
}

CCoinsViewMemPool::CCoinsViewMemPool(CCoinsView* baseIn, const CTxMemPool& mempoolIn) : CCoinsViewBacked(baseIn), mempool(mempoolIn) { }

bool CCoinsViewMemPool::GetCoin(const COutPoint &outpoint, Coin &coin) const {
    // Check to see if the inputs are made available by another tx in the package.
    // These Coins would not be available in the underlying CoinsView.
    if (auto it = m_temp_added.find(outpoint); it != m_temp_added.end()) {
        coin = it->second;
        return true;
    }

    // If an entry in the mempool exists, always return that one, as it's guaranteed to never
    // conflict with the underlying cache, and it cannot have pruned entries (as it contains full)
    // transactions. First checking the underlying cache risks returning a pruned entry instead.
    CTransactionRef ptx = mempool.get(outpoint.hash);
    if (ptx) {
        if (outpoint.n < ptx->vout.size()) {
            coin = Coin(ptx->vout[outpoint.n], MEMPOOL_HEIGHT, false);
            return true;
        } else {
            return false;
        }
    }
    return base->GetCoin(outpoint, coin);
}

void CCoinsViewMemPool::PackageAddTransaction(const CTransactionRef& tx)
{
    for (unsigned int n = 0; n < tx->vout.size(); ++n) {
        m_temp_added.emplace(COutPoint(tx->GetHash(), n), Coin(tx->vout[n], MEMPOOL_HEIGHT, false));
    }
}

// ELEMENTS:
bool CCoinsViewMemPool::IsPeginSpent(const std::pair<uint256, COutPoint> &outpoint) const {
    return base->IsPeginSpent(outpoint);
}

size_t CTxMemPool::DynamicMemoryUsage() const {
    LOCK(cs);
    // Estimate the overhead of mapTx to be 15 pointers + an allocation, as no exact formula for boost::multi_index_contained is implemented.
    return memusage::MallocUsage(sizeof(CTxMemPoolEntry) + 15 * sizeof(void*)) * mapTx.size() + memusage::DynamicUsage(mapNextTx) + memusage::DynamicUsage(mapDeltas) + memusage::DynamicUsage(vTxHashes) + cachedInnerUsage;
}

void CTxMemPool::RemoveUnbroadcastTx(const uint256& txid, const bool unchecked) {
    LOCK(cs);

    if (m_unbroadcast_txids.erase(txid))
    {
        LogPrint(BCLog::MEMPOOL, "Removed %i from set of unbroadcast txns%s\n", txid.GetHex(), (unchecked ? " before confirmation that txn was sent out" : ""));
    }
}

void CTxMemPool::RemoveStaged(setEntries &stage, bool updateDescendants, MemPoolRemovalReason reason) {
    AssertLockHeld(cs);
    UpdateForRemoveFromMempool(stage, updateDescendants);
    for (txiter it : stage) {
        removeUnchecked(it, reason);
    }
}

int CTxMemPool::Expire(std::chrono::seconds time)
{
    AssertLockHeld(cs);
    indexed_transaction_set::index<entry_time>::type::iterator it = mapTx.get<entry_time>().begin();
    setEntries toremove;
    while (it != mapTx.get<entry_time>().end() && it->GetTime() < time) {
        toremove.insert(mapTx.project<0>(it));
        it++;
    }
    setEntries stage;
    for (txiter removeit : toremove) {
        CalculateDescendants(removeit, stage);
    }
    RemoveStaged(stage, false, MemPoolRemovalReason::EXPIRY);
    return stage.size();
}

void CTxMemPool::addUnchecked(const CTxMemPoolEntry &entry, bool validFeeEstimate)
{
    setEntries setAncestors;
    uint64_t nNoLimit = std::numeric_limits<uint64_t>::max();
    std::string dummy;
    CalculateMemPoolAncestors(entry, setAncestors, nNoLimit, nNoLimit, nNoLimit, nNoLimit, dummy);
    return addUnchecked(entry, setAncestors, validFeeEstimate);
}

void CTxMemPool::UpdateChild(txiter entry, txiter child, bool add)
{
    AssertLockHeld(cs);
    CTxMemPoolEntry::Children s;
    if (add && entry->GetMemPoolChildren().insert(*child).second) {
        cachedInnerUsage += memusage::IncrementalDynamicUsage(s);
    } else if (!add && entry->GetMemPoolChildren().erase(*child)) {
        cachedInnerUsage -= memusage::IncrementalDynamicUsage(s);
    }
}

void CTxMemPool::UpdateParent(txiter entry, txiter parent, bool add)
{
    AssertLockHeld(cs);
    CTxMemPoolEntry::Parents s;
    if (add && entry->GetMemPoolParents().insert(*parent).second) {
        cachedInnerUsage += memusage::IncrementalDynamicUsage(s);
    } else if (!add && entry->GetMemPoolParents().erase(*parent)) {
        cachedInnerUsage -= memusage::IncrementalDynamicUsage(s);
    }
}

CFeeRate CTxMemPool::GetMinFee(size_t sizelimit) const {
    LOCK(cs);
    if (!blockSinceLastRollingFeeBump || rollingMinimumFeeRate == 0)
        return CFeeRate(llround(rollingMinimumFeeRate));

    int64_t time = GetTime();
    if (time > lastRollingFeeUpdate + 10) {
        double halflife = ROLLING_FEE_HALFLIFE;
        if (DynamicMemoryUsage() < sizelimit / 4)
            halflife /= 4;
        else if (DynamicMemoryUsage() < sizelimit / 2)
            halflife /= 2;

        rollingMinimumFeeRate = rollingMinimumFeeRate / pow(2.0, (time - lastRollingFeeUpdate) / halflife);
        lastRollingFeeUpdate = time;

        if (rollingMinimumFeeRate < (double)incrementalRelayFee.GetFeePerK() / 2) {
            rollingMinimumFeeRate = 0;
            return CFeeRate(0);
        }
    }
    return std::max(CFeeRate(llround(rollingMinimumFeeRate)), incrementalRelayFee);
}

void CTxMemPool::trackPackageRemoved(const CFeeRate& rate) {
    AssertLockHeld(cs);
    if (rate.GetFeePerK() > rollingMinimumFeeRate) {
        rollingMinimumFeeRate = rate.GetFeePerK();
        blockSinceLastRollingFeeBump = false;
    }
}

void CTxMemPool::TrimToSize(size_t sizelimit, std::vector<COutPoint>* pvNoSpendsRemaining) {
    AssertLockHeld(cs);

    unsigned nTxnRemoved = 0;
    CFeeRate maxFeeRateRemoved(0);
    while (!mapTx.empty() && DynamicMemoryUsage() > sizelimit) {
        indexed_transaction_set::index<descendant_score>::type::iterator it = mapTx.get<descendant_score>().begin();

        // We set the new mempool min fee to the feerate of the removed set, plus the
        // "minimum reasonable fee rate" (ie some value under which we consider txn
        // to have 0 fee). This way, we don't allow txn to enter mempool with feerate
        // equal to txn which were removed with no block in between.
        CFeeRate removed(it->GetModFeesWithDescendants(), it->GetSizeWithDescendants());
        removed += incrementalRelayFee;
        trackPackageRemoved(removed);
        maxFeeRateRemoved = std::max(maxFeeRateRemoved, removed);

        setEntries stage;
        CalculateDescendants(mapTx.project<0>(it), stage);
        nTxnRemoved += stage.size();

        std::vector<CTransaction> txn;
        if (pvNoSpendsRemaining) {
            txn.reserve(stage.size());
            for (txiter iter : stage)
                txn.push_back(iter->GetTx());
        }
        RemoveStaged(stage, false, MemPoolRemovalReason::SIZELIMIT);
        if (pvNoSpendsRemaining) {
            for (const CTransaction& tx : txn) {
                for (const CTxIn& txin : tx.vin) {
                    if (exists(GenTxid::Txid(txin.prevout.hash))) continue;
                    pvNoSpendsRemaining->push_back(txin.prevout);
                }
            }
        }
    }

    if (maxFeeRateRemoved > CFeeRate(0)) {
        LogPrint(BCLog::MEMPOOL, "Removed %u txn, rolling minimum fee bumped to %s\n", nTxnRemoved, maxFeeRateRemoved.ToString());
    }
}

uint64_t CTxMemPool::CalculateDescendantMaximum(txiter entry) const {
    // find parent with highest descendant count
    std::vector<txiter> candidates;
    setEntries counted;
    candidates.push_back(entry);
    uint64_t maximum = 0;
    while (candidates.size()) {
        txiter candidate = candidates.back();
        candidates.pop_back();
        if (!counted.insert(candidate).second) continue;
        const CTxMemPoolEntry::Parents& parents = candidate->GetMemPoolParentsConst();
        if (parents.size() == 0) {
            maximum = std::max(maximum, candidate->GetCountWithDescendants());
        } else {
            for (const CTxMemPoolEntry& i : parents) {
                candidates.push_back(mapTx.iterator_to(i));
            }
        }
    }
    return maximum;
}

void CTxMemPool::GetTransactionAncestry(const uint256& txid, size_t& ancestors, size_t& descendants, size_t* const ancestorsize, CAmount* const ancestorfees) const {
    LOCK(cs);
    auto it = mapTx.find(txid);
    ancestors = descendants = 0;
    if (it != mapTx.end()) {
        ancestors = it->GetCountWithAncestors();
        if (ancestorsize) *ancestorsize = it->GetSizeWithAncestors();
        if (ancestorfees) *ancestorfees = it->GetModFeesWithAncestors();
        descendants = CalculateDescendantMaximum(it);
    }
}

bool CTxMemPool::IsLoaded() const
{
    LOCK(cs);
    return m_is_loaded;
}

void CTxMemPool::SetIsLoaded(bool loaded)
{
    LOCK(cs);
    m_is_loaded = loaded;
}<|MERGE_RESOLUTION|>--- conflicted
+++ resolved
@@ -646,33 +646,7 @@
 
     setEntries txToRemove;
     for (indexed_transaction_set::const_iterator it = mapTx.begin(); it != mapTx.end(); it++) {
-<<<<<<< HEAD
-        const CTransaction& tx = it->GetTx();
-        LockPoints lp = it->GetLockPoints();
-        bool validLP =  TestLockPointValidity(active_chainstate.m_chain, &lp);
-        CCoinsViewMemPool view_mempool(&active_chainstate.CoinsTip(), *this);
-        if (!CheckFinalTx(active_chainstate.m_chain.Tip(), tx, flags)
-            || !CheckSequenceLocks(active_chainstate.m_chain.Tip(), view_mempool, tx, flags, &lp, validLP)) {
-            // Note if CheckSequenceLocks fails the LockPoints may still be invalid
-            // So it's critical that we remove the tx and not depend on the LockPoints.
-            txToRemove.insert(it);
-        } else if (it->GetSpendsCoinbase()) {
-            for (const CTxIn& txin : tx.vin) {
-                indexed_transaction_set::const_iterator it2 = mapTx.find(txin.prevout.hash);
-                if (it2 != mapTx.end())
-                    continue;
-                const Coin &coin = active_chainstate.CoinsTip().AccessCoin(txin.prevout);
-                if (m_check_ratio != 0) assert(!coin.IsSpent());
-                unsigned int nMemPoolHeight = active_chainstate.m_chain.Tip()->nHeight + 1;
-                if (coin.IsSpent() || (coin.IsCoinBase() && ((signed long)nMemPoolHeight) - coin.nHeight < COINBASE_MATURITY)) {
-                    txToRemove.insert(it);
-                    break;
-                }
-            }
-        }
-        if (!validLP) {
-            mapTx.modify(it, update_lock_points(lp));
-        }
+        if (check_final_and_mature(it)) txToRemove.insert(it);
 
         // On re-org, remove *all* peg-in and PAK-based peg-outs due to possible
         // invalidity from dynafed transitions
@@ -681,6 +655,7 @@
 
         // Little hack to quickly check if any outputs are PAK ones
         // by sending in empty(reject) list.
+        const CTransaction& tx = it->GetTx();
         if (!IsPAKValidTx(tx, CPAKList(), Params().ParentGenesisBlockHash(), Params().GetConsensus().pegged_asset)) {
             txToRemove.insert(it);
             continue;
@@ -691,9 +666,6 @@
                 break;
             }
         }
-=======
-        if (check_final_and_mature(it)) txToRemove.insert(it);
->>>>>>> 4633199c
     }
     setEntries setAllRemoves;
     for (txiter it : txToRemove) {
