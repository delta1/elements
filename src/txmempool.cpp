// Copyright (c) 2009-2010 Satoshi Nakamoto
// Copyright (c) 2009-2022 The Bitcoin Core developers
// Distributed under the MIT software license, see the accompanying
// file COPYING or http://www.opensource.org/licenses/mit-license.php.

#include <txmempool.h>


#include <chainparams.h> // removeForBlock paklist transition
#include <chain.h>
#include <coins.h>
#include <consensus/consensus.h>
#include <consensus/tx_verify.h>
#include <consensus/validation.h>
#include <pegins.h>
#include <policy/discount.h>
#include <policy/fees.h>
#include <policy/policy.h>
#include <policy/settings.h>
#include <reverse_iterator.h>
#include <util/check.h>
#include <util/moneystr.h>
#include <util/overflow.h>
#include <util/result.h>
#include <util/system.h>
#include <util/time.h>
#include <util/translation.h>
#include <validationinterface.h>

#include <cmath>
#include <optional>
#include <string_view>
#include <utility>

bool TestLockPointValidity(CChain& active_chain, const LockPoints& lp)
{
    AssertLockHeld(cs_main);
    // If there are relative lock times then the maxInputBlock will be set
    // If there are no relative lock times, the LockPoints don't depend on the chain
    if (lp.maxInputBlock) {
        // Check whether active_chain is an extension of the block at which the LockPoints
        // calculation was valid.  If not LockPoints are no longer valid
        if (!active_chain.Contains(lp.maxInputBlock)) {
            return false;
        }
    }

    // LockPoints still valid
    return true;
}

void CTxMemPool::UpdateForDescendants(txiter updateIt, cacheMap& cachedDescendants,
                                      const std::set<uint256>& setExclude, std::set<uint256>& descendants_to_remove)
{
    CTxMemPoolEntry::Children stageEntries, descendants;
    stageEntries = updateIt->GetMemPoolChildrenConst();

    while (!stageEntries.empty()) {
        const CTxMemPoolEntry& descendant = *stageEntries.begin();
        descendants.insert(descendant);
        stageEntries.erase(descendant);
        const CTxMemPoolEntry::Children& children = descendant.GetMemPoolChildrenConst();
        for (const CTxMemPoolEntry& childEntry : children) {
            cacheMap::iterator cacheIt = cachedDescendants.find(mapTx.iterator_to(childEntry));
            if (cacheIt != cachedDescendants.end()) {
                // We've already calculated this one, just add the entries for this set
                // but don't traverse again.
                for (txiter cacheEntry : cacheIt->second) {
                    descendants.insert(*cacheEntry);
                }
            } else if (!descendants.count(childEntry)) {
                // Schedule for later processing
                stageEntries.insert(childEntry);
            }
        }
    }
    // descendants now contains all in-mempool descendants of updateIt.
    // Update and add to cached descendant map
    int64_t modifySize = 0;
    CAmount modifyFee = 0;
    int64_t modifyCount = 0;
    for (const CTxMemPoolEntry& descendant : descendants) {
        if (!setExclude.count(descendant.GetTx().GetHash())) {
            modifySize += descendant.GetTxSize();
            modifyFee += descendant.GetModifiedFee();
            modifyCount++;
            cachedDescendants[updateIt].insert(mapTx.iterator_to(descendant));
            // Update ancestor state for each descendant
            mapTx.modify(mapTx.iterator_to(descendant), [=](CTxMemPoolEntry& e) {
              e.UpdateAncestorState(updateIt->GetTxSize(), updateIt->GetModifiedFee(), 1, updateIt->GetSigOpCost(), updateIt->GetDiscountTxSize());
            });
            // Don't directly remove the transaction here -- doing so would
            // invalidate iterators in cachedDescendants. Mark it for removal
            // by inserting into descendants_to_remove.
            if (descendant.GetCountWithAncestors() > uint64_t(m_limits.ancestor_count) || descendant.GetSizeWithAncestors() > uint64_t(m_limits.ancestor_size_vbytes)) {
                descendants_to_remove.insert(descendant.GetTx().GetHash());
            }
        }
    }
    mapTx.modify(updateIt, [=](CTxMemPoolEntry& e) { e.UpdateDescendantState(modifySize, modifyFee, modifyCount); });
}

void CTxMemPool::UpdateTransactionsFromBlock(const std::vector<uint256>& vHashesToUpdate)
{
    AssertLockHeld(cs);
    // For each entry in vHashesToUpdate, store the set of in-mempool, but not
    // in-vHashesToUpdate transactions, so that we don't have to recalculate
    // descendants when we come across a previously seen entry.
    cacheMap mapMemPoolDescendantsToUpdate;

    // Use a set for lookups into vHashesToUpdate (these entries are already
    // accounted for in the state of their ancestors)
    std::set<uint256> setAlreadyIncluded(vHashesToUpdate.begin(), vHashesToUpdate.end());

    std::set<uint256> descendants_to_remove;

    // Iterate in reverse, so that whenever we are looking at a transaction
    // we are sure that all in-mempool descendants have already been processed.
    // This maximizes the benefit of the descendant cache and guarantees that
    // CTxMemPoolEntry::m_children will be updated, an assumption made in
    // UpdateForDescendants.
    for (const uint256 &hash : reverse_iterate(vHashesToUpdate)) {
        // calculate children from mapNextTx
        txiter it = mapTx.find(hash);
        if (it == mapTx.end()) {
            continue;
        }
        auto iter = mapNextTx.lower_bound(COutPoint(hash, 0));
        // First calculate the children, and update CTxMemPoolEntry::m_children to
        // include them, and update their CTxMemPoolEntry::m_parents to include this tx.
        // we cache the in-mempool children to avoid duplicate updates
        {
            WITH_FRESH_EPOCH(m_epoch);
            for (; iter != mapNextTx.end() && iter->first->hash == hash; ++iter) {
                const uint256 &childHash = iter->second->GetHash();
                txiter childIter = mapTx.find(childHash);
                assert(childIter != mapTx.end());
                // We can skip updating entries we've encountered before or that
                // are in the block (which are already accounted for).
                if (!visited(childIter) && !setAlreadyIncluded.count(childHash)) {
                    UpdateChild(it, childIter, true);
                    UpdateParent(childIter, it, true);
                }
            }
        } // release epoch guard for UpdateForDescendants
        UpdateForDescendants(it, mapMemPoolDescendantsToUpdate, setAlreadyIncluded, descendants_to_remove);
    }

    for (const auto& txid : descendants_to_remove) {
        // This txid may have been removed already in a prior call to removeRecursive.
        // Therefore we ensure it is not yet removed already.
        if (const std::optional<txiter> txiter = GetIter(txid)) {
            removeRecursive((*txiter)->GetTx(), MemPoolRemovalReason::SIZELIMIT);
        }
    }
}

util::Result<CTxMemPool::setEntries> CTxMemPool::CalculateAncestorsAndCheckLimits(
    size_t entry_size,
    size_t entry_count,
    CTxMemPoolEntry::Parents& staged_ancestors,
    const Limits& limits) const
{
    size_t totalSizeWithAncestors = entry_size;
    setEntries ancestors;

    while (!staged_ancestors.empty()) {
        const CTxMemPoolEntry& stage = staged_ancestors.begin()->get();
        txiter stageit = mapTx.iterator_to(stage);

        ancestors.insert(stageit);
        staged_ancestors.erase(stage);
        totalSizeWithAncestors += stageit->GetTxSize();

        if (stageit->GetSizeWithDescendants() + entry_size > static_cast<uint64_t>(limits.descendant_size_vbytes)) {
            return util::Error{Untranslated(strprintf("exceeds descendant size limit for tx %s [limit: %u]", stageit->GetTx().GetHash().ToString(), limits.descendant_size_vbytes))};
        } else if (stageit->GetCountWithDescendants() + entry_count > static_cast<uint64_t>(limits.descendant_count)) {
            return util::Error{Untranslated(strprintf("too many descendants for tx %s [limit: %u]", stageit->GetTx().GetHash().ToString(), limits.descendant_count))};
        } else if (totalSizeWithAncestors > static_cast<uint64_t>(limits.ancestor_size_vbytes)) {
            return util::Error{Untranslated(strprintf("exceeds ancestor size limit [limit: %u]", limits.ancestor_size_vbytes))};
        }

        const CTxMemPoolEntry::Parents& parents = stageit->GetMemPoolParentsConst();
        for (const CTxMemPoolEntry& parent : parents) {
            txiter parent_it = mapTx.iterator_to(parent);

            // If this is a new ancestor, add it.
            if (ancestors.count(parent_it) == 0) {
                staged_ancestors.insert(parent);
            }
            if (staged_ancestors.size() + ancestors.size() + entry_count > static_cast<uint64_t>(limits.ancestor_count)) {
                return util::Error{Untranslated(strprintf("too many unconfirmed ancestors [limit: %u]", limits.ancestor_count))};
            }
        }
    }

    return ancestors;
}

bool CTxMemPool::CheckPackageLimits(const Package& package,
                                    const Limits& limits,
                                    std::string &errString) const
{
    CTxMemPoolEntry::Parents staged_ancestors;
    size_t total_size = 0;
    for (const auto& tx : package) {
        total_size += GetVirtualTransactionSize(*tx);
        for (const auto& input : tx->vin) {
            std::optional<txiter> piter = GetIter(input.prevout.hash);
            if (piter) {
                staged_ancestors.insert(**piter);
                if (staged_ancestors.size() + package.size() > static_cast<uint64_t>(limits.ancestor_count)) {
                    errString = strprintf("too many unconfirmed parents [limit: %u]", limits.ancestor_count);
                    return false;
                }
            }
        }
    }
    // When multiple transactions are passed in, the ancestors and descendants of all transactions
    // considered together must be within limits even if they are not interdependent. This may be
    // stricter than the limits for each individual transaction.
    const auto ancestors{CalculateAncestorsAndCheckLimits(total_size, package.size(),
                                                          staged_ancestors, limits)};
    // It's possible to overestimate the ancestor/descendant totals.
    if (!ancestors.has_value()) errString = "possibly " + util::ErrorString(ancestors).original;
    return ancestors.has_value();
}

util::Result<CTxMemPool::setEntries> CTxMemPool::CalculateMemPoolAncestors(
    const CTxMemPoolEntry &entry,
    const Limits& limits,
    bool fSearchForParents /* = true */) const
{
    CTxMemPoolEntry::Parents staged_ancestors;
    const CTransaction &tx = entry.GetTx();

    if (fSearchForParents) {
        // Get parents of this transaction that are in the mempool
        // GetMemPoolParents() is only valid for entries in the mempool, so we
        // iterate mapTx to find parents.
        for (unsigned int i = 0; i < tx.vin.size(); i++) {
            std::optional<txiter> piter = GetIter(tx.vin[i].prevout.hash);
            if (piter) {
                staged_ancestors.insert(**piter);
                if (staged_ancestors.size() + 1 > static_cast<uint64_t>(limits.ancestor_count)) {
                    return util::Error{Untranslated(strprintf("too many unconfirmed parents [limit: %u]", limits.ancestor_count))};
                }
            }
        }
    } else {
        // If we're not searching for parents, we require this to already be an
        // entry in the mempool and use the entry's cached parents.
        txiter it = mapTx.iterator_to(entry);
        staged_ancestors = it->GetMemPoolParentsConst();
    }

    return CalculateAncestorsAndCheckLimits(entry.GetTxSize(), /*entry_count=*/1, staged_ancestors,
                                            limits);
}

CTxMemPool::setEntries CTxMemPool::AssumeCalculateMemPoolAncestors(
    std::string_view calling_fn_name,
    const CTxMemPoolEntry &entry,
    const Limits& limits,
    bool fSearchForParents /* = true */) const
{
    auto result{Assume(CalculateMemPoolAncestors(entry, limits, fSearchForParents))};
    if (!result) {
        LogPrintLevel(BCLog::MEMPOOL, BCLog::Level::Error, "%s: CalculateMemPoolAncestors failed unexpectedly, continuing with empty ancestor set (%s)\n",
                      calling_fn_name, util::ErrorString(result).original);
    }
    return std::move(result).value_or(CTxMemPool::setEntries{});
}

void CTxMemPool::UpdateAncestorsOf(bool add, txiter it, setEntries &setAncestors)
{
    const CTxMemPoolEntry::Parents& parents = it->GetMemPoolParentsConst();
    // add or remove this tx as a child of each parent
    for (const CTxMemPoolEntry& parent : parents) {
        UpdateChild(mapTx.iterator_to(parent), it, add);
    }
    const int64_t updateCount = (add ? 1 : -1);
    const int64_t updateSize = updateCount * it->GetTxSize();
    const CAmount updateFee = updateCount * it->GetModifiedFee();
    for (txiter ancestorIt : setAncestors) {
        mapTx.modify(ancestorIt, [=](CTxMemPoolEntry& e) { e.UpdateDescendantState(updateSize, updateFee, updateCount); });
    }
}

void CTxMemPool::UpdateEntryForAncestors(txiter it, const setEntries &setAncestors)
{
    int64_t updateCount = setAncestors.size();
    int64_t updateSize = 0;
    CAmount updateFee = 0;
    int64_t updateSigOpsCost = 0;
    int64_t discountSize = 0;
    for (txiter ancestorIt : setAncestors) {
        updateSize += ancestorIt->GetTxSize();
        updateFee += ancestorIt->GetModifiedFee();
        updateSigOpsCost += ancestorIt->GetSigOpCost();
        discountSize += ancestorIt->GetDiscountTxSize();
    }
    mapTx.modify(it, [=](CTxMemPoolEntry& e){ e.UpdateAncestorState(updateSize, updateFee, updateCount, updateSigOpsCost, discountSize); });
}

void CTxMemPool::UpdateChildrenForRemoval(txiter it)
{
    const CTxMemPoolEntry::Children& children = it->GetMemPoolChildrenConst();
    for (const CTxMemPoolEntry& updateIt : children) {
        UpdateParent(mapTx.iterator_to(updateIt), it, false);
    }
}

void CTxMemPool::UpdateForRemoveFromMempool(const setEntries &entriesToRemove, bool updateDescendants)
{
    // For each entry, walk back all ancestors and decrement size associated with this
    // transaction
    if (updateDescendants) {
        // updateDescendants should be true whenever we're not recursively
        // removing a tx and all its descendants, eg when a transaction is
        // confirmed in a block.
        // Here we only update statistics and not data in CTxMemPool::Parents
        // and CTxMemPoolEntry::Children (which we need to preserve until we're
        // finished with all operations that need to traverse the mempool).
        for (txiter removeIt : entriesToRemove) {
            setEntries setDescendants;
            CalculateDescendants(removeIt, setDescendants);
            setDescendants.erase(removeIt); // don't update state for self
            int64_t modifySize = -((int64_t)removeIt->GetTxSize());
            CAmount modifyFee = -removeIt->GetModifiedFee();
            int modifySigOps = -removeIt->GetSigOpCost();
            int64_t discountSize = -((int64_t)removeIt->GetDiscountTxSize());
            for (txiter dit : setDescendants) {
                mapTx.modify(dit, [=](CTxMemPoolEntry& e){ e.UpdateAncestorState(modifySize, modifyFee, -1, modifySigOps, discountSize); });
            }
        }
    }
    for (txiter removeIt : entriesToRemove) {
        const CTxMemPoolEntry &entry = *removeIt;
        // Since this is a tx that is already in the mempool, we can call CMPA
        // with fSearchForParents = false.  If the mempool is in a consistent
        // state, then using true or false should both be correct, though false
        // should be a bit faster.
        // However, if we happen to be in the middle of processing a reorg, then
        // the mempool can be in an inconsistent state.  In this case, the set
        // of ancestors reachable via GetMemPoolParents()/GetMemPoolChildren()
        // will be the same as the set of ancestors whose packages include this
        // transaction, because when we add a new transaction to the mempool in
        // addUnchecked(), we assume it has no children, and in the case of a
        // reorg where that assumption is false, the in-mempool children aren't
        // linked to the in-block tx's until UpdateTransactionsFromBlock() is
        // called.
        // So if we're being called during a reorg, ie before
        // UpdateTransactionsFromBlock() has been called, then
        // GetMemPoolParents()/GetMemPoolChildren() will differ from the set of
        // mempool parents we'd calculate by searching, and it's important that
        // we use the cached notion of ancestor transactions as the set of
        // things to update for removal.
        auto ancestors{AssumeCalculateMemPoolAncestors(__func__, entry, Limits::NoLimits(), /*fSearchForParents=*/false)};
        // Note that UpdateAncestorsOf severs the child links that point to
        // removeIt in the entries for the parents of removeIt.
        UpdateAncestorsOf(false, removeIt, ancestors);
    }
    // After updating all the ancestor sizes, we can now sever the link between each
    // transaction being removed and any mempool children (ie, update CTxMemPoolEntry::m_parents
    // for each direct child of a transaction being removed).
    for (txiter removeIt : entriesToRemove) {
        UpdateChildrenForRemoval(removeIt);
    }
}

void CTxMemPoolEntry::UpdateDescendantState(int64_t modifySize, CAmount modifyFee, int64_t modifyCount)
{
    nSizeWithDescendants += modifySize;
    assert(int64_t(nSizeWithDescendants) > 0);
    nModFeesWithDescendants = SaturatingAdd(nModFeesWithDescendants, modifyFee);
    nCountWithDescendants += modifyCount;
    assert(int64_t(nCountWithDescendants) > 0);
}

void CTxMemPoolEntry::UpdateAncestorState(int64_t modifySize, CAmount modifyFee, int64_t modifyCount, int64_t modifySigOps, int64_t discountSize)
{
    nSizeWithAncestors += modifySize;
    assert(int64_t(nSizeWithAncestors) > 0);
    nModFeesWithAncestors = SaturatingAdd(nModFeesWithAncestors, modifyFee);
    nCountWithAncestors += modifyCount;
    assert(int64_t(nCountWithAncestors) > 0);
    nSigOpCostWithAncestors += modifySigOps;
    assert(int(nSigOpCostWithAncestors) >= 0);
    discountSizeWithAncestors += discountSize;
    assert(int64_t(discountSizeWithAncestors) > 0);
}

CTxMemPool::CTxMemPool(const Options& opts)
    : m_check_ratio{opts.check_ratio},
      minerPolicyEstimator{opts.estimator},
      m_max_size_bytes{opts.max_size_bytes},
      m_expiry{opts.expiry},
      m_incremental_relay_feerate{opts.incremental_relay_feerate},
      m_min_relay_feerate{opts.min_relay_feerate},
      m_dust_relay_feerate{opts.dust_relay_feerate},
      m_permit_bare_multisig{opts.permit_bare_multisig},
      m_max_datacarrier_bytes{opts.max_datacarrier_bytes},
      m_require_standard{opts.require_standard},
      m_full_rbf{opts.full_rbf},
      m_limits{opts.limits}
{
}

bool CTxMemPool::isSpent(const COutPoint& outpoint) const
{
    LOCK(cs);
    return mapNextTx.count(outpoint);
}

unsigned int CTxMemPool::GetTransactionsUpdated() const
{
    return nTransactionsUpdated;
}

void CTxMemPool::AddTransactionsUpdated(unsigned int n)
{
    nTransactionsUpdated += n;
}

void CTxMemPool::addUnchecked(const CTxMemPoolEntry &entry, setEntries &setAncestors, bool validFeeEstimate)
{
    // Add to memory pool without checking anything.
    // Used by AcceptToMemoryPool(), which DOES do
    // all the appropriate checks.
    indexed_transaction_set::iterator newit = mapTx.insert(entry).first;

    // Update transaction for any feeDelta created by PrioritiseTransaction
    CAmount delta{0};
    ApplyDelta(entry.GetTx().GetHash(), delta);
    // The following call to UpdateModifiedFee assumes no previous fee modifications
    Assume(entry.GetFee() == entry.GetModifiedFee());
    if (delta) {
        mapTx.modify(newit, [&delta](CTxMemPoolEntry& e) { e.UpdateModifiedFee(delta); });
    }

    // Update cachedInnerUsage to include contained transaction's usage.
    // (When we update the entry for in-mempool parents, memory usage will be
    // further updated.)
    cachedInnerUsage += entry.DynamicMemoryUsage();

    const CTransaction& tx = newit->GetTx();
    std::set<uint256> setParentTransactions;
    for (unsigned int i = 0; i < tx.vin.size(); i++) {
        mapNextTx.insert(std::make_pair(&tx.vin[i].prevout, &tx));
        setParentTransactions.insert(tx.vin[i].prevout.hash);
    }
    // Don't bother worrying about child transactions of this one.
    // Normal case of a new transaction arriving is that there can't be any
    // children, because such children would be orphans.
    // An exception to that is if a transaction enters that used to be in a block.
    // In that case, our disconnect block logic will call UpdateTransactionsFromBlock
    // to clean up the mess we're leaving here.

    // Update ancestors with information about this tx
    for (const auto& pit : GetIterSet(setParentTransactions)) {
            UpdateParent(newit, pit, true);
    }
    UpdateAncestorsOf(true, newit, setAncestors);
    UpdateEntryForAncestors(newit, setAncestors);

    nTransactionsUpdated++;
    totalTxSize += entry.GetTxSize();
    m_total_fee += entry.GetFee();
    if (minerPolicyEstimator) {
        minerPolicyEstimator->processTransaction(entry, validFeeEstimate);
    }

    vTxHashes.emplace_back(tx.GetWitnessHash(), newit);
    newit->vTxHashesIdx = vTxHashes.size() - 1;
}

void CTxMemPool::removeUnchecked(txiter it, MemPoolRemovalReason reason)
{
    // We increment mempool sequence value no matter removal reason
    // even if not directly reported below.
    uint64_t mempool_sequence = GetAndIncrementSequence();

    if (reason != MemPoolRemovalReason::BLOCK) {
        // Notify clients that a transaction has been removed from the mempool
        // for any reason except being included in a block. Clients interested
        // in transactions included in blocks can subscribe to the BlockConnected
        // notification.
        GetMainSignals().TransactionRemovedFromMempool(it->GetSharedTx(), reason, mempool_sequence);
    }

    const uint256 hash = it->GetTx().GetHash();
    for (const CTxIn& txin : it->GetTx().vin)
        mapNextTx.erase(txin.prevout);

    RemoveUnbroadcastTx(hash, true /* add logging because unchecked */ );

    if (vTxHashes.size() > 1) {
        vTxHashes[it->vTxHashesIdx] = std::move(vTxHashes.back());
        vTxHashes[it->vTxHashesIdx].second->vTxHashesIdx = it->vTxHashesIdx;
        vTxHashes.pop_back();
        if (vTxHashes.size() * 2 < vTxHashes.capacity())
            vTxHashes.shrink_to_fit();
    } else
        vTxHashes.clear();

    totalTxSize -= it->GetTxSize();
    m_total_fee -= it->GetFee();
    cachedInnerUsage -= it->DynamicMemoryUsage();
    cachedInnerUsage -= memusage::DynamicUsage(it->GetMemPoolParentsConst()) + memusage::DynamicUsage(it->GetMemPoolChildrenConst());
    mapTx.erase(it);
    nTransactionsUpdated++;
    if (minerPolicyEstimator) {minerPolicyEstimator->removeTx(hash, false);}
}

// Calculates descendants of entry that are not already in setDescendants, and adds to
// setDescendants. Assumes entryit is already a tx in the mempool and CTxMemPoolEntry::m_children
// is correct for tx and all descendants.
// Also assumes that if an entry is in setDescendants already, then all
// in-mempool descendants of it are already in setDescendants as well, so that we
// can save time by not iterating over those entries.
void CTxMemPool::CalculateDescendants(txiter entryit, setEntries& setDescendants) const
{
    setEntries stage;
    if (setDescendants.count(entryit) == 0) {
        stage.insert(entryit);
    }
    // Traverse down the children of entry, only adding children that are not
    // accounted for in setDescendants already (because those children have either
    // already been walked, or will be walked in this iteration).
    while (!stage.empty()) {
        txiter it = *stage.begin();
        setDescendants.insert(it);
        stage.erase(it);

        const CTxMemPoolEntry::Children& children = it->GetMemPoolChildrenConst();
        for (const CTxMemPoolEntry& child : children) {
            txiter childiter = mapTx.iterator_to(child);
            if (!setDescendants.count(childiter)) {
                stage.insert(childiter);
            }
        }
    }
}

void CTxMemPool::removeRecursive(const CTransaction &origTx, MemPoolRemovalReason reason)
{
    // Remove transaction from memory pool
    AssertLockHeld(cs);
        setEntries txToRemove;
        txiter origit = mapTx.find(origTx.GetHash());
        if (origit != mapTx.end()) {
            txToRemove.insert(origit);
        } else {
            // When recursively removing but origTx isn't in the mempool
            // be sure to remove any children that are in the pool. This can
            // happen during chain re-orgs if origTx isn't re-accepted into
            // the mempool for any reason.
            for (unsigned int i = 0; i < origTx.vout.size(); i++) {
                auto it = mapNextTx.find(COutPoint(origTx.GetHash(), i));
                if (it == mapNextTx.end())
                    continue;
                txiter nextit = mapTx.find(it->second->GetHash());
                assert(nextit != mapTx.end());
                txToRemove.insert(nextit);
            }
        }
        setEntries setAllRemoves;
        for (txiter it : txToRemove) {
            CalculateDescendants(it, setAllRemoves);
        }

        RemoveStaged(setAllRemoves, false, reason);
}

void CTxMemPool::removeForReorg(CChain& chain, std::function<bool(txiter)> check_final_and_mature)
{
    // Remove transactions spending a coinbase which are now immature and no-longer-final transactions
    AssertLockHeld(cs);
    AssertLockHeld(::cs_main);

    setEntries txToRemove;
    for (indexed_transaction_set::const_iterator it = mapTx.begin(); it != mapTx.end(); it++) {
        if (check_final_and_mature(it)) txToRemove.insert(it);

        // On re-org, remove *all* peg-in and PAK-based peg-outs due to possible
        // invalidity from dynafed transitions
        // TODO: Only boot out now-invalid transactions. Re-orgs are very rare in
        // federated systems but can occasionally happen due to consensus algorithm.

        // Little hack to quickly check if any outputs are PAK ones
        // by sending in empty(reject) list.
        const CTransaction& tx = it->GetTx();
        if (!IsPAKValidTx(tx, CPAKList(), Params().ParentGenesisBlockHash(), Params().GetConsensus().pegged_asset)) {
            txToRemove.insert(it);
            continue;
        }
        for (const auto& input : tx.vin) {
            if (input.m_is_pegin) {
                txToRemove.insert(it);
                break;
            }
        }
    }
    setEntries setAllRemoves;
    for (txiter it : txToRemove) {
        CalculateDescendants(it, setAllRemoves);
    }
    RemoveStaged(setAllRemoves, false, MemPoolRemovalReason::REORG);
    for (indexed_transaction_set::const_iterator it = mapTx.begin(); it != mapTx.end(); it++) {
        assert(TestLockPointValidity(chain, it->GetLockPoints()));
    }
}

void CTxMemPool::removeConflicts(const CTransaction &tx)
{
    // Remove transactions which depend on inputs of tx, recursively
    AssertLockHeld(cs);
    for (const CTxIn &txin : tx.vin) {
        auto it = mapNextTx.find(txin.prevout);
        if (it != mapNextTx.end()) {
            const CTransaction &txConflict = *it->second;
            if (txConflict != tx)
            {
                ClearPrioritisation(txConflict.GetHash());
                removeRecursive(txConflict, MemPoolRemovalReason::CONFLICT);
            }
        }
    }
}

/**
 * Called when a block is connected. Removes from mempool and updates the miner fee estimator.
 */
void CTxMemPool::removeForBlock(const std::vector<CTransactionRef>& vtx, unsigned int nBlockHeight, const CBlockIndex* p_block_index_new)
{
    AssertLockHeld(cs);
    std::vector<const CTxMemPoolEntry*> entries;
    for (const auto& tx : vtx)
    {
        uint256 hash = tx->GetHash();

        indexed_transaction_set::iterator i = mapTx.find(hash);
        if (i != mapTx.end())
            entries.push_back(&*i);
    }
    // Before the txs in the new block have been removed from the mempool, update policy estimates
    if (minerPolicyEstimator) {minerPolicyEstimator->processBlock(nBlockHeight, entries);}
    for (const auto& tx : vtx)
    {
        txiter it = mapTx.find(tx->GetHash());
        if (it != mapTx.end()) {
            setEntries stage;
            stage.insert(it);
            RemoveStaged(stage, true, MemPoolRemovalReason::BLOCK);
        }
        removeConflicts(*tx);
        ClearPrioritisation(tx->GetHash());
    }

    // Eject transactions that are invalid for *following* block due to transition
    // We check every epoch_length blocks due to peg-ins expiring an epoch after
    // being changed
    if (p_block_index_new) {
        const CChainParams& chainparams = Params();
        uint32_t epoch_length = chainparams.GetConsensus().dynamic_epoch_length;
        if ((p_block_index_new->nHeight+1) % epoch_length == 0) {
            CPAKList enforced_paklist = GetActivePAKList(p_block_index_new, chainparams.GetConsensus());
            std::vector<CTransactionRef> tx_to_remove;
            for (const auto& entry : mapTx) {
                const CTransaction& tx = entry.GetTx();
                if (chainparams.GetEnforcePak() && !IsPAKValidTx(tx, enforced_paklist, chainparams.ParentGenesisBlockHash(), chainparams.GetConsensus().pegged_asset)) {
                    tx_to_remove.push_back(MakeTransactionRef(tx));
                    continue;
                }

                const auto& fedpegscripts = GetValidFedpegScripts(p_block_index_new, chainparams.GetConsensus(), true /* nextblock_validation */);
                for (size_t nIn = 0; nIn < tx.vin.size(); nIn++) {
                    const CTxIn& in = tx.vin[nIn];
                    std::string err;
                    if (in.m_is_pegin && (!tx.HasWitness() || !IsValidPeginWitness(tx.witness.vtxinwit[nIn].m_pegin_witness, fedpegscripts, in.prevout, err, true /* check_depth */))) {
                        tx_to_remove.push_back(MakeTransactionRef(tx));
                        break;
                    }
                }
            }
            for (auto& tx : tx_to_remove) {
                const uint256 tx_id = tx->GetHash();
                removeRecursive(*tx, MemPoolRemovalReason::BLOCK);
                ClearPrioritisation(tx_id);
            }
        }
    }

    lastRollingFeeUpdate = GetTime();
    blockSinceLastRollingFeeBump = true;
}

<<<<<<< HEAD
void CTxMemPool::_clear()
{
    vTxHashes.clear();
    mapTx.clear();
    mapNextTx.clear();
    totalTxSize = 0;
    m_total_fee = 0;
    cachedInnerUsage = 0;
    lastRollingFeeUpdate = GetTime();
    blockSinceLastRollingFeeBump = false;
    rollingMinimumFeeRate = 0;
    ++nTransactionsUpdated;
}

void CTxMemPool::clear()
{
    LOCK(cs);
    _clear();
}

void CTxMemPool::check(const CBlockIndex* active_chain_tip, const CCoinsViewCache& active_coins_tip, int64_t spendheight) const
=======
void CTxMemPool::check(const CCoinsViewCache& active_coins_tip, int64_t spendheight) const
>>>>>>> 03254c22
{
    if (m_check_ratio == 0) return;

    if (GetRand(m_check_ratio) >= 1) return;

    AssertLockHeld(::cs_main);
    LOCK(cs);
    LogPrint(BCLog::MEMPOOL, "Checking mempool with %u transactions and %u inputs\n", (unsigned int)mapTx.size(), (unsigned int)mapNextTx.size());

    uint64_t checkTotal = 0;
    CAmount check_total_fee{0};
    uint64_t innerUsage = 0;
    uint64_t prev_ancestor_count{0};

    CCoinsViewCache mempoolDuplicate(const_cast<CCoinsViewCache*>(&active_coins_tip));

    // ELEMENTS:
    std::set<std::pair<uint256, COutPoint>> setGlobalPeginsSpent;

    for (const auto& it : GetSortedDepthAndScore()) {
        checkTotal += it->GetTxSize();
        check_total_fee += it->GetFee();
        innerUsage += it->DynamicMemoryUsage();
        const CTransaction& tx = it->GetTx();
        innerUsage += memusage::DynamicUsage(it->GetMemPoolParentsConst()) + memusage::DynamicUsage(it->GetMemPoolChildrenConst());
        CTxMemPoolEntry::Parents setParentCheck;
        for (const CTxIn &txin : tx.vin) {
            // Check that every mempool transaction's inputs refer to available coins, or other mempool tx's.
            indexed_transaction_set::const_iterator it2 = mapTx.find(txin.prevout.hash);
            if (it2 != mapTx.end()) {
                const CTransaction& tx2 = it2->GetTx();
                assert(tx2.vout.size() > txin.prevout.n && !tx2.vout[txin.prevout.n].IsNull());
                setParentCheck.insert(*it2);
            }
            // We are iterating through the mempool entries sorted in order by ancestor count.
            // All parents must have been checked before their children and their coins added to
            // the mempoolDuplicate coins cache.
            // ELEMENTS: peg-in inputs are not sanity-checked to be valid
            assert(mempoolDuplicate.HaveCoin(txin.prevout) || txin.m_is_pegin);
            // Check whether its inputs are marked in mapNextTx.
            auto it3 = mapNextTx.find(txin.prevout);
            assert(it3 != mapNextTx.end());
            assert(it3->first == &txin.prevout);
            assert(it3->second == &tx);
        }
        auto comp = [](const CTxMemPoolEntry& a, const CTxMemPoolEntry& b) -> bool {
            return a.GetTx().GetHash() == b.GetTx().GetHash();
        };
        assert(setParentCheck.size() == it->GetMemPoolParentsConst().size());
        assert(std::equal(setParentCheck.begin(), setParentCheck.end(), it->GetMemPoolParentsConst().begin(), comp));
        // Verify ancestor state is correct.
        auto ancestors{AssumeCalculateMemPoolAncestors(__func__, *it, Limits::NoLimits())};
        uint64_t nCountCheck = ancestors.size() + 1;
        uint64_t nSizeCheck = it->GetTxSize();
        CAmount nFeesCheck = it->GetModifiedFee();
        int64_t nSigOpCheck = it->GetSigOpCost();

        for (txiter ancestorIt : ancestors) {
            nSizeCheck += ancestorIt->GetTxSize();
            nFeesCheck += ancestorIt->GetModifiedFee();
            nSigOpCheck += ancestorIt->GetSigOpCost();
        }

        assert(it->GetCountWithAncestors() == nCountCheck);
        assert(it->GetSizeWithAncestors() == nSizeCheck);
        assert(it->GetSigOpCostWithAncestors() == nSigOpCheck);
        assert(it->GetModFeesWithAncestors() == nFeesCheck);
        // Sanity check: we are walking in ascending ancestor count order.
        assert(prev_ancestor_count <= it->GetCountWithAncestors());
        prev_ancestor_count = it->GetCountWithAncestors();

        // Check children against mapNextTx
        CTxMemPoolEntry::Children setChildrenCheck;
        auto iter = mapNextTx.lower_bound(COutPoint(it->GetTx().GetHash(), 0));
        uint64_t child_sizes = 0;
        for (; iter != mapNextTx.end() && iter->first->hash == it->GetTx().GetHash(); ++iter) {
            txiter childit = mapTx.find(iter->second->GetHash());
            assert(childit != mapTx.end()); // mapNextTx points to in-mempool transactions
            if (setChildrenCheck.insert(*childit).second) {
                child_sizes += childit->GetTxSize();
            }
        }
        assert(setChildrenCheck.size() == it->GetMemPoolChildrenConst().size());
        assert(std::equal(setChildrenCheck.begin(), setChildrenCheck.end(), it->GetMemPoolChildrenConst().begin(), comp));
        // Also check to make sure size is greater than sum with immediate children.
        // just a sanity check, not definitive that this calc is correct...
        assert(it->GetSizeWithDescendants() >= child_sizes + it->GetTxSize());

        TxValidationState dummy_state; // Not used. CheckTxInputs() should always pass
        assert(!tx.IsCoinBase());

        // ELEMENTS
        CAmountMap fee_map;
        std::set<std::pair<uint256, COutPoint>> setPeginsSpent;
        const auto& fedpegscripts = GetValidFedpegScripts(active_chain_tip, Params().GetConsensus(), true /* nextblock_validation */);
        bool cacheStore = true;
        bool fScriptChecks = true;
        assert(Consensus::CheckTxInputs(tx, dummy_state, mempoolDuplicate, spendheight, fee_map, setPeginsSpent, nullptr, cacheStore, fScriptChecks, fedpegscripts));
        for (const auto& input: tx.vin) mempoolDuplicate.SpendCoin(input.prevout);
        AddCoins(mempoolDuplicate, tx, std::numeric_limits<int>::max());
    }
    for (auto it = mapNextTx.cbegin(); it != mapNextTx.cend(); it++) {
        uint256 hash = it->second->GetHash();
        indexed_transaction_set::const_iterator it2 = mapTx.find(hash);
        const CTransaction& tx = it2->GetTx();
        assert(it2 != mapTx.end());
        assert(&tx == it->second);
    }

    //
    // ELEMENTS:
    for (std::set<std::pair<uint256, COutPoint> >::const_iterator it = setGlobalPeginsSpent.begin(); it != setGlobalPeginsSpent.end(); it++) {
        assert(!active_coins_tip.IsPeginSpent(*it));
    }
    // END ELEMENTS
    //

    assert(totalTxSize == checkTotal);
    assert(m_total_fee == check_total_fee);
    assert(innerUsage == cachedInnerUsage);
}

bool CTxMemPool::CompareDepthAndScore(const uint256& hasha, const uint256& hashb, bool wtxid)
{
    LOCK(cs);
    indexed_transaction_set::const_iterator i = wtxid ? get_iter_from_wtxid(hasha) : mapTx.find(hasha);
    if (i == mapTx.end()) return false;
    indexed_transaction_set::const_iterator j = wtxid ? get_iter_from_wtxid(hashb) : mapTx.find(hashb);
    if (j == mapTx.end()) return true;
    uint64_t counta = i->GetCountWithAncestors();
    uint64_t countb = j->GetCountWithAncestors();
    if (counta == countb) {
        return CompareTxMemPoolEntryByScore()(*i, *j);
    }
    return counta < countb;
}

namespace {
class DepthAndScoreComparator
{
public:
    bool operator()(const CTxMemPool::indexed_transaction_set::const_iterator& a, const CTxMemPool::indexed_transaction_set::const_iterator& b)
    {
        uint64_t counta = a->GetCountWithAncestors();
        uint64_t countb = b->GetCountWithAncestors();
        if (counta == countb) {
            return CompareTxMemPoolEntryByScore()(*a, *b);
        }
        return counta < countb;
    }
};
} // namespace

std::vector<CTxMemPool::indexed_transaction_set::const_iterator> CTxMemPool::GetSortedDepthAndScore() const
{
    std::vector<indexed_transaction_set::const_iterator> iters;
    AssertLockHeld(cs);

    iters.reserve(mapTx.size());

    for (indexed_transaction_set::iterator mi = mapTx.begin(); mi != mapTx.end(); ++mi) {
        iters.push_back(mi);
    }
    std::sort(iters.begin(), iters.end(), DepthAndScoreComparator());
    return iters;
}

void CTxMemPool::queryHashes(std::vector<uint256>& vtxid) const
{
    LOCK(cs);
    auto iters = GetSortedDepthAndScore();

    vtxid.clear();
    vtxid.reserve(mapTx.size());

    for (auto it : iters) {
        vtxid.push_back(it->GetTx().GetHash());
    }
}

static TxMempoolInfo GetInfo(CTxMemPool::indexed_transaction_set::const_iterator it) {
    return TxMempoolInfo{it->GetSharedTx(), it->GetTime(), it->GetFee(), it->GetTxSize(), it->GetModifiedFee() - it->GetFee(), it->GetDiscountTxSize()};
}

std::vector<TxMempoolInfo> CTxMemPool::infoAll() const
{
    LOCK(cs);
    auto iters = GetSortedDepthAndScore();

    std::vector<TxMempoolInfo> ret;
    ret.reserve(mapTx.size());
    for (auto it : iters) {
        ret.push_back(GetInfo(it));
    }

    return ret;
}

CTransactionRef CTxMemPool::get(const uint256& hash) const
{
    LOCK(cs);
    indexed_transaction_set::const_iterator i = mapTx.find(hash);
    if (i == mapTx.end())
        return nullptr;
    return i->GetSharedTx();
}

TxMempoolInfo CTxMemPool::info(const GenTxid& gtxid) const
{
    LOCK(cs);
    indexed_transaction_set::const_iterator i = (gtxid.IsWtxid() ? get_iter_from_wtxid(gtxid.GetHash()) : mapTx.find(gtxid.GetHash()));
    if (i == mapTx.end())
        return TxMempoolInfo();
    return GetInfo(i);
}

void CTxMemPool::PrioritiseTransaction(const uint256& hash, const CAmount& nFeeDelta)
{
    {
        LOCK(cs);
        CAmount &delta = mapDeltas[hash];
        delta = SaturatingAdd(delta, nFeeDelta);
        txiter it = mapTx.find(hash);
        if (it != mapTx.end()) {
            mapTx.modify(it, [&nFeeDelta](CTxMemPoolEntry& e) { e.UpdateModifiedFee(nFeeDelta); });
            // Now update all ancestors' modified fees with descendants
            auto ancestors{AssumeCalculateMemPoolAncestors(__func__, *it, Limits::NoLimits(), /*fSearchForParents=*/false)};
            for (txiter ancestorIt : ancestors) {
                mapTx.modify(ancestorIt, [=](CTxMemPoolEntry& e){ e.UpdateDescendantState(0, nFeeDelta, 0);});
            }
            // Now update all descendants' modified fees with ancestors
            setEntries setDescendants;
            CalculateDescendants(it, setDescendants);
            setDescendants.erase(it);
            for (txiter descendantIt : setDescendants) {
                mapTx.modify(descendantIt, [=](CTxMemPoolEntry& e){ e.UpdateAncestorState(0, nFeeDelta, 0, 0, 0); });
            }
            ++nTransactionsUpdated;
        }
    }
    LogPrintf("PrioritiseTransaction: %s fee += %s\n", hash.ToString(), FormatMoney(nFeeDelta));
}

void CTxMemPool::ApplyDelta(const uint256& hash, CAmount &nFeeDelta) const
{
    AssertLockHeld(cs);
    std::map<uint256, CAmount>::const_iterator pos = mapDeltas.find(hash);
    if (pos == mapDeltas.end())
        return;
    const CAmount &delta = pos->second;
    nFeeDelta += delta;
}

void CTxMemPool::ClearPrioritisation(const uint256& hash)
{
    AssertLockHeld(cs);
    mapDeltas.erase(hash);
}

const CTransaction* CTxMemPool::GetConflictTx(const COutPoint& prevout) const
{
    const auto it = mapNextTx.find(prevout);
    return it == mapNextTx.end() ? nullptr : it->second;
}

std::optional<CTxMemPool::txiter> CTxMemPool::GetIter(const uint256& txid) const
{
    auto it = mapTx.find(txid);
    if (it != mapTx.end()) return it;
    return std::nullopt;
}

CTxMemPool::setEntries CTxMemPool::GetIterSet(const std::set<uint256>& hashes) const
{
    CTxMemPool::setEntries ret;
    for (const auto& h : hashes) {
        const auto mi = GetIter(h);
        if (mi) ret.insert(*mi);
    }
    return ret;
}

bool CTxMemPool::HasNoInputsOf(const CTransaction &tx) const
{
    for (unsigned int i = 0; i < tx.vin.size(); i++)
        if (exists(GenTxid::Txid(tx.vin[i].prevout.hash)))
            return false;
    return true;
}

CCoinsViewMemPool::CCoinsViewMemPool(CCoinsView* baseIn, const CTxMemPool& mempoolIn) : CCoinsViewBacked(baseIn), mempool(mempoolIn) { }

bool CCoinsViewMemPool::GetCoin(const COutPoint &outpoint, Coin &coin) const {
    // Check to see if the inputs are made available by another tx in the package.
    // These Coins would not be available in the underlying CoinsView.
    if (auto it = m_temp_added.find(outpoint); it != m_temp_added.end()) {
        coin = it->second;
        return true;
    }

    // If an entry in the mempool exists, always return that one, as it's guaranteed to never
    // conflict with the underlying cache, and it cannot have pruned entries (as it contains full)
    // transactions. First checking the underlying cache risks returning a pruned entry instead.
    CTransactionRef ptx = mempool.get(outpoint.hash);
    if (ptx) {
        if (outpoint.n < ptx->vout.size()) {
            coin = Coin(ptx->vout[outpoint.n], MEMPOOL_HEIGHT, false);
            return true;
        } else {
            return false;
        }
    }
    return base->GetCoin(outpoint, coin);
}

void CCoinsViewMemPool::PackageAddTransaction(const CTransactionRef& tx)
{
    for (unsigned int n = 0; n < tx->vout.size(); ++n) {
        m_temp_added.emplace(COutPoint(tx->GetHash(), n), Coin(tx->vout[n], MEMPOOL_HEIGHT, false));
    }
}

// ELEMENTS:
bool CCoinsViewMemPool::IsPeginSpent(const std::pair<uint256, COutPoint> &outpoint) const {
    return base->IsPeginSpent(outpoint);
}

size_t CTxMemPool::DynamicMemoryUsage() const {
    LOCK(cs);
    // Estimate the overhead of mapTx to be 15 pointers + an allocation, as no exact formula for boost::multi_index_contained is implemented.
    return memusage::MallocUsage(sizeof(CTxMemPoolEntry) + 15 * sizeof(void*)) * mapTx.size() + memusage::DynamicUsage(mapNextTx) + memusage::DynamicUsage(mapDeltas) + memusage::DynamicUsage(vTxHashes) + cachedInnerUsage;
}

void CTxMemPool::RemoveUnbroadcastTx(const uint256& txid, const bool unchecked) {
    LOCK(cs);

    if (m_unbroadcast_txids.erase(txid))
    {
        LogPrint(BCLog::MEMPOOL, "Removed %i from set of unbroadcast txns%s\n", txid.GetHex(), (unchecked ? " before confirmation that txn was sent out" : ""));
    }
}

void CTxMemPool::RemoveStaged(setEntries &stage, bool updateDescendants, MemPoolRemovalReason reason) {
    AssertLockHeld(cs);
    UpdateForRemoveFromMempool(stage, updateDescendants);
    for (txiter it : stage) {
        removeUnchecked(it, reason);
    }
}

int CTxMemPool::Expire(std::chrono::seconds time)
{
    AssertLockHeld(cs);
    indexed_transaction_set::index<entry_time>::type::iterator it = mapTx.get<entry_time>().begin();
    setEntries toremove;
    while (it != mapTx.get<entry_time>().end() && it->GetTime() < time) {
        toremove.insert(mapTx.project<0>(it));
        it++;
    }
    setEntries stage;
    for (txiter removeit : toremove) {
        CalculateDescendants(removeit, stage);
    }
    RemoveStaged(stage, false, MemPoolRemovalReason::EXPIRY);
    return stage.size();
}

void CTxMemPool::addUnchecked(const CTxMemPoolEntry &entry, bool validFeeEstimate)
{
    auto ancestors{AssumeCalculateMemPoolAncestors(__func__, entry, Limits::NoLimits())};
    return addUnchecked(entry, ancestors, validFeeEstimate);
}

void CTxMemPool::UpdateChild(txiter entry, txiter child, bool add)
{
    AssertLockHeld(cs);
    CTxMemPoolEntry::Children s;
    if (add && entry->GetMemPoolChildren().insert(*child).second) {
        cachedInnerUsage += memusage::IncrementalDynamicUsage(s);
    } else if (!add && entry->GetMemPoolChildren().erase(*child)) {
        cachedInnerUsage -= memusage::IncrementalDynamicUsage(s);
    }
}

void CTxMemPool::UpdateParent(txiter entry, txiter parent, bool add)
{
    AssertLockHeld(cs);
    CTxMemPoolEntry::Parents s;
    if (add && entry->GetMemPoolParents().insert(*parent).second) {
        cachedInnerUsage += memusage::IncrementalDynamicUsage(s);
    } else if (!add && entry->GetMemPoolParents().erase(*parent)) {
        cachedInnerUsage -= memusage::IncrementalDynamicUsage(s);
    }
}

CFeeRate CTxMemPool::GetMinFee(size_t sizelimit) const {
    LOCK(cs);
    if (!blockSinceLastRollingFeeBump || rollingMinimumFeeRate == 0)
        return CFeeRate(llround(rollingMinimumFeeRate));

    int64_t time = GetTime();
    if (time > lastRollingFeeUpdate + 10) {
        double halflife = ROLLING_FEE_HALFLIFE;
        if (DynamicMemoryUsage() < sizelimit / 4)
            halflife /= 4;
        else if (DynamicMemoryUsage() < sizelimit / 2)
            halflife /= 2;

        rollingMinimumFeeRate = rollingMinimumFeeRate / pow(2.0, (time - lastRollingFeeUpdate) / halflife);
        lastRollingFeeUpdate = time;

        if (rollingMinimumFeeRate < (double)m_incremental_relay_feerate.GetFeePerK() / 2) {
            rollingMinimumFeeRate = 0;
            return CFeeRate(0);
        }
    }
    return std::max(CFeeRate(llround(rollingMinimumFeeRate)), m_incremental_relay_feerate);
}

void CTxMemPool::trackPackageRemoved(const CFeeRate& rate) {
    AssertLockHeld(cs);
    if (rate.GetFeePerK() > rollingMinimumFeeRate) {
        rollingMinimumFeeRate = rate.GetFeePerK();
        blockSinceLastRollingFeeBump = false;
    }
}

void CTxMemPool::TrimToSize(size_t sizelimit, std::vector<COutPoint>* pvNoSpendsRemaining) {
    AssertLockHeld(cs);

    unsigned nTxnRemoved = 0;
    CFeeRate maxFeeRateRemoved(0);
    while (!mapTx.empty() && DynamicMemoryUsage() > sizelimit) {
        indexed_transaction_set::index<descendant_score>::type::iterator it = mapTx.get<descendant_score>().begin();

        // We set the new mempool min fee to the feerate of the removed set, plus the
        // "minimum reasonable fee rate" (ie some value under which we consider txn
        // to have 0 fee). This way, we don't allow txn to enter mempool with feerate
        // equal to txn which were removed with no block in between.
        CFeeRate removed(it->GetModFeesWithDescendants(), it->GetSizeWithDescendants());
        removed += m_incremental_relay_feerate;
        trackPackageRemoved(removed);
        maxFeeRateRemoved = std::max(maxFeeRateRemoved, removed);

        setEntries stage;
        CalculateDescendants(mapTx.project<0>(it), stage);
        nTxnRemoved += stage.size();

        std::vector<CTransaction> txn;
        if (pvNoSpendsRemaining) {
            txn.reserve(stage.size());
            for (txiter iter : stage)
                txn.push_back(iter->GetTx());
        }
        RemoveStaged(stage, false, MemPoolRemovalReason::SIZELIMIT);
        if (pvNoSpendsRemaining) {
            for (const CTransaction& tx : txn) {
                for (const CTxIn& txin : tx.vin) {
                    if (exists(GenTxid::Txid(txin.prevout.hash))) continue;
                    pvNoSpendsRemaining->push_back(txin.prevout);
                }
            }
        }
    }

    if (maxFeeRateRemoved > CFeeRate(0)) {
        LogPrint(BCLog::MEMPOOL, "Removed %u txn, rolling minimum fee bumped to %s\n", nTxnRemoved, maxFeeRateRemoved.ToString());
    }
}

uint64_t CTxMemPool::CalculateDescendantMaximum(txiter entry) const {
    // find parent with highest descendant count
    std::vector<txiter> candidates;
    setEntries counted;
    candidates.push_back(entry);
    uint64_t maximum = 0;
    while (candidates.size()) {
        txiter candidate = candidates.back();
        candidates.pop_back();
        if (!counted.insert(candidate).second) continue;
        const CTxMemPoolEntry::Parents& parents = candidate->GetMemPoolParentsConst();
        if (parents.size() == 0) {
            maximum = std::max(maximum, candidate->GetCountWithDescendants());
        } else {
            for (const CTxMemPoolEntry& i : parents) {
                candidates.push_back(mapTx.iterator_to(i));
            }
        }
    }
    return maximum;
}

void CTxMemPool::GetTransactionAncestry(const uint256& txid, size_t& ancestors, size_t& descendants, size_t* const ancestorsize, CAmount* const ancestorfees) const {
    LOCK(cs);
    auto it = mapTx.find(txid);
    ancestors = descendants = 0;
    if (it != mapTx.end()) {
        ancestors = it->GetCountWithAncestors();
        if (ancestorsize) *ancestorsize = it->GetSizeWithAncestors();
        if (ancestorfees) *ancestorfees = it->GetModFeesWithAncestors();
        descendants = CalculateDescendantMaximum(it);
    }
}

bool CTxMemPool::GetLoadTried() const
{
    LOCK(cs);
    return m_load_tried;
}

void CTxMemPool::SetLoadTried(bool load_tried)
{
    LOCK(cs);
    m_load_tried = load_tried;
}


const std::string RemovalReasonToString(const MemPoolRemovalReason& r) noexcept
{
    switch (r) {
        case MemPoolRemovalReason::EXPIRY: return "expiry";
        case MemPoolRemovalReason::SIZELIMIT: return "sizelimit";
        case MemPoolRemovalReason::REORG: return "reorg";
        case MemPoolRemovalReason::BLOCK: return "block";
        case MemPoolRemovalReason::CONFLICT: return "conflict";
        case MemPoolRemovalReason::REPLACED: return "replaced";
    }
    assert(false);
}<|MERGE_RESOLUTION|>--- conflicted
+++ resolved
@@ -696,31 +696,7 @@
     blockSinceLastRollingFeeBump = true;
 }
 
-<<<<<<< HEAD
-void CTxMemPool::_clear()
-{
-    vTxHashes.clear();
-    mapTx.clear();
-    mapNextTx.clear();
-    totalTxSize = 0;
-    m_total_fee = 0;
-    cachedInnerUsage = 0;
-    lastRollingFeeUpdate = GetTime();
-    blockSinceLastRollingFeeBump = false;
-    rollingMinimumFeeRate = 0;
-    ++nTransactionsUpdated;
-}
-
-void CTxMemPool::clear()
-{
-    LOCK(cs);
-    _clear();
-}
-
 void CTxMemPool::check(const CBlockIndex* active_chain_tip, const CCoinsViewCache& active_coins_tip, int64_t spendheight) const
-=======
-void CTxMemPool::check(const CCoinsViewCache& active_coins_tip, int64_t spendheight) const
->>>>>>> 03254c22
 {
     if (m_check_ratio == 0) return;
 
