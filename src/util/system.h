--- conflicted
+++ resolved
@@ -254,14 +254,6 @@
      */
     std::set<std::string> GetUnsuitableSectionOnlyArgs() const;
 
-<<<<<<< HEAD
-=======
-    /**
-     * Log warnings for unrecognized section names in the config file.
-     */
-    std::list<SectionInfo> GetUnrecognizedSections() const;
-
->>>>>>> 550e6bd2
     struct Command {
         /** The command (if one has been registered with AddCommand), or empty */
         std::string command;
