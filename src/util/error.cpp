--- conflicted
+++ resolved
@@ -31,19 +31,16 @@
             return Untranslated("Specified sighash value does not match value stored in PSBT");
         case TransactionError::MAX_FEE_EXCEEDED:
             return Untranslated("Fee exceeds maximum configured by user (e.g. -maxtxfee, maxfeerate)");
-<<<<<<< HEAD
+        case TransactionError::EXTERNAL_SIGNER_NOT_FOUND:
+            return Untranslated("External signer not found");
+        case TransactionError::EXTERNAL_SIGNER_FAILED:
+            return Untranslated("External signer failed to sign");
         case TransactionError::BLINDING_REQUIRED:
             return Untranslated("Transaction is not yet fully blinded");
         case TransactionError::VALUE_IMBALANCE:
             return Untranslated("Transaction values or blinders are not balanced");
         case TransactionError::UTXOS_MISSING_BALANCE_CHECK:
             return Untranslated("Missing UTXOs that are needed to check transaction balance");
-=======
-        case TransactionError::EXTERNAL_SIGNER_NOT_FOUND:
-            return Untranslated("External signer not found");
-        case TransactionError::EXTERNAL_SIGNER_FAILED:
-            return Untranslated("External signer failed to sign");
->>>>>>> a9335e4f
         // no default case, so the compiler can warn about missing cases
     }
     assert(false);
