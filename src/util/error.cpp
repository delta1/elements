--- conflicted
+++ resolved
@@ -35,7 +35,8 @@
             return Untranslated("External signer not found");
         case TransactionError::EXTERNAL_SIGNER_FAILED:
             return Untranslated("External signer failed to sign");
-<<<<<<< HEAD
+        case TransactionError::INVALID_PACKAGE:
+            return Untranslated("Transaction rejected due to invalid package");
         case TransactionError::BLINDING_REQUIRED:
             return Untranslated("Transaction is not yet fully blinded");
         case TransactionError::VALUE_IMBALANCE:
@@ -50,10 +51,6 @@
             return Untranslated("Wallet does not have necessary blinding key");
         case TransactionError::MISSING_SIDECHANNEL_DATA:
             return Untranslated("A rangeproof did not encode necessary blinding data");
-=======
-        case TransactionError::INVALID_PACKAGE:
-            return Untranslated("Transaction rejected due to invalid package");
->>>>>>> 6adae27f
         // no default case, so the compiler can warn about missing cases
     }
     assert(false);
