// Copyright (c) 2009-2010 Satoshi Nakamoto
// Copyright (c) 2009-2020 The Bitcoin Core developers
// Distributed under the MIT software license, see the accompanying
// file COPYING or http://www.opensource.org/licenses/mit-license.php.

#include <sync.h>
#include <util/system.h>

#include <chainparamsbase.h>
#include <util/strencodings.h>
#include <util/string.h>
#include <util/translation.h>


#if (defined(__FreeBSD__) || defined(__OpenBSD__) || defined(__DragonFly__))
#include <pthread.h>
#include <pthread_np.h>
#endif

#ifndef WIN32
// for posix_fallocate, in configure.ac we check if it is present after this
#ifdef __linux__

#ifdef _POSIX_C_SOURCE
#undef _POSIX_C_SOURCE
#endif

#define _POSIX_C_SOURCE 200112L

#endif // __linux__

#include <algorithm>
#include <fcntl.h>
#include <sched.h>
#include <sys/resource.h>
#include <sys/stat.h>

#else

#ifdef _MSC_VER
#pragma warning(disable:4786)
#pragma warning(disable:4804)
#pragma warning(disable:4805)
#pragma warning(disable:4717)
#endif

#ifdef _WIN32_IE
#undef _WIN32_IE
#endif
#define _WIN32_IE 0x0501

#define WIN32_LEAN_AND_MEAN 1
#ifndef NOMINMAX
#define NOMINMAX
#endif
#include <codecvt>

#include <io.h> /* for _commit */
#include <shellapi.h>
#include <shlobj.h>
#endif

#ifdef HAVE_MALLOPT_ARENA_MAX
#include <malloc.h>
#endif

#include <boost/algorithm/string/replace.hpp>
#include <thread>
#include <typeinfo>
#include <univalue.h>

// Application startup time (used for uptime calculation)
const int64_t nStartupTime = GetTime();

<<<<<<< HEAD
#ifdef LIQUID
const char * const BITCOIN_CONF_FILENAME = "liquid.conf";
const char * const BITCOIN_PID_FILENAME = "liquid.pid";
#else
const char * const BITCOIN_CONF_FILENAME = "elements.conf";
const char * const BITCOIN_PID_FILENAME = "elementsd.pid";
#endif
=======
const char * const BITCOIN_CONF_FILENAME = "bitcoin.conf";
const char * const BITCOIN_SETTINGS_FILENAME = "settings.json";
>>>>>>> f4cfa6d0

ArgsManager gArgs;

/** Mutex to protect dir_locks. */
static Mutex cs_dir_locks;
/** A map that contains all the currently held directory locks. After
 * successful locking, these will be held here until the global destructor
 * cleans them up and thus automatically unlocks them, or ReleaseDirectoryLocks
 * is called.
 */
static std::map<std::string, std::unique_ptr<fsbridge::FileLock>> dir_locks GUARDED_BY(cs_dir_locks);

bool LockDirectory(const fs::path& directory, const std::string lockfile_name, bool probe_only)
{
    LOCK(cs_dir_locks);
    fs::path pathLockFile = directory / lockfile_name;

    // If a lock for this directory already exists in the map, don't try to re-lock it
    if (dir_locks.count(pathLockFile.string())) {
        return true;
    }

    // Create empty lock file if it doesn't exist.
    FILE* file = fsbridge::fopen(pathLockFile, "a");
    if (file) fclose(file);
    auto lock = MakeUnique<fsbridge::FileLock>(pathLockFile);
    if (!lock->TryLock()) {
        return error("Error while attempting to lock directory %s: %s", directory.string(), lock->GetReason());
    }
    if (!probe_only) {
        // Lock successful and we're not just probing, put it into the map
        dir_locks.emplace(pathLockFile.string(), std::move(lock));
    }
    return true;
}

void UnlockDirectory(const fs::path& directory, const std::string& lockfile_name)
{
    LOCK(cs_dir_locks);
    dir_locks.erase((directory / lockfile_name).string());
}

void ReleaseDirectoryLocks()
{
    LOCK(cs_dir_locks);
    dir_locks.clear();
}

bool DirIsWritable(const fs::path& directory)
{
    fs::path tmpFile = directory / fs::unique_path();

    FILE* file = fsbridge::fopen(tmpFile, "a");
    if (!file) return false;

    fclose(file);
    remove(tmpFile);

    return true;
}

bool CheckDiskSpace(const fs::path& dir, uint64_t additional_bytes)
{
    constexpr uint64_t min_disk_space = 52428800; // 50 MiB

    uint64_t free_bytes_available = fs::space(dir).available;
    return free_bytes_available >= min_disk_space + additional_bytes;
}

std::streampos GetFileSize(const char* path, std::streamsize max) {
    std::ifstream file(path, std::ios::binary);
    file.ignore(max);
    return file.gcount();
}

/**
 * Interpret a string argument as a boolean.
 *
 * The definition of atoi() requires that non-numeric string values like "foo",
 * return 0. This means that if a user unintentionally supplies a non-integer
 * argument here, the return value is always false. This means that -foo=false
 * does what the user probably expects, but -foo=true is well defined but does
 * not do what they probably expected.
 *
 * The return value of atoi() is undefined when given input not representable as
 * an int. On most systems this means string value between "-2147483648" and
 * "2147483647" are well defined (this method will return true). Setting
 * -txindex=2147483648 on most systems, however, is probably undefined.
 *
 * For a more extensive discussion of this topic (and a wide range of opinions
 * on the Right Way to change this code), see PR12713.
 */
static bool InterpretBool(const std::string& strValue)
{
    if (strValue.empty())
        return true;
    return (atoi(strValue) != 0);
}

static std::string SettingName(const std::string& arg)
{
    return arg.size() > 0 && arg[0] == '-' ? arg.substr(1) : arg;
}

/**
 * Interpret -nofoo as if the user supplied -foo=0.
 *
 * This method also tracks when the -no form was supplied, and if so,
 * checks whether there was a double-negative (-nofoo=0 -> -foo=1).
 *
 * If there was not a double negative, it removes the "no" from the key
 * and returns false.
 *
 * If there was a double negative, it removes "no" from the key, and
 * returns true.
 *
 * If there was no "no", it returns the string value untouched.
 *
 * Where an option was negated can be later checked using the
 * IsArgNegated() method. One use case for this is to have a way to disable
 * options that are not normally boolean (e.g. using -nodebuglogfile to request
 * that debug log output is not sent to any file at all).
 */

static util::SettingsValue InterpretOption(std::string& section, std::string& key, const std::string& value)
{
    // Split section name from key name for keys like "testnet.foo" or "regtest.bar"
    size_t option_index = key.find('.');
    if (option_index != std::string::npos) {
        section = key.substr(0, option_index);
        key.erase(0, option_index + 1);
    }
    if (key.substr(0, 2) == "no") {
        key.erase(0, 2);
        // Double negatives like -nofoo=0 are supported (but discouraged)
        if (!InterpretBool(value)) {
            LogPrintf("Warning: parsed potentially confusing double-negative -%s=%s\n", key, value);
            return true;
        }
        return false;
    }
    return value;
}

/**
 * Check settings value validity according to flags.
 *
 * TODO: Add more meaningful error checks here in the future
 * See "here's how the flags are meant to behave" in
 * https://github.com/bitcoin/bitcoin/pull/16097#issuecomment-514627823
 */
static bool CheckValid(const std::string& key, const util::SettingsValue& val, unsigned int flags, std::string& error)
{
    if (val.isBool() && !(flags & ArgsManager::ALLOW_BOOL)) {
        error = strprintf("Negating of -%s is meaningless and therefore forbidden", key);
        return false;
    }
    return true;
}

// Define default constructor and destructor that are not inline, so code instantiating this class doesn't need to
// #include class definitions for all members.
// For example, m_settings has an internal dependency on univalue.
ArgsManager::ArgsManager() {}
ArgsManager::~ArgsManager() {}

const std::set<std::string> ArgsManager::GetUnsuitableSectionOnlyArgs() const
{
    std::set<std::string> unsuitables;

    LOCK(cs_args);

    // if there's no section selected, don't worry
    if (m_network.empty()) return std::set<std::string> {};

    // if it's okay to use the default section for this network, don't worry
    if (m_network == CBaseChainParams::DEFAULT) return std::set<std::string> {};

    for (const auto& arg : m_network_only_args) {
        if (OnlyHasDefaultSectionSetting(m_settings, m_network, SettingName(arg))) {
            unsuitables.insert(arg);
        }
    }
    return unsuitables;
}

void ArgsManager::SelectConfigNetwork(const std::string& network)
{
    LOCK(cs_args);
    m_network = network;
}

bool ArgsManager::ParseParameters(int argc, const char* const argv[], std::string& error)
{
    LOCK(cs_args);
    m_settings.command_line_options.clear();

    for (int i = 1; i < argc; i++) {
        std::string key(argv[i]);

#ifdef MAC_OSX
        // At the first time when a user gets the "App downloaded from the
        // internet" warning, and clicks the Open button, macOS passes
        // a unique process serial number (PSN) as -psn_... command-line
        // argument, which we filter out.
        if (key.substr(0, 5) == "-psn_") continue;
#endif

        if (key == "-") break; //bitcoin-tx using stdin
        std::string val;
        size_t is_index = key.find('=');
        if (is_index != std::string::npos) {
            val = key.substr(is_index + 1);
            key.erase(is_index);
        }
#ifdef WIN32
        key = ToLower(key);
        if (key[0] == '/')
            key[0] = '-';
#endif

        if (key[0] != '-')
            break;

        // Transform --foo to -foo
        if (key.length() > 1 && key[1] == '-')
            key.erase(0, 1);

        // Transform -foo to foo
        key.erase(0, 1);
        std::string section;
        util::SettingsValue value = InterpretOption(section, key, val);
        Optional<unsigned int> flags = GetArgFlags('-' + key);

        // Unknown command line options and command line options with dot
        // characters (which are returned from InterpretOption with nonempty
        // section strings) are not valid.
        if (!flags || !section.empty()) {
            error = strprintf("Invalid parameter %s", argv[i]);
            return false;
        }

        if (!CheckValid(key, value, *flags, error)) return false;

        m_settings.command_line_options[key].push_back(value);
    }

    // we do not allow -includeconf from command line
    bool success = true;
    if (auto* includes = util::FindKey(m_settings.command_line_options, "includeconf")) {
        for (const auto& include : util::SettingsSpan(*includes)) {
            error += "-includeconf cannot be used from commandline; -includeconf=" + include.get_str() + "\n";
            success = false;
        }
    }
    return success;
}

Optional<unsigned int> ArgsManager::GetArgFlags(const std::string& name) const
{
    LOCK(cs_args);
    for (const auto& arg_map : m_available_args) {
        const auto search = arg_map.second.find(name);
        if (search != arg_map.second.end()) {
            return search->second.m_flags;
        }
    }
    return nullopt;
}

std::vector<std::string> ArgsManager::GetArgs(const std::string& strArg) const
{
    std::vector<std::string> result;
    for (const util::SettingsValue& value : GetSettingsList(strArg)) {
        result.push_back(value.isFalse() ? "0" : value.isTrue() ? "1" : value.get_str());
    }
    return result;
}

bool ArgsManager::IsArgSet(const std::string& strArg) const
{
    return !GetSetting(strArg).isNull();
}

bool ArgsManager::InitSettings(std::string& error)
{
    if (!GetSettingsPath()) {
        return true; // Do nothing if settings file disabled.
    }

    std::vector<std::string> errors;
    if (!ReadSettingsFile(&errors)) {
        error = strprintf("Failed loading settings file:\n- %s\n", Join(errors, "\n- "));
        return false;
    }
    if (!WriteSettingsFile(&errors)) {
        error = strprintf("Failed saving settings file:\n- %s\n", Join(errors, "\n- "));
        return false;
    }
    return true;
}

bool ArgsManager::GetSettingsPath(fs::path* filepath, bool temp) const
{
    if (IsArgNegated("-settings")) {
        return false;
    }
    if (filepath) {
        std::string settings = GetArg("-settings", BITCOIN_SETTINGS_FILENAME);
        *filepath = fs::absolute(temp ? settings + ".tmp" : settings, GetDataDir(/* net_specific= */ true));
    }
    return true;
}

static void SaveErrors(const std::vector<std::string> errors, std::vector<std::string>* error_out)
{
    for (const auto& error : errors) {
        if (error_out) {
            error_out->emplace_back(error);
        } else {
            LogPrintf("%s\n", error);
        }
    }
}

bool ArgsManager::ReadSettingsFile(std::vector<std::string>* errors)
{
    fs::path path;
    if (!GetSettingsPath(&path, /* temp= */ false)) {
        return true; // Do nothing if settings file disabled.
    }

    LOCK(cs_args);
    m_settings.rw_settings.clear();
    std::vector<std::string> read_errors;
    if (!util::ReadSettings(path, m_settings.rw_settings, read_errors)) {
        SaveErrors(read_errors, errors);
        return false;
    }
    return true;
}

bool ArgsManager::WriteSettingsFile(std::vector<std::string>* errors) const
{
    fs::path path, path_tmp;
    if (!GetSettingsPath(&path, /* temp= */ false) || !GetSettingsPath(&path_tmp, /* temp= */ true)) {
        throw std::logic_error("Attempt to write settings file when dynamic settings are disabled.");
    }

    LOCK(cs_args);
    std::vector<std::string> write_errors;
    if (!util::WriteSettings(path_tmp, m_settings.rw_settings, write_errors)) {
        SaveErrors(write_errors, errors);
        return false;
    }
    if (!RenameOver(path_tmp, path)) {
        SaveErrors({strprintf("Failed renaming settings file %s to %s\n", path_tmp.string(), path.string())}, errors);
        return false;
    }
    return true;
}

bool ArgsManager::IsArgNegated(const std::string& strArg) const
{
    return GetSetting(strArg).isFalse();
}

std::string ArgsManager::GetArg(const std::string& strArg, const std::string& strDefault) const
{
    const util::SettingsValue value = GetSetting(strArg);
    return value.isNull() ? strDefault : value.isFalse() ? "0" : value.isTrue() ? "1" : value.get_str();
}

int64_t ArgsManager::GetArg(const std::string& strArg, int64_t nDefault) const
{
    const util::SettingsValue value = GetSetting(strArg);
    return value.isNull() ? nDefault : value.isFalse() ? 0 : value.isTrue() ? 1 : value.isNum() ? value.get_int64() : atoi64(value.get_str());
}

bool ArgsManager::GetBoolArg(const std::string& strArg, bool fDefault) const
{
    const util::SettingsValue value = GetSetting(strArg);
    return value.isNull() ? fDefault : value.isBool() ? value.get_bool() : InterpretBool(value.get_str());
}

bool ArgsManager::SoftSetArg(const std::string& strArg, const std::string& strValue)
{
    LOCK(cs_args);
    if (IsArgSet(strArg)) return false;
    ForceSetArg(strArg, strValue);
    return true;
}

bool ArgsManager::SoftSetBoolArg(const std::string& strArg, bool fValue)
{
    if (fValue)
        return SoftSetArg(strArg, std::string("1"));
    else
        return SoftSetArg(strArg, std::string("0"));
}

void ArgsManager::ForceSetArg(const std::string& strArg, const std::string& strValue)
{
    LOCK(cs_args);
    m_settings.forced_settings[SettingName(strArg)] = strValue;
}

void ArgsManager::AddArg(const std::string& name, const std::string& help, unsigned int flags, const OptionsCategory& cat)
{
    // Split arg name from its help param
    size_t eq_index = name.find('=');
    if (eq_index == std::string::npos) {
        eq_index = name.size();
    }
    std::string arg_name = name.substr(0, eq_index);

    LOCK(cs_args);
    std::map<std::string, Arg>& arg_map = m_available_args[cat];
    auto ret = arg_map.emplace(arg_name, Arg{name.substr(eq_index, name.size() - eq_index), help, flags});
    assert(ret.second); // Make sure an insertion actually happened

    if (flags & ArgsManager::NETWORK_ONLY) {
        m_network_only_args.emplace(arg_name);
    }
}

void ArgsManager::AddHiddenArgs(const std::vector<std::string>& names)
{
    for (const std::string& name : names) {
        AddArg(name, "", ArgsManager::ALLOW_ANY, OptionsCategory::HIDDEN);
    }
}

std::string ArgsManager::GetHelpMessage() const
{
    const bool show_debug = gArgs.GetBoolArg("-help-debug", false);

    std::string usage = "";
    LOCK(cs_args);
    for (const auto& arg_map : m_available_args) {
        switch(arg_map.first) {
            case OptionsCategory::OPTIONS:
                usage += HelpMessageGroup("Options:");
                break;
            case OptionsCategory::CONNECTION:
                usage += HelpMessageGroup("Connection options:");
                break;
            case OptionsCategory::ZMQ:
                usage += HelpMessageGroup("ZeroMQ notification options:");
                break;
            case OptionsCategory::DEBUG_TEST:
                usage += HelpMessageGroup("Debugging/Testing options:");
                break;
            case OptionsCategory::NODE_RELAY:
                usage += HelpMessageGroup("Node relay options:");
                break;
            case OptionsCategory::BLOCK_CREATION:
                usage += HelpMessageGroup("Block creation options:");
                break;
            case OptionsCategory::RPC:
                usage += HelpMessageGroup("RPC server options:");
                break;
            case OptionsCategory::WALLET:
                usage += HelpMessageGroup("Wallet options:");
                break;
            case OptionsCategory::WALLET_DEBUG_TEST:
                if (show_debug) usage += HelpMessageGroup("Wallet debugging/testing options:");
                break;
            case OptionsCategory::CHAINPARAMS:
                usage += HelpMessageGroup("Chain selection options:");
                break;
            case OptionsCategory::GUI:
                usage += HelpMessageGroup("UI Options:");
                break;
            case OptionsCategory::ELEMENTS:
                usage += HelpMessageGroup("Elements Options:");
                break;
            case OptionsCategory::COMMANDS:
                usage += HelpMessageGroup("Commands:");
                break;
            case OptionsCategory::REGISTER_COMMANDS:
                usage += HelpMessageGroup("Register Commands:");
                break;
            default:
                break;
        }

        // When we get to the hidden options, stop
        if (arg_map.first == OptionsCategory::HIDDEN) break;

        for (const auto& arg : arg_map.second) {
            if (show_debug || !(arg.second.m_flags & ArgsManager::DEBUG_ONLY)) {
                std::string name;
                if (arg.second.m_help_param.empty()) {
                    name = arg.first;
                } else {
                    name = arg.first + arg.second.m_help_param;
                }
                usage += HelpMessageOpt(name, arg.second.m_help_text);
            }
        }
    }
    return usage;
}

bool HelpRequested(const ArgsManager& args)
{
    return args.IsArgSet("-?") || args.IsArgSet("-h") || args.IsArgSet("-help") || args.IsArgSet("-help-debug");
}

void SetupHelpOptions(ArgsManager& args)
{
    args.AddArg("-?", "Print this help message and exit", ArgsManager::ALLOW_ANY, OptionsCategory::OPTIONS);
    args.AddHiddenArgs({"-h", "-help"});
}

static const int screenWidth = 79;
static const int optIndent = 2;
static const int msgIndent = 7;

std::string HelpMessageGroup(const std::string &message) {
    return std::string(message) + std::string("\n\n");
}

std::string HelpMessageOpt(const std::string &option, const std::string &message) {
    return std::string(optIndent,' ') + std::string(option) +
           std::string("\n") + std::string(msgIndent,' ') +
           FormatParagraph(message, screenWidth - msgIndent, msgIndent) +
           std::string("\n\n");
}

static std::string FormatException(const std::exception* pex, const char* pszThread)
{
#ifdef WIN32
    char pszModule[MAX_PATH] = "";
    GetModuleFileNameA(nullptr, pszModule, sizeof(pszModule));
#else
    const char* pszModule = "bitcoin";
#endif
    if (pex)
        return strprintf(
            "EXCEPTION: %s       \n%s       \n%s in %s       \n", typeid(*pex).name(), pex->what(), pszModule, pszThread);
    else
        return strprintf(
            "UNKNOWN EXCEPTION       \n%s in %s       \n", pszModule, pszThread);
}

void PrintExceptionContinue(const std::exception* pex, const char* pszThread)
{
    std::string message = FormatException(pex, pszThread);
    LogPrintf("\n\n************************\n%s\n", message);
    tfm::format(std::cerr, "\n\n************************\n%s\n", message);
}

#ifdef LIQUID
fs::path GetDefaultDataDir()
{
    // Windows < Vista: C:\Documents and Settings\Username\Application Data\Liquid
    // Windows >= Vista: C:\Users\Username\AppData\Roaming\Liquid
    // Mac: ~/Library/Application Support/Liquid
    // Unix: ~/.liquid
#ifdef WIN32
    // Windows
    return GetSpecialFolderPath(CSIDL_APPDATA) / "Liquid";
#else
    fs::path pathRet;
    char* pszHome = getenv("HOME");
    if (pszHome == nullptr || strlen(pszHome) == 0)
        pathRet = fs::path("/");
    else
        pathRet = fs::path(pszHome);
#ifdef MAC_OSX
    // Mac
    return pathRet / "Library/Application Support/Liquid";
#else
    // Unix
    return pathRet / ".liquid";
#endif
#endif
}
#else
fs::path GetDefaultDataDir()
{
    // Windows < Vista: C:\Documents and Settings\Username\Application Data\Bitcoin
    // Windows >= Vista: C:\Users\Username\AppData\Roaming\Bitcoin
    // Mac: ~/Library/Application Support/Bitcoin
    // Unix: ~/.bitcoin
#ifdef WIN32
    // Windows
    return GetSpecialFolderPath(CSIDL_APPDATA) / "Elements";
#else
    fs::path pathRet;
    char* pszHome = getenv("HOME");
    if (pszHome == nullptr || strlen(pszHome) == 0)
        pathRet = fs::path("/");
    else
        pathRet = fs::path(pszHome);
#ifdef MAC_OSX
    // Mac
    return pathRet / "Library/Application Support/Elements";
#else
    // Unix
    return pathRet / ".elements";
#endif
#endif
}
#endif

static fs::path g_blocks_path_cache_net_specific;
static fs::path pathCached;
static fs::path pathCachedNetSpecific;
static RecursiveMutex csPathCached;

const fs::path &GetBlocksDir()
{
    LOCK(csPathCached);
    fs::path &path = g_blocks_path_cache_net_specific;

    // Cache the path to avoid calling fs::create_directories on every call of
    // this function
    if (!path.empty()) return path;

    if (gArgs.IsArgSet("-blocksdir")) {
        path = fs::system_complete(gArgs.GetArg("-blocksdir", ""));
        if (!fs::is_directory(path)) {
            path = "";
            return path;
        }
    } else {
        path = GetDataDir(false);
    }

    path /= BaseParams().DataDir();
    path /= "blocks";
    fs::create_directories(path);
    return path;
}

const fs::path &GetDataDir(bool fNetSpecific)
{
    LOCK(csPathCached);
    fs::path &path = fNetSpecific ? pathCachedNetSpecific : pathCached;

    // Cache the path to avoid calling fs::create_directories on every call of
    // this function
    if (!path.empty()) return path;

    std::string datadir = gArgs.GetArg("-datadir", "");
    if (!datadir.empty()) {
        path = fs::system_complete(datadir);
        if (!fs::is_directory(path)) {
            path = "";
            return path;
        }
    } else {
        path = GetDefaultDataDir();
    }
    if (fNetSpecific)
        path /= BaseParams().DataDir();

    if (fs::create_directories(path)) {
        // This is the first run, create wallets subdirectory too
        fs::create_directories(path / "wallets");
    }

    return path;
}

bool CheckDataDirOption()
{
    std::string datadir = gArgs.GetArg("-datadir", "");
    return datadir.empty() || fs::is_directory(fs::system_complete(datadir));
}

void ClearDatadirCache()
{
    LOCK(csPathCached);

    pathCached = fs::path();
    pathCachedNetSpecific = fs::path();
    g_blocks_path_cache_net_specific = fs::path();
}

fs::path GetConfigFile(const std::string& confPath)
{
    return AbsPathForConfigVal(fs::path(confPath), false);
}

static bool GetConfigOptions(std::istream& stream, const std::string& filepath, std::string& error, std::vector<std::pair<std::string, std::string>>& options, std::list<SectionInfo>& sections)
{
    std::string str, prefix;
    std::string::size_type pos;
    int linenr = 1;
    while (std::getline(stream, str)) {
        bool used_hash = false;
        if ((pos = str.find('#')) != std::string::npos) {
            str = str.substr(0, pos);
            used_hash = true;
        }
        const static std::string pattern = " \t\r\n";
        str = TrimString(str, pattern);
        if (!str.empty()) {
            if (*str.begin() == '[' && *str.rbegin() == ']') {
                const std::string section = str.substr(1, str.size() - 2);
                sections.emplace_back(SectionInfo{section, filepath, linenr});
                prefix = section + '.';
            } else if (*str.begin() == '-') {
                error = strprintf("parse error on line %i: %s, options in configuration file must be specified without leading -", linenr, str);
                return false;
            } else if ((pos = str.find('=')) != std::string::npos) {
                std::string name = prefix + TrimString(str.substr(0, pos), pattern);
                std::string value = TrimString(str.substr(pos + 1), pattern);
                if (used_hash && name.find("rpcpassword") != std::string::npos) {
                    error = strprintf("parse error on line %i, using # in rpcpassword can be ambiguous and should be avoided", linenr);
                    return false;
                }
                options.emplace_back(name, value);
                if ((pos = name.rfind('.')) != std::string::npos && prefix.length() <= pos) {
                    sections.emplace_back(SectionInfo{name.substr(0, pos), filepath, linenr});
                }
            } else {
                error = strprintf("parse error on line %i: %s", linenr, str);
                if (str.size() >= 2 && str.substr(0, 2) == "no") {
                    error += strprintf(", if you intended to specify a negated option, use %s=1 instead", str);
                }
                return false;
            }
        }
        ++linenr;
    }
    return true;
}

bool ArgsManager::ReadConfigStream(std::istream& stream, const std::string& filepath, std::string& error, bool ignore_invalid_keys)
{
    LOCK(cs_args);
    std::vector<std::pair<std::string, std::string>> options;
    if (!GetConfigOptions(stream, filepath, error, options, m_config_sections)) {
        return false;
    }
    for (const std::pair<std::string, std::string>& option : options) {
        std::string section;
        std::string key = option.first;
        util::SettingsValue value = InterpretOption(section, key, option.second);
        Optional<unsigned int> flags = GetArgFlags('-' + key);
        if (flags) {
            if (!CheckValid(key, value, *flags, error)) {
                return false;
            }
            m_settings.ro_config[section][key].push_back(value);
        } else {
            if (ignore_invalid_keys) {
                LogPrintf("Ignoring unknown configuration value %s\n", option.first);
            } else {
                error = strprintf("Invalid configuration value %s", option.first);
                return false;
            }
        }
    }
    return true;
}

bool ArgsManager::ReadConfigFiles(std::string& error, bool ignore_invalid_keys)
{
    {
        LOCK(cs_args);
        m_settings.ro_config.clear();
        m_config_sections.clear();
    }

    const std::string confPath = GetArg("-conf", BITCOIN_CONF_FILENAME);
    fsbridge::ifstream stream(GetConfigFile(confPath));

    // ok to not have a config file
    if (stream.good()) {
        if (!ReadConfigStream(stream, confPath, error, ignore_invalid_keys)) {
            return false;
        }
        // `-includeconf` cannot be included in the command line arguments except
        // as `-noincludeconf` (which indicates that no included conf file should be used).
        bool use_conf_file{true};
        {
            LOCK(cs_args);
            if (auto* includes = util::FindKey(m_settings.command_line_options, "includeconf")) {
                // ParseParameters() fails if a non-negated -includeconf is passed on the command-line
                assert(util::SettingsSpan(*includes).last_negated());
                use_conf_file = false;
            }
        }
        if (use_conf_file) {
            std::string chain_id = GetChainName();
            std::vector<std::string> conf_file_names;

            auto add_includes = [&](const std::string& network, size_t skip = 0) {
                size_t num_values = 0;
                LOCK(cs_args);
                if (auto* section = util::FindKey(m_settings.ro_config, network)) {
                    if (auto* values = util::FindKey(*section, "includeconf")) {
                        for (size_t i = std::max(skip, util::SettingsSpan(*values).negated()); i < values->size(); ++i) {
                            conf_file_names.push_back((*values)[i].get_str());
                        }
                        num_values = values->size();
                    }
                }
                return num_values;
            };

            // We haven't set m_network yet (that happens in SelectParams()), so manually check
            // for network.includeconf args.
            const size_t chain_includes = add_includes(chain_id);
            const size_t default_includes = add_includes({});

            for (const std::string& conf_file_name : conf_file_names) {
                fsbridge::ifstream conf_file_stream(GetConfigFile(conf_file_name));
                if (conf_file_stream.good()) {
                    if (!ReadConfigStream(conf_file_stream, conf_file_name, error, ignore_invalid_keys)) {
                        return false;
                    }
                    LogPrintf("Included configuration file %s\n", conf_file_name);
                } else {
                    error = "Failed to include configuration file " + conf_file_name;
                    return false;
                }
            }

            // Warn about recursive -includeconf
            conf_file_names.clear();
            add_includes(chain_id, /* skip= */ chain_includes);
            add_includes({}, /* skip= */ default_includes);
            std::string chain_id_final = GetChainName();
            if (chain_id_final != chain_id) {
                // Also warn about recursive includeconf for the chain that was specified in one of the includeconfs
                add_includes(chain_id_final);
            }
            for (const std::string& conf_file_name : conf_file_names) {
                tfm::format(std::cerr, "warning: -includeconf cannot be used from included files; ignoring -includeconf=%s\n", conf_file_name);
            }
        }
    }

    // If datadir is changed in .conf file:
    ClearDatadirCache();
    if (!CheckDataDirOption()) {
        error = strprintf("specified data directory \"%s\" does not exist.", gArgs.GetArg("-datadir", ""));
        return false;
    }
    return true;
}

std::string ArgsManager::GetChainName() const
{
    auto get_net = [&](const std::string& arg) {
        LOCK(cs_args);
        util::SettingsValue value = util::GetSetting(m_settings, /* section= */ "", SettingName(arg),
            /* ignore_default_section_config= */ false,
            /* get_chain_name= */ true);
        return value.isNull() ? false : value.isBool() ? value.get_bool() : InterpretBool(value.get_str());
    };

    const bool fRegTest = get_net("-regtest");
    const bool fTestNet = get_net("-testnet");
    const bool is_chain_arg_set = IsArgSet("-chain");

    if ((int)is_chain_arg_set + (int)fRegTest + (int)fTestNet > 1) {
        throw std::runtime_error("Invalid combination of -regtest, -testnet and -chain. Can use at most one.");
    }
    if (fRegTest)
        return CBaseChainParams::REGTEST;
    if (fTestNet)
        return CBaseChainParams::TESTNET;

    std::string default_chain = CBaseChainParams::DEFAULT;
    return GetArg("-chain", default_chain);
}

bool ArgsManager::UseDefaultSection(const std::string& arg) const
{
    return m_network == CBaseChainParams::DEFAULT || m_network_only_args.count(arg) == 0;
}

util::SettingsValue ArgsManager::GetSetting(const std::string& arg) const
{
    LOCK(cs_args);
    return util::GetSetting(
        m_settings, m_network, SettingName(arg), !UseDefaultSection(arg), /* get_chain_name= */ false);
}

std::vector<util::SettingsValue> ArgsManager::GetSettingsList(const std::string& arg) const
{
    LOCK(cs_args);
    return util::GetSettingsList(m_settings, m_network, SettingName(arg), !UseDefaultSection(arg));
}

void ArgsManager::logArgsPrefix(
    const std::string& prefix,
    const std::string& section,
    const std::map<std::string, std::vector<util::SettingsValue>>& args) const
{
    std::string section_str = section.empty() ? "" : "[" + section + "] ";
    for (const auto& arg : args) {
        for (const auto& value : arg.second) {
            Optional<unsigned int> flags = GetArgFlags('-' + arg.first);
            if (flags) {
                std::string value_str = (*flags & SENSITIVE) ? "****" : value.write();
                LogPrintf("%s %s%s=%s\n", prefix, section_str, arg.first, value_str);
            }
        }
    }
}

void ArgsManager::LogArgs() const
{
    LOCK(cs_args);
    for (const auto& section : m_settings.ro_config) {
        logArgsPrefix("Config file arg:", section.first, section.second);
    }
    for (const auto& setting : m_settings.rw_settings) {
        LogPrintf("Setting file arg: %s = %s\n", setting.first, setting.second.write());
    }
    logArgsPrefix("Command-line arg:", "", m_settings.command_line_options);
}

bool RenameOver(fs::path src, fs::path dest)
{
#ifdef WIN32
    return MoveFileExW(src.wstring().c_str(), dest.wstring().c_str(),
                       MOVEFILE_REPLACE_EXISTING) != 0;
#else
    int rc = std::rename(src.string().c_str(), dest.string().c_str());
    return (rc == 0);
#endif /* WIN32 */
}

/**
 * Ignores exceptions thrown by Boost's create_directories if the requested directory exists.
 * Specifically handles case where path p exists, but it wasn't possible for the user to
 * write to the parent directory.
 */
bool TryCreateDirectories(const fs::path& p)
{
    try
    {
        return fs::create_directories(p);
    } catch (const fs::filesystem_error&) {
        if (!fs::exists(p) || !fs::is_directory(p))
            throw;
    }

    // create_directories didn't create the directory, it had to have existed already
    return false;
}

bool FileCommit(FILE *file)
{
    if (fflush(file) != 0) { // harmless if redundantly called
        LogPrintf("%s: fflush failed: %d\n", __func__, errno);
        return false;
    }
#ifdef WIN32
    HANDLE hFile = (HANDLE)_get_osfhandle(_fileno(file));
    if (FlushFileBuffers(hFile) == 0) {
        LogPrintf("%s: FlushFileBuffers failed: %d\n", __func__, GetLastError());
        return false;
    }
#else
    #if defined(__linux__) || defined(__NetBSD__)
    if (fdatasync(fileno(file)) != 0 && errno != EINVAL) { // Ignore EINVAL for filesystems that don't support sync
        LogPrintf("%s: fdatasync failed: %d\n", __func__, errno);
        return false;
    }
    #elif defined(MAC_OSX) && defined(F_FULLFSYNC)
    if (fcntl(fileno(file), F_FULLFSYNC, 0) == -1) { // Manpage says "value other than -1" is returned on success
        LogPrintf("%s: fcntl F_FULLFSYNC failed: %d\n", __func__, errno);
        return false;
    }
    #else
    if (fsync(fileno(file)) != 0 && errno != EINVAL) {
        LogPrintf("%s: fsync failed: %d\n", __func__, errno);
        return false;
    }
    #endif
#endif
    return true;
}

bool TruncateFile(FILE *file, unsigned int length) {
#if defined(WIN32)
    return _chsize(_fileno(file), length) == 0;
#else
    return ftruncate(fileno(file), length) == 0;
#endif
}

/**
 * this function tries to raise the file descriptor limit to the requested number.
 * It returns the actual file descriptor limit (which may be more or less than nMinFD)
 */
int RaiseFileDescriptorLimit(int nMinFD) {
#if defined(WIN32)
    return 2048;
#else
    struct rlimit limitFD;
    if (getrlimit(RLIMIT_NOFILE, &limitFD) != -1) {
        if (limitFD.rlim_cur < (rlim_t)nMinFD) {
            limitFD.rlim_cur = nMinFD;
            if (limitFD.rlim_cur > limitFD.rlim_max)
                limitFD.rlim_cur = limitFD.rlim_max;
            setrlimit(RLIMIT_NOFILE, &limitFD);
            getrlimit(RLIMIT_NOFILE, &limitFD);
        }
        return limitFD.rlim_cur;
    }
    return nMinFD; // getrlimit failed, assume it's fine
#endif
}

/**
 * this function tries to make a particular range of a file allocated (corresponding to disk space)
 * it is advisory, and the range specified in the arguments will never contain live data
 */
void AllocateFileRange(FILE *file, unsigned int offset, unsigned int length) {
#if defined(WIN32)
    // Windows-specific version
    HANDLE hFile = (HANDLE)_get_osfhandle(_fileno(file));
    LARGE_INTEGER nFileSize;
    int64_t nEndPos = (int64_t)offset + length;
    nFileSize.u.LowPart = nEndPos & 0xFFFFFFFF;
    nFileSize.u.HighPart = nEndPos >> 32;
    SetFilePointerEx(hFile, nFileSize, 0, FILE_BEGIN);
    SetEndOfFile(hFile);
#elif defined(MAC_OSX)
    // OSX specific version
    // NOTE: Contrary to other OS versions, the OSX version assumes that
    // NOTE: offset is the size of the file.
    fstore_t fst;
    fst.fst_flags = F_ALLOCATECONTIG;
    fst.fst_posmode = F_PEOFPOSMODE;
    fst.fst_offset = 0;
    fst.fst_length = length; // mac os fst_length takes the # of free bytes to allocate, not desired file size
    fst.fst_bytesalloc = 0;
    if (fcntl(fileno(file), F_PREALLOCATE, &fst) == -1) {
        fst.fst_flags = F_ALLOCATEALL;
        fcntl(fileno(file), F_PREALLOCATE, &fst);
    }
    ftruncate(fileno(file), static_cast<off_t>(offset) + length);
#else
    #if defined(HAVE_POSIX_FALLOCATE)
    // Version using posix_fallocate
    off_t nEndPos = (off_t)offset + length;
    if (0 == posix_fallocate(fileno(file), 0, nEndPos)) return;
    #endif
    // Fallback version
    // TODO: just write one byte per block
    static const char buf[65536] = {};
    if (fseek(file, offset, SEEK_SET)) {
        return;
    }
    while (length > 0) {
        unsigned int now = 65536;
        if (length < now)
            now = length;
        fwrite(buf, 1, now, file); // allowed to fail; this function is advisory anyway
        length -= now;
    }
#endif
}

#ifdef WIN32
fs::path GetSpecialFolderPath(int nFolder, bool fCreate)
{
    WCHAR pszPath[MAX_PATH] = L"";

    if(SHGetSpecialFolderPathW(nullptr, pszPath, nFolder, fCreate))
    {
        return fs::path(pszPath);
    }

    LogPrintf("SHGetSpecialFolderPathW() failed, could not obtain requested path.\n");
    return fs::path("");
}
#endif

#ifndef WIN32
std::string ShellEscape(const std::string& arg)
{
    std::string escaped = arg;
    boost::replace_all(escaped, "'", "'\"'\"'");
    return "'" + escaped + "'";
}
#endif

#if HAVE_SYSTEM
void runCommand(const std::string& strCommand)
{
    if (strCommand.empty()) return;
#ifndef WIN32
    int nErr = ::system(strCommand.c_str());
#else
    int nErr = ::_wsystem(std::wstring_convert<std::codecvt_utf8_utf16<wchar_t>,wchar_t>().from_bytes(strCommand).c_str());
#endif
    if (nErr)
        LogPrintf("runCommand error: system(%s) returned %d\n", strCommand, nErr);
}
#endif

void SetupEnvironment()
{
#ifdef HAVE_MALLOPT_ARENA_MAX
    // glibc-specific: On 32-bit systems set the number of arenas to 1.
    // By default, since glibc 2.10, the C library will create up to two heap
    // arenas per core. This is known to cause excessive virtual address space
    // usage in our usage. Work around it by setting the maximum number of
    // arenas to 1.
    if (sizeof(void*) == 4) {
        mallopt(M_ARENA_MAX, 1);
    }
#endif
    // On most POSIX systems (e.g. Linux, but not BSD) the environment's locale
    // may be invalid, in which case the "C.UTF-8" locale is used as fallback.
#if !defined(WIN32) && !defined(MAC_OSX) && !defined(__FreeBSD__) && !defined(__OpenBSD__)
    try {
        std::locale(""); // Raises a runtime error if current locale is invalid
    } catch (const std::runtime_error&) {
        setenv("LC_ALL", "C.UTF-8", 1);
    }
#elif defined(WIN32)
    // Set the default input/output charset is utf-8
    SetConsoleCP(CP_UTF8);
    SetConsoleOutputCP(CP_UTF8);
#endif
    // The path locale is lazy initialized and to avoid deinitialization errors
    // in multithreading environments, it is set explicitly by the main thread.
    // A dummy locale is used to extract the internal default locale, used by
    // fs::path, which is then used to explicitly imbue the path.
    std::locale loc = fs::path::imbue(std::locale::classic());
#ifndef WIN32
    fs::path::imbue(loc);
#else
    fs::path::imbue(std::locale(loc, new std::codecvt_utf8_utf16<wchar_t>()));
#endif
}

bool SetupNetworking()
{
#ifdef WIN32
    // Initialize Windows Sockets
    WSADATA wsadata;
    int ret = WSAStartup(MAKEWORD(2,2), &wsadata);
    if (ret != NO_ERROR || LOBYTE(wsadata.wVersion ) != 2 || HIBYTE(wsadata.wVersion) != 2)
        return false;
#endif
    return true;
}

int GetNumCores()
{
    return std::thread::hardware_concurrency();
}

std::string CopyrightHolders(const std::string& strPrefix)
{
    const auto copyright_devs = strprintf(_(COPYRIGHT_HOLDERS).translated, COPYRIGHT_HOLDERS_SUBSTITUTION);
    std::string strCopyrightHolders = strPrefix + copyright_devs;

    // Make sure Bitcoin Core copyright is not removed by accident
    if (copyright_devs.find("Bitcoin Core") == std::string::npos) {
        strCopyrightHolders += "\n" + strPrefix + "The Bitcoin Core developers";
    }
    return strCopyrightHolders;
}

// Obtain the application startup time (used for uptime calculation)
int64_t GetStartupTime()
{
    return nStartupTime;
}

fs::path AbsPathForConfigVal(const fs::path& path, bool net_specific)
{
    if (path.is_absolute()) {
        return path;
    }
    return fs::absolute(path, GetDataDir(net_specific));
}

void ScheduleBatchPriority()
{
#ifdef SCHED_BATCH
    const static sched_param param{};
    const int rc = pthread_setschedparam(pthread_self(), SCHED_BATCH, &param);
    if (rc != 0) {
        LogPrintf("Failed to pthread_setschedparam: %s\n", strerror(rc));
    }
#endif
}

namespace util {
#ifdef WIN32
WinCmdLineArgs::WinCmdLineArgs()
{
    wchar_t** wargv = CommandLineToArgvW(GetCommandLineW(), &argc);
    std::wstring_convert<std::codecvt_utf8_utf16<wchar_t>, wchar_t> utf8_cvt;
    argv = new char*[argc];
    args.resize(argc);
    for (int i = 0; i < argc; i++) {
        args[i] = utf8_cvt.to_bytes(wargv[i]);
        argv[i] = &*args[i].begin();
    }
    LocalFree(wargv);
}

WinCmdLineArgs::~WinCmdLineArgs()
{
    delete[] argv;
}

std::pair<int, char**> WinCmdLineArgs::get()
{
    return std::make_pair(argc, argv);
}
#endif
} // namespace util<|MERGE_RESOLUTION|>--- conflicted
+++ resolved
@@ -72,7 +72,6 @@
 // Application startup time (used for uptime calculation)
 const int64_t nStartupTime = GetTime();
 
-<<<<<<< HEAD
 #ifdef LIQUID
 const char * const BITCOIN_CONF_FILENAME = "liquid.conf";
 const char * const BITCOIN_PID_FILENAME = "liquid.pid";
@@ -80,10 +79,7 @@
 const char * const BITCOIN_CONF_FILENAME = "elements.conf";
 const char * const BITCOIN_PID_FILENAME = "elementsd.pid";
 #endif
-=======
-const char * const BITCOIN_CONF_FILENAME = "bitcoin.conf";
 const char * const BITCOIN_SETTINGS_FILENAME = "settings.json";
->>>>>>> f4cfa6d0
 
 ArgsManager gArgs;
 
