// Copyright (c) 2009-2010 Satoshi Nakamoto
// Copyright (c) 2009-2021 The Bitcoin Core developers
// Distributed under the MIT software license, see the accompanying
// file COPYING or http://www.opensource.org/licenses/mit-license.php.

#include <util/system.h>

<<<<<<< HEAD
=======
#ifdef ENABLE_EXTERNAL_SIGNER
#if defined(__GNUC__)
// Boost 1.78 requires the following workaround.
// See: https://github.com/boostorg/process/issues/235
#pragma GCC diagnostic push
#pragma GCC diagnostic ignored "-Wnarrowing"
#endif
#include <boost/process.hpp>
#if defined(__GNUC__)
#pragma GCC diagnostic pop
#endif
#endif // ENABLE_EXTERNAL_SIGNER

>>>>>>> d7efd310
#include <chainparamsbase.h>
#include <fs.h>
#include <sync.h>
#include <util/check.h>
#include <util/getuniquepath.h>
#include <util/strencodings.h>
#include <util/string.h>
#include <util/syserror.h>
#include <util/translation.h>


#if (defined(__FreeBSD__) || defined(__OpenBSD__) || defined(__DragonFly__))
#include <pthread.h>
#include <pthread_np.h>
#endif

#ifndef WIN32
// for posix_fallocate, in configure.ac we check if it is present after this
#ifdef __linux__

#ifdef _POSIX_C_SOURCE
#undef _POSIX_C_SOURCE
#endif

#define _POSIX_C_SOURCE 200112L

#endif // __linux__

#include <algorithm>
#include <cassert>
#include <fcntl.h>
#include <sched.h>
#include <sys/resource.h>
#include <sys/stat.h>

#else

#include <codecvt>

#include <io.h> /* for _commit */
#include <shellapi.h>
#include <shlobj.h>
#endif

#ifdef HAVE_MALLOPT_ARENA_MAX
#include <malloc.h>
#endif

#include <univalue.h>

#include <fstream>
#include <map>
#include <memory>
#include <optional>
#include <string>
#include <system_error>
#include <thread>
#include <typeinfo>

// Application startup time (used for uptime calculation)
const int64_t nStartupTime = GetTime();

#ifdef LIQUID
const char * const BITCOIN_CONF_FILENAME = "liquid.conf";
#else
const char * const BITCOIN_CONF_FILENAME = "elements.conf";
#endif
const char * const BITCOIN_SETTINGS_FILENAME = "settings.json";

ArgsManager gArgs;

/** Mutex to protect dir_locks. */
static GlobalMutex cs_dir_locks;
/** A map that contains all the currently held directory locks. After
 * successful locking, these will be held here until the global destructor
 * cleans them up and thus automatically unlocks them, or ReleaseDirectoryLocks
 * is called.
 */
static std::map<std::string, std::unique_ptr<fsbridge::FileLock>> dir_locks GUARDED_BY(cs_dir_locks);

bool LockDirectory(const fs::path& directory, const fs::path& lockfile_name, bool probe_only)
{
    LOCK(cs_dir_locks);
    fs::path pathLockFile = directory / lockfile_name;

    // If a lock for this directory already exists in the map, don't try to re-lock it
    if (dir_locks.count(fs::PathToString(pathLockFile))) {
        return true;
    }

    // Create empty lock file if it doesn't exist.
    FILE* file = fsbridge::fopen(pathLockFile, "a");
    if (file) fclose(file);
    auto lock = std::make_unique<fsbridge::FileLock>(pathLockFile);
    if (!lock->TryLock()) {
        return error("Error while attempting to lock directory %s: %s", fs::PathToString(directory), lock->GetReason());
    }
    if (!probe_only) {
        // Lock successful and we're not just probing, put it into the map
        dir_locks.emplace(fs::PathToString(pathLockFile), std::move(lock));
    }
    return true;
}

void UnlockDirectory(const fs::path& directory, const fs::path& lockfile_name)
{
    LOCK(cs_dir_locks);
    dir_locks.erase(fs::PathToString(directory / lockfile_name));
}

void ReleaseDirectoryLocks()
{
    LOCK(cs_dir_locks);
    dir_locks.clear();
}

bool DirIsWritable(const fs::path& directory)
{
    fs::path tmpFile = GetUniquePath(directory);

    FILE* file = fsbridge::fopen(tmpFile, "a");
    if (!file) return false;

    fclose(file);
    remove(tmpFile);

    return true;
}

bool CheckDiskSpace(const fs::path& dir, uint64_t additional_bytes)
{
    constexpr uint64_t min_disk_space = 52428800; // 50 MiB

    uint64_t free_bytes_available = fs::space(dir).available;
    return free_bytes_available >= min_disk_space + additional_bytes;
}

std::streampos GetFileSize(const char* path, std::streamsize max) {
    std::ifstream file{path, std::ios::binary};
    file.ignore(max);
    return file.gcount();
}

/**
 * Interpret a string argument as a boolean.
 *
 * The definition of LocaleIndependentAtoi<int>() requires that non-numeric string values
 * like "foo", return 0. This means that if a user unintentionally supplies a
 * non-integer argument here, the return value is always false. This means that
 * -foo=false does what the user probably expects, but -foo=true is well defined
 * but does not do what they probably expected.
 *
 * The return value of LocaleIndependentAtoi<int>(...) is zero when given input not
 * representable as an int.
 *
 * For a more extensive discussion of this topic (and a wide range of opinions
 * on the Right Way to change this code), see PR12713.
 */
static bool InterpretBool(const std::string& strValue)
{
    if (strValue.empty())
        return true;
    return (LocaleIndependentAtoi<int>(strValue) != 0);
}

static std::string SettingName(const std::string& arg)
{
    return arg.size() > 0 && arg[0] == '-' ? arg.substr(1) : arg;
}

struct KeyInfo {
    std::string name;
    std::string section;
    bool negated{false};
};

/**
 * Parse "name", "section.name", "noname", "section.noname" settings keys.
 *
 * @note Where an option was negated can be later checked using the
 * IsArgNegated() method. One use case for this is to have a way to disable
 * options that are not normally boolean (e.g. using -nodebuglogfile to request
 * that debug log output is not sent to any file at all).
 */
KeyInfo InterpretKey(std::string key)
{
    KeyInfo result;
    // Split section name from key name for keys like "testnet.foo" or "regtest.bar"
    size_t option_index = key.find('.');
    if (option_index != std::string::npos) {
        result.section = key.substr(0, option_index);
        key.erase(0, option_index + 1);
    }
    if (key.substr(0, 2) == "no") {
        key.erase(0, 2);
        result.negated = true;
    }
    result.name = key;
    return result;
}

/**
 * Interpret settings value based on registered flags.
 *
 * @param[in]   key      key information to know if key was negated
 * @param[in]   value    string value of setting to be parsed
 * @param[in]   flags    ArgsManager registered argument flags
 * @param[out]  error    Error description if settings value is not valid
 *
 * @return parsed settings value if it is valid, otherwise nullopt accompanied
 * by a descriptive error string
 */
static std::optional<util::SettingsValue> InterpretValue(const KeyInfo& key, const std::string* value,
                                                         unsigned int flags, std::string& error)
{
    // Return negated settings as false values.
    if (key.negated) {
        if (flags & ArgsManager::DISALLOW_NEGATION) {
            error = strprintf("Negating of -%s is meaningless and therefore forbidden", key.name);
            return std::nullopt;
        }
        // Double negatives like -nofoo=0 are supported (but discouraged)
        if (value && !InterpretBool(*value)) {
            LogPrintf("Warning: parsed potentially confusing double-negative -%s=%s\n", key.name, *value);
            return true;
        }
        return false;
    }
    if (!value && (flags & ArgsManager::DISALLOW_ELISION)) {
        error = strprintf("Can not set -%s with no value. Please specify value with -%s=value.", key.name, key.name);
        return std::nullopt;
    }
    return value ? *value : "";
}

// Define default constructor and destructor that are not inline, so code instantiating this class doesn't need to
// #include class definitions for all members.
// For example, m_settings has an internal dependency on univalue.
ArgsManager::ArgsManager() = default;
ArgsManager::~ArgsManager() = default;

const std::set<std::string> ArgsManager::GetUnsuitableSectionOnlyArgs() const
{
    std::set<std::string> unsuitables;

    LOCK(cs_args);

    // if there's no section selected, don't worry
    if (m_network.empty()) return std::set<std::string> {};

    // if it's okay to use the default section for this network, don't worry
    if (m_network == CBaseChainParams::DEFAULT) return std::set<std::string> {};

    for (const auto& arg : m_network_only_args) {
        if (OnlyHasDefaultSectionSetting(m_settings, m_network, SettingName(arg))) {
            unsuitables.insert(arg);
        }
    }
    return unsuitables;
}

void ArgsManager::SelectConfigNetwork(const std::string& network)
{
    LOCK(cs_args);
    m_network = network;
}

bool ArgsManager::ParseParameters(int argc, const char* const argv[], std::string& error)
{
    LOCK(cs_args);
    m_settings.command_line_options.clear();

    for (int i = 1; i < argc; i++) {
        std::string key(argv[i]);

#ifdef MAC_OSX
        // At the first time when a user gets the "App downloaded from the
        // internet" warning, and clicks the Open button, macOS passes
        // a unique process serial number (PSN) as -psn_... command-line
        // argument, which we filter out.
        if (key.substr(0, 5) == "-psn_") continue;
#endif

        if (key == "-") break; //bitcoin-tx using stdin
        std::optional<std::string> val;
        size_t is_index = key.find('=');
        if (is_index != std::string::npos) {
            val = key.substr(is_index + 1);
            key.erase(is_index);
        }
#ifdef WIN32
        key = ToLower(key);
        if (key[0] == '/')
            key[0] = '-';
#endif

        if (key[0] != '-') {
            if (!m_accept_any_command && m_command.empty()) {
                // The first non-dash arg is a registered command
                std::optional<unsigned int> flags = GetArgFlags(key);
                if (!flags || !(*flags & ArgsManager::COMMAND)) {
                    error = strprintf("Invalid command '%s'", argv[i]);
                    return false;
                }
            }
            m_command.push_back(key);
            while (++i < argc) {
                // The remaining args are command args
                m_command.push_back(argv[i]);
            }
            break;
        }

        // Transform --foo to -foo
        if (key.length() > 1 && key[1] == '-')
            key.erase(0, 1);

        // Transform -foo to foo
        key.erase(0, 1);
        KeyInfo keyinfo = InterpretKey(key);
        std::optional<unsigned int> flags = GetArgFlags('-' + keyinfo.name);

        // Unknown command line options and command line options with dot
        // characters (which are returned from InterpretKey with nonempty
        // section strings) are not valid.
        if (!flags || !keyinfo.section.empty()) {
            error = strprintf("Invalid parameter %s", argv[i]);
            return false;
        }

        std::optional<util::SettingsValue> value = InterpretValue(keyinfo, val ? &*val : nullptr, *flags, error);
        if (!value) return false;

        m_settings.command_line_options[keyinfo.name].push_back(*value);
    }

    // we do not allow -includeconf from command line, only -noincludeconf
    if (auto* includes = util::FindKey(m_settings.command_line_options, "includeconf")) {
        const util::SettingsSpan values{*includes};
        // Range may be empty if -noincludeconf was passed
        if (!values.empty()) {
            error = "-includeconf cannot be used from commandline; -includeconf=" + values.begin()->write();
            return false; // pick first value as example
        }
    }
    return true;
}

std::optional<unsigned int> ArgsManager::GetArgFlags(const std::string& name) const
{
    LOCK(cs_args);
    for (const auto& arg_map : m_available_args) {
        const auto search = arg_map.second.find(name);
        if (search != arg_map.second.end()) {
            return search->second.m_flags;
        }
    }
    return std::nullopt;
}

fs::path ArgsManager::GetPathArg(std::string arg, const fs::path& default_value) const
{
    if (IsArgNegated(arg)) return fs::path{};
    std::string path_str = GetArg(arg, "");
    if (path_str.empty()) return default_value;
    fs::path result = fs::PathFromString(path_str).lexically_normal();
    // Remove trailing slash, if present.
    return result.has_filename() ? result : result.parent_path();
}

const fs::path& ArgsManager::GetBlocksDirPath() const
{
    LOCK(cs_args);
    fs::path& path = m_cached_blocks_path;

    // Cache the path to avoid calling fs::create_directories on every call of
    // this function
    if (!path.empty()) return path;

    if (IsArgSet("-blocksdir")) {
        path = fs::absolute(GetPathArg("-blocksdir"));
        if (!fs::is_directory(path)) {
            path = "";
            return path;
        }
    } else {
        path = GetDataDirBase();
    }

    path /= fs::PathFromString(BaseParams().DataDir());
    path /= "blocks";
    fs::create_directories(path);
    return path;
}

const fs::path& ArgsManager::GetDataDir(bool net_specific) const
{
    LOCK(cs_args);
    fs::path& path = net_specific ? m_cached_network_datadir_path : m_cached_datadir_path;

    // Cache the path to avoid calling fs::create_directories on every call of
    // this function
    if (!path.empty()) return path;

    const fs::path datadir{GetPathArg("-datadir")};
    if (!datadir.empty()) {
        path = fs::absolute(datadir);
        if (!fs::is_directory(path)) {
            path = "";
            return path;
        }
    } else {
        path = GetDefaultDataDir();
    }

    if (!fs::exists(path)) {
        fs::create_directories(path / "wallets");
    }

    if (net_specific && !BaseParams().DataDir().empty()) {
        path /= fs::PathFromString(BaseParams().DataDir());
        if (!fs::exists(path)) {
            fs::create_directories(path / "wallets");
        }
    }

    return path;
}

void ArgsManager::ClearPathCache()
{
    LOCK(cs_args);

    m_cached_datadir_path = fs::path();
    m_cached_network_datadir_path = fs::path();
    m_cached_blocks_path = fs::path();
}

std::optional<const ArgsManager::Command> ArgsManager::GetCommand() const
{
    Command ret;
    LOCK(cs_args);
    auto it = m_command.begin();
    if (it == m_command.end()) {
        // No command was passed
        return std::nullopt;
    }
    if (!m_accept_any_command) {
        // The registered command
        ret.command = *(it++);
    }
    while (it != m_command.end()) {
        // The unregistered command and args (if any)
        ret.args.push_back(*(it++));
    }
    return ret;
}

std::vector<std::string> ArgsManager::GetArgs(const std::string& strArg) const
{
    std::vector<std::string> result;
    for (const util::SettingsValue& value : GetSettingsList(strArg)) {
        result.push_back(value.isFalse() ? "0" : value.isTrue() ? "1" : value.get_str());
    }
    return result;
}

bool ArgsManager::IsArgSet(const std::string& strArg) const
{
    return !GetSetting(strArg).isNull();
}

bool ArgsManager::InitSettings(std::string& error)
{
    if (!GetSettingsPath()) {
        return true; // Do nothing if settings file disabled.
    }

    std::vector<std::string> errors;
    if (!ReadSettingsFile(&errors)) {
        error = strprintf("Failed loading settings file:\n%s\n", MakeUnorderedList(errors));
        return false;
    }
    if (!WriteSettingsFile(&errors)) {
        error = strprintf("Failed saving settings file:\n%s\n", MakeUnorderedList(errors));
        return false;
    }
    return true;
}

bool ArgsManager::GetSettingsPath(fs::path* filepath, bool temp, bool backup) const
{
    fs::path settings = GetPathArg("-settings", BITCOIN_SETTINGS_FILENAME);
    if (settings.empty()) {
        return false;
    }
    if (backup) {
        settings += ".bak";
    }
    if (filepath) {
        *filepath = fsbridge::AbsPathJoin(GetDataDirNet(), temp ? settings + ".tmp" : settings);
    }
    return true;
}

static void SaveErrors(const std::vector<std::string> errors, std::vector<std::string>* error_out)
{
    for (const auto& error : errors) {
        if (error_out) {
            error_out->emplace_back(error);
        } else {
            LogPrintf("%s\n", error);
        }
    }
}

bool ArgsManager::ReadSettingsFile(std::vector<std::string>* errors)
{
    fs::path path;
    if (!GetSettingsPath(&path, /* temp= */ false)) {
        return true; // Do nothing if settings file disabled.
    }

    LOCK(cs_args);
    m_settings.rw_settings.clear();
    std::vector<std::string> read_errors;
    if (!util::ReadSettings(path, m_settings.rw_settings, read_errors)) {
        SaveErrors(read_errors, errors);
        return false;
    }
    for (const auto& setting : m_settings.rw_settings) {
        KeyInfo key = InterpretKey(setting.first); // Split setting key into section and argname
        if (!GetArgFlags('-' + key.name)) {
            LogPrintf("Ignoring unknown rw_settings value %s\n", setting.first);
        }
    }
    return true;
}

bool ArgsManager::WriteSettingsFile(std::vector<std::string>* errors, bool backup) const
{
    fs::path path, path_tmp;
    if (!GetSettingsPath(&path, /*temp=*/false, backup) || !GetSettingsPath(&path_tmp, /*temp=*/true, backup)) {
        throw std::logic_error("Attempt to write settings file when dynamic settings are disabled.");
    }

    LOCK(cs_args);
    std::vector<std::string> write_errors;
    if (!util::WriteSettings(path_tmp, m_settings.rw_settings, write_errors)) {
        SaveErrors(write_errors, errors);
        return false;
    }
    if (!RenameOver(path_tmp, path)) {
        SaveErrors({strprintf("Failed renaming settings file %s to %s\n", fs::PathToString(path_tmp), fs::PathToString(path))}, errors);
        return false;
    }
    return true;
}

util::SettingsValue ArgsManager::GetPersistentSetting(const std::string& name) const
{
    LOCK(cs_args);
    return util::GetSetting(m_settings, m_network, name, !UseDefaultSection("-" + name),
        /*ignore_nonpersistent=*/true, /*get_chain_name=*/false);
}

bool ArgsManager::IsArgNegated(const std::string& strArg) const
{
    return GetSetting(strArg).isFalse();
}

std::string ArgsManager::GetArg(const std::string& strArg, const std::string& strDefault) const
{
    return GetArg(strArg).value_or(strDefault);
}

std::optional<std::string> ArgsManager::GetArg(const std::string& strArg) const
{
    const util::SettingsValue value = GetSetting(strArg);
    return SettingToString(value);
}

std::optional<std::string> SettingToString(const util::SettingsValue& value)
{
    if (value.isNull()) return std::nullopt;
    if (value.isFalse()) return "0";
    if (value.isTrue()) return "1";
    if (value.isNum()) return value.getValStr();
    return value.get_str();
}

std::string SettingToString(const util::SettingsValue& value, const std::string& strDefault)
{
    return SettingToString(value).value_or(strDefault);
}

int64_t ArgsManager::GetIntArg(const std::string& strArg, int64_t nDefault) const
{
    return GetIntArg(strArg).value_or(nDefault);
}

std::optional<int64_t> ArgsManager::GetIntArg(const std::string& strArg) const
{
    const util::SettingsValue value = GetSetting(strArg);
    return SettingToInt(value);
}

std::optional<int64_t> SettingToInt(const util::SettingsValue& value)
{
    if (value.isNull()) return std::nullopt;
    if (value.isFalse()) return 0;
    if (value.isTrue()) return 1;
    if (value.isNum()) return value.getInt<int64_t>();
    return LocaleIndependentAtoi<int64_t>(value.get_str());
}

int64_t SettingToInt(const util::SettingsValue& value, int64_t nDefault)
{
    return SettingToInt(value).value_or(nDefault);
}

bool ArgsManager::GetBoolArg(const std::string& strArg, bool fDefault) const
{
    return GetBoolArg(strArg).value_or(fDefault);
}

std::optional<bool> ArgsManager::GetBoolArg(const std::string& strArg) const
{
    const util::SettingsValue value = GetSetting(strArg);
    return SettingToBool(value);
}

std::optional<bool> SettingToBool(const util::SettingsValue& value)
{
    if (value.isNull()) return std::nullopt;
    if (value.isBool()) return value.get_bool();
    return InterpretBool(value.get_str());
}

bool SettingToBool(const util::SettingsValue& value, bool fDefault)
{
    return SettingToBool(value).value_or(fDefault);
}

bool ArgsManager::SoftSetArg(const std::string& strArg, const std::string& strValue)
{
    LOCK(cs_args);
    if (IsArgSet(strArg)) return false;
    ForceSetArg(strArg, strValue);
    return true;
}

bool ArgsManager::SoftSetBoolArg(const std::string& strArg, bool fValue)
{
    if (fValue)
        return SoftSetArg(strArg, std::string("1"));
    else
        return SoftSetArg(strArg, std::string("0"));
}

void ArgsManager::ForceSetArg(const std::string& strArg, const std::string& strValue)
{
    LOCK(cs_args);
    m_settings.forced_settings[SettingName(strArg)] = strValue;
}

void ArgsManager::AddCommand(const std::string& cmd, const std::string& help)
{
    Assert(cmd.find('=') == std::string::npos);
    Assert(cmd.at(0) != '-');

    LOCK(cs_args);
    m_accept_any_command = false; // latch to false
    std::map<std::string, Arg>& arg_map = m_available_args[OptionsCategory::COMMANDS];
    auto ret = arg_map.emplace(cmd, Arg{"", help, ArgsManager::COMMAND});
    Assert(ret.second); // Fail on duplicate commands
}

void ArgsManager::AddArg(const std::string& name, const std::string& help, unsigned int flags, const OptionsCategory& cat)
{
    Assert((flags & ArgsManager::COMMAND) == 0); // use AddCommand

    // Split arg name from its help param
    size_t eq_index = name.find('=');
    if (eq_index == std::string::npos) {
        eq_index = name.size();
    }
    std::string arg_name = name.substr(0, eq_index);

    LOCK(cs_args);
    std::map<std::string, Arg>& arg_map = m_available_args[cat];
    auto ret = arg_map.emplace(arg_name, Arg{name.substr(eq_index, name.size() - eq_index), help, flags});
    assert(ret.second); // Make sure an insertion actually happened

    if (flags & ArgsManager::NETWORK_ONLY) {
        m_network_only_args.emplace(arg_name);
    }
}

void ArgsManager::AddHiddenArgs(const std::vector<std::string>& names)
{
    for (const std::string& name : names) {
        AddArg(name, "", ArgsManager::ALLOW_ANY, OptionsCategory::HIDDEN);
    }
}

std::string ArgsManager::GetHelpMessage() const
{
    const bool show_debug = GetBoolArg("-help-debug", false);

    std::string usage;
    LOCK(cs_args);
    for (const auto& arg_map : m_available_args) {
        switch(arg_map.first) {
            case OptionsCategory::OPTIONS:
                usage += HelpMessageGroup("Options:");
                break;
            case OptionsCategory::CONNECTION:
                usage += HelpMessageGroup("Connection options:");
                break;
            case OptionsCategory::ZMQ:
                usage += HelpMessageGroup("ZeroMQ notification options:");
                break;
            case OptionsCategory::DEBUG_TEST:
                usage += HelpMessageGroup("Debugging/Testing options:");
                break;
            case OptionsCategory::NODE_RELAY:
                usage += HelpMessageGroup("Node relay options:");
                break;
            case OptionsCategory::BLOCK_CREATION:
                usage += HelpMessageGroup("Block creation options:");
                break;
            case OptionsCategory::RPC:
                usage += HelpMessageGroup("RPC server options:");
                break;
            case OptionsCategory::WALLET:
                usage += HelpMessageGroup("Wallet options:");
                break;
            case OptionsCategory::WALLET_DEBUG_TEST:
                if (show_debug) usage += HelpMessageGroup("Wallet debugging/testing options:");
                break;
            case OptionsCategory::CHAINPARAMS:
                usage += HelpMessageGroup("Chain selection options:");
                break;
            case OptionsCategory::GUI:
                usage += HelpMessageGroup("UI Options:");
                break;
            case OptionsCategory::ELEMENTS:
                usage += HelpMessageGroup("Elements Options:");
                break;
            case OptionsCategory::COMMANDS:
                usage += HelpMessageGroup("Commands:");
                break;
            case OptionsCategory::REGISTER_COMMANDS:
                usage += HelpMessageGroup("Register Commands:");
                break;
            default:
                break;
        }

        // When we get to the hidden options, stop
        if (arg_map.first == OptionsCategory::HIDDEN) break;

        for (const auto& arg : arg_map.second) {
            if (show_debug || !(arg.second.m_flags & ArgsManager::DEBUG_ONLY)) {
                std::string name;
                if (arg.second.m_help_param.empty()) {
                    name = arg.first;
                } else {
                    name = arg.first + arg.second.m_help_param;
                }
                usage += HelpMessageOpt(name, arg.second.m_help_text);
            }
        }
    }
    return usage;
}

bool HelpRequested(const ArgsManager& args)
{
    return args.IsArgSet("-?") || args.IsArgSet("-h") || args.IsArgSet("-help") || args.IsArgSet("-help-debug");
}

void SetupHelpOptions(ArgsManager& args)
{
    args.AddArg("-?", "Print this help message and exit", ArgsManager::ALLOW_ANY, OptionsCategory::OPTIONS);
    args.AddHiddenArgs({"-h", "-help"});
}

static const int screenWidth = 79;
static const int optIndent = 2;
static const int msgIndent = 7;

std::string HelpMessageGroup(const std::string &message) {
    return std::string(message) + std::string("\n\n");
}

std::string HelpMessageOpt(const std::string &option, const std::string &message) {
    return std::string(optIndent,' ') + std::string(option) +
           std::string("\n") + std::string(msgIndent,' ') +
           FormatParagraph(message, screenWidth - msgIndent, msgIndent) +
           std::string("\n\n");
}

static std::string FormatException(const std::exception* pex, std::string_view thread_name)
{
#ifdef WIN32
    char pszModule[MAX_PATH] = "";
    GetModuleFileNameA(nullptr, pszModule, sizeof(pszModule));
#else
    const char* pszModule = "bitcoin";
#endif
    if (pex)
        return strprintf(
            "EXCEPTION: %s       \n%s       \n%s in %s       \n", typeid(*pex).name(), pex->what(), pszModule, thread_name);
    else
        return strprintf(
            "UNKNOWN EXCEPTION       \n%s in %s       \n", pszModule, thread_name);
}

void PrintExceptionContinue(const std::exception* pex, std::string_view thread_name)
{
    std::string message = FormatException(pex, thread_name);
    LogPrintf("\n\n************************\n%s\n", message);
    tfm::format(std::cerr, "\n\n************************\n%s\n", message);
}

#ifdef LIQUID
fs::path GetDefaultDataDir()
{
    // Windows < Vista: C:\Documents and Settings\Username\Application Data\Liquid
    // Windows >= Vista: C:\Users\Username\AppData\Roaming\Liquid
    // Mac: ~/Library/Application Support/Liquid
    // Unix: ~/.liquid
#ifdef WIN32
    // Windows
    return GetSpecialFolderPath(CSIDL_APPDATA) / "Liquid";
#else
    fs::path pathRet;
    char* pszHome = getenv("HOME");
    if (pszHome == nullptr || strlen(pszHome) == 0)
        pathRet = fs::path("/");
    else
        pathRet = fs::path(pszHome);
#ifdef MAC_OSX
    // Mac
    return pathRet / "Library/Application Support/Liquid";
#else
    // Unix
    return pathRet / ".liquid";
#endif
#endif
}
#else
fs::path GetDefaultDataDir()
{
    // Windows: C:\Users\Username\AppData\Roaming\Bitcoin
    // macOS: ~/Library/Application Support/Bitcoin
    // Unix-like: ~/.bitcoin
#ifdef WIN32
    // Windows
    return GetSpecialFolderPath(CSIDL_APPDATA) / "Elements";
#else
    fs::path pathRet;
    char* pszHome = getenv("HOME");
    if (pszHome == nullptr || strlen(pszHome) == 0)
        pathRet = fs::path("/");
    else
        pathRet = fs::path(pszHome);
#ifdef MAC_OSX
    // macOS
    return pathRet / "Library/Application Support/Elements";
#else
    // Unix-like
    return pathRet / ".elements";
#endif
#endif
}
#endif

fs::path GetMainchainDefaultDataDir()
{
    // Windows: C:\Users\Username\AppData\Roaming\Bitcoin
    // macOS: ~/Library/Application Support/Bitcoin
    // Unix-like: ~/.bitcoin
#ifdef WIN32
    // Windows
    return GetSpecialFolderPath(CSIDL_APPDATA) / "Bitcoin";
#else
    fs::path pathRet;
    char* pszHome = getenv("HOME");
    if (pszHome == nullptr || strlen(pszHome) == 0)
        pathRet = fs::path("/");
    else
        pathRet = fs::path(pszHome);
#ifdef MAC_OSX
    // macOS
    return pathRet / "Library/Application Support/Bitcoin";
#else
    // Unix-like
    return pathRet / ".bitcoin";
#endif
#endif
}

bool CheckDataDirOption()
{
    const fs::path datadir{gArgs.GetPathArg("-datadir")};
    return datadir.empty() || fs::is_directory(fs::absolute(datadir));
}

fs::path GetConfigFile(const fs::path& configuration_file_path)
{
    return AbsPathForConfigVal(configuration_file_path, /*net_specific=*/false);
}

static bool GetConfigOptions(std::istream& stream, const std::string& filepath, std::string& error, std::vector<std::pair<std::string, std::string>>& options, std::list<SectionInfo>& sections)
{
    std::string str, prefix;
    std::string::size_type pos;
    int linenr = 1;
    while (std::getline(stream, str)) {
        bool used_hash = false;
        if ((pos = str.find('#')) != std::string::npos) {
            str = str.substr(0, pos);
            used_hash = true;
        }
        const static std::string pattern = " \t\r\n";
        str = TrimString(str, pattern);
        if (!str.empty()) {
            if (*str.begin() == '[' && *str.rbegin() == ']') {
                const std::string section = str.substr(1, str.size() - 2);
                sections.emplace_back(SectionInfo{section, filepath, linenr});
                prefix = section + '.';
            } else if (*str.begin() == '-') {
                error = strprintf("parse error on line %i: %s, options in configuration file must be specified without leading -", linenr, str);
                return false;
            } else if ((pos = str.find('=')) != std::string::npos) {
                std::string name = prefix + TrimString(std::string_view{str}.substr(0, pos), pattern);
                std::string_view value = TrimStringView(std::string_view{str}.substr(pos + 1), pattern);
                if (used_hash && name.find("rpcpassword") != std::string::npos) {
                    error = strprintf("parse error on line %i, using # in rpcpassword can be ambiguous and should be avoided", linenr);
                    return false;
                }
                options.emplace_back(name, value);
                if ((pos = name.rfind('.')) != std::string::npos && prefix.length() <= pos) {
                    sections.emplace_back(SectionInfo{name.substr(0, pos), filepath, linenr});
                }
            } else {
                error = strprintf("parse error on line %i: %s", linenr, str);
                if (str.size() >= 2 && str.substr(0, 2) == "no") {
                    error += strprintf(", if you intended to specify a negated option, use %s=1 instead", str);
                }
                return false;
            }
        }
        ++linenr;
    }
    return true;
}

bool IsConfSupported(KeyInfo& key, std::string& error) {
    if (key.name == "conf") {
        error = "conf cannot be set in the configuration file; use includeconf= if you want to include additional config files";
        return false;
    }
    if (key.name == "reindex") {
        // reindex can be set in a config file but it is strongly discouraged as this will cause the node to reindex on
        // every restart. Allow the config but throw a warning
        LogPrintf("Warning: reindex=1 is set in the configuration file, which will significantly slow down startup. Consider removing or commenting out this option for better performance, unless there is currently a condition which makes rebuilding the indexes necessary\n");
        return true;
    }
    return true;
}

bool ArgsManager::ReadConfigStream(std::istream& stream, const std::string& filepath, std::string& error, bool ignore_invalid_keys)
{
    LOCK(cs_args);
    std::vector<std::pair<std::string, std::string>> options;
    if (!GetConfigOptions(stream, filepath, error, options, m_config_sections)) {
        return false;
    }
    for (const std::pair<std::string, std::string>& option : options) {
        KeyInfo key = InterpretKey(option.first);
        std::optional<unsigned int> flags = GetArgFlags('-' + key.name);
        if (!IsConfSupported(key, error)) return false;
        if (flags) {
            std::optional<util::SettingsValue> value = InterpretValue(key, &option.second, *flags, error);
            if (!value) {
                return false;
            }
            m_settings.ro_config[key.section][key.name].push_back(*value);
        } else {
            if (ignore_invalid_keys) {
                LogPrintf("Ignoring unknown configuration value %s\n", option.first);
            } else {
                error = strprintf("Invalid configuration value %s", option.first);
                return false;
            }
        }
    }
    return true;
}

bool ArgsManager::ReadConfigFiles(std::string& error, bool ignore_invalid_keys)
{
    {
        LOCK(cs_args);
        m_settings.ro_config.clear();
        m_config_sections.clear();
    }

    const fs::path conf_path = GetPathArg("-conf", BITCOIN_CONF_FILENAME);
    std::ifstream stream{GetConfigFile(conf_path)};

    // not ok to have a config file specified that cannot be opened
    if (IsArgSet("-conf") && !stream.good()) {
        error = strprintf("specified config file \"%s\" could not be opened.", fs::PathToString(conf_path));
        return false;
    }
    // ok to not have a config file
    if (stream.good()) {
        if (!ReadConfigStream(stream, fs::PathToString(conf_path), error, ignore_invalid_keys)) {
            return false;
        }
        // `-includeconf` cannot be included in the command line arguments except
        // as `-noincludeconf` (which indicates that no included conf file should be used).
        bool use_conf_file{true};
        {
            LOCK(cs_args);
            if (auto* includes = util::FindKey(m_settings.command_line_options, "includeconf")) {
                // ParseParameters() fails if a non-negated -includeconf is passed on the command-line
                assert(util::SettingsSpan(*includes).last_negated());
                use_conf_file = false;
            }
        }
        if (use_conf_file) {
            std::string chain_id = GetChainName();
            std::vector<std::string> conf_file_names;

            auto add_includes = [&](const std::string& network, size_t skip = 0) {
                size_t num_values = 0;
                LOCK(cs_args);
                if (auto* section = util::FindKey(m_settings.ro_config, network)) {
                    if (auto* values = util::FindKey(*section, "includeconf")) {
                        for (size_t i = std::max(skip, util::SettingsSpan(*values).negated()); i < values->size(); ++i) {
                            conf_file_names.push_back((*values)[i].get_str());
                        }
                        num_values = values->size();
                    }
                }
                return num_values;
            };

            // We haven't set m_network yet (that happens in SelectParams()), so manually check
            // for network.includeconf args.
            const size_t chain_includes = add_includes(chain_id);
            const size_t default_includes = add_includes({});

            for (const std::string& conf_file_name : conf_file_names) {
                std::ifstream conf_file_stream{GetConfigFile(fs::PathFromString(conf_file_name))};
                if (conf_file_stream.good()) {
                    if (!ReadConfigStream(conf_file_stream, conf_file_name, error, ignore_invalid_keys)) {
                        return false;
                    }
                    LogPrintf("Included configuration file %s\n", conf_file_name);
                } else {
                    error = "Failed to include configuration file " + conf_file_name;
                    return false;
                }
            }

            // Warn about recursive -includeconf
            conf_file_names.clear();
            add_includes(chain_id, /* skip= */ chain_includes);
            add_includes({}, /* skip= */ default_includes);
            std::string chain_id_final = GetChainName();
            if (chain_id_final != chain_id) {
                // Also warn about recursive includeconf for the chain that was specified in one of the includeconfs
                add_includes(chain_id_final);
            }
            for (const std::string& conf_file_name : conf_file_names) {
                tfm::format(std::cerr, "warning: -includeconf cannot be used from included files; ignoring -includeconf=%s\n", conf_file_name);
            }
        }
    }

    // If datadir is changed in .conf file:
    gArgs.ClearPathCache();
    if (!CheckDataDirOption()) {
        error = strprintf("specified data directory \"%s\" does not exist.", GetArg("-datadir", ""));
        return false;
    }
    return true;
}

std::string ArgsManager::GetChainName() const
{
    auto get_net = [&](const std::string& arg) {
        LOCK(cs_args);
        util::SettingsValue value = util::GetSetting(m_settings, /* section= */ "", SettingName(arg),
            /* ignore_default_section_config= */ false,
            /*ignore_nonpersistent=*/false,
            /* get_chain_name= */ true);
        return value.isNull() ? false : value.isBool() ? value.get_bool() : InterpretBool(value.get_str());
    };

    const bool fRegTest = get_net("-regtest");
    const bool fSigNet  = get_net("-signet");
    const bool fTestNet = get_net("-testnet");
    const bool is_chain_arg_set = IsArgSet("-chain");

    if ((int)is_chain_arg_set + (int)fRegTest + (int)fSigNet + (int)fTestNet > 1) {
        throw std::runtime_error("Invalid combination of -regtest, -signet, -testnet and -chain. Can use at most one.");
    }
    if (fRegTest)
        return CBaseChainParams::REGTEST;
    if (fSigNet) {
        return CBaseChainParams::SIGNET;
    }
    if (fTestNet)
        return CBaseChainParams::TESTNET;

    std::string default_chain = CBaseChainParams::DEFAULT;
    return GetArg("-chain", default_chain);
}

bool ArgsManager::UseDefaultSection(const std::string& arg) const
{
    return m_network == CBaseChainParams::DEFAULT || m_network_only_args.count(arg) == 0;
}

util::SettingsValue ArgsManager::GetSetting(const std::string& arg) const
{
    LOCK(cs_args);
    return util::GetSetting(
        m_settings, m_network, SettingName(arg), !UseDefaultSection(arg),
        /*ignore_nonpersistent=*/false, /*get_chain_name=*/false);
}

std::vector<util::SettingsValue> ArgsManager::GetSettingsList(const std::string& arg) const
{
    LOCK(cs_args);
    return util::GetSettingsList(m_settings, m_network, SettingName(arg), !UseDefaultSection(arg));
}

void ArgsManager::logArgsPrefix(
    const std::string& prefix,
    const std::string& section,
    const std::map<std::string, std::vector<util::SettingsValue>>& args) const
{
    std::string section_str = section.empty() ? "" : "[" + section + "] ";
    for (const auto& arg : args) {
        for (const auto& value : arg.second) {
            std::optional<unsigned int> flags = GetArgFlags('-' + arg.first);
            if (flags) {
                std::string value_str = (*flags & SENSITIVE) ? "****" : value.write();
                LogPrintf("%s %s%s=%s\n", prefix, section_str, arg.first, value_str);
            }
        }
    }
}

void ArgsManager::LogArgs() const
{
    LOCK(cs_args);
    for (const auto& section : m_settings.ro_config) {
        logArgsPrefix("Config file arg:", section.first, section.second);
    }
    for (const auto& setting : m_settings.rw_settings) {
        LogPrintf("Setting file arg: %s = %s\n", setting.first, setting.second.write());
    }
    logArgsPrefix("Command-line arg:", "", m_settings.command_line_options);
}

bool RenameOver(fs::path src, fs::path dest)
{
#ifdef __MINGW64__
    // This is a workaround for a bug in libstdc++ which
    // implements std::filesystem::rename with _wrename function.
    // This bug has been fixed in upstream:
    //  - GCC 10.3: 8dd1c1085587c9f8a21bb5e588dfe1e8cdbba79e
    //  - GCC 11.1: 1dfd95f0a0ca1d9e6cbc00e6cbfd1fa20a98f312
    // For more details see the commits mentioned above.
    return MoveFileExW(src.wstring().c_str(), dest.wstring().c_str(),
                       MOVEFILE_REPLACE_EXISTING) != 0;
#else
    std::error_code error;
    fs::rename(src, dest, error);
    return !error;
#endif
}

/**
 * Ignores exceptions thrown by create_directories if the requested directory exists.
 * Specifically handles case where path p exists, but it wasn't possible for the user to
 * write to the parent directory.
 */
bool TryCreateDirectories(const fs::path& p)
{
    try
    {
        return fs::create_directories(p);
    } catch (const fs::filesystem_error&) {
        if (!fs::exists(p) || !fs::is_directory(p))
            throw;
    }

    // create_directories didn't create the directory, it had to have existed already
    return false;
}

bool FileCommit(FILE *file)
{
    if (fflush(file) != 0) { // harmless if redundantly called
        LogPrintf("%s: fflush failed: %d\n", __func__, errno);
        return false;
    }
#ifdef WIN32
    HANDLE hFile = (HANDLE)_get_osfhandle(_fileno(file));
    if (FlushFileBuffers(hFile) == 0) {
        LogPrintf("%s: FlushFileBuffers failed: %d\n", __func__, GetLastError());
        return false;
    }
#elif defined(MAC_OSX) && defined(F_FULLFSYNC)
    if (fcntl(fileno(file), F_FULLFSYNC, 0) == -1) { // Manpage says "value other than -1" is returned on success
        LogPrintf("%s: fcntl F_FULLFSYNC failed: %d\n", __func__, errno);
        return false;
    }
#elif HAVE_FDATASYNC
    if (fdatasync(fileno(file)) != 0 && errno != EINVAL) { // Ignore EINVAL for filesystems that don't support sync
        LogPrintf("%s: fdatasync failed: %d\n", __func__, errno);
        return false;
    }
#else
    if (fsync(fileno(file)) != 0 && errno != EINVAL) {
        LogPrintf("%s: fsync failed: %d\n", __func__, errno);
        return false;
    }
#endif
    return true;
}

void DirectoryCommit(const fs::path &dirname)
{
#ifndef WIN32
    FILE* file = fsbridge::fopen(dirname, "r");
    if (file) {
        fsync(fileno(file));
        fclose(file);
    }
#endif
}

bool TruncateFile(FILE *file, unsigned int length) {
#if defined(WIN32)
    return _chsize(_fileno(file), length) == 0;
#else
    return ftruncate(fileno(file), length) == 0;
#endif
}

/**
 * this function tries to raise the file descriptor limit to the requested number.
 * It returns the actual file descriptor limit (which may be more or less than nMinFD)
 */
int RaiseFileDescriptorLimit(int nMinFD) {
#if defined(WIN32)
    return 2048;
#else
    struct rlimit limitFD;
    if (getrlimit(RLIMIT_NOFILE, &limitFD) != -1) {
        if (limitFD.rlim_cur < (rlim_t)nMinFD) {
            limitFD.rlim_cur = nMinFD;
            if (limitFD.rlim_cur > limitFD.rlim_max)
                limitFD.rlim_cur = limitFD.rlim_max;
            setrlimit(RLIMIT_NOFILE, &limitFD);
            getrlimit(RLIMIT_NOFILE, &limitFD);
        }
        return limitFD.rlim_cur;
    }
    return nMinFD; // getrlimit failed, assume it's fine
#endif
}

/**
 * this function tries to make a particular range of a file allocated (corresponding to disk space)
 * it is advisory, and the range specified in the arguments will never contain live data
 */
void AllocateFileRange(FILE *file, unsigned int offset, unsigned int length) {
#if defined(WIN32)
    // Windows-specific version
    HANDLE hFile = (HANDLE)_get_osfhandle(_fileno(file));
    LARGE_INTEGER nFileSize;
    int64_t nEndPos = (int64_t)offset + length;
    nFileSize.u.LowPart = nEndPos & 0xFFFFFFFF;
    nFileSize.u.HighPart = nEndPos >> 32;
    SetFilePointerEx(hFile, nFileSize, 0, FILE_BEGIN);
    SetEndOfFile(hFile);
#elif defined(MAC_OSX)
    // OSX specific version
    // NOTE: Contrary to other OS versions, the OSX version assumes that
    // NOTE: offset is the size of the file.
    fstore_t fst;
    fst.fst_flags = F_ALLOCATECONTIG;
    fst.fst_posmode = F_PEOFPOSMODE;
    fst.fst_offset = 0;
    fst.fst_length = length; // mac os fst_length takes the # of free bytes to allocate, not desired file size
    fst.fst_bytesalloc = 0;
    if (fcntl(fileno(file), F_PREALLOCATE, &fst) == -1) {
        fst.fst_flags = F_ALLOCATEALL;
        fcntl(fileno(file), F_PREALLOCATE, &fst);
    }
    ftruncate(fileno(file), static_cast<off_t>(offset) + length);
#else
    #if defined(HAVE_POSIX_FALLOCATE)
    // Version using posix_fallocate
    off_t nEndPos = (off_t)offset + length;
    if (0 == posix_fallocate(fileno(file), 0, nEndPos)) return;
    #endif
    // Fallback version
    // TODO: just write one byte per block
    static const char buf[65536] = {};
    if (fseek(file, offset, SEEK_SET)) {
        return;
    }
    while (length > 0) {
        unsigned int now = 65536;
        if (length < now)
            now = length;
        fwrite(buf, 1, now, file); // allowed to fail; this function is advisory anyway
        length -= now;
    }
#endif
}

#ifdef WIN32
fs::path GetSpecialFolderPath(int nFolder, bool fCreate)
{
    WCHAR pszPath[MAX_PATH] = L"";

    if(SHGetSpecialFolderPathW(nullptr, pszPath, nFolder, fCreate))
    {
        return fs::path(pszPath);
    }

    LogPrintf("SHGetSpecialFolderPathW() failed, could not obtain requested path.\n");
    return fs::path("");
}
#endif

#ifndef WIN32
std::string ShellEscape(const std::string& arg)
{
    std::string escaped = arg;
    ReplaceAll(escaped, "'", "'\"'\"'");
    return "'" + escaped + "'";
}
#endif

#if HAVE_SYSTEM
void runCommand(const std::string& strCommand)
{
    if (strCommand.empty()) return;
#ifndef WIN32
    int nErr = ::system(strCommand.c_str());
#else
    int nErr = ::_wsystem(std::wstring_convert<std::codecvt_utf8_utf16<wchar_t>,wchar_t>().from_bytes(strCommand).c_str());
#endif
    if (nErr)
        LogPrintf("runCommand error: system(%s) returned %d\n", strCommand, nErr);
}
#endif


void SetupEnvironment()
{
#ifdef HAVE_MALLOPT_ARENA_MAX
    // glibc-specific: On 32-bit systems set the number of arenas to 1.
    // By default, since glibc 2.10, the C library will create up to two heap
    // arenas per core. This is known to cause excessive virtual address space
    // usage in our usage. Work around it by setting the maximum number of
    // arenas to 1.
    if (sizeof(void*) == 4) {
        mallopt(M_ARENA_MAX, 1);
    }
#endif
    // On most POSIX systems (e.g. Linux, but not BSD) the environment's locale
    // may be invalid, in which case the "C.UTF-8" locale is used as fallback.
#if !defined(WIN32) && !defined(MAC_OSX) && !defined(__FreeBSD__) && !defined(__OpenBSD__) && !defined(__NetBSD__)
    try {
        std::locale(""); // Raises a runtime error if current locale is invalid
    } catch (const std::runtime_error&) {
        setenv("LC_ALL", "C.UTF-8", 1);
    }
#elif defined(WIN32)
    // Set the default input/output charset is utf-8
    SetConsoleCP(CP_UTF8);
    SetConsoleOutputCP(CP_UTF8);
#endif
}

bool SetupNetworking()
{
#ifdef WIN32
    // Initialize Windows Sockets
    WSADATA wsadata;
    int ret = WSAStartup(MAKEWORD(2,2), &wsadata);
    if (ret != NO_ERROR || LOBYTE(wsadata.wVersion ) != 2 || HIBYTE(wsadata.wVersion) != 2)
        return false;
#endif
    return true;
}

int GetNumCores()
{
    return std::thread::hardware_concurrency();
}

// Obtain the application startup time (used for uptime calculation)
int64_t GetStartupTime()
{
    return nStartupTime;
}

fs::path AbsPathForConfigVal(const fs::path& path, bool net_specific)
{
    if (path.is_absolute()) {
        return path;
    }
    return fsbridge::AbsPathJoin(net_specific ? gArgs.GetDataDirNet() : gArgs.GetDataDirBase(), path);
}

void ScheduleBatchPriority()
{
#ifdef SCHED_BATCH
    const static sched_param param{};
    const int rc = pthread_setschedparam(pthread_self(), SCHED_BATCH, &param);
    if (rc != 0) {
        LogPrintf("Failed to pthread_setschedparam: %s\n", SysErrorString(rc));
    }
#endif
}

namespace util {
#ifdef WIN32
WinCmdLineArgs::WinCmdLineArgs()
{
    wchar_t** wargv = CommandLineToArgvW(GetCommandLineW(), &argc);
    std::wstring_convert<std::codecvt_utf8_utf16<wchar_t>, wchar_t> utf8_cvt;
    argv = new char*[argc];
    args.resize(argc);
    for (int i = 0; i < argc; i++) {
        args[i] = utf8_cvt.to_bytes(wargv[i]);
        argv[i] = &*args[i].begin();
    }
    LocalFree(wargv);
}

WinCmdLineArgs::~WinCmdLineArgs()
{
    delete[] argv;
}

std::pair<int, char**> WinCmdLineArgs::get()
{
    return std::make_pair(argc, argv);
}
#endif
} // namespace util<|MERGE_RESOLUTION|>--- conflicted
+++ resolved
@@ -5,8 +5,6 @@
 
 #include <util/system.h>
 
-<<<<<<< HEAD
-=======
 #ifdef ENABLE_EXTERNAL_SIGNER
 #if defined(__GNUC__)
 // Boost 1.78 requires the following workaround.
@@ -20,7 +18,6 @@
 #endif
 #endif // ENABLE_EXTERNAL_SIGNER
 
->>>>>>> d7efd310
 #include <chainparamsbase.h>
 #include <fs.h>
 #include <sync.h>
