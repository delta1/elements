// Copyright (c) 2009-2010 Satoshi Nakamoto
// Copyright (c) 2009-2020 The Bitcoin Core developers
// Distributed under the MIT software license, see the accompanying
// file COPYING or http://www.opensource.org/licenses/mit-license.php.

#ifndef BITCOIN_CHAIN_H
#define BITCOIN_CHAIN_H

#include <arith_uint256.h>
#include <consensus/params.h>
#include <flatfile.h>
#include <primitives/block.h>
#include <tinyformat.h>
#include <uint256.h>

#include <vector>

/**
 * Maximum amount of time that a block timestamp is allowed to exceed the
 * current network-adjusted time before the block will be accepted.
 */
static constexpr int64_t MAX_FUTURE_BLOCK_TIME = 2 * 60 * 60;

/**
 * Timestamp window used as a grace period by code that compares external
 * timestamps (such as timestamps passed to RPCs, or wallet key creation times)
 * to block timestamps. This should be set at least as high as
 * MAX_FUTURE_BLOCK_TIME.
 */
static constexpr int64_t TIMESTAMP_WINDOW = MAX_FUTURE_BLOCK_TIME;

/**
 * Maximum gap between node time and block time used
 * for the "Catching up..." mode in GUI.
 *
 * Ref: https://github.com/bitcoin/bitcoin/pull/1026
 */
static constexpr int64_t MAX_BLOCK_TIME_GAP = 90 * 60;

class CBlockFileInfo
{
public:
    unsigned int nBlocks;      //!< number of blocks stored in file
    unsigned int nSize;        //!< number of used bytes of block file
    unsigned int nUndoSize;    //!< number of used bytes in the undo file
    unsigned int nHeightFirst; //!< lowest height of block in file
    unsigned int nHeightLast;  //!< highest height of block in file
    uint64_t nTimeFirst;       //!< earliest time of block in file
    uint64_t nTimeLast;        //!< latest time of block in file

    SERIALIZE_METHODS(CBlockFileInfo, obj)
    {
        READWRITE(VARINT(obj.nBlocks));
        READWRITE(VARINT(obj.nSize));
        READWRITE(VARINT(obj.nUndoSize));
        READWRITE(VARINT(obj.nHeightFirst));
        READWRITE(VARINT(obj.nHeightLast));
        READWRITE(VARINT(obj.nTimeFirst));
        READWRITE(VARINT(obj.nTimeLast));
    }

    void SetNull()
    {
        nBlocks = 0;
        nSize = 0;
        nUndoSize = 0;
        nHeightFirst = 0;
        nHeightLast = 0;
        nTimeFirst = 0;
        nTimeLast = 0;
    }

    CBlockFileInfo()
    {
        SetNull();
    }

    std::string ToString() const;

    /** update statistics (does not update nSize) */
    void AddBlock(unsigned int nHeightIn, uint64_t nTimeIn)
    {
        if (nBlocks == 0 || nHeightFirst > nHeightIn)
            nHeightFirst = nHeightIn;
        if (nBlocks == 0 || nTimeFirst > nTimeIn)
            nTimeFirst = nTimeIn;
        nBlocks++;
        if (nHeightIn > nHeightLast)
            nHeightLast = nHeightIn;
        if (nTimeIn > nTimeLast)
            nTimeLast = nTimeIn;
    }
};

enum BlockStatus : uint32_t {
    //! Unused.
    BLOCK_VALID_UNKNOWN      =    0,

    //! Reserved (was BLOCK_VALID_HEADER).
    BLOCK_VALID_RESERVED     =    1,

    //! All parent headers found, difficulty matches, timestamp >= median previous, checkpoint. Implies all parents
    //! are also at least TREE.
    BLOCK_VALID_TREE         =    2,

    /**
     * Only first tx is coinbase, 2 <= coinbase input script length <= 100, transactions valid, no duplicate txids,
     * sigops, size, merkle root. Implies all parents are at least TREE but not necessarily TRANSACTIONS. When all
     * parent blocks also have TRANSACTIONS, CBlockIndex::nChainTx will be set.
     */
    BLOCK_VALID_TRANSACTIONS =    3,

    //! Outputs do not overspend inputs, no double spends, coinbase output ok, no immature coinbase spends, BIP30.
    //! Implies all parents are also at least CHAIN.
    BLOCK_VALID_CHAIN        =    4,

    //! Scripts & signatures ok. Implies all parents are also at least SCRIPTS.
    BLOCK_VALID_SCRIPTS      =    5,

    //! All validity bits.
    BLOCK_VALID_MASK         =   BLOCK_VALID_RESERVED | BLOCK_VALID_TREE | BLOCK_VALID_TRANSACTIONS |
                                 BLOCK_VALID_CHAIN | BLOCK_VALID_SCRIPTS,

    BLOCK_HAVE_DATA          =    8, //!< full block available in blk*.dat
    BLOCK_HAVE_UNDO          =   16, //!< undo data available in rev*.dat
    BLOCK_HAVE_MASK          =   BLOCK_HAVE_DATA | BLOCK_HAVE_UNDO,

    BLOCK_FAILED_VALID       =   32, //!< stage after last reached validness failed
    BLOCK_FAILED_CHILD       =   64, //!< descends from failed block
    BLOCK_FAILED_MASK        =   BLOCK_FAILED_VALID | BLOCK_FAILED_CHILD,

    BLOCK_OPT_WITNESS        =   128, //!< block data in blk*.dat was received with a witness-enforcing client

    /**
     * If set, this indicates that the block index entry is assumed-valid.
     * Certain diagnostics will be skipped in e.g. CheckBlockIndex().
     * It almost certainly means that the block's full validation is pending
     * on a background chainstate. See `doc/assumeutxo.md`.
     */
    BLOCK_ASSUMED_VALID      =   256,
};

/** The block chain is a tree shaped structure starting with the
 * genesis block at the root, with each block potentially having multiple
 * candidates to be the next block. A blockindex may have multiple pprev pointing
 * to it, but at most one of them can be part of the currently active branch.
 */
class CBlockIndex
{
public:
    //! pointer to the hash of the block, if any. Memory is owned by this CBlockIndex
    const uint256* phashBlock{nullptr};

    //! pointer to the index of the predecessor of this block
    CBlockIndex* pprev{nullptr};

    //! pointer to the index of some further predecessor of this block
    CBlockIndex* pskip{nullptr};

    //! height of the entry in the chain. The genesis block has height 0
    int nHeight{0};

    //! Which # file this block is stored in (blk?????.dat)
    int nFile{0};

    //! Byte offset within blk?????.dat where this block's data is stored
    unsigned int nDataPos{0};

    //! Byte offset within rev?????.dat where this block's undo data is stored
    unsigned int nUndoPos{0};

    //! (memory only) Total amount of work (expected number of hashes) in the chain up to and including this block
    arith_uint256 nChainWork{};

    //! Number of transactions in this block.
    //! Note: in a potential headers-first mode, this number cannot be relied upon
    //! Note: this value is faked during UTXO snapshot load to ensure that
    //! LoadBlockIndex() will load index entries for blocks that we lack data for.
    //! @sa ActivateSnapshot
    unsigned int nTx{0};

    //! (memory only) Number of transactions in the chain up to and including this block.
    //! This value will be non-zero only if and only if transactions for this block and all its parents are available.
    //! Change to 64-bit type before 2024 (assuming worst case of 60 byte transactions).
    //!
    //! Note: this value is faked during use of a UTXO snapshot because we don't
    //! have the underlying block data available during snapshot load.
    //! @sa AssumeutxoData
    //! @sa ActivateSnapshot
    unsigned int nChainTx{0};

    //! Verification status of this block. See enum BlockStatus
    //!
    //! Note: this value is modified to show BLOCK_OPT_WITNESS during UTXO snapshot
    //! load to avoid the block index being spuriously rewound.
    //! @sa NeedsRedownload
    //! @sa ActivateSnapshot
    uint32_t nStatus{0};

    //! block header
    int32_t nVersion{0};
    uint256 hashMerkleRoot{};
    uint32_t nTime{0};
    uint32_t nBits{0};
    uint32_t nNonce{0};

protected:
    std::optional<CProof> proof{};
    // Dynamic federation fields
    std::optional<DynaFedParams> m_dynafed_params{};
    std::optional<CScriptWitness> m_signblock_witness{};

    bool m_trimmed{false};

    friend class CBlockTreeDB;

public:

    // Irrevocably remove blocksigning and dynafed-related stuff from this
    // in-memory copy of the block header.
    void trim() {
        assert_untrimmed();
        m_trimmed = true;
        proof = std::nullopt;
        m_dynafed_params = std::nullopt;
        m_signblock_witness = std::nullopt;
    }

    bool trimmed() const {
        return m_trimmed;
    }

    void assert_untrimmed() const {
        assert(!m_trimmed);
    }

    const CProof& get_proof() const {
        assert_untrimmed();
        return proof.value();
    }

    const DynaFedParams& dynafed_params() const {
        assert_untrimmed();
        return m_dynafed_params.value();
    }

    const CScriptWitness& signblock_witness() const {
        assert_untrimmed();
        return m_signblock_witness.value();
    }

    //! (memory only) Sequential id assigned to distinguish order in which blocks are received.
    int32_t nSequenceId{0};

    //! (memory only) Maximum nTime in the chain up to and including this block.
    unsigned int nTimeMax{0};

    CBlockIndex()
    {
    }

    explicit CBlockIndex(const CBlockHeader& block)
        : nVersion{block.nVersion},
          hashMerkleRoot{block.hashMerkleRoot},
          nTime{block.nTime},
          nBits{block.nBits},
          nNonce{block.nNonce},
          proof{block.proof},
          m_dynafed_params{block.m_dynafed_params},
          m_signblock_witness{block.m_signblock_witness}
    {
    }

    FlatFilePos GetBlockPos() const
    {
        FlatFilePos ret;
        if (nStatus & BLOCK_HAVE_DATA) {
            ret.nFile = nFile;
            ret.nPos = nDataPos;
        }
        return ret;
    }

    FlatFilePos GetUndoPos() const
    {
        FlatFilePos ret;
        if (nStatus & BLOCK_HAVE_UNDO) {
            ret.nFile = nFile;
            ret.nPos = nUndoPos;
        }
        return ret;
    }

    CBlockHeader GetBlockHeader() const
    {
        assert_untrimmed();
        CBlockHeader block;
        block.nVersion = nVersion;
        if (pprev)
            block.hashPrevBlock = pprev->GetBlockHash();
        block.hashMerkleRoot = hashMerkleRoot;
<<<<<<< HEAD
        block.nTime          = nTime;
        if (g_con_blockheightinheader) {
            block.block_height = nHeight;
        }
        block.nBits          = nBits;
        block.nNonce         = nNonce;
        block.proof          = proof.value();
        block.m_dynafed_params  = m_dynafed_params.value();
        block.m_signblock_witness = m_signblock_witness.value();
=======
        block.nTime = nTime;
        block.nBits = nBits;
        block.nNonce = nNonce;
>>>>>>> c09b41dc
        return block;
    }

    uint256 GetBlockHash() const
    {
        return *phashBlock;
    }

    /**
     * Check whether this block's and all previous blocks' transactions have been
     * downloaded (and stored to disk) at some point.
     *
     * Does not imply the transactions are consensus-valid (ConnectTip might fail)
     * Does not imply the transactions are still stored on disk. (IsBlockPruned might return true)
     */
    bool HaveTxsDownloaded() const { return nChainTx != 0; }

    int64_t GetBlockTime() const
    {
        return (int64_t)nTime;
    }

    int64_t GetBlockTimeMax() const
    {
        return (int64_t)nTimeMax;
    }

    static constexpr int nMedianTimeSpan = 11;

    int64_t GetMedianTimePast() const
    {
        int64_t pmedian[nMedianTimeSpan];
        int64_t* pbegin = &pmedian[nMedianTimeSpan];
        int64_t* pend = &pmedian[nMedianTimeSpan];

        const CBlockIndex* pindex = this;
        for (int i = 0; i < nMedianTimeSpan && pindex; i++, pindex = pindex->pprev)
            *(--pbegin) = pindex->GetBlockTime();

        std::sort(pbegin, pend);
        return pbegin[(pend - pbegin) / 2];
    }

    std::string ToString() const
    {
        return strprintf("CBlockIndex(pprev=%p, nHeight=%d, merkle=%s, hashBlock=%s)",
            pprev, nHeight,
            hashMerkleRoot.ToString(),
            GetBlockHash().ToString());
    }

    //! Check whether this block index entry is valid up to the passed validity level.
    bool IsValid(enum BlockStatus nUpTo = BLOCK_VALID_TRANSACTIONS) const
    {
        assert(!(nUpTo & ~BLOCK_VALID_MASK)); // Only validity flags allowed.
        if (nStatus & BLOCK_FAILED_MASK)
            return false;
        return ((nStatus & BLOCK_VALID_MASK) >= nUpTo);
    }

    //! @returns true if the block is assumed-valid; this means it is queued to be
    //!   validated by a background chainstate.
    bool IsAssumedValid() const { return nStatus & BLOCK_ASSUMED_VALID; }

    //! Raise the validity level of this block index entry.
    //! Returns true if the validity was changed.
    bool RaiseValidity(enum BlockStatus nUpTo)
    {
        assert(!(nUpTo & ~BLOCK_VALID_MASK)); // Only validity flags allowed.
        if (nStatus & BLOCK_FAILED_MASK) return false;

        if ((nStatus & BLOCK_VALID_MASK) < nUpTo) {
            // If this block had been marked assumed-valid and we're raising
            // its validity to a certain point, there is no longer an assumption.
            if (nStatus & BLOCK_ASSUMED_VALID && nUpTo >= BLOCK_VALID_SCRIPTS) {
                nStatus &= ~BLOCK_ASSUMED_VALID;
            }

            nStatus = (nStatus & ~BLOCK_VALID_MASK) | nUpTo;
            return true;
        }
        return false;
    }

    //! Build the skiplist pointer for this entry.
    void BuildSkip();

    //! Efficiently find an ancestor of this block.
    CBlockIndex* GetAncestor(int height);
    const CBlockIndex* GetAncestor(int height) const;
};

arith_uint256 GetBlockProof(const CBlockIndex& block);
/** Return the time it would take to redo the work difference between from and to, assuming the current hashrate corresponds to the difficulty at tip, in seconds. */
int64_t GetBlockProofEquivalentTime(const CBlockIndex& to, const CBlockIndex& from, const CBlockIndex& tip, const Consensus::Params&);
/** Find the forking point between two chain tips. */
const CBlockIndex* LastCommonAncestor(const CBlockIndex* pa, const CBlockIndex* pb);


/** Used to marshal pointers into hashes for db storage. */
class CDiskBlockIndex : public CBlockIndex
{
public:
    uint256 hashPrev;

    CDiskBlockIndex()
    {
        hashPrev = uint256();
    }

    explicit CDiskBlockIndex(const CBlockIndex* pindex) : CBlockIndex(*pindex)
    {
        hashPrev = (pprev ? pprev->GetBlockHash() : uint256());
    }

    // ELEMENTS: to unmask the dynafed bit on deserialization, we call one of these
    //  these methods from SERIALIZE_METHODS, using const-overloading to select the
    //  right one. We cannot inline them since the body of SERIALIZE_METHODS will be
    //  called with a const object during serialization. See Core #17850 and followups.
    bool RemoveDynaFedMaskOnSerialize(bool for_read) {
        if (for_read) {
            bool is_dyna = nVersion < 0;
            nVersion = ~CBlockHeader::DYNAFED_HF_MASK & nVersion;
            return is_dyna;
        } else {
            return !dynafed_params().IsNull();
        }
    }
    bool RemoveDynaFedMaskOnSerialize(bool for_read) const {
        assert(!for_read);
        return !dynafed_params().IsNull();
    }

    SERIALIZE_METHODS(CDiskBlockIndex, obj)
    {
        int _nVersion = s.GetVersion();
        if (!(s.GetType() & SER_GETHASH)) READWRITE(VARINT_MODE(_nVersion, VarIntMode::NONNEGATIVE_SIGNED));

        READWRITE(VARINT_MODE(obj.nHeight, VarIntMode::NONNEGATIVE_SIGNED));
        READWRITE(VARINT(obj.nStatus));
        READWRITE(VARINT(obj.nTx));
        if (obj.nStatus & (BLOCK_HAVE_DATA | BLOCK_HAVE_UNDO)) READWRITE(VARINT_MODE(obj.nFile, VarIntMode::NONNEGATIVE_SIGNED));
        if (obj.nStatus & BLOCK_HAVE_DATA) READWRITE(VARINT(obj.nDataPos));
        if (obj.nStatus & BLOCK_HAVE_UNDO) READWRITE(VARINT(obj.nUndoPos));

        // block header

        // Detect dynamic federation block serialization using "HF bit",
        // or the signed bit which is invalid in Bitcoin
        if (ser_action.ForRead()) {
            READWRITE(obj.nVersion);
        } else {
            int32_t nVersion = obj.nVersion;
            if (!obj.dynafed_params().IsNull()) {
                nVersion |= CBlockHeader::DYNAFED_HF_MASK;
            }
            READWRITE(nVersion);
        }
        bool is_dyna = obj.RemoveDynaFedMaskOnSerialize(ser_action.ForRead());;

        READWRITE(obj.hashPrev);
        READWRITE(obj.hashMerkleRoot);
        READWRITE(obj.nTime);

        // Allocate objects in the optional<> fields when reading, since READWRITE will not do this
        SER_READ(obj, obj.m_dynafed_params = DynaFedParams());
        SER_READ(obj, obj.m_signblock_witness = CScriptWitness());
        SER_READ(obj, obj.proof = CProof());

        // For compatibility with elements 0.14 based chains
        if (g_signed_blocks) {
            if (is_dyna) {
                READWRITE(obj.m_dynafed_params.value());
                READWRITE(obj.m_signblock_witness.value().stack);
            } else {
                READWRITE(obj.proof.value());
            }
        } else {
            READWRITE(obj.nBits);
            READWRITE(obj.nNonce);
        }
    }

    uint256 GetBlockHash() const
    {
        assert_untrimmed();
        CBlockHeader block;
<<<<<<< HEAD
        block.nVersion        = nVersion;
        block.hashPrevBlock   = hashPrev;
        block.hashMerkleRoot  = hashMerkleRoot;
        block.nTime           = nTime;
        if (g_con_blockheightinheader) {
            block.block_height = nHeight;
        }
        block.nBits           = nBits;
        block.nNonce          = nNonce;
        block.proof           = proof.value();
        block.m_dynafed_params   = m_dynafed_params.value();
=======
        block.nVersion = nVersion;
        block.hashPrevBlock = hashPrev;
        block.hashMerkleRoot = hashMerkleRoot;
        block.nTime = nTime;
        block.nBits = nBits;
        block.nNonce = nNonce;
>>>>>>> c09b41dc
        return block.GetHash();
    }


    std::string ToString() const
    {
        std::string str = "CDiskBlockIndex(";
        str += CBlockIndex::ToString();
        str += strprintf("\n                hashBlock=%s, hashPrev=%s)",
            GetBlockHash().ToString(),
            hashPrev.ToString());
        return str;
    }
};

/** An in-memory indexed chain of blocks. */
class CChain
{
private:
    std::vector<CBlockIndex*> vChain;

public:
    CChain() = default;
    CChain(const CChain&) = delete;
    CChain& operator=(const CChain&) = delete;

    /** Returns the index entry for the genesis block of this chain, or nullptr if none. */
    CBlockIndex* Genesis() const
    {
        return vChain.size() > 0 ? vChain[0] : nullptr;
    }

    /** Returns the index entry for the tip of this chain, or nullptr if none. */
    CBlockIndex* Tip() const
    {
        return vChain.size() > 0 ? vChain[vChain.size() - 1] : nullptr;
    }

    /** Returns the index entry at a particular height in this chain, or nullptr if no such height exists. */
    CBlockIndex* operator[](int nHeight) const
    {
        if (nHeight < 0 || nHeight >= (int)vChain.size())
            return nullptr;
        return vChain[nHeight];
    }

    /** Efficiently check whether a block is present in this chain. */
    bool Contains(const CBlockIndex* pindex) const
    {
        return (*this)[pindex->nHeight] == pindex;
    }

    /** Find the successor of a block in this chain, or nullptr if the given index is not found or is the tip. */
    CBlockIndex* Next(const CBlockIndex* pindex) const
    {
        if (Contains(pindex))
            return (*this)[pindex->nHeight + 1];
        else
            return nullptr;
    }

    /** Return the maximal height in the chain. Is equal to chain.Tip() ? chain.Tip()->nHeight : -1. */
    int Height() const
    {
        return vChain.size() - 1;
    }

    /** Set/initialize a chain with a given tip. */
    void SetTip(CBlockIndex* pindex);

    /** Return a CBlockLocator that refers to a block in this chain (by default the tip). */
    CBlockLocator GetLocator(const CBlockIndex* pindex = nullptr) const;

    /** Find the last common block between this chain and a block index entry. */
    const CBlockIndex* FindFork(const CBlockIndex* pindex) const;

    /** Find the earliest block with timestamp equal or greater than the given time and height equal or greater than the given height. */
    CBlockIndex* FindEarliestAtLeast(int64_t nTime, int height) const;
};

#endif // BITCOIN_CHAIN_H<|MERGE_RESOLUTION|>--- conflicted
+++ resolved
@@ -299,21 +299,15 @@
         if (pprev)
             block.hashPrevBlock = pprev->GetBlockHash();
         block.hashMerkleRoot = hashMerkleRoot;
-<<<<<<< HEAD
-        block.nTime          = nTime;
+        block.nTime = nTime;
         if (g_con_blockheightinheader) {
             block.block_height = nHeight;
         }
-        block.nBits          = nBits;
-        block.nNonce         = nNonce;
-        block.proof          = proof.value();
-        block.m_dynafed_params  = m_dynafed_params.value();
-        block.m_signblock_witness = m_signblock_witness.value();
-=======
-        block.nTime = nTime;
         block.nBits = nBits;
         block.nNonce = nNonce;
->>>>>>> c09b41dc
+        block.proof = proof.value();
+        block.m_dynafed_params = m_dynafed_params.value();
+        block.m_signblock_witness = m_signblock_witness.value();
         return block;
     }
 
@@ -501,26 +495,17 @@
     {
         assert_untrimmed();
         CBlockHeader block;
-<<<<<<< HEAD
-        block.nVersion        = nVersion;
-        block.hashPrevBlock   = hashPrev;
-        block.hashMerkleRoot  = hashMerkleRoot;
-        block.nTime           = nTime;
-        if (g_con_blockheightinheader) {
-            block.block_height = nHeight;
-        }
-        block.nBits           = nBits;
-        block.nNonce          = nNonce;
-        block.proof           = proof.value();
-        block.m_dynafed_params   = m_dynafed_params.value();
-=======
         block.nVersion = nVersion;
         block.hashPrevBlock = hashPrev;
         block.hashMerkleRoot = hashMerkleRoot;
         block.nTime = nTime;
+        if (g_con_blockheightinheader) {
+            block.block_height = nHeight;
+        }
         block.nBits = nBits;
         block.nNonce = nNonce;
->>>>>>> c09b41dc
+        block.proof = proof.value();
+        block.m_dynafed_params = m_dynafed_params.value();
         return block.GetHash();
     }
 
