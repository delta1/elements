--- conflicted
+++ resolved
@@ -244,11 +244,7 @@
         return proof.value();
     }
 
-<<<<<<< HEAD
-    bool dynafed_block() const {
-=======
     bool is_dynafed_block() const {
->>>>>>> c248983a
         if (m_trimmed) {
             return m_trimmed_dynafed_block;
         }
