--- conflicted
+++ resolved
@@ -176,59 +176,21 @@
     uint32_t nStatus{0};
 
     //! block header
-<<<<<<< HEAD
-    int32_t nVersion;
-    uint256 hashMerkleRoot;
-    uint32_t nTime;
-    uint32_t nBits;
-    uint32_t nNonce;
-    CProof proof;
-    // Dynamic federation fields
-    DynaFedParams dynafed_params;
-    CScriptWitness m_signblock_witness;
-=======
     int32_t nVersion{0};
     uint256 hashMerkleRoot{};
     uint32_t nTime{0};
     uint32_t nBits{0};
     uint32_t nNonce{0};
->>>>>>> 4daadce3
+    CProof proof{};
+    // Dynamic federation fields
+    DynaFedParams dynafed_params{};
+    CScriptWitness m_signblock_witness{};
 
     //! (memory only) Sequential id assigned to distinguish order in which blocks are received.
     int32_t nSequenceId{0};
 
     //! (memory only) Maximum nTime in the chain up to and including this block.
-<<<<<<< HEAD
-    unsigned int nTimeMax;
-
-    void SetNull()
-    {
-        phashBlock = nullptr;
-        pprev = nullptr;
-        pskip = nullptr;
-        nHeight = 0;
-        nFile = 0;
-        nDataPos = 0;
-        nUndoPos = 0;
-        nChainWork = arith_uint256();
-        nTx = 0;
-        nChainTx = 0;
-        nStatus = 0;
-        nSequenceId = 0;
-        nTimeMax = 0;
-
-        nVersion       = 0;
-        hashMerkleRoot = uint256();
-        nTime          = 0;
-        nBits          = 0;
-        nNonce         = 0;
-        proof.SetNull();
-        dynafed_params.SetNull();
-        m_signblock_witness.SetNull();
-    }
-=======
     unsigned int nTimeMax{0};
->>>>>>> 4daadce3
 
     CBlockIndex()
     {
@@ -239,21 +201,11 @@
           hashMerkleRoot{block.hashMerkleRoot},
           nTime{block.nTime},
           nBits{block.nBits},
-          nNonce{block.nNonce}
-    {
-<<<<<<< HEAD
-        SetNull();
-
-        nVersion       = block.nVersion;
-        hashMerkleRoot = block.hashMerkleRoot;
-        nTime          = block.nTime;
-        nBits          = block.nBits;
-        nNonce         = block.nNonce;
-        proof          = block.proof;
-        dynafed_params       = block.m_dynafed_params;
-        m_signblock_witness = block.m_signblock_witness;
-=======
->>>>>>> 4daadce3
+          nNonce{block.nNonce},
+          proof{block.proof},
+          dynafed_params{block.m_dynafed_params},
+          m_signblock_witness{block.m_signblock_witness}
+    {
     }
 
     FlatFilePos GetBlockPos() const {
