// Copyright (c) 2009-2010 Satoshi Nakamoto
// Copyright (c) 2009-2020 The Bitcoin Core developers
// Distributed under the MIT software license, see the accompanying
// file COPYING or http://www.opensource.org/licenses/mit-license.php.

#ifndef BITCOIN_TXMEMPOOL_H
#define BITCOIN_TXMEMPOOL_H

#include <atomic>
#include <map>
#include <optional>
#include <set>
#include <string>
#include <utility>
#include <vector>

#include <amount.h>
#include <coins.h>
#include <indirectmap.h>
#include <policy/feerate.h>
#include <policy/packages.h>
#include <primitives/transaction.h>
#include <primitives/pak.h>
#include <random.h>
#include <sync.h>
#include <util/epochguard.h>
#include <util/hasher.h>

#include <boost/multi_index_container.hpp>
#include <boost/multi_index/hashed_index.hpp>
#include <boost/multi_index/ordered_index.hpp>
#include <boost/multi_index/sequenced_index.hpp>

class CBlockIndex;
class CChainState;
extern RecursiveMutex cs_main;

/** Fake height value used in Coin to signify they are only in the memory pool (since 0.8) */
static const uint32_t MEMPOOL_HEIGHT = 0x7FFFFFFF;

struct LockPoints {
    // Will be set to the blockchain height and median time past
    // values that would be necessary to satisfy all relative locktime
    // constraints (BIP68) of this tx given our view of block chain history
    int height{0};
    int64_t time{0};
    // As long as the current chain descends from the highest height block
    // containing one of the inputs used in the calculation, then the cached
    // values are still valid even after a reorg.
    CBlockIndex* maxInputBlock{nullptr};
};

struct CompareIteratorByHash {
    // SFINAE for T where T is either a pointer type (e.g., a txiter) or a reference_wrapper<T>
    // (e.g. a wrapped CTxMemPoolEntry&)
    template <typename T>
    bool operator()(const std::reference_wrapper<T>& a, const std::reference_wrapper<T>& b) const
    {
        return a.get().GetTx().GetHash() < b.get().GetTx().GetHash();
    }
    template <typename T>
    bool operator()(const T& a, const T& b) const
    {
        return a->GetTx().GetHash() < b->GetTx().GetHash();
    }
};

/** \class CTxMemPoolEntry
 *
 * CTxMemPoolEntry stores data about the corresponding transaction, as well
 * as data about all in-mempool transactions that depend on the transaction
 * ("descendant" transactions).
 *
 * When a new entry is added to the mempool, we update the descendant state
 * (nCountWithDescendants, nSizeWithDescendants, and nModFeesWithDescendants) for
 * all ancestors of the newly added transaction.
 *
 */

class CTxMemPoolEntry
{
public:
    typedef std::reference_wrapper<const CTxMemPoolEntry> CTxMemPoolEntryRef;
    // two aliases, should the types ever diverge
    typedef std::set<CTxMemPoolEntryRef, CompareIteratorByHash> Parents;
    typedef std::set<CTxMemPoolEntryRef, CompareIteratorByHash> Children;

private:
    const CTransactionRef tx;
    mutable Parents m_parents;
    mutable Children m_children;
    const CAmount nFee;             //!< Cached to avoid expensive parent-transaction lookups
    const size_t nTxWeight;         //!< ... and avoid recomputing tx weight (also used for GetTxSize())
    const size_t nUsageSize;        //!< ... and total memory usage
    const int64_t nTime;            //!< Local time when entering the mempool
    const unsigned int entryHeight; //!< Chain height when entering the mempool
    const bool spendsCoinbase;      //!< keep track of transactions that spend a coinbase
    const int64_t sigOpCost;        //!< Total sigop cost
    int64_t feeDelta{0};            //!< Used for determining the priority of the transaction for mining in a block
    LockPoints lockPoints;     //!< Track the height and time at which tx was final

    // Information about descendants of this transaction that are in the
    // mempool; if we remove this transaction we must remove all of these
    // descendants as well.
    uint64_t nCountWithDescendants{1}; //!< number of descendant transactions
    uint64_t nSizeWithDescendants;   //!< ... and size
    CAmount nModFeesWithDescendants; //!< ... and total fees (all including us)

    // Analogous statistics for ancestor transactions
    uint64_t nCountWithAncestors{1};
    uint64_t nSizeWithAncestors;
    CAmount nModFeesWithAncestors;
    int64_t nSigOpCostWithAncestors;

public:
<<<<<<< HEAD
    CTxMemPoolEntry(const CTransactionRef& _tx, const CAmount& _nFee,
                    int64_t _nTime, unsigned int _entryHeight,
                    bool spendsCoinbase,
                    int64_t nSigOpsCost, LockPoints lp,
                    const std::set<std::pair<uint256, COutPoint>>& setPeginsSpent);
=======
    CTxMemPoolEntry(const CTransactionRef& tx, CAmount fee,
                    int64_t time, unsigned int entry_height,
                    bool spends_coinbase,
                    int64_t sigops_cost, LockPoints lp);
>>>>>>> 3120bcee

    const CTransaction& GetTx() const { return *this->tx; }
    CTransactionRef GetSharedTx() const { return this->tx; }
    const CAmount& GetFee() const { return nFee; }
    size_t GetTxSize() const;
    size_t GetTxWeight() const { return nTxWeight; }
    std::chrono::seconds GetTime() const { return std::chrono::seconds{nTime}; }
    unsigned int GetHeight() const { return entryHeight; }
    int64_t GetSigOpCost() const { return sigOpCost; }
    int64_t GetModifiedFee() const { return nFee + feeDelta; }
    size_t DynamicMemoryUsage() const { return nUsageSize; }
    const LockPoints& GetLockPoints() const { return lockPoints; }

    // Adjusts the descendant state.
    void UpdateDescendantState(int64_t modifySize, CAmount modifyFee, int64_t modifyCount);
    // Adjusts the ancestor state
    void UpdateAncestorState(int64_t modifySize, CAmount modifyFee, int64_t modifyCount, int64_t modifySigOps);
    // Updates the fee delta used for mining priority score, and the
    // modified fees with descendants.
    void UpdateFeeDelta(int64_t feeDelta);
    // Update the LockPoints after a reorg
    void UpdateLockPoints(const LockPoints& lp);

    uint64_t GetCountWithDescendants() const { return nCountWithDescendants; }
    uint64_t GetSizeWithDescendants() const { return nSizeWithDescendants; }
    CAmount GetModFeesWithDescendants() const { return nModFeesWithDescendants; }

    bool GetSpendsCoinbase() const { return spendsCoinbase; }

    uint64_t GetCountWithAncestors() const { return nCountWithAncestors; }
    uint64_t GetSizeWithAncestors() const { return nSizeWithAncestors; }
    CAmount GetModFeesWithAncestors() const { return nModFeesWithAncestors; }
    int64_t GetSigOpCostWithAncestors() const { return nSigOpCostWithAncestors; }

    const Parents& GetMemPoolParentsConst() const { return m_parents; }
    const Children& GetMemPoolChildrenConst() const { return m_children; }
    Parents& GetMemPoolParents() const { return m_parents; }
    Children& GetMemPoolChildren() const { return m_children; }

    mutable size_t vTxHashesIdx; //!< Index in mempool's vTxHashes

    mutable Epoch::Marker m_epoch_marker; //!< epoch when last touched, useful for graph algorithms

    // ELEMENTS:
    std::set<std::pair<uint256, COutPoint>> setPeginsSpent;
};

// Helpers for modifying CTxMemPool::mapTx, which is a boost multi_index.
struct update_descendant_state
{
    update_descendant_state(int64_t _modifySize, CAmount _modifyFee, int64_t _modifyCount) :
        modifySize(_modifySize), modifyFee(_modifyFee), modifyCount(_modifyCount)
    {}

    void operator() (CTxMemPoolEntry &e)
        { e.UpdateDescendantState(modifySize, modifyFee, modifyCount); }

    private:
        int64_t modifySize;
        CAmount modifyFee;
        int64_t modifyCount;
};

struct update_ancestor_state
{
    update_ancestor_state(int64_t _modifySize, CAmount _modifyFee, int64_t _modifyCount, int64_t _modifySigOpsCost) :
        modifySize(_modifySize), modifyFee(_modifyFee), modifyCount(_modifyCount), modifySigOpsCost(_modifySigOpsCost)
    {}

    void operator() (CTxMemPoolEntry &e)
        { e.UpdateAncestorState(modifySize, modifyFee, modifyCount, modifySigOpsCost); }

    private:
        int64_t modifySize;
        CAmount modifyFee;
        int64_t modifyCount;
        int64_t modifySigOpsCost;
};

struct update_fee_delta
{
    explicit update_fee_delta(int64_t _feeDelta) : feeDelta(_feeDelta) { }

    void operator() (CTxMemPoolEntry &e) { e.UpdateFeeDelta(feeDelta); }

private:
    int64_t feeDelta;
};

struct update_lock_points
{
    explicit update_lock_points(const LockPoints& _lp) : lp(_lp) { }

    void operator() (CTxMemPoolEntry &e) { e.UpdateLockPoints(lp); }

private:
    const LockPoints& lp;
};

// extracts a transaction hash from CTxMemPoolEntry or CTransactionRef
struct mempoolentry_txid
{
    typedef uint256 result_type;
    result_type operator() (const CTxMemPoolEntry &entry) const
    {
        return entry.GetTx().GetHash();
    }

    result_type operator() (const CTransactionRef& tx) const
    {
        return tx->GetHash();
    }
};

// extracts a transaction witness-hash from CTxMemPoolEntry or CTransactionRef
struct mempoolentry_wtxid
{
    typedef uint256 result_type;
    result_type operator() (const CTxMemPoolEntry &entry) const
    {
        return entry.GetTx().GetWitnessHash();
    }

    result_type operator() (const CTransactionRef& tx) const
    {
        return tx->GetWitnessHash();
    }
};


/** \class CompareTxMemPoolEntryByDescendantScore
 *
 *  Sort an entry by max(score/size of entry's tx, score/size with all descendants).
 */
class CompareTxMemPoolEntryByDescendantScore
{
public:
    bool operator()(const CTxMemPoolEntry& a, const CTxMemPoolEntry& b) const
    {
        double a_mod_fee, a_size, b_mod_fee, b_size;

        GetModFeeAndSize(a, a_mod_fee, a_size);
        GetModFeeAndSize(b, b_mod_fee, b_size);

        // Avoid division by rewriting (a/b > c/d) as (a*d > c*b).
        double f1 = a_mod_fee * b_size;
        double f2 = a_size * b_mod_fee;

        if (f1 == f2) {
            return a.GetTime() >= b.GetTime();
        }
        return f1 < f2;
    }

    // Return the fee/size we're using for sorting this entry.
    void GetModFeeAndSize(const CTxMemPoolEntry &a, double &mod_fee, double &size) const
    {
        // Compare feerate with descendants to feerate of the transaction, and
        // return the fee/size for the max.
        double f1 = (double)a.GetModifiedFee() * a.GetSizeWithDescendants();
        double f2 = (double)a.GetModFeesWithDescendants() * a.GetTxSize();

        if (f2 > f1) {
            mod_fee = a.GetModFeesWithDescendants();
            size = a.GetSizeWithDescendants();
        } else {
            mod_fee = a.GetModifiedFee();
            size = a.GetTxSize();
        }
    }
};

/** \class CompareTxMemPoolEntryByScore
 *
 *  Sort by feerate of entry (fee/size) in descending order
 *  This is only used for transaction relay, so we use GetFee()
 *  instead of GetModifiedFee() to avoid leaking prioritization
 *  information via the sort order.
 */
class CompareTxMemPoolEntryByScore
{
public:
    bool operator()(const CTxMemPoolEntry& a, const CTxMemPoolEntry& b) const
    {
        double f1 = (double)a.GetFee() * b.GetTxSize();
        double f2 = (double)b.GetFee() * a.GetTxSize();
        if (f1 == f2) {
            return b.GetTx().GetHash() < a.GetTx().GetHash();
        }
        return f1 > f2;
    }
};

class CompareTxMemPoolEntryByEntryTime
{
public:
    bool operator()(const CTxMemPoolEntry& a, const CTxMemPoolEntry& b) const
    {
        return a.GetTime() < b.GetTime();
    }
};

/** \class CompareTxMemPoolEntryByAncestorScore
 *
 *  Sort an entry by min(score/size of entry's tx, score/size with all ancestors).
 */
class CompareTxMemPoolEntryByAncestorFee
{
public:
    template<typename T>
    bool operator()(const T& a, const T& b) const
    {
        double a_mod_fee, a_size, b_mod_fee, b_size;

        GetModFeeAndSize(a, a_mod_fee, a_size);
        GetModFeeAndSize(b, b_mod_fee, b_size);

        // Avoid division by rewriting (a/b > c/d) as (a*d > c*b).
        double f1 = a_mod_fee * b_size;
        double f2 = a_size * b_mod_fee;

        if (f1 == f2) {
            return a.GetTx().GetHash() < b.GetTx().GetHash();
        }
        return f1 > f2;
    }

    // Return the fee/size we're using for sorting this entry.
    template <typename T>
    void GetModFeeAndSize(const T &a, double &mod_fee, double &size) const
    {
        // Compare feerate with ancestors to feerate of the transaction, and
        // return the fee/size for the min.
        double f1 = (double)a.GetModifiedFee() * a.GetSizeWithAncestors();
        double f2 = (double)a.GetModFeesWithAncestors() * a.GetTxSize();

        if (f1 > f2) {
            mod_fee = a.GetModFeesWithAncestors();
            size = a.GetSizeWithAncestors();
        } else {
            mod_fee = a.GetModifiedFee();
            size = a.GetTxSize();
        }
    }
};

// Multi_index tag names
struct descendant_score {};
struct entry_time {};
struct ancestor_score {};
struct index_by_wtxid {};

class CBlockPolicyEstimator;

/**
 * Information about a mempool transaction.
 */
struct TxMempoolInfo
{
    /** The transaction itself */
    CTransactionRef tx;

    /** Time the transaction entered the mempool. */
    std::chrono::seconds m_time;

    /** Fee of the transaction. */
    CAmount fee;

    /** Virtual size of the transaction. */
    size_t vsize;

    /** The fee delta. */
    int64_t nFeeDelta;
};

/** Reason why a transaction was removed from the mempool,
 * this is passed to the notification signal.
 */
enum class MemPoolRemovalReason {
    EXPIRY,      //!< Expired from mempool
    SIZELIMIT,   //!< Removed in size limiting
    REORG,       //!< Removed for reorganization
    BLOCK,       //!< Removed for block
    CONFLICT,    //!< Removed for conflict with in-block transaction
    REPLACED,    //!< Removed for replacement
};

/**
 * CTxMemPool stores valid-according-to-the-current-best-chain transactions
 * that may be included in the next block.
 *
 * Transactions are added when they are seen on the network (or created by the
 * local node), but not all transactions seen are added to the pool. For
 * example, the following new transactions will not be added to the mempool:
 * - a transaction which doesn't meet the minimum fee requirements.
 * - a new transaction that double-spends an input of a transaction already in
 * the pool where the new transaction does not meet the Replace-By-Fee
 * requirements as defined in BIP 125.
 * - a non-standard transaction.
 *
 * CTxMemPool::mapTx, and CTxMemPoolEntry bookkeeping:
 *
 * mapTx is a boost::multi_index that sorts the mempool on 5 criteria:
 * - transaction hash (txid)
 * - witness-transaction hash (wtxid)
 * - descendant feerate [we use max(feerate of tx, feerate of tx with all descendants)]
 * - time in mempool
 * - ancestor feerate [we use min(feerate of tx, feerate of tx with all unconfirmed ancestors)]
 *
 * Note: the term "descendant" refers to in-mempool transactions that depend on
 * this one, while "ancestor" refers to in-mempool transactions that a given
 * transaction depends on.
 *
 * In order for the feerate sort to remain correct, we must update transactions
 * in the mempool when new descendants arrive.  To facilitate this, we track
 * the set of in-mempool direct parents and direct children in mapLinks.  Within
 * each CTxMemPoolEntry, we track the size and fees of all descendants.
 *
 * Usually when a new transaction is added to the mempool, it has no in-mempool
 * children (because any such children would be an orphan).  So in
 * addUnchecked(), we:
 * - update a new entry's setMemPoolParents to include all in-mempool parents
 * - update the new entry's direct parents to include the new tx as a child
 * - update all ancestors of the transaction to include the new tx's size/fee
 *
 * When a transaction is removed from the mempool, we must:
 * - update all in-mempool parents to not track the tx in setMemPoolChildren
 * - update all ancestors to not include the tx's size/fees in descendant state
 * - update all in-mempool children to not include it as a parent
 *
 * These happen in UpdateForRemoveFromMempool().  (Note that when removing a
 * transaction along with its descendants, we must calculate that set of
 * transactions to be removed before doing the removal, or else the mempool can
 * be in an inconsistent state where it's impossible to walk the ancestors of
 * a transaction.)
 *
 * In the event of a reorg, the assumption that a newly added tx has no
 * in-mempool children is false.  In particular, the mempool is in an
 * inconsistent state while new transactions are being added, because there may
 * be descendant transactions of a tx coming from a disconnected block that are
 * unreachable from just looking at transactions in the mempool (the linking
 * transactions may also be in the disconnected block, waiting to be added).
 * Because of this, there's not much benefit in trying to search for in-mempool
 * children in addUnchecked().  Instead, in the special case of transactions
 * being added from a disconnected block, we require the caller to clean up the
 * state, to account for in-mempool, out-of-block descendants for all the
 * in-block transactions by calling UpdateTransactionsFromBlock().  Note that
 * until this is called, the mempool state is not consistent, and in particular
 * mapLinks may not be correct (and therefore functions like
 * CalculateMemPoolAncestors() and CalculateDescendants() that rely
 * on them to walk the mempool are not generally safe to use).
 *
 * Computational limits:
 *
 * Updating all in-mempool ancestors of a newly added transaction can be slow,
 * if no bound exists on how many in-mempool ancestors there may be.
 * CalculateMemPoolAncestors() takes configurable limits that are designed to
 * prevent these calculations from being too CPU intensive.
 *
 */
class CTxMemPool
{
protected:
    const int m_check_ratio; //!< Value n means that 1 times in n we check.
    std::atomic<unsigned int> nTransactionsUpdated{0}; //!< Used by getblocktemplate to trigger CreateNewBlock() invocation
    CBlockPolicyEstimator* const minerPolicyEstimator;

    uint64_t totalTxSize GUARDED_BY(cs);      //!< sum of all mempool tx's virtual sizes. Differs from serialized tx size since witness data is discounted. Defined in BIP 141.
    CAmount m_total_fee GUARDED_BY(cs);       //!< sum of all mempool tx's fees (NOT modified fee)
    uint64_t cachedInnerUsage GUARDED_BY(cs); //!< sum of dynamic memory usage of all the map elements (NOT the maps themselves)

    mutable int64_t lastRollingFeeUpdate GUARDED_BY(cs);
    mutable bool blockSinceLastRollingFeeBump GUARDED_BY(cs);
    mutable double rollingMinimumFeeRate GUARDED_BY(cs); //!< minimum fee to get into the pool, decreases exponentially
    mutable Epoch m_epoch GUARDED_BY(cs);

    // In-memory counter for external mempool tracking purposes.
    // This number is incremented once every time a transaction
    // is added or removed from the mempool for any reason.
    mutable uint64_t m_sequence_number GUARDED_BY(cs){1};

    void trackPackageRemoved(const CFeeRate& rate) EXCLUSIVE_LOCKS_REQUIRED(cs);

    bool m_is_loaded GUARDED_BY(cs){false};

public:

    static const int ROLLING_FEE_HALFLIFE = 60 * 60 * 12; // public only for testing

    typedef boost::multi_index_container<
        CTxMemPoolEntry,
        boost::multi_index::indexed_by<
            // sorted by txid
            boost::multi_index::hashed_unique<mempoolentry_txid, SaltedTxidHasher>,
            // sorted by wtxid
            boost::multi_index::hashed_unique<
                boost::multi_index::tag<index_by_wtxid>,
                mempoolentry_wtxid,
                SaltedTxidHasher
            >,
            // sorted by fee rate
            boost::multi_index::ordered_non_unique<
                boost::multi_index::tag<descendant_score>,
                boost::multi_index::identity<CTxMemPoolEntry>,
                CompareTxMemPoolEntryByDescendantScore
            >,
            // sorted by entry time
            boost::multi_index::ordered_non_unique<
                boost::multi_index::tag<entry_time>,
                boost::multi_index::identity<CTxMemPoolEntry>,
                CompareTxMemPoolEntryByEntryTime
            >,
            // sorted by fee rate with ancestors
            boost::multi_index::ordered_non_unique<
                boost::multi_index::tag<ancestor_score>,
                boost::multi_index::identity<CTxMemPoolEntry>,
                CompareTxMemPoolEntryByAncestorFee
            >
        >
    > indexed_transaction_set;

    /**
     * This mutex needs to be locked when accessing `mapTx` or other members
     * that are guarded by it.
     *
     * @par Consistency guarantees
     *
     * By design, it is guaranteed that:
     *
     * 1. Locking both `cs_main` and `mempool.cs` will give a view of mempool
     *    that is consistent with current chain tip (`::ChainActive()` and
     *    `CoinsTip()`) and is fully populated. Fully populated means that if the
     *    current active chain is missing transactions that were present in a
     *    previously active chain, all the missing transactions will have been
     *    re-added to the mempool and should be present if they meet size and
     *    consistency constraints.
     *
     * 2. Locking `mempool.cs` without `cs_main` will give a view of a mempool
     *    consistent with some chain that was active since `cs_main` was last
     *    locked, and that is fully populated as described above. It is ok for
     *    code that only needs to query or remove transactions from the mempool
     *    to lock just `mempool.cs` without `cs_main`.
     *
     * To provide these guarantees, it is necessary to lock both `cs_main` and
     * `mempool.cs` whenever adding transactions to the mempool and whenever
     * changing the chain tip. It's necessary to keep both mutexes locked until
     * the mempool is consistent with the new chain tip and fully populated.
     */
    mutable RecursiveMutex cs;
    indexed_transaction_set mapTx GUARDED_BY(cs);

    using txiter = indexed_transaction_set::nth_index<0>::type::const_iterator;
    std::vector<std::pair<uint256, txiter>> vTxHashes GUARDED_BY(cs); //!< All tx witness hashes/entries in mapTx, in random order

    typedef std::set<txiter, CompareIteratorByHash> setEntries;

    uint64_t CalculateDescendantMaximum(txiter entry) const EXCLUSIVE_LOCKS_REQUIRED(cs);
private:
    typedef std::map<txiter, setEntries, CompareIteratorByHash> cacheMap;


    void UpdateParent(txiter entry, txiter parent, bool add) EXCLUSIVE_LOCKS_REQUIRED(cs);
    void UpdateChild(txiter entry, txiter child, bool add) EXCLUSIVE_LOCKS_REQUIRED(cs);

    std::vector<indexed_transaction_set::const_iterator> GetSortedDepthAndScore() const EXCLUSIVE_LOCKS_REQUIRED(cs);

    /**
     * Track locally submitted transactions to periodically retry initial broadcast.
     */
    std::set<uint256> m_unbroadcast_txids GUARDED_BY(cs);


    /**
     * Helper function to calculate all in-mempool ancestors of staged_ancestors and apply ancestor
     * and descendant limits (including staged_ancestors thsemselves, entry_size and entry_count).
     * param@[in]   entry_size          Virtual size to include in the limits.
     * param@[in]   entry_count         How many entries to include in the limits.
     * param@[in]   staged_ancestors    Should contain entries in the mempool.
     * param@[out]  setAncestors        Will be populated with all mempool ancestors.
     */
    bool CalculateAncestorsAndCheckLimits(size_t entry_size,
                                          size_t entry_count,
                                          setEntries& setAncestors,
                                          CTxMemPoolEntry::Parents &staged_ancestors,
                                          uint64_t limitAncestorCount,
                                          uint64_t limitAncestorSize,
                                          uint64_t limitDescendantCount,
                                          uint64_t limitDescendantSize,
                                          std::string &errString) const EXCLUSIVE_LOCKS_REQUIRED(cs);

public:
    indirectmap<COutPoint, const CTransaction*> mapNextTx GUARDED_BY(cs);
    std::map<uint256, CAmount> mapDeltas GUARDED_BY(cs);

    /** Create a new CTxMemPool.
     * Sanity checks will be off by default for performance, because otherwise
     * accepting transactions becomes O(N^2) where N is the number of transactions
     * in the pool.
     *
     * @param[in] estimator is used to estimate appropriate transaction fees.
     * @param[in] check_ratio is the ratio used to determine how often sanity checks will run.
     */
    explicit CTxMemPool(CBlockPolicyEstimator* estimator = nullptr, int check_ratio = 0);

    /**
     * If sanity-checking is turned on, check makes sure the pool is
     * consistent (does not contain two transactions that spend the same inputs,
     * all inputs are in the mapNextTx array). If sanity-checking is turned off,
     * check does nothing.
     */
    void check(CChainState& active_chainstate) const EXCLUSIVE_LOCKS_REQUIRED(::cs_main);

    // addUnchecked must updated state for all ancestors of a given transaction,
    // to track size/count of descendant transactions.  First version of
    // addUnchecked can be used to have it call CalculateMemPoolAncestors(), and
    // then invoke the second version.
    // Note that addUnchecked is ONLY called from ATMP outside of tests
    // and any other callers may break wallet's in-mempool tracking (due to
    // lack of CValidationInterface::TransactionAddedToMempool callbacks).
    void addUnchecked(const CTxMemPoolEntry& entry, bool validFeeEstimate = true) EXCLUSIVE_LOCKS_REQUIRED(cs, cs_main);
    void addUnchecked(const CTxMemPoolEntry& entry, setEntries& setAncestors, bool validFeeEstimate = true) EXCLUSIVE_LOCKS_REQUIRED(cs, cs_main);

    void removeRecursive(const CTransaction &tx, MemPoolRemovalReason reason) EXCLUSIVE_LOCKS_REQUIRED(cs);
    void removeForReorg(CChainState& active_chainstate, int flags) EXCLUSIVE_LOCKS_REQUIRED(cs, cs_main);
    void removeConflicts(const CTransaction &tx) EXCLUSIVE_LOCKS_REQUIRED(cs);
    void removeForBlock(const std::vector<CTransactionRef>& vtx, unsigned int nBlockHeight,
                        const CBlockIndex* p_block_index_new = nullptr) EXCLUSIVE_LOCKS_REQUIRED(cs);

    void clear();
    void _clear() EXCLUSIVE_LOCKS_REQUIRED(cs); //lock free
    bool CompareDepthAndScore(const uint256& hasha, const uint256& hashb, bool wtxid=false);
    void queryHashes(std::vector<uint256>& vtxid) const;
    bool isSpent(const COutPoint& outpoint) const;
    unsigned int GetTransactionsUpdated() const;
    void AddTransactionsUpdated(unsigned int n);
    /**
     * Check that none of this transactions inputs are in the mempool, and thus
     * the tx is not dependent on other mempool transactions to be included in a block.
     */
    bool HasNoInputsOf(const CTransaction& tx) const EXCLUSIVE_LOCKS_REQUIRED(cs);

    /** Affect CreateNewBlock prioritisation of transactions */
    void PrioritiseTransaction(const uint256& hash, const CAmount& nFeeDelta);
    void ApplyDelta(const uint256& hash, CAmount &nFeeDelta) const EXCLUSIVE_LOCKS_REQUIRED(cs);
    void ClearPrioritisation(const uint256& hash) EXCLUSIVE_LOCKS_REQUIRED(cs);

    /** Get the transaction in the pool that spends the same prevout */
    const CTransaction* GetConflictTx(const COutPoint& prevout) const EXCLUSIVE_LOCKS_REQUIRED(cs);

    /** Returns an iterator to the given hash, if found */
    std::optional<txiter> GetIter(const uint256& txid) const EXCLUSIVE_LOCKS_REQUIRED(cs);

    /** Translate a set of hashes into a set of pool iterators to avoid repeated lookups */
    setEntries GetIterSet(const std::set<uint256>& hashes) const EXCLUSIVE_LOCKS_REQUIRED(cs);

    /** Remove a set of transactions from the mempool.
     *  If a transaction is in this set, then all in-mempool descendants must
     *  also be in the set, unless this transaction is being removed for being
     *  in a block.
     *  Set updateDescendants to true when removing a tx that was in a block, so
     *  that any in-mempool descendants have their ancestor state updated.
     */
    void RemoveStaged(setEntries& stage, bool updateDescendants, MemPoolRemovalReason reason) EXCLUSIVE_LOCKS_REQUIRED(cs);

    /** When adding transactions from a disconnected block back to the mempool,
     *  new mempool entries may have children in the mempool (which is generally
     *  not the case when otherwise adding transactions).
     *  UpdateTransactionsFromBlock() will find child transactions and update the
     *  descendant state for each transaction in vHashesToUpdate (excluding any
     *  child transactions present in vHashesToUpdate, which are already accounted
     *  for).  Note: vHashesToUpdate should be the set of transactions from the
     *  disconnected block that have been accepted back into the mempool.
     */
    void UpdateTransactionsFromBlock(const std::vector<uint256>& vHashesToUpdate) EXCLUSIVE_LOCKS_REQUIRED(cs, cs_main) LOCKS_EXCLUDED(m_epoch);

    /** Try to calculate all in-mempool ancestors of entry.
     *  (these are all calculated including the tx itself)
     *  limitAncestorCount = max number of ancestors
     *  limitAncestorSize = max size of ancestors
     *  limitDescendantCount = max number of descendants any ancestor can have
     *  limitDescendantSize = max size of descendants any ancestor can have
     *  errString = populated with error reason if any limits are hit
     *  fSearchForParents = whether to search a tx's vin for in-mempool parents, or
     *    look up parents from mapLinks. Must be true for entries not in the mempool
     */
    bool CalculateMemPoolAncestors(const CTxMemPoolEntry& entry, setEntries& setAncestors, uint64_t limitAncestorCount, uint64_t limitAncestorSize, uint64_t limitDescendantCount, uint64_t limitDescendantSize, std::string& errString, bool fSearchForParents = true) const EXCLUSIVE_LOCKS_REQUIRED(cs);

    /** Calculate all in-mempool ancestors of a set of transactions not already in the mempool and
     * check ancestor and descendant limits. Heuristics are used to estimate the ancestor and
     * descendant count of all entries if the package were to be added to the mempool.  The limits
     * are applied to the union of all package transactions. For example, if the package has 3
     * transactions and limitAncestorCount = 25, the union of all 3 sets of ancestors (including the
     * transactions themselves) must be <= 22.
     * @param[in]       package                 Transaction package being evaluated for acceptance
     *                                          to mempool. The transactions need not be direct
     *                                          ancestors/descendants of each other.
     * @param[in]       limitAncestorCount      Max number of txns including ancestors.
     * @param[in]       limitAncestorSize       Max virtual size including ancestors.
     * @param[in]       limitDescendantCount    Max number of txns including descendants.
     * @param[in]       limitDescendantSize     Max virtual size including descendants.
     * @param[out]      errString               Populated with error reason if a limit is hit.
     */
    bool CheckPackageLimits(const Package& package,
                            uint64_t limitAncestorCount,
                            uint64_t limitAncestorSize,
                            uint64_t limitDescendantCount,
                            uint64_t limitDescendantSize,
                            std::string &errString) const EXCLUSIVE_LOCKS_REQUIRED(cs);

    /** Populate setDescendants with all in-mempool descendants of hash.
     *  Assumes that setDescendants includes all in-mempool descendants of anything
     *  already in it.  */
    void CalculateDescendants(txiter it, setEntries& setDescendants) const EXCLUSIVE_LOCKS_REQUIRED(cs);

    /** The minimum fee to get into the mempool, which may itself not be enough
      *  for larger-sized transactions.
      *  The incrementalRelayFee policy variable is used to bound the time it
      *  takes the fee rate to go back down all the way to 0. When the feerate
      *  would otherwise be half of this, it is set to 0 instead.
      */
    CFeeRate GetMinFee(size_t sizelimit) const;

    /** Remove transactions from the mempool until its dynamic size is <= sizelimit.
      *  pvNoSpendsRemaining, if set, will be populated with the list of outpoints
      *  which are not in mempool which no longer have any spends in this mempool.
      */
    void TrimToSize(size_t sizelimit, std::vector<COutPoint>* pvNoSpendsRemaining = nullptr) EXCLUSIVE_LOCKS_REQUIRED(cs);

    /** Expire all transaction (and their dependencies) in the mempool older than time. Return the number of removed transactions. */
    int Expire(std::chrono::seconds time) EXCLUSIVE_LOCKS_REQUIRED(cs);

    /**
     * Calculate the ancestor and descendant count for the given transaction.
     * The counts include the transaction itself.
     * When ancestors is non-zero (ie, the transaction itself is in the mempool),
     * ancestorsize and ancestorfees will also be set to the appropriate values.
     */
    void GetTransactionAncestry(const uint256& txid, size_t& ancestors, size_t& descendants, size_t* ancestorsize = nullptr, CAmount* ancestorfees = nullptr) const;

    /** @returns true if the mempool is fully loaded */
    bool IsLoaded() const;

    /** Sets the current loaded state */
    void SetIsLoaded(bool loaded);

    unsigned long size() const
    {
        LOCK(cs);
        return mapTx.size();
    }

    uint64_t GetTotalTxSize() const EXCLUSIVE_LOCKS_REQUIRED(cs)
    {
        AssertLockHeld(cs);
        return totalTxSize;
    }

    CAmount GetTotalFee() const EXCLUSIVE_LOCKS_REQUIRED(cs)
    {
        AssertLockHeld(cs);
        return m_total_fee;
    }

    bool exists(const GenTxid& gtxid) const
    {
        LOCK(cs);
        if (gtxid.IsWtxid()) {
            return (mapTx.get<index_by_wtxid>().count(gtxid.GetHash()) != 0);
        }
        return (mapTx.count(gtxid.GetHash()) != 0);
    }
    bool exists(const uint256& txid) const { return exists(GenTxid{false, txid}); }

    CTransactionRef get(const uint256& hash) const;
    txiter get_iter_from_wtxid(const uint256& wtxid) const EXCLUSIVE_LOCKS_REQUIRED(cs)
    {
        AssertLockHeld(cs);
        return mapTx.project<0>(mapTx.get<index_by_wtxid>().find(wtxid));
    }
    TxMempoolInfo info(const uint256& hash) const;
    TxMempoolInfo info(const GenTxid& gtxid) const;
    std::vector<TxMempoolInfo> infoAll() const;

    size_t DynamicMemoryUsage() const;

    /** Adds a transaction to the unbroadcast set */
    void AddUnbroadcastTx(const uint256& txid)
    {
        LOCK(cs);
        // Sanity check the transaction is in the mempool & insert into
        // unbroadcast set.
        if (exists(txid)) m_unbroadcast_txids.insert(txid);
    };

    /** Removes a transaction from the unbroadcast set */
    void RemoveUnbroadcastTx(const uint256& txid, const bool unchecked = false);

    /** Returns transactions in unbroadcast set */
    std::set<uint256> GetUnbroadcastTxs() const
    {
        LOCK(cs);
        return m_unbroadcast_txids;
    }

    /** Returns whether a txid is in the unbroadcast set */
    bool IsUnbroadcastTx(const uint256& txid) const EXCLUSIVE_LOCKS_REQUIRED(cs)
    {
        AssertLockHeld(cs);
        return m_unbroadcast_txids.count(txid) != 0;
    }

    /** Guards this internal counter for external reporting */
    uint64_t GetAndIncrementSequence() const EXCLUSIVE_LOCKS_REQUIRED(cs) {
        return m_sequence_number++;
    }

    uint64_t GetSequence() const EXCLUSIVE_LOCKS_REQUIRED(cs) {
        return m_sequence_number;
    }

private:
    /** UpdateForDescendants is used by UpdateTransactionsFromBlock to update
     *  the descendants for a single transaction that has been added to the
     *  mempool but may have child transactions in the mempool, eg during a
     *  chain reorg.  setExclude is the set of descendant transactions in the
     *  mempool that must not be accounted for (because any descendants in
     *  setExclude were added to the mempool after the transaction being
     *  updated and hence their state is already reflected in the parent
     *  state).
     *
     *  cachedDescendants will be updated with the descendants of the transaction
     *  being updated, so that future invocations don't need to walk the
     *  same transaction again, if encountered in another transaction chain.
     */
    void UpdateForDescendants(txiter updateIt,
            cacheMap &cachedDescendants,
            const std::set<uint256> &setExclude) EXCLUSIVE_LOCKS_REQUIRED(cs);
    /** Update ancestors of hash to add/remove it as a descendant transaction. */
    void UpdateAncestorsOf(bool add, txiter hash, setEntries &setAncestors) EXCLUSIVE_LOCKS_REQUIRED(cs);
    /** Set ancestor state for an entry */
    void UpdateEntryForAncestors(txiter it, const setEntries &setAncestors) EXCLUSIVE_LOCKS_REQUIRED(cs);
    /** For each transaction being removed, update ancestors and any direct children.
      * If updateDescendants is true, then also update in-mempool descendants'
      * ancestor state. */
    void UpdateForRemoveFromMempool(const setEntries &entriesToRemove, bool updateDescendants) EXCLUSIVE_LOCKS_REQUIRED(cs);
    /** Sever link between specified transaction and direct children. */
    void UpdateChildrenForRemoval(txiter entry) EXCLUSIVE_LOCKS_REQUIRED(cs);

    /** Before calling removeUnchecked for a given transaction,
     *  UpdateForRemoveFromMempool must be called on the entire (dependent) set
     *  of transactions being removed at the same time.  We use each
     *  CTxMemPoolEntry's setMemPoolParents in order to walk ancestors of a
     *  given transaction that is removed, so we can't remove intermediate
     *  transactions in a chain before we've updated all the state for the
     *  removal.
     */
    void removeUnchecked(txiter entry, MemPoolRemovalReason reason) EXCLUSIVE_LOCKS_REQUIRED(cs);
public:
    /** visited marks a CTxMemPoolEntry as having been traversed
     * during the lifetime of the most recently created Epoch::Guard
     * and returns false if we are the first visitor, true otherwise.
     *
     * An Epoch::Guard must be held when visited is called or an assert will be
     * triggered.
     *
     */
    bool visited(const txiter it) const EXCLUSIVE_LOCKS_REQUIRED(cs, m_epoch)
    {
        return m_epoch.visited(it->m_epoch_marker);
    }

    bool visited(std::optional<txiter> it) const EXCLUSIVE_LOCKS_REQUIRED(cs, m_epoch)
    {
        assert(m_epoch.guarded()); // verify guard even when it==nullopt
        return !it || visited(*it);
    }
};

/**
 * CCoinsView that brings transactions from a mempool into view.
 * It does not check for spendings by memory pool transactions.
 * Instead, it provides access to all Coins which are either unspent in the
 * base CCoinsView, are outputs from any mempool transaction, or are
 * tracked temporarily to allow transaction dependencies in package validation.
 * This allows transaction replacement to work as expected, as you want to
 * have all inputs "available" to check signatures, and any cycles in the
 * dependency graph are checked directly in AcceptToMemoryPool.
 * It also allows you to sign a double-spend directly in
 * signrawtransactionwithkey and signrawtransactionwithwallet,
 * as long as the conflicting transaction is not yet confirmed.
 */
class CCoinsViewMemPool : public CCoinsViewBacked
{
    /**
    * Coins made available by transactions being validated. Tracking these allows for package
    * validation, since we can access transaction outputs without submitting them to mempool.
    */
    std::unordered_map<COutPoint, Coin, SaltedOutpointHasher> m_temp_added;
protected:
    const CTxMemPool& mempool;

public:
    CCoinsViewMemPool(CCoinsView* baseIn, const CTxMemPool& mempoolIn);
    bool GetCoin(const COutPoint &outpoint, Coin &coin) const override;
    /** Add the coins created by this transaction. These coins are only temporarily stored in
     * m_temp_added and cannot be flushed to the back end. Only used for package validation. */
    void PackageAddTransaction(const CTransactionRef& tx);
    // ELEMENTS:
    bool IsPeginSpent(const std::pair<uint256, COutPoint> &outpoint) const override;
};

/**
 * DisconnectedBlockTransactions

 * During the reorg, it's desirable to re-add previously confirmed transactions
 * to the mempool, so that anything not re-confirmed in the new chain is
 * available to be mined. However, it's more efficient to wait until the reorg
 * is complete and process all still-unconfirmed transactions at that time,
 * since we expect most confirmed transactions to (typically) still be
 * confirmed in the new chain, and re-accepting to the memory pool is expensive
 * (and therefore better to not do in the middle of reorg-processing).
 * Instead, store the disconnected transactions (in order!) as we go, remove any
 * that are included in blocks in the new chain, and then process the remaining
 * still-unconfirmed transactions at the end.
 */

// multi_index tag names
struct txid_index {};
struct insertion_order {};

struct DisconnectedBlockTransactions {
    typedef boost::multi_index_container<
        CTransactionRef,
        boost::multi_index::indexed_by<
            // sorted by txid
            boost::multi_index::hashed_unique<
                boost::multi_index::tag<txid_index>,
                mempoolentry_txid,
                SaltedTxidHasher
            >,
            // sorted by order in the blockchain
            boost::multi_index::sequenced<
                boost::multi_index::tag<insertion_order>
            >
        >
    > indexed_disconnected_transactions;

    // It's almost certainly a logic bug if we don't clear out queuedTx before
    // destruction, as we add to it while disconnecting blocks, and then we
    // need to re-process remaining transactions to ensure mempool consistency.
    // For now, assert() that we've emptied out this object on destruction.
    // This assert() can always be removed if the reorg-processing code were
    // to be refactored such that this assumption is no longer true (for
    // instance if there was some other way we cleaned up the mempool after a
    // reorg, besides draining this object).
    ~DisconnectedBlockTransactions() { assert(queuedTx.empty()); }

    indexed_disconnected_transactions queuedTx;
    uint64_t cachedInnerUsage = 0;

    // Estimate the overhead of queuedTx to be 6 pointers + an allocation, as
    // no exact formula for boost::multi_index_contained is implemented.
    size_t DynamicMemoryUsage() const {
        return memusage::MallocUsage(sizeof(CTransactionRef) + 6 * sizeof(void*)) * queuedTx.size() + cachedInnerUsage;
    }

    void addTransaction(const CTransactionRef& tx)
    {
        queuedTx.insert(tx);
        cachedInnerUsage += RecursiveDynamicUsage(tx);
    }

    // Remove entries based on txid_index, and update memory usage.
    void removeForBlock(const std::vector<CTransactionRef>& vtx)
    {
        // Short-circuit in the common case of a block being added to the tip
        if (queuedTx.empty()) {
            return;
        }
        for (auto const &tx : vtx) {
            auto it = queuedTx.find(tx->GetHash());
            if (it != queuedTx.end()) {
                cachedInnerUsage -= RecursiveDynamicUsage(*it);
                queuedTx.erase(it);
            }
        }
    }

    // Remove an entry by insertion_order index, and update memory usage.
    void removeEntry(indexed_disconnected_transactions::index<insertion_order>::type::iterator entry)
    {
        cachedInnerUsage -= RecursiveDynamicUsage(*entry);
        queuedTx.get<insertion_order>().erase(entry);
    }

    void clear()
    {
        cachedInnerUsage = 0;
        queuedTx.clear();
    }
};

#endif // BITCOIN_TXMEMPOOL_H<|MERGE_RESOLUTION|>--- conflicted
+++ resolved
@@ -113,18 +113,11 @@
     int64_t nSigOpCostWithAncestors;
 
 public:
-<<<<<<< HEAD
-    CTxMemPoolEntry(const CTransactionRef& _tx, const CAmount& _nFee,
-                    int64_t _nTime, unsigned int _entryHeight,
-                    bool spendsCoinbase,
-                    int64_t nSigOpsCost, LockPoints lp,
-                    const std::set<std::pair<uint256, COutPoint>>& setPeginsSpent);
-=======
     CTxMemPoolEntry(const CTransactionRef& tx, CAmount fee,
                     int64_t time, unsigned int entry_height,
                     bool spends_coinbase,
-                    int64_t sigops_cost, LockPoints lp);
->>>>>>> 3120bcee
+                    int64_t sigops_cost, LockPoints lp,
+                    const std::set<std::pair<uint256, COutPoint>>& setPeginsSpent);
 
     const CTransaction& GetTx() const { return *this->tx; }
     CTransactionRef GetSharedTx() const { return this->tx; }
