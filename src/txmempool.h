--- conflicted
+++ resolved
@@ -900,15 +900,12 @@
     /** Add the coins created by this transaction. These coins are only temporarily stored in
      * m_temp_added and cannot be flushed to the back end. Only used for package validation. */
     void PackageAddTransaction(const CTransactionRef& tx);
-<<<<<<< HEAD
-    // ELEMENTS:
-    bool IsPeginSpent(const std::pair<uint256, COutPoint> &outpoint) const override;
-=======
     /** Get all coins in m_non_base_coins. */
     std::unordered_set<COutPoint, SaltedOutpointHasher> GetNonBaseCoins() const { return m_non_base_coins; }
     /** Clear m_temp_added and m_non_base_coins. */
     void Reset();
->>>>>>> f1a9fd62
+    // ELEMENTS:
+    bool IsPeginSpent(const std::pair<uint256, COutPoint> &outpoint) const override;
 };
 
 /**
