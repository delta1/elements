--- conflicted
+++ resolved
@@ -1463,38 +1463,25 @@
     LOCK(cs_main);
     CChainState& active_chainstate = chainman.ActiveChainstate();
 
-<<<<<<< HEAD
     const CChainParams& chainparams = Params();
-    const CBlockIndex* tip = ::ChainActive().Tip();
-
-    UniValue obj(UniValue::VOBJ);
-    obj.pushKV("chain",                 chainparams.NetworkIDString());
-    obj.pushKV("blocks",                (int)::ChainActive().Height());
-=======
     const CBlockIndex* tip = active_chainstate.m_chain.Tip();
     CHECK_NONFATAL(tip);
     const int height = tip->nHeight;
+
     UniValue obj(UniValue::VOBJ);
-    obj.pushKV("chain",                 Params().NetworkIDString());
+    obj.pushKV("chain",                 chainparams.NetworkIDString());
     obj.pushKV("blocks",                height);
->>>>>>> 0dd7b234
     obj.pushKV("headers",               pindexBestHeader ? pindexBestHeader->nHeight : -1);
     obj.pushKV("bestblockhash",         tip->GetBlockHash().GetHex());
     if (!g_signed_blocks) {
         obj.pushKV("difficulty",            (double)GetDifficulty(tip));
     }
     obj.pushKV("mediantime",            (int64_t)tip->GetMedianTimePast());
-<<<<<<< HEAD
     obj.pushKV("verificationprogress",  GuessVerificationProgress(tip, Params().GetConsensus().nPowTargetSpacing));
-    obj.pushKV("initialblockdownload",  ::ChainstateActive().IsInitialBlockDownload());
+    obj.pushKV("initialblockdownload",  active_chainstate.IsInitialBlockDownload());
     if (!g_signed_blocks) {
         obj.pushKV("chainwork",             tip->nChainWork.GetHex());
     }
-=======
-    obj.pushKV("verificationprogress",  GuessVerificationProgress(Params().TxData(), tip));
-    obj.pushKV("initialblockdownload",  active_chainstate.IsInitialBlockDownload());
-    obj.pushKV("chainwork",             tip->nChainWork.GetHex());
->>>>>>> 0dd7b234
     obj.pushKV("size_on_disk",          CalculateCurrentUsage());
     obj.pushKV("pruned",                fPruneMode);
     if (g_signed_blocks) {
@@ -1548,24 +1535,14 @@
 
     const Consensus::Params& consensusParams = Params().GetConsensus();
     UniValue softforks(UniValue::VOBJ);
-<<<<<<< HEAD
-    BuriedForkDescPushBack(softforks, "bip34", consensusParams.BIP34Height);
-    BuriedForkDescPushBack(softforks, "bip66", consensusParams.BIP66Height);
-    BuriedForkDescPushBack(softforks, "bip65", consensusParams.BIP65Height);
-    BuriedForkDescPushBack(softforks, "csv", consensusParams.CSVHeight);
-    BuriedForkDescPushBack(softforks, "segwit", consensusParams.SegwitHeight);
-    BIP9SoftForkDescPushBack(softforks, "dynafed", consensusParams, Consensus::DEPLOYMENT_DYNA_FED);
-    BIP9SoftForkDescPushBack(softforks, "testdummy", consensusParams, Consensus::DEPLOYMENT_TESTDUMMY);
-    BIP9SoftForkDescPushBack(softforks, "taproot", consensusParams, Consensus::DEPLOYMENT_TAPROOT);
-=======
     BuriedForkDescPushBack(softforks, "bip34", consensusParams.BIP34Height, height);
     BuriedForkDescPushBack(softforks, "bip66", consensusParams.BIP66Height, height);
     BuriedForkDescPushBack(softforks, "bip65", consensusParams.BIP65Height, height);
     BuriedForkDescPushBack(softforks, "csv", consensusParams.CSVHeight, height);
     BuriedForkDescPushBack(softforks, "segwit", consensusParams.SegwitHeight, height);
+    BIP9SoftForkDescPushBack(tip, softforks, "dynafed", consensusParams, Consensus::DEPLOYMENT_DYNA_FED);
     BIP9SoftForkDescPushBack(tip, softforks, "testdummy", consensusParams, Consensus::DEPLOYMENT_TESTDUMMY);
     BIP9SoftForkDescPushBack(tip, softforks, "taproot", consensusParams, Consensus::DEPLOYMENT_TAPROOT);
->>>>>>> 0dd7b234
     obj.pushKV("softforks",             softforks);
 
     obj.pushKV("warnings", GetWarnings(false).original);
