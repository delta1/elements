--- conflicted
+++ resolved
@@ -1343,17 +1343,13 @@
     LOCK(cs_main);
     CChainState& active_chainstate = chainman.ActiveChainstate();
 
-    const CChainParams& chainparams = Params();
+    const CChainParams& chainparams = chainman.GetParams();
     const CBlockIndex& tip{*CHECK_NONFATAL(active_chainstate.m_chain.Tip())};
     CHECK_NONFATAL(&tip);
     const int height{tip.nHeight};
 
     UniValue obj(UniValue::VOBJ);
-<<<<<<< HEAD
     obj.pushKV("chain", chainparams.NetworkIDString());
-=======
-    obj.pushKV("chain", chainman.GetParams().NetworkIDString());
->>>>>>> 4d0c00df
     obj.pushKV("blocks", height);
     obj.pushKV("headers", chainman.m_best_header ? chainman.m_best_header->nHeight : -1);
     obj.pushKV("bestblockhash", tip.GetBlockHash().GetHex());
@@ -1362,11 +1358,7 @@
     }
     obj.pushKV("time", tip.GetBlockTime());
     obj.pushKV("mediantime", tip.GetMedianTimePast());
-<<<<<<< HEAD
-    obj.pushKV("verificationprogress", GuessVerificationProgress(&tip, Params().GetConsensus().nPowTargetSpacing));
-=======
-    obj.pushKV("verificationprogress", GuessVerificationProgress(chainman.GetParams().TxData(), &tip));
->>>>>>> 4d0c00df
+    obj.pushKV("verificationprogress", GuessVerificationProgress(&tip, chainparams.GetConsensus().nPowTargetSpacing));
     obj.pushKV("initialblockdownload", active_chainstate.IsInitialBlockDownload());
     if (!g_signed_blocks) {
         obj.pushKV("chainwork", tip.nChainWork.GetHex());
