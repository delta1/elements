// Copyright (c) 2010 Satoshi Nakamoto
// Copyright (c) 2009-2020 The Bitcoin Core developers
// Distributed under the MIT software license, see the accompanying
// file COPYING or http://www.opensource.org/licenses/mit-license.php.

#include <rpc/blockchain.h>

#include <amount.h>
#include <blockfilter.h>
#include <chain.h>
#include <chainparams.h>
#include <coins.h>
#include <consensus/validation.h>
#include <core_io.h>
#include <hash.h>
#include <index/blockfilterindex.h>
#include <node/coinstats.h>
#include <node/context.h>
#include <node/utxo_snapshot.h>
#include <policy/feerate.h>
#include <policy/fees.h>
#include <policy/policy.h>
#include <policy/rbf.h>
#include <primitives/transaction.h>
#include <rpc/server.h>
#include <rpc/util.h>
#include <script/descriptor.h>
#include <streams.h>
#include <sync.h>
#include <txdb.h>
#include <txmempool.h>
#include <undo.h>
#include <util/ref.h>
#include <util/strencodings.h>
#include <util/system.h>
#include <util/translation.h>
#include <validation.h>
#include <validationinterface.h>
#include <warnings.h>
#include <pegins.h>
#include <dynafed.h>

#include <stdint.h>

#include <univalue.h>

#include <condition_variable>
#include <memory>
#include <mutex>

struct CUpdatedBlock
{
    uint256 hash;
    int height;
};

static Mutex cs_blockchange;
static std::condition_variable cond_blockchange;
static CUpdatedBlock latestblock GUARDED_BY(cs_blockchange);

NodeContext& EnsureNodeContext(const util::Ref& context)
{
    if (!context.Has<NodeContext>()) {
        throw JSONRPCError(RPC_INTERNAL_ERROR, "Node context not found");
    }
    return context.Get<NodeContext>();
}

CTxMemPool& EnsureMemPool(const util::Ref& context)
{
    const NodeContext& node = EnsureNodeContext(context);
    if (!node.mempool) {
        throw JSONRPCError(RPC_CLIENT_MEMPOOL_DISABLED, "Mempool disabled or instance not found");
    }
    return *node.mempool;
}

ChainstateManager& EnsureChainman(const util::Ref& context)
{
    const NodeContext& node = EnsureNodeContext(context);
    if (!node.chainman) {
        throw JSONRPCError(RPC_INTERNAL_ERROR, "Node chainman not found");
    }
    return *node.chainman;
}

CBlockPolicyEstimator& EnsureFeeEstimator(const util::Ref& context)
{
    NodeContext& node = EnsureNodeContext(context);
    if (!node.fee_estimator) {
        throw JSONRPCError(RPC_INTERNAL_ERROR, "Fee estimation disabled");
    }
    return *node.fee_estimator;
}

/* Calculate the difficulty for a given block index.
 */
double GetDifficulty(const CBlockIndex* blockindex)
{
    CHECK_NONFATAL(blockindex);

    int nShift = (blockindex->nBits >> 24) & 0xff;
    double dDiff =
        (double)0x0000ffff / (double)(blockindex->nBits & 0x00ffffff);

    while (nShift < 29)
    {
        dDiff *= 256.0;
        nShift++;
    }
    while (nShift > 29)
    {
        dDiff /= 256.0;
        nShift--;
    }

    return dDiff;
}

UniValue paramEntryToJSON(const DynaFedParamEntry& entry)
{
    UniValue result(UniValue::VOBJ);
    result.pushKV("signblockscript", HexStr(entry.m_signblockscript));
    result.pushKV("max_block_witness", (uint64_t)entry.m_signblock_witness_limit);
    result.pushKV("fedpegscript", HexStr(entry.m_fedpegscript));
    UniValue result_extension(UniValue::VARR);
    for (auto& item : entry.m_extension_space) {
        result_extension.push_back(HexStr(item));
    }
    result.pushKV("extension_space", result_extension);
    return result;
}

UniValue dynaParamsToJSON(const DynaFedParams& dynafed_params)
{
    UniValue ret(UniValue::VOBJ);
    ret.pushKV("current", paramEntryToJSON(dynafed_params.m_current));
    ret.pushKV("proposed", paramEntryToJSON(dynafed_params.m_proposed));
    return ret;
}

static int ComputeNextBlockAndDepth(const CBlockIndex* tip, const CBlockIndex* blockindex, const CBlockIndex*& next)
{
    next = tip->GetAncestor(blockindex->nHeight + 1);
    if (next && next->pprev == blockindex) {
        return tip->nHeight - blockindex->nHeight + 1;
    }
    next = nullptr;
    return blockindex == tip ? 1 : -1;
}

UniValue blockheaderToJSON(const CBlockIndex* tip, const CBlockIndex* blockindex)
{
    // Serialize passed information without accessing chain state of the active chain!
    AssertLockNotHeld(cs_main); // For performance reasons

    UniValue result(UniValue::VOBJ);
    result.pushKV("hash", blockindex->GetBlockHash().GetHex());
    const CBlockIndex* pnext;
    int confirmations = ComputeNextBlockAndDepth(tip, blockindex, pnext);
    result.pushKV("confirmations", confirmations);
    result.pushKV("height", blockindex->nHeight);
    result.pushKV("version", blockindex->nVersion);
    result.pushKV("versionHex", strprintf("%08x", blockindex->nVersion));
    result.pushKV("merkleroot", blockindex->hashMerkleRoot.GetHex());
    result.pushKV("time", (int64_t)blockindex->nTime);
    result.pushKV("mediantime", (int64_t)blockindex->GetMedianTimePast());
    if (!g_signed_blocks) {
        result.pushKV("nonce", (uint64_t)blockindex->nNonce);
        result.pushKV("bits", strprintf("%08x", blockindex->nBits));
        result.pushKV("difficulty", GetDifficulty(blockindex));
        result.pushKV("chainwork", blockindex->nChainWork.GetHex());
    } else {
        result.pushKV("signblock_witness_asm", ScriptToAsmStr(blockindex->proof.solution));
        result.pushKV("signblock_witness_hex", HexStr(blockindex->proof.solution));
        if (!blockindex->dynafed_params.IsNull()) {
            result.pushKV("dynamic_parameters", dynaParamsToJSON(blockindex->dynafed_params));
        }
    }
    result.pushKV("nTx", (uint64_t)blockindex->nTx);
    if (blockindex->pprev)
        result.pushKV("previousblockhash", blockindex->pprev->GetBlockHash().GetHex());
    if (pnext)
        result.pushKV("nextblockhash", pnext->GetBlockHash().GetHex());
    return result;
}

UniValue blockToJSON(const CBlock& block, const CBlockIndex* tip, const CBlockIndex* blockindex, bool txDetails)
{
    UniValue result = blockheaderToJSON(tip, blockindex);

    result.pushKV("strippedsize", (int)::GetSerializeSize(block, PROTOCOL_VERSION | SERIALIZE_TRANSACTION_NO_WITNESS));
    result.pushKV("size", (int)::GetSerializeSize(block, PROTOCOL_VERSION));
    result.pushKV("weight", (int)::GetBlockWeight(block));
    UniValue txs(UniValue::VARR);
    if (txDetails) {
        CBlockUndo blockUndo;
        const bool have_undo = !IsBlockPruned(blockindex) && UndoReadFromDisk(blockUndo, blockindex);
        for (size_t i = 0; i < block.vtx.size(); ++i) {
            const CTransactionRef& tx = block.vtx.at(i);
            // coinbase transaction (i == 0) doesn't have undo data
            const CTxUndo* txundo = (have_undo && i) ? &blockUndo.vtxundo.at(i - 1) : nullptr;
            UniValue objTx(UniValue::VOBJ);
            TxToUniv(*tx, uint256(), objTx, true, RPCSerializationFlags(), txundo);
            txs.push_back(objTx);
        }
    } else {
        for (const CTransactionRef& tx : block.vtx) {
            txs.push_back(tx->GetHash().GetHex());
        }
    }
    result.pushKV("tx", txs);

    return result;
}

static RPCHelpMan getblockcount()
{
    return RPCHelpMan{"getblockcount",
                "\nReturns the height of the most-work fully-validated chain.\n"
                "The genesis block has height 0.\n",
                {},
                RPCResult{
                    RPCResult::Type::NUM, "", "The current block count"},
                RPCExamples{
                    HelpExampleCli("getblockcount", "")
            + HelpExampleRpc("getblockcount", "")
                },
        [&](const RPCHelpMan& self, const JSONRPCRequest& request) -> UniValue
{
    LOCK(cs_main);
    return ::ChainActive().Height();
},
    };
}

static RPCHelpMan getbestblockhash()
{
    return RPCHelpMan{"getbestblockhash",
                "\nReturns the hash of the best (tip) block in the most-work fully-validated chain.\n",
                {},
                RPCResult{
                    RPCResult::Type::STR_HEX, "", "the block hash, hex-encoded"},
                RPCExamples{
                    HelpExampleCli("getbestblockhash", "")
            + HelpExampleRpc("getbestblockhash", "")
                },
        [&](const RPCHelpMan& self, const JSONRPCRequest& request) -> UniValue
{
    LOCK(cs_main);
    return ::ChainActive().Tip()->GetBlockHash().GetHex();
},
    };
}

void RPCNotifyBlockChange(const CBlockIndex* pindex)
{
    if(pindex) {
        LOCK(cs_blockchange);
        latestblock.hash = pindex->GetBlockHash();
        latestblock.height = pindex->nHeight;
    }
    cond_blockchange.notify_all();
}

static RPCHelpMan waitfornewblock()
{
    return RPCHelpMan{"waitfornewblock",
                "\nWaits for a specific new block and returns useful info about it.\n"
                "\nReturns the current block on timeout or exit.\n",
                {
                    {"timeout", RPCArg::Type::NUM, /* default */ "0", "Time in milliseconds to wait for a response. 0 indicates no timeout."},
                },
                RPCResult{
                    RPCResult::Type::OBJ, "", "",
                    {
                        {RPCResult::Type::STR_HEX, "hash", "The blockhash"},
                        {RPCResult::Type::NUM, "height", "Block height"},
                    }},
                RPCExamples{
                    HelpExampleCli("waitfornewblock", "1000")
            + HelpExampleRpc("waitfornewblock", "1000")
                },
        [&](const RPCHelpMan& self, const JSONRPCRequest& request) -> UniValue
{
    int timeout = 0;
    if (!request.params[0].isNull())
        timeout = request.params[0].get_int();

    CUpdatedBlock block;
    {
        WAIT_LOCK(cs_blockchange, lock);
        block = latestblock;
        if(timeout)
            cond_blockchange.wait_for(lock, std::chrono::milliseconds(timeout), [&block]() EXCLUSIVE_LOCKS_REQUIRED(cs_blockchange) {return latestblock.height != block.height || latestblock.hash != block.hash || !IsRPCRunning(); });
        else
            cond_blockchange.wait(lock, [&block]() EXCLUSIVE_LOCKS_REQUIRED(cs_blockchange) {return latestblock.height != block.height || latestblock.hash != block.hash || !IsRPCRunning(); });
        block = latestblock;
    }
    UniValue ret(UniValue::VOBJ);
    ret.pushKV("hash", block.hash.GetHex());
    ret.pushKV("height", block.height);
    return ret;
},
    };
}

static RPCHelpMan waitforblock()
{
    return RPCHelpMan{"waitforblock",
                "\nWaits for a specific new block and returns useful info about it.\n"
                "\nReturns the current block on timeout or exit.\n",
                {
                    {"blockhash", RPCArg::Type::STR_HEX, RPCArg::Optional::NO, "Block hash to wait for."},
                    {"timeout", RPCArg::Type::NUM, /* default */ "0", "Time in milliseconds to wait for a response. 0 indicates no timeout."},
                },
                RPCResult{
                    RPCResult::Type::OBJ, "", "",
                    {
                        {RPCResult::Type::STR_HEX, "hash", "The blockhash"},
                        {RPCResult::Type::NUM, "height", "Block height"},
                    }},
                RPCExamples{
                    HelpExampleCli("waitforblock", "\"0000000000079f8ef3d2c688c244eb7a4570b24c9ed7b4a8c619eb02596f8862\" 1000")
            + HelpExampleRpc("waitforblock", "\"0000000000079f8ef3d2c688c244eb7a4570b24c9ed7b4a8c619eb02596f8862\", 1000")
                },
        [&](const RPCHelpMan& self, const JSONRPCRequest& request) -> UniValue
{
    int timeout = 0;

    uint256 hash(ParseHashV(request.params[0], "blockhash"));

    if (!request.params[1].isNull())
        timeout = request.params[1].get_int();

    CUpdatedBlock block;
    {
        WAIT_LOCK(cs_blockchange, lock);
        if(timeout)
            cond_blockchange.wait_for(lock, std::chrono::milliseconds(timeout), [&hash]() EXCLUSIVE_LOCKS_REQUIRED(cs_blockchange) {return latestblock.hash == hash || !IsRPCRunning();});
        else
            cond_blockchange.wait(lock, [&hash]() EXCLUSIVE_LOCKS_REQUIRED(cs_blockchange) {return latestblock.hash == hash || !IsRPCRunning(); });
        block = latestblock;
    }

    UniValue ret(UniValue::VOBJ);
    ret.pushKV("hash", block.hash.GetHex());
    ret.pushKV("height", block.height);
    return ret;
},
    };
}

static RPCHelpMan waitforblockheight()
{
    return RPCHelpMan{"waitforblockheight",
                "\nWaits for (at least) block height and returns the height and hash\n"
                "of the current tip.\n"
                "\nReturns the current block on timeout or exit.\n",
                {
                    {"height", RPCArg::Type::NUM, RPCArg::Optional::NO, "Block height to wait for."},
                    {"timeout", RPCArg::Type::NUM, /* default */ "0", "Time in milliseconds to wait for a response. 0 indicates no timeout."},
                },
                RPCResult{
                    RPCResult::Type::OBJ, "", "",
                    {
                        {RPCResult::Type::STR_HEX, "hash", "The blockhash"},
                        {RPCResult::Type::NUM, "height", "Block height"},
                    }},
                RPCExamples{
                    HelpExampleCli("waitforblockheight", "100 1000")
            + HelpExampleRpc("waitforblockheight", "100, 1000")
                },
        [&](const RPCHelpMan& self, const JSONRPCRequest& request) -> UniValue
{
    int timeout = 0;

    int height = request.params[0].get_int();

    if (!request.params[1].isNull())
        timeout = request.params[1].get_int();

    CUpdatedBlock block;
    {
        WAIT_LOCK(cs_blockchange, lock);
        if(timeout)
            cond_blockchange.wait_for(lock, std::chrono::milliseconds(timeout), [&height]() EXCLUSIVE_LOCKS_REQUIRED(cs_blockchange) {return latestblock.height >= height || !IsRPCRunning();});
        else
            cond_blockchange.wait(lock, [&height]() EXCLUSIVE_LOCKS_REQUIRED(cs_blockchange) {return latestblock.height >= height || !IsRPCRunning(); });
        block = latestblock;
    }
    UniValue ret(UniValue::VOBJ);
    ret.pushKV("hash", block.hash.GetHex());
    ret.pushKV("height", block.height);
    return ret;
},
    };
}

static RPCHelpMan syncwithvalidationinterfacequeue()
{
    return RPCHelpMan{"syncwithvalidationinterfacequeue",
                "\nWaits for the validation interface queue to catch up on everything that was there when we entered this function.\n",
                {},
                RPCResult{RPCResult::Type::NONE, "", ""},
                RPCExamples{
                    HelpExampleCli("syncwithvalidationinterfacequeue","")
            + HelpExampleRpc("syncwithvalidationinterfacequeue","")
                },
        [&](const RPCHelpMan& self, const JSONRPCRequest& request) -> UniValue
{
    SyncWithValidationInterfaceQueue();
    return NullUniValue;
},
    };
}

static RPCHelpMan getdifficulty()
{
    return RPCHelpMan{"getdifficulty",
                "\nReturns the proof-of-work difficulty as a multiple of the minimum difficulty.\n",
                {},
                RPCResult{
                    RPCResult::Type::NUM, "", "the proof-of-work difficulty as a multiple of the minimum difficulty."},
                RPCExamples{
                    HelpExampleCli("getdifficulty", "")
            + HelpExampleRpc("getdifficulty", "")
                },
        [&](const RPCHelpMan& self, const JSONRPCRequest& request) -> UniValue
{
    LOCK(cs_main);
    return GetDifficulty(::ChainActive().Tip());
},
    };
}

static std::vector<RPCResult> MempoolEntryDescription() { return {
    RPCResult{RPCResult::Type::NUM, "vsize", "virtual transaction size as defined in BIP 141. This is different from actual serialized size for witness transactions as witness data is discounted."},
    RPCResult{RPCResult::Type::NUM, "weight", "transaction weight as defined in BIP 141."},
    RPCResult{RPCResult::Type::STR_AMOUNT, "fee", "transaction fee in " + CURRENCY_UNIT + " (DEPRECATED)"},
    RPCResult{RPCResult::Type::STR_AMOUNT, "modifiedfee", "transaction fee with fee deltas used for mining priority (DEPRECATED)"},
    RPCResult{RPCResult::Type::NUM_TIME, "time", "local time transaction entered pool in seconds since 1 Jan 1970 GMT"},
    RPCResult{RPCResult::Type::NUM, "height", "block height when transaction entered pool"},
    RPCResult{RPCResult::Type::NUM, "descendantcount", "number of in-mempool descendant transactions (including this one)"},
    RPCResult{RPCResult::Type::NUM, "descendantsize", "virtual transaction size of in-mempool descendants (including this one)"},
    RPCResult{RPCResult::Type::STR_AMOUNT, "descendantfees", "modified fees (see above) of in-mempool descendants (including this one) (DEPRECATED)"},
    RPCResult{RPCResult::Type::NUM, "ancestorcount", "number of in-mempool ancestor transactions (including this one)"},
    RPCResult{RPCResult::Type::NUM, "ancestorsize", "virtual transaction size of in-mempool ancestors (including this one)"},
    RPCResult{RPCResult::Type::STR_AMOUNT, "ancestorfees", "modified fees (see above) of in-mempool ancestors (including this one) (DEPRECATED)"},
    RPCResult{RPCResult::Type::STR_HEX, "wtxid", "hash of serialized transaction, including witness data"},
    RPCResult{RPCResult::Type::OBJ, "fees", "",
        {
            RPCResult{RPCResult::Type::STR_AMOUNT, "base", "transaction fee in " + CURRENCY_UNIT},
            RPCResult{RPCResult::Type::STR_AMOUNT, "modified", "transaction fee with fee deltas used for mining priority in " + CURRENCY_UNIT},
            RPCResult{RPCResult::Type::STR_AMOUNT, "ancestor", "modified fees (see above) of in-mempool ancestors (including this one) in " + CURRENCY_UNIT},
            RPCResult{RPCResult::Type::STR_AMOUNT, "descendant", "modified fees (see above) of in-mempool descendants (including this one) in " + CURRENCY_UNIT},
        }},
    RPCResult{RPCResult::Type::ARR, "depends", "unconfirmed transactions used as inputs for this transaction",
        {RPCResult{RPCResult::Type::STR_HEX, "transactionid", "parent transaction id"}}},
    RPCResult{RPCResult::Type::ARR, "spentby", "unconfirmed transactions spending outputs from this transaction",
        {RPCResult{RPCResult::Type::STR_HEX, "transactionid", "child transaction id"}}},
    RPCResult{RPCResult::Type::BOOL, "bip125-replaceable", "Whether this transaction could be replaced due to BIP125 (replace-by-fee)"},
    RPCResult{RPCResult::Type::BOOL, "unbroadcast", "Whether this transaction is currently unbroadcast (initial broadcast not yet acknowledged by any peers)"},
};}

static void entryToJSON(const CTxMemPool& pool, UniValue& info, const CTxMemPoolEntry& e) EXCLUSIVE_LOCKS_REQUIRED(pool.cs)
{
    AssertLockHeld(pool.cs);

    UniValue fees(UniValue::VOBJ);
    fees.pushKV("base", ValueFromAmount(e.GetFee()));
    fees.pushKV("modified", ValueFromAmount(e.GetModifiedFee()));
    fees.pushKV("ancestor", ValueFromAmount(e.GetModFeesWithAncestors()));
    fees.pushKV("descendant", ValueFromAmount(e.GetModFeesWithDescendants()));
    info.pushKV("fees", fees);

    info.pushKV("vsize", (int)e.GetTxSize());
    info.pushKV("weight", (int)e.GetTxWeight());
    info.pushKV("fee", ValueFromAmount(e.GetFee()));
    info.pushKV("modifiedfee", ValueFromAmount(e.GetModifiedFee()));
    info.pushKV("time", count_seconds(e.GetTime()));
    info.pushKV("height", (int)e.GetHeight());
    info.pushKV("descendantcount", e.GetCountWithDescendants());
    info.pushKV("descendantsize", e.GetSizeWithDescendants());
    info.pushKV("descendantfees", e.GetModFeesWithDescendants());
    info.pushKV("ancestorcount", e.GetCountWithAncestors());
    info.pushKV("ancestorsize", e.GetSizeWithAncestors());
    info.pushKV("ancestorfees", e.GetModFeesWithAncestors());
    info.pushKV("wtxid", pool.vTxHashes[e.vTxHashesIdx].first.ToString());
    const CTransaction& tx = e.GetTx();
    std::set<std::string> setDepends;
    for (const CTxIn& txin : tx.vin)
    {
        if (pool.exists(txin.prevout.hash))
            setDepends.insert(txin.prevout.hash.ToString());
    }

    UniValue depends(UniValue::VARR);
    for (const std::string& dep : setDepends)
    {
        depends.push_back(dep);
    }

    info.pushKV("depends", depends);

    UniValue spent(UniValue::VARR);
    const CTxMemPool::txiter& it = pool.mapTx.find(tx.GetHash());
    const CTxMemPoolEntry::Children& children = it->GetMemPoolChildrenConst();
    for (const CTxMemPoolEntry& child : children) {
        spent.push_back(child.GetTx().GetHash().ToString());
    }

    info.pushKV("spentby", spent);

    // Add opt-in RBF status
    bool rbfStatus = false;
    RBFTransactionState rbfState = IsRBFOptIn(tx, pool);
    if (rbfState == RBFTransactionState::UNKNOWN) {
        throw JSONRPCError(RPC_MISC_ERROR, "Transaction is not in mempool");
    } else if (rbfState == RBFTransactionState::REPLACEABLE_BIP125) {
        rbfStatus = true;
    }

    info.pushKV("bip125-replaceable", rbfStatus);
    info.pushKV("unbroadcast", pool.IsUnbroadcastTx(tx.GetHash()));
}

UniValue MempoolToJSON(const CTxMemPool& pool, bool verbose, bool include_mempool_sequence)
{
    if (verbose) {
        if (include_mempool_sequence) {
            throw JSONRPCError(RPC_INVALID_PARAMETER, "Verbose results cannot contain mempool sequence values.");
        }
        LOCK(pool.cs);
        UniValue o(UniValue::VOBJ);
        for (const CTxMemPoolEntry& e : pool.mapTx) {
            const uint256& hash = e.GetTx().GetHash();
            UniValue info(UniValue::VOBJ);
            entryToJSON(pool, info, e);
            // Mempool has unique entries so there is no advantage in using
            // UniValue::pushKV, which checks if the key already exists in O(N).
            // UniValue::__pushKV is used instead which currently is O(1).
            o.__pushKV(hash.ToString(), info);
        }
        return o;
    } else {
        uint64_t mempool_sequence;
        std::vector<uint256> vtxid;
        {
            LOCK(pool.cs);
            pool.queryHashes(vtxid);
            mempool_sequence = pool.GetSequence();
        }
        UniValue a(UniValue::VARR);
        for (const uint256& hash : vtxid)
            a.push_back(hash.ToString());

        if (!include_mempool_sequence) {
            return a;
        } else {
            UniValue o(UniValue::VOBJ);
            o.pushKV("txids", a);
            o.pushKV("mempool_sequence", mempool_sequence);
            return o;
        }
    }
}

static RPCHelpMan getrawmempool()
{
    return RPCHelpMan{"getrawmempool",
                "\nReturns all transaction ids in memory pool as a json array of string transaction ids.\n"
                "\nHint: use getmempoolentry to fetch a specific transaction from the mempool.\n",
                {
                    {"verbose", RPCArg::Type::BOOL, /* default */ "false", "True for a json object, false for array of transaction ids"},
                    {"mempool_sequence", RPCArg::Type::BOOL, /* default */ "false", "If verbose=false, returns a json object with transaction list and mempool sequence number attached."},
                },
                {
                    RPCResult{"for verbose = false",
                        RPCResult::Type::ARR, "", "",
                        {
                            {RPCResult::Type::STR_HEX, "", "The transaction id"},
                        }},
                    RPCResult{"for verbose = true",
                        RPCResult::Type::OBJ_DYN, "", "",
                        {
                            {RPCResult::Type::OBJ, "transactionid", "", MempoolEntryDescription()},
                        }},
                    RPCResult{"for verbose = false and mempool_sequence = true",
                        RPCResult::Type::OBJ, "", "",
                        {
                            {RPCResult::Type::ARR, "txids", "",
                            {
                                {RPCResult::Type::STR_HEX, "", "The transaction id"},
                            }},
                            {RPCResult::Type::NUM, "mempool_sequence", "The mempool sequence value."},
                        }},
                },
                RPCExamples{
                    HelpExampleCli("getrawmempool", "true")
            + HelpExampleRpc("getrawmempool", "true")
                },
        [&](const RPCHelpMan& self, const JSONRPCRequest& request) -> UniValue
{
    bool fVerbose = false;
    if (!request.params[0].isNull())
        fVerbose = request.params[0].get_bool();

    bool include_mempool_sequence = false;
    if (!request.params[1].isNull()) {
        include_mempool_sequence = request.params[1].get_bool();
    }

    return MempoolToJSON(EnsureMemPool(request.context), fVerbose, include_mempool_sequence);
},
    };
}

static RPCHelpMan getmempoolancestors()
{
    return RPCHelpMan{"getmempoolancestors",
                "\nIf txid is in the mempool, returns all in-mempool ancestors.\n",
                {
                    {"txid", RPCArg::Type::STR_HEX, RPCArg::Optional::NO, "The transaction id (must be in mempool)"},
                    {"verbose", RPCArg::Type::BOOL, /* default */ "false", "True for a json object, false for array of transaction ids"},
                },
                {
                    RPCResult{"for verbose = false",
                        RPCResult::Type::ARR, "", "",
                        {{RPCResult::Type::STR_HEX, "", "The transaction id of an in-mempool ancestor transaction"}}},
                    RPCResult{"for verbose = true",
                        RPCResult::Type::OBJ_DYN, "", "",
                        {
                            {RPCResult::Type::OBJ, "transactionid", "", MempoolEntryDescription()},
                        }},
                },
                RPCExamples{
                    HelpExampleCli("getmempoolancestors", "\"mytxid\"")
            + HelpExampleRpc("getmempoolancestors", "\"mytxid\"")
                },
        [&](const RPCHelpMan& self, const JSONRPCRequest& request) -> UniValue
{
    bool fVerbose = false;
    if (!request.params[1].isNull())
        fVerbose = request.params[1].get_bool();

    uint256 hash = ParseHashV(request.params[0], "parameter 1");

    const CTxMemPool& mempool = EnsureMemPool(request.context);
    LOCK(mempool.cs);

    CTxMemPool::txiter it = mempool.mapTx.find(hash);
    if (it == mempool.mapTx.end()) {
        throw JSONRPCError(RPC_INVALID_ADDRESS_OR_KEY, "Transaction not in mempool");
    }

    CTxMemPool::setEntries setAncestors;
    uint64_t noLimit = std::numeric_limits<uint64_t>::max();
    std::string dummy;
    mempool.CalculateMemPoolAncestors(*it, setAncestors, noLimit, noLimit, noLimit, noLimit, dummy, false);

    if (!fVerbose) {
        UniValue o(UniValue::VARR);
        for (CTxMemPool::txiter ancestorIt : setAncestors) {
            o.push_back(ancestorIt->GetTx().GetHash().ToString());
        }
        return o;
    } else {
        UniValue o(UniValue::VOBJ);
        for (CTxMemPool::txiter ancestorIt : setAncestors) {
            const CTxMemPoolEntry &e = *ancestorIt;
            const uint256& _hash = e.GetTx().GetHash();
            UniValue info(UniValue::VOBJ);
            entryToJSON(mempool, info, e);
            o.pushKV(_hash.ToString(), info);
        }
        return o;
    }
},
    };
}

static RPCHelpMan getmempooldescendants()
{
    return RPCHelpMan{"getmempooldescendants",
                "\nIf txid is in the mempool, returns all in-mempool descendants.\n",
                {
                    {"txid", RPCArg::Type::STR_HEX, RPCArg::Optional::NO, "The transaction id (must be in mempool)"},
                    {"verbose", RPCArg::Type::BOOL, /* default */ "false", "True for a json object, false for array of transaction ids"},
                },
                {
                    RPCResult{"for verbose = false",
                        RPCResult::Type::ARR, "", "",
                        {{RPCResult::Type::STR_HEX, "", "The transaction id of an in-mempool descendant transaction"}}},
                    RPCResult{"for verbose = true",
                        RPCResult::Type::OBJ_DYN, "", "",
                        {
                            {RPCResult::Type::OBJ, "transactionid", "", MempoolEntryDescription()},
                        }},
                },
                RPCExamples{
                    HelpExampleCli("getmempooldescendants", "\"mytxid\"")
            + HelpExampleRpc("getmempooldescendants", "\"mytxid\"")
                },
        [&](const RPCHelpMan& self, const JSONRPCRequest& request) -> UniValue
{
    bool fVerbose = false;
    if (!request.params[1].isNull())
        fVerbose = request.params[1].get_bool();

    uint256 hash = ParseHashV(request.params[0], "parameter 1");

    const CTxMemPool& mempool = EnsureMemPool(request.context);
    LOCK(mempool.cs);

    CTxMemPool::txiter it = mempool.mapTx.find(hash);
    if (it == mempool.mapTx.end()) {
        throw JSONRPCError(RPC_INVALID_ADDRESS_OR_KEY, "Transaction not in mempool");
    }

    CTxMemPool::setEntries setDescendants;
    mempool.CalculateDescendants(it, setDescendants);
    // CTxMemPool::CalculateDescendants will include the given tx
    setDescendants.erase(it);

    if (!fVerbose) {
        UniValue o(UniValue::VARR);
        for (CTxMemPool::txiter descendantIt : setDescendants) {
            o.push_back(descendantIt->GetTx().GetHash().ToString());
        }

        return o;
    } else {
        UniValue o(UniValue::VOBJ);
        for (CTxMemPool::txiter descendantIt : setDescendants) {
            const CTxMemPoolEntry &e = *descendantIt;
            const uint256& _hash = e.GetTx().GetHash();
            UniValue info(UniValue::VOBJ);
            entryToJSON(mempool, info, e);
            o.pushKV(_hash.ToString(), info);
        }
        return o;
    }
},
    };
}

static RPCHelpMan getmempoolentry()
{
    return RPCHelpMan{"getmempoolentry",
                "\nReturns mempool data for given transaction\n",
                {
                    {"txid", RPCArg::Type::STR_HEX, RPCArg::Optional::NO, "The transaction id (must be in mempool)"},
                },
                RPCResult{
                    RPCResult::Type::OBJ, "", "", MempoolEntryDescription()},
                RPCExamples{
                    HelpExampleCli("getmempoolentry", "\"mytxid\"")
            + HelpExampleRpc("getmempoolentry", "\"mytxid\"")
                },
        [&](const RPCHelpMan& self, const JSONRPCRequest& request) -> UniValue
{
    uint256 hash = ParseHashV(request.params[0], "parameter 1");

    const CTxMemPool& mempool = EnsureMemPool(request.context);
    LOCK(mempool.cs);

    CTxMemPool::txiter it = mempool.mapTx.find(hash);
    if (it == mempool.mapTx.end()) {
        throw JSONRPCError(RPC_INVALID_ADDRESS_OR_KEY, "Transaction not in mempool");
    }

    const CTxMemPoolEntry &e = *it;
    UniValue info(UniValue::VOBJ);
    entryToJSON(mempool, info, e);
    return info;
},
    };
}

static RPCHelpMan getblockhash()
{
    return RPCHelpMan{"getblockhash",
                "\nReturns hash of block in best-block-chain at height provided.\n",
                {
                    {"height", RPCArg::Type::NUM, RPCArg::Optional::NO, "The height index"},
                },
                RPCResult{
                    RPCResult::Type::STR_HEX, "", "The block hash"},
                RPCExamples{
                    HelpExampleCli("getblockhash", "1000")
            + HelpExampleRpc("getblockhash", "1000")
                },
        [&](const RPCHelpMan& self, const JSONRPCRequest& request) -> UniValue
{
    LOCK(cs_main);

    int nHeight = request.params[0].get_int();
    if (nHeight < 0 || nHeight > ::ChainActive().Height())
        throw JSONRPCError(RPC_INVALID_PARAMETER, "Block height out of range");

    CBlockIndex* pblockindex = ::ChainActive()[nHeight];
    return pblockindex->GetBlockHash().GetHex();
},
    };
}

static RPCHelpMan getblockheader()
{
    return RPCHelpMan{"getblockheader",
                "\nIf verbose is false, returns a string that is serialized, hex-encoded data for blockheader 'hash'.\n"
                "If verbose is true, returns an Object with information about blockheader <hash>.\n",
                {
                    {"blockhash", RPCArg::Type::STR_HEX, RPCArg::Optional::NO, "The block hash"},
                    {"verbose", RPCArg::Type::BOOL, /* default */ "true", "true for a json object, false for the hex-encoded data"},
                },
                {
                    RPCResult{"for verbose = true",
                        RPCResult::Type::OBJ, "", "",
                        {
                            {RPCResult::Type::STR_HEX, "hash", "the block hash (same as provided)"},
                            {RPCResult::Type::NUM, "confirmations", "The number of confirmations, or -1 if the block is not on the main chain"},
                            {RPCResult::Type::NUM, "height", "The block height or index"},
                            {RPCResult::Type::NUM, "version", "The block version"},
                            {RPCResult::Type::STR_HEX, "versionHex", "The block version formatted in hexadecimal"},
                            {RPCResult::Type::STR_HEX, "merkleroot", "The merkle root"},
                            {RPCResult::Type::NUM_TIME, "time", "The block time expressed in " + UNIX_EPOCH_TIME},
                            {RPCResult::Type::NUM_TIME, "mediantime", "The median block time expressed in " + UNIX_EPOCH_TIME},
                            {RPCResult::Type::NUM, "nonce", "The nonce"},
                            {RPCResult::Type::STR_HEX, "bits", "The bits"},
                            {RPCResult::Type::NUM, "difficulty", "The difficulty"},
                            {RPCResult::Type::STR_HEX, "chainwork", "Expected number of hashes required to produce the current chain"},
                            {RPCResult::Type::NUM, "nTx", "The number of transactions in the block"},
<<<<<<< HEAD
                            {RPCResult::Type::STR, "signblock_witness_asm", "ASM of sign block witness data"},
                            {RPCResult::Type::STR_HEX, "signblock_witness_hex", "Hex of sign block witness data"},
                            {RPCResult::Type::OBJ, "dynamic_parameters", "Dynamic federation parameters in the block, if any",
                            {
                                {RPCResult::Type::OBJ, "current", "enforced dynamic federation parameters. The signblockscript is published for each block, while others are published only at epoch start",
                                {
                                    {RPCResult::Type::STR_HEX, "signblockscript", "signblock script"},
                                    {RPCResult::Type::NUM, "max_block_witness", "Maximum serialized size of the block witness stack"},
                                    {RPCResult::Type::STR_HEX, "fedpegscript", "fedpeg script"},
                                    {RPCResult::Type::ARR, "extension_space", "array of hex-encoded strings",
                                    {
                                        {RPCResult::Type::ELISION, "", ""}
                                    }}
                                }},
                                {RPCResult::Type::OBJ, "proposed", "Proposed paramaters. Uninforced. Must be published in full",
                                {
                                    {RPCResult::Type::ELISION, "", "same entries as current"}
                                }},
                            }},
                            {RPCResult::Type::STR_HEX, "previousblockhash", "The hash of the previous block"},
                            {RPCResult::Type::STR_HEX, "nextblockhash", "The hash of the next block"},
=======
                            {RPCResult::Type::STR_HEX, "previousblockhash", /* optional */ true, "The hash of the previous block (if available)"},
                            {RPCResult::Type::STR_HEX, "nextblockhash", /* optional */ true, "The hash of the next block (if available)"},
>>>>>>> 1b045b5e
                        }},
                    RPCResult{"for verbose=false",
                        RPCResult::Type::STR_HEX, "", "A string that is serialized, hex-encoded data for block 'hash'"},
                },
                RPCExamples{
                    HelpExampleCli("getblockheader", "\"00000000c937983704a73af28acdec37b049d214adbda81d7e2a3dd146f6ed09\"")
            + HelpExampleRpc("getblockheader", "\"00000000c937983704a73af28acdec37b049d214adbda81d7e2a3dd146f6ed09\"")
                },
        [&](const RPCHelpMan& self, const JSONRPCRequest& request) -> UniValue
{
    uint256 hash(ParseHashV(request.params[0], "hash"));

    bool fVerbose = true;
    if (!request.params[1].isNull())
        fVerbose = request.params[1].get_bool();

    const CBlockIndex* pblockindex;
    const CBlockIndex* tip;
    {
        LOCK(cs_main);
        pblockindex = g_chainman.m_blockman.LookupBlockIndex(hash);
        tip = ::ChainActive().Tip();
    }

    if (!pblockindex) {
        throw JSONRPCError(RPC_INVALID_ADDRESS_OR_KEY, "Block not found");
    }

    if (!fVerbose)
    {
        CDataStream ssBlock(SER_NETWORK, PROTOCOL_VERSION);
        ssBlock << pblockindex->GetBlockHeader();
        std::string strHex = HexStr(ssBlock);
        return strHex;
    }

    return blockheaderToJSON(tip, pblockindex);
},
    };
}

static CBlock GetBlockChecked(const CBlockIndex* pblockindex)
{
    CBlock block;
    if (IsBlockPruned(pblockindex)) {
        throw JSONRPCError(RPC_MISC_ERROR, "Block not available (pruned data)");
    }

    if (!ReadBlockFromDisk(block, pblockindex, Params().GetConsensus())) {
        // Block not found on disk. This could be because we have the block
        // header in our index but not yet have the block or did not accept the
        // block.
        throw JSONRPCError(RPC_MISC_ERROR, "Block not found on disk");
    }

    return block;
}

static CBlockUndo GetUndoChecked(const CBlockIndex* pblockindex)
{
    CBlockUndo blockUndo;
    if (IsBlockPruned(pblockindex)) {
        throw JSONRPCError(RPC_MISC_ERROR, "Undo data not available (pruned data)");
    }

    if (!UndoReadFromDisk(blockUndo, pblockindex)) {
        throw JSONRPCError(RPC_MISC_ERROR, "Can't read undo data from disk");
    }

    return blockUndo;
}

static RPCHelpMan getblock()
{
    return RPCHelpMan{"getblock",
                "\nIf verbosity is 0, returns a string that is serialized, hex-encoded data for block 'hash'.\n"
                "If verbosity is 1, returns an Object with information about block <hash>.\n"
                "If verbosity is 2, returns an Object with information about block <hash> and information about each transaction. \n",
                {
                    {"blockhash", RPCArg::Type::STR_HEX, RPCArg::Optional::NO, "The block hash"},
                    {"verbosity|verbose", RPCArg::Type::NUM, /* default */ "1", "0 for hex-encoded data, 1 for a json object, and 2 for json object with transaction data"},
                },
                {
                    RPCResult{"for verbosity = 0",
                RPCResult::Type::STR_HEX, "", "A string that is serialized, hex-encoded data for block 'hash'"},
                    RPCResult{"for verbosity = 1",
                RPCResult::Type::OBJ, "", "",
                {
                    {RPCResult::Type::STR_HEX, "hash", "the block hash (same as provided)"},
                    {RPCResult::Type::NUM, "confirmations", "The number of confirmations, or -1 if the block is not on the main chain"},
                    {RPCResult::Type::NUM, "size", "The block size"},
                    {RPCResult::Type::NUM, "strippedsize", "The block size excluding witness data"},
                    {RPCResult::Type::NUM, "weight", "The block weight as defined in BIP 141"},
                    {RPCResult::Type::NUM, "height", "The block height or index"},
                    {RPCResult::Type::NUM, "version", "The block version"},
                    {RPCResult::Type::STR_HEX, "versionHex", "The block version formatted in hexadecimal"},
                    {RPCResult::Type::STR_HEX, "merkleroot", "The merkle root"},
                    {RPCResult::Type::ARR, "tx", "The transaction ids",
                        {{RPCResult::Type::STR_HEX, "", "The transaction id"}}},
                    {RPCResult::Type::NUM_TIME, "time",       "The block time expressed in " + UNIX_EPOCH_TIME},
                    {RPCResult::Type::NUM_TIME, "mediantime", "The median block time expressed in " + UNIX_EPOCH_TIME},
                    {RPCResult::Type::NUM, "nonce", "The nonce"},
                    {RPCResult::Type::STR_HEX, "bits", "The bits"},
                    {RPCResult::Type::NUM, "difficulty", "The difficulty"},
                    {RPCResult::Type::STR_HEX, "chainwork", "Expected number of hashes required to produce the chain up to this block (in hex)"},
                    {RPCResult::Type::NUM, "nTx", "The number of transactions in the block"},
<<<<<<< HEAD
                    {RPCResult::Type::STR, "signblock_witness_asm", "ASM of sign block witness data"},
                    {RPCResult::Type::STR_HEX, "signblock_witness_hex", "Hex of sign block witness data"},
                    {RPCResult::Type::OBJ, "dynamic_parameters", "Dynamic federation parameters in the block, if any",
                    {
                        {RPCResult::Type::OBJ, "current", "enforced dynamic federation parameters. The signblockscript is published for each block, while others are published only at epoch start",
                        {
                            {RPCResult::Type::STR_HEX, "signblockscript", "signblock script"},
                            {RPCResult::Type::NUM, "max_block_witness", "Maximum serialized size of the block witness stack"},
                            {RPCResult::Type::STR_HEX, "fedpegscript", "fedpeg script"},
                            {RPCResult::Type::ARR, "extension_space", "array of hex-encoded strings",
                            {
                                {RPCResult::Type::ELISION, "", ""}
                            }},
                        }},
                        {RPCResult::Type::OBJ, "proposed", "Proposed paramaters. Uninforced. Must be published in full",
                        {
                            {RPCResult::Type::ELISION, "", "same entries as current"}
                        }},
                    }},
                    {RPCResult::Type::STR_HEX, "previousblockhash", "The hash of the previous block"},
                    {RPCResult::Type::STR_HEX, "nextblockhash", "The hash of the next block"},
=======
                    {RPCResult::Type::STR_HEX, "previousblockhash", /* optional */ true, "The hash of the previous block (if available)"},
                    {RPCResult::Type::STR_HEX, "nextblockhash", /* optional */ true, "The hash of the next block (if available)"},
>>>>>>> 1b045b5e
                }},
                    RPCResult{"for verbosity = 2",
                RPCResult::Type::OBJ, "", "",
                {
                    {RPCResult::Type::ELISION, "", "Same output as verbosity = 1"},
                    {RPCResult::Type::ARR, "tx", "",
                    {
                        {RPCResult::Type::OBJ, "", "",
                        {
                            {RPCResult::Type::ELISION, "", "The transactions in the format of the getrawtransaction RPC. Different from verbosity = 1 \"tx\" result"},
                            {RPCResult::Type::NUM, "fee", "The transaction fee in " + CURRENCY_UNIT + ", omitted if block undo data is not available"},
                        }},
                    }},
                }},
        },
                RPCExamples{
                    HelpExampleCli("getblock", "\"00000000c937983704a73af28acdec37b049d214adbda81d7e2a3dd146f6ed09\"")
            + HelpExampleRpc("getblock", "\"00000000c937983704a73af28acdec37b049d214adbda81d7e2a3dd146f6ed09\"")
                },
        [&](const RPCHelpMan& self, const JSONRPCRequest& request) -> UniValue
{
    uint256 hash(ParseHashV(request.params[0], "blockhash"));

    int verbosity = 1;
    if (!request.params[1].isNull()) {
        if(request.params[1].isNum())
            verbosity = request.params[1].get_int();
        else
            verbosity = request.params[1].get_bool() ? 1 : 0;
    }

    CBlock block;
    const CBlockIndex* pblockindex;
    const CBlockIndex* tip;
    {
        LOCK(cs_main);
        pblockindex = g_chainman.m_blockman.LookupBlockIndex(hash);
        tip = ::ChainActive().Tip();

        if (!pblockindex) {
            throw JSONRPCError(RPC_INVALID_ADDRESS_OR_KEY, "Block not found");
        }

        block = GetBlockChecked(pblockindex);
    }

    if (verbosity <= 0)
    {
        CDataStream ssBlock(SER_NETWORK, PROTOCOL_VERSION | RPCSerializationFlags());
        ssBlock << block;
        std::string strHex = HexStr(ssBlock);
        return strHex;
    }

    return blockToJSON(block, tip, pblockindex, verbosity >= 2);
},
    };
}

static RPCHelpMan pruneblockchain()
{
    return RPCHelpMan{"pruneblockchain", "",
                {
                    {"height", RPCArg::Type::NUM, RPCArg::Optional::NO, "The block height to prune up to. May be set to a discrete height, or to a " + UNIX_EPOCH_TIME + "\n"
            "                  to prune blocks whose block time is at least 2 hours older than the provided timestamp."},
                },
                RPCResult{
                    RPCResult::Type::NUM, "", "Height of the last block pruned"},
                RPCExamples{
                    HelpExampleCli("pruneblockchain", "1000")
            + HelpExampleRpc("pruneblockchain", "1000")
                },
        [&](const RPCHelpMan& self, const JSONRPCRequest& request) -> UniValue
{
    if (!fPruneMode)
        throw JSONRPCError(RPC_MISC_ERROR, "Cannot prune blocks because node is not in prune mode.");

    LOCK(cs_main);

    int heightParam = request.params[0].get_int();
    if (heightParam < 0)
        throw JSONRPCError(RPC_INVALID_PARAMETER, "Negative block height.");

    // Height value more than a billion is too high to be a block height, and
    // too low to be a block time (corresponds to timestamp from Sep 2001).
    if (heightParam > 1000000000) {
        // Add a 2 hour buffer to include blocks which might have had old timestamps
        CBlockIndex* pindex = ::ChainActive().FindEarliestAtLeast(heightParam - TIMESTAMP_WINDOW, 0);
        if (!pindex) {
            throw JSONRPCError(RPC_INVALID_PARAMETER, "Could not find block with at least the specified timestamp.");
        }
        heightParam = pindex->nHeight;
    }

    unsigned int height = (unsigned int) heightParam;
    unsigned int chainHeight = (unsigned int) ::ChainActive().Height();
    if (chainHeight < Params().PruneAfterHeight())
        throw JSONRPCError(RPC_MISC_ERROR, "Blockchain is too short for pruning.");
    else if (height > chainHeight)
        throw JSONRPCError(RPC_INVALID_PARAMETER, "Blockchain is shorter than the attempted prune height.");
    else if (height > chainHeight - MIN_BLOCKS_TO_KEEP) {
        LogPrint(BCLog::RPC, "Attempt to prune blocks close to the tip.  Retaining the minimum number of blocks.\n");
        height = chainHeight - MIN_BLOCKS_TO_KEEP;
    }

    PruneBlockFilesManual(height);
    const CBlockIndex* block = ::ChainActive().Tip();
    CHECK_NONFATAL(block);
    while (block->pprev && (block->pprev->nStatus & BLOCK_HAVE_DATA)) {
        block = block->pprev;
    }
    return uint64_t(block->nHeight);
},
    };
}

CoinStatsHashType ParseHashType(const std::string& hash_type_input)
{
    if (hash_type_input == "hash_serialized_2") {
        return CoinStatsHashType::HASH_SERIALIZED;
    } else if (hash_type_input == "muhash") {
        return CoinStatsHashType::MUHASH;
    } else if (hash_type_input == "none") {
        return CoinStatsHashType::NONE;
    } else {
        throw JSONRPCError(RPC_INVALID_PARAMETER, strprintf("%s is not a valid hash_type", hash_type_input));
    }
}

static RPCHelpMan gettxoutsetinfo()
{
    return RPCHelpMan{"gettxoutsetinfo",
                "\nReturns statistics about the unspent transaction output set.\n"
                "Note this call may take some time.\n",
                {
                    {"hash_type", RPCArg::Type::STR, /* default */ "hash_serialized_2", "Which UTXO set hash should be calculated. Options: 'hash_serialized_2' (the legacy algorithm), 'muhash', 'none'."},
                },
                RPCResult{
                    RPCResult::Type::OBJ, "", "",
                    {
                        {RPCResult::Type::NUM, "height", "The current block height (index)"},
                        {RPCResult::Type::STR_HEX, "bestblock", "The hash of the block at the tip of the chain"},
                        {RPCResult::Type::NUM, "transactions", "The number of transactions with unspent outputs"},
                        {RPCResult::Type::NUM, "txouts", "The number of unspent transaction outputs"},
                        {RPCResult::Type::NUM, "bogosize", "A meaningless metric for UTXO set size"},
                        {RPCResult::Type::STR_HEX, "hash_serialized_2", /* optional */ true, "The serialized hash (only present if 'hash_serialized_2' hash_type is chosen)"},
                        {RPCResult::Type::STR_HEX, "muhash", /* optional */ true, "The serialized hash (only present if 'muhash' hash_type is chosen)"},
                        {RPCResult::Type::NUM, "disk_size", "The estimated size of the chainstate on disk"},
                        {RPCResult::Type::STR_AMOUNT, "total_amount", "The total amount"},
                    }},
                RPCExamples{
                    HelpExampleCli("gettxoutsetinfo", "")
            + HelpExampleRpc("gettxoutsetinfo", "")
                },
        [&](const RPCHelpMan& self, const JSONRPCRequest& request) -> UniValue
{
    UniValue ret(UniValue::VOBJ);

    CCoinsStats stats;
    ::ChainstateActive().ForceFlushStateToDisk();

    const CoinStatsHashType hash_type{request.params[0].isNull() ? CoinStatsHashType::HASH_SERIALIZED : ParseHashType(request.params[0].get_str())};

    CCoinsView* coins_view = WITH_LOCK(cs_main, return &ChainstateActive().CoinsDB());
    NodeContext& node = EnsureNodeContext(request.context);
    if (GetUTXOStats(coins_view, stats, hash_type, node.rpc_interruption_point)) {
        ret.pushKV("height", (int64_t)stats.nHeight);
        ret.pushKV("bestblock", stats.hashBlock.GetHex());
        ret.pushKV("transactions", (int64_t)stats.nTransactions);
        ret.pushKV("txouts", (int64_t)stats.nTransactionOutputs);
        ret.pushKV("bogosize", (int64_t)stats.nBogoSize);
        if (hash_type == CoinStatsHashType::HASH_SERIALIZED) {
            ret.pushKV("hash_serialized_2", stats.hashSerialized.GetHex());
        }
        if (hash_type == CoinStatsHashType::MUHASH) {
              ret.pushKV("muhash", stats.hashSerialized.GetHex());
        }
        ret.pushKV("disk_size", stats.nDiskSize);
        ret.pushKV("total_amount", ValueFromAmount(stats.nTotalAmount));
    } else {
        throw JSONRPCError(RPC_INTERNAL_ERROR, "Unable to read UTXO set");
    }
    return ret;
},
    };
}

static RPCHelpMan gettxout()
{
    return RPCHelpMan{"gettxout",
                "\nReturns details about an unspent transaction output.\n",
                {
                    {"txid", RPCArg::Type::STR, RPCArg::Optional::NO, "The transaction id"},
                    {"n", RPCArg::Type::NUM, RPCArg::Optional::NO, "vout number"},
                    {"include_mempool", RPCArg::Type::BOOL, /* default */ "true", "Whether to include the mempool. Note that an unspent output that is spent in the mempool won't appear."},
                },
                RPCResult{
                    RPCResult::Type::OBJ, "", "",
                    {
                        {RPCResult::Type::STR_HEX, "bestblock", "The hash of the block at the tip of the chain"},
                        {RPCResult::Type::NUM, "confirmations", "The number of confirmations"},
                        {RPCResult::Type::STR_AMOUNT, "value", "The transaction value in " + CURRENCY_UNIT},
                        {RPCResult::Type::OBJ, "scriptPubKey", "",
                            {
                                {RPCResult::Type::STR_HEX, "asm", ""},
                                {RPCResult::Type::STR_HEX, "hex", ""},
                                {RPCResult::Type::NUM, "reqSigs", "Number of required signatures"},
                                {RPCResult::Type::STR_HEX, "type", "The type, eg pubkeyhash"},
                                {RPCResult::Type::ARR, "addresses", "array of bitcoin addresses",
                                    {{RPCResult::Type::STR, "address", "bitcoin address"}}},
                            }},
                        {RPCResult::Type::BOOL, "coinbase", "Coinbase or not"},
                    }},
                RPCExamples{
            "\nGet unspent transactions\n"
            + HelpExampleCli("listunspent", "") +
            "\nView the details\n"
            + HelpExampleCli("gettxout", "\"txid\" 1") +
            "\nAs a JSON-RPC call\n"
            + HelpExampleRpc("gettxout", "\"txid\", 1")
                },
        [&](const RPCHelpMan& self, const JSONRPCRequest& request) -> UniValue
{
    LOCK(cs_main);

    UniValue ret(UniValue::VOBJ);

    uint256 hash(ParseHashV(request.params[0], "txid"));
    int n = request.params[1].get_int();
    COutPoint out(hash, n);
    bool fMempool = true;
    if (!request.params[2].isNull())
        fMempool = request.params[2].get_bool();

    Coin coin;
    CCoinsViewCache* coins_view = &::ChainstateActive().CoinsTip();

    if (fMempool) {
        const CTxMemPool& mempool = EnsureMemPool(request.context);
        LOCK(mempool.cs);
        CCoinsViewMemPool view(coins_view, mempool);
        if (!view.GetCoin(out, coin) || mempool.isSpent(out)) {
            return NullUniValue;
        }
    } else {
        if (!coins_view->GetCoin(out, coin)) {
            return NullUniValue;
        }
    }

    const CBlockIndex* pindex = g_chainman.m_blockman.LookupBlockIndex(coins_view->GetBestBlock());
    ret.pushKV("bestblock", pindex->GetBlockHash().GetHex());
    if (coin.nHeight == MEMPOOL_HEIGHT) {
        ret.pushKV("confirmations", 0);
    } else {
        ret.pushKV("confirmations", (int64_t)(pindex->nHeight - coin.nHeight + 1));
    }
    if (coin.out.nValue.IsExplicit()) {
        ret.pushKV("value", ValueFromAmount(coin.out.nValue.GetAmount()));
    } else {
        ret.pushKV("valuecommitment", coin.out.nValue.GetHex());
    }
    if (g_con_elementsmode) {
        if (coin.out.nAsset.IsExplicit()) {
            ret.pushKV("asset", coin.out.nAsset.GetAsset().GetHex());
        } else {
            ret.pushKV("assetcommitment", coin.out.nAsset.GetHex());
        }

        ret.pushKV("commitmentnonce", coin.out.nNonce.GetHex());
    }
    UniValue o(UniValue::VOBJ);
    ScriptPubKeyToUniv(coin.out.scriptPubKey, o, true);
    ret.pushKV("scriptPubKey", o);
    ret.pushKV("coinbase", (bool)coin.fCoinBase);

    return ret;
},
    };
}

static RPCHelpMan verifychain()
{
    return RPCHelpMan{"verifychain",
                "\nVerifies blockchain database.\n",
                {
                    {"checklevel", RPCArg::Type::NUM, /* default */ strprintf("%d, range=0-4", DEFAULT_CHECKLEVEL),
                        strprintf("How thorough the block verification is:\n - %s", Join(CHECKLEVEL_DOC, "\n- "))},
                    {"nblocks", RPCArg::Type::NUM, /* default */ strprintf("%d, 0=all", DEFAULT_CHECKBLOCKS), "The number of blocks to check."},
                },
                RPCResult{
                    RPCResult::Type::BOOL, "", "Verified or not"},
                RPCExamples{
                    HelpExampleCli("verifychain", "")
            + HelpExampleRpc("verifychain", "")
                },
        [&](const RPCHelpMan& self, const JSONRPCRequest& request) -> UniValue
{
    const int check_level(request.params[0].isNull() ? DEFAULT_CHECKLEVEL : request.params[0].get_int());
    const int check_depth{request.params[1].isNull() ? DEFAULT_CHECKBLOCKS : request.params[1].get_int()};

    LOCK(cs_main);

    return CVerifyDB().VerifyDB(Params(), &::ChainstateActive().CoinsTip(), check_level, check_depth);
},
    };
}

static void BuriedForkDescPushBack(UniValue& softforks, const std::string &name, int height) EXCLUSIVE_LOCKS_REQUIRED(cs_main)
{
    // For buried deployments.
    // A buried deployment is one where the height of the activation has been hardcoded into
    // the client implementation long after the consensus change has activated. See BIP 90.
    // Buried deployments with activation height value of
    // std::numeric_limits<int>::max() are disabled and thus hidden.
    if (height == std::numeric_limits<int>::max()) return;

    UniValue rv(UniValue::VOBJ);
    rv.pushKV("type", "buried");
    // getblockchaininfo reports the softfork as active from when the chain height is
    // one below the activation height
    rv.pushKV("active", ::ChainActive().Tip()->nHeight + 1 >= height);
    rv.pushKV("height", height);
    softforks.pushKV(name, rv);
}

static void BIP9SoftForkDescPushBack(UniValue& softforks, const std::string &name, const Consensus::Params& consensusParams, Consensus::DeploymentPos id) EXCLUSIVE_LOCKS_REQUIRED(cs_main)
{
    // For BIP9 deployments.
    // Deployments (e.g. testdummy) with timeout value before Jan 1, 2009 are hidden.
    // A timeout value of 0 guarantees a softfork will never be activated.
    // This is used when merging logic to implement a proposed softfork without a specified deployment schedule.
    if (consensusParams.vDeployments[id].nTimeout <= 1230768000) return;

    UniValue bip9(UniValue::VOBJ);
    const ThresholdState thresholdState = VersionBitsTipState(consensusParams, id);
    switch (thresholdState) {
    case ThresholdState::DEFINED: bip9.pushKV("status", "defined"); break;
    case ThresholdState::STARTED: bip9.pushKV("status", "started"); break;
    case ThresholdState::LOCKED_IN: bip9.pushKV("status", "locked_in"); break;
    case ThresholdState::ACTIVE: bip9.pushKV("status", "active"); break;
    case ThresholdState::FAILED: bip9.pushKV("status", "failed"); break;
    }
    if (ThresholdState::STARTED == thresholdState)
    {
        bip9.pushKV("bit", consensusParams.vDeployments[id].bit);
    }
    bip9.pushKV("start_time", consensusParams.vDeployments[id].nStartTime);
    bip9.pushKV("timeout", consensusParams.vDeployments[id].nTimeout);
    int64_t since_height = VersionBitsTipStateSinceHeight(consensusParams, id);
    bip9.pushKV("since", since_height);
    if (ThresholdState::STARTED == thresholdState)
    {
        UniValue statsUV(UniValue::VOBJ);
        BIP9Stats statsStruct = VersionBitsTipStatistics(consensusParams, id);
        statsUV.pushKV("period", statsStruct.period);
        statsUV.pushKV("threshold", statsStruct.threshold);
        statsUV.pushKV("elapsed", statsStruct.elapsed);
        statsUV.pushKV("count", statsStruct.count);
        statsUV.pushKV("possible", statsStruct.possible);
        bip9.pushKV("statistics", statsUV);
    }

    UniValue rv(UniValue::VOBJ);
    rv.pushKV("type", "bip9");
    rv.pushKV("bip9", bip9);
    if (ThresholdState::ACTIVE == thresholdState) {
        rv.pushKV("height", since_height);
    }
    rv.pushKV("active", ThresholdState::ACTIVE == thresholdState);

    softforks.pushKV(name, rv);
}

RPCHelpMan getblockchaininfo()
{
    return RPCHelpMan{"getblockchaininfo",
                "Returns an object containing various state info regarding blockchain processing.\n",
                {},
                RPCResult{
                    RPCResult::Type::OBJ, "", "",
                    {
                        {RPCResult::Type::STR, "chain", "current network name (main, test, signet, regtest)"},
                        {RPCResult::Type::NUM, "blocks", "the height of the most-work fully-validated chain. The genesis block has height 0"},
                        {RPCResult::Type::NUM, "headers", "the current number of headers we have validated"},
                        {RPCResult::Type::STR, "bestblockhash", "the hash of the currently best block"},
                        {RPCResult::Type::NUM, "difficulty", "the current difficulty"},
                        {RPCResult::Type::NUM, "mediantime", "median time for the current best block"},
                        {RPCResult::Type::NUM, "verificationprogress", "estimate of verification progress [0..1]"},
                        {RPCResult::Type::BOOL, "initialblockdownload", "(debug information) estimate of whether this node is in Initial Block Download mode"},
                        {RPCResult::Type::STR_HEX, "chainwork", "total amount of work in active chain, in hexadecimal"},
                        {RPCResult::Type::NUM, "size_on_disk", "the estimated size of the block and undo files on disk"},
                        {RPCResult::Type::BOOL, "pruned", "if the blocks are subject to pruning"},
                        {RPCResult::Type::STR_HEX, "current_params_root", "the root of the currently active dynafed params"},
                        {RPCResult::Type::STR, "signblock_asm", "ASM of sign block challenge data from genesis block"},
                        {RPCResult::Type::STR_HEX, "signblock_hex", "Hex of sign block challenge data from genesis block"},
                        {RPCResult::Type::STR, "current_signblock_asm", "ASM of sign block challenge data enforced on the next block"},
                        {RPCResult::Type::STR_HEX, "current_signblock_hex", "Hex of sign block challenge data enforced on the next block"},
                        {RPCResult::Type::NUM, "max_block_witness", "maximum sized block witness serialized size for the next block"},
                        {RPCResult::Type::NUM, "epoch_length", "length of dynamic federations epoch, or signaling period"},
                        {RPCResult::Type::NUM, "total_valid_epochs", "number of epochs a given fedpscript is valid for, defined per chain"},
                        {RPCResult::Type::NUM, "epoch_age", "number of blocks into a dynamic federation epoch chain tip is. This number is between 0 to epoch_length-1"},
                        {RPCResult::Type::ARR, "extension_space", "array of extension fields in dynamic blockheader",
                        {
                            {RPCResult::Type::ELISION, "", ""}
                        }},
                        {RPCResult::Type::NUM, "pruneheight", "lowest-height complete block stored (only present if pruning is enabled)"},
                        {RPCResult::Type::BOOL, "automatic_pruning", "whether automatic pruning is enabled (only present if pruning is enabled)"},
                        {RPCResult::Type::NUM, "prune_target_size", "the target size used by pruning (only present if automatic pruning is enabled)"},
                        {RPCResult::Type::OBJ_DYN, "softforks", "status of softforks",
                        {
                            {RPCResult::Type::OBJ, "xxxx", "name of the softfork",
                            {
                                {RPCResult::Type::STR, "type", "one of \"buried\", \"bip9\""},
                                {RPCResult::Type::OBJ, "bip9", "status of bip9 softforks (only for \"bip9\" type)",
                                {
                                    {RPCResult::Type::STR, "status", "one of \"defined\", \"started\", \"locked_in\", \"active\", \"failed\""},
                                    {RPCResult::Type::NUM, "bit", "the bit (0-28) in the block version field used to signal this softfork (only for \"started\" status)"},
                                    {RPCResult::Type::NUM_TIME, "start_time", "the minimum median time past of a block at which the bit gains its meaning"},
                                    {RPCResult::Type::NUM_TIME, "timeout", "the median time past of a block at which the deployment is considered failed if not yet locked in"},
                                    {RPCResult::Type::NUM, "since", "height of the first block to which the status applies"},
                                    {RPCResult::Type::OBJ, "statistics", "numeric statistics about BIP9 signalling for a softfork (only for \"started\" status)",
                                    {
                                        {RPCResult::Type::NUM, "period", "the length in blocks of the BIP9 signalling period"},
                                        {RPCResult::Type::NUM, "threshold", "the number of blocks with the version bit set required to activate the feature"},
                                        {RPCResult::Type::NUM, "elapsed", "the number of blocks elapsed since the beginning of the current period"},
                                        {RPCResult::Type::NUM, "count", "the number of blocks with the version bit set in the current period"},
                                        {RPCResult::Type::BOOL, "possible", "returns false if there are not enough blocks left in this period to pass activation threshold"},
                                    }},
                                }},
                                {RPCResult::Type::NUM, "height", "height of the first block which the rules are or will be enforced (only for \"buried\" type, or \"bip9\" type with \"active\" status)"},
                                {RPCResult::Type::BOOL, "active", "true if the rules are enforced for the mempool and the next block"},
                            }},
                        }},
                        {RPCResult::Type::STR, "warnings", "any network and blockchain warnings"},
                    }},
                RPCExamples{
                    HelpExampleCli("getblockchaininfo", "")
            + HelpExampleRpc("getblockchaininfo", "")
                },
        [&](const RPCHelpMan& self, const JSONRPCRequest& request) -> UniValue
{
    LOCK(cs_main);

    const CChainParams& chainparams = Params();
    const CBlockIndex* tip = ::ChainActive().Tip();

    UniValue obj(UniValue::VOBJ);
    obj.pushKV("chain",                 chainparams.NetworkIDString());
    obj.pushKV("blocks",                (int)::ChainActive().Height());
    obj.pushKV("headers",               pindexBestHeader ? pindexBestHeader->nHeight : -1);
    obj.pushKV("bestblockhash",         tip->GetBlockHash().GetHex());
    if (!g_signed_blocks) {
        obj.pushKV("difficulty",            (double)GetDifficulty(tip));
    }
    obj.pushKV("mediantime",            (int64_t)tip->GetMedianTimePast());
    obj.pushKV("verificationprogress",  GuessVerificationProgress(tip, Params().GetConsensus().nPowTargetSpacing));
    obj.pushKV("initialblockdownload",  ::ChainstateActive().IsInitialBlockDownload());
    if (!g_signed_blocks) {
        obj.pushKV("chainwork",             tip->nChainWork.GetHex());
    }
    obj.pushKV("size_on_disk",          CalculateCurrentUsage());
    obj.pushKV("pruned",                fPruneMode);
    if (g_signed_blocks) {
        CScript sign_block_script = chainparams.GetConsensus().signblockscript;
        obj.pushKV("signblock_asm", ScriptToAsmStr(sign_block_script));
        obj.pushKV("signblock_hex", HexStr(sign_block_script));
        if (!IsDynaFedEnabled(::ChainActive().Tip(), chainparams.GetConsensus())) {
            obj.pushKV("current_signblock_asm", ScriptToAsmStr(sign_block_script));
            obj.pushKV("current_signblock_hex", HexStr(sign_block_script));
            obj.pushKV("max_block_witness", (uint64_t)chainparams.GetConsensus().max_block_signature_size);
            UniValue arr(UniValue::VARR);
            for (const auto& extension : chainparams.GetConsensus().first_extension_space) {
                arr.push_back(HexStr(extension));
            }
            obj.pushKV("extension_space", arr);
        } else {
            const DynaFedParamEntry entry = ComputeNextBlockFullCurrentParameters(::ChainActive().Tip(), chainparams.GetConsensus());
            obj.pushKV("current_params_root", entry.CalculateRoot().GetHex());
            obj.pushKV("current_signblock_asm", ScriptToAsmStr(entry.m_signblockscript));
            obj.pushKV("current_signblock_hex", HexStr(entry.m_signblockscript));
            obj.pushKV("max_block_witness", (uint64_t)entry.m_signblock_witness_limit);
            obj.pushKV("current_fedpeg_program", HexStr(entry.m_fedpeg_program));
            obj.pushKV("current_fedpeg_script", HexStr(entry.m_fedpegscript));
            UniValue arr(UniValue::VARR);
            for (const auto& extension : entry.m_extension_space) {
                arr.push_back(HexStr(extension));
            }
            obj.pushKV("extension_space", arr);
            obj.pushKV("epoch_length", (uint64_t)chainparams.GetConsensus().dynamic_epoch_length);
            obj.pushKV("total_valid_epochs", (uint64_t)chainparams.GetConsensus().total_valid_epochs);
            obj.pushKV("epoch_age", (uint64_t)(::ChainActive().Tip()->nHeight % chainparams.GetConsensus().dynamic_epoch_length));
        }
    }

    if (fPruneMode) {
        const CBlockIndex* block = tip;
        CHECK_NONFATAL(block);
        while (block->pprev && (block->pprev->nStatus & BLOCK_HAVE_DATA)) {
            block = block->pprev;
        }

        obj.pushKV("pruneheight",        block->nHeight);

        // if 0, execution bypasses the whole if block.
        bool automatic_pruning = (gArgs.GetArg("-prune", 0) != 1);
        obj.pushKV("automatic_pruning",  automatic_pruning);
        if (automatic_pruning) {
            obj.pushKV("prune_target_size",  nPruneTarget);
        }
    }

    const Consensus::Params& consensusParams = Params().GetConsensus();
    UniValue softforks(UniValue::VOBJ);
    BuriedForkDescPushBack(softforks, "bip34", consensusParams.BIP34Height);
    BuriedForkDescPushBack(softforks, "bip66", consensusParams.BIP66Height);
    BuriedForkDescPushBack(softforks, "bip65", consensusParams.BIP65Height);
    BuriedForkDescPushBack(softforks, "csv", consensusParams.CSVHeight);
    BuriedForkDescPushBack(softforks, "segwit", consensusParams.SegwitHeight);
    BIP9SoftForkDescPushBack(softforks, "dynafed", consensusParams, Consensus::DEPLOYMENT_DYNA_FED);
    BIP9SoftForkDescPushBack(softforks, "testdummy", consensusParams, Consensus::DEPLOYMENT_TESTDUMMY);
    BIP9SoftForkDescPushBack(softforks, "taproot", consensusParams, Consensus::DEPLOYMENT_TAPROOT);
    obj.pushKV("softforks",             softforks);

    obj.pushKV("warnings", GetWarnings(false).original);
    return obj;
},
    };
}

/** Comparison function for sorting the getchaintips heads.  */
struct CompareBlocksByHeight
{
    bool operator()(const CBlockIndex* a, const CBlockIndex* b) const
    {
        /* Make sure that unequal blocks with the same height do not compare
           equal. Use the pointers themselves to make a distinction. */

        if (a->nHeight != b->nHeight)
          return (a->nHeight > b->nHeight);

        return a < b;
    }
};

static RPCHelpMan getchaintips()
{
    return RPCHelpMan{"getchaintips",
                "Return information about all known tips in the block tree,"
                " including the main chain as well as orphaned branches.\n",
                {},
                RPCResult{
                    RPCResult::Type::ARR, "", "",
                    {{RPCResult::Type::OBJ, "", "",
                        {
                            {RPCResult::Type::NUM, "height", "height of the chain tip"},
                            {RPCResult::Type::STR_HEX, "hash", "block hash of the tip"},
                            {RPCResult::Type::NUM, "branchlen", "zero for main chain, otherwise length of branch connecting the tip to the main chain"},
                            {RPCResult::Type::STR, "status", "status of the chain, \"active\" for the main chain\n"
            "Possible values for status:\n"
            "1.  \"invalid\"               This branch contains at least one invalid block\n"
            "2.  \"headers-only\"          Not all blocks for this branch are available, but the headers are valid\n"
            "3.  \"valid-headers\"         All blocks are available for this branch, but they were never fully validated\n"
            "4.  \"valid-fork\"            This branch is not part of the active chain, but is fully validated\n"
            "5.  \"active\"                This is the tip of the active main chain, which is certainly valid"},
                        }}}},
                RPCExamples{
                    HelpExampleCli("getchaintips", "")
            + HelpExampleRpc("getchaintips", "")
                },
        [&](const RPCHelpMan& self, const JSONRPCRequest& request) -> UniValue
{
    ChainstateManager& chainman = EnsureChainman(request.context);
    LOCK(cs_main);

    /*
     * Idea: The set of chain tips is the active chain tip, plus orphan blocks which do not have another orphan building off of them.
     * Algorithm:
     *  - Make one pass through BlockIndex(), picking out the orphan blocks, and also storing a set of the orphan block's pprev pointers.
     *  - Iterate through the orphan blocks. If the block isn't pointed to by another orphan, it is a chain tip.
     *  - Add the active chain tip
     */
    std::set<const CBlockIndex*, CompareBlocksByHeight> setTips;
    std::set<const CBlockIndex*> setOrphans;
    std::set<const CBlockIndex*> setPrevs;

    for (const std::pair<const uint256, CBlockIndex*>& item : chainman.BlockIndex()) {
        if (!chainman.ActiveChain().Contains(item.second)) {
            setOrphans.insert(item.second);
            setPrevs.insert(item.second->pprev);
        }
    }

    for (std::set<const CBlockIndex*>::iterator it = setOrphans.begin(); it != setOrphans.end(); ++it) {
        if (setPrevs.erase(*it) == 0) {
            setTips.insert(*it);
        }
    }

    // Always report the currently active tip.
    setTips.insert(chainman.ActiveChain().Tip());

    /* Construct the output array.  */
    UniValue res(UniValue::VARR);
    for (const CBlockIndex* block : setTips) {
        UniValue obj(UniValue::VOBJ);
        obj.pushKV("height", block->nHeight);
        obj.pushKV("hash", block->phashBlock->GetHex());

        const int branchLen = block->nHeight - chainman.ActiveChain().FindFork(block)->nHeight;
        obj.pushKV("branchlen", branchLen);

        std::string status;
        if (chainman.ActiveChain().Contains(block)) {
            // This block is part of the currently active chain.
            status = "active";
        } else if (block->nStatus & BLOCK_FAILED_MASK) {
            // This block or one of its ancestors is invalid.
            status = "invalid";
        } else if (!block->HaveTxsDownloaded()) {
            // This block cannot be connected because full block data for it or one of its parents is missing.
            status = "headers-only";
        } else if (block->IsValid(BLOCK_VALID_SCRIPTS)) {
            // This block is fully validated, but no longer part of the active chain. It was probably the active block once, but was reorganized.
            status = "valid-fork";
        } else if (block->IsValid(BLOCK_VALID_TREE)) {
            // The headers for this block are valid, but it has not been validated. It was probably never part of the most-work chain.
            status = "valid-headers";
        } else {
            // No clue.
            status = "unknown";
        }
        obj.pushKV("status", status);

        res.push_back(obj);
    }

    return res;
},
    };
}

UniValue MempoolInfoToJSON(const CTxMemPool& pool)
{
    // Make sure this call is atomic in the pool.
    LOCK(pool.cs);
    UniValue ret(UniValue::VOBJ);
    ret.pushKV("loaded", pool.IsLoaded());
    ret.pushKV("size", (int64_t)pool.size());
    ret.pushKV("bytes", (int64_t)pool.GetTotalTxSize());
    ret.pushKV("usage", (int64_t)pool.DynamicMemoryUsage());
    ret.pushKV("total_fee", ValueFromAmount(pool.GetTotalFee()));
    size_t maxmempool = gArgs.GetArg("-maxmempool", DEFAULT_MAX_MEMPOOL_SIZE) * 1000000;
    ret.pushKV("maxmempool", (int64_t) maxmempool);
    ret.pushKV("mempoolminfee", ValueFromAmount(std::max(pool.GetMinFee(maxmempool), ::minRelayTxFee).GetFeePerK()));
    ret.pushKV("minrelaytxfee", ValueFromAmount(::minRelayTxFee.GetFeePerK()));
    ret.pushKV("unbroadcastcount", uint64_t{pool.GetUnbroadcastTxs().size()});
    return ret;
}

static RPCHelpMan getmempoolinfo()
{
    return RPCHelpMan{"getmempoolinfo",
                "\nReturns details on the active state of the TX memory pool.\n",
                {},
                RPCResult{
                    RPCResult::Type::OBJ, "", "",
                    {
                        {RPCResult::Type::BOOL, "loaded", "True if the mempool is fully loaded"},
                        {RPCResult::Type::NUM, "size", "Current tx count"},
                        {RPCResult::Type::NUM, "bytes", "Sum of all virtual transaction sizes as defined in BIP 141. Differs from actual serialized size because witness data is discounted"},
                        {RPCResult::Type::NUM, "usage", "Total memory usage for the mempool"},
                        {RPCResult::Type::STR_AMOUNT, "total_fee", "Total fees for the mempool in " + CURRENCY_UNIT + ", ignoring modified fees through prioritizetransaction"},
                        {RPCResult::Type::NUM, "maxmempool", "Maximum memory usage for the mempool"},
                        {RPCResult::Type::STR_AMOUNT, "mempoolminfee", "Minimum fee rate in " + CURRENCY_UNIT + "/kB for tx to be accepted. Is the maximum of minrelaytxfee and minimum mempool fee"},
                        {RPCResult::Type::STR_AMOUNT, "minrelaytxfee", "Current minimum relay fee for transactions"},
                        {RPCResult::Type::NUM, "unbroadcastcount", "Current number of transactions that haven't passed initial broadcast yet"}
                    }},
                RPCExamples{
                    HelpExampleCli("getmempoolinfo", "")
            + HelpExampleRpc("getmempoolinfo", "")
                },
        [&](const RPCHelpMan& self, const JSONRPCRequest& request) -> UniValue
{
    return MempoolInfoToJSON(EnsureMemPool(request.context));
},
    };
}

static RPCHelpMan preciousblock()
{
    return RPCHelpMan{"preciousblock",
                "\nTreats a block as if it were received before others with the same work.\n"
                "\nA later preciousblock call can override the effect of an earlier one.\n"
                "\nThe effects of preciousblock are not retained across restarts.\n",
                {
                    {"blockhash", RPCArg::Type::STR_HEX, RPCArg::Optional::NO, "the hash of the block to mark as precious"},
                },
                RPCResult{RPCResult::Type::NONE, "", ""},
                RPCExamples{
                    HelpExampleCli("preciousblock", "\"blockhash\"")
            + HelpExampleRpc("preciousblock", "\"blockhash\"")
                },
        [&](const RPCHelpMan& self, const JSONRPCRequest& request) -> UniValue
{
    uint256 hash(ParseHashV(request.params[0], "blockhash"));
    CBlockIndex* pblockindex;

    {
        LOCK(cs_main);
        pblockindex = g_chainman.m_blockman.LookupBlockIndex(hash);
        if (!pblockindex) {
            throw JSONRPCError(RPC_INVALID_ADDRESS_OR_KEY, "Block not found");
        }
    }

    BlockValidationState state;
    PreciousBlock(state, Params(), pblockindex);

    if (!state.IsValid()) {
        throw JSONRPCError(RPC_DATABASE_ERROR, state.ToString());
    }

    return NullUniValue;
},
    };
}

static RPCHelpMan invalidateblock()
{
    return RPCHelpMan{"invalidateblock",
                "\nPermanently marks a block as invalid, as if it violated a consensus rule.\n",
                {
                    {"blockhash", RPCArg::Type::STR_HEX, RPCArg::Optional::NO, "the hash of the block to mark as invalid"},
                },
                RPCResult{RPCResult::Type::NONE, "", ""},
                RPCExamples{
                    HelpExampleCli("invalidateblock", "\"blockhash\"")
            + HelpExampleRpc("invalidateblock", "\"blockhash\"")
                },
        [&](const RPCHelpMan& self, const JSONRPCRequest& request) -> UniValue
{
    uint256 hash(ParseHashV(request.params[0], "blockhash"));
    BlockValidationState state;

    CBlockIndex* pblockindex;
    {
        LOCK(cs_main);
        pblockindex = g_chainman.m_blockman.LookupBlockIndex(hash);
        if (!pblockindex) {
            throw JSONRPCError(RPC_INVALID_ADDRESS_OR_KEY, "Block not found");
        }
    }
    InvalidateBlock(state, Params(), pblockindex);

    if (state.IsValid()) {
        ::ChainstateActive().ActivateBestChain(state, Params());
    }

    if (!state.IsValid()) {
        throw JSONRPCError(RPC_DATABASE_ERROR, state.ToString());
    }

    return NullUniValue;
},
    };
}

static RPCHelpMan reconsiderblock()
{
    return RPCHelpMan{"reconsiderblock",
                "\nRemoves invalidity status of a block, its ancestors and its descendants, reconsider them for activation.\n"
                "This can be used to undo the effects of invalidateblock.\n",
                {
                    {"blockhash", RPCArg::Type::STR_HEX, RPCArg::Optional::NO, "the hash of the block to reconsider"},
                },
                RPCResult{RPCResult::Type::NONE, "", ""},
                RPCExamples{
                    HelpExampleCli("reconsiderblock", "\"blockhash\"")
            + HelpExampleRpc("reconsiderblock", "\"blockhash\"")
                },
        [&](const RPCHelpMan& self, const JSONRPCRequest& request) -> UniValue
{
    uint256 hash(ParseHashV(request.params[0], "blockhash"));

    {
        LOCK(cs_main);
        CBlockIndex* pblockindex = g_chainman.m_blockman.LookupBlockIndex(hash);
        if (!pblockindex) {
            throw JSONRPCError(RPC_INVALID_ADDRESS_OR_KEY, "Block not found");
        }

        ResetBlockFailureFlags(pblockindex);
    }

    BlockValidationState state;
    ::ChainstateActive().ActivateBestChain(state, Params());

    if (!state.IsValid()) {
        throw JSONRPCError(RPC_DATABASE_ERROR, state.ToString());
    }

    return NullUniValue;
},
    };
}

static RPCHelpMan getchaintxstats()
{
    return RPCHelpMan{"getchaintxstats",
                "\nCompute statistics about the total number and rate of transactions in the chain.\n",
                {
                    {"nblocks", RPCArg::Type::NUM, /* default */ "one month", "Size of the window in number of blocks"},
                    {"blockhash", RPCArg::Type::STR_HEX, /* default */ "chain tip", "The hash of the block that ends the window."},
                },
                RPCResult{
                    RPCResult::Type::OBJ, "", "",
                    {
                        {RPCResult::Type::NUM_TIME, "time", "The timestamp for the final block in the window, expressed in " + UNIX_EPOCH_TIME},
                        {RPCResult::Type::NUM, "txcount", "The total number of transactions in the chain up to that point"},
                        {RPCResult::Type::STR_HEX, "window_final_block_hash", "The hash of the final block in the window"},
                        {RPCResult::Type::NUM, "window_final_block_height", "The height of the final block in the window."},
                        {RPCResult::Type::NUM, "window_block_count", "Size of the window in number of blocks"},
                        {RPCResult::Type::NUM, "window_tx_count", "The number of transactions in the window. Only returned if \"window_block_count\" is > 0"},
                        {RPCResult::Type::NUM, "window_interval", "The elapsed time in the window in seconds. Only returned if \"window_block_count\" is > 0"},
                        {RPCResult::Type::NUM, "txrate", "The average rate of transactions per second in the window. Only returned if \"window_interval\" is > 0"},
                    }},
                RPCExamples{
                    HelpExampleCli("getchaintxstats", "")
            + HelpExampleRpc("getchaintxstats", "2016")
                },
        [&](const RPCHelpMan& self, const JSONRPCRequest& request) -> UniValue
{
    const CBlockIndex* pindex;
    int blockcount = 30 * 24 * 60 * 60 / Params().GetConsensus().nPowTargetSpacing; // By default: 1 month

    if (request.params[1].isNull()) {
        LOCK(cs_main);
        pindex = ::ChainActive().Tip();
    } else {
        uint256 hash(ParseHashV(request.params[1], "blockhash"));
        LOCK(cs_main);
        pindex = g_chainman.m_blockman.LookupBlockIndex(hash);
        if (!pindex) {
            throw JSONRPCError(RPC_INVALID_ADDRESS_OR_KEY, "Block not found");
        }
        if (!::ChainActive().Contains(pindex)) {
            throw JSONRPCError(RPC_INVALID_PARAMETER, "Block is not in main chain");
        }
    }

    CHECK_NONFATAL(pindex != nullptr);

    if (request.params[0].isNull()) {
        blockcount = std::max(0, std::min(blockcount, pindex->nHeight - 1));
    } else {
        blockcount = request.params[0].get_int();

        if (blockcount < 0 || (blockcount > 0 && blockcount >= pindex->nHeight)) {
            throw JSONRPCError(RPC_INVALID_PARAMETER, "Invalid block count: should be between 0 and the block's height - 1");
        }
    }

    const CBlockIndex* pindexPast = pindex->GetAncestor(pindex->nHeight - blockcount);
    int nTimeDiff = pindex->GetMedianTimePast() - pindexPast->GetMedianTimePast();
    int nTxDiff = pindex->nChainTx - pindexPast->nChainTx;

    UniValue ret(UniValue::VOBJ);
    ret.pushKV("time", (int64_t)pindex->nTime);
    ret.pushKV("txcount", (int64_t)pindex->nChainTx);
    ret.pushKV("window_final_block_hash", pindex->GetBlockHash().GetHex());
    ret.pushKV("window_final_block_height", pindex->nHeight);
    ret.pushKV("window_block_count", blockcount);
    if (blockcount > 0) {
        ret.pushKV("window_tx_count", nTxDiff);
        ret.pushKV("window_interval", nTimeDiff);
        if (nTimeDiff > 0) {
            ret.pushKV("txrate", ((double)nTxDiff) / nTimeDiff);
        }
    }

    return ret;
},
    };
}

template<typename T>
static T CalculateTruncatedMedian(std::vector<T>& scores)
{
    size_t size = scores.size();
    if (size == 0) {
        return 0;
    }

    std::sort(scores.begin(), scores.end());
    if (size % 2 == 0) {
        return (scores[size / 2 - 1] + scores[size / 2]) / 2;
    } else {
        return scores[size / 2];
    }
}

void CalculatePercentilesByWeight(CAmount result[NUM_GETBLOCKSTATS_PERCENTILES], std::vector<std::pair<CAmount, int64_t>>& scores, int64_t total_weight)
{
    if (scores.empty()) {
        return;
    }

    std::sort(scores.begin(), scores.end());

    // 10th, 25th, 50th, 75th, and 90th percentile weight units.
    const double weights[NUM_GETBLOCKSTATS_PERCENTILES] = {
        total_weight / 10.0, total_weight / 4.0, total_weight / 2.0, (total_weight * 3.0) / 4.0, (total_weight * 9.0) / 10.0
    };

    int64_t next_percentile_index = 0;
    int64_t cumulative_weight = 0;
    for (const auto& element : scores) {
        cumulative_weight += element.second;
        while (next_percentile_index < NUM_GETBLOCKSTATS_PERCENTILES && cumulative_weight >= weights[next_percentile_index]) {
            result[next_percentile_index] = element.first;
            ++next_percentile_index;
        }
    }

    // Fill any remaining percentiles with the last value.
    for (int64_t i = next_percentile_index; i < NUM_GETBLOCKSTATS_PERCENTILES; i++) {
        result[i] = scores.back().first;
    }
}

template<typename T>
static inline bool SetHasKeys(const std::set<T>& set) {return false;}
template<typename T, typename Tk, typename... Args>
static inline bool SetHasKeys(const std::set<T>& set, const Tk& key, const Args&... args)
{
    return (set.count(key) != 0) || SetHasKeys(set, args...);
}

// outpoint (needed for the utxo index) + nHeight + fCoinBase
static constexpr size_t PER_UTXO_OVERHEAD = sizeof(COutPoint) + sizeof(uint32_t) + sizeof(bool);

static RPCHelpMan getblockstats()
{
    return RPCHelpMan{"getblockstats",
                "\nCompute per block statistics for a given window. All amounts are in satoshis.\n"
                "It won't work for some heights with pruning.\n",
                {
                    {"hash_or_height", RPCArg::Type::NUM, RPCArg::Optional::NO, "The block hash or height of the target block", "", {"", "string or numeric"}},
                    {"stats", RPCArg::Type::ARR, /* default */ "all values", "Values to plot (see result below)",
                        {
                            {"height", RPCArg::Type::STR, RPCArg::Optional::OMITTED, "Selected statistic"},
                            {"time", RPCArg::Type::STR, RPCArg::Optional::OMITTED, "Selected statistic"},
                        },
                        "stats"},
                },
                RPCResult{
            RPCResult::Type::OBJ, "", "",
            {
                {RPCResult::Type::NUM, "avgfee", "Average fee in the block"},
                {RPCResult::Type::NUM, "avgfeerate", "Average feerate (in satoshis per virtual byte)"},
                {RPCResult::Type::NUM, "avgtxsize", "Average transaction size"},
                {RPCResult::Type::STR_HEX, "blockhash", "The block hash (to check for potential reorgs)"},
                {RPCResult::Type::ARR_FIXED, "feerate_percentiles", "Feerates at the 10th, 25th, 50th, 75th, and 90th percentile weight unit (in satoshis per virtual byte)",
                {
                    {RPCResult::Type::NUM, "10th_percentile_feerate", "The 10th percentile feerate"},
                    {RPCResult::Type::NUM, "25th_percentile_feerate", "The 25th percentile feerate"},
                    {RPCResult::Type::NUM, "50th_percentile_feerate", "The 50th percentile feerate"},
                    {RPCResult::Type::NUM, "75th_percentile_feerate", "The 75th percentile feerate"},
                    {RPCResult::Type::NUM, "90th_percentile_feerate", "The 90th percentile feerate"},
                }},
                {RPCResult::Type::NUM, "height", "The height of the block"},
                {RPCResult::Type::NUM, "ins", "The number of inputs (excluding coinbase)"},
                {RPCResult::Type::NUM, "maxfee", "Maximum fee in the block"},
                {RPCResult::Type::NUM, "maxfeerate", "Maximum feerate (in satoshis per virtual byte)"},
                {RPCResult::Type::NUM, "maxtxsize", "Maximum transaction size"},
                {RPCResult::Type::NUM, "medianfee", "Truncated median fee in the block"},
                {RPCResult::Type::NUM, "mediantime", "The block median time past"},
                {RPCResult::Type::NUM, "mediantxsize", "Truncated median transaction size"},
                {RPCResult::Type::NUM, "minfee", "Minimum fee in the block"},
                {RPCResult::Type::NUM, "minfeerate", "Minimum feerate (in satoshis per virtual byte)"},
                {RPCResult::Type::NUM, "mintxsize", "Minimum transaction size"},
                {RPCResult::Type::NUM, "outs", "The number of outputs"},
                {RPCResult::Type::NUM, "subsidy", "The block subsidy"},
                {RPCResult::Type::NUM, "swtotal_size", "Total size of all segwit transactions"},
                {RPCResult::Type::NUM, "swtotal_weight", "Total weight of all segwit transactions"},
                {RPCResult::Type::NUM, "swtxs", "The number of segwit transactions"},
                {RPCResult::Type::NUM, "time", "The block time"},
                {RPCResult::Type::NUM, "total_out", "Total amount in all outputs (excluding coinbase and thus reward [ie subsidy + totalfee])"},
                {RPCResult::Type::NUM, "total_size", "Total size of all non-coinbase transactions"},
                {RPCResult::Type::NUM, "total_weight", "Total weight of all non-coinbase transactions"},
                {RPCResult::Type::NUM, "totalfee", "The fee total"},
                {RPCResult::Type::NUM, "txs", "The number of transactions (including coinbase)"},
                {RPCResult::Type::NUM, "utxo_increase", "The increase/decrease in the number of unspent outputs"},
                {RPCResult::Type::NUM, "utxo_size_inc", "The increase/decrease in size for the utxo index (not discounting op_return and similar)"},
            }},
                RPCExamples{
                    HelpExampleCli("getblockstats", R"('"00000000c937983704a73af28acdec37b049d214adbda81d7e2a3dd146f6ed09"' '["minfeerate","avgfeerate"]')") +
                    HelpExampleCli("getblockstats", R"(1000 '["minfeerate","avgfeerate"]')") +
                    HelpExampleRpc("getblockstats", R"("00000000c937983704a73af28acdec37b049d214adbda81d7e2a3dd146f6ed09", ["minfeerate","avgfeerate"])") +
                    HelpExampleRpc("getblockstats", R"(1000, ["minfeerate","avgfeerate"])")
                },
        [&](const RPCHelpMan& self, const JSONRPCRequest& request) -> UniValue
{
    LOCK(cs_main);

    CBlockIndex* pindex;
    if (request.params[0].isNum()) {
        const int height = request.params[0].get_int();
        const int current_tip = ::ChainActive().Height();
        if (height < 0) {
            throw JSONRPCError(RPC_INVALID_PARAMETER, strprintf("Target block height %d is negative", height));
        }
        if (height > current_tip) {
            throw JSONRPCError(RPC_INVALID_PARAMETER, strprintf("Target block height %d after current tip %d", height, current_tip));
        }

        pindex = ::ChainActive()[height];
    } else {
        const uint256 hash(ParseHashV(request.params[0], "hash_or_height"));
        pindex = g_chainman.m_blockman.LookupBlockIndex(hash);
        if (!pindex) {
            throw JSONRPCError(RPC_INVALID_ADDRESS_OR_KEY, "Block not found");
        }
        if (!::ChainActive().Contains(pindex)) {
            throw JSONRPCError(RPC_INVALID_PARAMETER, strprintf("Block is not in chain %s", Params().NetworkIDString()));
        }
    }

    CHECK_NONFATAL(pindex != nullptr);

    std::set<std::string> stats;
    if (!request.params[1].isNull()) {
        const UniValue stats_univalue = request.params[1].get_array();
        for (unsigned int i = 0; i < stats_univalue.size(); i++) {
            const std::string stat = stats_univalue[i].get_str();
            stats.insert(stat);
        }
    }

    // ELEMENTS:
    const CAsset asset = policyAsset; // TODO Make configurable

    const CBlock block = GetBlockChecked(pindex);
    const CBlockUndo blockUndo = GetUndoChecked(pindex);

    const bool do_all = stats.size() == 0; // Calculate everything if nothing selected (default)
    const bool do_mediantxsize = do_all || stats.count("mediantxsize") != 0;
    const bool do_medianfee = do_all || stats.count("medianfee") != 0;
    const bool do_feerate_percentiles = do_all || stats.count("feerate_percentiles") != 0;
    const bool loop_inputs = do_all || do_medianfee || do_feerate_percentiles ||
        SetHasKeys(stats, "utxo_size_inc", "totalfee", "avgfee", "avgfeerate", "minfee", "maxfee", "minfeerate", "maxfeerate");
    const bool loop_outputs = do_all || loop_inputs || stats.count("total_out");
    const bool do_calculate_size = do_mediantxsize ||
        SetHasKeys(stats, "total_size", "avgtxsize", "mintxsize", "maxtxsize", "swtotal_size");
    const bool do_calculate_weight = do_all || SetHasKeys(stats, "total_weight", "avgfeerate", "swtotal_weight", "avgfeerate", "feerate_percentiles", "minfeerate", "maxfeerate");
    const bool do_calculate_sw = do_all || SetHasKeys(stats, "swtxs", "swtotal_size", "swtotal_weight");

    CAmount maxfee = 0;
    CAmount maxfeerate = 0;
    CAmount minfee = MAX_MONEY;
    CAmount minfeerate = MAX_MONEY;
    CAmount total_out = 0;
    CAmount totalfee = 0;
    int64_t inputs = 0;
    int64_t maxtxsize = 0;
    int64_t mintxsize = MAX_BLOCK_SERIALIZED_SIZE;
    int64_t outputs = 0;
    int64_t swtotal_size = 0;
    int64_t swtotal_weight = 0;
    int64_t swtxs = 0;
    int64_t total_size = 0;
    int64_t total_weight = 0;
    int64_t utxo_size_inc = 0;
    std::vector<CAmount> fee_array;
    std::vector<std::pair<CAmount, int64_t>> feerate_array;
    std::vector<int64_t> txsize_array;

    for (size_t i = 0; i < block.vtx.size(); ++i) {
        const auto& tx = block.vtx.at(i);
        outputs += tx->vout.size();

        CAmount tx_total_out = 0;
        // ELEMENTS:
        CAmount elements_txfee = 0;
        if (g_con_elementsmode) {
            if (loop_outputs) {
                for (const CTxOut& out : tx->vout) {
                    if (out.IsFee() && out.nAsset.GetAsset() == asset) {
                        elements_txfee += out.nValue.GetAmount();
                    }
                    if (out.nValue.IsExplicit() && out.nAsset.IsExplicit() && out.nAsset.GetAsset() == asset) {
                        tx_total_out += out.nValue.GetAmount();
                    }
                }
            }
        } else {
            if (loop_outputs) {
                for (const CTxOut& out : tx->vout) {
                    tx_total_out += out.nValue.GetAmount();
                    utxo_size_inc += GetSerializeSize(out, PROTOCOL_VERSION) + PER_UTXO_OVERHEAD;
                }
            }
        }

        if (tx->IsCoinBase()) {
            continue;
        }

        inputs += tx->vin.size(); // Don't count coinbase's fake input
        total_out += tx_total_out; // Don't count coinbase reward

        int64_t tx_size = 0;
        if (do_calculate_size) {

            tx_size = tx->GetTotalSize();
            if (do_mediantxsize) {
                txsize_array.push_back(tx_size);
            }
            maxtxsize = std::max(maxtxsize, tx_size);
            mintxsize = std::min(mintxsize, tx_size);
            total_size += tx_size;
        }

        int64_t weight = 0;
        if (do_calculate_weight) {
            weight = GetTransactionWeight(*tx);
            total_weight += weight;
        }

        if (do_calculate_sw && tx->HasWitness()) {
            ++swtxs;
            swtotal_size += tx_size;
            swtotal_weight += weight;
        }

        if (loop_inputs) {
            CAmount tx_total_in = 0;
            const auto& txundo = blockUndo.vtxundo.at(i - 1);
            for (const Coin& coin: txundo.vprevout) {
                const CTxOut& prevoutput = coin.out;

                tx_total_in += g_con_elementsmode ? 0 : prevoutput.nValue.GetAmount();
                utxo_size_inc -= GetSerializeSize(prevoutput, PROTOCOL_VERSION) + PER_UTXO_OVERHEAD;
            }

            CAmount txfee = g_con_elementsmode ? elements_txfee : (tx_total_in - tx_total_out);
            CHECK_NONFATAL(MoneyRange(txfee));
            if (do_medianfee) {
                fee_array.push_back(txfee);
            }
            maxfee = std::max(maxfee, txfee);
            minfee = std::min(minfee, txfee);
            totalfee += txfee;

            // New feerate uses satoshis per virtual byte instead of per serialized byte
            CAmount feerate = weight ? (txfee * WITNESS_SCALE_FACTOR) / weight : 0;
            if (do_feerate_percentiles) {
                feerate_array.emplace_back(std::make_pair(feerate, weight));
            }
            maxfeerate = std::max(maxfeerate, feerate);
            minfeerate = std::min(minfeerate, feerate);
        }
    }

    CAmount feerate_percentiles[NUM_GETBLOCKSTATS_PERCENTILES] = { 0 };
    CalculatePercentilesByWeight(feerate_percentiles, feerate_array, total_weight);

    UniValue feerates_res(UniValue::VARR);
    for (int64_t i = 0; i < NUM_GETBLOCKSTATS_PERCENTILES; i++) {
        feerates_res.push_back(feerate_percentiles[i]);
    }

    UniValue ret_all(UniValue::VOBJ);
    ret_all.pushKV("avgfee", (block.vtx.size() > 1) ? totalfee / (block.vtx.size() - 1) : 0);
    ret_all.pushKV("avgfeerate", total_weight ? (totalfee * WITNESS_SCALE_FACTOR) / total_weight : 0); // Unit: sat/vbyte
    ret_all.pushKV("avgtxsize", (block.vtx.size() > 1) ? total_size / (block.vtx.size() - 1) : 0);
    ret_all.pushKV("blockhash", pindex->GetBlockHash().GetHex());
    ret_all.pushKV("feerate_percentiles", feerates_res);
    ret_all.pushKV("height", (int64_t)pindex->nHeight);
    ret_all.pushKV("ins", inputs);
    ret_all.pushKV("maxfee", maxfee);
    ret_all.pushKV("maxfeerate", maxfeerate);
    ret_all.pushKV("maxtxsize", maxtxsize);
    ret_all.pushKV("medianfee", CalculateTruncatedMedian(fee_array));
    ret_all.pushKV("mediantime", pindex->GetMedianTimePast());
    ret_all.pushKV("mediantxsize", CalculateTruncatedMedian(txsize_array));
    ret_all.pushKV("minfee", (minfee == MAX_MONEY) ? 0 : minfee);
    ret_all.pushKV("minfeerate", (minfeerate == MAX_MONEY) ? 0 : minfeerate);
    ret_all.pushKV("mintxsize", mintxsize == MAX_BLOCK_SERIALIZED_SIZE ? 0 : mintxsize);
    ret_all.pushKV("outs", outputs);
    ret_all.pushKV("subsidy", GetBlockSubsidy(pindex->nHeight, Params().GetConsensus()));
    ret_all.pushKV("swtotal_size", swtotal_size);
    ret_all.pushKV("swtotal_weight", swtotal_weight);
    ret_all.pushKV("swtxs", swtxs);
    ret_all.pushKV("time", pindex->GetBlockTime());
    ret_all.pushKV("total_out", total_out);
    ret_all.pushKV("total_size", total_size);
    ret_all.pushKV("total_weight", total_weight);
    ret_all.pushKV("totalfee", totalfee);
    ret_all.pushKV("txs", (int64_t)block.vtx.size());
    ret_all.pushKV("utxo_increase", outputs - inputs);
    ret_all.pushKV("utxo_size_inc", utxo_size_inc);

    if (do_all) {
        return ret_all;
    }

    UniValue ret(UniValue::VOBJ);
    for (const std::string& stat : stats) {
        const UniValue& value = ret_all[stat];
        if (value.isNull()) {
            throw JSONRPCError(RPC_INVALID_PARAMETER, strprintf("Invalid selected statistic %s", stat));
        }
        ret.pushKV(stat, value);
    }
    return ret;
},
    };
}

static RPCHelpMan savemempool()
{
    return RPCHelpMan{"savemempool",
                "\nDumps the mempool to disk. It will fail until the previous dump is fully loaded.\n",
                {},
                RPCResult{RPCResult::Type::NONE, "", ""},
                RPCExamples{
                    HelpExampleCli("savemempool", "")
            + HelpExampleRpc("savemempool", "")
                },
        [&](const RPCHelpMan& self, const JSONRPCRequest& request) -> UniValue
{
    const CTxMemPool& mempool = EnsureMemPool(request.context);

    if (!mempool.IsLoaded()) {
        throw JSONRPCError(RPC_MISC_ERROR, "The mempool was not loaded yet");
    }

    if (!DumpMempool(mempool)) {
        throw JSONRPCError(RPC_MISC_ERROR, "Unable to dump mempool to disk");
    }

    return NullUniValue;
},
    };
}

namespace {
//! Search for a given set of pubkey scripts
bool FindScriptPubKey(std::atomic<int>& scan_progress, const std::atomic<bool>& should_abort, int64_t& count, CCoinsViewCursor* cursor, const std::set<CScript>& needles, std::map<COutPoint, Coin>& out_results, std::function<void()>& interruption_point)
{
    scan_progress = 0;
    count = 0;
    while (cursor->Valid()) {
        COutPoint key;
        Coin coin;
        if (!cursor->GetKey(key) || !cursor->GetValue(coin)) return false;
        if (++count % 8192 == 0) {
            interruption_point();
            if (should_abort) {
                // allow to abort the scan via the abort reference
                return false;
            }
        }
        if (count % 256 == 0) {
            // update progress reference every 256 item
            uint32_t high = 0x100 * *key.hash.begin() + *(key.hash.begin() + 1);
            scan_progress = (int)(high * 100.0 / 65536.0 + 0.5);
        }
        if (needles.count(coin.out.scriptPubKey)) {
            out_results.emplace(key, coin);
        }
        cursor->Next();
    }
    scan_progress = 100;
    return true;
}
} // namespace

/** RAII object to prevent concurrency issue when scanning the txout set */
static std::atomic<int> g_scan_progress;
static std::atomic<bool> g_scan_in_progress;
static std::atomic<bool> g_should_abort_scan;
class CoinsViewScanReserver
{
private:
    bool m_could_reserve;
public:
    explicit CoinsViewScanReserver() : m_could_reserve(false) {}

    bool reserve() {
        CHECK_NONFATAL(!m_could_reserve);
        if (g_scan_in_progress.exchange(true)) {
            return false;
        }
        m_could_reserve = true;
        return true;
    }

    ~CoinsViewScanReserver() {
        if (m_could_reserve) {
            g_scan_in_progress = false;
        }
    }
};

static RPCHelpMan scantxoutset()
{
    return RPCHelpMan{"scantxoutset",
                "\nEXPERIMENTAL warning: this call may be removed or changed in future releases.\n"
                "\nScans the unspent transaction output set for entries that match certain output descriptors.\n"
                "Examples of output descriptors are:\n"
                "    addr(<address>)                      Outputs whose scriptPubKey corresponds to the specified address (does not include P2PK)\n"
                "    raw(<hex script>)                    Outputs whose scriptPubKey equals the specified hex scripts\n"
                "    combo(<pubkey>)                      P2PK, P2PKH, P2WPKH, and P2SH-P2WPKH outputs for the given pubkey\n"
                "    pkh(<pubkey>)                        P2PKH outputs for the given pubkey\n"
                "    sh(multi(<n>,<pubkey>,<pubkey>,...)) P2SH-multisig outputs for the given threshold and pubkeys\n"
                "\nIn the above, <pubkey> either refers to a fixed public key in hexadecimal notation, or to an xpub/xprv optionally followed by one\n"
                "or more path elements separated by \"/\", and optionally ending in \"/*\" (unhardened), or \"/*'\" or \"/*h\" (hardened) to specify all\n"
                "unhardened or hardened child keys.\n"
                "In the latter case, a range needs to be specified by below if different from 1000.\n"
                "For more information on output descriptors, see the documentation in the doc/descriptors.md file.\n",
                {
                    {"action", RPCArg::Type::STR, RPCArg::Optional::NO, "The action to execute\n"
            "                                      \"start\" for starting a scan\n"
            "                                      \"abort\" for aborting the current scan (returns true when abort was successful)\n"
            "                                      \"status\" for progress report (in %) of the current scan"},
                    {"scanobjects", RPCArg::Type::ARR, RPCArg::Optional::OMITTED, "Array of scan objects. Required for \"start\" action\n"
            "                                  Every scan object is either a string descriptor or an object:",
                        {
                            {"descriptor", RPCArg::Type::STR, RPCArg::Optional::OMITTED, "An output descriptor"},
                            {"", RPCArg::Type::OBJ, RPCArg::Optional::OMITTED, "An object with output descriptor and metadata",
                                {
                                    {"desc", RPCArg::Type::STR, RPCArg::Optional::NO, "An output descriptor"},
                                    {"range", RPCArg::Type::RANGE, /* default */ "1000", "The range of HD chain indexes to explore (either end or [begin,end])"},
                                },
                            },
                        },
                        "[scanobjects,...]"},
                },
                RPCResult{
                    RPCResult::Type::OBJ, "", "",
                    {
                        {RPCResult::Type::BOOL, "success", "Whether the scan was completed"},
                        {RPCResult::Type::NUM, "txouts", "The number of unspent transaction outputs scanned"},
                        {RPCResult::Type::NUM, "height", "The current block height (index)"},
                        {RPCResult::Type::STR_HEX, "bestblock", "The hash of the block at the tip of the chain"},
                        {RPCResult::Type::ARR, "unspents", "",
                            {
                                {RPCResult::Type::OBJ, "", "",
                                    {
                                        {RPCResult::Type::STR_HEX, "txid", "The transaction id"},
                                        {RPCResult::Type::NUM, "vout", "The vout value"},
                                        {RPCResult::Type::STR_HEX, "scriptPubKey", "The script key"},
                                        {RPCResult::Type::STR, "desc", "A specialized descriptor for the matched scriptPubKey"},
                                        {RPCResult::Type::STR_AMOUNT, "amount", "The total amount in " + CURRENCY_UNIT + " of the unspent output"},
                                        {RPCResult::Type::STR_HEX, "asset", "The asset ID"},
                                        {RPCResult::Type::NUM, "height", "Height of the unspent transaction output"},
                                    }},
                            }},
                        {RPCResult::Type::STR_AMOUNT, "total_unblinded_bitcoin_amount", "The total amount of all found unspent unblinded outputs in " + CURRENCY_UNIT},
                    }},
                RPCExamples{""},
        [&](const RPCHelpMan& self, const JSONRPCRequest& request) -> UniValue
{
    RPCTypeCheck(request.params, {UniValue::VSTR, UniValue::VARR});

    UniValue result(UniValue::VOBJ);
    if (request.params[0].get_str() == "status") {
        CoinsViewScanReserver reserver;
        if (reserver.reserve()) {
            // no scan in progress
            return NullUniValue;
        }
        result.pushKV("progress", g_scan_progress);
        return result;
    } else if (request.params[0].get_str() == "abort") {
        CoinsViewScanReserver reserver;
        if (reserver.reserve()) {
            // reserve was possible which means no scan was running
            return false;
        }
        // set the abort flag
        g_should_abort_scan = true;
        return true;
    } else if (request.params[0].get_str() == "start") {
        CoinsViewScanReserver reserver;
        if (!reserver.reserve()) {
            throw JSONRPCError(RPC_INVALID_PARAMETER, "Scan already in progress, use action \"abort\" or \"status\"");
        }

        if (request.params.size() < 2) {
            throw JSONRPCError(RPC_MISC_ERROR, "scanobjects argument is required for the start action");
        }

        std::set<CScript> needles;
        std::map<CScript, std::string> descriptors;
        CAmount total_in = 0;

        // loop through the scan objects
        for (const UniValue& scanobject : request.params[1].get_array().getValues()) {
            FlatSigningProvider provider;
            auto scripts = EvalDescriptorStringOrObject(scanobject, provider);
            for (const auto& script : scripts) {
                std::string inferred = InferDescriptor(script, provider)->ToString();
                needles.emplace(script);
                descriptors.emplace(std::move(script), std::move(inferred));
            }
        }

        // Scan the unspent transaction output set for inputs
        UniValue unspents(UniValue::VARR);
        std::vector<CTxOut> input_txos;
        std::map<COutPoint, Coin> coins;
        g_should_abort_scan = false;
        g_scan_progress = 0;
        int64_t count = 0;
        std::unique_ptr<CCoinsViewCursor> pcursor;
        CBlockIndex* tip;
        {
            LOCK(cs_main);
            ::ChainstateActive().ForceFlushStateToDisk();
            pcursor = std::unique_ptr<CCoinsViewCursor>(::ChainstateActive().CoinsDB().Cursor());
            CHECK_NONFATAL(pcursor);
            tip = ::ChainActive().Tip();
            CHECK_NONFATAL(tip);
        }
        NodeContext& node = EnsureNodeContext(request.context);
        bool res = FindScriptPubKey(g_scan_progress, g_should_abort_scan, count, pcursor.get(), needles, coins, node.rpc_interruption_point);
        result.pushKV("success", res);
        result.pushKV("txouts", count);
        result.pushKV("height", tip->nHeight);
        result.pushKV("bestblock", tip->GetBlockHash().GetHex());

        if (!g_con_elementsmode) {
            for (const auto& it : coins) {
                const COutPoint& outpoint = it.first;
                const Coin& coin = it.second;
                const CTxOut& txo = coin.out;
                input_txos.push_back(txo);
                total_in += txo.nValue.GetAmount();

                UniValue unspent(UniValue::VOBJ);
                unspent.pushKV("txid", outpoint.hash.GetHex());
                unspent.pushKV("vout", (int32_t)outpoint.n);
                unspent.pushKV("scriptPubKey", HexStr(txo.scriptPubKey));
                unspent.pushKV("desc", descriptors[txo.scriptPubKey]);
                unspent.pushKV("amount", ValueFromAmount(txo.nValue.GetAmount()));
                unspent.pushKV("height", (int32_t)coin.nHeight);

                unspents.push_back(unspent);
            }
            result.pushKV("unspents", unspents);
            result.pushKV("total_amount", ValueFromAmount(total_in));
        } else {
            CAmount total_in_explicit_parent = 0;
            for (const auto& it : coins) {
                const COutPoint& outpoint = it.first;
                const Coin& coin = it.second;
                const CTxOut& txo = coin.out;
                input_txos.push_back(txo);
                if (txo.nValue.IsExplicit() && txo.nAsset.IsExplicit() && txo.nAsset.GetAsset() == Params().GetConsensus().pegged_asset) {
                    total_in_explicit_parent += txo.nValue.GetAmount();
                }

                UniValue unspent(UniValue::VOBJ);
                unspent.pushKV("txid", outpoint.hash.GetHex());
                unspent.pushKV("vout", (int32_t)outpoint.n);
                unspent.pushKV("scriptPubKey", HexStr(txo.scriptPubKey));
                unspent.pushKV("desc", descriptors[txo.scriptPubKey]);
                if (txo.nValue.IsExplicit()) {
                    unspent.pushKV("amount", ValueFromAmount(txo.nValue.GetAmount()));
                } else {
                    unspent.pushKV("amountcommitment", HexStr(txo.nValue.vchCommitment));
                }
                if (txo.nAsset.IsExplicit()) {
                    unspent.pushKV("asset", txo.nAsset.GetAsset().GetHex());
                } else {
                    unspent.pushKV("assetcommitment", HexStr(txo.nAsset.vchCommitment));
                }
                unspent.pushKV("height", (int32_t)coin.nHeight);

                unspents.push_back(unspent);
            }
            result.pushKV("unspents", unspents);
            result.pushKV("total_unblinded_bitcoin_amount", ValueFromAmount(total_in_explicit_parent));
        }
    } else {
        throw JSONRPCError(RPC_INVALID_PARAMETER, "Invalid command");
    }
    return result;
},
    };
}

static RPCHelpMan getblockfilter()
{
    return RPCHelpMan{"getblockfilter",
                "\nRetrieve a BIP 157 content filter for a particular block.\n",
                {
                    {"blockhash", RPCArg::Type::STR_HEX, RPCArg::Optional::NO, "The hash of the block"},
                    {"filtertype", RPCArg::Type::STR, /*default*/ "basic", "The type name of the filter"},
                },
                RPCResult{
                    RPCResult::Type::OBJ, "", "",
                    {
                        {RPCResult::Type::STR_HEX, "filter", "the hex-encoded filter data"},
                        {RPCResult::Type::STR_HEX, "header", "the hex-encoded filter header"},
                    }},
                RPCExamples{
                    HelpExampleCli("getblockfilter", "\"00000000c937983704a73af28acdec37b049d214adbda81d7e2a3dd146f6ed09\" \"basic\"") +
                    HelpExampleRpc("getblockfilter", "\"00000000c937983704a73af28acdec37b049d214adbda81d7e2a3dd146f6ed09\", \"basic\"")
                },
        [&](const RPCHelpMan& self, const JSONRPCRequest& request) -> UniValue
{
    uint256 block_hash = ParseHashV(request.params[0], "blockhash");
    std::string filtertype_name = "basic";
    if (!request.params[1].isNull()) {
        filtertype_name = request.params[1].get_str();
    }

    BlockFilterType filtertype;
    if (!BlockFilterTypeByName(filtertype_name, filtertype)) {
        throw JSONRPCError(RPC_INVALID_ADDRESS_OR_KEY, "Unknown filtertype");
    }

    BlockFilterIndex* index = GetBlockFilterIndex(filtertype);
    if (!index) {
        throw JSONRPCError(RPC_MISC_ERROR, "Index is not enabled for filtertype " + filtertype_name);
    }

    const CBlockIndex* block_index;
    bool block_was_connected;
    {
        LOCK(cs_main);
        block_index = g_chainman.m_blockman.LookupBlockIndex(block_hash);
        if (!block_index) {
            throw JSONRPCError(RPC_INVALID_ADDRESS_OR_KEY, "Block not found");
        }
        block_was_connected = block_index->IsValid(BLOCK_VALID_SCRIPTS);
    }

    bool index_ready = index->BlockUntilSyncedToCurrentChain();

    BlockFilter filter;
    uint256 filter_header;
    if (!index->LookupFilter(block_index, filter) ||
        !index->LookupFilterHeader(block_index, filter_header)) {
        int err_code;
        std::string errmsg = "Filter not found.";

        if (!block_was_connected) {
            err_code = RPC_INVALID_ADDRESS_OR_KEY;
            errmsg += " Block was not connected to active chain.";
        } else if (!index_ready) {
            err_code = RPC_MISC_ERROR;
            errmsg += " Block filters are still in the process of being indexed.";
        } else {
            err_code = RPC_INTERNAL_ERROR;
            errmsg += " This error is unexpected and indicates index corruption.";
        }

        throw JSONRPCError(err_code, errmsg);
    }

    UniValue ret(UniValue::VOBJ);
    ret.pushKV("filter", HexStr(filter.GetEncodedFilter()));
    ret.pushKV("header", filter_header.GetHex());
    return ret;
},
    };
}

/**
 * Serialize the UTXO set to a file for loading elsewhere.
 *
 * @see SnapshotMetadata
 */
static RPCHelpMan dumptxoutset()
{
    return RPCHelpMan{
        "dumptxoutset",
        "\nWrite the serialized UTXO set to disk.\n",
        {
            {"path",
                RPCArg::Type::STR,
                RPCArg::Optional::NO,
                /* default_val */ "",
                "path to the output file. If relative, will be prefixed by datadir."},
        },
        RPCResult{
            RPCResult::Type::OBJ, "", "",
                {
                    {RPCResult::Type::NUM, "coins_written", "the number of coins written in the snapshot"},
                    {RPCResult::Type::STR_HEX, "base_hash", "the hash of the base of the snapshot"},
                    {RPCResult::Type::NUM, "base_height", "the height of the base of the snapshot"},
                    {RPCResult::Type::STR, "path", "the absolute path that the snapshot was written to"},
                }
        },
        RPCExamples{
            HelpExampleCli("dumptxoutset", "utxo.dat")
        },
        [&](const RPCHelpMan& self, const JSONRPCRequest& request) -> UniValue
{
    const fs::path path = fsbridge::AbsPathJoin(GetDataDir(), request.params[0].get_str());
    // Write to a temporary path and then move into `path` on completion
    // to avoid confusion due to an interruption.
    const fs::path temppath = fsbridge::AbsPathJoin(GetDataDir(), request.params[0].get_str() + ".incomplete");

    if (fs::exists(path)) {
        throw JSONRPCError(
            RPC_INVALID_PARAMETER,
            path.string() + " already exists. If you are sure this is what you want, "
            "move it out of the way first");
    }

    FILE* file{fsbridge::fopen(temppath, "wb")};
    CAutoFile afile{file, SER_DISK, CLIENT_VERSION};
    NodeContext& node = EnsureNodeContext(request.context);
    UniValue result = CreateUTXOSnapshot(node, node.chainman->ActiveChainstate(), afile);
    fs::rename(temppath, path);

    result.pushKV("path", path.string());
    return result;
},
    };
}

UniValue CreateUTXOSnapshot(NodeContext& node, CChainState& chainstate, CAutoFile& afile)
{
    std::unique_ptr<CCoinsViewCursor> pcursor;
    CCoinsStats stats;
    CBlockIndex* tip;

    {
        // We need to lock cs_main to ensure that the coinsdb isn't written to
        // between (i) flushing coins cache to disk (coinsdb), (ii) getting stats
        // based upon the coinsdb, and (iii) constructing a cursor to the
        // coinsdb for use below this block.
        //
        // Cursors returned by leveldb iterate over snapshots, so the contents
        // of the pcursor will not be affected by simultaneous writes during
        // use below this block.
        //
        // See discussion here:
        //   https://github.com/bitcoin/bitcoin/pull/15606#discussion_r274479369
        //
        LOCK(::cs_main);

        chainstate.ForceFlushStateToDisk();

        if (!GetUTXOStats(&chainstate.CoinsDB(), stats, CoinStatsHashType::NONE, node.rpc_interruption_point)) {
            throw JSONRPCError(RPC_INTERNAL_ERROR, "Unable to read UTXO set");
        }

        pcursor = std::unique_ptr<CCoinsViewCursor>(chainstate.CoinsDB().Cursor());
        tip = g_chainman.m_blockman.LookupBlockIndex(stats.hashBlock);
        CHECK_NONFATAL(tip);
    }

    SnapshotMetadata metadata{tip->GetBlockHash(), stats.coins_count, tip->nChainTx};

    afile << metadata;

    COutPoint key;
    Coin coin;
    unsigned int iter{0};

    while (pcursor->Valid()) {
        if (iter % 5000 == 0) node.rpc_interruption_point();
        ++iter;
        if (pcursor->GetKey(key) && pcursor->GetValue(coin)) {
            afile << key;
            afile << coin;
        }

        pcursor->Next();
    }

    afile.fclose();

    UniValue result(UniValue::VOBJ);
    result.pushKV("coins_written", stats.coins_count);
    result.pushKV("base_hash", tip->GetBlockHash().ToString());
    result.pushKV("base_height", tip->nHeight);

    return result;
}

//
// ELEMENTS:

static RPCHelpMan getsidechaininfo()
{
    return RPCHelpMan{"getsidechaininfo",
                "Returns an object containing various state info regarding sidechain functionality.\n",
                {},
                RPCResult{
                    RPCResult::Type::OBJ, "", "",
                    {
                        {RPCResult::Type::STR_HEX, "fedpegscript", "The fedpegscript from genesis block"},
                        {RPCResult::Type::ARR, "current_fedpegscripts", "The currently-enforced fedpegscripts in hex. Peg-ins for any entries on this list are honored by consensus and policy. Oldest first. Two total entries are possible",
                            {{RPCResult::Type::STR_HEX, "", "active fedpegscript"}}},
                        {RPCResult::Type::ARR, "current_fedpeg_programs", "The currently-enforced fedpegscript scriptPubKeys in hex. Prior to a transition this may be P2SH scriptpubkey, otherwise it will be a native segwit script. Results are paired in-order with current_fedpegscripts",
                            {{RPCResult::Type::STR_HEX, "", "active fedpegscript scriptPubKeys"}}},
                        {RPCResult::Type::STR_HEX, "pegged_asset", "Pegged asset type"},
                        {RPCResult::Type::STR, "min_peg_diff", "The minimum difficulty parent chain header target. Peg-in headers that have less work will be rejected as an anti-Dos measure"},
                        {RPCResult::Type::STR_HEX, "parent_blockhash", "The parent genesis blockhash as source of pegged-in funds"},
                        {RPCResult::Type::BOOL, "parent_chain_has_pow", "Whether parent chain has pow or signed blocks"},
                        {RPCResult::Type::STR, "parent_chain_signblockscript_asm", "If the parent chain has signed blocks, its signblockscript in ASM"},
                        {RPCResult::Type::STR_HEX, "parent_chain_signblockscript_hex", "If the parent chain has signed blocks, its signblockscript in hex"},
                        {RPCResult::Type::STR_HEX, "parent_pegged_asset", "If the parent chain has Confidential Assets, the asset id of the pegged asset in that chain"},
                        {RPCResult::Type::NUM, "pegin_confirmation_depth", "The number of mainchain confirmations required for a peg-in transaction to become valid"},
                        {RPCResult::Type::BOOL, "enforce_pak", "If peg-out authorization is being enforced"},
                    }},
                RPCExamples{
                    HelpExampleCli("getsidechaininfo", "")
                    + HelpExampleRpc("getsidechaininfo", "")
                },
        [&](const RPCHelpMan& self, const JSONRPCRequest& request) -> UniValue
{
    LOCK(cs_main);

    const Consensus::Params& consensus = Params().GetConsensus();
    const uint256& parent_blockhash = Params().ParentGenesisBlockHash();

    UniValue obj(UniValue::VOBJ);
    obj.pushKV("fedpegscript", HexStr(consensus.fedpegScript));
    // We use mempool_validation as true to show what is enforced for *next* block
    std::vector<std::pair<CScript, CScript>> fedpegscripts = GetValidFedpegScripts(::ChainActive().Tip(), consensus, true /* nextblock_validation */);
    UniValue fedpeg_prog_entries(UniValue::VARR);
    UniValue fedpeg_entries(UniValue::VARR);
    for (const auto& scripts : fedpegscripts) {
        fedpeg_prog_entries.push_back(HexStr(scripts.first));
        fedpeg_entries.push_back(HexStr(scripts.second));
    }
    obj.pushKV("current_fedpeg_programs", fedpeg_prog_entries);
    obj.pushKV("current_fedpegscripts", fedpeg_entries);
    obj.pushKV("pegged_asset", consensus.pegged_asset.GetHex());
    obj.pushKV("min_peg_diff", consensus.parentChainPowLimit.GetHex());
    obj.pushKV("parent_blockhash", parent_blockhash.GetHex());
    obj.pushKV("parent_chain_has_pow", consensus.ParentChainHasPow());
    obj.pushKV("enforce_pak", Params().GetEnforcePak());
    obj.pushKV("pegin_confirmation_depth", (uint64_t)consensus.pegin_min_depth);
    if (!consensus.ParentChainHasPow()) {
        obj.pushKV("parent_chain_signblockscript_asm", ScriptToAsmStr(consensus.parent_chain_signblockscript));
        obj.pushKV("parent_chain_signblockscript_hex", HexStr(consensus.parent_chain_signblockscript));
        obj.pushKV("parent_pegged_asset", consensus.parent_pegged_asset.GetHex());
    }
    return obj;
},
    };
}

// END ELEMENTS
//

void RegisterBlockchainRPCCommands(CRPCTable &t)
{
// clang-format off

static const CRPCCommand commands[] =
{ //  category              actor (function)
  //  --------------------- ------------------------
    { "blockchain",         &getblockchaininfo,                  },
    { "blockchain",         &getchaintxstats,                    },
    { "blockchain",         &getblockstats,                      },
    { "blockchain",         &getbestblockhash,                   },
    { "blockchain",         &getblockcount,                      },
    { "blockchain",         &getblock,                           },
    { "blockchain",         &getblockhash,                       },
    { "blockchain",         &getblockheader,                     },
    { "blockchain",         &getchaintips,                       },
    { "blockchain",         &getdifficulty,                      },
    { "blockchain",         &getmempoolancestors,                },
    { "blockchain",         &getmempooldescendants,              },
    { "blockchain",         &getmempoolentry,                    },
    { "blockchain",         &getmempoolinfo,                     },
    { "blockchain",         &getrawmempool,                      },
    { "blockchain",         &gettxout,                           },
    { "blockchain",         &gettxoutsetinfo,                    },
    { "blockchain",         &pruneblockchain,                    },
    { "blockchain",         &savemempool,                        },
    { "blockchain",         &verifychain,                        },

    { "blockchain",         &preciousblock,                      },
    { "blockchain",         &scantxoutset,                       },
    { "blockchain",         &getblockfilter,                     },

    // ELEMENTS:
    { "blockchain",         &getsidechaininfo,                   },

    /* Not shown in help */
    { "hidden",              &invalidateblock,                   },
    { "hidden",              &reconsiderblock,                   },
    { "hidden",              &waitfornewblock,                   },
    { "hidden",              &waitforblock,                      },
    { "hidden",              &waitforblockheight,                },
    { "hidden",              &syncwithvalidationinterfacequeue,  },
    { "hidden",              &dumptxoutset,                      },
};
// clang-format on
    for (const auto& c : commands) {
        t.appendCommand(c.name, &c);
    }
}<|MERGE_RESOLUTION|>--- conflicted
+++ resolved
@@ -831,7 +831,6 @@
                             {RPCResult::Type::NUM, "difficulty", "The difficulty"},
                             {RPCResult::Type::STR_HEX, "chainwork", "Expected number of hashes required to produce the current chain"},
                             {RPCResult::Type::NUM, "nTx", "The number of transactions in the block"},
-<<<<<<< HEAD
                             {RPCResult::Type::STR, "signblock_witness_asm", "ASM of sign block witness data"},
                             {RPCResult::Type::STR_HEX, "signblock_witness_hex", "Hex of sign block witness data"},
                             {RPCResult::Type::OBJ, "dynamic_parameters", "Dynamic federation parameters in the block, if any",
@@ -851,12 +850,8 @@
                                     {RPCResult::Type::ELISION, "", "same entries as current"}
                                 }},
                             }},
-                            {RPCResult::Type::STR_HEX, "previousblockhash", "The hash of the previous block"},
-                            {RPCResult::Type::STR_HEX, "nextblockhash", "The hash of the next block"},
-=======
                             {RPCResult::Type::STR_HEX, "previousblockhash", /* optional */ true, "The hash of the previous block (if available)"},
                             {RPCResult::Type::STR_HEX, "nextblockhash", /* optional */ true, "The hash of the next block (if available)"},
->>>>>>> 1b045b5e
                         }},
                     RPCResult{"for verbose=false",
                         RPCResult::Type::STR_HEX, "", "A string that is serialized, hex-encoded data for block 'hash'"},
@@ -963,7 +958,6 @@
                     {RPCResult::Type::NUM, "difficulty", "The difficulty"},
                     {RPCResult::Type::STR_HEX, "chainwork", "Expected number of hashes required to produce the chain up to this block (in hex)"},
                     {RPCResult::Type::NUM, "nTx", "The number of transactions in the block"},
-<<<<<<< HEAD
                     {RPCResult::Type::STR, "signblock_witness_asm", "ASM of sign block witness data"},
                     {RPCResult::Type::STR_HEX, "signblock_witness_hex", "Hex of sign block witness data"},
                     {RPCResult::Type::OBJ, "dynamic_parameters", "Dynamic federation parameters in the block, if any",
@@ -983,12 +977,8 @@
                             {RPCResult::Type::ELISION, "", "same entries as current"}
                         }},
                     }},
-                    {RPCResult::Type::STR_HEX, "previousblockhash", "The hash of the previous block"},
-                    {RPCResult::Type::STR_HEX, "nextblockhash", "The hash of the next block"},
-=======
                     {RPCResult::Type::STR_HEX, "previousblockhash", /* optional */ true, "The hash of the previous block (if available)"},
                     {RPCResult::Type::STR_HEX, "nextblockhash", /* optional */ true, "The hash of the next block (if available)"},
->>>>>>> 1b045b5e
                 }},
                     RPCResult{"for verbosity = 2",
                 RPCResult::Type::OBJ, "", "",
