--- conflicted
+++ resolved
@@ -2055,7 +2055,6 @@
         outputs += tx->vout.size();
 
         CAmount tx_total_out = 0;
-<<<<<<< HEAD
         // ELEMENTS:
         CAmount elements_txfee = 0;
         if (g_con_elementsmode) {
@@ -2067,32 +2066,36 @@
                     if (out.nValue.IsExplicit() && out.nAsset.IsExplicit() && out.nAsset.GetAsset() == asset) {
                         tx_total_out += out.nValue.GetAmount();
                     }
-                    utxo_size_inc += GetSerializeSize(out, PROTOCOL_VERSION) + PER_UTXO_OVERHEAD;
+                    size_t out_size = GetSerializeSize(out, PROTOCOL_VERSION) + PER_UTXO_OVERHEAD;
+                    utxo_size_inc += out_size;
+
+                    // The Genesis block and the repeated BIP30 block coinbases don't change the UTXO
+                    // set counts, so they have to be excluded from the statistics
+                    if (pindex.nHeight == 0 || (IsBIP30Repeat(pindex) && tx->IsCoinBase())) continue;
+                    // Skip unspendable outputs since they are not included in the UTXO set
+                    if (out.scriptPubKey.IsUnspendable()) continue;
+
+                    ++utxos;
+                    utxo_size_inc_actual += out_size;
                 }
             }
         } else {
             if (loop_outputs) {
                 for (const CTxOut& out : tx->vout) {
                     tx_total_out += out.nValue.GetAmount();
-                    utxo_size_inc += GetSerializeSize(out, PROTOCOL_VERSION) + PER_UTXO_OVERHEAD;
+
+		    size_t out_size = GetSerializeSize(out, PROTOCOL_VERSION) + PER_UTXO_OVERHEAD;
+                    utxo_size_inc += out_size;
+
+                    // The Genesis block and the repeated BIP30 block coinbases don't change the UTXO
+                    // set counts, so they have to be excluded from the statistics
+                    if (pindex.nHeight == 0 || (IsBIP30Repeat(pindex) && tx->IsCoinBase())) continue;
+                    // Skip unspendable outputs since they are not included in the UTXO set
+                    if (out.scriptPubKey.IsUnspendable()) continue;
+
+                    ++utxos;
+                    utxo_size_inc_actual += out_size;
                 }
-=======
-        if (loop_outputs) {
-            for (const CTxOut& out : tx->vout) {
-                tx_total_out += out.nValue;
-
-                size_t out_size = GetSerializeSize(out, PROTOCOL_VERSION) + PER_UTXO_OVERHEAD;
-                utxo_size_inc += out_size;
-
-                // The Genesis block and the repeated BIP30 block coinbases don't change the UTXO
-                // set counts, so they have to be excluded from the statistics
-                if (pindex.nHeight == 0 || (IsBIP30Repeat(pindex) && tx->IsCoinBase())) continue;
-                // Skip unspendable outputs since they are not included in the UTXO set
-                if (out.scriptPubKey.IsUnspendable()) continue;
-
-                ++utxos;
-                utxo_size_inc_actual += out_size;
->>>>>>> 5d9b5305
             }
         }
 
@@ -2133,15 +2136,10 @@
             for (const Coin& coin: txundo.vprevout) {
                 const CTxOut& prevoutput = coin.out;
 
-<<<<<<< HEAD
                 tx_total_in += g_con_elementsmode ? 0 : prevoutput.nValue.GetAmount();
-                utxo_size_inc -= GetSerializeSize(prevoutput, PROTOCOL_VERSION) + PER_UTXO_OVERHEAD;
-=======
-                tx_total_in += prevoutput.nValue;
                 size_t prevout_size = GetSerializeSize(prevoutput, PROTOCOL_VERSION) + PER_UTXO_OVERHEAD;
                 utxo_size_inc -= prevout_size;
                 utxo_size_inc_actual -= prevout_size;
->>>>>>> 5d9b5305
             }
 
             CAmount txfee = g_con_elementsmode ? elements_txfee : (tx_total_in - tx_total_out);
