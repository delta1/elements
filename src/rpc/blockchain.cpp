--- conflicted
+++ resolved
@@ -1319,7 +1319,6 @@
                 /* ELEMENTS: not present {RPCResult::Type::STR_HEX, "chainwork", "total amount of work in active chain, in hexadecimal"}, */
                 {RPCResult::Type::NUM, "size_on_disk", "the estimated size of the block and undo files on disk"},
                 {RPCResult::Type::BOOL, "pruned", "if the blocks are subject to pruning"},
-<<<<<<< HEAD
                 {RPCResult::Type::STR_HEX, "current_params_root", /*optional=*/true, "the root of the currently active dynafed params"}, // present if dynafed is active
                 {RPCResult::Type::STR, "signblock_asm", /*optional=*/true, "ASM of sign block challenge data from genesis block"}, // not present if dynafed is active
                 {RPCResult::Type::STR, "signblock_asm", /*optional=*/true, "ASM of sign block challenge data from genesis block"}, // not present if dynafed is active
@@ -1336,10 +1335,7 @@
                 }},
                 {RPCResult::Type::STR_HEX, "current_fedpeg_program", /*optional=*/true, "Current dynafed fedpeg program"},
                 {RPCResult::Type::STR_HEX, "current_fedpeg_script", /*optional=*/true, "Current dynafed fedpeg script"},
-                {RPCResult::Type::NUM, "pruneheight", /*optional=*/true, "lowest-height complete block stored (only present if pruning is enabled)"},
-=======
                 {RPCResult::Type::NUM, "pruneheight", /*optional=*/true, "height of the last block pruned, plus one (only present if pruning is enabled)"},
->>>>>>> 1511c9ef
                 {RPCResult::Type::BOOL, "automatic_pruning", /*optional=*/true, "whether automatic pruning is enabled (only present if pruning is enabled)"},
                 {RPCResult::Type::NUM, "prune_target_size", /*optional=*/true, "the target size used by pruning (only present if automatic pruning is enabled)"},
                 {RPCResult::Type::OBJ_DYN, "softforks", /*optional=*/true, "(DEPRECATED, returned only if config option -deprecatedrpc=softforks is passed) status of softforks",
