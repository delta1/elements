// Copyright (c) 2010 Satoshi Nakamoto
// Copyright (c) 2009-2022 The Bitcoin Core developers
// Distributed under the MIT software license, see the accompanying
// file COPYING or http://www.opensource.org/licenses/mit-license.php.

#include <rpc/blockchain.h>

#include <blockfilter.h>
#include <chain.h>
#include <chainparams.h>
#include <coins.h>
#include <common/args.h>
#include <consensus/amount.h>
#include <consensus/params.h>
#include <consensus/validation.h>
#include <core_io.h>
#include <deploymentinfo.h>
#include <deploymentstatus.h>
#include <hash.h>
#include <index/blockfilterindex.h>
#include <index/coinstatsindex.h>
#include <kernel/coinstats.h>
#include <logging/timer.h>
#include <net.h>
#include <net_processing.h>
#include <node/blockstorage.h>
#include <node/context.h>
#include <node/transaction.h>
#include <node/utxo_snapshot.h>
#include <primitives/transaction.h>
#include <rpc/server.h>
#include <rpc/server_util.h>
#include <rpc/util.h>
#include <script/descriptor.h>
#include <streams.h>
#include <sync.h>
#include <txdb.h>
#include <txmempool.h>
#include <undo.h>
#include <univalue.h>
#include <util/check.h>
#include <util/fs.h>
#include <util/strencodings.h>
#include <util/translation.h>
#include <validation.h>
#include <validationinterface.h>
#include <versionbits.h>
#include <warnings.h>
#include <pegins.h>
#include <dynafed.h>

#include <stdint.h>

#include <condition_variable>
#include <memory>
#include <mutex>

using kernel::CCoinsStats;
using kernel::CoinStatsHashType;

using node::BlockManager;
using node::NodeContext;
using node::SnapshotMetadata;

struct CUpdatedBlock
{
    uint256 hash;
    int height;
};

static GlobalMutex cs_blockchange;
static std::condition_variable cond_blockchange;
static CUpdatedBlock latestblock GUARDED_BY(cs_blockchange);

/* Calculate the difficulty for a given block index.
 */
double GetDifficulty(const CBlockIndex* blockindex)
{
    CHECK_NONFATAL(blockindex);

    int nShift = (blockindex->nBits >> 24) & 0xff;
    double dDiff =
        (double)0x0000ffff / (double)(blockindex->nBits & 0x00ffffff);

    while (nShift < 29)
    {
        dDiff *= 256.0;
        nShift++;
    }
    while (nShift > 29)
    {
        dDiff /= 256.0;
        nShift--;
    }

    return dDiff;
}

UniValue paramEntryToJSON(const DynaFedParamEntry& entry)
{
    UniValue result(UniValue::VOBJ);

    // set the type
    if (entry.m_serialize_type == 0) {
        result.pushKV("type", "null");
    } else if (entry.m_serialize_type == 1) {
        result.pushKV("type", "compact");
    } else if (entry.m_serialize_type == 2) {
        result.pushKV("type", "full");
    }

    // nothing more to do for null
    if (entry.m_serialize_type == 0) {
        return result;
    }

    // fields all params have
    result.pushKV("root", entry.CalculateRoot().GetHex());
    result.pushKV("signblockscript", HexStr(entry.m_signblockscript));
    result.pushKV("max_block_witness", (uint64_t)entry.m_signblock_witness_limit);

    // add the extra root which is stored for compact and calculated for full
    if (entry.m_serialize_type == 1) {
        // compact
        result.pushKV("extra_root", entry.m_elided_root.GetHex());
    } else if (entry.m_serialize_type == 2) {
        // full
        result.pushKV("extra_root", entry.CalculateExtraRoot().GetHex());
    }

    // some extra fields only present on full params
    if (entry.m_serialize_type == 2) {
        result.pushKV("fedpeg_program", HexStr(entry.m_fedpeg_program));
        result.pushKV("fedpegscript", HexStr(entry.m_fedpegscript));
        UniValue result_extension(UniValue::VARR);
        for (auto& item : entry.m_extension_space) {
            result_extension.push_back(HexStr(item));
        }
        result.pushKV("extension_space", result_extension);
    }

    return result;
}

UniValue dynaParamsToJSON(const DynaFedParams& dynafed_params)
{
    UniValue ret(UniValue::VOBJ);
    ret.pushKV("current", paramEntryToJSON(dynafed_params.m_current));
    ret.pushKV("proposed", paramEntryToJSON(dynafed_params.m_proposed));
    return ret;
}

static int ComputeNextBlockAndDepth(const CBlockIndex* tip, const CBlockIndex* blockindex, const CBlockIndex*& next)
{
    next = tip->GetAncestor(blockindex->nHeight + 1);
    if (next && next->pprev == blockindex) {
        return tip->nHeight - blockindex->nHeight + 1;
    }
    next = nullptr;
    return blockindex == tip ? 1 : -1;
}

static const CBlockIndex* ParseHashOrHeight(const UniValue& param, ChainstateManager& chainman)
{
    LOCK(::cs_main);
    CChain& active_chain = chainman.ActiveChain();

    if (param.isNum()) {
        const int height{param.getInt<int>()};
        if (height < 0) {
            throw JSONRPCError(RPC_INVALID_PARAMETER, strprintf("Target block height %d is negative", height));
        }
        const int current_tip{active_chain.Height()};
        if (height > current_tip) {
            throw JSONRPCError(RPC_INVALID_PARAMETER, strprintf("Target block height %d after current tip %d", height, current_tip));
        }

        return active_chain[height];
    } else {
        const uint256 hash{ParseHashV(param, "hash_or_height")};
        const CBlockIndex* pindex = chainman.m_blockman.LookupBlockIndex(hash);

        if (!pindex) {
            throw JSONRPCError(RPC_INVALID_ADDRESS_OR_KEY, "Block not found");
        }

        return pindex;
    }
}

UniValue blockheaderToJSON(const CBlockIndex* tip, const CBlockIndex* blockindex_)
{
    // Serialize passed information without accessing chain state of the active chain!
    AssertLockNotHeld(cs_main); // For performance reasons

    CBlockIndex tmpBlockIndexFull;
    const CBlockIndex* blockindex;
    {
        LOCK(cs_main);
        blockindex = blockindex_->untrim_to(&tmpBlockIndexFull);
    }

    UniValue result(UniValue::VOBJ);
    result.pushKV("hash", blockindex->GetBlockHash().GetHex());
    const CBlockIndex* pnext;
    int confirmations = ComputeNextBlockAndDepth(tip, blockindex_, pnext);
    result.pushKV("confirmations", confirmations);
    result.pushKV("height", blockindex->nHeight);
    result.pushKV("version", blockindex->nVersion);
    result.pushKV("versionHex", strprintf("%08x", blockindex->nVersion));
    result.pushKV("merkleroot", blockindex->hashMerkleRoot.GetHex());
    result.pushKV("time", (int64_t)blockindex->nTime);
    result.pushKV("mediantime", (int64_t)blockindex->GetMedianTimePast());
    if (!g_signed_blocks) {
        result.pushKV("nonce", (uint64_t)blockindex->nNonce);
        result.pushKV("bits", strprintf("%08x", blockindex->nBits));
        result.pushKV("difficulty", GetDifficulty(blockindex));
        result.pushKV("chainwork", blockindex->nChainWork.GetHex());
    } else {
        if (!blockindex->is_dynafed_block()) {
            if (blockindex->trimmed()) {
                result.pushKV("signblock_witness_asm", "<trimmed>");
                result.pushKV("signblock_witness_hex", "<trimmed>");
                result.pushKV("signblock_challenge", "<trimmed>");
                result.pushKV("warning", "Fields missing due to -trim_headers flag.");
            } else {
                result.pushKV("signblock_witness_asm", ScriptToAsmStr(blockindex->get_proof().solution));
                result.pushKV("signblock_witness_hex", HexStr(blockindex->get_proof().solution));
                result.pushKV("signblock_challenge", HexStr(blockindex->get_proof().challenge));
            }
        } else {
            if (blockindex->trimmed()) {
                result.pushKV("signblock_witness_hex", "<trimmed>");
                result.pushKV("dynamic_parameters", "<trimmed>");
                result.pushKV("warning", "Fields missing due to -trim_headers flag.");
            } else {
                result.pushKV("signblock_witness_hex", EncodeHexScriptWitness(blockindex->signblock_witness()));
                result.pushKV("dynamic_parameters", dynaParamsToJSON(blockindex->dynafed_params()));
            }
        }
    }
    result.pushKV("nTx", (uint64_t)blockindex->nTx);
    if (blockindex_->pprev)
        result.pushKV("previousblockhash", blockindex->pprev->GetBlockHash().GetHex());
    if (pnext)
        result.pushKV("nextblockhash", pnext->GetBlockHash().GetHex());
    return result;
}

UniValue blockToJSON(BlockManager& blockman, const CBlock& block, const CBlockIndex* tip, const CBlockIndex* blockindex, TxVerbosity verbosity)
{
    UniValue result = blockheaderToJSON(tip, blockindex);

    result.pushKV("strippedsize", (int)::GetSerializeSize(block, PROTOCOL_VERSION | SERIALIZE_TRANSACTION_NO_WITNESS));
    result.pushKV("size", (int)::GetSerializeSize(block, PROTOCOL_VERSION));
    result.pushKV("weight", (int)::GetBlockWeight(block));
    UniValue txs(UniValue::VARR);

    switch (verbosity) {
        case TxVerbosity::SHOW_TXID:
            for (const CTransactionRef& tx : block.vtx) {
                txs.push_back(tx->GetHash().GetHex());
            }
            break;

        case TxVerbosity::SHOW_DETAILS:
        case TxVerbosity::SHOW_DETAILS_AND_PREVOUT:
            CBlockUndo blockUndo;
            const bool is_not_pruned{WITH_LOCK(::cs_main, return !blockman.IsBlockPruned(blockindex))};
            const bool have_undo{is_not_pruned && blockman.UndoReadFromDisk(blockUndo, *blockindex)};

            for (size_t i = 0; i < block.vtx.size(); ++i) {
                const CTransactionRef& tx = block.vtx.at(i);
                // coinbase transaction (i.e. i == 0) doesn't have undo data
                const CTxUndo* txundo = (have_undo && i > 0) ? &blockUndo.vtxundo.at(i - 1) : nullptr;
                UniValue objTx(UniValue::VOBJ);
<<<<<<< HEAD
                TxToUniv(*tx, /*block_hash=*/uint256(), /*entry=*/objTx, /*include_hex=*/true, RPCSerializationFlags(), txundo, verbosity);
                txs.push_back(objTx);
=======
                TxToUniv(*tx, uint256(), objTx, true, RPCSerializationFlags(), txundo, verbosity);
                txs.push_back(std::move(objTx));
>>>>>>> 67cd78db
            }
            break;
    }

    result.pushKV("tx", std::move(txs));

    return result;
}

static RPCHelpMan getblockcount()
{
    return RPCHelpMan{"getblockcount",
                "\nReturns the height of the most-work fully-validated chain.\n"
                "The genesis block has height 0.\n",
                {},
                RPCResult{
                    RPCResult::Type::NUM, "", "The current block count"},
                RPCExamples{
                    HelpExampleCli("getblockcount", "")
            + HelpExampleRpc("getblockcount", "")
                },
        [&](const RPCHelpMan& self, const JSONRPCRequest& request) -> UniValue
{
    ChainstateManager& chainman = EnsureAnyChainman(request.context);
    LOCK(cs_main);
    return chainman.ActiveChain().Height();
},
    };
}

static RPCHelpMan getbestblockhash()
{
    return RPCHelpMan{"getbestblockhash",
                "\nReturns the hash of the best (tip) block in the most-work fully-validated chain.\n",
                {},
                RPCResult{
                    RPCResult::Type::STR_HEX, "", "the block hash, hex-encoded"},
                RPCExamples{
                    HelpExampleCli("getbestblockhash", "")
            + HelpExampleRpc("getbestblockhash", "")
                },
        [&](const RPCHelpMan& self, const JSONRPCRequest& request) -> UniValue
{
    ChainstateManager& chainman = EnsureAnyChainman(request.context);
    LOCK(cs_main);
    return chainman.ActiveChain().Tip()->GetBlockHash().GetHex();
},
    };
}

void RPCNotifyBlockChange(const CBlockIndex* pindex)
{
    if(pindex) {
        LOCK(cs_blockchange);
        latestblock.hash = pindex->GetBlockHash();
        latestblock.height = pindex->nHeight;
    }
    cond_blockchange.notify_all();
}

static RPCHelpMan waitfornewblock()
{
    return RPCHelpMan{"waitfornewblock",
                "\nWaits for a specific new block and returns useful info about it.\n"
                "\nReturns the current block on timeout or exit.\n",
                {
                    {"timeout", RPCArg::Type::NUM, RPCArg::Default{0}, "Time in milliseconds to wait for a response. 0 indicates no timeout."},
                },
                RPCResult{
                    RPCResult::Type::OBJ, "", "",
                    {
                        {RPCResult::Type::STR_HEX, "hash", "The blockhash"},
                        {RPCResult::Type::NUM, "height", "Block height"},
                    }},
                RPCExamples{
                    HelpExampleCli("waitfornewblock", "1000")
            + HelpExampleRpc("waitfornewblock", "1000")
                },
        [&](const RPCHelpMan& self, const JSONRPCRequest& request) -> UniValue
{
    int timeout = 0;
    if (!request.params[0].isNull())
        timeout = request.params[0].getInt<int>();

    CUpdatedBlock block;
    {
        WAIT_LOCK(cs_blockchange, lock);
        block = latestblock;
        if(timeout)
            cond_blockchange.wait_for(lock, std::chrono::milliseconds(timeout), [&block]() EXCLUSIVE_LOCKS_REQUIRED(cs_blockchange) {return latestblock.height != block.height || latestblock.hash != block.hash || !IsRPCRunning(); });
        else
            cond_blockchange.wait(lock, [&block]() EXCLUSIVE_LOCKS_REQUIRED(cs_blockchange) {return latestblock.height != block.height || latestblock.hash != block.hash || !IsRPCRunning(); });
        block = latestblock;
    }
    UniValue ret(UniValue::VOBJ);
    ret.pushKV("hash", block.hash.GetHex());
    ret.pushKV("height", block.height);
    return ret;
},
    };
}

static RPCHelpMan waitforblock()
{
    return RPCHelpMan{"waitforblock",
                "\nWaits for a specific new block and returns useful info about it.\n"
                "\nReturns the current block on timeout or exit.\n",
                {
                    {"blockhash", RPCArg::Type::STR_HEX, RPCArg::Optional::NO, "Block hash to wait for."},
                    {"timeout", RPCArg::Type::NUM, RPCArg::Default{0}, "Time in milliseconds to wait for a response. 0 indicates no timeout."},
                },
                RPCResult{
                    RPCResult::Type::OBJ, "", "",
                    {
                        {RPCResult::Type::STR_HEX, "hash", "The blockhash"},
                        {RPCResult::Type::NUM, "height", "Block height"},
                    }},
                RPCExamples{
                    HelpExampleCli("waitforblock", "\"0000000000079f8ef3d2c688c244eb7a4570b24c9ed7b4a8c619eb02596f8862\" 1000")
            + HelpExampleRpc("waitforblock", "\"0000000000079f8ef3d2c688c244eb7a4570b24c9ed7b4a8c619eb02596f8862\", 1000")
                },
        [&](const RPCHelpMan& self, const JSONRPCRequest& request) -> UniValue
{
    int timeout = 0;

    uint256 hash(ParseHashV(request.params[0], "blockhash"));

    if (!request.params[1].isNull())
        timeout = request.params[1].getInt<int>();

    CUpdatedBlock block;
    {
        WAIT_LOCK(cs_blockchange, lock);
        if(timeout)
            cond_blockchange.wait_for(lock, std::chrono::milliseconds(timeout), [&hash]() EXCLUSIVE_LOCKS_REQUIRED(cs_blockchange) {return latestblock.hash == hash || !IsRPCRunning();});
        else
            cond_blockchange.wait(lock, [&hash]() EXCLUSIVE_LOCKS_REQUIRED(cs_blockchange) {return latestblock.hash == hash || !IsRPCRunning(); });
        block = latestblock;
    }

    UniValue ret(UniValue::VOBJ);
    ret.pushKV("hash", block.hash.GetHex());
    ret.pushKV("height", block.height);
    return ret;
},
    };
}

static RPCHelpMan waitforblockheight()
{
    return RPCHelpMan{"waitforblockheight",
                "\nWaits for (at least) block height and returns the height and hash\n"
                "of the current tip.\n"
                "\nReturns the current block on timeout or exit.\n",
                {
                    {"height", RPCArg::Type::NUM, RPCArg::Optional::NO, "Block height to wait for."},
                    {"timeout", RPCArg::Type::NUM, RPCArg::Default{0}, "Time in milliseconds to wait for a response. 0 indicates no timeout."},
                },
                RPCResult{
                    RPCResult::Type::OBJ, "", "",
                    {
                        {RPCResult::Type::STR_HEX, "hash", "The blockhash"},
                        {RPCResult::Type::NUM, "height", "Block height"},
                    }},
                RPCExamples{
                    HelpExampleCli("waitforblockheight", "100 1000")
            + HelpExampleRpc("waitforblockheight", "100, 1000")
                },
        [&](const RPCHelpMan& self, const JSONRPCRequest& request) -> UniValue
{
    int timeout = 0;

    int height = request.params[0].getInt<int>();

    if (!request.params[1].isNull())
        timeout = request.params[1].getInt<int>();

    CUpdatedBlock block;
    {
        WAIT_LOCK(cs_blockchange, lock);
        if(timeout)
            cond_blockchange.wait_for(lock, std::chrono::milliseconds(timeout), [&height]() EXCLUSIVE_LOCKS_REQUIRED(cs_blockchange) {return latestblock.height >= height || !IsRPCRunning();});
        else
            cond_blockchange.wait(lock, [&height]() EXCLUSIVE_LOCKS_REQUIRED(cs_blockchange) {return latestblock.height >= height || !IsRPCRunning(); });
        block = latestblock;
    }
    UniValue ret(UniValue::VOBJ);
    ret.pushKV("hash", block.hash.GetHex());
    ret.pushKV("height", block.height);
    return ret;
},
    };
}

static RPCHelpMan syncwithvalidationinterfacequeue()
{
    return RPCHelpMan{"syncwithvalidationinterfacequeue",
                "\nWaits for the validation interface queue to catch up on everything that was there when we entered this function.\n",
                {},
                RPCResult{RPCResult::Type::NONE, "", ""},
                RPCExamples{
                    HelpExampleCli("syncwithvalidationinterfacequeue","")
            + HelpExampleRpc("syncwithvalidationinterfacequeue","")
                },
        [&](const RPCHelpMan& self, const JSONRPCRequest& request) -> UniValue
{
    SyncWithValidationInterfaceQueue();
    return UniValue::VNULL;
},
    };
}

static RPCHelpMan getdifficulty()
{
    return RPCHelpMan{"getdifficulty",
                "\nReturns the proof-of-work difficulty as a multiple of the minimum difficulty.\n",
                {},
                RPCResult{
                    RPCResult::Type::NUM, "", "the proof-of-work difficulty as a multiple of the minimum difficulty."},
                RPCExamples{
                    HelpExampleCli("getdifficulty", "")
            + HelpExampleRpc("getdifficulty", "")
                },
        [&](const RPCHelpMan& self, const JSONRPCRequest& request) -> UniValue
{
    ChainstateManager& chainman = EnsureAnyChainman(request.context);
    LOCK(cs_main);
    return GetDifficulty(chainman.ActiveChain().Tip());
},
    };
}

static RPCHelpMan getblockfrompeer()
{
    return RPCHelpMan{
        "getblockfrompeer",
        "Attempt to fetch block from a given peer.\n\n"
        "We must have the header for this block, e.g. using submitheader.\n"
        "Subsequent calls for the same block may cause the response from the previous peer to be ignored.\n"
        "Peers generally ignore requests for a stale block that they never fully verified, or one that is more than a month old.\n"
        "When a peer does not respond with a block, we will disconnect.\n"
        "Note: The block could be re-pruned as soon as it is received.\n\n"
        "Returns an empty JSON object if the request was successfully scheduled.",
        {
            {"blockhash", RPCArg::Type::STR_HEX, RPCArg::Optional::NO, "The block hash to try to fetch"},
            {"peer_id", RPCArg::Type::NUM, RPCArg::Optional::NO, "The peer to fetch it from (see getpeerinfo for peer IDs)"},
        },
        RPCResult{RPCResult::Type::OBJ, "", /*optional=*/false, "", {}},
        RPCExamples{
            HelpExampleCli("getblockfrompeer", "\"00000000c937983704a73af28acdec37b049d214adbda81d7e2a3dd146f6ed09\" 0")
            + HelpExampleRpc("getblockfrompeer", "\"00000000c937983704a73af28acdec37b049d214adbda81d7e2a3dd146f6ed09\" 0")
        },
        [&](const RPCHelpMan& self, const JSONRPCRequest& request) -> UniValue
{
    const NodeContext& node = EnsureAnyNodeContext(request.context);
    ChainstateManager& chainman = EnsureChainman(node);
    PeerManager& peerman = EnsurePeerman(node);

    const uint256& block_hash{ParseHashV(request.params[0], "blockhash")};
    const NodeId peer_id{request.params[1].getInt<int64_t>()};

    const CBlockIndex* const index = WITH_LOCK(cs_main, return chainman.m_blockman.LookupBlockIndex(block_hash););

    if (!index) {
        throw JSONRPCError(RPC_MISC_ERROR, "Block header missing");
    }

    // Fetching blocks before the node has syncing past their height can prevent block files from
    // being pruned, so we avoid it if the node is in prune mode.
    if (chainman.m_blockman.IsPruneMode() && index->nHeight > WITH_LOCK(chainman.GetMutex(), return chainman.ActiveTip()->nHeight)) {
        throw JSONRPCError(RPC_MISC_ERROR, "In prune mode, only blocks that the node has already synced previously can be fetched from a peer");
    }

    const bool block_has_data = WITH_LOCK(::cs_main, return index->nStatus & BLOCK_HAVE_DATA);
    if (block_has_data) {
        throw JSONRPCError(RPC_MISC_ERROR, "Block already downloaded");
    }

    if (const auto err{peerman.FetchBlock(peer_id, *index)}) {
        throw JSONRPCError(RPC_MISC_ERROR, err.value());
    }
    return UniValue::VOBJ;
},
    };
}

static RPCHelpMan getblockhash()
{
    return RPCHelpMan{"getblockhash",
                "\nReturns hash of block in best-block-chain at height provided.\n",
                {
                    {"height", RPCArg::Type::NUM, RPCArg::Optional::NO, "The height index"},
                },
                RPCResult{
                    RPCResult::Type::STR_HEX, "", "The block hash"},
                RPCExamples{
                    HelpExampleCli("getblockhash", "1000")
            + HelpExampleRpc("getblockhash", "1000")
                },
        [&](const RPCHelpMan& self, const JSONRPCRequest& request) -> UniValue
{
    ChainstateManager& chainman = EnsureAnyChainman(request.context);
    LOCK(cs_main);
    const CChain& active_chain = chainman.ActiveChain();

    int nHeight = request.params[0].getInt<int>();
    if (nHeight < 0 || nHeight > active_chain.Height())
        throw JSONRPCError(RPC_INVALID_PARAMETER, "Block height out of range");

    const CBlockIndex* pblockindex = active_chain[nHeight];
    return pblockindex->GetBlockHash().GetHex();
},
    };
}

static RPCHelpMan getblockheader()
{
    return RPCHelpMan{"getblockheader",
                "\nIf verbose is false, returns a string that is serialized, hex-encoded data for blockheader 'hash'.\n"
                "If verbose is true, returns an Object with information about blockheader <hash>.\n",
                {
                    {"blockhash", RPCArg::Type::STR_HEX, RPCArg::Optional::NO, "The block hash"},
                    {"verbose", RPCArg::Type::BOOL, RPCArg::Default{true}, "true for a json object, false for the hex-encoded data"},
                },
                {
                    RPCResult{"for verbose = true",
                        RPCResult::Type::OBJ, "", "",
                        {
                            {RPCResult::Type::STR_HEX, "hash", "the block hash (same as provided)"},
                            {RPCResult::Type::NUM, "confirmations", "The number of confirmations, or -1 if the block is not on the main chain"},
                            {RPCResult::Type::NUM, "height", "The block height or index"},
                            {RPCResult::Type::NUM, "version", "The block version"},
                            {RPCResult::Type::STR_HEX, "versionHex", "The block version formatted in hexadecimal"},
                            {RPCResult::Type::STR_HEX, "merkleroot", "The merkle root"},
                            {RPCResult::Type::NUM_TIME, "time", "The block time expressed in " + UNIX_EPOCH_TIME},
                            {RPCResult::Type::NUM_TIME, "mediantime", "The median block time expressed in " + UNIX_EPOCH_TIME},
                            {RPCResult::Type::NUM, "nonce", /*optional=*/true, "The nonce"}, // Not for elements
                            {RPCResult::Type::STR_HEX, "bits", /*optional=*/true, "The bits"},
                            {RPCResult::Type::NUM, "difficulty", /*optional=*/true, "The difficulty"}, // Not for elements
                            {RPCResult::Type::STR_HEX, "chainwork", /*optional=*/true, "Expected number of hashes required to produce the current chain"}, // Not for elements
                            {RPCResult::Type::NUM, "nTx", "The number of transactions in the block"},
                            {RPCResult::Type::STR, "signblock_challenge", /*optional=*/true, "The challenge for blocksigning (pre-dynafed)"},
                            {RPCResult::Type::STR, "signblock_witness_asm", "ASM of sign block witness data"},
                            {RPCResult::Type::STR_HEX, "signblock_witness_hex", "Hex of sign block witness data"},
                            {RPCResult::Type::OBJ, "dynamic_parameters", /*optional=*/true, "Dynamic federation parameters in the block, if any",
                            {
                                {RPCResult::Type::OBJ, "current", "enforced dynamic federation parameters. The signblockscript is published for each block, while others are published only at epoch start",
                                {
                                    {RPCResult::Type::STR_HEX, "signblockscript", "signblock script"},
                                    {RPCResult::Type::NUM, "max_block_witness", "Maximum serialized size of the block witness stack"},
                                    {RPCResult::Type::STR_HEX, "fedpegscript", "fedpeg script"},
                                    {RPCResult::Type::ARR, "extension_space", "array of hex-encoded strings",
                                    {
                                        {RPCResult::Type::ELISION, "", ""}
                                    }}
                                }},
                                {RPCResult::Type::OBJ, "proposed", "Proposed parameters. Uninforced. Must be published in full",
                                {
                                    {RPCResult::Type::ELISION, "", "same entries as current"}
                                }},
                            }},
                            {RPCResult::Type::STR_HEX, "previousblockhash", /*optional=*/true, "The hash of the previous block (if available)"},
                            {RPCResult::Type::STR_HEX, "nextblockhash", /*optional=*/true, "The hash of the next block (if available)"},
                        }},
                    RPCResult{"for verbose=false",
                        RPCResult::Type::STR_HEX, "", "A string that is serialized, hex-encoded data for block 'hash'"},
                },
                RPCExamples{
                    HelpExampleCli("getblockheader", "\"00000000c937983704a73af28acdec37b049d214adbda81d7e2a3dd146f6ed09\"")
            + HelpExampleRpc("getblockheader", "\"00000000c937983704a73af28acdec37b049d214adbda81d7e2a3dd146f6ed09\"")
                },
        [&](const RPCHelpMan& self, const JSONRPCRequest& request) -> UniValue
{
    uint256 hash(ParseHashV(request.params[0], "hash"));

    bool fVerbose = true;
    if (!request.params[1].isNull())
        fVerbose = request.params[1].get_bool();

    CBlockIndex* pblockindex;
    const CBlockIndex* tip;
    {
        ChainstateManager& chainman = EnsureAnyChainman(request.context);
        LOCK(cs_main);
        pblockindex = chainman.m_blockman.LookupBlockIndex(hash);
        tip = chainman.ActiveChain().Tip();
    }

    if (!pblockindex) {
        throw JSONRPCError(RPC_INVALID_ADDRESS_OR_KEY, "Block not found");
    }

    if (!fVerbose)
    {
        LOCK(cs_main);
        CDataStream ssBlock(SER_NETWORK, PROTOCOL_VERSION);
        CBlockIndex tmpBlockIndexFull;
        const CBlockIndex* pblockindexfull=pblockindex->untrim_to(&tmpBlockIndexFull);
        ssBlock << pblockindexfull->GetBlockHeader();
        std::string strHex = HexStr(ssBlock);
        return strHex;
    }

    return blockheaderToJSON(tip, pblockindex);
},
    };
}

static CBlock GetBlockChecked(BlockManager& blockman, const CBlockIndex* pblockindex)
{
    CBlock block;
    {
        LOCK(cs_main);
        if (blockman.IsBlockPruned(pblockindex)) {
            throw JSONRPCError(RPC_MISC_ERROR, "Block not available (pruned data)");
        }
    }

    if (!blockman.ReadBlockFromDisk(block, *pblockindex)) {
        // Block not found on disk. This could be because we have the block
        // header in our index but not yet have the block or did not accept the
        // block. Or if the block was pruned right after we released the lock above.
        throw JSONRPCError(RPC_MISC_ERROR, "Block not found on disk");
    }

    return block;
}

static CBlockUndo GetUndoChecked(BlockManager& blockman, const CBlockIndex* pblockindex)
{
    CBlockUndo blockUndo;

    // The Genesis block does not have undo data
    if (pblockindex->nHeight == 0) return blockUndo;

    {
        LOCK(cs_main);
        if (blockman.IsBlockPruned(pblockindex)) {
            throw JSONRPCError(RPC_MISC_ERROR, "Undo data not available (pruned data)");
        }
    }

    if (!blockman.UndoReadFromDisk(blockUndo, *pblockindex)) {
        throw JSONRPCError(RPC_MISC_ERROR, "Can't read undo data from disk");
    }

    return blockUndo;
}

const RPCResult getblock_vin{
    RPCResult::Type::ARR, "vin", "",
    {
        {RPCResult::Type::OBJ, "", "",
        {
            {RPCResult::Type::ELISION, "", "The same output as verbosity = 2"},
            {RPCResult::Type::OBJ, "prevout", "(Only if undo information is available)",
            {
                {RPCResult::Type::BOOL, "generated", "Coinbase or not"},
                {RPCResult::Type::NUM, "height", "The height of the prevout"},
                {RPCResult::Type::STR_AMOUNT, "value", "The value in " + CURRENCY_UNIT},
                {RPCResult::Type::OBJ, "scriptPubKey", "",
                {
                    {RPCResult::Type::STR, "asm", "Disassembly of the public key script"},
                    {RPCResult::Type::STR, "desc", "Inferred descriptor for the output"},
                    {RPCResult::Type::STR_HEX, "hex", "The raw public key script bytes, hex-encoded"},
                    {RPCResult::Type::STR, "address", /*optional=*/true, "The Bitcoin address (only if a well-defined address exists)"},
                    {RPCResult::Type::STR, "type", "The type (one of: " + GetAllOutputTypes() + ")"},
                }},
            }},
        }},
    }
};

static RPCHelpMan getblock()
{
    return RPCHelpMan{"getblock",
                "\nIf verbosity is 0, returns a string that is serialized, hex-encoded data for block 'hash'.\n"
                "If verbosity is 1, returns an Object with information about block <hash>.\n"
                "If verbosity is 2, returns an Object with information about block <hash> and information about each transaction.\n"
                "If verbosity is 3, returns an Object with information about block <hash> and information about each transaction, including prevout information for inputs (only for unpruned blocks in the current best chain).\n",
                {
                    {"blockhash", RPCArg::Type::STR_HEX, RPCArg::Optional::NO, "The block hash"},
                    {"verbosity|verbose", RPCArg::Type::NUM, RPCArg::Default{1}, "0 for hex-encoded data, 1 for a JSON object, 2 for JSON object with transaction data, and 3 for JSON object with transaction data including prevout information for inputs",
                     RPCArgOptions{.skip_type_check = true}},
                },
                {
                    RPCResult{"for verbosity = 0",
                RPCResult::Type::STR_HEX, "", "A string that is serialized, hex-encoded data for block 'hash'"},
                    RPCResult{"for verbosity = 1",
                RPCResult::Type::OBJ, "", "",
                {
                    {RPCResult::Type::STR_HEX, "hash", "the block hash (same as provided)"},
                    {RPCResult::Type::NUM, "confirmations", "The number of confirmations, or -1 if the block is not on the main chain"},
                    {RPCResult::Type::NUM, "size", "The block size"},
                    {RPCResult::Type::NUM, "strippedsize", "The block size excluding witness data"},
                    {RPCResult::Type::NUM, "weight", "The block weight as defined in BIP 141"},
                    {RPCResult::Type::NUM, "height", "The block height or index"},
                    {RPCResult::Type::NUM, "version", "The block version"},
                    {RPCResult::Type::STR_HEX, "versionHex", "The block version formatted in hexadecimal"},
                    {RPCResult::Type::STR_HEX, "merkleroot", "The merkle root"},
                    {RPCResult::Type::ARR, "tx", "The transaction ids",
                        {{RPCResult::Type::STR_HEX, "", "The transaction id"}}},
                    {RPCResult::Type::NUM_TIME, "time",       "The block time expressed in " + UNIX_EPOCH_TIME},
                    {RPCResult::Type::NUM_TIME, "mediantime", "The median block time expressed in " + UNIX_EPOCH_TIME},
                    {RPCResult::Type::NUM, "nonce", "The nonce"},
                    {RPCResult::Type::STR_HEX, "bits", "The bits"},
                    {RPCResult::Type::NUM, "difficulty", "The difficulty"},
                    {RPCResult::Type::STR_HEX, "chainwork", "Expected number of hashes required to produce the chain up to this block (in hex)"},
                    {RPCResult::Type::NUM, "nTx", "The number of transactions in the block"},
                    {RPCResult::Type::STR, "signblock_witness_asm", "ASM of sign block witness data"},
                    {RPCResult::Type::STR_HEX, "signblock_witness_hex", "Hex of sign block witness data"},
                    {RPCResult::Type::OBJ, "dynamic_parameters", "Dynamic federation parameters in the block, if any",
                    {
                        {RPCResult::Type::OBJ, "current", "enforced dynamic federation parameters. The signblockscript is published for each block, while others are published only at epoch start",
                        {
                            {RPCResult::Type::STR_HEX, "signblockscript", "signblock script"},
                            {RPCResult::Type::NUM, "max_block_witness", "Maximum serialized size of the block witness stack"},
                            {RPCResult::Type::STR_HEX, "fedpegscript", "fedpeg script"},
                            {RPCResult::Type::ARR, "extension_space", "array of hex-encoded strings",
                            {
                                {RPCResult::Type::ELISION, "", ""}
                            }},
                        }},
                        {RPCResult::Type::OBJ, "proposed", "Proposed parameters. Uninforced. Must be published in full",
                        {
                            {RPCResult::Type::ELISION, "", "same entries as current"}
                        }},
                    }},
                    {RPCResult::Type::STR_HEX, "previousblockhash", /*optional=*/true, "The hash of the previous block (if available)"},
                    {RPCResult::Type::STR_HEX, "nextblockhash", /*optional=*/true, "The hash of the next block (if available)"},
                }},
                    RPCResult{"for verbosity = 2",
                RPCResult::Type::OBJ, "", "",
                {
                    {RPCResult::Type::ELISION, "", "Same output as verbosity = 1"},
                    {RPCResult::Type::ARR, "tx", "",
                    {
                        {RPCResult::Type::OBJ, "", "",
                        {
                            {RPCResult::Type::ELISION, "", "The transactions in the format of the getrawtransaction RPC. Different from verbosity = 1 \"tx\" result"},
                            {RPCResult::Type::NUM, "fee", "The transaction fee in " + CURRENCY_UNIT + ", omitted if block undo data is not available"},
                        }},
                    }},
                }},
                    RPCResult{"for verbosity = 3",
                RPCResult::Type::OBJ, "", "",
                {
                    {RPCResult::Type::ELISION, "", "Same output as verbosity = 2"},
                    {RPCResult::Type::ARR, "tx", "",
                    {
                        {RPCResult::Type::OBJ, "", "",
                        {
                            getblock_vin,
                        }},
                    }},
                }},
        },
                RPCExamples{
                    HelpExampleCli("getblock", "\"00000000c937983704a73af28acdec37b049d214adbda81d7e2a3dd146f6ed09\"")
            + HelpExampleRpc("getblock", "\"00000000c937983704a73af28acdec37b049d214adbda81d7e2a3dd146f6ed09\"")
                },
        [&](const RPCHelpMan& self, const JSONRPCRequest& request) -> UniValue
{
    uint256 hash(ParseHashV(request.params[0], "blockhash"));

    int verbosity = 1;
    if (!request.params[1].isNull()) {
        if (request.params[1].isBool()) {
            verbosity = request.params[1].get_bool() ? 1 : 0;
        } else {
            verbosity = request.params[1].getInt<int>();
        }
    }

    const CBlockIndex* pblockindex;
    const CBlockIndex* tip;
    ChainstateManager& chainman = EnsureAnyChainman(request.context);
    {
        LOCK(cs_main);
        pblockindex = chainman.m_blockman.LookupBlockIndex(hash);
        tip = chainman.ActiveChain().Tip();

        if (!pblockindex) {
            throw JSONRPCError(RPC_INVALID_ADDRESS_OR_KEY, "Block not found");
        }
    }

    const CBlock block{GetBlockChecked(chainman.m_blockman, pblockindex)};

    if (verbosity <= 0)
    {
        CDataStream ssBlock(SER_NETWORK, PROTOCOL_VERSION | RPCSerializationFlags());
        ssBlock << block;
        std::string strHex = HexStr(ssBlock);
        return strHex;
    }

    TxVerbosity tx_verbosity;
    if (verbosity == 1) {
        tx_verbosity = TxVerbosity::SHOW_TXID;
    } else if (verbosity == 2) {
        tx_verbosity = TxVerbosity::SHOW_DETAILS;
    } else {
        tx_verbosity = TxVerbosity::SHOW_DETAILS_AND_PREVOUT;
    }

    return blockToJSON(chainman.m_blockman, block, tip, pblockindex, tx_verbosity);
},
    };
}

static RPCHelpMan pruneblockchain()
{
    return RPCHelpMan{"pruneblockchain", "",
                {
                    {"height", RPCArg::Type::NUM, RPCArg::Optional::NO, "The block height to prune up to. May be set to a discrete height, or to a " + UNIX_EPOCH_TIME + "\n"
            "                  to prune blocks whose block time is at least 2 hours older than the provided timestamp."},
                },
                RPCResult{
                    RPCResult::Type::NUM, "", "Height of the last block pruned"},
                RPCExamples{
                    HelpExampleCli("pruneblockchain", "1000")
            + HelpExampleRpc("pruneblockchain", "1000")
                },
        [&](const RPCHelpMan& self, const JSONRPCRequest& request) -> UniValue
{
    ChainstateManager& chainman = EnsureAnyChainman(request.context);
    if (!chainman.m_blockman.IsPruneMode()) {
        throw JSONRPCError(RPC_MISC_ERROR, "Cannot prune blocks because node is not in prune mode.");
    }

    LOCK(cs_main);
    Chainstate& active_chainstate = chainman.ActiveChainstate();
    CChain& active_chain = active_chainstate.m_chain;

    int heightParam = request.params[0].getInt<int>();
    if (heightParam < 0) {
        throw JSONRPCError(RPC_INVALID_PARAMETER, "Negative block height.");
    }

    // Height value more than a billion is too high to be a block height, and
    // too low to be a block time (corresponds to timestamp from Sep 2001).
    if (heightParam > 1000000000) {
        // Add a 2 hour buffer to include blocks which might have had old timestamps
        const CBlockIndex* pindex = active_chain.FindEarliestAtLeast(heightParam - TIMESTAMP_WINDOW, 0);
        if (!pindex) {
            throw JSONRPCError(RPC_INVALID_PARAMETER, "Could not find block with at least the specified timestamp.");
        }
        heightParam = pindex->nHeight;
    }

    unsigned int height = (unsigned int) heightParam;
    unsigned int chainHeight = (unsigned int) active_chain.Height();
    if (chainHeight < chainman.GetParams().PruneAfterHeight()) {
        throw JSONRPCError(RPC_MISC_ERROR, "Blockchain is too short for pruning.");
    } else if (height > chainHeight) {
        throw JSONRPCError(RPC_INVALID_PARAMETER, "Blockchain is shorter than the attempted prune height.");
    } else if (height > chainHeight - MIN_BLOCKS_TO_KEEP) {
        LogPrint(BCLog::RPC, "Attempt to prune blocks close to the tip.  Retaining the minimum number of blocks.\n");
        height = chainHeight - MIN_BLOCKS_TO_KEEP;
    }

    PruneBlockFilesManual(active_chainstate, height);
    const CBlockIndex& block{*CHECK_NONFATAL(active_chain.Tip())};
    return block.nStatus & BLOCK_HAVE_DATA ? active_chainstate.m_blockman.GetFirstStoredBlock(block)->nHeight - 1 : block.nHeight;
},
    };
}

CoinStatsHashType ParseHashType(const std::string& hash_type_input)
{
    if (hash_type_input == "hash_serialized_2") {
        return CoinStatsHashType::HASH_SERIALIZED;
    } else if (hash_type_input == "muhash") {
        return CoinStatsHashType::MUHASH;
    } else if (hash_type_input == "none") {
        return CoinStatsHashType::NONE;
    } else {
        throw JSONRPCError(RPC_INVALID_PARAMETER, strprintf("'%s' is not a valid hash_type", hash_type_input));
    }
}

/**
 * Calculate statistics about the unspent transaction output set
 *
 * @param[in] index_requested Signals if the coinstatsindex should be used (when available).
 */
static std::optional<kernel::CCoinsStats> GetUTXOStats(CCoinsView* view, node::BlockManager& blockman,
                                                       kernel::CoinStatsHashType hash_type,
                                                       const std::function<void()>& interruption_point = {},
                                                       const CBlockIndex* pindex = nullptr,
                                                       bool index_requested = true)
{
    // Use CoinStatsIndex if it is requested and available and a hash_type of Muhash or None was requested
    if ((hash_type == kernel::CoinStatsHashType::MUHASH || hash_type == kernel::CoinStatsHashType::NONE) && g_coin_stats_index && index_requested) {
        if (pindex) {
            return g_coin_stats_index->LookUpStats(*pindex);
        } else {
            CBlockIndex& block_index = *CHECK_NONFATAL(WITH_LOCK(::cs_main, return blockman.LookupBlockIndex(view->GetBestBlock())));
            return g_coin_stats_index->LookUpStats(block_index);
        }
    }

    // If the coinstats index isn't requested or is otherwise not usable, the
    // pindex should either be null or equal to the view's best block. This is
    // because without the coinstats index we can only get coinstats about the
    // best block.
    CHECK_NONFATAL(!pindex || pindex->GetBlockHash() == view->GetBestBlock());

    return kernel::ComputeUTXOStats(hash_type, view, blockman, interruption_point);
}

static RPCHelpMan gettxoutsetinfo()
{
    return RPCHelpMan{"gettxoutsetinfo",
                "\nReturns statistics about the unspent transaction output set.\n"
                "Note this call may take some time if you are not using coinstatsindex.\n",
                {
                    {"hash_type", RPCArg::Type::STR, RPCArg::Default{"hash_serialized_2"}, "Which UTXO set hash should be calculated. Options: 'hash_serialized_2' (the legacy algorithm), 'muhash', 'none'."},
                    {"hash_or_height", RPCArg::Type::NUM, RPCArg::DefaultHint{"the current best block"}, "The block hash or height of the target height (only available with coinstatsindex).",
                     RPCArgOptions{
                         .skip_type_check = true,
                         .type_str = {"", "string or numeric"},
                     }},
                    {"use_index", RPCArg::Type::BOOL, RPCArg::Default{true}, "Use coinstatsindex, if available."},
                },
                RPCResult{
                    RPCResult::Type::OBJ, "", "",
                    {
                        {RPCResult::Type::NUM, "height", "The block height (index) of the returned statistics"},
                        {RPCResult::Type::STR_HEX, "bestblock", "The hash of the block at which these statistics are calculated"},
                        {RPCResult::Type::NUM, "txouts", "The number of unspent transaction outputs"},
                        {RPCResult::Type::NUM, "bogosize", "Database-independent, meaningless metric indicating the UTXO set size"},
                        {RPCResult::Type::STR_HEX, "hash_serialized_2", /*optional=*/true, "The serialized hash (only present if 'hash_serialized_2' hash_type is chosen)"},
                        {RPCResult::Type::STR_HEX, "muhash", /*optional=*/true, "The serialized hash (only present if 'muhash' hash_type is chosen)"},
                        {RPCResult::Type::NUM, "transactions", /*optional=*/true, "The number of transactions with unspent outputs (not available when coinstatsindex is used)"},
                        {RPCResult::Type::NUM, "disk_size", /*optional=*/true, "The estimated size of the chainstate on disk (not available when coinstatsindex is used)"},
                        {RPCResult::Type::STR_AMOUNT, "total_amount", "The total amount of coins in the UTXO set"},
                        {RPCResult::Type::STR_AMOUNT, "total_unspendable_amount", /*optional=*/true, "The total amount of coins permanently excluded from the UTXO set (only available if coinstatsindex is used)"},
                        {RPCResult::Type::OBJ, "block_info", /*optional=*/true, "Info on amounts in the block at this block height (only available if coinstatsindex is used)",
                        {
                            {RPCResult::Type::STR_AMOUNT, "prevout_spent", "Total amount of all prevouts spent in this block"},
                            {RPCResult::Type::STR_AMOUNT, "coinbase", "Coinbase subsidy amount of this block"},
                            {RPCResult::Type::STR_AMOUNT, "new_outputs_ex_coinbase", "Total amount of new outputs created by this block"},
                            {RPCResult::Type::STR_AMOUNT, "unspendable", "Total amount of unspendable outputs created in this block"},
                            {RPCResult::Type::OBJ, "unspendables", "Detailed view of the unspendable categories",
                            {
                                {RPCResult::Type::STR_AMOUNT, "genesis_block", "The unspendable amount of the Genesis block subsidy"},
                                {RPCResult::Type::STR_AMOUNT, "bip30", "Transactions overridden by duplicates (no longer possible with BIP30)"},
                                {RPCResult::Type::STR_AMOUNT, "scripts", "Amounts sent to scripts that are unspendable (for example OP_RETURN outputs)"},
                                {RPCResult::Type::STR_AMOUNT, "unclaimed_rewards", "Fee rewards that miners did not claim in their coinbase transaction"},
                            }}
                        }},
                    }},
                RPCExamples{
                    HelpExampleCli("gettxoutsetinfo", "") +
                    HelpExampleCli("gettxoutsetinfo", R"("none")") +
                    HelpExampleCli("gettxoutsetinfo", R"("none" 1000)") +
                    HelpExampleCli("gettxoutsetinfo", R"("none" '"00000000c937983704a73af28acdec37b049d214adbda81d7e2a3dd146f6ed09"')") +
                    HelpExampleCli("-named gettxoutsetinfo", R"(hash_type='muhash' use_index='false')") +
                    HelpExampleRpc("gettxoutsetinfo", "") +
                    HelpExampleRpc("gettxoutsetinfo", R"("none")") +
                    HelpExampleRpc("gettxoutsetinfo", R"("none", 1000)") +
                    HelpExampleRpc("gettxoutsetinfo", R"("none", "00000000c937983704a73af28acdec37b049d214adbda81d7e2a3dd146f6ed09")")
                },
        [&](const RPCHelpMan& self, const JSONRPCRequest& request) -> UniValue
{
    UniValue ret(UniValue::VOBJ);

    const CBlockIndex* pindex{nullptr};
    const CoinStatsHashType hash_type{request.params[0].isNull() ? CoinStatsHashType::HASH_SERIALIZED : ParseHashType(request.params[0].get_str())};
    bool index_requested = request.params[2].isNull() || request.params[2].get_bool();

    NodeContext& node = EnsureAnyNodeContext(request.context);
    ChainstateManager& chainman = EnsureChainman(node);
    Chainstate& active_chainstate = chainman.ActiveChainstate();
    active_chainstate.ForceFlushStateToDisk();

    CCoinsView* coins_view;
    BlockManager* blockman;
    {
        LOCK(::cs_main);
        coins_view = &active_chainstate.CoinsDB();
        blockman = &active_chainstate.m_blockman;
        pindex = blockman->LookupBlockIndex(coins_view->GetBestBlock());
    }

    if (!request.params[1].isNull()) {
        if (!g_coin_stats_index) {
            throw JSONRPCError(RPC_INVALID_PARAMETER, "Querying specific block heights requires coinstatsindex");
        }

        if (hash_type == CoinStatsHashType::HASH_SERIALIZED) {
            throw JSONRPCError(RPC_INVALID_PARAMETER, "hash_serialized_2 hash type cannot be queried for a specific block");
        }

        if (!index_requested) {
            throw JSONRPCError(RPC_INVALID_PARAMETER, "Cannot set use_index to false when querying for a specific block");
        }
        pindex = ParseHashOrHeight(request.params[1], chainman);
    }

    if (index_requested && g_coin_stats_index) {
        if (!g_coin_stats_index->BlockUntilSyncedToCurrentChain()) {
            const IndexSummary summary{g_coin_stats_index->GetSummary()};

            // If a specific block was requested and the index has already synced past that height, we can return the
            // data already even though the index is not fully synced yet.
            if (pindex->nHeight > summary.best_block_height) {
                throw JSONRPCError(RPC_INTERNAL_ERROR, strprintf("Unable to get data because coinstatsindex is still syncing. Current height: %d", summary.best_block_height));
            }
        }
    }

    const std::optional<CCoinsStats> maybe_stats = GetUTXOStats(coins_view, *blockman, hash_type, node.rpc_interruption_point, pindex, index_requested);
    if (maybe_stats.has_value()) {
        const CCoinsStats& stats = maybe_stats.value();
        ret.pushKV("height", (int64_t)stats.nHeight);
        ret.pushKV("bestblock", stats.hashBlock.GetHex());
        ret.pushKV("txouts", (int64_t)stats.nTransactionOutputs);
        ret.pushKV("bogosize", (int64_t)stats.nBogoSize);
        if (hash_type == CoinStatsHashType::HASH_SERIALIZED) {
            ret.pushKV("hash_serialized_2", stats.hashSerialized.GetHex());
        }
        if (hash_type == CoinStatsHashType::MUHASH) {
            ret.pushKV("muhash", stats.hashSerialized.GetHex());
        }
        CHECK_NONFATAL(stats.total_amount.has_value());
        ret.pushKV("total_amount", ValueFromAmount(stats.total_amount.value()));
        if (!stats.index_used) {
            ret.pushKV("transactions", static_cast<int64_t>(stats.nTransactions));
            ret.pushKV("disk_size", stats.nDiskSize);
        } else {
            ret.pushKV("total_unspendable_amount", ValueFromAmount(stats.total_unspendable_amount));

            CCoinsStats prev_stats{};
            if (pindex->nHeight > 0) {
                const std::optional<CCoinsStats> maybe_prev_stats = GetUTXOStats(coins_view, *blockman, hash_type, node.rpc_interruption_point, pindex->pprev, index_requested);
                if (!maybe_prev_stats) {
                    throw JSONRPCError(RPC_INTERNAL_ERROR, "Unable to read UTXO set");
                }
                prev_stats = maybe_prev_stats.value();
            }

            UniValue block_info(UniValue::VOBJ);
            block_info.pushKV("prevout_spent", ValueFromAmount(stats.total_prevout_spent_amount - prev_stats.total_prevout_spent_amount));
            block_info.pushKV("coinbase", ValueFromAmount(stats.total_coinbase_amount - prev_stats.total_coinbase_amount));
            block_info.pushKV("new_outputs_ex_coinbase", ValueFromAmount(stats.total_new_outputs_ex_coinbase_amount - prev_stats.total_new_outputs_ex_coinbase_amount));
            block_info.pushKV("unspendable", ValueFromAmount(stats.total_unspendable_amount - prev_stats.total_unspendable_amount));

            UniValue unspendables(UniValue::VOBJ);
            unspendables.pushKV("genesis_block", ValueFromAmount(stats.total_unspendables_genesis_block - prev_stats.total_unspendables_genesis_block));
            unspendables.pushKV("bip30", ValueFromAmount(stats.total_unspendables_bip30 - prev_stats.total_unspendables_bip30));
            unspendables.pushKV("scripts", ValueFromAmount(stats.total_unspendables_scripts - prev_stats.total_unspendables_scripts));
            unspendables.pushKV("unclaimed_rewards", ValueFromAmount(stats.total_unspendables_unclaimed_rewards - prev_stats.total_unspendables_unclaimed_rewards));
            block_info.pushKV("unspendables", unspendables);

            ret.pushKV("block_info", block_info);
        }
    } else {
        throw JSONRPCError(RPC_INTERNAL_ERROR, "Unable to read UTXO set");
    }
    return ret;
},
    };
}

static RPCHelpMan gettxout()
{
    return RPCHelpMan{"gettxout",
        "\nReturns details about an unspent transaction output.\n",
        {
            {"txid", RPCArg::Type::STR, RPCArg::Optional::NO, "The transaction id"},
            {"n", RPCArg::Type::NUM, RPCArg::Optional::NO, "vout number"},
            {"include_mempool", RPCArg::Type::BOOL, RPCArg::Default{true}, "Whether to include the mempool. Note that an unspent output that is spent in the mempool won't appear."},
        },
        {
            RPCResult{"If the UTXO was not found", RPCResult::Type::NONE, "", ""},
            RPCResult{"Otherwise", RPCResult::Type::OBJ, "", "", {
                {RPCResult::Type::STR_HEX, "bestblock", "The hash of the block at the tip of the chain"},
                {RPCResult::Type::NUM, "confirmations", "The number of confirmations"},
                {RPCResult::Type::STR_AMOUNT, "value", /*optional=*/true, "The transaction value in " + CURRENCY_UNIT + " if known"}, // ELEMENTS: only known if non-confidential
                {RPCResult::Type::STR_HEX, "asset", /*optional=*/true, "The asset of the output, if known"},
                {RPCResult::Type::STR_HEX, "valuecommitment", /*optional=*/true, "The commitment for the value"},
                {RPCResult::Type::STR_HEX, "commitmentnonce", /*optional=*/true, "The commitment nonce"},
                {RPCResult::Type::STR_HEX, "assetcommitment", /*optional=*/true, "Commitment for the asset"},
                {RPCResult::Type::OBJ, "scriptPubKey", "", {
                    {RPCResult::Type::STR, "asm", "Disassembly of the public key script"},
                    {RPCResult::Type::STR, "desc", "Inferred descriptor for the output"},
                    {RPCResult::Type::STR_HEX, "hex", "The raw public key script bytes, hex-encoded"},
                    {RPCResult::Type::STR, "type", "The type, eg pubkeyhash"},
                    {RPCResult::Type::STR, "address", /*optional=*/true, "The Bitcoin address (only if a well-defined address exists)"},
                }},
                {RPCResult::Type::BOOL, "coinbase", "Coinbase or not"},
            }},
        },
        RPCExamples{
            "\nGet unspent transactions\n"
            + HelpExampleCli("listunspent", "") +
            "\nView the details\n"
            + HelpExampleCli("gettxout", "\"txid\" 1") +
            "\nAs a JSON-RPC call\n"
            + HelpExampleRpc("gettxout", "\"txid\", 1")
                },
        [&](const RPCHelpMan& self, const JSONRPCRequest& request) -> UniValue
{
    NodeContext& node = EnsureAnyNodeContext(request.context);
    ChainstateManager& chainman = EnsureChainman(node);
    LOCK(cs_main);

    UniValue ret(UniValue::VOBJ);

    uint256 hash(ParseHashV(request.params[0], "txid"));
    COutPoint out{hash, request.params[1].getInt<uint32_t>()};
    bool fMempool = true;
    if (!request.params[2].isNull())
        fMempool = request.params[2].get_bool();

    Coin coin;
    Chainstate& active_chainstate = chainman.ActiveChainstate();
    CCoinsViewCache* coins_view = &active_chainstate.CoinsTip();

    if (fMempool) {
        const CTxMemPool& mempool = EnsureMemPool(node);
        LOCK(mempool.cs);
        CCoinsViewMemPool view(coins_view, mempool);
        if (!view.GetCoin(out, coin) || mempool.isSpent(out)) {
            return UniValue::VNULL;
        }
    } else {
        if (!coins_view->GetCoin(out, coin)) {
            return UniValue::VNULL;
        }
    }

    const CBlockIndex* pindex = active_chainstate.m_blockman.LookupBlockIndex(coins_view->GetBestBlock());
    ret.pushKV("bestblock", pindex->GetBlockHash().GetHex());
    if (coin.nHeight == MEMPOOL_HEIGHT) {
        ret.pushKV("confirmations", 0);
    } else {
        ret.pushKV("confirmations", (int64_t)(pindex->nHeight - coin.nHeight + 1));
    }
    if (coin.out.nValue.IsExplicit()) {
        ret.pushKV("value", ValueFromAmount(coin.out.nValue.GetAmount()));
    } else {
        ret.pushKV("valuecommitment", coin.out.nValue.GetHex());
    }
    if (g_con_elementsmode) {
        if (coin.out.nAsset.IsExplicit()) {
            ret.pushKV("asset", coin.out.nAsset.GetAsset().GetHex());
        } else {
            ret.pushKV("assetcommitment", coin.out.nAsset.GetHex());
        }

        ret.pushKV("commitmentnonce", coin.out.nNonce.GetHex());
    }
    UniValue o(UniValue::VOBJ);
    ScriptToUniv(coin.out.scriptPubKey, /*out=*/o, /*include_hex=*/true, /*include_address=*/true);
    ret.pushKV("scriptPubKey", o);
    ret.pushKV("coinbase", (bool)coin.fCoinBase);

    return ret;
},
    };
}

static RPCHelpMan verifychain()
{
    return RPCHelpMan{"verifychain",
                "\nVerifies blockchain database.\n",
                {
                    {"checklevel", RPCArg::Type::NUM, RPCArg::DefaultHint{strprintf("%d, range=0-4", DEFAULT_CHECKLEVEL)},
                        strprintf("How thorough the block verification is:\n%s", MakeUnorderedList(CHECKLEVEL_DOC))},
                    {"nblocks", RPCArg::Type::NUM, RPCArg::DefaultHint{strprintf("%d, 0=all", DEFAULT_CHECKBLOCKS)}, "The number of blocks to check."},
                },
                RPCResult{
                    RPCResult::Type::BOOL, "", "Verification finished successfully. If false, check debug.log for reason."},
                RPCExamples{
                    HelpExampleCli("verifychain", "")
            + HelpExampleRpc("verifychain", "")
                },
        [&](const RPCHelpMan& self, const JSONRPCRequest& request) -> UniValue
{
    const int check_level{request.params[0].isNull() ? DEFAULT_CHECKLEVEL : request.params[0].getInt<int>()};
    const int check_depth{request.params[1].isNull() ? DEFAULT_CHECKBLOCKS : request.params[1].getInt<int>()};

    ChainstateManager& chainman = EnsureAnyChainman(request.context);
    LOCK(cs_main);

    Chainstate& active_chainstate = chainman.ActiveChainstate();
    return CVerifyDB(chainman.GetNotifications()).VerifyDB(
               active_chainstate, chainman.GetParams().GetConsensus(), active_chainstate.CoinsTip(), check_level, check_depth) == VerifyDBResult::SUCCESS;
},
    };
}

static void SoftForkDescPushBack(const CBlockIndex* blockindex, UniValue& softforks, const ChainstateManager& chainman, Consensus::BuriedDeployment dep)
{
    // For buried deployments.

    if (!DeploymentEnabled(chainman, dep)) return;

    UniValue rv(UniValue::VOBJ);
    rv.pushKV("type", "buried");
    // getdeploymentinfo reports the softfork as active from when the chain height is
    // one below the activation height
    rv.pushKV("active", DeploymentActiveAfter(blockindex, chainman, dep));
    rv.pushKV("height", chainman.GetConsensus().DeploymentHeight(dep));
    softforks.pushKV(DeploymentName(dep), rv);
}

static void SoftForkDescPushBack(const CBlockIndex* blockindex, UniValue& softforks, const ChainstateManager& chainman, Consensus::DeploymentPos id)
{
    // For BIP9 deployments.

    if (!DeploymentEnabled(chainman, id)) return;
    if (blockindex == nullptr) return;

    auto get_state_name = [](const ThresholdState state) -> std::string {
        switch (state) {
        case ThresholdState::DEFINED: return "defined";
        case ThresholdState::STARTED: return "started";
        case ThresholdState::LOCKED_IN: return "locked_in";
        case ThresholdState::ACTIVE: return "active";
        case ThresholdState::FAILED: return "failed";
        }
        return "invalid";
    };

    UniValue bip9(UniValue::VOBJ);

    const ThresholdState next_state = chainman.m_versionbitscache.State(blockindex, chainman.GetConsensus(), id);
    const ThresholdState current_state = chainman.m_versionbitscache.State(blockindex->pprev, chainman.GetConsensus(), id);

    const bool has_signal = (ThresholdState::STARTED == current_state || ThresholdState::LOCKED_IN == current_state);

    // BIP9 parameters
    if (has_signal) {
        bip9.pushKV("bit", chainman.GetConsensus().vDeployments[id].bit);
    }
    bip9.pushKV("start_time", chainman.GetConsensus().vDeployments[id].nStartTime);
    bip9.pushKV("timeout", chainman.GetConsensus().vDeployments[id].nTimeout);
    bip9.pushKV("min_activation_height", chainman.GetConsensus().vDeployments[id].min_activation_height);

    // BIP9 status
    bip9.pushKV("status", get_state_name(current_state));
    bip9.pushKV("since", chainman.m_versionbitscache.StateSinceHeight(blockindex->pprev, chainman.GetConsensus(), id));
    bip9.pushKV("status_next", get_state_name(next_state));

    // BIP9 signalling status, if applicable
    if (has_signal) {
        UniValue statsUV(UniValue::VOBJ);
        std::vector<bool> signals;
        BIP9Stats statsStruct = chainman.m_versionbitscache.Statistics(blockindex, chainman.GetConsensus(), id, &signals);
        statsUV.pushKV("period", statsStruct.period);
        statsUV.pushKV("elapsed", statsStruct.elapsed);
        statsUV.pushKV("count", statsStruct.count);
        if (ThresholdState::LOCKED_IN != current_state) {
            statsUV.pushKV("threshold", statsStruct.threshold);
            statsUV.pushKV("possible", statsStruct.possible);
        }
        bip9.pushKV("statistics", statsUV);

        std::string sig;
        sig.reserve(signals.size());
        for (const bool s : signals) {
            sig.push_back(s ? '#' : '-');
        }
        bip9.pushKV("signalling", sig);
    }

    UniValue rv(UniValue::VOBJ);
    rv.pushKV("type", "bip9");
    if (ThresholdState::ACTIVE == next_state) {
        rv.pushKV("height", chainman.m_versionbitscache.StateSinceHeight(blockindex, chainman.GetConsensus(), id));
    }
    rv.pushKV("active", ThresholdState::ACTIVE == next_state);
    rv.pushKV("bip9", bip9);

    softforks.pushKV(DeploymentName(id), rv);
}

// used by rest.cpp:rest_chaininfo, so cannot be static
RPCHelpMan getblockchaininfo()
{
    return RPCHelpMan{"getblockchaininfo",
        "Returns an object containing various state info regarding blockchain processing.\n",
        {},
        RPCResult{
            RPCResult::Type::OBJ, "", "",
            {
                {RPCResult::Type::STR, "chain", "current network name (main, test, signet, regtest)"},
                {RPCResult::Type::NUM, "blocks", "the height of the most-work fully-validated chain. The genesis block has height 0"},
                {RPCResult::Type::NUM, "headers", "the current number of headers we have validated"},
                {RPCResult::Type::STR, "bestblockhash", "the hash of the currently best block"},
                /* ELEMENTS: not present {RPCResult::Type::NUM, "difficulty", "the current difficulty"}, */
                {RPCResult::Type::NUM_TIME, "time", "The block time expressed in " + UNIX_EPOCH_TIME},
                {RPCResult::Type::NUM_TIME, "mediantime", "The median block time expressed in " + UNIX_EPOCH_TIME},
                {RPCResult::Type::NUM, "verificationprogress", "estimate of verification progress [0..1]"},
                {RPCResult::Type::BOOL, "initialblockdownload", "(debug information) estimate of whether this node is in Initial Block Download mode"},
                /* ELEMENTS: not present {RPCResult::Type::STR_HEX, "chainwork", "total amount of work in active chain, in hexadecimal"}, */
                {RPCResult::Type::NUM, "size_on_disk", "the estimated size of the block and undo files on disk"},
                {RPCResult::Type::BOOL, "pruned", "if the blocks are subject to pruning"},
                {RPCResult::Type::STR_HEX, "current_params_root", /*optional=*/true, "the root of the currently active dynafed params"}, // present if dynafed is active
                {RPCResult::Type::STR, "signblock_asm", /*optional=*/true, "ASM of sign block challenge data from genesis block"}, // not present if dynafed is active
                {RPCResult::Type::STR, "signblock_asm", /*optional=*/true, "ASM of sign block challenge data from genesis block"}, // not present if dynafed is active
                {RPCResult::Type::STR_HEX, "signblock_hex", /*optional=*/true, "Hex of sign block challenge data from genesis block"}, // not present if dynafed is active
                {RPCResult::Type::STR, "current_signblock_asm", /*optional=*/true, "ASM of sign block challenge data enforced on the next block"}, // present if dynafed is active
                {RPCResult::Type::STR_HEX, "current_signblock_hex", /*optional=*/true, "Hex of sign block challenge data enforced on the next block"}, // present if dynafed is active
                {RPCResult::Type::NUM, "max_block_witness", "maximum sized block witness serialized size for the next block"},
                {RPCResult::Type::NUM, "epoch_length", /*optional=*/true, "length of dynamic federations epoch, or signaling period"}, // present if dynafed is active
                {RPCResult::Type::NUM, "total_valid_epochs", /*optional=*/true, "number of epochs a given fedpscript is valid for, defined per chain"}, // present if dynafed is active
                {RPCResult::Type::NUM, "epoch_age", /*optional=*/true, "number of blocks into a dynamic federation epoch chain tip is. This number is between 0 to epoch_length-1"}, // present if dynafed is active
                {RPCResult::Type::ARR, "extension_space", "array of extension fields in dynamic blockheader",
                {
                    {RPCResult::Type::ELISION, "", ""}
                }},
                {RPCResult::Type::STR_HEX, "current_fedpeg_program", /*optional=*/true, "Current dynafed fedpeg program"},
                {RPCResult::Type::STR_HEX, "current_fedpeg_script", /*optional=*/true, "Current dynafed fedpeg script"},
                {RPCResult::Type::NUM, "pruneheight", /*optional=*/true, "height of the last block pruned, plus one (only present if pruning is enabled)"},
                {RPCResult::Type::BOOL, "automatic_pruning", /*optional=*/true, "whether automatic pruning is enabled (only present if pruning is enabled)"},
                {RPCResult::Type::NUM, "prune_target_size", /*optional=*/true, "the target size used by pruning (only present if automatic pruning is enabled)"},
                {RPCResult::Type::STR, "warnings", "any network and blockchain warnings"},
            }},
        RPCExamples{
            HelpExampleCli("getblockchaininfo", "")
            + HelpExampleRpc("getblockchaininfo", "")
        },
        [&](const RPCHelpMan& self, const JSONRPCRequest& request) -> UniValue
{
    ChainstateManager& chainman = EnsureAnyChainman(request.context);
    LOCK(cs_main);
    Chainstate& active_chainstate = chainman.ActiveChainstate();

    const CChainParams& chainparams = chainman.GetParams();
    const CBlockIndex& tip{*CHECK_NONFATAL(active_chainstate.m_chain.Tip())};
    CHECK_NONFATAL(&tip);
    const int height{tip.nHeight};

    UniValue obj(UniValue::VOBJ);
    obj.pushKV("chain", chainparams.GetChainTypeString());
    obj.pushKV("blocks", height);
    obj.pushKV("headers", chainman.m_best_header ? chainman.m_best_header->nHeight : -1);
    obj.pushKV("bestblockhash", tip.GetBlockHash().GetHex());
    if (!g_signed_blocks) {
        obj.pushKV("difficulty", GetDifficulty(&tip));
    }
    obj.pushKV("time", tip.GetBlockTime());
    obj.pushKV("mediantime", tip.GetMedianTimePast());
    obj.pushKV("verificationprogress", GuessVerificationProgress(&tip, chainparams.GetConsensus().nPowTargetSpacing));
    obj.pushKV("initialblockdownload", chainman.IsInitialBlockDownload());
    if (!g_signed_blocks) {
        obj.pushKV("chainwork", tip.nChainWork.GetHex());
    }
    obj.pushKV("size_on_disk", chainman.m_blockman.CalculateCurrentUsage());
    obj.pushKV("pruned", chainman.m_blockman.IsPruneMode());
    obj.pushKV("trim_headers", node::fTrimHeaders); // ELEMENTS
    if (g_signed_blocks) {
        if (!DeploymentActiveAfter(&tip, chainman, Consensus::DEPLOYMENT_DYNA_FED)) {
            CScript sign_block_script = chainparams.GetConsensus().signblockscript;
            obj.pushKV("current_signblock_asm", ScriptToAsmStr(sign_block_script));
            obj.pushKV("current_signblock_hex", HexStr(sign_block_script));
            obj.pushKV("max_block_witness", (uint64_t)chainparams.GetConsensus().max_block_signature_size);
            UniValue arr(UniValue::VARR);
            for (const auto& extension : chainparams.GetConsensus().first_extension_space) {
                arr.push_back(HexStr(extension));
            }
            obj.pushKV("extension_space", arr);
        } else {
            const DynaFedParamEntry entry = ComputeNextBlockFullCurrentParameters(&tip, chainparams.GetConsensus());
            obj.pushKV("current_params_root", entry.CalculateRoot().GetHex());
            obj.pushKV("current_signblock_asm", ScriptToAsmStr(entry.m_signblockscript));
            obj.pushKV("current_signblock_hex", HexStr(entry.m_signblockscript));
            obj.pushKV("max_block_witness", (uint64_t)entry.m_signblock_witness_limit);
            obj.pushKV("current_fedpeg_program", HexStr(entry.m_fedpeg_program));
            obj.pushKV("current_fedpeg_script", HexStr(entry.m_fedpegscript));
            UniValue arr(UniValue::VARR);
            for (const auto& extension : entry.m_extension_space) {
                arr.push_back(HexStr(extension));
            }
            obj.pushKV("extension_space", arr);
            obj.pushKV("epoch_length", (uint64_t)chainparams.GetConsensus().dynamic_epoch_length);
            obj.pushKV("total_valid_epochs", (uint64_t)chainparams.GetConsensus().total_valid_epochs);
            obj.pushKV("epoch_age", (uint64_t)(tip.nHeight % chainparams.GetConsensus().dynamic_epoch_length));
        }
    }

    if (chainman.m_blockman.IsPruneMode()) {
        bool has_tip_data = tip.nStatus & BLOCK_HAVE_DATA;
        obj.pushKV("pruneheight", has_tip_data ? chainman.m_blockman.GetFirstStoredBlock(tip)->nHeight : tip.nHeight + 1);

        const bool automatic_pruning{chainman.m_blockman.GetPruneTarget() != BlockManager::PRUNE_TARGET_MANUAL};
        obj.pushKV("automatic_pruning",  automatic_pruning);
        if (automatic_pruning) {
            obj.pushKV("prune_target_size", chainman.m_blockman.GetPruneTarget());
        }
    }

    obj.pushKV("warnings", GetWarnings(false).original);
    return obj;
},
    };
}

namespace {
const std::vector<RPCResult> RPCHelpForDeployment{
    {RPCResult::Type::STR, "type", "one of \"buried\", \"bip9\""},
    {RPCResult::Type::NUM, "height", /*optional=*/true, "height of the first block which the rules are or will be enforced (only for \"buried\" type, or \"bip9\" type with \"active\" status)"},
    {RPCResult::Type::BOOL, "active", "true if the rules are enforced for the mempool and the next block"},
    {RPCResult::Type::OBJ, "bip9", /*optional=*/true, "status of bip9 softforks (only for \"bip9\" type)",
    {
        {RPCResult::Type::NUM, "bit", /*optional=*/true, "the bit (0-28) in the block version field used to signal this softfork (only for \"started\" and \"locked_in\" status)"},
        {RPCResult::Type::NUM_TIME, "start_time", "the minimum median time past of a block at which the bit gains its meaning"},
        {RPCResult::Type::NUM_TIME, "timeout", "the median time past of a block at which the deployment is considered failed if not yet locked in"},
        {RPCResult::Type::NUM, "min_activation_height", "minimum height of blocks for which the rules may be enforced"},
        {RPCResult::Type::STR, "status", "status of deployment at specified block (one of \"defined\", \"started\", \"locked_in\", \"active\", \"failed\")"},
        {RPCResult::Type::NUM, "since", "height of the first block to which the status applies"},
        {RPCResult::Type::STR, "status_next", "status of deployment at the next block"},
        {RPCResult::Type::OBJ, "statistics", /*optional=*/true, "numeric statistics about signalling for a softfork (only for \"started\" and \"locked_in\" status)",
        {
            {RPCResult::Type::NUM, "period", "the length in blocks of the signalling period"},
            {RPCResult::Type::NUM, "threshold", /*optional=*/true, "the number of blocks with the version bit set required to activate the feature (only for \"started\" status)"},
            {RPCResult::Type::NUM, "elapsed", "the number of blocks elapsed since the beginning of the current period"},
            {RPCResult::Type::NUM, "count", "the number of blocks with the version bit set in the current period"},
            {RPCResult::Type::BOOL, "possible", /*optional=*/true, "returns false if there are not enough blocks left in this period to pass activation threshold (only for \"started\" status)"},
        }},
        {RPCResult::Type::STR, "signalling", /*optional=*/true, "indicates blocks that signalled with a # and blocks that did not with a -"},
    }},
};

UniValue DeploymentInfo(const CBlockIndex* blockindex, const ChainstateManager& chainman)
{
    UniValue softforks(UniValue::VOBJ);
    SoftForkDescPushBack(blockindex, softforks, chainman, Consensus::DEPLOYMENT_HEIGHTINCB);
    SoftForkDescPushBack(blockindex, softforks, chainman, Consensus::DEPLOYMENT_DERSIG);
    SoftForkDescPushBack(blockindex, softforks, chainman, Consensus::DEPLOYMENT_CLTV);
    SoftForkDescPushBack(blockindex, softforks, chainman, Consensus::DEPLOYMENT_CSV);
    SoftForkDescPushBack(blockindex, softforks, chainman, Consensus::DEPLOYMENT_SEGWIT);
    SoftForkDescPushBack(blockindex, softforks, chainman, Consensus::DEPLOYMENT_DYNA_FED);
    SoftForkDescPushBack(blockindex, softforks, chainman, Consensus::DEPLOYMENT_TESTDUMMY);
    SoftForkDescPushBack(blockindex, softforks, chainman, Consensus::DEPLOYMENT_TAPROOT);
    SoftForkDescPushBack(blockindex, softforks, chainman, Consensus::DEPLOYMENT_SIMPLICITY);
    return softforks;
}
} // anon namespace

RPCHelpMan getdeploymentinfo()
{
    return RPCHelpMan{"getdeploymentinfo",
        "Returns an object containing various state info regarding deployments of consensus changes.",
        {
            {"blockhash", RPCArg::Type::STR_HEX, RPCArg::Default{"hash of current chain tip"}, "The block hash at which to query deployment state"},
        },
        RPCResult{
            RPCResult::Type::OBJ, "", "", {
                {RPCResult::Type::STR, "hash", "requested block hash (or tip)"},
                {RPCResult::Type::NUM, "height", "requested block height (or tip)"},
                {RPCResult::Type::OBJ_DYN, "deployments", "", {
                    {RPCResult::Type::OBJ, "xxxx", "name of the deployment", RPCHelpForDeployment}
                }},
            }
        },
        RPCExamples{ HelpExampleCli("getdeploymentinfo", "") + HelpExampleRpc("getdeploymentinfo", "") },
        [&](const RPCHelpMan& self, const JSONRPCRequest& request) -> UniValue
        {
            const ChainstateManager& chainman = EnsureAnyChainman(request.context);
            LOCK(cs_main);
            const Chainstate& active_chainstate = chainman.ActiveChainstate();

            const CBlockIndex* blockindex;
            if (request.params[0].isNull()) {
                blockindex = CHECK_NONFATAL(active_chainstate.m_chain.Tip());
            } else {
                const uint256 hash(ParseHashV(request.params[0], "blockhash"));
                blockindex = chainman.m_blockman.LookupBlockIndex(hash);
                if (!blockindex) {
                    throw JSONRPCError(RPC_INVALID_ADDRESS_OR_KEY, "Block not found");
                }
            }

            UniValue deploymentinfo(UniValue::VOBJ);
            deploymentinfo.pushKV("hash", blockindex->GetBlockHash().ToString());
            deploymentinfo.pushKV("height", blockindex->nHeight);
            deploymentinfo.pushKV("deployments", DeploymentInfo(blockindex, chainman));
            return deploymentinfo;
        },
    };
}

/** Comparison function for sorting the getchaintips heads.  */
struct CompareBlocksByHeight
{
    bool operator()(const CBlockIndex* a, const CBlockIndex* b) const
    {
        /* Make sure that unequal blocks with the same height do not compare
           equal. Use the pointers themselves to make a distinction. */

        if (a->nHeight != b->nHeight)
          return (a->nHeight > b->nHeight);

        return a < b;
    }
};

static RPCHelpMan getchaintips()
{
    return RPCHelpMan{"getchaintips",
                "Return information about all known tips in the block tree,"
                " including the main chain as well as orphaned branches.\n",
                {},
                RPCResult{
                    RPCResult::Type::ARR, "", "",
                    {{RPCResult::Type::OBJ, "", "",
                        {
                            {RPCResult::Type::NUM, "height", "height of the chain tip"},
                            {RPCResult::Type::STR_HEX, "hash", "block hash of the tip"},
                            {RPCResult::Type::NUM, "branchlen", "zero for main chain, otherwise length of branch connecting the tip to the main chain"},
                            {RPCResult::Type::STR, "status", "status of the chain, \"active\" for the main chain\n"
            "Possible values for status:\n"
            "1.  \"invalid\"               This branch contains at least one invalid block\n"
            "2.  \"headers-only\"          Not all blocks for this branch are available, but the headers are valid\n"
            "3.  \"valid-headers\"         All blocks are available for this branch, but they were never fully validated\n"
            "4.  \"valid-fork\"            This branch is not part of the active chain, but is fully validated\n"
            "5.  \"active\"                This is the tip of the active main chain, which is certainly valid"},
                        }}}},
                RPCExamples{
                    HelpExampleCli("getchaintips", "")
            + HelpExampleRpc("getchaintips", "")
                },
        [&](const RPCHelpMan& self, const JSONRPCRequest& request) -> UniValue
{
    ChainstateManager& chainman = EnsureAnyChainman(request.context);
    LOCK(cs_main);
    CChain& active_chain = chainman.ActiveChain();

    /*
     * Idea: The set of chain tips is the active chain tip, plus orphan blocks which do not have another orphan building off of them.
     * Algorithm:
     *  - Make one pass through BlockIndex(), picking out the orphan blocks, and also storing a set of the orphan block's pprev pointers.
     *  - Iterate through the orphan blocks. If the block isn't pointed to by another orphan, it is a chain tip.
     *  - Add the active chain tip
     */
    std::set<const CBlockIndex*, CompareBlocksByHeight> setTips;
    std::set<const CBlockIndex*> setOrphans;
    std::set<const CBlockIndex*> setPrevs;

    for (const auto& [_, block_index] : chainman.BlockIndex()) {
        if (!active_chain.Contains(&block_index)) {
            setOrphans.insert(&block_index);
            setPrevs.insert(block_index.pprev);
        }
    }

    for (std::set<const CBlockIndex*>::iterator it = setOrphans.begin(); it != setOrphans.end(); ++it) {
        if (setPrevs.erase(*it) == 0) {
            setTips.insert(*it);
        }
    }

    // Always report the currently active tip.
    setTips.insert(active_chain.Tip());

    /* Construct the output array.  */
    UniValue res(UniValue::VARR);
    for (const CBlockIndex* block : setTips) {
        UniValue obj(UniValue::VOBJ);
        obj.pushKV("height", block->nHeight);
        obj.pushKV("hash", block->phashBlock->GetHex());

        const int branchLen = block->nHeight - active_chain.FindFork(block)->nHeight;
        obj.pushKV("branchlen", branchLen);

        std::string status;
        if (active_chain.Contains(block)) {
            // This block is part of the currently active chain.
            status = "active";
        } else if (block->nStatus & BLOCK_FAILED_MASK) {
            // This block or one of its ancestors is invalid.
            status = "invalid";
        } else if (!block->HaveTxsDownloaded()) {
            // This block cannot be connected because full block data for it or one of its parents is missing.
            status = "headers-only";
        } else if (block->IsValid(BLOCK_VALID_SCRIPTS)) {
            // This block is fully validated, but no longer part of the active chain. It was probably the active block once, but was reorganized.
            status = "valid-fork";
        } else if (block->IsValid(BLOCK_VALID_TREE)) {
            // The headers for this block are valid, but it has not been validated. It was probably never part of the most-work chain.
            status = "valid-headers";
        } else {
            // No clue.
            status = "unknown";
        }
        obj.pushKV("status", status);

        res.push_back(obj);
    }

    return res;
},
    };
}

static RPCHelpMan preciousblock()
{
    return RPCHelpMan{"preciousblock",
                "\nTreats a block as if it were received before others with the same work.\n"
                "\nA later preciousblock call can override the effect of an earlier one.\n"
                "\nThe effects of preciousblock are not retained across restarts.\n",
                {
                    {"blockhash", RPCArg::Type::STR_HEX, RPCArg::Optional::NO, "the hash of the block to mark as precious"},
                },
                RPCResult{RPCResult::Type::NONE, "", ""},
                RPCExamples{
                    HelpExampleCli("preciousblock", "\"blockhash\"")
            + HelpExampleRpc("preciousblock", "\"blockhash\"")
                },
        [&](const RPCHelpMan& self, const JSONRPCRequest& request) -> UniValue
{
    uint256 hash(ParseHashV(request.params[0], "blockhash"));
    CBlockIndex* pblockindex;

    ChainstateManager& chainman = EnsureAnyChainman(request.context);
    {
        LOCK(cs_main);
        pblockindex = chainman.m_blockman.LookupBlockIndex(hash);
        if (!pblockindex) {
            throw JSONRPCError(RPC_INVALID_ADDRESS_OR_KEY, "Block not found");
        }
    }

    BlockValidationState state;
    chainman.ActiveChainstate().PreciousBlock(state, pblockindex);

    if (!state.IsValid()) {
        throw JSONRPCError(RPC_DATABASE_ERROR, state.ToString());
    }

    return UniValue::VNULL;
},
    };
}

static RPCHelpMan invalidateblock()
{
    return RPCHelpMan{"invalidateblock",
                "\nPermanently marks a block as invalid, as if it violated a consensus rule.\n",
                {
                    {"blockhash", RPCArg::Type::STR_HEX, RPCArg::Optional::NO, "the hash of the block to mark as invalid"},
                },
                RPCResult{RPCResult::Type::NONE, "", ""},
                RPCExamples{
                    HelpExampleCli("invalidateblock", "\"blockhash\"")
            + HelpExampleRpc("invalidateblock", "\"blockhash\"")
                },
        [&](const RPCHelpMan& self, const JSONRPCRequest& request) -> UniValue
{
    uint256 hash(ParseHashV(request.params[0], "blockhash"));
    BlockValidationState state;

    ChainstateManager& chainman = EnsureAnyChainman(request.context);
    CBlockIndex* pblockindex;
    {
        LOCK(cs_main);
        pblockindex = chainman.m_blockman.LookupBlockIndex(hash);
        if (!pblockindex) {
            throw JSONRPCError(RPC_INVALID_ADDRESS_OR_KEY, "Block not found");
        }
    }
    chainman.ActiveChainstate().InvalidateBlock(state, pblockindex);

    if (state.IsValid()) {
        chainman.ActiveChainstate().ActivateBestChain(state);
    }

    if (!state.IsValid()) {
        throw JSONRPCError(RPC_DATABASE_ERROR, state.ToString());
    }

    return UniValue::VNULL;
},
    };
}

static RPCHelpMan reconsiderblock()
{
    return RPCHelpMan{"reconsiderblock",
                "\nRemoves invalidity status of a block, its ancestors and its descendants, reconsider them for activation.\n"
                "This can be used to undo the effects of invalidateblock.\n",
                {
                    {"blockhash", RPCArg::Type::STR_HEX, RPCArg::Optional::NO, "the hash of the block to reconsider"},
                },
                RPCResult{RPCResult::Type::NONE, "", ""},
                RPCExamples{
                    HelpExampleCli("reconsiderblock", "\"blockhash\"")
            + HelpExampleRpc("reconsiderblock", "\"blockhash\"")
                },
        [&](const RPCHelpMan& self, const JSONRPCRequest& request) -> UniValue
{
    ChainstateManager& chainman = EnsureAnyChainman(request.context);
    uint256 hash(ParseHashV(request.params[0], "blockhash"));

    {
        LOCK(cs_main);
        CBlockIndex* pblockindex = chainman.m_blockman.LookupBlockIndex(hash);
        if (!pblockindex) {
            throw JSONRPCError(RPC_INVALID_ADDRESS_OR_KEY, "Block not found");
        }

        chainman.ActiveChainstate().ResetBlockFailureFlags(pblockindex);
    }

    BlockValidationState state;
    chainman.ActiveChainstate().ActivateBestChain(state);

    if (!state.IsValid()) {
        throw JSONRPCError(RPC_DATABASE_ERROR, state.ToString());
    }

    return UniValue::VNULL;
},
    };
}

static RPCHelpMan getchaintxstats()
{
    return RPCHelpMan{"getchaintxstats",
                "\nCompute statistics about the total number and rate of transactions in the chain.\n",
                {
                    {"nblocks", RPCArg::Type::NUM, RPCArg::DefaultHint{"one month"}, "Size of the window in number of blocks"},
                    {"blockhash", RPCArg::Type::STR_HEX, RPCArg::DefaultHint{"chain tip"}, "The hash of the block that ends the window."},
                },
                RPCResult{
                    RPCResult::Type::OBJ, "", "",
                    {
                        {RPCResult::Type::NUM_TIME, "time", "The timestamp for the final block in the window, expressed in " + UNIX_EPOCH_TIME},
                        {RPCResult::Type::NUM, "txcount", "The total number of transactions in the chain up to that point"},
                        {RPCResult::Type::STR_HEX, "window_final_block_hash", "The hash of the final block in the window"},
                        {RPCResult::Type::NUM, "window_final_block_height", "The height of the final block in the window."},
                        {RPCResult::Type::NUM, "window_block_count", "Size of the window in number of blocks"},
                        {RPCResult::Type::NUM, "window_tx_count", /*optional=*/true, "The number of transactions in the window. Only returned if \"window_block_count\" is > 0"},
                        {RPCResult::Type::NUM, "window_interval", /*optional=*/true, "The elapsed time in the window in seconds. Only returned if \"window_block_count\" is > 0"},
                        {RPCResult::Type::NUM, "txrate", /*optional=*/true, "The average rate of transactions per second in the window. Only returned if \"window_interval\" is > 0"},
                    }},
                RPCExamples{
                    HelpExampleCli("getchaintxstats", "")
            + HelpExampleRpc("getchaintxstats", "2016")
                },
        [&](const RPCHelpMan& self, const JSONRPCRequest& request) -> UniValue
{
    ChainstateManager& chainman = EnsureAnyChainman(request.context);
    const CBlockIndex* pindex;
    int blockcount = 30 * 24 * 60 * 60 / chainman.GetParams().GetConsensus().nPowTargetSpacing; // By default: 1 month

    if (request.params[1].isNull()) {
        LOCK(cs_main);
        pindex = chainman.ActiveChain().Tip();
    } else {
        uint256 hash(ParseHashV(request.params[1], "blockhash"));
        LOCK(cs_main);
        pindex = chainman.m_blockman.LookupBlockIndex(hash);
        if (!pindex) {
            throw JSONRPCError(RPC_INVALID_ADDRESS_OR_KEY, "Block not found");
        }
        if (!chainman.ActiveChain().Contains(pindex)) {
            throw JSONRPCError(RPC_INVALID_PARAMETER, "Block is not in main chain");
        }
    }

    CHECK_NONFATAL(pindex != nullptr);

    if (request.params[0].isNull()) {
        blockcount = std::max(0, std::min(blockcount, pindex->nHeight - 1));
    } else {
        blockcount = request.params[0].getInt<int>();

        if (blockcount < 0 || (blockcount > 0 && blockcount >= pindex->nHeight)) {
            throw JSONRPCError(RPC_INVALID_PARAMETER, "Invalid block count: should be between 0 and the block's height - 1");
        }
    }

    const CBlockIndex& past_block{*CHECK_NONFATAL(pindex->GetAncestor(pindex->nHeight - blockcount))};
    const int64_t nTimeDiff{pindex->GetMedianTimePast() - past_block.GetMedianTimePast()};
    const int nTxDiff = pindex->nChainTx - past_block.nChainTx;

    UniValue ret(UniValue::VOBJ);
    ret.pushKV("time", (int64_t)pindex->nTime);
    ret.pushKV("txcount", (int64_t)pindex->nChainTx);
    ret.pushKV("window_final_block_hash", pindex->GetBlockHash().GetHex());
    ret.pushKV("window_final_block_height", pindex->nHeight);
    ret.pushKV("window_block_count", blockcount);
    if (blockcount > 0) {
        ret.pushKV("window_tx_count", nTxDiff);
        ret.pushKV("window_interval", nTimeDiff);
        if (nTimeDiff > 0) {
            ret.pushKV("txrate", ((double)nTxDiff) / nTimeDiff);
        }
    }

    return ret;
},
    };
}

template<typename T>
static T CalculateTruncatedMedian(std::vector<T>& scores)
{
    size_t size = scores.size();
    if (size == 0) {
        return 0;
    }

    std::sort(scores.begin(), scores.end());
    if (size % 2 == 0) {
        return (scores[size / 2 - 1] + scores[size / 2]) / 2;
    } else {
        return scores[size / 2];
    }
}

void CalculatePercentilesByWeight(CAmount result[NUM_GETBLOCKSTATS_PERCENTILES], std::vector<std::pair<CAmount, int64_t>>& scores, int64_t total_weight)
{
    if (scores.empty()) {
        return;
    }

    std::sort(scores.begin(), scores.end());

    // 10th, 25th, 50th, 75th, and 90th percentile weight units.
    const double weights[NUM_GETBLOCKSTATS_PERCENTILES] = {
        total_weight / 10.0, total_weight / 4.0, total_weight / 2.0, (total_weight * 3.0) / 4.0, (total_weight * 9.0) / 10.0
    };

    int64_t next_percentile_index = 0;
    int64_t cumulative_weight = 0;
    for (const auto& element : scores) {
        cumulative_weight += element.second;
        while (next_percentile_index < NUM_GETBLOCKSTATS_PERCENTILES && cumulative_weight >= weights[next_percentile_index]) {
            result[next_percentile_index] = element.first;
            ++next_percentile_index;
        }
    }

    // Fill any remaining percentiles with the last value.
    for (int64_t i = next_percentile_index; i < NUM_GETBLOCKSTATS_PERCENTILES; i++) {
        result[i] = scores.back().first;
    }
}

template<typename T>
static inline bool SetHasKeys(const std::set<T>& set) {return false;}
template<typename T, typename Tk, typename... Args>
static inline bool SetHasKeys(const std::set<T>& set, const Tk& key, const Args&... args)
{
    return (set.count(key) != 0) || SetHasKeys(set, args...);
}

// outpoint (needed for the utxo index) + nHeight + fCoinBase
static constexpr size_t PER_UTXO_OVERHEAD = sizeof(COutPoint) + sizeof(uint32_t) + sizeof(bool);

static RPCHelpMan getblockstats()
{
    return RPCHelpMan{"getblockstats",
                "\nCompute per block statistics for a given window. All amounts are in satoshis.\n"
                "It won't work for some heights with pruning.\n",
                {
                    {"hash_or_height", RPCArg::Type::NUM, RPCArg::Optional::NO, "The block hash or height of the target block",
                     RPCArgOptions{
                         .skip_type_check = true,
                         .type_str = {"", "string or numeric"},
                     }},
                    {"stats", RPCArg::Type::ARR, RPCArg::DefaultHint{"all values"}, "Values to plot (see result below)",
                        {
                            {"height", RPCArg::Type::STR, RPCArg::Optional::OMITTED, "Selected statistic"},
                            {"time", RPCArg::Type::STR, RPCArg::Optional::OMITTED, "Selected statistic"},
                        },
                        RPCArgOptions{.oneline_description="stats"}},
                },
                RPCResult{
            RPCResult::Type::OBJ, "", "",
            {
                {RPCResult::Type::NUM, "avgfee", /*optional=*/true, "Average fee in the block"},
                {RPCResult::Type::NUM, "avgfeerate", /*optional=*/true, "Average feerate (in satoshis per virtual byte)"},
                {RPCResult::Type::NUM, "avgtxsize", /*optional=*/true, "Average transaction size"},
                {RPCResult::Type::STR_HEX, "blockhash", /*optional=*/true, "The block hash (to check for potential reorgs)"},
                {RPCResult::Type::ARR_FIXED, "feerate_percentiles", /*optional=*/true, "Feerates at the 10th, 25th, 50th, 75th, and 90th percentile weight unit (in satoshis per virtual byte)",
                {
                    {RPCResult::Type::NUM, "10th_percentile_feerate", "The 10th percentile feerate"},
                    {RPCResult::Type::NUM, "25th_percentile_feerate", "The 25th percentile feerate"},
                    {RPCResult::Type::NUM, "50th_percentile_feerate", "The 50th percentile feerate"},
                    {RPCResult::Type::NUM, "75th_percentile_feerate", "The 75th percentile feerate"},
                    {RPCResult::Type::NUM, "90th_percentile_feerate", "The 90th percentile feerate"},
                }},
                {RPCResult::Type::NUM, "height", /*optional=*/true, "The height of the block"},
                {RPCResult::Type::NUM, "ins", /*optional=*/true, "The number of inputs (excluding coinbase)"},
                {RPCResult::Type::NUM, "maxfee", /*optional=*/true, "Maximum fee in the block"},
                {RPCResult::Type::NUM, "maxfeerate", /*optional=*/true, "Maximum feerate (in satoshis per virtual byte)"},
                {RPCResult::Type::NUM, "maxtxsize", /*optional=*/true, "Maximum transaction size"},
                {RPCResult::Type::NUM, "medianfee", /*optional=*/true, "Truncated median fee in the block"},
                {RPCResult::Type::NUM, "mediantime", /*optional=*/true, "The block median time past"},
                {RPCResult::Type::NUM, "mediantxsize", /*optional=*/true, "Truncated median transaction size"},
                {RPCResult::Type::NUM, "minfee", /*optional=*/true, "Minimum fee in the block"},
                {RPCResult::Type::NUM, "minfeerate", /*optional=*/true, "Minimum feerate (in satoshis per virtual byte)"},
                {RPCResult::Type::NUM, "mintxsize", /*optional=*/true, "Minimum transaction size"},
                {RPCResult::Type::NUM, "outs", /*optional=*/true, "The number of outputs"},
                {RPCResult::Type::NUM, "subsidy", /*optional=*/true, "The block subsidy"},
                {RPCResult::Type::NUM, "swtotal_size", /*optional=*/true, "Total size of all segwit transactions"},
                {RPCResult::Type::NUM, "swtotal_weight", /*optional=*/true, "Total weight of all segwit transactions"},
                {RPCResult::Type::NUM, "swtxs", /*optional=*/true, "The number of segwit transactions"},
                {RPCResult::Type::NUM, "time", /*optional=*/true, "The block time"},
                {RPCResult::Type::NUM, "total_out", /*optional=*/true, "Total amount in all outputs (excluding coinbase and thus reward [ie subsidy + totalfee])"},
                {RPCResult::Type::NUM, "total_size", /*optional=*/true, "Total size of all non-coinbase transactions"},
                {RPCResult::Type::NUM, "total_weight", /*optional=*/true, "Total weight of all non-coinbase transactions"},
                {RPCResult::Type::NUM, "totalfee", /*optional=*/true, "The fee total"},
                {RPCResult::Type::NUM, "txs", /*optional=*/true, "The number of transactions (including coinbase)"},
                {RPCResult::Type::NUM, "utxo_increase", /*optional=*/true, "The increase/decrease in the number of unspent outputs (not discounting op_return and similar)"},
                {RPCResult::Type::NUM, "utxo_size_inc", /*optional=*/true, "The increase/decrease in size for the utxo index (not discounting op_return and similar)"},
                {RPCResult::Type::NUM, "utxo_increase_actual", /*optional=*/true, "The increase/decrease in the number of unspent outputs, not counting unspendables"},
                {RPCResult::Type::NUM, "utxo_size_inc_actual", /*optional=*/true, "The increase/decrease in size for the utxo index, not counting unspendables"},
            }},
                RPCExamples{
                    HelpExampleCli("getblockstats", R"('"00000000c937983704a73af28acdec37b049d214adbda81d7e2a3dd146f6ed09"' '["minfeerate","avgfeerate"]')") +
                    HelpExampleCli("getblockstats", R"(1000 '["minfeerate","avgfeerate"]')") +
                    HelpExampleRpc("getblockstats", R"("00000000c937983704a73af28acdec37b049d214adbda81d7e2a3dd146f6ed09", ["minfeerate","avgfeerate"])") +
                    HelpExampleRpc("getblockstats", R"(1000, ["minfeerate","avgfeerate"])")
                },
        [&](const RPCHelpMan& self, const JSONRPCRequest& request) -> UniValue
{
    ChainstateManager& chainman = EnsureAnyChainman(request.context);
    const CBlockIndex& pindex{*CHECK_NONFATAL(ParseHashOrHeight(request.params[0], chainman))};

    std::set<std::string> stats;
    if (!request.params[1].isNull()) {
        const UniValue stats_univalue = request.params[1].get_array();
        for (unsigned int i = 0; i < stats_univalue.size(); i++) {
            const std::string stat = stats_univalue[i].get_str();
            stats.insert(stat);
        }
    }

    // ELEMENTS:
    const CAsset asset = policyAsset; // TODO Make configurable

    const CBlock& block = GetBlockChecked(chainman.m_blockman, &pindex);
    const CBlockUndo& blockUndo = GetUndoChecked(chainman.m_blockman, &pindex);

    const bool do_all = stats.size() == 0; // Calculate everything if nothing selected (default)
    const bool do_mediantxsize = do_all || stats.count("mediantxsize") != 0;
    const bool do_medianfee = do_all || stats.count("medianfee") != 0;
    const bool do_feerate_percentiles = do_all || stats.count("feerate_percentiles") != 0;
    const bool loop_inputs = do_all || do_medianfee || do_feerate_percentiles ||
        SetHasKeys(stats, "utxo_increase", "utxo_increase_actual", "utxo_size_inc", "utxo_size_inc_actual", "totalfee", "avgfee", "avgfeerate", "minfee", "maxfee", "minfeerate", "maxfeerate");
    const bool loop_outputs = do_all || loop_inputs || stats.count("total_out");
    const bool do_calculate_size = do_mediantxsize ||
        SetHasKeys(stats, "total_size", "avgtxsize", "mintxsize", "maxtxsize", "swtotal_size");
    const bool do_calculate_weight = do_all || SetHasKeys(stats, "total_weight", "avgfeerate", "swtotal_weight", "avgfeerate", "feerate_percentiles", "minfeerate", "maxfeerate");
    const bool do_calculate_sw = do_all || SetHasKeys(stats, "swtxs", "swtotal_size", "swtotal_weight");

    CAmount maxfee = 0;
    CAmount maxfeerate = 0;
    CAmount minfee = MAX_MONEY;
    CAmount minfeerate = MAX_MONEY;
    CAmount total_out = 0;
    CAmount totalfee = 0;
    int64_t inputs = 0;
    int64_t maxtxsize = 0;
    int64_t mintxsize = MAX_BLOCK_SERIALIZED_SIZE;
    int64_t outputs = 0;
    int64_t swtotal_size = 0;
    int64_t swtotal_weight = 0;
    int64_t swtxs = 0;
    int64_t total_size = 0;
    int64_t total_weight = 0;
    int64_t utxos = 0;
    int64_t utxo_size_inc = 0;
    int64_t utxo_size_inc_actual = 0;
    std::vector<CAmount> fee_array;
    std::vector<std::pair<CAmount, int64_t>> feerate_array;
    std::vector<int64_t> txsize_array;

    for (size_t i = 0; i < block.vtx.size(); ++i) {
        const auto& tx = block.vtx.at(i);
        outputs += tx->vout.size();

        CAmount tx_total_out = 0;
        // ELEMENTS:
        CAmount elements_txfee = 0;
        if (g_con_elementsmode) {
            if (loop_outputs) {
                for (const CTxOut& out : tx->vout) {
                    if (out.IsFee() && out.nAsset.GetAsset() == asset) {
                        elements_txfee += out.nValue.GetAmount();
                    }
                    if (out.nValue.IsExplicit() && out.nAsset.IsExplicit() && out.nAsset.GetAsset() == asset) {
                        tx_total_out += out.nValue.GetAmount();
                    }
                    size_t out_size = GetSerializeSize(out, PROTOCOL_VERSION) + PER_UTXO_OVERHEAD;
                    utxo_size_inc += out_size;

                    // The Genesis block and the repeated BIP30 block coinbases don't change the UTXO
                    // set counts, so they have to be excluded from the statistics
                    if (pindex.nHeight == 0 || (IsBIP30Repeat(pindex) && tx->IsCoinBase())) continue;
                    // Skip unspendable outputs since they are not included in the UTXO set
                    if (out.scriptPubKey.IsUnspendable()) continue;

                    ++utxos;
                    utxo_size_inc_actual += out_size;
                }
            }
        } else {
            if (loop_outputs) {
                for (const CTxOut& out : tx->vout) {
                    tx_total_out += out.nValue.GetAmount();

                    size_t out_size = GetSerializeSize(out, PROTOCOL_VERSION) + PER_UTXO_OVERHEAD;
                    utxo_size_inc += out_size;

                    // The Genesis block and the repeated BIP30 block coinbases don't change the UTXO
                    // set counts, so they have to be excluded from the statistics
                    if (pindex.nHeight == 0 || (IsBIP30Repeat(pindex) && tx->IsCoinBase())) continue;
                    // Skip unspendable outputs since they are not included in the UTXO set
                    if (out.scriptPubKey.IsUnspendable()) continue;

                    ++utxos;
                    utxo_size_inc_actual += out_size;
                }
            }
        }

        if (tx->IsCoinBase()) {
            continue;
        }

        inputs += tx->vin.size(); // Don't count coinbase's fake input
        total_out += tx_total_out; // Don't count coinbase reward

        int64_t tx_size = 0;
        if (do_calculate_size) {

            tx_size = tx->GetTotalSize();
            if (do_mediantxsize) {
                txsize_array.push_back(tx_size);
            }
            maxtxsize = std::max(maxtxsize, tx_size);
            mintxsize = std::min(mintxsize, tx_size);
            total_size += tx_size;
        }

        int64_t weight = 0;
        if (do_calculate_weight) {
            weight = GetTransactionWeight(*tx);
            total_weight += weight;
        }

        if (do_calculate_sw && tx->HasWitness()) {
            ++swtxs;
            swtotal_size += tx_size;
            swtotal_weight += weight;
        }

        if (loop_inputs) {
            CAmount tx_total_in = 0;
            const auto& txundo = blockUndo.vtxundo.at(i - 1);
            for (const Coin& coin: txundo.vprevout) {
                const CTxOut& prevoutput = coin.out;

                tx_total_in += g_con_elementsmode ? 0 : prevoutput.nValue.GetAmount();
                size_t prevout_size = GetSerializeSize(prevoutput, PROTOCOL_VERSION) + PER_UTXO_OVERHEAD;
                utxo_size_inc -= prevout_size;
                utxo_size_inc_actual -= prevout_size;
            }

            CAmount txfee = g_con_elementsmode ? elements_txfee : (tx_total_in - tx_total_out);
            CHECK_NONFATAL(MoneyRange(txfee));
            if (do_medianfee) {
                fee_array.push_back(txfee);
            }
            maxfee = std::max(maxfee, txfee);
            minfee = std::min(minfee, txfee);
            totalfee += txfee;

            // New feerate uses satoshis per virtual byte instead of per serialized byte
            CAmount feerate = weight ? (txfee * WITNESS_SCALE_FACTOR) / weight : 0;
            if (do_feerate_percentiles) {
                feerate_array.emplace_back(std::make_pair(feerate, weight));
            }
            maxfeerate = std::max(maxfeerate, feerate);
            minfeerate = std::min(minfeerate, feerate);
        }
    }

    CAmount feerate_percentiles[NUM_GETBLOCKSTATS_PERCENTILES] = { 0 };
    CalculatePercentilesByWeight(feerate_percentiles, feerate_array, total_weight);

    UniValue feerates_res(UniValue::VARR);
    for (int64_t i = 0; i < NUM_GETBLOCKSTATS_PERCENTILES; i++) {
        feerates_res.push_back(feerate_percentiles[i]);
    }

    UniValue ret_all(UniValue::VOBJ);
    ret_all.pushKV("avgfee", (block.vtx.size() > 1) ? totalfee / (block.vtx.size() - 1) : 0);
    ret_all.pushKV("avgfeerate", total_weight ? (totalfee * WITNESS_SCALE_FACTOR) / total_weight : 0); // Unit: sat/vbyte
    ret_all.pushKV("avgtxsize", (block.vtx.size() > 1) ? total_size / (block.vtx.size() - 1) : 0);
    ret_all.pushKV("blockhash", pindex.GetBlockHash().GetHex());
    ret_all.pushKV("feerate_percentiles", feerates_res);
    ret_all.pushKV("height", (int64_t)pindex.nHeight);
    ret_all.pushKV("ins", inputs);
    ret_all.pushKV("maxfee", maxfee);
    ret_all.pushKV("maxfeerate", maxfeerate);
    ret_all.pushKV("maxtxsize", maxtxsize);
    ret_all.pushKV("medianfee", CalculateTruncatedMedian(fee_array));
    ret_all.pushKV("mediantime", pindex.GetMedianTimePast());
    ret_all.pushKV("mediantxsize", CalculateTruncatedMedian(txsize_array));
    ret_all.pushKV("minfee", (minfee == MAX_MONEY) ? 0 : minfee);
    ret_all.pushKV("minfeerate", (minfeerate == MAX_MONEY) ? 0 : minfeerate);
    ret_all.pushKV("mintxsize", mintxsize == MAX_BLOCK_SERIALIZED_SIZE ? 0 : mintxsize);
    ret_all.pushKV("outs", outputs);
    ret_all.pushKV("subsidy", GetBlockSubsidy(pindex.nHeight, chainman.GetParams().GetConsensus()));
    ret_all.pushKV("swtotal_size", swtotal_size);
    ret_all.pushKV("swtotal_weight", swtotal_weight);
    ret_all.pushKV("swtxs", swtxs);
    ret_all.pushKV("time", pindex.GetBlockTime());
    ret_all.pushKV("total_out", total_out);
    ret_all.pushKV("total_size", total_size);
    ret_all.pushKV("total_weight", total_weight);
    ret_all.pushKV("totalfee", totalfee);
    ret_all.pushKV("txs", (int64_t)block.vtx.size());
    ret_all.pushKV("utxo_increase", outputs - inputs);
    ret_all.pushKV("utxo_size_inc", utxo_size_inc);
    ret_all.pushKV("utxo_increase_actual", utxos - inputs);
    ret_all.pushKV("utxo_size_inc_actual", utxo_size_inc_actual);

    if (do_all) {
        return ret_all;
    }

    UniValue ret(UniValue::VOBJ);
    for (const std::string& stat : stats) {
        const UniValue& value = ret_all[stat];
        if (value.isNull()) {
            throw JSONRPCError(RPC_INVALID_PARAMETER, strprintf("Invalid selected statistic '%s'", stat));
        }
        ret.pushKV(stat, value);
    }
    return ret;
},
    };
}

namespace {
//! Search for a given set of pubkey scripts
bool FindScriptPubKey(std::atomic<int>& scan_progress, const std::atomic<bool>& should_abort, int64_t& count, CCoinsViewCursor* cursor, const std::set<CScript>& needles, std::map<COutPoint, Coin>& out_results, std::function<void()>& interruption_point)
{
    scan_progress = 0;
    count = 0;
    while (cursor->Valid()) {
        COutPoint key;
        Coin coin;
        if (!cursor->GetKey(key) || !cursor->GetValue(coin)) return false;
        if (++count % 8192 == 0) {
            interruption_point();
            if (should_abort) {
                // allow to abort the scan via the abort reference
                return false;
            }
        }
        if (count % 256 == 0) {
            // update progress reference every 256 item
            uint32_t high = 0x100 * *key.hash.begin() + *(key.hash.begin() + 1);
            scan_progress = (int)(high * 100.0 / 65536.0 + 0.5);
        }
        if (needles.count(coin.out.scriptPubKey)) {
            out_results.emplace(key, coin);
        }
        cursor->Next();
    }
    scan_progress = 100;
    return true;
}
} // namespace

/** RAII object to prevent concurrency issue when scanning the txout set */
static std::atomic<int> g_scan_progress;
static std::atomic<bool> g_scan_in_progress;
static std::atomic<bool> g_should_abort_scan;
class CoinsViewScanReserver
{
private:
    bool m_could_reserve{false};
public:
    explicit CoinsViewScanReserver() = default;

    bool reserve() {
        CHECK_NONFATAL(!m_could_reserve);
        if (g_scan_in_progress.exchange(true)) {
            return false;
        }
        CHECK_NONFATAL(g_scan_progress == 0);
        m_could_reserve = true;
        return true;
    }

    ~CoinsViewScanReserver() {
        if (m_could_reserve) {
            g_scan_in_progress = false;
            g_scan_progress = 0;
        }
    }
};

static const auto scan_action_arg_desc = RPCArg{
    "action", RPCArg::Type::STR, RPCArg::Optional::NO, "The action to execute\n"
        "\"start\" for starting a scan\n"
        "\"abort\" for aborting the current scan (returns true when abort was successful)\n"
        "\"status\" for progress report (in %) of the current scan"
};

static const auto scan_objects_arg_desc = RPCArg{
    "scanobjects", RPCArg::Type::ARR, RPCArg::Optional::OMITTED, "Array of scan objects. Required for \"start\" action\n"
        "Every scan object is either a string descriptor or an object:",
    {
        {"descriptor", RPCArg::Type::STR, RPCArg::Optional::OMITTED, "An output descriptor"},
        {"", RPCArg::Type::OBJ, RPCArg::Optional::OMITTED, "An object with output descriptor and metadata",
            {
                {"desc", RPCArg::Type::STR, RPCArg::Optional::NO, "An output descriptor"},
                {"range", RPCArg::Type::RANGE, RPCArg::Default{1000}, "The range of HD chain indexes to explore (either end or [begin,end])"},
            }},
    },
    RPCArgOptions{.oneline_description="[scanobjects,...]"},
};

static const auto scan_result_abort = RPCResult{
    "when action=='abort'", RPCResult::Type::BOOL, "success",
    "True if scan will be aborted (not necessarily before this RPC returns), or false if there is no scan to abort"
};
static const auto scan_result_status_none = RPCResult{
    "when action=='status' and no scan is in progress - possibly already completed", RPCResult::Type::NONE, "", ""
};
static const auto scan_result_status_some = RPCResult{
    "when action=='status' and a scan is currently in progress", RPCResult::Type::OBJ, "", "",
    {{RPCResult::Type::NUM, "progress", "Approximate percent complete"},}
};


static RPCHelpMan scantxoutset()
{
    // scriptPubKey corresponding to mainnet address 12cbQLTFMXRnSzktFkuoG3eHoMeFtpTu3S
    const std::string EXAMPLE_DESCRIPTOR_RAW = "raw(76a91411b366edfc0a8b66feebae5c2e25a7b6a5d1cf3188ac)#fm24fxxy";

    return RPCHelpMan{"scantxoutset",
        "\nScans the unspent transaction output set for entries that match certain output descriptors.\n"
        "Examples of output descriptors are:\n"
        "    addr(<address>)                      Outputs whose scriptPubKey corresponds to the specified address (does not include P2PK)\n"
        "    raw(<hex script>)                    Outputs whose scriptPubKey equals the specified hex scripts\n"
        "    combo(<pubkey>)                      P2PK, P2PKH, P2WPKH, and P2SH-P2WPKH outputs for the given pubkey\n"
        "    pkh(<pubkey>)                        P2PKH outputs for the given pubkey\n"
        "    sh(multi(<n>,<pubkey>,<pubkey>,...)) P2SH-multisig outputs for the given threshold and pubkeys\n"
        "    tr(<pubkey>)                         P2TR\n"
        "    tr(<pubkey>,{pk(<pubkey>)})          P2TR with single fallback pubkey in tapscript\n"
        "    rawtr(<pubkey>)                      P2TR with the specified key as output key rather than inner\n"
        "    wsh(and_v(v:pk(<pubkey>),after(2)))  P2WSH miniscript with mandatory pubkey and a timelock\n"
        "\nIn the above, <pubkey> either refers to a fixed public key in hexadecimal notation, or to an xpub/xprv optionally followed by one\n"
        "or more path elements separated by \"/\", and optionally ending in \"/*\" (unhardened), or \"/*'\" or \"/*h\" (hardened) to specify all\n"
        "unhardened or hardened child keys.\n"
        "In the latter case, a range needs to be specified by below if different from 1000.\n"
        "For more information on output descriptors, see the documentation in the doc/descriptors.md file.\n",
        {
            scan_action_arg_desc,
            scan_objects_arg_desc,
        },
        {
            RPCResult{"when action=='start'; only returns after scan completes", RPCResult::Type::OBJ, "", "", {
                {RPCResult::Type::BOOL, "success", "Whether the scan was completed"},
                {RPCResult::Type::NUM, "txouts", "The number of unspent transaction outputs scanned"},
                {RPCResult::Type::NUM, "height", "The current block height (index)"},
                {RPCResult::Type::STR_HEX, "bestblock", "The hash of the block at the tip of the chain"},
                {RPCResult::Type::ARR, "unspents", "",
                {
                    {RPCResult::Type::OBJ, "", "",
                    {
                        {RPCResult::Type::STR_HEX, "txid", "The transaction id"},
                        {RPCResult::Type::NUM, "vout", "The vout value"},
                        {RPCResult::Type::STR_HEX, "scriptPubKey", "The script key"},
                        {RPCResult::Type::STR, "desc", "A specialized descriptor for the matched scriptPubKey"},
                        {RPCResult::Type::STR_AMOUNT, "amount", "The total amount in " + CURRENCY_UNIT + " of the unspent output"},
                        {RPCResult::Type::STR_HEX, "asset", "The asset ID"},
                        {RPCResult::Type::BOOL, "coinbase", "Whether this is a coinbase output"},
                        {RPCResult::Type::NUM, "height", "Height of the unspent transaction output"},
                    }},
                    {RPCResult::Type::STR_AMOUNT, "total_unblinded_bitcoin_amount", "The total amount of all found unspent unblinded outputs in " + CURRENCY_UNIT},
                }},
                {RPCResult::Type::STR_AMOUNT, "total_amount", "The total amount of all found unspent outputs in " + CURRENCY_UNIT},
            }},
            scan_result_abort,
            scan_result_status_some,
            scan_result_status_none,
        },
        RPCExamples{
            HelpExampleCli("scantxoutset", "start \'[\"" + EXAMPLE_DESCRIPTOR_RAW + "\"]\'") +
            HelpExampleCli("scantxoutset", "status") +
            HelpExampleCli("scantxoutset", "abort") +
            HelpExampleRpc("scantxoutset", "\"start\", [\"" + EXAMPLE_DESCRIPTOR_RAW + "\"]") +
            HelpExampleRpc("scantxoutset", "\"status\"") +
            HelpExampleRpc("scantxoutset", "\"abort\"")
        },
        [&](const RPCHelpMan& self, const JSONRPCRequest& request) -> UniValue
{
    UniValue result(UniValue::VOBJ);
    if (request.params[0].get_str() == "status") {
        CoinsViewScanReserver reserver;
        if (reserver.reserve()) {
            // no scan in progress
            return UniValue::VNULL;
        }
        result.pushKV("progress", g_scan_progress.load());
        return result;
    } else if (request.params[0].get_str() == "abort") {
        CoinsViewScanReserver reserver;
        if (reserver.reserve()) {
            // reserve was possible which means no scan was running
            return false;
        }
        // set the abort flag
        g_should_abort_scan = true;
        return true;
    } else if (request.params[0].get_str() == "start") {
        CoinsViewScanReserver reserver;
        if (!reserver.reserve()) {
            throw JSONRPCError(RPC_INVALID_PARAMETER, "Scan already in progress, use action \"abort\" or \"status\"");
        }

        if (request.params.size() < 2) {
            throw JSONRPCError(RPC_MISC_ERROR, "scanobjects argument is required for the start action");
        }

        std::set<CScript> needles;
        std::map<CScript, std::string> descriptors;
        CAmount total_in = 0;

        // loop through the scan objects
        for (const UniValue& scanobject : request.params[1].get_array().getValues()) {
            FlatSigningProvider provider;
            auto scripts = EvalDescriptorStringOrObject(scanobject, provider);
            for (CScript& script : scripts) {
                std::string inferred = InferDescriptor(script, provider)->ToString();
                needles.emplace(script);
                descriptors.emplace(std::move(script), std::move(inferred));
            }
        }

        // Scan the unspent transaction output set for inputs
        UniValue unspents(UniValue::VARR);
        std::vector<CTxOut> input_txos;
        std::map<COutPoint, Coin> coins;
        g_should_abort_scan = false;
        int64_t count = 0;
        std::unique_ptr<CCoinsViewCursor> pcursor;
        const CBlockIndex* tip;
        NodeContext& node = EnsureAnyNodeContext(request.context);
        {
            ChainstateManager& chainman = EnsureChainman(node);
            LOCK(cs_main);
            Chainstate& active_chainstate = chainman.ActiveChainstate();
            active_chainstate.ForceFlushStateToDisk();
            pcursor = CHECK_NONFATAL(active_chainstate.CoinsDB().Cursor());
            tip = CHECK_NONFATAL(active_chainstate.m_chain.Tip());
        }
        bool res = FindScriptPubKey(g_scan_progress, g_should_abort_scan, count, pcursor.get(), needles, coins, node.rpc_interruption_point);
        result.pushKV("success", res);
        result.pushKV("txouts", count);
        result.pushKV("height", tip->nHeight);
        result.pushKV("bestblock", tip->GetBlockHash().GetHex());

        if (!g_con_elementsmode) {
            for (const auto& it : coins) {
                const COutPoint& outpoint = it.first;
                const Coin& coin = it.second;
                const CTxOut& txo = coin.out;
                input_txos.push_back(txo);
                total_in += txo.nValue.GetAmount();

                UniValue unspent(UniValue::VOBJ);
                unspent.pushKV("txid", outpoint.hash.GetHex());
                unspent.pushKV("vout", (int32_t)outpoint.n);
                unspent.pushKV("scriptPubKey", HexStr(txo.scriptPubKey));
                unspent.pushKV("desc", descriptors[txo.scriptPubKey]);
                unspent.pushKV("amount", ValueFromAmount(txo.nValue.GetAmount()));
                unspent.pushKV("coinbase", coin.IsCoinBase());
                unspent.pushKV("height", (int32_t)coin.nHeight);

                unspents.push_back(unspent);
            }
            result.pushKV("unspents", unspents);
            result.pushKV("total_amount", ValueFromAmount(total_in));
        } else {
            CAmount total_in_explicit_parent = 0;
            for (const auto& it : coins) {
                const COutPoint& outpoint = it.first;
                const Coin& coin = it.second;
                const CTxOut& txo = coin.out;
                input_txos.push_back(txo);
                if (txo.nValue.IsExplicit() && txo.nAsset.IsExplicit() && txo.nAsset.GetAsset() == Params().GetConsensus().pegged_asset) {
                    total_in_explicit_parent += txo.nValue.GetAmount();
                }

                UniValue unspent(UniValue::VOBJ);
                unspent.pushKV("txid", outpoint.hash.GetHex());
                unspent.pushKV("vout", (int32_t)outpoint.n);
                unspent.pushKV("scriptPubKey", HexStr(txo.scriptPubKey));
                unspent.pushKV("desc", descriptors[txo.scriptPubKey]);
                if (txo.nValue.IsExplicit()) {
                    unspent.pushKV("amount", ValueFromAmount(txo.nValue.GetAmount()));
                } else {
                    unspent.pushKV("amountcommitment", HexStr(txo.nValue.vchCommitment));
                }
                if (txo.nAsset.IsExplicit()) {
                    unspent.pushKV("asset", txo.nAsset.GetAsset().GetHex());
                } else {
                    unspent.pushKV("assetcommitment", HexStr(txo.nAsset.vchCommitment));
                }
                unspent.pushKV("coinbase", coin.IsCoinBase());
                unspent.pushKV("height", (int32_t)coin.nHeight);

                unspents.push_back(unspent);
            }
            result.pushKV("unspents", unspents);
            result.pushKV("total_unblinded_bitcoin_amount", ValueFromAmount(total_in_explicit_parent));
        }
    } else {
        throw JSONRPCError(RPC_INVALID_PARAMETER, strprintf("Invalid action '%s'", request.params[0].get_str()));
    }
    return result;
},
    };
}

/** RAII object to prevent concurrency issue when scanning blockfilters */
static std::atomic<int> g_scanfilter_progress;
static std::atomic<int> g_scanfilter_progress_height;
static std::atomic<bool> g_scanfilter_in_progress;
static std::atomic<bool> g_scanfilter_should_abort_scan;
class BlockFiltersScanReserver
{
private:
    bool m_could_reserve{false};
public:
    explicit BlockFiltersScanReserver() = default;

    bool reserve() {
        CHECK_NONFATAL(!m_could_reserve);
        if (g_scanfilter_in_progress.exchange(true)) {
            return false;
        }
        m_could_reserve = true;
        return true;
    }

    ~BlockFiltersScanReserver() {
        if (m_could_reserve) {
            g_scanfilter_in_progress = false;
        }
    }
};

static bool CheckBlockFilterMatches(BlockManager& blockman, const CBlockIndex& blockindex, const GCSFilter::ElementSet& needles)
{
    const CBlock block{GetBlockChecked(blockman, &blockindex)};
    const CBlockUndo block_undo{GetUndoChecked(blockman, &blockindex)};

    // Check if any of the outputs match the scriptPubKey
    for (const auto& tx : block.vtx) {
        if (std::any_of(tx->vout.cbegin(), tx->vout.cend(), [&](const auto& txout) {
                return needles.count(std::vector<unsigned char>(txout.scriptPubKey.begin(), txout.scriptPubKey.end())) != 0;
            })) {
            return true;
        }
    }
    // Check if any of the inputs match the scriptPubKey
    for (const auto& txundo : block_undo.vtxundo) {
        if (std::any_of(txundo.vprevout.cbegin(), txundo.vprevout.cend(), [&](const auto& coin) {
                return needles.count(std::vector<unsigned char>(coin.out.scriptPubKey.begin(), coin.out.scriptPubKey.end())) != 0;
            })) {
            return true;
        }
    }

    return false;
}

static RPCHelpMan scanblocks()
{
    return RPCHelpMan{"scanblocks",
        "\nReturn relevant blockhashes for given descriptors (requires blockfilterindex).\n"
        "This call may take several minutes. Make sure to use no RPC timeout (bitcoin-cli -rpcclienttimeout=0)",
        {
            scan_action_arg_desc,
            scan_objects_arg_desc,
            RPCArg{"start_height", RPCArg::Type::NUM, RPCArg::Default{0}, "Height to start to scan from"},
            RPCArg{"stop_height", RPCArg::Type::NUM, RPCArg::DefaultHint{"chain tip"}, "Height to stop to scan"},
            RPCArg{"filtertype", RPCArg::Type::STR, RPCArg::Default{BlockFilterTypeName(BlockFilterType::BASIC)}, "The type name of the filter"},
            RPCArg{"options", RPCArg::Type::OBJ, RPCArg::Optional::OMITTED, "",
                {
                    {"filter_false_positives", RPCArg::Type::BOOL, RPCArg::Default{false}, "Filter false positives (slower and may fail on pruned nodes). Otherwise they may occur at a rate of 1/M"},
                },
                RPCArgOptions{.oneline_description="options"}},
        },
        {
            scan_result_status_none,
            RPCResult{"When action=='start'; only returns after scan completes", RPCResult::Type::OBJ, "", "", {
                {RPCResult::Type::NUM, "from_height", "The height we started the scan from"},
                {RPCResult::Type::NUM, "to_height", "The height we ended the scan at"},
                {RPCResult::Type::ARR, "relevant_blocks", "Blocks that may have matched a scanobject.", {
                    {RPCResult::Type::STR_HEX, "blockhash", "A relevant blockhash"},
                }},
                {RPCResult::Type::BOOL, "completed", "true if the scan process was not aborted"}
            }},
            RPCResult{"when action=='status' and a scan is currently in progress", RPCResult::Type::OBJ, "", "", {
                    {RPCResult::Type::NUM, "progress", "Approximate percent complete"},
                    {RPCResult::Type::NUM, "current_height", "Height of the block currently being scanned"},
                },
            },
            scan_result_abort,
        },
        RPCExamples{
            HelpExampleCli("scanblocks", "start '[\"addr(bcrt1q4u4nsgk6ug0sqz7r3rj9tykjxrsl0yy4d0wwte)\"]' 300000") +
            HelpExampleCli("scanblocks", "start '[\"addr(bcrt1q4u4nsgk6ug0sqz7r3rj9tykjxrsl0yy4d0wwte)\"]' 100 150 basic") +
            HelpExampleCli("scanblocks", "status") +
            HelpExampleRpc("scanblocks", "\"start\", [\"addr(bcrt1q4u4nsgk6ug0sqz7r3rj9tykjxrsl0yy4d0wwte)\"], 300000") +
            HelpExampleRpc("scanblocks", "\"start\", [\"addr(bcrt1q4u4nsgk6ug0sqz7r3rj9tykjxrsl0yy4d0wwte)\"], 100, 150, \"basic\"") +
            HelpExampleRpc("scanblocks", "\"status\"")
        },
        [&](const RPCHelpMan& self, const JSONRPCRequest& request) -> UniValue
{
    UniValue ret(UniValue::VOBJ);
    if (request.params[0].get_str() == "status") {
        BlockFiltersScanReserver reserver;
        if (reserver.reserve()) {
            // no scan in progress
            return NullUniValue;
        }
        ret.pushKV("progress", g_scanfilter_progress.load());
        ret.pushKV("current_height", g_scanfilter_progress_height.load());
        return ret;
    } else if (request.params[0].get_str() == "abort") {
        BlockFiltersScanReserver reserver;
        if (reserver.reserve()) {
            // reserve was possible which means no scan was running
            return false;
        }
        // set the abort flag
        g_scanfilter_should_abort_scan = true;
        return true;
    } else if (request.params[0].get_str() == "start") {
        BlockFiltersScanReserver reserver;
        if (!reserver.reserve()) {
            throw JSONRPCError(RPC_INVALID_PARAMETER, "Scan already in progress, use action \"abort\" or \"status\"");
        }
        const std::string filtertype_name{request.params[4].isNull() ? "basic" : request.params[4].get_str()};

        BlockFilterType filtertype;
        if (!BlockFilterTypeByName(filtertype_name, filtertype)) {
            throw JSONRPCError(RPC_INVALID_ADDRESS_OR_KEY, "Unknown filtertype");
        }

        UniValue options{request.params[5].isNull() ? UniValue::VOBJ : request.params[5]};
        bool filter_false_positives{options.exists("filter_false_positives") ? options["filter_false_positives"].get_bool() : false};

        BlockFilterIndex* index = GetBlockFilterIndex(filtertype);
        if (!index) {
            throw JSONRPCError(RPC_MISC_ERROR, "Index is not enabled for filtertype " + filtertype_name);
        }

        NodeContext& node = EnsureAnyNodeContext(request.context);
        ChainstateManager& chainman = EnsureChainman(node);

        // set the start-height
        const CBlockIndex* start_index = nullptr;
        const CBlockIndex* stop_block = nullptr;
        {
            LOCK(cs_main);
            CChain& active_chain = chainman.ActiveChain();
            start_index = active_chain.Genesis();
            stop_block = active_chain.Tip(); // If no stop block is provided, stop at the chain tip.
            if (!request.params[2].isNull()) {
                start_index = active_chain[request.params[2].getInt<int>()];
                if (!start_index) {
                    throw JSONRPCError(RPC_MISC_ERROR, "Invalid start_height");
                }
            }
            if (!request.params[3].isNull()) {
                stop_block = active_chain[request.params[3].getInt<int>()];
                if (!stop_block || stop_block->nHeight < start_index->nHeight) {
                    throw JSONRPCError(RPC_MISC_ERROR, "Invalid stop_height");
                }
            }
        }
        CHECK_NONFATAL(start_index);
        CHECK_NONFATAL(stop_block);

        // loop through the scan objects, add scripts to the needle_set
        GCSFilter::ElementSet needle_set;
        for (const UniValue& scanobject : request.params[1].get_array().getValues()) {
            FlatSigningProvider provider;
            std::vector<CScript> scripts = EvalDescriptorStringOrObject(scanobject, provider);
            for (const CScript& script : scripts) {
                needle_set.emplace(script.begin(), script.end());
            }
        }
        UniValue blocks(UniValue::VARR);
        const int amount_per_chunk = 10000;
        std::vector<BlockFilter> filters;
        int start_block_height = start_index->nHeight; // for progress reporting
        const int total_blocks_to_process = stop_block->nHeight - start_block_height;

        g_scanfilter_should_abort_scan = false;
        g_scanfilter_progress = 0;
        g_scanfilter_progress_height = start_block_height;
        bool completed = true;

        const CBlockIndex* end_range = nullptr;
        do {
            node.rpc_interruption_point(); // allow a clean shutdown
            if (g_scanfilter_should_abort_scan) {
                completed = false;
                break;
            }

            // split the lookup range in chunks if we are deeper than 'amount_per_chunk' blocks from the stopping block
            int start_block = !end_range ? start_index->nHeight : start_index->nHeight + 1; // to not include the previous round 'end_range' block
            end_range = (start_block + amount_per_chunk < stop_block->nHeight) ?
                    WITH_LOCK(::cs_main, return chainman.ActiveChain()[start_block + amount_per_chunk]) :
                    stop_block;

            if (index->LookupFilterRange(start_block, end_range, filters)) {
                for (const BlockFilter& filter : filters) {
                    // compare the elements-set with each filter
                    if (filter.GetFilter().MatchAny(needle_set)) {
                        if (filter_false_positives) {
                            // Double check the filter matches by scanning the block
                            const CBlockIndex& blockindex = *CHECK_NONFATAL(WITH_LOCK(cs_main, return chainman.m_blockman.LookupBlockIndex(filter.GetBlockHash())));

                            if (!CheckBlockFilterMatches(chainman.m_blockman, blockindex, needle_set)) {
                                continue;
                            }
                        }

                        blocks.push_back(filter.GetBlockHash().GetHex());
                    }
                }
            }
            start_index = end_range;

            // update progress
            int blocks_processed = end_range->nHeight - start_block_height;
            if (total_blocks_to_process > 0) { // avoid division by zero
                g_scanfilter_progress = (int)(100.0 / total_blocks_to_process * blocks_processed);
            } else {
                g_scanfilter_progress = 100;
            }
            g_scanfilter_progress_height = end_range->nHeight;

        // Finish if we reached the stop block
        } while (start_index != stop_block);

        ret.pushKV("from_height", start_block_height);
        ret.pushKV("to_height", start_index->nHeight); // start_index is always the last scanned block here
        ret.pushKV("relevant_blocks", blocks);
        ret.pushKV("completed", completed);
    }
    else {
        throw JSONRPCError(RPC_INVALID_PARAMETER, strprintf("Invalid action '%s'", request.params[0].get_str()));
    }
    return ret;
},
    };
}

static RPCHelpMan getblockfilter()
{
    return RPCHelpMan{"getblockfilter",
                "\nRetrieve a BIP 157 content filter for a particular block.\n",
                {
                    {"blockhash", RPCArg::Type::STR_HEX, RPCArg::Optional::NO, "The hash of the block"},
                    {"filtertype", RPCArg::Type::STR, RPCArg::Default{BlockFilterTypeName(BlockFilterType::BASIC)}, "The type name of the filter"},
                },
                RPCResult{
                    RPCResult::Type::OBJ, "", "",
                    {
                        {RPCResult::Type::STR_HEX, "filter", "the hex-encoded filter data"},
                        {RPCResult::Type::STR_HEX, "header", "the hex-encoded filter header"},
                    }},
                RPCExamples{
                    HelpExampleCli("getblockfilter", "\"00000000c937983704a73af28acdec37b049d214adbda81d7e2a3dd146f6ed09\" \"basic\"") +
                    HelpExampleRpc("getblockfilter", "\"00000000c937983704a73af28acdec37b049d214adbda81d7e2a3dd146f6ed09\", \"basic\"")
                },
        [&](const RPCHelpMan& self, const JSONRPCRequest& request) -> UniValue
{
    uint256 block_hash = ParseHashV(request.params[0], "blockhash");
    std::string filtertype_name = BlockFilterTypeName(BlockFilterType::BASIC);
    if (!request.params[1].isNull()) {
        filtertype_name = request.params[1].get_str();
    }

    BlockFilterType filtertype;
    if (!BlockFilterTypeByName(filtertype_name, filtertype)) {
        throw JSONRPCError(RPC_INVALID_ADDRESS_OR_KEY, "Unknown filtertype");
    }

    BlockFilterIndex* index = GetBlockFilterIndex(filtertype);
    if (!index) {
        throw JSONRPCError(RPC_MISC_ERROR, "Index is not enabled for filtertype " + filtertype_name);
    }

    const CBlockIndex* block_index;
    bool block_was_connected;
    {
        ChainstateManager& chainman = EnsureAnyChainman(request.context);
        LOCK(cs_main);
        block_index = chainman.m_blockman.LookupBlockIndex(block_hash);
        if (!block_index) {
            throw JSONRPCError(RPC_INVALID_ADDRESS_OR_KEY, "Block not found");
        }
        block_was_connected = block_index->IsValid(BLOCK_VALID_SCRIPTS);
    }

    bool index_ready = index->BlockUntilSyncedToCurrentChain();

    BlockFilter filter;
    uint256 filter_header;
    if (!index->LookupFilter(block_index, filter) ||
        !index->LookupFilterHeader(block_index, filter_header)) {
        int err_code;
        std::string errmsg = "Filter not found.";

        if (!block_was_connected) {
            err_code = RPC_INVALID_ADDRESS_OR_KEY;
            errmsg += " Block was not connected to active chain.";
        } else if (!index_ready) {
            err_code = RPC_MISC_ERROR;
            errmsg += " Block filters are still in the process of being indexed.";
        } else {
            err_code = RPC_INTERNAL_ERROR;
            errmsg += " This error is unexpected and indicates index corruption.";
        }

        throw JSONRPCError(err_code, errmsg);
    }

    UniValue ret(UniValue::VOBJ);
    ret.pushKV("filter", HexStr(filter.GetEncodedFilter()));
    ret.pushKV("header", filter_header.GetHex());
    return ret;
},
    };
}

/**
 * Serialize the UTXO set to a file for loading elsewhere.
 *
 * @see SnapshotMetadata
 */
static RPCHelpMan dumptxoutset()
{
    return RPCHelpMan{
        "dumptxoutset",
        "Write the serialized UTXO set to disk.",
        {
            {"path", RPCArg::Type::STR, RPCArg::Optional::NO, "Path to the output file. If relative, will be prefixed by datadir."},
        },
        RPCResult{
            RPCResult::Type::OBJ, "", "",
                {
                    {RPCResult::Type::NUM, "coins_written", "the number of coins written in the snapshot"},
                    {RPCResult::Type::STR_HEX, "base_hash", "the hash of the base of the snapshot"},
                    {RPCResult::Type::NUM, "base_height", "the height of the base of the snapshot"},
                    {RPCResult::Type::STR, "path", "the absolute path that the snapshot was written to"},
                    {RPCResult::Type::STR_HEX, "txoutset_hash", "the hash of the UTXO set contents"},
                    {RPCResult::Type::NUM, "nchaintx", "the number of transactions in the chain up to and including the base block"},
                }
        },
        RPCExamples{
            HelpExampleCli("dumptxoutset", "utxo.dat")
        },
        [&](const RPCHelpMan& self, const JSONRPCRequest& request) -> UniValue
{
    const ArgsManager& args{EnsureAnyArgsman(request.context)};
    const fs::path path = fsbridge::AbsPathJoin(args.GetDataDirNet(), fs::u8path(request.params[0].get_str()));
    // Write to a temporary path and then move into `path` on completion
    // to avoid confusion due to an interruption.
    const fs::path temppath = fsbridge::AbsPathJoin(args.GetDataDirNet(), fs::u8path(request.params[0].get_str() + ".incomplete"));

    if (fs::exists(path)) {
        throw JSONRPCError(
            RPC_INVALID_PARAMETER,
            path.u8string() + " already exists. If you are sure this is what you want, "
            "move it out of the way first");
    }

    FILE* file{fsbridge::fopen(temppath, "wb")};
    AutoFile afile{file};
    if (afile.IsNull()) {
        throw JSONRPCError(
            RPC_INVALID_PARAMETER,
            "Couldn't open file " + temppath.u8string() + " for writing.");
    }

    NodeContext& node = EnsureAnyNodeContext(request.context);
    UniValue result = CreateUTXOSnapshot(
        node, node.chainman->ActiveChainstate(), afile, path, temppath);
    fs::rename(temppath, path);

    result.pushKV("path", path.u8string());
    return result;
},
    };
}

UniValue CreateUTXOSnapshot(
    NodeContext& node,
    Chainstate& chainstate,
    AutoFile& afile,
    const fs::path& path,
    const fs::path& temppath)
{
    std::unique_ptr<CCoinsViewCursor> pcursor;
    std::optional<CCoinsStats> maybe_stats;
    const CBlockIndex* tip;

    {
        // We need to lock cs_main to ensure that the coinsdb isn't written to
        // between (i) flushing coins cache to disk (coinsdb), (ii) getting stats
        // based upon the coinsdb, and (iii) constructing a cursor to the
        // coinsdb for use below this block.
        //
        // Cursors returned by leveldb iterate over snapshots, so the contents
        // of the pcursor will not be affected by simultaneous writes during
        // use below this block.
        //
        // See discussion here:
        //   https://github.com/bitcoin/bitcoin/pull/15606#discussion_r274479369
        //
        LOCK(::cs_main);

        chainstate.ForceFlushStateToDisk();

        maybe_stats = GetUTXOStats(&chainstate.CoinsDB(), chainstate.m_blockman, CoinStatsHashType::HASH_SERIALIZED, node.rpc_interruption_point);
        if (!maybe_stats) {
            throw JSONRPCError(RPC_INTERNAL_ERROR, "Unable to read UTXO set");
        }

        pcursor = chainstate.CoinsDB().Cursor();
        tip = CHECK_NONFATAL(chainstate.m_blockman.LookupBlockIndex(maybe_stats->hashBlock));
    }

    LOG_TIME_SECONDS(strprintf("writing UTXO snapshot at height %s (%s) to file %s (via %s)",
        tip->nHeight, tip->GetBlockHash().ToString(),
        fs::PathToString(path), fs::PathToString(temppath)));

    SnapshotMetadata metadata{tip->GetBlockHash(), maybe_stats->coins_count, tip->nChainTx};

    afile << metadata;

    COutPoint key;
    Coin coin;
    unsigned int iter{0};

    while (pcursor->Valid()) {
        if (iter % 5000 == 0) node.rpc_interruption_point();
        ++iter;
        if (pcursor->GetKey(key) && pcursor->GetValue(coin)) {
            afile << key;
            afile << coin;
        }

        pcursor->Next();
    }

    afile.fclose();

    UniValue result(UniValue::VOBJ);
    result.pushKV("coins_written", maybe_stats->coins_count);
    result.pushKV("base_hash", tip->GetBlockHash().ToString());
    result.pushKV("base_height", tip->nHeight);
    result.pushKV("path", path.u8string());
    result.pushKV("txoutset_hash", maybe_stats->hashSerialized.ToString());
    // Cast required because univalue doesn't have serialization specified for
    // `unsigned int`, nChainTx's type.
    result.pushKV("nchaintx", uint64_t{tip->nChainTx});
    return result;
}

//
// ELEMENTS:

static RPCHelpMan getsidechaininfo()
{
    return RPCHelpMan{"getsidechaininfo",
                "Returns an object containing various state info regarding sidechain functionality.\n",
                {},
                RPCResult{
                    RPCResult::Type::OBJ, "", "",
                    {
                        {RPCResult::Type::STR_HEX, "fedpegscript", "The fedpegscript from genesis block"},
                        {RPCResult::Type::ARR, "current_fedpegscripts", "The currently-enforced fedpegscripts in hex. Peg-ins for any entries on this list are honored by consensus and policy. Newest first. Two total entries are possible",
                            {{RPCResult::Type::STR_HEX, "", "active fedpegscript"}}},
                        {RPCResult::Type::ARR, "current_fedpeg_programs", "The currently-enforced fedpegscript scriptPubKeys in hex. Prior to a transition this may be P2SH scriptpubkey, otherwise it will be a native segwit script. Results are paired in-order with current_fedpegscripts",
                            {{RPCResult::Type::STR_HEX, "", "active fedpegscript scriptPubKeys"}}},
                        {RPCResult::Type::STR_HEX, "pegged_asset", "Pegged asset type"},
                        {RPCResult::Type::STR, "min_peg_diff", "The minimum difficulty parent chain header target. Peg-in headers that have less work will be rejected as an anti-Dos measure"},
                        {RPCResult::Type::STR_HEX, "parent_blockhash", "The parent genesis blockhash as source of pegged-in funds"},
                        {RPCResult::Type::BOOL, "parent_chain_has_pow", "Whether parent chain has pow or signed blocks"},
                        {RPCResult::Type::STR, "parent_chain_signblockscript_asm", /*optional=*/true, "If the parent chain has signed blocks, its signblockscript in ASM"},
                        {RPCResult::Type::STR_HEX, "parent_chain_signblockscript_hex", /*optional=*/true, "If the parent chain has signed blocks, its signblockscript in hex"},
                        {RPCResult::Type::STR_HEX, "parent_pegged_asset", /*optional=*/true, "If the parent chain has Confidential Assets, the asset id of the pegged asset in that chain"},
                        {RPCResult::Type::NUM, "pegin_confirmation_depth", "The number of mainchain confirmations required for a peg-in transaction to become valid"},
                        {RPCResult::Type::BOOL, "enforce_pak", "If peg-out authorization is being enforced"},
                    }},
                RPCExamples{
                    HelpExampleCli("getsidechaininfo", "")
                    + HelpExampleRpc("getsidechaininfo", "")
                },
        [&](const RPCHelpMan& self, const JSONRPCRequest& request) -> UniValue
{
    LOCK(cs_main);

    NodeContext& node = EnsureAnyNodeContext(request.context);
    ChainstateManager& chainman = EnsureChainman(node);
    const Consensus::Params& consensus = Params().GetConsensus();
    const uint256& parent_blockhash = Params().ParentGenesisBlockHash();

    UniValue obj(UniValue::VOBJ);
    obj.pushKV("fedpegscript", HexStr(consensus.fedpegScript));
    // We use mempool_validation as true to show what is enforced for *next* block
    std::vector<std::pair<CScript, CScript>> fedpegscripts = GetValidFedpegScripts(chainman.ActiveChain().Tip(), consensus, true /* nextblock_validation */);
    UniValue fedpeg_prog_entries(UniValue::VARR);
    UniValue fedpeg_entries(UniValue::VARR);
    for (const auto& scripts : fedpegscripts) {
        fedpeg_prog_entries.push_back(HexStr(scripts.first));
        fedpeg_entries.push_back(HexStr(scripts.second));
    }
    obj.pushKV("current_fedpeg_programs", fedpeg_prog_entries);
    obj.pushKV("current_fedpegscripts", fedpeg_entries);
    obj.pushKV("pegged_asset", consensus.pegged_asset.GetHex());
    obj.pushKV("min_peg_diff", consensus.parentChainPowLimit.GetHex());
    obj.pushKV("parent_blockhash", parent_blockhash.GetHex());
    obj.pushKV("parent_chain_has_pow", consensus.ParentChainHasPow());
    obj.pushKV("enforce_pak", Params().GetEnforcePak());
    obj.pushKV("pegin_confirmation_depth", (uint64_t)consensus.pegin_min_depth);
    if (!consensus.ParentChainHasPow()) {
        obj.pushKV("parent_chain_signblockscript_asm", ScriptToAsmStr(consensus.parent_chain_signblockscript));
        obj.pushKV("parent_chain_signblockscript_hex", HexStr(consensus.parent_chain_signblockscript));
        obj.pushKV("parent_pegged_asset", consensus.parent_pegged_asset.GetHex());
    }
    return obj;
},
    };
}

// END ELEMENTS
//

void RegisterBlockchainRPCCommands(CRPCTable &t)
{
    static const CRPCCommand commands[] =
    {
        {"blockchain", &getblockchaininfo},
        {"blockchain", &getchaintxstats},
        {"blockchain", &getblockstats},
        {"blockchain", &getbestblockhash},
        {"blockchain", &getblockcount},
        {"blockchain", &getblock},
        {"blockchain", &getblockfrompeer},
        {"blockchain", &getblockhash},
        {"blockchain", &getblockheader},
        {"blockchain", &getchaintips},
        {"blockchain", &getdifficulty},
        {"blockchain", &getdeploymentinfo},
        {"blockchain", &gettxout},
        {"blockchain", &gettxoutsetinfo},
        {"blockchain", &pruneblockchain},
        {"blockchain", &verifychain},
        {"blockchain", &preciousblock},
        {"blockchain", &scantxoutset},
        {"blockchain", &scanblocks},
        {"blockchain", &getblockfilter},
        {"blockchain", &getsidechaininfo}, // ELEMENTS
        {"hidden", &invalidateblock},
        {"hidden", &reconsiderblock},
        {"hidden", &waitfornewblock},
        {"hidden", &waitforblock},
        {"hidden", &waitforblockheight},
        {"hidden", &syncwithvalidationinterfacequeue},
        {"hidden", &dumptxoutset},
    };
    for (const auto& c : commands) {
        t.appendCommand(c.name, &c);
    }
}<|MERGE_RESOLUTION|>--- conflicted
+++ resolved
@@ -274,13 +274,8 @@
                 // coinbase transaction (i.e. i == 0) doesn't have undo data
                 const CTxUndo* txundo = (have_undo && i > 0) ? &blockUndo.vtxundo.at(i - 1) : nullptr;
                 UniValue objTx(UniValue::VOBJ);
-<<<<<<< HEAD
                 TxToUniv(*tx, /*block_hash=*/uint256(), /*entry=*/objTx, /*include_hex=*/true, RPCSerializationFlags(), txundo, verbosity);
-                txs.push_back(objTx);
-=======
-                TxToUniv(*tx, uint256(), objTx, true, RPCSerializationFlags(), txundo, verbosity);
                 txs.push_back(std::move(objTx));
->>>>>>> 67cd78db
             }
             break;
     }
