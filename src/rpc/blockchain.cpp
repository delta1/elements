// Copyright (c) 2010 Satoshi Nakamoto
// Copyright (c) 2009-2022 The Bitcoin Core developers
// Distributed under the MIT software license, see the accompanying
// file COPYING or http://www.opensource.org/licenses/mit-license.php.

#include <rpc/blockchain.h>

#include <blockfilter.h>
#include <chain.h>
#include <chainparams.h>
#include <coins.h>
#include <common/args.h>
#include <consensus/amount.h>
#include <consensus/params.h>
#include <consensus/validation.h>
#include <core_io.h>
#include <deploymentinfo.h>
#include <deploymentstatus.h>
#include <hash.h>
#include <index/blockfilterindex.h>
#include <index/coinstatsindex.h>
#include <kernel/coinstats.h>
#include <logging/timer.h>
#include <net.h>
#include <net_processing.h>
#include <node/blockstorage.h>
#include <node/context.h>
#include <node/transaction.h>
#include <node/utxo_snapshot.h>
#include <primitives/transaction.h>
#include <rpc/server.h>
#include <rpc/server_util.h>
#include <rpc/util.h>
#include <script/descriptor.h>
#include <streams.h>
#include <sync.h>
#include <txdb.h>
#include <txmempool.h>
#include <undo.h>
#include <univalue.h>
#include <util/check.h>
#include <util/fs.h>
#include <util/strencodings.h>
#include <util/translation.h>
#include <validation.h>
#include <validationinterface.h>
#include <versionbits.h>
#include <warnings.h>
#include <pegins.h>
#include <dynafed.h>

#include <stdint.h>

#include <condition_variable>
#include <memory>
#include <mutex>

using kernel::CCoinsStats;
using kernel::CoinStatsHashType;

using node::BlockManager;
using node::NodeContext;
using node::SnapshotMetadata;

struct CUpdatedBlock
{
    uint256 hash;
    int height;
};

static GlobalMutex cs_blockchange;
static std::condition_variable cond_blockchange;
static CUpdatedBlock latestblock GUARDED_BY(cs_blockchange);

/* Calculate the difficulty for a given block index.
 */
double GetDifficulty(const CBlockIndex* blockindex)
{
    CHECK_NONFATAL(blockindex);

    int nShift = (blockindex->nBits >> 24) & 0xff;
    double dDiff =
        (double)0x0000ffff / (double)(blockindex->nBits & 0x00ffffff);

    while (nShift < 29)
    {
        dDiff *= 256.0;
        nShift++;
    }
    while (nShift > 29)
    {
        dDiff /= 256.0;
        nShift--;
    }

    return dDiff;
}

UniValue paramEntryToJSON(const DynaFedParamEntry& entry)
{
    UniValue result(UniValue::VOBJ);

    // set the type
    if (entry.m_serialize_type == 0) {
        result.pushKV("type", "null");
    } else if (entry.m_serialize_type == 1) {
        result.pushKV("type", "compact");
    } else if (entry.m_serialize_type == 2) {
        result.pushKV("type", "full");
    }

    // nothing more to do for null
    if (entry.m_serialize_type == 0) {
        return result;
    }

    // fields all params have
    result.pushKV("root", entry.CalculateRoot().GetHex());
    result.pushKV("signblockscript", HexStr(entry.m_signblockscript));
    result.pushKV("max_block_witness", (uint64_t)entry.m_signblock_witness_limit);

    // add the extra root which is stored for compact and calculated for full
    if (entry.m_serialize_type == 1) {
        // compact
        result.pushKV("extra_root", entry.m_elided_root.GetHex());
    } else if (entry.m_serialize_type == 2) {
        // full
        result.pushKV("extra_root", entry.CalculateExtraRoot().GetHex());
    }

    // some extra fields only present on full params
    if (entry.m_serialize_type == 2) {
        result.pushKV("fedpeg_program", HexStr(entry.m_fedpeg_program));
        result.pushKV("fedpegscript", HexStr(entry.m_fedpegscript));
        UniValue result_extension(UniValue::VARR);
        for (auto& item : entry.m_extension_space) {
            result_extension.push_back(HexStr(item));
        }
        result.pushKV("extension_space", result_extension);
    }

    return result;
}

UniValue dynaParamsToJSON(const DynaFedParams& dynafed_params)
{
    UniValue ret(UniValue::VOBJ);
    ret.pushKV("current", paramEntryToJSON(dynafed_params.m_current));
    ret.pushKV("proposed", paramEntryToJSON(dynafed_params.m_proposed));
    return ret;
}

static int ComputeNextBlockAndDepth(const CBlockIndex* tip, const CBlockIndex* blockindex, const CBlockIndex*& next)
{
    next = tip->GetAncestor(blockindex->nHeight + 1);
    if (next && next->pprev == blockindex) {
        return tip->nHeight - blockindex->nHeight + 1;
    }
    next = nullptr;
    return blockindex == tip ? 1 : -1;
}

static const CBlockIndex* ParseHashOrHeight(const UniValue& param, ChainstateManager& chainman)
{
    LOCK(::cs_main);
    CChain& active_chain = chainman.ActiveChain();

    if (param.isNum()) {
        const int height{param.getInt<int>()};
        if (height < 0) {
            throw JSONRPCError(RPC_INVALID_PARAMETER, strprintf("Target block height %d is negative", height));
        }
        const int current_tip{active_chain.Height()};
        if (height > current_tip) {
            throw JSONRPCError(RPC_INVALID_PARAMETER, strprintf("Target block height %d after current tip %d", height, current_tip));
        }

        return active_chain[height];
    } else {
        const uint256 hash{ParseHashV(param, "hash_or_height")};
        const CBlockIndex* pindex = chainman.m_blockman.LookupBlockIndex(hash);

        if (!pindex) {
            throw JSONRPCError(RPC_INVALID_ADDRESS_OR_KEY, "Block not found");
        }

        return pindex;
    }
}

UniValue blockheaderToJSON(const CBlockIndex* tip, const CBlockIndex* blockindex_)
{
    // Serialize passed information without accessing chain state of the active chain!
    AssertLockNotHeld(cs_main); // For performance reasons

    CBlockIndex tmpBlockIndexFull;
    const CBlockIndex* blockindex;
    {
        LOCK(cs_main);
        blockindex = blockindex_->untrim_to(&tmpBlockIndexFull);
    }

    UniValue result(UniValue::VOBJ);
    result.pushKV("hash", blockindex->GetBlockHash().GetHex());
    const CBlockIndex* pnext;
    int confirmations = ComputeNextBlockAndDepth(tip, blockindex_, pnext);
    result.pushKV("confirmations", confirmations);
    result.pushKV("height", blockindex->nHeight);
    result.pushKV("version", blockindex->nVersion);
    result.pushKV("versionHex", strprintf("%08x", blockindex->nVersion));
    result.pushKV("merkleroot", blockindex->hashMerkleRoot.GetHex());
    result.pushKV("time", (int64_t)blockindex->nTime);
    result.pushKV("mediantime", (int64_t)blockindex->GetMedianTimePast());
    if (!g_signed_blocks) {
        result.pushKV("nonce", (uint64_t)blockindex->nNonce);
        result.pushKV("bits", strprintf("%08x", blockindex->nBits));
        result.pushKV("difficulty", GetDifficulty(blockindex));
        result.pushKV("chainwork", blockindex->nChainWork.GetHex());
    } else {
        if (!blockindex->is_dynafed_block()) {
            if (blockindex->trimmed()) {
                result.pushKV("signblock_witness_asm", "<trimmed>");
                result.pushKV("signblock_witness_hex", "<trimmed>");
                result.pushKV("signblock_challenge", "<trimmed>");
                result.pushKV("warning", "Fields missing due to -trim_headers flag.");
            } else {
                result.pushKV("signblock_witness_asm", ScriptToAsmStr(blockindex->get_proof().solution));
                result.pushKV("signblock_witness_hex", HexStr(blockindex->get_proof().solution));
                result.pushKV("signblock_challenge", HexStr(blockindex->get_proof().challenge));
            }
        } else {
            if (blockindex->trimmed()) {
                result.pushKV("signblock_witness_hex", "<trimmed>");
                result.pushKV("dynamic_parameters", "<trimmed>");
                result.pushKV("warning", "Fields missing due to -trim_headers flag.");
            } else {
                result.pushKV("signblock_witness_hex", EncodeHexScriptWitness(blockindex->signblock_witness()));
                result.pushKV("dynamic_parameters", dynaParamsToJSON(blockindex->dynafed_params()));
            }
        }
    }
    result.pushKV("nTx", (uint64_t)blockindex->nTx);
    if (blockindex_->pprev)
        result.pushKV("previousblockhash", blockindex->pprev->GetBlockHash().GetHex());
    if (pnext)
        result.pushKV("nextblockhash", pnext->GetBlockHash().GetHex());
    return result;
}

UniValue blockToJSON(BlockManager& blockman, const CBlock& block, const CBlockIndex* tip, const CBlockIndex* blockindex, TxVerbosity verbosity)
{
    UniValue result = blockheaderToJSON(tip, blockindex);

    result.pushKV("strippedsize", (int)::GetSerializeSize(block, PROTOCOL_VERSION | SERIALIZE_TRANSACTION_NO_WITNESS));
    result.pushKV("size", (int)::GetSerializeSize(block, PROTOCOL_VERSION));
    result.pushKV("weight", (int)::GetBlockWeight(block));
    UniValue txs(UniValue::VARR);

    switch (verbosity) {
        case TxVerbosity::SHOW_TXID:
            for (const CTransactionRef& tx : block.vtx) {
                txs.push_back(tx->GetHash().GetHex());
            }
            break;

        case TxVerbosity::SHOW_DETAILS:
        case TxVerbosity::SHOW_DETAILS_AND_PREVOUT:
            CBlockUndo blockUndo;
            const bool is_not_pruned{WITH_LOCK(::cs_main, return !blockman.IsBlockPruned(blockindex))};
            const bool have_undo{is_not_pruned && blockman.UndoReadFromDisk(blockUndo, *blockindex)};

            for (size_t i = 0; i < block.vtx.size(); ++i) {
                const CTransactionRef& tx = block.vtx.at(i);
                // coinbase transaction (i.e. i == 0) doesn't have undo data
                const CTxUndo* txundo = (have_undo && i > 0) ? &blockUndo.vtxundo.at(i - 1) : nullptr;
                UniValue objTx(UniValue::VOBJ);
                TxToUniv(*tx, /*block_hash=*/uint256(), /*entry=*/objTx, /*include_hex=*/true, RPCSerializationFlags(), txundo, verbosity);
                txs.push_back(objTx);
            }
            break;
    }

    result.pushKV("tx", txs);

    return result;
}

static RPCHelpMan getblockcount()
{
    return RPCHelpMan{"getblockcount",
                "\nReturns the height of the most-work fully-validated chain.\n"
                "The genesis block has height 0.\n",
                {},
                RPCResult{
                    RPCResult::Type::NUM, "", "The current block count"},
                RPCExamples{
                    HelpExampleCli("getblockcount", "")
            + HelpExampleRpc("getblockcount", "")
                },
        [&](const RPCHelpMan& self, const JSONRPCRequest& request) -> UniValue
{
    ChainstateManager& chainman = EnsureAnyChainman(request.context);
    LOCK(cs_main);
    return chainman.ActiveChain().Height();
},
    };
}

static RPCHelpMan getbestblockhash()
{
    return RPCHelpMan{"getbestblockhash",
                "\nReturns the hash of the best (tip) block in the most-work fully-validated chain.\n",
                {},
                RPCResult{
                    RPCResult::Type::STR_HEX, "", "the block hash, hex-encoded"},
                RPCExamples{
                    HelpExampleCli("getbestblockhash", "")
            + HelpExampleRpc("getbestblockhash", "")
                },
        [&](const RPCHelpMan& self, const JSONRPCRequest& request) -> UniValue
{
    ChainstateManager& chainman = EnsureAnyChainman(request.context);
    LOCK(cs_main);
    return chainman.ActiveChain().Tip()->GetBlockHash().GetHex();
},
    };
}

void RPCNotifyBlockChange(const CBlockIndex* pindex)
{
    if(pindex) {
        LOCK(cs_blockchange);
        latestblock.hash = pindex->GetBlockHash();
        latestblock.height = pindex->nHeight;
    }
    cond_blockchange.notify_all();
}

static RPCHelpMan waitfornewblock()
{
    return RPCHelpMan{"waitfornewblock",
                "\nWaits for a specific new block and returns useful info about it.\n"
                "\nReturns the current block on timeout or exit.\n",
                {
                    {"timeout", RPCArg::Type::NUM, RPCArg::Default{0}, "Time in milliseconds to wait for a response. 0 indicates no timeout."},
                },
                RPCResult{
                    RPCResult::Type::OBJ, "", "",
                    {
                        {RPCResult::Type::STR_HEX, "hash", "The blockhash"},
                        {RPCResult::Type::NUM, "height", "Block height"},
                    }},
                RPCExamples{
                    HelpExampleCli("waitfornewblock", "1000")
            + HelpExampleRpc("waitfornewblock", "1000")
                },
        [&](const RPCHelpMan& self, const JSONRPCRequest& request) -> UniValue
{
    int timeout = 0;
    if (!request.params[0].isNull())
        timeout = request.params[0].getInt<int>();

    CUpdatedBlock block;
    {
        WAIT_LOCK(cs_blockchange, lock);
        block = latestblock;
        if(timeout)
            cond_blockchange.wait_for(lock, std::chrono::milliseconds(timeout), [&block]() EXCLUSIVE_LOCKS_REQUIRED(cs_blockchange) {return latestblock.height != block.height || latestblock.hash != block.hash || !IsRPCRunning(); });
        else
            cond_blockchange.wait(lock, [&block]() EXCLUSIVE_LOCKS_REQUIRED(cs_blockchange) {return latestblock.height != block.height || latestblock.hash != block.hash || !IsRPCRunning(); });
        block = latestblock;
    }
    UniValue ret(UniValue::VOBJ);
    ret.pushKV("hash", block.hash.GetHex());
    ret.pushKV("height", block.height);
    return ret;
},
    };
}

static RPCHelpMan waitforblock()
{
    return RPCHelpMan{"waitforblock",
                "\nWaits for a specific new block and returns useful info about it.\n"
                "\nReturns the current block on timeout or exit.\n",
                {
                    {"blockhash", RPCArg::Type::STR_HEX, RPCArg::Optional::NO, "Block hash to wait for."},
                    {"timeout", RPCArg::Type::NUM, RPCArg::Default{0}, "Time in milliseconds to wait for a response. 0 indicates no timeout."},
                },
                RPCResult{
                    RPCResult::Type::OBJ, "", "",
                    {
                        {RPCResult::Type::STR_HEX, "hash", "The blockhash"},
                        {RPCResult::Type::NUM, "height", "Block height"},
                    }},
                RPCExamples{
                    HelpExampleCli("waitforblock", "\"0000000000079f8ef3d2c688c244eb7a4570b24c9ed7b4a8c619eb02596f8862\" 1000")
            + HelpExampleRpc("waitforblock", "\"0000000000079f8ef3d2c688c244eb7a4570b24c9ed7b4a8c619eb02596f8862\", 1000")
                },
        [&](const RPCHelpMan& self, const JSONRPCRequest& request) -> UniValue
{
    int timeout = 0;

    uint256 hash(ParseHashV(request.params[0], "blockhash"));

    if (!request.params[1].isNull())
        timeout = request.params[1].getInt<int>();

    CUpdatedBlock block;
    {
        WAIT_LOCK(cs_blockchange, lock);
        if(timeout)
            cond_blockchange.wait_for(lock, std::chrono::milliseconds(timeout), [&hash]() EXCLUSIVE_LOCKS_REQUIRED(cs_blockchange) {return latestblock.hash == hash || !IsRPCRunning();});
        else
            cond_blockchange.wait(lock, [&hash]() EXCLUSIVE_LOCKS_REQUIRED(cs_blockchange) {return latestblock.hash == hash || !IsRPCRunning(); });
        block = latestblock;
    }

    UniValue ret(UniValue::VOBJ);
    ret.pushKV("hash", block.hash.GetHex());
    ret.pushKV("height", block.height);
    return ret;
},
    };
}

static RPCHelpMan waitforblockheight()
{
    return RPCHelpMan{"waitforblockheight",
                "\nWaits for (at least) block height and returns the height and hash\n"
                "of the current tip.\n"
                "\nReturns the current block on timeout or exit.\n",
                {
                    {"height", RPCArg::Type::NUM, RPCArg::Optional::NO, "Block height to wait for."},
                    {"timeout", RPCArg::Type::NUM, RPCArg::Default{0}, "Time in milliseconds to wait for a response. 0 indicates no timeout."},
                },
                RPCResult{
                    RPCResult::Type::OBJ, "", "",
                    {
                        {RPCResult::Type::STR_HEX, "hash", "The blockhash"},
                        {RPCResult::Type::NUM, "height", "Block height"},
                    }},
                RPCExamples{
                    HelpExampleCli("waitforblockheight", "100 1000")
            + HelpExampleRpc("waitforblockheight", "100, 1000")
                },
        [&](const RPCHelpMan& self, const JSONRPCRequest& request) -> UniValue
{
    int timeout = 0;

    int height = request.params[0].getInt<int>();

    if (!request.params[1].isNull())
        timeout = request.params[1].getInt<int>();

    CUpdatedBlock block;
    {
        WAIT_LOCK(cs_blockchange, lock);
        if(timeout)
            cond_blockchange.wait_for(lock, std::chrono::milliseconds(timeout), [&height]() EXCLUSIVE_LOCKS_REQUIRED(cs_blockchange) {return latestblock.height >= height || !IsRPCRunning();});
        else
            cond_blockchange.wait(lock, [&height]() EXCLUSIVE_LOCKS_REQUIRED(cs_blockchange) {return latestblock.height >= height || !IsRPCRunning(); });
        block = latestblock;
    }
    UniValue ret(UniValue::VOBJ);
    ret.pushKV("hash", block.hash.GetHex());
    ret.pushKV("height", block.height);
    return ret;
},
    };
}

static RPCHelpMan syncwithvalidationinterfacequeue()
{
    return RPCHelpMan{"syncwithvalidationinterfacequeue",
                "\nWaits for the validation interface queue to catch up on everything that was there when we entered this function.\n",
                {},
                RPCResult{RPCResult::Type::NONE, "", ""},
                RPCExamples{
                    HelpExampleCli("syncwithvalidationinterfacequeue","")
            + HelpExampleRpc("syncwithvalidationinterfacequeue","")
                },
        [&](const RPCHelpMan& self, const JSONRPCRequest& request) -> UniValue
{
    SyncWithValidationInterfaceQueue();
    return UniValue::VNULL;
},
    };
}

static RPCHelpMan getdifficulty()
{
    return RPCHelpMan{"getdifficulty",
                "\nReturns the proof-of-work difficulty as a multiple of the minimum difficulty.\n",
                {},
                RPCResult{
                    RPCResult::Type::NUM, "", "the proof-of-work difficulty as a multiple of the minimum difficulty."},
                RPCExamples{
                    HelpExampleCli("getdifficulty", "")
            + HelpExampleRpc("getdifficulty", "")
                },
        [&](const RPCHelpMan& self, const JSONRPCRequest& request) -> UniValue
{
    ChainstateManager& chainman = EnsureAnyChainman(request.context);
    LOCK(cs_main);
    return GetDifficulty(chainman.ActiveChain().Tip());
},
    };
}

static RPCHelpMan getblockfrompeer()
{
    return RPCHelpMan{
        "getblockfrompeer",
        "Attempt to fetch block from a given peer.\n\n"
        "We must have the header for this block, e.g. using submitheader.\n"
        "Subsequent calls for the same block may cause the response from the previous peer to be ignored.\n"
        "Peers generally ignore requests for a stale block that they never fully verified, or one that is more than a month old.\n"
        "When a peer does not respond with a block, we will disconnect.\n"
        "Note: The block could be re-pruned as soon as it is received.\n\n"
        "Returns an empty JSON object if the request was successfully scheduled.",
        {
            {"blockhash", RPCArg::Type::STR_HEX, RPCArg::Optional::NO, "The block hash to try to fetch"},
            {"peer_id", RPCArg::Type::NUM, RPCArg::Optional::NO, "The peer to fetch it from (see getpeerinfo for peer IDs)"},
        },
        RPCResult{RPCResult::Type::OBJ, "", /*optional=*/false, "", {}},
        RPCExamples{
            HelpExampleCli("getblockfrompeer", "\"00000000c937983704a73af28acdec37b049d214adbda81d7e2a3dd146f6ed09\" 0")
            + HelpExampleRpc("getblockfrompeer", "\"00000000c937983704a73af28acdec37b049d214adbda81d7e2a3dd146f6ed09\" 0")
        },
        [&](const RPCHelpMan& self, const JSONRPCRequest& request) -> UniValue
{
    const NodeContext& node = EnsureAnyNodeContext(request.context);
    ChainstateManager& chainman = EnsureChainman(node);
    PeerManager& peerman = EnsurePeerman(node);

    const uint256& block_hash{ParseHashV(request.params[0], "blockhash")};
    const NodeId peer_id{request.params[1].getInt<int64_t>()};

    const CBlockIndex* const index = WITH_LOCK(cs_main, return chainman.m_blockman.LookupBlockIndex(block_hash););

    if (!index) {
        throw JSONRPCError(RPC_MISC_ERROR, "Block header missing");
    }

    // Fetching blocks before the node has syncing past their height can prevent block files from
    // being pruned, so we avoid it if the node is in prune mode.
    if (chainman.m_blockman.IsPruneMode() && index->nHeight > WITH_LOCK(chainman.GetMutex(), return chainman.ActiveTip()->nHeight)) {
        throw JSONRPCError(RPC_MISC_ERROR, "In prune mode, only blocks that the node has already synced previously can be fetched from a peer");
    }

    const bool block_has_data = WITH_LOCK(::cs_main, return index->nStatus & BLOCK_HAVE_DATA);
    if (block_has_data) {
        throw JSONRPCError(RPC_MISC_ERROR, "Block already downloaded");
    }

    if (const auto err{peerman.FetchBlock(peer_id, *index)}) {
        throw JSONRPCError(RPC_MISC_ERROR, err.value());
    }
    return UniValue::VOBJ;
},
    };
}

static RPCHelpMan getblockhash()
{
    return RPCHelpMan{"getblockhash",
                "\nReturns hash of block in best-block-chain at height provided.\n",
                {
                    {"height", RPCArg::Type::NUM, RPCArg::Optional::NO, "The height index"},
                },
                RPCResult{
                    RPCResult::Type::STR_HEX, "", "The block hash"},
                RPCExamples{
                    HelpExampleCli("getblockhash", "1000")
            + HelpExampleRpc("getblockhash", "1000")
                },
        [&](const RPCHelpMan& self, const JSONRPCRequest& request) -> UniValue
{
    ChainstateManager& chainman = EnsureAnyChainman(request.context);
    LOCK(cs_main);
    const CChain& active_chain = chainman.ActiveChain();

    int nHeight = request.params[0].getInt<int>();
    if (nHeight < 0 || nHeight > active_chain.Height())
        throw JSONRPCError(RPC_INVALID_PARAMETER, "Block height out of range");

    const CBlockIndex* pblockindex = active_chain[nHeight];
    return pblockindex->GetBlockHash().GetHex();
},
    };
}

static RPCHelpMan getblockheader()
{
    return RPCHelpMan{"getblockheader",
                "\nIf verbose is false, returns a string that is serialized, hex-encoded data for blockheader 'hash'.\n"
                "If verbose is true, returns an Object with information about blockheader <hash>.\n",
                {
                    {"blockhash", RPCArg::Type::STR_HEX, RPCArg::Optional::NO, "The block hash"},
                    {"verbose", RPCArg::Type::BOOL, RPCArg::Default{true}, "true for a json object, false for the hex-encoded data"},
                },
                {
                    RPCResult{"for verbose = true",
                        RPCResult::Type::OBJ, "", "",
                        {
                            {RPCResult::Type::STR_HEX, "hash", "the block hash (same as provided)"},
                            {RPCResult::Type::NUM, "confirmations", "The number of confirmations, or -1 if the block is not on the main chain"},
                            {RPCResult::Type::NUM, "height", "The block height or index"},
                            {RPCResult::Type::NUM, "version", "The block version"},
                            {RPCResult::Type::STR_HEX, "versionHex", "The block version formatted in hexadecimal"},
                            {RPCResult::Type::STR_HEX, "merkleroot", "The merkle root"},
                            {RPCResult::Type::NUM_TIME, "time", "The block time expressed in " + UNIX_EPOCH_TIME},
                            {RPCResult::Type::NUM_TIME, "mediantime", "The median block time expressed in " + UNIX_EPOCH_TIME},
                            {RPCResult::Type::NUM, "nonce", /*optional=*/true, "The nonce"}, // Not for elements
                            {RPCResult::Type::STR_HEX, "bits", /*optional=*/true, "The bits"},
                            {RPCResult::Type::NUM, "difficulty", /*optional=*/true, "The difficulty"}, // Not for elements
                            {RPCResult::Type::STR_HEX, "chainwork", /*optional=*/true, "Expected number of hashes required to produce the current chain"}, // Not for elements
                            {RPCResult::Type::NUM, "nTx", "The number of transactions in the block"},
                            {RPCResult::Type::STR, "signblock_challenge", /*optional=*/true, "The challenge for blocksigning (pre-dynafed)"},
                            {RPCResult::Type::STR, "signblock_witness_asm", "ASM of sign block witness data"},
                            {RPCResult::Type::STR_HEX, "signblock_witness_hex", "Hex of sign block witness data"},
                            {RPCResult::Type::OBJ, "dynamic_parameters", /*optional=*/true, "Dynamic federation parameters in the block, if any",
                            {
                                {RPCResult::Type::OBJ, "current", "enforced dynamic federation parameters. The signblockscript is published for each block, while others are published only at epoch start",
                                {
                                    {RPCResult::Type::STR_HEX, "signblockscript", "signblock script"},
                                    {RPCResult::Type::NUM, "max_block_witness", "Maximum serialized size of the block witness stack"},
                                    {RPCResult::Type::STR_HEX, "fedpegscript", "fedpeg script"},
                                    {RPCResult::Type::ARR, "extension_space", "array of hex-encoded strings",
                                    {
                                        {RPCResult::Type::ELISION, "", ""}
                                    }}
                                }},
                                {RPCResult::Type::OBJ, "proposed", "Proposed parameters. Uninforced. Must be published in full",
                                {
                                    {RPCResult::Type::ELISION, "", "same entries as current"}
                                }},
                            }},
                            {RPCResult::Type::STR_HEX, "previousblockhash", /*optional=*/true, "The hash of the previous block (if available)"},
                            {RPCResult::Type::STR_HEX, "nextblockhash", /*optional=*/true, "The hash of the next block (if available)"},
                        }},
                    RPCResult{"for verbose=false",
                        RPCResult::Type::STR_HEX, "", "A string that is serialized, hex-encoded data for block 'hash'"},
                },
                RPCExamples{
                    HelpExampleCli("getblockheader", "\"00000000c937983704a73af28acdec37b049d214adbda81d7e2a3dd146f6ed09\"")
            + HelpExampleRpc("getblockheader", "\"00000000c937983704a73af28acdec37b049d214adbda81d7e2a3dd146f6ed09\"")
                },
        [&](const RPCHelpMan& self, const JSONRPCRequest& request) -> UniValue
{
    uint256 hash(ParseHashV(request.params[0], "hash"));

    bool fVerbose = true;
    if (!request.params[1].isNull())
        fVerbose = request.params[1].get_bool();

    CBlockIndex* pblockindex;
    const CBlockIndex* tip;
    {
        ChainstateManager& chainman = EnsureAnyChainman(request.context);
        LOCK(cs_main);
        pblockindex = chainman.m_blockman.LookupBlockIndex(hash);
        tip = chainman.ActiveChain().Tip();
    }

    if (!pblockindex) {
        throw JSONRPCError(RPC_INVALID_ADDRESS_OR_KEY, "Block not found");
    }

    if (!fVerbose)
    {
        LOCK(cs_main);
        CDataStream ssBlock(SER_NETWORK, PROTOCOL_VERSION);
        CBlockIndex tmpBlockIndexFull;
        const CBlockIndex* pblockindexfull=pblockindex->untrim_to(&tmpBlockIndexFull);
        ssBlock << pblockindexfull->GetBlockHeader();
        std::string strHex = HexStr(ssBlock);
        return strHex;
    }

    return blockheaderToJSON(tip, pblockindex);
},
    };
}

static CBlock GetBlockChecked(BlockManager& blockman, const CBlockIndex* pblockindex)
{
    CBlock block;
    {
        LOCK(cs_main);
        if (blockman.IsBlockPruned(pblockindex)) {
            throw JSONRPCError(RPC_MISC_ERROR, "Block not available (pruned data)");
        }
    }

    if (!blockman.ReadBlockFromDisk(block, *pblockindex)) {
        // Block not found on disk. This could be because we have the block
        // header in our index but not yet have the block or did not accept the
        // block. Or if the block was pruned right after we released the lock above.
        throw JSONRPCError(RPC_MISC_ERROR, "Block not found on disk");
    }

    return block;
}

static CBlockUndo GetUndoChecked(BlockManager& blockman, const CBlockIndex* pblockindex)
{
    CBlockUndo blockUndo;

    // The Genesis block does not have undo data
    if (pblockindex->nHeight == 0) return blockUndo;

    {
        LOCK(cs_main);
        if (blockman.IsBlockPruned(pblockindex)) {
            throw JSONRPCError(RPC_MISC_ERROR, "Undo data not available (pruned data)");
        }
    }

    if (!blockman.UndoReadFromDisk(blockUndo, *pblockindex)) {
        throw JSONRPCError(RPC_MISC_ERROR, "Can't read undo data from disk");
    }

    return blockUndo;
}

const RPCResult getblock_vin{
    RPCResult::Type::ARR, "vin", "",
    {
        {RPCResult::Type::OBJ, "", "",
        {
            {RPCResult::Type::ELISION, "", "The same output as verbosity = 2"},
            {RPCResult::Type::OBJ, "prevout", "(Only if undo information is available)",
            {
                {RPCResult::Type::BOOL, "generated", "Coinbase or not"},
                {RPCResult::Type::NUM, "height", "The height of the prevout"},
                {RPCResult::Type::STR_AMOUNT, "value", "The value in " + CURRENCY_UNIT},
                {RPCResult::Type::OBJ, "scriptPubKey", "",
                {
                    {RPCResult::Type::STR, "asm", "Disassembly of the public key script"},
                    {RPCResult::Type::STR, "desc", "Inferred descriptor for the output"},
                    {RPCResult::Type::STR_HEX, "hex", "The raw public key script bytes, hex-encoded"},
                    {RPCResult::Type::STR, "address", /*optional=*/true, "The Bitcoin address (only if a well-defined address exists)"},
                    {RPCResult::Type::STR, "type", "The type (one of: " + GetAllOutputTypes() + ")"},
                }},
            }},
        }},
    }
};

static RPCHelpMan getblock()
{
    return RPCHelpMan{"getblock",
                "\nIf verbosity is 0, returns a string that is serialized, hex-encoded data for block 'hash'.\n"
                "If verbosity is 1, returns an Object with information about block <hash>.\n"
                "If verbosity is 2, returns an Object with information about block <hash> and information about each transaction.\n"
                "If verbosity is 3, returns an Object with information about block <hash> and information about each transaction, including prevout information for inputs (only for unpruned blocks in the current best chain).\n",
                {
                    {"blockhash", RPCArg::Type::STR_HEX, RPCArg::Optional::NO, "The block hash"},
                    {"verbosity|verbose", RPCArg::Type::NUM, RPCArg::Default{1}, "0 for hex-encoded data, 1 for a JSON object, 2 for JSON object with transaction data, and 3 for JSON object with transaction data including prevout information for inputs",
                     RPCArgOptions{.skip_type_check = true}},
                },
                {
                    RPCResult{"for verbosity = 0",
                RPCResult::Type::STR_HEX, "", "A string that is serialized, hex-encoded data for block 'hash'"},
                    RPCResult{"for verbosity = 1",
                RPCResult::Type::OBJ, "", "",
                {
                    {RPCResult::Type::STR_HEX, "hash", "the block hash (same as provided)"},
                    {RPCResult::Type::NUM, "confirmations", "The number of confirmations, or -1 if the block is not on the main chain"},
                    {RPCResult::Type::NUM, "size", "The block size"},
                    {RPCResult::Type::NUM, "strippedsize", "The block size excluding witness data"},
                    {RPCResult::Type::NUM, "weight", "The block weight as defined in BIP 141"},
                    {RPCResult::Type::NUM, "height", "The block height or index"},
                    {RPCResult::Type::NUM, "version", "The block version"},
                    {RPCResult::Type::STR_HEX, "versionHex", "The block version formatted in hexadecimal"},
                    {RPCResult::Type::STR_HEX, "merkleroot", "The merkle root"},
                    {RPCResult::Type::ARR, "tx", "The transaction ids",
                        {{RPCResult::Type::STR_HEX, "", "The transaction id"}}},
                    {RPCResult::Type::NUM_TIME, "time",       "The block time expressed in " + UNIX_EPOCH_TIME},
                    {RPCResult::Type::NUM_TIME, "mediantime", "The median block time expressed in " + UNIX_EPOCH_TIME},
                    {RPCResult::Type::NUM, "nonce", "The nonce"},
                    {RPCResult::Type::STR_HEX, "bits", "The bits"},
                    {RPCResult::Type::NUM, "difficulty", "The difficulty"},
                    {RPCResult::Type::STR_HEX, "chainwork", "Expected number of hashes required to produce the chain up to this block (in hex)"},
                    {RPCResult::Type::NUM, "nTx", "The number of transactions in the block"},
                    {RPCResult::Type::STR, "signblock_witness_asm", "ASM of sign block witness data"},
                    {RPCResult::Type::STR_HEX, "signblock_witness_hex", "Hex of sign block witness data"},
                    {RPCResult::Type::OBJ, "dynamic_parameters", "Dynamic federation parameters in the block, if any",
                    {
                        {RPCResult::Type::OBJ, "current", "enforced dynamic federation parameters. The signblockscript is published for each block, while others are published only at epoch start",
                        {
                            {RPCResult::Type::STR_HEX, "signblockscript", "signblock script"},
                            {RPCResult::Type::NUM, "max_block_witness", "Maximum serialized size of the block witness stack"},
                            {RPCResult::Type::STR_HEX, "fedpegscript", "fedpeg script"},
                            {RPCResult::Type::ARR, "extension_space", "array of hex-encoded strings",
                            {
                                {RPCResult::Type::ELISION, "", ""}
                            }},
                        }},
                        {RPCResult::Type::OBJ, "proposed", "Proposed parameters. Uninforced. Must be published in full",
                        {
                            {RPCResult::Type::ELISION, "", "same entries as current"}
                        }},
                    }},
                    {RPCResult::Type::STR_HEX, "previousblockhash", /*optional=*/true, "The hash of the previous block (if available)"},
                    {RPCResult::Type::STR_HEX, "nextblockhash", /*optional=*/true, "The hash of the next block (if available)"},
                }},
                    RPCResult{"for verbosity = 2",
                RPCResult::Type::OBJ, "", "",
                {
                    {RPCResult::Type::ELISION, "", "Same output as verbosity = 1"},
                    {RPCResult::Type::ARR, "tx", "",
                    {
                        {RPCResult::Type::OBJ, "", "",
                        {
                            {RPCResult::Type::ELISION, "", "The transactions in the format of the getrawtransaction RPC. Different from verbosity = 1 \"tx\" result"},
                            {RPCResult::Type::NUM, "fee", "The transaction fee in " + CURRENCY_UNIT + ", omitted if block undo data is not available"},
                        }},
                    }},
                }},
                    RPCResult{"for verbosity = 3",
                RPCResult::Type::OBJ, "", "",
                {
                    {RPCResult::Type::ELISION, "", "Same output as verbosity = 2"},
                    {RPCResult::Type::ARR, "tx", "",
                    {
                        {RPCResult::Type::OBJ, "", "",
                        {
                            getblock_vin,
                        }},
                    }},
                }},
        },
                RPCExamples{
                    HelpExampleCli("getblock", "\"00000000c937983704a73af28acdec37b049d214adbda81d7e2a3dd146f6ed09\"")
            + HelpExampleRpc("getblock", "\"00000000c937983704a73af28acdec37b049d214adbda81d7e2a3dd146f6ed09\"")
                },
        [&](const RPCHelpMan& self, const JSONRPCRequest& request) -> UniValue
{
    uint256 hash(ParseHashV(request.params[0], "blockhash"));

    int verbosity = 1;
    if (!request.params[1].isNull()) {
        if (request.params[1].isBool()) {
            verbosity = request.params[1].get_bool() ? 1 : 0;
        } else {
            verbosity = request.params[1].getInt<int>();
        }
    }

    const CBlockIndex* pblockindex;
    const CBlockIndex* tip;
    ChainstateManager& chainman = EnsureAnyChainman(request.context);
    {
        LOCK(cs_main);
        pblockindex = chainman.m_blockman.LookupBlockIndex(hash);
        tip = chainman.ActiveChain().Tip();

        if (!pblockindex) {
            throw JSONRPCError(RPC_INVALID_ADDRESS_OR_KEY, "Block not found");
        }
    }

    const CBlock block{GetBlockChecked(chainman.m_blockman, pblockindex)};

    if (verbosity <= 0)
    {
        CDataStream ssBlock(SER_NETWORK, PROTOCOL_VERSION | RPCSerializationFlags());
        ssBlock << block;
        std::string strHex = HexStr(ssBlock);
        return strHex;
    }

    TxVerbosity tx_verbosity;
    if (verbosity == 1) {
        tx_verbosity = TxVerbosity::SHOW_TXID;
    } else if (verbosity == 2) {
        tx_verbosity = TxVerbosity::SHOW_DETAILS;
    } else {
        tx_verbosity = TxVerbosity::SHOW_DETAILS_AND_PREVOUT;
    }

    return blockToJSON(chainman.m_blockman, block, tip, pblockindex, tx_verbosity);
},
    };
}

static RPCHelpMan pruneblockchain()
{
    return RPCHelpMan{"pruneblockchain", "",
                {
                    {"height", RPCArg::Type::NUM, RPCArg::Optional::NO, "The block height to prune up to. May be set to a discrete height, or to a " + UNIX_EPOCH_TIME + "\n"
            "                  to prune blocks whose block time is at least 2 hours older than the provided timestamp."},
                },
                RPCResult{
                    RPCResult::Type::NUM, "", "Height of the last block pruned"},
                RPCExamples{
                    HelpExampleCli("pruneblockchain", "1000")
            + HelpExampleRpc("pruneblockchain", "1000")
                },
        [&](const RPCHelpMan& self, const JSONRPCRequest& request) -> UniValue
{
    ChainstateManager& chainman = EnsureAnyChainman(request.context);
    if (!chainman.m_blockman.IsPruneMode()) {
        throw JSONRPCError(RPC_MISC_ERROR, "Cannot prune blocks because node is not in prune mode.");
    }

    LOCK(cs_main);
    Chainstate& active_chainstate = chainman.ActiveChainstate();
    CChain& active_chain = active_chainstate.m_chain;

    int heightParam = request.params[0].getInt<int>();
    if (heightParam < 0) {
        throw JSONRPCError(RPC_INVALID_PARAMETER, "Negative block height.");
    }

    // Height value more than a billion is too high to be a block height, and
    // too low to be a block time (corresponds to timestamp from Sep 2001).
    if (heightParam > 1000000000) {
        // Add a 2 hour buffer to include blocks which might have had old timestamps
        const CBlockIndex* pindex = active_chain.FindEarliestAtLeast(heightParam - TIMESTAMP_WINDOW, 0);
        if (!pindex) {
            throw JSONRPCError(RPC_INVALID_PARAMETER, "Could not find block with at least the specified timestamp.");
        }
        heightParam = pindex->nHeight;
    }

    unsigned int height = (unsigned int) heightParam;
    unsigned int chainHeight = (unsigned int) active_chain.Height();
    if (chainHeight < chainman.GetParams().PruneAfterHeight()) {
        throw JSONRPCError(RPC_MISC_ERROR, "Blockchain is too short for pruning.");
    } else if (height > chainHeight) {
        throw JSONRPCError(RPC_INVALID_PARAMETER, "Blockchain is shorter than the attempted prune height.");
    } else if (height > chainHeight - MIN_BLOCKS_TO_KEEP) {
        LogPrint(BCLog::RPC, "Attempt to prune blocks close to the tip.  Retaining the minimum number of blocks.\n");
        height = chainHeight - MIN_BLOCKS_TO_KEEP;
    }

    PruneBlockFilesManual(active_chainstate, height);
    const CBlockIndex& block{*CHECK_NONFATAL(active_chain.Tip())};
    return block.nStatus & BLOCK_HAVE_DATA ? active_chainstate.m_blockman.GetFirstStoredBlock(block)->nHeight - 1 : block.nHeight;
},
    };
}

CoinStatsHashType ParseHashType(const std::string& hash_type_input)
{
    if (hash_type_input == "hash_serialized_2") {
        return CoinStatsHashType::HASH_SERIALIZED;
    } else if (hash_type_input == "muhash") {
        return CoinStatsHashType::MUHASH;
    } else if (hash_type_input == "none") {
        return CoinStatsHashType::NONE;
    } else {
        throw JSONRPCError(RPC_INVALID_PARAMETER, strprintf("'%s' is not a valid hash_type", hash_type_input));
    }
}

/**
 * Calculate statistics about the unspent transaction output set
 *
 * @param[in] index_requested Signals if the coinstatsindex should be used (when available).
 */
static std::optional<kernel::CCoinsStats> GetUTXOStats(CCoinsView* view, node::BlockManager& blockman,
                                                       kernel::CoinStatsHashType hash_type,
                                                       const std::function<void()>& interruption_point = {},
                                                       const CBlockIndex* pindex = nullptr,
                                                       bool index_requested = true)
{
    // Use CoinStatsIndex if it is requested and available and a hash_type of Muhash or None was requested
    if ((hash_type == kernel::CoinStatsHashType::MUHASH || hash_type == kernel::CoinStatsHashType::NONE) && g_coin_stats_index && index_requested) {
        if (pindex) {
            return g_coin_stats_index->LookUpStats(*pindex);
        } else {
            CBlockIndex& block_index = *CHECK_NONFATAL(WITH_LOCK(::cs_main, return blockman.LookupBlockIndex(view->GetBestBlock())));
            return g_coin_stats_index->LookUpStats(block_index);
        }
    }

    // If the coinstats index isn't requested or is otherwise not usable, the
    // pindex should either be null or equal to the view's best block. This is
    // because without the coinstats index we can only get coinstats about the
    // best block.
    CHECK_NONFATAL(!pindex || pindex->GetBlockHash() == view->GetBestBlock());

    return kernel::ComputeUTXOStats(hash_type, view, blockman, interruption_point);
}

static RPCHelpMan gettxoutsetinfo()
{
    return RPCHelpMan{"gettxoutsetinfo",
                "\nReturns statistics about the unspent transaction output set.\n"
                "Note this call may take some time if you are not using coinstatsindex.\n",
                {
                    {"hash_type", RPCArg::Type::STR, RPCArg::Default{"hash_serialized_2"}, "Which UTXO set hash should be calculated. Options: 'hash_serialized_2' (the legacy algorithm), 'muhash', 'none'."},
                    {"hash_or_height", RPCArg::Type::NUM, RPCArg::DefaultHint{"the current best block"}, "The block hash or height of the target height (only available with coinstatsindex).",
                     RPCArgOptions{
                         .skip_type_check = true,
                         .type_str = {"", "string or numeric"},
                     }},
                    {"use_index", RPCArg::Type::BOOL, RPCArg::Default{true}, "Use coinstatsindex, if available."},
                },
                RPCResult{
                    RPCResult::Type::OBJ, "", "",
                    {
                        {RPCResult::Type::NUM, "height", "The block height (index) of the returned statistics"},
                        {RPCResult::Type::STR_HEX, "bestblock", "The hash of the block at which these statistics are calculated"},
                        {RPCResult::Type::NUM, "txouts", "The number of unspent transaction outputs"},
                        {RPCResult::Type::NUM, "bogosize", "Database-independent, meaningless metric indicating the UTXO set size"},
                        {RPCResult::Type::STR_HEX, "hash_serialized_2", /*optional=*/true, "The serialized hash (only present if 'hash_serialized_2' hash_type is chosen)"},
                        {RPCResult::Type::STR_HEX, "muhash", /*optional=*/true, "The serialized hash (only present if 'muhash' hash_type is chosen)"},
                        {RPCResult::Type::NUM, "transactions", /*optional=*/true, "The number of transactions with unspent outputs (not available when coinstatsindex is used)"},
                        {RPCResult::Type::NUM, "disk_size", /*optional=*/true, "The estimated size of the chainstate on disk (not available when coinstatsindex is used)"},
                        {RPCResult::Type::STR_AMOUNT, "total_amount", "The total amount of coins in the UTXO set"},
                        {RPCResult::Type::STR_AMOUNT, "total_unspendable_amount", /*optional=*/true, "The total amount of coins permanently excluded from the UTXO set (only available if coinstatsindex is used)"},
                        {RPCResult::Type::OBJ, "block_info", /*optional=*/true, "Info on amounts in the block at this block height (only available if coinstatsindex is used)",
                        {
                            {RPCResult::Type::STR_AMOUNT, "prevout_spent", "Total amount of all prevouts spent in this block"},
                            {RPCResult::Type::STR_AMOUNT, "coinbase", "Coinbase subsidy amount of this block"},
                            {RPCResult::Type::STR_AMOUNT, "new_outputs_ex_coinbase", "Total amount of new outputs created by this block"},
                            {RPCResult::Type::STR_AMOUNT, "unspendable", "Total amount of unspendable outputs created in this block"},
                            {RPCResult::Type::OBJ, "unspendables", "Detailed view of the unspendable categories",
                            {
                                {RPCResult::Type::STR_AMOUNT, "genesis_block", "The unspendable amount of the Genesis block subsidy"},
                                {RPCResult::Type::STR_AMOUNT, "bip30", "Transactions overridden by duplicates (no longer possible with BIP30)"},
                                {RPCResult::Type::STR_AMOUNT, "scripts", "Amounts sent to scripts that are unspendable (for example OP_RETURN outputs)"},
                                {RPCResult::Type::STR_AMOUNT, "unclaimed_rewards", "Fee rewards that miners did not claim in their coinbase transaction"},
                            }}
                        }},
                    }},
                RPCExamples{
                    HelpExampleCli("gettxoutsetinfo", "") +
                    HelpExampleCli("gettxoutsetinfo", R"("none")") +
                    HelpExampleCli("gettxoutsetinfo", R"("none" 1000)") +
                    HelpExampleCli("gettxoutsetinfo", R"("none" '"00000000c937983704a73af28acdec37b049d214adbda81d7e2a3dd146f6ed09"')") +
                    HelpExampleCli("-named gettxoutsetinfo", R"(hash_type='muhash' use_index='false')") +
                    HelpExampleRpc("gettxoutsetinfo", "") +
                    HelpExampleRpc("gettxoutsetinfo", R"("none")") +
                    HelpExampleRpc("gettxoutsetinfo", R"("none", 1000)") +
                    HelpExampleRpc("gettxoutsetinfo", R"("none", "00000000c937983704a73af28acdec37b049d214adbda81d7e2a3dd146f6ed09")")
                },
        [&](const RPCHelpMan& self, const JSONRPCRequest& request) -> UniValue
{
    UniValue ret(UniValue::VOBJ);

    const CBlockIndex* pindex{nullptr};
    const CoinStatsHashType hash_type{request.params[0].isNull() ? CoinStatsHashType::HASH_SERIALIZED : ParseHashType(request.params[0].get_str())};
    bool index_requested = request.params[2].isNull() || request.params[2].get_bool();

    NodeContext& node = EnsureAnyNodeContext(request.context);
    ChainstateManager& chainman = EnsureChainman(node);
    Chainstate& active_chainstate = chainman.ActiveChainstate();
    active_chainstate.ForceFlushStateToDisk();

    CCoinsView* coins_view;
    BlockManager* blockman;
    {
        LOCK(::cs_main);
        coins_view = &active_chainstate.CoinsDB();
        blockman = &active_chainstate.m_blockman;
        pindex = blockman->LookupBlockIndex(coins_view->GetBestBlock());
    }

    if (!request.params[1].isNull()) {
        if (!g_coin_stats_index) {
            throw JSONRPCError(RPC_INVALID_PARAMETER, "Querying specific block heights requires coinstatsindex");
        }

        if (hash_type == CoinStatsHashType::HASH_SERIALIZED) {
            throw JSONRPCError(RPC_INVALID_PARAMETER, "hash_serialized_2 hash type cannot be queried for a specific block");
        }

        if (!index_requested) {
            throw JSONRPCError(RPC_INVALID_PARAMETER, "Cannot set use_index to false when querying for a specific block");
        }
        pindex = ParseHashOrHeight(request.params[1], chainman);
    }

    if (index_requested && g_coin_stats_index) {
        if (!g_coin_stats_index->BlockUntilSyncedToCurrentChain()) {
            const IndexSummary summary{g_coin_stats_index->GetSummary()};

            // If a specific block was requested and the index has already synced past that height, we can return the
            // data already even though the index is not fully synced yet.
            if (pindex->nHeight > summary.best_block_height) {
                throw JSONRPCError(RPC_INTERNAL_ERROR, strprintf("Unable to get data because coinstatsindex is still syncing. Current height: %d", summary.best_block_height));
            }
        }
    }

    const std::optional<CCoinsStats> maybe_stats = GetUTXOStats(coins_view, *blockman, hash_type, node.rpc_interruption_point, pindex, index_requested);
    if (maybe_stats.has_value()) {
        const CCoinsStats& stats = maybe_stats.value();
        ret.pushKV("height", (int64_t)stats.nHeight);
        ret.pushKV("bestblock", stats.hashBlock.GetHex());
        ret.pushKV("txouts", (int64_t)stats.nTransactionOutputs);
        ret.pushKV("bogosize", (int64_t)stats.nBogoSize);
        if (hash_type == CoinStatsHashType::HASH_SERIALIZED) {
            ret.pushKV("hash_serialized_2", stats.hashSerialized.GetHex());
        }
        if (hash_type == CoinStatsHashType::MUHASH) {
            ret.pushKV("muhash", stats.hashSerialized.GetHex());
        }
        CHECK_NONFATAL(stats.total_amount.has_value());
        ret.pushKV("total_amount", ValueFromAmount(stats.total_amount.value()));
        if (!stats.index_used) {
            ret.pushKV("transactions", static_cast<int64_t>(stats.nTransactions));
            ret.pushKV("disk_size", stats.nDiskSize);
        } else {
            ret.pushKV("total_unspendable_amount", ValueFromAmount(stats.total_unspendable_amount));

            CCoinsStats prev_stats{};
            if (pindex->nHeight > 0) {
                const std::optional<CCoinsStats> maybe_prev_stats = GetUTXOStats(coins_view, *blockman, hash_type, node.rpc_interruption_point, pindex->pprev, index_requested);
                if (!maybe_prev_stats) {
                    throw JSONRPCError(RPC_INTERNAL_ERROR, "Unable to read UTXO set");
                }
                prev_stats = maybe_prev_stats.value();
            }

            UniValue block_info(UniValue::VOBJ);
            block_info.pushKV("prevout_spent", ValueFromAmount(stats.total_prevout_spent_amount - prev_stats.total_prevout_spent_amount));
            block_info.pushKV("coinbase", ValueFromAmount(stats.total_coinbase_amount - prev_stats.total_coinbase_amount));
            block_info.pushKV("new_outputs_ex_coinbase", ValueFromAmount(stats.total_new_outputs_ex_coinbase_amount - prev_stats.total_new_outputs_ex_coinbase_amount));
            block_info.pushKV("unspendable", ValueFromAmount(stats.total_unspendable_amount - prev_stats.total_unspendable_amount));

            UniValue unspendables(UniValue::VOBJ);
            unspendables.pushKV("genesis_block", ValueFromAmount(stats.total_unspendables_genesis_block - prev_stats.total_unspendables_genesis_block));
            unspendables.pushKV("bip30", ValueFromAmount(stats.total_unspendables_bip30 - prev_stats.total_unspendables_bip30));
            unspendables.pushKV("scripts", ValueFromAmount(stats.total_unspendables_scripts - prev_stats.total_unspendables_scripts));
            unspendables.pushKV("unclaimed_rewards", ValueFromAmount(stats.total_unspendables_unclaimed_rewards - prev_stats.total_unspendables_unclaimed_rewards));
            block_info.pushKV("unspendables", unspendables);

            ret.pushKV("block_info", block_info);
        }
    } else {
        throw JSONRPCError(RPC_INTERNAL_ERROR, "Unable to read UTXO set");
    }
    return ret;
},
    };
}

static RPCHelpMan gettxout()
{
    return RPCHelpMan{"gettxout",
        "\nReturns details about an unspent transaction output.\n",
        {
            {"txid", RPCArg::Type::STR, RPCArg::Optional::NO, "The transaction id"},
            {"n", RPCArg::Type::NUM, RPCArg::Optional::NO, "vout number"},
            {"include_mempool", RPCArg::Type::BOOL, RPCArg::Default{true}, "Whether to include the mempool. Note that an unspent output that is spent in the mempool won't appear."},
        },
        {
            RPCResult{"If the UTXO was not found", RPCResult::Type::NONE, "", ""},
            RPCResult{"Otherwise", RPCResult::Type::OBJ, "", "", {
                {RPCResult::Type::STR_HEX, "bestblock", "The hash of the block at the tip of the chain"},
                {RPCResult::Type::NUM, "confirmations", "The number of confirmations"},
                {RPCResult::Type::STR_AMOUNT, "value", /*optional=*/true, "The transaction value in " + CURRENCY_UNIT + " if known"}, // ELEMENTS: only known if non-confidential
                {RPCResult::Type::STR_HEX, "asset", /*optional=*/true, "The asset of the output, if known"},
                {RPCResult::Type::STR_HEX, "valuecommitment", /*optional=*/true, "The commitment for the value"},
                {RPCResult::Type::STR_HEX, "commitmentnonce", /*optional=*/true, "The commitment nonce"},
                {RPCResult::Type::STR_HEX, "assetcommitment", /*optional=*/true, "Commitment for the asset"},
                {RPCResult::Type::OBJ, "scriptPubKey", "", {
                    {RPCResult::Type::STR, "asm", "Disassembly of the public key script"},
                    {RPCResult::Type::STR, "desc", "Inferred descriptor for the output"},
                    {RPCResult::Type::STR_HEX, "hex", "The raw public key script bytes, hex-encoded"},
                    {RPCResult::Type::STR, "type", "The type, eg pubkeyhash"},
                    {RPCResult::Type::STR, "address", /*optional=*/true, "The Bitcoin address (only if a well-defined address exists)"},
                }},
                {RPCResult::Type::BOOL, "coinbase", "Coinbase or not"},
            }},
        },
        RPCExamples{
            "\nGet unspent transactions\n"
            + HelpExampleCli("listunspent", "") +
            "\nView the details\n"
            + HelpExampleCli("gettxout", "\"txid\" 1") +
            "\nAs a JSON-RPC call\n"
            + HelpExampleRpc("gettxout", "\"txid\", 1")
                },
        [&](const RPCHelpMan& self, const JSONRPCRequest& request) -> UniValue
{
    NodeContext& node = EnsureAnyNodeContext(request.context);
    ChainstateManager& chainman = EnsureChainman(node);
    LOCK(cs_main);

    UniValue ret(UniValue::VOBJ);

    uint256 hash(ParseHashV(request.params[0], "txid"));
    COutPoint out{hash, request.params[1].getInt<uint32_t>()};
    bool fMempool = true;
    if (!request.params[2].isNull())
        fMempool = request.params[2].get_bool();

    Coin coin;
    Chainstate& active_chainstate = chainman.ActiveChainstate();
    CCoinsViewCache* coins_view = &active_chainstate.CoinsTip();

    if (fMempool) {
        const CTxMemPool& mempool = EnsureMemPool(node);
        LOCK(mempool.cs);
        CCoinsViewMemPool view(coins_view, mempool);
        if (!view.GetCoin(out, coin) || mempool.isSpent(out)) {
            return UniValue::VNULL;
        }
    } else {
        if (!coins_view->GetCoin(out, coin)) {
            return UniValue::VNULL;
        }
    }

    const CBlockIndex* pindex = active_chainstate.m_blockman.LookupBlockIndex(coins_view->GetBestBlock());
    ret.pushKV("bestblock", pindex->GetBlockHash().GetHex());
    if (coin.nHeight == MEMPOOL_HEIGHT) {
        ret.pushKV("confirmations", 0);
    } else {
        ret.pushKV("confirmations", (int64_t)(pindex->nHeight - coin.nHeight + 1));
    }
    if (coin.out.nValue.IsExplicit()) {
        ret.pushKV("value", ValueFromAmount(coin.out.nValue.GetAmount()));
    } else {
        ret.pushKV("valuecommitment", coin.out.nValue.GetHex());
    }
    if (g_con_elementsmode) {
        if (coin.out.nAsset.IsExplicit()) {
            ret.pushKV("asset", coin.out.nAsset.GetAsset().GetHex());
        } else {
            ret.pushKV("assetcommitment", coin.out.nAsset.GetHex());
        }

        ret.pushKV("commitmentnonce", coin.out.nNonce.GetHex());
    }
    UniValue o(UniValue::VOBJ);
    ScriptToUniv(coin.out.scriptPubKey, /*out=*/o, /*include_hex=*/true, /*include_address=*/true);
    ret.pushKV("scriptPubKey", o);
    ret.pushKV("coinbase", (bool)coin.fCoinBase);

    return ret;
},
    };
}

static RPCHelpMan verifychain()
{
    return RPCHelpMan{"verifychain",
                "\nVerifies blockchain database.\n",
                {
                    {"checklevel", RPCArg::Type::NUM, RPCArg::DefaultHint{strprintf("%d, range=0-4", DEFAULT_CHECKLEVEL)},
                        strprintf("How thorough the block verification is:\n%s", MakeUnorderedList(CHECKLEVEL_DOC))},
                    {"nblocks", RPCArg::Type::NUM, RPCArg::DefaultHint{strprintf("%d, 0=all", DEFAULT_CHECKBLOCKS)}, "The number of blocks to check."},
                },
                RPCResult{
                    RPCResult::Type::BOOL, "", "Verification finished successfully. If false, check debug.log for reason."},
                RPCExamples{
                    HelpExampleCli("verifychain", "")
            + HelpExampleRpc("verifychain", "")
                },
        [&](const RPCHelpMan& self, const JSONRPCRequest& request) -> UniValue
{
    const int check_level{request.params[0].isNull() ? DEFAULT_CHECKLEVEL : request.params[0].getInt<int>()};
    const int check_depth{request.params[1].isNull() ? DEFAULT_CHECKBLOCKS : request.params[1].getInt<int>()};

    ChainstateManager& chainman = EnsureAnyChainman(request.context);
    LOCK(cs_main);

    Chainstate& active_chainstate = chainman.ActiveChainstate();
    return CVerifyDB(chainman.GetNotifications()).VerifyDB(
               active_chainstate, chainman.GetParams().GetConsensus(), active_chainstate.CoinsTip(), check_level, check_depth) == VerifyDBResult::SUCCESS;
},
    };
}

static void SoftForkDescPushBack(const CBlockIndex* blockindex, UniValue& softforks, const ChainstateManager& chainman, Consensus::BuriedDeployment dep)
{
    // For buried deployments.

    if (!DeploymentEnabled(chainman, dep)) return;

    UniValue rv(UniValue::VOBJ);
    rv.pushKV("type", "buried");
    // getdeploymentinfo reports the softfork as active from when the chain height is
    // one below the activation height
    rv.pushKV("active", DeploymentActiveAfter(blockindex, chainman, dep));
    rv.pushKV("height", chainman.GetConsensus().DeploymentHeight(dep));
    softforks.pushKV(DeploymentName(dep), rv);
}

static void SoftForkDescPushBack(const CBlockIndex* blockindex, UniValue& softforks, const ChainstateManager& chainman, Consensus::DeploymentPos id)
{
    // For BIP9 deployments.

    if (!DeploymentEnabled(chainman, id)) return;
    if (blockindex == nullptr) return;

    auto get_state_name = [](const ThresholdState state) -> std::string {
        switch (state) {
        case ThresholdState::DEFINED: return "defined";
        case ThresholdState::STARTED: return "started";
        case ThresholdState::LOCKED_IN: return "locked_in";
        case ThresholdState::ACTIVE: return "active";
        case ThresholdState::FAILED: return "failed";
        }
        return "invalid";
    };

    UniValue bip9(UniValue::VOBJ);

    const ThresholdState next_state = chainman.m_versionbitscache.State(blockindex, chainman.GetConsensus(), id);
    const ThresholdState current_state = chainman.m_versionbitscache.State(blockindex->pprev, chainman.GetConsensus(), id);

    const bool has_signal = (ThresholdState::STARTED == current_state || ThresholdState::LOCKED_IN == current_state);

    // BIP9 parameters
    if (has_signal) {
        bip9.pushKV("bit", chainman.GetConsensus().vDeployments[id].bit);
    }
    bip9.pushKV("start_time", chainman.GetConsensus().vDeployments[id].nStartTime);
    bip9.pushKV("timeout", chainman.GetConsensus().vDeployments[id].nTimeout);
    bip9.pushKV("min_activation_height", chainman.GetConsensus().vDeployments[id].min_activation_height);

    // BIP9 status
    bip9.pushKV("status", get_state_name(current_state));
    bip9.pushKV("since", chainman.m_versionbitscache.StateSinceHeight(blockindex->pprev, chainman.GetConsensus(), id));
    bip9.pushKV("status_next", get_state_name(next_state));

    // BIP9 signalling status, if applicable
    if (has_signal) {
        UniValue statsUV(UniValue::VOBJ);
        std::vector<bool> signals;
        BIP9Stats statsStruct = chainman.m_versionbitscache.Statistics(blockindex, chainman.GetConsensus(), id, &signals);
        statsUV.pushKV("period", statsStruct.period);
        statsUV.pushKV("elapsed", statsStruct.elapsed);
        statsUV.pushKV("count", statsStruct.count);
        if (ThresholdState::LOCKED_IN != current_state) {
            statsUV.pushKV("threshold", statsStruct.threshold);
            statsUV.pushKV("possible", statsStruct.possible);
        }
        bip9.pushKV("statistics", statsUV);

        std::string sig;
        sig.reserve(signals.size());
        for (const bool s : signals) {
            sig.push_back(s ? '#' : '-');
        }
        bip9.pushKV("signalling", sig);
    }

    UniValue rv(UniValue::VOBJ);
    rv.pushKV("type", "bip9");
    if (ThresholdState::ACTIVE == next_state) {
        rv.pushKV("height", chainman.m_versionbitscache.StateSinceHeight(blockindex, chainman.GetConsensus(), id));
    }
    rv.pushKV("active", ThresholdState::ACTIVE == next_state);
    rv.pushKV("bip9", bip9);

    softforks.pushKV(DeploymentName(id), rv);
}

// used by rest.cpp:rest_chaininfo, so cannot be static
RPCHelpMan getblockchaininfo()
{
    return RPCHelpMan{"getblockchaininfo",
        "Returns an object containing various state info regarding blockchain processing.\n",
        {},
        RPCResult{
            RPCResult::Type::OBJ, "", "",
            {
                {RPCResult::Type::STR, "chain", "current network name (main, test, signet, regtest)"},
                {RPCResult::Type::NUM, "blocks", "the height of the most-work fully-validated chain. The genesis block has height 0"},
                {RPCResult::Type::NUM, "headers", "the current number of headers we have validated"},
                {RPCResult::Type::STR, "bestblockhash", "the hash of the currently best block"},
                /* ELEMENTS: not present {RPCResult::Type::NUM, "difficulty", "the current difficulty"}, */
                {RPCResult::Type::NUM_TIME, "time", "The block time expressed in " + UNIX_EPOCH_TIME},
                {RPCResult::Type::NUM_TIME, "mediantime", "The median block time expressed in " + UNIX_EPOCH_TIME},
                {RPCResult::Type::NUM, "verificationprogress", "estimate of verification progress [0..1]"},
                {RPCResult::Type::BOOL, "initialblockdownload", "(debug information) estimate of whether this node is in Initial Block Download mode"},
                /* ELEMENTS: not present {RPCResult::Type::STR_HEX, "chainwork", "total amount of work in active chain, in hexadecimal"}, */
                {RPCResult::Type::NUM, "size_on_disk", "the estimated size of the block and undo files on disk"},
                {RPCResult::Type::BOOL, "pruned", "if the blocks are subject to pruning"},
                {RPCResult::Type::STR_HEX, "current_params_root", /*optional=*/true, "the root of the currently active dynafed params"}, // present if dynafed is active
                {RPCResult::Type::STR, "signblock_asm", /*optional=*/true, "ASM of sign block challenge data from genesis block"}, // not present if dynafed is active
                {RPCResult::Type::STR, "signblock_asm", /*optional=*/true, "ASM of sign block challenge data from genesis block"}, // not present if dynafed is active
                {RPCResult::Type::STR_HEX, "signblock_hex", /*optional=*/true, "Hex of sign block challenge data from genesis block"}, // not present if dynafed is active
                {RPCResult::Type::STR, "current_signblock_asm", /*optional=*/true, "ASM of sign block challenge data enforced on the next block"}, // present if dynafed is active
                {RPCResult::Type::STR_HEX, "current_signblock_hex", /*optional=*/true, "Hex of sign block challenge data enforced on the next block"}, // present if dynafed is active
                {RPCResult::Type::NUM, "max_block_witness", "maximum sized block witness serialized size for the next block"},
                {RPCResult::Type::NUM, "epoch_length", /*optional=*/true, "length of dynamic federations epoch, or signaling period"}, // present if dynafed is active
                {RPCResult::Type::NUM, "total_valid_epochs", /*optional=*/true, "number of epochs a given fedpscript is valid for, defined per chain"}, // present if dynafed is active
                {RPCResult::Type::NUM, "epoch_age", /*optional=*/true, "number of blocks into a dynamic federation epoch chain tip is. This number is between 0 to epoch_length-1"}, // present if dynafed is active
                {RPCResult::Type::ARR, "extension_space", "array of extension fields in dynamic blockheader",
                {
                    {RPCResult::Type::ELISION, "", ""}
                }},
                {RPCResult::Type::STR_HEX, "current_fedpeg_program", /*optional=*/true, "Current dynafed fedpeg program"},
                {RPCResult::Type::STR_HEX, "current_fedpeg_script", /*optional=*/true, "Current dynafed fedpeg script"},
                {RPCResult::Type::NUM, "pruneheight", /*optional=*/true, "height of the last block pruned, plus one (only present if pruning is enabled)"},
                {RPCResult::Type::BOOL, "automatic_pruning", /*optional=*/true, "whether automatic pruning is enabled (only present if pruning is enabled)"},
                {RPCResult::Type::NUM, "prune_target_size", /*optional=*/true, "the target size used by pruning (only present if automatic pruning is enabled)"},
                {RPCResult::Type::STR, "warnings", "any network and blockchain warnings"},
            }},
        RPCExamples{
            HelpExampleCli("getblockchaininfo", "")
            + HelpExampleRpc("getblockchaininfo", "")
        },
        [&](const RPCHelpMan& self, const JSONRPCRequest& request) -> UniValue
{
    ChainstateManager& chainman = EnsureAnyChainman(request.context);
    LOCK(cs_main);
    Chainstate& active_chainstate = chainman.ActiveChainstate();

    const CChainParams& chainparams = chainman.GetParams();
    const CBlockIndex& tip{*CHECK_NONFATAL(active_chainstate.m_chain.Tip())};
    CHECK_NONFATAL(&tip);
    const int height{tip.nHeight};

    UniValue obj(UniValue::VOBJ);
    obj.pushKV("chain", chainparams.GetChainTypeString());
    obj.pushKV("blocks", height);
    obj.pushKV("headers", chainman.m_best_header ? chainman.m_best_header->nHeight : -1);
    obj.pushKV("bestblockhash", tip.GetBlockHash().GetHex());
    if (!g_signed_blocks) {
        obj.pushKV("difficulty", GetDifficulty(&tip));
    }
    obj.pushKV("time", tip.GetBlockTime());
    obj.pushKV("mediantime", tip.GetMedianTimePast());
<<<<<<< HEAD
    obj.pushKV("verificationprogress", GuessVerificationProgress(&tip, chainparams.GetConsensus().nPowTargetSpacing));
    obj.pushKV("initialblockdownload", active_chainstate.IsInitialBlockDownload());
    if (!g_signed_blocks) {
        obj.pushKV("chainwork", tip.nChainWork.GetHex());
    }
=======
    obj.pushKV("verificationprogress", GuessVerificationProgress(chainman.GetParams().TxData(), &tip));
    obj.pushKV("initialblockdownload", chainman.IsInitialBlockDownload());
    obj.pushKV("chainwork", tip.nChainWork.GetHex());
>>>>>>> 723f1c66
    obj.pushKV("size_on_disk", chainman.m_blockman.CalculateCurrentUsage());
    obj.pushKV("pruned", chainman.m_blockman.IsPruneMode());
    obj.pushKV("trim_headers", node::fTrimHeaders); // ELEMENTS
    if (g_signed_blocks) {
        if (!DeploymentActiveAfter(&tip, chainman, Consensus::DEPLOYMENT_DYNA_FED)) {
            CScript sign_block_script = chainparams.GetConsensus().signblockscript;
            obj.pushKV("current_signblock_asm", ScriptToAsmStr(sign_block_script));
            obj.pushKV("current_signblock_hex", HexStr(sign_block_script));
            obj.pushKV("max_block_witness", (uint64_t)chainparams.GetConsensus().max_block_signature_size);
            UniValue arr(UniValue::VARR);
            for (const auto& extension : chainparams.GetConsensus().first_extension_space) {
                arr.push_back(HexStr(extension));
            }
            obj.pushKV("extension_space", arr);
        } else {
            const DynaFedParamEntry entry = ComputeNextBlockFullCurrentParameters(&tip, chainparams.GetConsensus());
            obj.pushKV("current_params_root", entry.CalculateRoot().GetHex());
            obj.pushKV("current_signblock_asm", ScriptToAsmStr(entry.m_signblockscript));
            obj.pushKV("current_signblock_hex", HexStr(entry.m_signblockscript));
            obj.pushKV("max_block_witness", (uint64_t)entry.m_signblock_witness_limit);
            obj.pushKV("current_fedpeg_program", HexStr(entry.m_fedpeg_program));
            obj.pushKV("current_fedpeg_script", HexStr(entry.m_fedpegscript));
            UniValue arr(UniValue::VARR);
            for (const auto& extension : entry.m_extension_space) {
                arr.push_back(HexStr(extension));
            }
            obj.pushKV("extension_space", arr);
            obj.pushKV("epoch_length", (uint64_t)chainparams.GetConsensus().dynamic_epoch_length);
            obj.pushKV("total_valid_epochs", (uint64_t)chainparams.GetConsensus().total_valid_epochs);
            obj.pushKV("epoch_age", (uint64_t)(tip.nHeight % chainparams.GetConsensus().dynamic_epoch_length));
        }
    }

    if (chainman.m_blockman.IsPruneMode()) {
        bool has_tip_data = tip.nStatus & BLOCK_HAVE_DATA;
        obj.pushKV("pruneheight", has_tip_data ? chainman.m_blockman.GetFirstStoredBlock(tip)->nHeight : tip.nHeight + 1);

        const bool automatic_pruning{chainman.m_blockman.GetPruneTarget() != BlockManager::PRUNE_TARGET_MANUAL};
        obj.pushKV("automatic_pruning",  automatic_pruning);
        if (automatic_pruning) {
            obj.pushKV("prune_target_size", chainman.m_blockman.GetPruneTarget());
        }
    }

    obj.pushKV("warnings", GetWarnings(false).original);
    return obj;
},
    };
}

namespace {
const std::vector<RPCResult> RPCHelpForDeployment{
    {RPCResult::Type::STR, "type", "one of \"buried\", \"bip9\""},
    {RPCResult::Type::NUM, "height", /*optional=*/true, "height of the first block which the rules are or will be enforced (only for \"buried\" type, or \"bip9\" type with \"active\" status)"},
    {RPCResult::Type::BOOL, "active", "true if the rules are enforced for the mempool and the next block"},
    {RPCResult::Type::OBJ, "bip9", /*optional=*/true, "status of bip9 softforks (only for \"bip9\" type)",
    {
        {RPCResult::Type::NUM, "bit", /*optional=*/true, "the bit (0-28) in the block version field used to signal this softfork (only for \"started\" and \"locked_in\" status)"},
        {RPCResult::Type::NUM_TIME, "start_time", "the minimum median time past of a block at which the bit gains its meaning"},
        {RPCResult::Type::NUM_TIME, "timeout", "the median time past of a block at which the deployment is considered failed if not yet locked in"},
        {RPCResult::Type::NUM, "min_activation_height", "minimum height of blocks for which the rules may be enforced"},
        {RPCResult::Type::STR, "status", "status of deployment at specified block (one of \"defined\", \"started\", \"locked_in\", \"active\", \"failed\")"},
        {RPCResult::Type::NUM, "since", "height of the first block to which the status applies"},
        {RPCResult::Type::STR, "status_next", "status of deployment at the next block"},
        {RPCResult::Type::OBJ, "statistics", /*optional=*/true, "numeric statistics about signalling for a softfork (only for \"started\" and \"locked_in\" status)",
        {
            {RPCResult::Type::NUM, "period", "the length in blocks of the signalling period"},
            {RPCResult::Type::NUM, "threshold", /*optional=*/true, "the number of blocks with the version bit set required to activate the feature (only for \"started\" status)"},
            {RPCResult::Type::NUM, "elapsed", "the number of blocks elapsed since the beginning of the current period"},
            {RPCResult::Type::NUM, "count", "the number of blocks with the version bit set in the current period"},
            {RPCResult::Type::BOOL, "possible", /*optional=*/true, "returns false if there are not enough blocks left in this period to pass activation threshold (only for \"started\" status)"},
        }},
        {RPCResult::Type::STR, "signalling", /*optional=*/true, "indicates blocks that signalled with a # and blocks that did not with a -"},
    }},
};

UniValue DeploymentInfo(const CBlockIndex* blockindex, const ChainstateManager& chainman)
{
    UniValue softforks(UniValue::VOBJ);
    SoftForkDescPushBack(blockindex, softforks, chainman, Consensus::DEPLOYMENT_HEIGHTINCB);
    SoftForkDescPushBack(blockindex, softforks, chainman, Consensus::DEPLOYMENT_DERSIG);
    SoftForkDescPushBack(blockindex, softforks, chainman, Consensus::DEPLOYMENT_CLTV);
    SoftForkDescPushBack(blockindex, softforks, chainman, Consensus::DEPLOYMENT_CSV);
    SoftForkDescPushBack(blockindex, softforks, chainman, Consensus::DEPLOYMENT_SEGWIT);
    SoftForkDescPushBack(blockindex, softforks, chainman, Consensus::DEPLOYMENT_DYNA_FED);
    SoftForkDescPushBack(blockindex, softforks, chainman, Consensus::DEPLOYMENT_TESTDUMMY);
    SoftForkDescPushBack(blockindex, softforks, chainman, Consensus::DEPLOYMENT_TAPROOT);
    SoftForkDescPushBack(blockindex, softforks, chainman, Consensus::DEPLOYMENT_SIMPLICITY);
    return softforks;
}
} // anon namespace

RPCHelpMan getdeploymentinfo()
{
    return RPCHelpMan{"getdeploymentinfo",
        "Returns an object containing various state info regarding deployments of consensus changes.",
        {
            {"blockhash", RPCArg::Type::STR_HEX, RPCArg::Default{"hash of current chain tip"}, "The block hash at which to query deployment state"},
        },
        RPCResult{
            RPCResult::Type::OBJ, "", "", {
                {RPCResult::Type::STR, "hash", "requested block hash (or tip)"},
                {RPCResult::Type::NUM, "height", "requested block height (or tip)"},
                {RPCResult::Type::OBJ_DYN, "deployments", "", {
                    {RPCResult::Type::OBJ, "xxxx", "name of the deployment", RPCHelpForDeployment}
                }},
            }
        },
        RPCExamples{ HelpExampleCli("getdeploymentinfo", "") + HelpExampleRpc("getdeploymentinfo", "") },
        [&](const RPCHelpMan& self, const JSONRPCRequest& request) -> UniValue
        {
            const ChainstateManager& chainman = EnsureAnyChainman(request.context);
            LOCK(cs_main);
            const Chainstate& active_chainstate = chainman.ActiveChainstate();

            const CBlockIndex* blockindex;
            if (request.params[0].isNull()) {
                blockindex = CHECK_NONFATAL(active_chainstate.m_chain.Tip());
            } else {
                const uint256 hash(ParseHashV(request.params[0], "blockhash"));
                blockindex = chainman.m_blockman.LookupBlockIndex(hash);
                if (!blockindex) {
                    throw JSONRPCError(RPC_INVALID_ADDRESS_OR_KEY, "Block not found");
                }
            }

            UniValue deploymentinfo(UniValue::VOBJ);
            deploymentinfo.pushKV("hash", blockindex->GetBlockHash().ToString());
            deploymentinfo.pushKV("height", blockindex->nHeight);
            deploymentinfo.pushKV("deployments", DeploymentInfo(blockindex, chainman));
            return deploymentinfo;
        },
    };
}

/** Comparison function for sorting the getchaintips heads.  */
struct CompareBlocksByHeight
{
    bool operator()(const CBlockIndex* a, const CBlockIndex* b) const
    {
        /* Make sure that unequal blocks with the same height do not compare
           equal. Use the pointers themselves to make a distinction. */

        if (a->nHeight != b->nHeight)
          return (a->nHeight > b->nHeight);

        return a < b;
    }
};

static RPCHelpMan getchaintips()
{
    return RPCHelpMan{"getchaintips",
                "Return information about all known tips in the block tree,"
                " including the main chain as well as orphaned branches.\n",
                {},
                RPCResult{
                    RPCResult::Type::ARR, "", "",
                    {{RPCResult::Type::OBJ, "", "",
                        {
                            {RPCResult::Type::NUM, "height", "height of the chain tip"},
                            {RPCResult::Type::STR_HEX, "hash", "block hash of the tip"},
                            {RPCResult::Type::NUM, "branchlen", "zero for main chain, otherwise length of branch connecting the tip to the main chain"},
                            {RPCResult::Type::STR, "status", "status of the chain, \"active\" for the main chain\n"
            "Possible values for status:\n"
            "1.  \"invalid\"               This branch contains at least one invalid block\n"
            "2.  \"headers-only\"          Not all blocks for this branch are available, but the headers are valid\n"
            "3.  \"valid-headers\"         All blocks are available for this branch, but they were never fully validated\n"
            "4.  \"valid-fork\"            This branch is not part of the active chain, but is fully validated\n"
            "5.  \"active\"                This is the tip of the active main chain, which is certainly valid"},
                        }}}},
                RPCExamples{
                    HelpExampleCli("getchaintips", "")
            + HelpExampleRpc("getchaintips", "")
                },
        [&](const RPCHelpMan& self, const JSONRPCRequest& request) -> UniValue
{
    ChainstateManager& chainman = EnsureAnyChainman(request.context);
    LOCK(cs_main);
    CChain& active_chain = chainman.ActiveChain();

    /*
     * Idea: The set of chain tips is the active chain tip, plus orphan blocks which do not have another orphan building off of them.
     * Algorithm:
     *  - Make one pass through BlockIndex(), picking out the orphan blocks, and also storing a set of the orphan block's pprev pointers.
     *  - Iterate through the orphan blocks. If the block isn't pointed to by another orphan, it is a chain tip.
     *  - Add the active chain tip
     */
    std::set<const CBlockIndex*, CompareBlocksByHeight> setTips;
    std::set<const CBlockIndex*> setOrphans;
    std::set<const CBlockIndex*> setPrevs;

    for (const auto& [_, block_index] : chainman.BlockIndex()) {
        if (!active_chain.Contains(&block_index)) {
            setOrphans.insert(&block_index);
            setPrevs.insert(block_index.pprev);
        }
    }

    for (std::set<const CBlockIndex*>::iterator it = setOrphans.begin(); it != setOrphans.end(); ++it) {
        if (setPrevs.erase(*it) == 0) {
            setTips.insert(*it);
        }
    }

    // Always report the currently active tip.
    setTips.insert(active_chain.Tip());

    /* Construct the output array.  */
    UniValue res(UniValue::VARR);
    for (const CBlockIndex* block : setTips) {
        UniValue obj(UniValue::VOBJ);
        obj.pushKV("height", block->nHeight);
        obj.pushKV("hash", block->phashBlock->GetHex());

        const int branchLen = block->nHeight - active_chain.FindFork(block)->nHeight;
        obj.pushKV("branchlen", branchLen);

        std::string status;
        if (active_chain.Contains(block)) {
            // This block is part of the currently active chain.
            status = "active";
        } else if (block->nStatus & BLOCK_FAILED_MASK) {
            // This block or one of its ancestors is invalid.
            status = "invalid";
        } else if (!block->HaveTxsDownloaded()) {
            // This block cannot be connected because full block data for it or one of its parents is missing.
            status = "headers-only";
        } else if (block->IsValid(BLOCK_VALID_SCRIPTS)) {
            // This block is fully validated, but no longer part of the active chain. It was probably the active block once, but was reorganized.
            status = "valid-fork";
        } else if (block->IsValid(BLOCK_VALID_TREE)) {
            // The headers for this block are valid, but it has not been validated. It was probably never part of the most-work chain.
            status = "valid-headers";
        } else {
            // No clue.
            status = "unknown";
        }
        obj.pushKV("status", status);

        res.push_back(obj);
    }

    return res;
},
    };
}

static RPCHelpMan preciousblock()
{
    return RPCHelpMan{"preciousblock",
                "\nTreats a block as if it were received before others with the same work.\n"
                "\nA later preciousblock call can override the effect of an earlier one.\n"
                "\nThe effects of preciousblock are not retained across restarts.\n",
                {
                    {"blockhash", RPCArg::Type::STR_HEX, RPCArg::Optional::NO, "the hash of the block to mark as precious"},
                },
                RPCResult{RPCResult::Type::NONE, "", ""},
                RPCExamples{
                    HelpExampleCli("preciousblock", "\"blockhash\"")
            + HelpExampleRpc("preciousblock", "\"blockhash\"")
                },
        [&](const RPCHelpMan& self, const JSONRPCRequest& request) -> UniValue
{
    uint256 hash(ParseHashV(request.params[0], "blockhash"));
    CBlockIndex* pblockindex;

    ChainstateManager& chainman = EnsureAnyChainman(request.context);
    {
        LOCK(cs_main);
        pblockindex = chainman.m_blockman.LookupBlockIndex(hash);
        if (!pblockindex) {
            throw JSONRPCError(RPC_INVALID_ADDRESS_OR_KEY, "Block not found");
        }
    }

    BlockValidationState state;
    chainman.ActiveChainstate().PreciousBlock(state, pblockindex);

    if (!state.IsValid()) {
        throw JSONRPCError(RPC_DATABASE_ERROR, state.ToString());
    }

    return UniValue::VNULL;
},
    };
}

static RPCHelpMan invalidateblock()
{
    return RPCHelpMan{"invalidateblock",
                "\nPermanently marks a block as invalid, as if it violated a consensus rule.\n",
                {
                    {"blockhash", RPCArg::Type::STR_HEX, RPCArg::Optional::NO, "the hash of the block to mark as invalid"},
                },
                RPCResult{RPCResult::Type::NONE, "", ""},
                RPCExamples{
                    HelpExampleCli("invalidateblock", "\"blockhash\"")
            + HelpExampleRpc("invalidateblock", "\"blockhash\"")
                },
        [&](const RPCHelpMan& self, const JSONRPCRequest& request) -> UniValue
{
    uint256 hash(ParseHashV(request.params[0], "blockhash"));
    BlockValidationState state;

    ChainstateManager& chainman = EnsureAnyChainman(request.context);
    CBlockIndex* pblockindex;
    {
        LOCK(cs_main);
        pblockindex = chainman.m_blockman.LookupBlockIndex(hash);
        if (!pblockindex) {
            throw JSONRPCError(RPC_INVALID_ADDRESS_OR_KEY, "Block not found");
        }
    }
    chainman.ActiveChainstate().InvalidateBlock(state, pblockindex);

    if (state.IsValid()) {
        chainman.ActiveChainstate().ActivateBestChain(state);
    }

    if (!state.IsValid()) {
        throw JSONRPCError(RPC_DATABASE_ERROR, state.ToString());
    }

    return UniValue::VNULL;
},
    };
}

static RPCHelpMan reconsiderblock()
{
    return RPCHelpMan{"reconsiderblock",
                "\nRemoves invalidity status of a block, its ancestors and its descendants, reconsider them for activation.\n"
                "This can be used to undo the effects of invalidateblock.\n",
                {
                    {"blockhash", RPCArg::Type::STR_HEX, RPCArg::Optional::NO, "the hash of the block to reconsider"},
                },
                RPCResult{RPCResult::Type::NONE, "", ""},
                RPCExamples{
                    HelpExampleCli("reconsiderblock", "\"blockhash\"")
            + HelpExampleRpc("reconsiderblock", "\"blockhash\"")
                },
        [&](const RPCHelpMan& self, const JSONRPCRequest& request) -> UniValue
{
    ChainstateManager& chainman = EnsureAnyChainman(request.context);
    uint256 hash(ParseHashV(request.params[0], "blockhash"));

    {
        LOCK(cs_main);
        CBlockIndex* pblockindex = chainman.m_blockman.LookupBlockIndex(hash);
        if (!pblockindex) {
            throw JSONRPCError(RPC_INVALID_ADDRESS_OR_KEY, "Block not found");
        }

        chainman.ActiveChainstate().ResetBlockFailureFlags(pblockindex);
    }

    BlockValidationState state;
    chainman.ActiveChainstate().ActivateBestChain(state);

    if (!state.IsValid()) {
        throw JSONRPCError(RPC_DATABASE_ERROR, state.ToString());
    }

    return UniValue::VNULL;
},
    };
}

static RPCHelpMan getchaintxstats()
{
    return RPCHelpMan{"getchaintxstats",
                "\nCompute statistics about the total number and rate of transactions in the chain.\n",
                {
                    {"nblocks", RPCArg::Type::NUM, RPCArg::DefaultHint{"one month"}, "Size of the window in number of blocks"},
                    {"blockhash", RPCArg::Type::STR_HEX, RPCArg::DefaultHint{"chain tip"}, "The hash of the block that ends the window."},
                },
                RPCResult{
                    RPCResult::Type::OBJ, "", "",
                    {
                        {RPCResult::Type::NUM_TIME, "time", "The timestamp for the final block in the window, expressed in " + UNIX_EPOCH_TIME},
                        {RPCResult::Type::NUM, "txcount", "The total number of transactions in the chain up to that point"},
                        {RPCResult::Type::STR_HEX, "window_final_block_hash", "The hash of the final block in the window"},
                        {RPCResult::Type::NUM, "window_final_block_height", "The height of the final block in the window."},
                        {RPCResult::Type::NUM, "window_block_count", "Size of the window in number of blocks"},
                        {RPCResult::Type::NUM, "window_tx_count", /*optional=*/true, "The number of transactions in the window. Only returned if \"window_block_count\" is > 0"},
                        {RPCResult::Type::NUM, "window_interval", /*optional=*/true, "The elapsed time in the window in seconds. Only returned if \"window_block_count\" is > 0"},
                        {RPCResult::Type::NUM, "txrate", /*optional=*/true, "The average rate of transactions per second in the window. Only returned if \"window_interval\" is > 0"},
                    }},
                RPCExamples{
                    HelpExampleCli("getchaintxstats", "")
            + HelpExampleRpc("getchaintxstats", "2016")
                },
        [&](const RPCHelpMan& self, const JSONRPCRequest& request) -> UniValue
{
    ChainstateManager& chainman = EnsureAnyChainman(request.context);
    const CBlockIndex* pindex;
    int blockcount = 30 * 24 * 60 * 60 / chainman.GetParams().GetConsensus().nPowTargetSpacing; // By default: 1 month

    if (request.params[1].isNull()) {
        LOCK(cs_main);
        pindex = chainman.ActiveChain().Tip();
    } else {
        uint256 hash(ParseHashV(request.params[1], "blockhash"));
        LOCK(cs_main);
        pindex = chainman.m_blockman.LookupBlockIndex(hash);
        if (!pindex) {
            throw JSONRPCError(RPC_INVALID_ADDRESS_OR_KEY, "Block not found");
        }
        if (!chainman.ActiveChain().Contains(pindex)) {
            throw JSONRPCError(RPC_INVALID_PARAMETER, "Block is not in main chain");
        }
    }

    CHECK_NONFATAL(pindex != nullptr);

    if (request.params[0].isNull()) {
        blockcount = std::max(0, std::min(blockcount, pindex->nHeight - 1));
    } else {
        blockcount = request.params[0].getInt<int>();

        if (blockcount < 0 || (blockcount > 0 && blockcount >= pindex->nHeight)) {
            throw JSONRPCError(RPC_INVALID_PARAMETER, "Invalid block count: should be between 0 and the block's height - 1");
        }
    }

    const CBlockIndex& past_block{*CHECK_NONFATAL(pindex->GetAncestor(pindex->nHeight - blockcount))};
    const int64_t nTimeDiff{pindex->GetMedianTimePast() - past_block.GetMedianTimePast()};
    const int nTxDiff = pindex->nChainTx - past_block.nChainTx;

    UniValue ret(UniValue::VOBJ);
    ret.pushKV("time", (int64_t)pindex->nTime);
    ret.pushKV("txcount", (int64_t)pindex->nChainTx);
    ret.pushKV("window_final_block_hash", pindex->GetBlockHash().GetHex());
    ret.pushKV("window_final_block_height", pindex->nHeight);
    ret.pushKV("window_block_count", blockcount);
    if (blockcount > 0) {
        ret.pushKV("window_tx_count", nTxDiff);
        ret.pushKV("window_interval", nTimeDiff);
        if (nTimeDiff > 0) {
            ret.pushKV("txrate", ((double)nTxDiff) / nTimeDiff);
        }
    }

    return ret;
},
    };
}

template<typename T>
static T CalculateTruncatedMedian(std::vector<T>& scores)
{
    size_t size = scores.size();
    if (size == 0) {
        return 0;
    }

    std::sort(scores.begin(), scores.end());
    if (size % 2 == 0) {
        return (scores[size / 2 - 1] + scores[size / 2]) / 2;
    } else {
        return scores[size / 2];
    }
}

void CalculatePercentilesByWeight(CAmount result[NUM_GETBLOCKSTATS_PERCENTILES], std::vector<std::pair<CAmount, int64_t>>& scores, int64_t total_weight)
{
    if (scores.empty()) {
        return;
    }

    std::sort(scores.begin(), scores.end());

    // 10th, 25th, 50th, 75th, and 90th percentile weight units.
    const double weights[NUM_GETBLOCKSTATS_PERCENTILES] = {
        total_weight / 10.0, total_weight / 4.0, total_weight / 2.0, (total_weight * 3.0) / 4.0, (total_weight * 9.0) / 10.0
    };

    int64_t next_percentile_index = 0;
    int64_t cumulative_weight = 0;
    for (const auto& element : scores) {
        cumulative_weight += element.second;
        while (next_percentile_index < NUM_GETBLOCKSTATS_PERCENTILES && cumulative_weight >= weights[next_percentile_index]) {
            result[next_percentile_index] = element.first;
            ++next_percentile_index;
        }
    }

    // Fill any remaining percentiles with the last value.
    for (int64_t i = next_percentile_index; i < NUM_GETBLOCKSTATS_PERCENTILES; i++) {
        result[i] = scores.back().first;
    }
}

template<typename T>
static inline bool SetHasKeys(const std::set<T>& set) {return false;}
template<typename T, typename Tk, typename... Args>
static inline bool SetHasKeys(const std::set<T>& set, const Tk& key, const Args&... args)
{
    return (set.count(key) != 0) || SetHasKeys(set, args...);
}

// outpoint (needed for the utxo index) + nHeight + fCoinBase
static constexpr size_t PER_UTXO_OVERHEAD = sizeof(COutPoint) + sizeof(uint32_t) + sizeof(bool);

static RPCHelpMan getblockstats()
{
    return RPCHelpMan{"getblockstats",
                "\nCompute per block statistics for a given window. All amounts are in satoshis.\n"
                "It won't work for some heights with pruning.\n",
                {
                    {"hash_or_height", RPCArg::Type::NUM, RPCArg::Optional::NO, "The block hash or height of the target block",
                     RPCArgOptions{
                         .skip_type_check = true,
                         .type_str = {"", "string or numeric"},
                     }},
                    {"stats", RPCArg::Type::ARR, RPCArg::DefaultHint{"all values"}, "Values to plot (see result below)",
                        {
                            {"height", RPCArg::Type::STR, RPCArg::Optional::OMITTED, "Selected statistic"},
                            {"time", RPCArg::Type::STR, RPCArg::Optional::OMITTED, "Selected statistic"},
                        },
                        RPCArgOptions{.oneline_description="stats"}},
                },
                RPCResult{
            RPCResult::Type::OBJ, "", "",
            {
                {RPCResult::Type::NUM, "avgfee", /*optional=*/true, "Average fee in the block"},
                {RPCResult::Type::NUM, "avgfeerate", /*optional=*/true, "Average feerate (in satoshis per virtual byte)"},
                {RPCResult::Type::NUM, "avgtxsize", /*optional=*/true, "Average transaction size"},
                {RPCResult::Type::STR_HEX, "blockhash", /*optional=*/true, "The block hash (to check for potential reorgs)"},
                {RPCResult::Type::ARR_FIXED, "feerate_percentiles", /*optional=*/true, "Feerates at the 10th, 25th, 50th, 75th, and 90th percentile weight unit (in satoshis per virtual byte)",
                {
                    {RPCResult::Type::NUM, "10th_percentile_feerate", "The 10th percentile feerate"},
                    {RPCResult::Type::NUM, "25th_percentile_feerate", "The 25th percentile feerate"},
                    {RPCResult::Type::NUM, "50th_percentile_feerate", "The 50th percentile feerate"},
                    {RPCResult::Type::NUM, "75th_percentile_feerate", "The 75th percentile feerate"},
                    {RPCResult::Type::NUM, "90th_percentile_feerate", "The 90th percentile feerate"},
                }},
                {RPCResult::Type::NUM, "height", /*optional=*/true, "The height of the block"},
                {RPCResult::Type::NUM, "ins", /*optional=*/true, "The number of inputs (excluding coinbase)"},
                {RPCResult::Type::NUM, "maxfee", /*optional=*/true, "Maximum fee in the block"},
                {RPCResult::Type::NUM, "maxfeerate", /*optional=*/true, "Maximum feerate (in satoshis per virtual byte)"},
                {RPCResult::Type::NUM, "maxtxsize", /*optional=*/true, "Maximum transaction size"},
                {RPCResult::Type::NUM, "medianfee", /*optional=*/true, "Truncated median fee in the block"},
                {RPCResult::Type::NUM, "mediantime", /*optional=*/true, "The block median time past"},
                {RPCResult::Type::NUM, "mediantxsize", /*optional=*/true, "Truncated median transaction size"},
                {RPCResult::Type::NUM, "minfee", /*optional=*/true, "Minimum fee in the block"},
                {RPCResult::Type::NUM, "minfeerate", /*optional=*/true, "Minimum feerate (in satoshis per virtual byte)"},
                {RPCResult::Type::NUM, "mintxsize", /*optional=*/true, "Minimum transaction size"},
                {RPCResult::Type::NUM, "outs", /*optional=*/true, "The number of outputs"},
                {RPCResult::Type::NUM, "subsidy", /*optional=*/true, "The block subsidy"},
                {RPCResult::Type::NUM, "swtotal_size", /*optional=*/true, "Total size of all segwit transactions"},
                {RPCResult::Type::NUM, "swtotal_weight", /*optional=*/true, "Total weight of all segwit transactions"},
                {RPCResult::Type::NUM, "swtxs", /*optional=*/true, "The number of segwit transactions"},
                {RPCResult::Type::NUM, "time", /*optional=*/true, "The block time"},
                {RPCResult::Type::NUM, "total_out", /*optional=*/true, "Total amount in all outputs (excluding coinbase and thus reward [ie subsidy + totalfee])"},
                {RPCResult::Type::NUM, "total_size", /*optional=*/true, "Total size of all non-coinbase transactions"},
                {RPCResult::Type::NUM, "total_weight", /*optional=*/true, "Total weight of all non-coinbase transactions"},
                {RPCResult::Type::NUM, "totalfee", /*optional=*/true, "The fee total"},
                {RPCResult::Type::NUM, "txs", /*optional=*/true, "The number of transactions (including coinbase)"},
                {RPCResult::Type::NUM, "utxo_increase", /*optional=*/true, "The increase/decrease in the number of unspent outputs (not discounting op_return and similar)"},
                {RPCResult::Type::NUM, "utxo_size_inc", /*optional=*/true, "The increase/decrease in size for the utxo index (not discounting op_return and similar)"},
                {RPCResult::Type::NUM, "utxo_increase_actual", /*optional=*/true, "The increase/decrease in the number of unspent outputs, not counting unspendables"},
                {RPCResult::Type::NUM, "utxo_size_inc_actual", /*optional=*/true, "The increase/decrease in size for the utxo index, not counting unspendables"},
            }},
                RPCExamples{
                    HelpExampleCli("getblockstats", R"('"00000000c937983704a73af28acdec37b049d214adbda81d7e2a3dd146f6ed09"' '["minfeerate","avgfeerate"]')") +
                    HelpExampleCli("getblockstats", R"(1000 '["minfeerate","avgfeerate"]')") +
                    HelpExampleRpc("getblockstats", R"("00000000c937983704a73af28acdec37b049d214adbda81d7e2a3dd146f6ed09", ["minfeerate","avgfeerate"])") +
                    HelpExampleRpc("getblockstats", R"(1000, ["minfeerate","avgfeerate"])")
                },
        [&](const RPCHelpMan& self, const JSONRPCRequest& request) -> UniValue
{
    ChainstateManager& chainman = EnsureAnyChainman(request.context);
    const CBlockIndex& pindex{*CHECK_NONFATAL(ParseHashOrHeight(request.params[0], chainman))};

    std::set<std::string> stats;
    if (!request.params[1].isNull()) {
        const UniValue stats_univalue = request.params[1].get_array();
        for (unsigned int i = 0; i < stats_univalue.size(); i++) {
            const std::string stat = stats_univalue[i].get_str();
            stats.insert(stat);
        }
    }

    // ELEMENTS:
    const CAsset asset = policyAsset; // TODO Make configurable

    const CBlock& block = GetBlockChecked(chainman.m_blockman, &pindex);
    const CBlockUndo& blockUndo = GetUndoChecked(chainman.m_blockman, &pindex);

    const bool do_all = stats.size() == 0; // Calculate everything if nothing selected (default)
    const bool do_mediantxsize = do_all || stats.count("mediantxsize") != 0;
    const bool do_medianfee = do_all || stats.count("medianfee") != 0;
    const bool do_feerate_percentiles = do_all || stats.count("feerate_percentiles") != 0;
    const bool loop_inputs = do_all || do_medianfee || do_feerate_percentiles ||
        SetHasKeys(stats, "utxo_increase", "utxo_increase_actual", "utxo_size_inc", "utxo_size_inc_actual", "totalfee", "avgfee", "avgfeerate", "minfee", "maxfee", "minfeerate", "maxfeerate");
    const bool loop_outputs = do_all || loop_inputs || stats.count("total_out");
    const bool do_calculate_size = do_mediantxsize ||
        SetHasKeys(stats, "total_size", "avgtxsize", "mintxsize", "maxtxsize", "swtotal_size");
    const bool do_calculate_weight = do_all || SetHasKeys(stats, "total_weight", "avgfeerate", "swtotal_weight", "avgfeerate", "feerate_percentiles", "minfeerate", "maxfeerate");
    const bool do_calculate_sw = do_all || SetHasKeys(stats, "swtxs", "swtotal_size", "swtotal_weight");

    CAmount maxfee = 0;
    CAmount maxfeerate = 0;
    CAmount minfee = MAX_MONEY;
    CAmount minfeerate = MAX_MONEY;
    CAmount total_out = 0;
    CAmount totalfee = 0;
    int64_t inputs = 0;
    int64_t maxtxsize = 0;
    int64_t mintxsize = MAX_BLOCK_SERIALIZED_SIZE;
    int64_t outputs = 0;
    int64_t swtotal_size = 0;
    int64_t swtotal_weight = 0;
    int64_t swtxs = 0;
    int64_t total_size = 0;
    int64_t total_weight = 0;
    int64_t utxos = 0;
    int64_t utxo_size_inc = 0;
    int64_t utxo_size_inc_actual = 0;
    std::vector<CAmount> fee_array;
    std::vector<std::pair<CAmount, int64_t>> feerate_array;
    std::vector<int64_t> txsize_array;

    for (size_t i = 0; i < block.vtx.size(); ++i) {
        const auto& tx = block.vtx.at(i);
        outputs += tx->vout.size();

        CAmount tx_total_out = 0;
        // ELEMENTS:
        CAmount elements_txfee = 0;
        if (g_con_elementsmode) {
            if (loop_outputs) {
                for (const CTxOut& out : tx->vout) {
                    if (out.IsFee() && out.nAsset.GetAsset() == asset) {
                        elements_txfee += out.nValue.GetAmount();
                    }
                    if (out.nValue.IsExplicit() && out.nAsset.IsExplicit() && out.nAsset.GetAsset() == asset) {
                        tx_total_out += out.nValue.GetAmount();
                    }
                    size_t out_size = GetSerializeSize(out, PROTOCOL_VERSION) + PER_UTXO_OVERHEAD;
                    utxo_size_inc += out_size;

                    // The Genesis block and the repeated BIP30 block coinbases don't change the UTXO
                    // set counts, so they have to be excluded from the statistics
                    if (pindex.nHeight == 0 || (IsBIP30Repeat(pindex) && tx->IsCoinBase())) continue;
                    // Skip unspendable outputs since they are not included in the UTXO set
                    if (out.scriptPubKey.IsUnspendable()) continue;

                    ++utxos;
                    utxo_size_inc_actual += out_size;
                }
            }
        } else {
            if (loop_outputs) {
                for (const CTxOut& out : tx->vout) {
                    tx_total_out += out.nValue.GetAmount();

                    size_t out_size = GetSerializeSize(out, PROTOCOL_VERSION) + PER_UTXO_OVERHEAD;
                    utxo_size_inc += out_size;

                    // The Genesis block and the repeated BIP30 block coinbases don't change the UTXO
                    // set counts, so they have to be excluded from the statistics
                    if (pindex.nHeight == 0 || (IsBIP30Repeat(pindex) && tx->IsCoinBase())) continue;
                    // Skip unspendable outputs since they are not included in the UTXO set
                    if (out.scriptPubKey.IsUnspendable()) continue;

                    ++utxos;
                    utxo_size_inc_actual += out_size;
                }
            }
        }

        if (tx->IsCoinBase()) {
            continue;
        }

        inputs += tx->vin.size(); // Don't count coinbase's fake input
        total_out += tx_total_out; // Don't count coinbase reward

        int64_t tx_size = 0;
        if (do_calculate_size) {

            tx_size = tx->GetTotalSize();
            if (do_mediantxsize) {
                txsize_array.push_back(tx_size);
            }
            maxtxsize = std::max(maxtxsize, tx_size);
            mintxsize = std::min(mintxsize, tx_size);
            total_size += tx_size;
        }

        int64_t weight = 0;
        if (do_calculate_weight) {
            weight = GetTransactionWeight(*tx);
            total_weight += weight;
        }

        if (do_calculate_sw && tx->HasWitness()) {
            ++swtxs;
            swtotal_size += tx_size;
            swtotal_weight += weight;
        }

        if (loop_inputs) {
            CAmount tx_total_in = 0;
            const auto& txundo = blockUndo.vtxundo.at(i - 1);
            for (const Coin& coin: txundo.vprevout) {
                const CTxOut& prevoutput = coin.out;

                tx_total_in += g_con_elementsmode ? 0 : prevoutput.nValue.GetAmount();
                size_t prevout_size = GetSerializeSize(prevoutput, PROTOCOL_VERSION) + PER_UTXO_OVERHEAD;
                utxo_size_inc -= prevout_size;
                utxo_size_inc_actual -= prevout_size;
            }

            CAmount txfee = g_con_elementsmode ? elements_txfee : (tx_total_in - tx_total_out);
            CHECK_NONFATAL(MoneyRange(txfee));
            if (do_medianfee) {
                fee_array.push_back(txfee);
            }
            maxfee = std::max(maxfee, txfee);
            minfee = std::min(minfee, txfee);
            totalfee += txfee;

            // New feerate uses satoshis per virtual byte instead of per serialized byte
            CAmount feerate = weight ? (txfee * WITNESS_SCALE_FACTOR) / weight : 0;
            if (do_feerate_percentiles) {
                feerate_array.emplace_back(std::make_pair(feerate, weight));
            }
            maxfeerate = std::max(maxfeerate, feerate);
            minfeerate = std::min(minfeerate, feerate);
        }
    }

    CAmount feerate_percentiles[NUM_GETBLOCKSTATS_PERCENTILES] = { 0 };
    CalculatePercentilesByWeight(feerate_percentiles, feerate_array, total_weight);

    UniValue feerates_res(UniValue::VARR);
    for (int64_t i = 0; i < NUM_GETBLOCKSTATS_PERCENTILES; i++) {
        feerates_res.push_back(feerate_percentiles[i]);
    }

    UniValue ret_all(UniValue::VOBJ);
    ret_all.pushKV("avgfee", (block.vtx.size() > 1) ? totalfee / (block.vtx.size() - 1) : 0);
    ret_all.pushKV("avgfeerate", total_weight ? (totalfee * WITNESS_SCALE_FACTOR) / total_weight : 0); // Unit: sat/vbyte
    ret_all.pushKV("avgtxsize", (block.vtx.size() > 1) ? total_size / (block.vtx.size() - 1) : 0);
    ret_all.pushKV("blockhash", pindex.GetBlockHash().GetHex());
    ret_all.pushKV("feerate_percentiles", feerates_res);
    ret_all.pushKV("height", (int64_t)pindex.nHeight);
    ret_all.pushKV("ins", inputs);
    ret_all.pushKV("maxfee", maxfee);
    ret_all.pushKV("maxfeerate", maxfeerate);
    ret_all.pushKV("maxtxsize", maxtxsize);
    ret_all.pushKV("medianfee", CalculateTruncatedMedian(fee_array));
    ret_all.pushKV("mediantime", pindex.GetMedianTimePast());
    ret_all.pushKV("mediantxsize", CalculateTruncatedMedian(txsize_array));
    ret_all.pushKV("minfee", (minfee == MAX_MONEY) ? 0 : minfee);
    ret_all.pushKV("minfeerate", (minfeerate == MAX_MONEY) ? 0 : minfeerate);
    ret_all.pushKV("mintxsize", mintxsize == MAX_BLOCK_SERIALIZED_SIZE ? 0 : mintxsize);
    ret_all.pushKV("outs", outputs);
    ret_all.pushKV("subsidy", GetBlockSubsidy(pindex.nHeight, chainman.GetParams().GetConsensus()));
    ret_all.pushKV("swtotal_size", swtotal_size);
    ret_all.pushKV("swtotal_weight", swtotal_weight);
    ret_all.pushKV("swtxs", swtxs);
    ret_all.pushKV("time", pindex.GetBlockTime());
    ret_all.pushKV("total_out", total_out);
    ret_all.pushKV("total_size", total_size);
    ret_all.pushKV("total_weight", total_weight);
    ret_all.pushKV("totalfee", totalfee);
    ret_all.pushKV("txs", (int64_t)block.vtx.size());
    ret_all.pushKV("utxo_increase", outputs - inputs);
    ret_all.pushKV("utxo_size_inc", utxo_size_inc);
    ret_all.pushKV("utxo_increase_actual", utxos - inputs);
    ret_all.pushKV("utxo_size_inc_actual", utxo_size_inc_actual);

    if (do_all) {
        return ret_all;
    }

    UniValue ret(UniValue::VOBJ);
    for (const std::string& stat : stats) {
        const UniValue& value = ret_all[stat];
        if (value.isNull()) {
            throw JSONRPCError(RPC_INVALID_PARAMETER, strprintf("Invalid selected statistic '%s'", stat));
        }
        ret.pushKV(stat, value);
    }
    return ret;
},
    };
}

namespace {
//! Search for a given set of pubkey scripts
bool FindScriptPubKey(std::atomic<int>& scan_progress, const std::atomic<bool>& should_abort, int64_t& count, CCoinsViewCursor* cursor, const std::set<CScript>& needles, std::map<COutPoint, Coin>& out_results, std::function<void()>& interruption_point)
{
    scan_progress = 0;
    count = 0;
    while (cursor->Valid()) {
        COutPoint key;
        Coin coin;
        if (!cursor->GetKey(key) || !cursor->GetValue(coin)) return false;
        if (++count % 8192 == 0) {
            interruption_point();
            if (should_abort) {
                // allow to abort the scan via the abort reference
                return false;
            }
        }
        if (count % 256 == 0) {
            // update progress reference every 256 item
            uint32_t high = 0x100 * *key.hash.begin() + *(key.hash.begin() + 1);
            scan_progress = (int)(high * 100.0 / 65536.0 + 0.5);
        }
        if (needles.count(coin.out.scriptPubKey)) {
            out_results.emplace(key, coin);
        }
        cursor->Next();
    }
    scan_progress = 100;
    return true;
}
} // namespace

/** RAII object to prevent concurrency issue when scanning the txout set */
static std::atomic<int> g_scan_progress;
static std::atomic<bool> g_scan_in_progress;
static std::atomic<bool> g_should_abort_scan;
class CoinsViewScanReserver
{
private:
    bool m_could_reserve{false};
public:
    explicit CoinsViewScanReserver() = default;

    bool reserve() {
        CHECK_NONFATAL(!m_could_reserve);
        if (g_scan_in_progress.exchange(true)) {
            return false;
        }
        CHECK_NONFATAL(g_scan_progress == 0);
        m_could_reserve = true;
        return true;
    }

    ~CoinsViewScanReserver() {
        if (m_could_reserve) {
            g_scan_in_progress = false;
            g_scan_progress = 0;
        }
    }
};

static const auto scan_action_arg_desc = RPCArg{
    "action", RPCArg::Type::STR, RPCArg::Optional::NO, "The action to execute\n"
        "\"start\" for starting a scan\n"
        "\"abort\" for aborting the current scan (returns true when abort was successful)\n"
        "\"status\" for progress report (in %) of the current scan"
};

static const auto scan_objects_arg_desc = RPCArg{
    "scanobjects", RPCArg::Type::ARR, RPCArg::Optional::OMITTED, "Array of scan objects. Required for \"start\" action\n"
        "Every scan object is either a string descriptor or an object:",
    {
        {"descriptor", RPCArg::Type::STR, RPCArg::Optional::OMITTED, "An output descriptor"},
        {"", RPCArg::Type::OBJ, RPCArg::Optional::OMITTED, "An object with output descriptor and metadata",
            {
                {"desc", RPCArg::Type::STR, RPCArg::Optional::NO, "An output descriptor"},
                {"range", RPCArg::Type::RANGE, RPCArg::Default{1000}, "The range of HD chain indexes to explore (either end or [begin,end])"},
            }},
    },
    RPCArgOptions{.oneline_description="[scanobjects,...]"},
};

static const auto scan_result_abort = RPCResult{
    "when action=='abort'", RPCResult::Type::BOOL, "success",
    "True if scan will be aborted (not necessarily before this RPC returns), or false if there is no scan to abort"
};
static const auto scan_result_status_none = RPCResult{
    "when action=='status' and no scan is in progress - possibly already completed", RPCResult::Type::NONE, "", ""
};
static const auto scan_result_status_some = RPCResult{
    "when action=='status' and a scan is currently in progress", RPCResult::Type::OBJ, "", "",
    {{RPCResult::Type::NUM, "progress", "Approximate percent complete"},}
};


static RPCHelpMan scantxoutset()
{
    // scriptPubKey corresponding to mainnet address 12cbQLTFMXRnSzktFkuoG3eHoMeFtpTu3S
    const std::string EXAMPLE_DESCRIPTOR_RAW = "raw(76a91411b366edfc0a8b66feebae5c2e25a7b6a5d1cf3188ac)#fm24fxxy";

    return RPCHelpMan{"scantxoutset",
        "\nScans the unspent transaction output set for entries that match certain output descriptors.\n"
        "Examples of output descriptors are:\n"
        "    addr(<address>)                      Outputs whose scriptPubKey corresponds to the specified address (does not include P2PK)\n"
        "    raw(<hex script>)                    Outputs whose scriptPubKey equals the specified hex scripts\n"
        "    combo(<pubkey>)                      P2PK, P2PKH, P2WPKH, and P2SH-P2WPKH outputs for the given pubkey\n"
        "    pkh(<pubkey>)                        P2PKH outputs for the given pubkey\n"
        "    sh(multi(<n>,<pubkey>,<pubkey>,...)) P2SH-multisig outputs for the given threshold and pubkeys\n"
        "    tr(<pubkey>)                         P2TR\n"
        "    tr(<pubkey>,{pk(<pubkey>)})          P2TR with single fallback pubkey in tapscript\n"
        "    rawtr(<pubkey>)                      P2TR with the specified key as output key rather than inner\n"
        "    wsh(and_v(v:pk(<pubkey>),after(2)))  P2WSH miniscript with mandatory pubkey and a timelock\n"
        "\nIn the above, <pubkey> either refers to a fixed public key in hexadecimal notation, or to an xpub/xprv optionally followed by one\n"
        "or more path elements separated by \"/\", and optionally ending in \"/*\" (unhardened), or \"/*'\" or \"/*h\" (hardened) to specify all\n"
        "unhardened or hardened child keys.\n"
        "In the latter case, a range needs to be specified by below if different from 1000.\n"
        "For more information on output descriptors, see the documentation in the doc/descriptors.md file.\n",
        {
            scan_action_arg_desc,
            scan_objects_arg_desc,
        },
        {
            RPCResult{"when action=='start'; only returns after scan completes", RPCResult::Type::OBJ, "", "", {
                {RPCResult::Type::BOOL, "success", "Whether the scan was completed"},
                {RPCResult::Type::NUM, "txouts", "The number of unspent transaction outputs scanned"},
                {RPCResult::Type::NUM, "height", "The current block height (index)"},
                {RPCResult::Type::STR_HEX, "bestblock", "The hash of the block at the tip of the chain"},
                {RPCResult::Type::ARR, "unspents", "",
                {
                    {RPCResult::Type::OBJ, "", "",
                    {
                        {RPCResult::Type::STR_HEX, "txid", "The transaction id"},
                        {RPCResult::Type::NUM, "vout", "The vout value"},
                        {RPCResult::Type::STR_HEX, "scriptPubKey", "The script key"},
                        {RPCResult::Type::STR, "desc", "A specialized descriptor for the matched scriptPubKey"},
                        {RPCResult::Type::STR_AMOUNT, "amount", "The total amount in " + CURRENCY_UNIT + " of the unspent output"},
                        {RPCResult::Type::STR_HEX, "asset", "The asset ID"},
                        {RPCResult::Type::BOOL, "coinbase", "Whether this is a coinbase output"},
                        {RPCResult::Type::NUM, "height", "Height of the unspent transaction output"},
                    }},
                    {RPCResult::Type::STR_AMOUNT, "total_unblinded_bitcoin_amount", "The total amount of all found unspent unblinded outputs in " + CURRENCY_UNIT},
                }},
                {RPCResult::Type::STR_AMOUNT, "total_amount", "The total amount of all found unspent outputs in " + CURRENCY_UNIT},
            }},
            scan_result_abort,
            scan_result_status_some,
            scan_result_status_none,
        },
        RPCExamples{
            HelpExampleCli("scantxoutset", "start \'[\"" + EXAMPLE_DESCRIPTOR_RAW + "\"]\'") +
            HelpExampleCli("scantxoutset", "status") +
            HelpExampleCli("scantxoutset", "abort") +
            HelpExampleRpc("scantxoutset", "\"start\", [\"" + EXAMPLE_DESCRIPTOR_RAW + "\"]") +
            HelpExampleRpc("scantxoutset", "\"status\"") +
            HelpExampleRpc("scantxoutset", "\"abort\"")
        },
        [&](const RPCHelpMan& self, const JSONRPCRequest& request) -> UniValue
{
    UniValue result(UniValue::VOBJ);
    if (request.params[0].get_str() == "status") {
        CoinsViewScanReserver reserver;
        if (reserver.reserve()) {
            // no scan in progress
            return UniValue::VNULL;
        }
        result.pushKV("progress", g_scan_progress.load());
        return result;
    } else if (request.params[0].get_str() == "abort") {
        CoinsViewScanReserver reserver;
        if (reserver.reserve()) {
            // reserve was possible which means no scan was running
            return false;
        }
        // set the abort flag
        g_should_abort_scan = true;
        return true;
    } else if (request.params[0].get_str() == "start") {
        CoinsViewScanReserver reserver;
        if (!reserver.reserve()) {
            throw JSONRPCError(RPC_INVALID_PARAMETER, "Scan already in progress, use action \"abort\" or \"status\"");
        }

        if (request.params.size() < 2) {
            throw JSONRPCError(RPC_MISC_ERROR, "scanobjects argument is required for the start action");
        }

        std::set<CScript> needles;
        std::map<CScript, std::string> descriptors;
        CAmount total_in = 0;

        // loop through the scan objects
        for (const UniValue& scanobject : request.params[1].get_array().getValues()) {
            FlatSigningProvider provider;
            auto scripts = EvalDescriptorStringOrObject(scanobject, provider);
            for (CScript& script : scripts) {
                std::string inferred = InferDescriptor(script, provider)->ToString();
                needles.emplace(script);
                descriptors.emplace(std::move(script), std::move(inferred));
            }
        }

        // Scan the unspent transaction output set for inputs
        UniValue unspents(UniValue::VARR);
        std::vector<CTxOut> input_txos;
        std::map<COutPoint, Coin> coins;
        g_should_abort_scan = false;
        int64_t count = 0;
        std::unique_ptr<CCoinsViewCursor> pcursor;
        const CBlockIndex* tip;
        NodeContext& node = EnsureAnyNodeContext(request.context);
        {
            ChainstateManager& chainman = EnsureChainman(node);
            LOCK(cs_main);
            Chainstate& active_chainstate = chainman.ActiveChainstate();
            active_chainstate.ForceFlushStateToDisk();
            pcursor = CHECK_NONFATAL(active_chainstate.CoinsDB().Cursor());
            tip = CHECK_NONFATAL(active_chainstate.m_chain.Tip());
        }
        bool res = FindScriptPubKey(g_scan_progress, g_should_abort_scan, count, pcursor.get(), needles, coins, node.rpc_interruption_point);
        result.pushKV("success", res);
        result.pushKV("txouts", count);
        result.pushKV("height", tip->nHeight);
        result.pushKV("bestblock", tip->GetBlockHash().GetHex());

        if (!g_con_elementsmode) {
            for (const auto& it : coins) {
                const COutPoint& outpoint = it.first;
                const Coin& coin = it.second;
                const CTxOut& txo = coin.out;
                input_txos.push_back(txo);
                total_in += txo.nValue.GetAmount();

                UniValue unspent(UniValue::VOBJ);
                unspent.pushKV("txid", outpoint.hash.GetHex());
                unspent.pushKV("vout", (int32_t)outpoint.n);
                unspent.pushKV("scriptPubKey", HexStr(txo.scriptPubKey));
                unspent.pushKV("desc", descriptors[txo.scriptPubKey]);
                unspent.pushKV("amount", ValueFromAmount(txo.nValue.GetAmount()));
                unspent.pushKV("coinbase", coin.IsCoinBase());
                unspent.pushKV("height", (int32_t)coin.nHeight);

                unspents.push_back(unspent);
            }
            result.pushKV("unspents", unspents);
            result.pushKV("total_amount", ValueFromAmount(total_in));
        } else {
            CAmount total_in_explicit_parent = 0;
            for (const auto& it : coins) {
                const COutPoint& outpoint = it.first;
                const Coin& coin = it.second;
                const CTxOut& txo = coin.out;
                input_txos.push_back(txo);
                if (txo.nValue.IsExplicit() && txo.nAsset.IsExplicit() && txo.nAsset.GetAsset() == Params().GetConsensus().pegged_asset) {
                    total_in_explicit_parent += txo.nValue.GetAmount();
                }

                UniValue unspent(UniValue::VOBJ);
                unspent.pushKV("txid", outpoint.hash.GetHex());
                unspent.pushKV("vout", (int32_t)outpoint.n);
                unspent.pushKV("scriptPubKey", HexStr(txo.scriptPubKey));
                unspent.pushKV("desc", descriptors[txo.scriptPubKey]);
                if (txo.nValue.IsExplicit()) {
                    unspent.pushKV("amount", ValueFromAmount(txo.nValue.GetAmount()));
                } else {
                    unspent.pushKV("amountcommitment", HexStr(txo.nValue.vchCommitment));
                }
                if (txo.nAsset.IsExplicit()) {
                    unspent.pushKV("asset", txo.nAsset.GetAsset().GetHex());
                } else {
                    unspent.pushKV("assetcommitment", HexStr(txo.nAsset.vchCommitment));
                }
                unspent.pushKV("coinbase", coin.IsCoinBase());
                unspent.pushKV("height", (int32_t)coin.nHeight);

                unspents.push_back(unspent);
            }
            result.pushKV("unspents", unspents);
            result.pushKV("total_unblinded_bitcoin_amount", ValueFromAmount(total_in_explicit_parent));
        }
    } else {
        throw JSONRPCError(RPC_INVALID_PARAMETER, strprintf("Invalid action '%s'", request.params[0].get_str()));
    }
    return result;
},
    };
}

/** RAII object to prevent concurrency issue when scanning blockfilters */
static std::atomic<int> g_scanfilter_progress;
static std::atomic<int> g_scanfilter_progress_height;
static std::atomic<bool> g_scanfilter_in_progress;
static std::atomic<bool> g_scanfilter_should_abort_scan;
class BlockFiltersScanReserver
{
private:
    bool m_could_reserve{false};
public:
    explicit BlockFiltersScanReserver() = default;

    bool reserve() {
        CHECK_NONFATAL(!m_could_reserve);
        if (g_scanfilter_in_progress.exchange(true)) {
            return false;
        }
        m_could_reserve = true;
        return true;
    }

    ~BlockFiltersScanReserver() {
        if (m_could_reserve) {
            g_scanfilter_in_progress = false;
        }
    }
};

static bool CheckBlockFilterMatches(BlockManager& blockman, const CBlockIndex& blockindex, const GCSFilter::ElementSet& needles)
{
    const CBlock block{GetBlockChecked(blockman, &blockindex)};
    const CBlockUndo block_undo{GetUndoChecked(blockman, &blockindex)};

    // Check if any of the outputs match the scriptPubKey
    for (const auto& tx : block.vtx) {
        if (std::any_of(tx->vout.cbegin(), tx->vout.cend(), [&](const auto& txout) {
                return needles.count(std::vector<unsigned char>(txout.scriptPubKey.begin(), txout.scriptPubKey.end())) != 0;
            })) {
            return true;
        }
    }
    // Check if any of the inputs match the scriptPubKey
    for (const auto& txundo : block_undo.vtxundo) {
        if (std::any_of(txundo.vprevout.cbegin(), txundo.vprevout.cend(), [&](const auto& coin) {
                return needles.count(std::vector<unsigned char>(coin.out.scriptPubKey.begin(), coin.out.scriptPubKey.end())) != 0;
            })) {
            return true;
        }
    }

    return false;
}

static RPCHelpMan scanblocks()
{
    return RPCHelpMan{"scanblocks",
        "\nReturn relevant blockhashes for given descriptors (requires blockfilterindex).\n"
        "This call may take several minutes. Make sure to use no RPC timeout (bitcoin-cli -rpcclienttimeout=0)",
        {
            scan_action_arg_desc,
            scan_objects_arg_desc,
            RPCArg{"start_height", RPCArg::Type::NUM, RPCArg::Default{0}, "Height to start to scan from"},
            RPCArg{"stop_height", RPCArg::Type::NUM, RPCArg::DefaultHint{"chain tip"}, "Height to stop to scan"},
            RPCArg{"filtertype", RPCArg::Type::STR, RPCArg::Default{BlockFilterTypeName(BlockFilterType::BASIC)}, "The type name of the filter"},
            RPCArg{"options", RPCArg::Type::OBJ, RPCArg::Optional::OMITTED, "",
                {
                    {"filter_false_positives", RPCArg::Type::BOOL, RPCArg::Default{false}, "Filter false positives (slower and may fail on pruned nodes). Otherwise they may occur at a rate of 1/M"},
                },
                RPCArgOptions{.oneline_description="options"}},
        },
        {
            scan_result_status_none,
            RPCResult{"When action=='start'; only returns after scan completes", RPCResult::Type::OBJ, "", "", {
                {RPCResult::Type::NUM, "from_height", "The height we started the scan from"},
                {RPCResult::Type::NUM, "to_height", "The height we ended the scan at"},
                {RPCResult::Type::ARR, "relevant_blocks", "Blocks that may have matched a scanobject.", {
                    {RPCResult::Type::STR_HEX, "blockhash", "A relevant blockhash"},
                }},
                {RPCResult::Type::BOOL, "completed", "true if the scan process was not aborted"}
            }},
            RPCResult{"when action=='status' and a scan is currently in progress", RPCResult::Type::OBJ, "", "", {
                    {RPCResult::Type::NUM, "progress", "Approximate percent complete"},
                    {RPCResult::Type::NUM, "current_height", "Height of the block currently being scanned"},
                },
            },
            scan_result_abort,
        },
        RPCExamples{
            HelpExampleCli("scanblocks", "start '[\"addr(bcrt1q4u4nsgk6ug0sqz7r3rj9tykjxrsl0yy4d0wwte)\"]' 300000") +
            HelpExampleCli("scanblocks", "start '[\"addr(bcrt1q4u4nsgk6ug0sqz7r3rj9tykjxrsl0yy4d0wwte)\"]' 100 150 basic") +
            HelpExampleCli("scanblocks", "status") +
            HelpExampleRpc("scanblocks", "\"start\", [\"addr(bcrt1q4u4nsgk6ug0sqz7r3rj9tykjxrsl0yy4d0wwte)\"], 300000") +
            HelpExampleRpc("scanblocks", "\"start\", [\"addr(bcrt1q4u4nsgk6ug0sqz7r3rj9tykjxrsl0yy4d0wwte)\"], 100, 150, \"basic\"") +
            HelpExampleRpc("scanblocks", "\"status\"")
        },
        [&](const RPCHelpMan& self, const JSONRPCRequest& request) -> UniValue
{
    UniValue ret(UniValue::VOBJ);
    if (request.params[0].get_str() == "status") {
        BlockFiltersScanReserver reserver;
        if (reserver.reserve()) {
            // no scan in progress
            return NullUniValue;
        }
        ret.pushKV("progress", g_scanfilter_progress.load());
        ret.pushKV("current_height", g_scanfilter_progress_height.load());
        return ret;
    } else if (request.params[0].get_str() == "abort") {
        BlockFiltersScanReserver reserver;
        if (reserver.reserve()) {
            // reserve was possible which means no scan was running
            return false;
        }
        // set the abort flag
        g_scanfilter_should_abort_scan = true;
        return true;
    } else if (request.params[0].get_str() == "start") {
        BlockFiltersScanReserver reserver;
        if (!reserver.reserve()) {
            throw JSONRPCError(RPC_INVALID_PARAMETER, "Scan already in progress, use action \"abort\" or \"status\"");
        }
        const std::string filtertype_name{request.params[4].isNull() ? "basic" : request.params[4].get_str()};

        BlockFilterType filtertype;
        if (!BlockFilterTypeByName(filtertype_name, filtertype)) {
            throw JSONRPCError(RPC_INVALID_ADDRESS_OR_KEY, "Unknown filtertype");
        }

        UniValue options{request.params[5].isNull() ? UniValue::VOBJ : request.params[5]};
        bool filter_false_positives{options.exists("filter_false_positives") ? options["filter_false_positives"].get_bool() : false};

        BlockFilterIndex* index = GetBlockFilterIndex(filtertype);
        if (!index) {
            throw JSONRPCError(RPC_MISC_ERROR, "Index is not enabled for filtertype " + filtertype_name);
        }

        NodeContext& node = EnsureAnyNodeContext(request.context);
        ChainstateManager& chainman = EnsureChainman(node);

        // set the start-height
        const CBlockIndex* start_index = nullptr;
        const CBlockIndex* stop_block = nullptr;
        {
            LOCK(cs_main);
            CChain& active_chain = chainman.ActiveChain();
            start_index = active_chain.Genesis();
            stop_block = active_chain.Tip(); // If no stop block is provided, stop at the chain tip.
            if (!request.params[2].isNull()) {
                start_index = active_chain[request.params[2].getInt<int>()];
                if (!start_index) {
                    throw JSONRPCError(RPC_MISC_ERROR, "Invalid start_height");
                }
            }
            if (!request.params[3].isNull()) {
                stop_block = active_chain[request.params[3].getInt<int>()];
                if (!stop_block || stop_block->nHeight < start_index->nHeight) {
                    throw JSONRPCError(RPC_MISC_ERROR, "Invalid stop_height");
                }
            }
        }
        CHECK_NONFATAL(start_index);
        CHECK_NONFATAL(stop_block);

        // loop through the scan objects, add scripts to the needle_set
        GCSFilter::ElementSet needle_set;
        for (const UniValue& scanobject : request.params[1].get_array().getValues()) {
            FlatSigningProvider provider;
            std::vector<CScript> scripts = EvalDescriptorStringOrObject(scanobject, provider);
            for (const CScript& script : scripts) {
                needle_set.emplace(script.begin(), script.end());
            }
        }
        UniValue blocks(UniValue::VARR);
        const int amount_per_chunk = 10000;
        std::vector<BlockFilter> filters;
        int start_block_height = start_index->nHeight; // for progress reporting
        const int total_blocks_to_process = stop_block->nHeight - start_block_height;

        g_scanfilter_should_abort_scan = false;
        g_scanfilter_progress = 0;
        g_scanfilter_progress_height = start_block_height;
        bool completed = true;

        const CBlockIndex* end_range = nullptr;
        do {
            node.rpc_interruption_point(); // allow a clean shutdown
            if (g_scanfilter_should_abort_scan) {
                completed = false;
                break;
            }

            // split the lookup range in chunks if we are deeper than 'amount_per_chunk' blocks from the stopping block
            int start_block = !end_range ? start_index->nHeight : start_index->nHeight + 1; // to not include the previous round 'end_range' block
            end_range = (start_block + amount_per_chunk < stop_block->nHeight) ?
                    WITH_LOCK(::cs_main, return chainman.ActiveChain()[start_block + amount_per_chunk]) :
                    stop_block;

            if (index->LookupFilterRange(start_block, end_range, filters)) {
                for (const BlockFilter& filter : filters) {
                    // compare the elements-set with each filter
                    if (filter.GetFilter().MatchAny(needle_set)) {
                        if (filter_false_positives) {
                            // Double check the filter matches by scanning the block
                            const CBlockIndex& blockindex = *CHECK_NONFATAL(WITH_LOCK(cs_main, return chainman.m_blockman.LookupBlockIndex(filter.GetBlockHash())));

                            if (!CheckBlockFilterMatches(chainman.m_blockman, blockindex, needle_set)) {
                                continue;
                            }
                        }

                        blocks.push_back(filter.GetBlockHash().GetHex());
                    }
                }
            }
            start_index = end_range;

            // update progress
            int blocks_processed = end_range->nHeight - start_block_height;
            if (total_blocks_to_process > 0) { // avoid division by zero
                g_scanfilter_progress = (int)(100.0 / total_blocks_to_process * blocks_processed);
            } else {
                g_scanfilter_progress = 100;
            }
            g_scanfilter_progress_height = end_range->nHeight;

        // Finish if we reached the stop block
        } while (start_index != stop_block);

        ret.pushKV("from_height", start_block_height);
        ret.pushKV("to_height", start_index->nHeight); // start_index is always the last scanned block here
        ret.pushKV("relevant_blocks", blocks);
        ret.pushKV("completed", completed);
    }
    else {
        throw JSONRPCError(RPC_INVALID_PARAMETER, strprintf("Invalid action '%s'", request.params[0].get_str()));
    }
    return ret;
},
    };
}

static RPCHelpMan getblockfilter()
{
    return RPCHelpMan{"getblockfilter",
                "\nRetrieve a BIP 157 content filter for a particular block.\n",
                {
                    {"blockhash", RPCArg::Type::STR_HEX, RPCArg::Optional::NO, "The hash of the block"},
                    {"filtertype", RPCArg::Type::STR, RPCArg::Default{BlockFilterTypeName(BlockFilterType::BASIC)}, "The type name of the filter"},
                },
                RPCResult{
                    RPCResult::Type::OBJ, "", "",
                    {
                        {RPCResult::Type::STR_HEX, "filter", "the hex-encoded filter data"},
                        {RPCResult::Type::STR_HEX, "header", "the hex-encoded filter header"},
                    }},
                RPCExamples{
                    HelpExampleCli("getblockfilter", "\"00000000c937983704a73af28acdec37b049d214adbda81d7e2a3dd146f6ed09\" \"basic\"") +
                    HelpExampleRpc("getblockfilter", "\"00000000c937983704a73af28acdec37b049d214adbda81d7e2a3dd146f6ed09\", \"basic\"")
                },
        [&](const RPCHelpMan& self, const JSONRPCRequest& request) -> UniValue
{
    uint256 block_hash = ParseHashV(request.params[0], "blockhash");
    std::string filtertype_name = BlockFilterTypeName(BlockFilterType::BASIC);
    if (!request.params[1].isNull()) {
        filtertype_name = request.params[1].get_str();
    }

    BlockFilterType filtertype;
    if (!BlockFilterTypeByName(filtertype_name, filtertype)) {
        throw JSONRPCError(RPC_INVALID_ADDRESS_OR_KEY, "Unknown filtertype");
    }

    BlockFilterIndex* index = GetBlockFilterIndex(filtertype);
    if (!index) {
        throw JSONRPCError(RPC_MISC_ERROR, "Index is not enabled for filtertype " + filtertype_name);
    }

    const CBlockIndex* block_index;
    bool block_was_connected;
    {
        ChainstateManager& chainman = EnsureAnyChainman(request.context);
        LOCK(cs_main);
        block_index = chainman.m_blockman.LookupBlockIndex(block_hash);
        if (!block_index) {
            throw JSONRPCError(RPC_INVALID_ADDRESS_OR_KEY, "Block not found");
        }
        block_was_connected = block_index->IsValid(BLOCK_VALID_SCRIPTS);
    }

    bool index_ready = index->BlockUntilSyncedToCurrentChain();

    BlockFilter filter;
    uint256 filter_header;
    if (!index->LookupFilter(block_index, filter) ||
        !index->LookupFilterHeader(block_index, filter_header)) {
        int err_code;
        std::string errmsg = "Filter not found.";

        if (!block_was_connected) {
            err_code = RPC_INVALID_ADDRESS_OR_KEY;
            errmsg += " Block was not connected to active chain.";
        } else if (!index_ready) {
            err_code = RPC_MISC_ERROR;
            errmsg += " Block filters are still in the process of being indexed.";
        } else {
            err_code = RPC_INTERNAL_ERROR;
            errmsg += " This error is unexpected and indicates index corruption.";
        }

        throw JSONRPCError(err_code, errmsg);
    }

    UniValue ret(UniValue::VOBJ);
    ret.pushKV("filter", HexStr(filter.GetEncodedFilter()));
    ret.pushKV("header", filter_header.GetHex());
    return ret;
},
    };
}

/**
 * Serialize the UTXO set to a file for loading elsewhere.
 *
 * @see SnapshotMetadata
 */
static RPCHelpMan dumptxoutset()
{
    return RPCHelpMan{
        "dumptxoutset",
        "Write the serialized UTXO set to disk.",
        {
            {"path", RPCArg::Type::STR, RPCArg::Optional::NO, "Path to the output file. If relative, will be prefixed by datadir."},
        },
        RPCResult{
            RPCResult::Type::OBJ, "", "",
                {
                    {RPCResult::Type::NUM, "coins_written", "the number of coins written in the snapshot"},
                    {RPCResult::Type::STR_HEX, "base_hash", "the hash of the base of the snapshot"},
                    {RPCResult::Type::NUM, "base_height", "the height of the base of the snapshot"},
                    {RPCResult::Type::STR, "path", "the absolute path that the snapshot was written to"},
                    {RPCResult::Type::STR_HEX, "txoutset_hash", "the hash of the UTXO set contents"},
                    {RPCResult::Type::NUM, "nchaintx", "the number of transactions in the chain up to and including the base block"},
                }
        },
        RPCExamples{
            HelpExampleCli("dumptxoutset", "utxo.dat")
        },
        [&](const RPCHelpMan& self, const JSONRPCRequest& request) -> UniValue
{
    const ArgsManager& args{EnsureAnyArgsman(request.context)};
    const fs::path path = fsbridge::AbsPathJoin(args.GetDataDirNet(), fs::u8path(request.params[0].get_str()));
    // Write to a temporary path and then move into `path` on completion
    // to avoid confusion due to an interruption.
    const fs::path temppath = fsbridge::AbsPathJoin(args.GetDataDirNet(), fs::u8path(request.params[0].get_str() + ".incomplete"));

    if (fs::exists(path)) {
        throw JSONRPCError(
            RPC_INVALID_PARAMETER,
            path.u8string() + " already exists. If you are sure this is what you want, "
            "move it out of the way first");
    }

    FILE* file{fsbridge::fopen(temppath, "wb")};
    AutoFile afile{file};
    if (afile.IsNull()) {
        throw JSONRPCError(
            RPC_INVALID_PARAMETER,
            "Couldn't open file " + temppath.u8string() + " for writing.");
    }

    NodeContext& node = EnsureAnyNodeContext(request.context);
    UniValue result = CreateUTXOSnapshot(
        node, node.chainman->ActiveChainstate(), afile, path, temppath);
    fs::rename(temppath, path);

    result.pushKV("path", path.u8string());
    return result;
},
    };
}

UniValue CreateUTXOSnapshot(
    NodeContext& node,
    Chainstate& chainstate,
    AutoFile& afile,
    const fs::path& path,
    const fs::path& temppath)
{
    std::unique_ptr<CCoinsViewCursor> pcursor;
    std::optional<CCoinsStats> maybe_stats;
    const CBlockIndex* tip;

    {
        // We need to lock cs_main to ensure that the coinsdb isn't written to
        // between (i) flushing coins cache to disk (coinsdb), (ii) getting stats
        // based upon the coinsdb, and (iii) constructing a cursor to the
        // coinsdb for use below this block.
        //
        // Cursors returned by leveldb iterate over snapshots, so the contents
        // of the pcursor will not be affected by simultaneous writes during
        // use below this block.
        //
        // See discussion here:
        //   https://github.com/bitcoin/bitcoin/pull/15606#discussion_r274479369
        //
        LOCK(::cs_main);

        chainstate.ForceFlushStateToDisk();

        maybe_stats = GetUTXOStats(&chainstate.CoinsDB(), chainstate.m_blockman, CoinStatsHashType::HASH_SERIALIZED, node.rpc_interruption_point);
        if (!maybe_stats) {
            throw JSONRPCError(RPC_INTERNAL_ERROR, "Unable to read UTXO set");
        }

        pcursor = chainstate.CoinsDB().Cursor();
        tip = CHECK_NONFATAL(chainstate.m_blockman.LookupBlockIndex(maybe_stats->hashBlock));
    }

    LOG_TIME_SECONDS(strprintf("writing UTXO snapshot at height %s (%s) to file %s (via %s)",
        tip->nHeight, tip->GetBlockHash().ToString(),
        fs::PathToString(path), fs::PathToString(temppath)));

    SnapshotMetadata metadata{tip->GetBlockHash(), maybe_stats->coins_count, tip->nChainTx};

    afile << metadata;

    COutPoint key;
    Coin coin;
    unsigned int iter{0};

    while (pcursor->Valid()) {
        if (iter % 5000 == 0) node.rpc_interruption_point();
        ++iter;
        if (pcursor->GetKey(key) && pcursor->GetValue(coin)) {
            afile << key;
            afile << coin;
        }

        pcursor->Next();
    }

    afile.fclose();

    UniValue result(UniValue::VOBJ);
    result.pushKV("coins_written", maybe_stats->coins_count);
    result.pushKV("base_hash", tip->GetBlockHash().ToString());
    result.pushKV("base_height", tip->nHeight);
    result.pushKV("path", path.u8string());
    result.pushKV("txoutset_hash", maybe_stats->hashSerialized.ToString());
    // Cast required because univalue doesn't have serialization specified for
    // `unsigned int`, nChainTx's type.
    result.pushKV("nchaintx", uint64_t{tip->nChainTx});
    return result;
}

//
// ELEMENTS:

static RPCHelpMan getsidechaininfo()
{
    return RPCHelpMan{"getsidechaininfo",
                "Returns an object containing various state info regarding sidechain functionality.\n",
                {},
                RPCResult{
                    RPCResult::Type::OBJ, "", "",
                    {
                        {RPCResult::Type::STR_HEX, "fedpegscript", "The fedpegscript from genesis block"},
                        {RPCResult::Type::ARR, "current_fedpegscripts", "The currently-enforced fedpegscripts in hex. Peg-ins for any entries on this list are honored by consensus and policy. Newest first. Two total entries are possible",
                            {{RPCResult::Type::STR_HEX, "", "active fedpegscript"}}},
                        {RPCResult::Type::ARR, "current_fedpeg_programs", "The currently-enforced fedpegscript scriptPubKeys in hex. Prior to a transition this may be P2SH scriptpubkey, otherwise it will be a native segwit script. Results are paired in-order with current_fedpegscripts",
                            {{RPCResult::Type::STR_HEX, "", "active fedpegscript scriptPubKeys"}}},
                        {RPCResult::Type::STR_HEX, "pegged_asset", "Pegged asset type"},
                        {RPCResult::Type::STR, "min_peg_diff", "The minimum difficulty parent chain header target. Peg-in headers that have less work will be rejected as an anti-Dos measure"},
                        {RPCResult::Type::STR_HEX, "parent_blockhash", "The parent genesis blockhash as source of pegged-in funds"},
                        {RPCResult::Type::BOOL, "parent_chain_has_pow", "Whether parent chain has pow or signed blocks"},
                        {RPCResult::Type::STR, "parent_chain_signblockscript_asm", /*optional=*/true, "If the parent chain has signed blocks, its signblockscript in ASM"},
                        {RPCResult::Type::STR_HEX, "parent_chain_signblockscript_hex", /*optional=*/true, "If the parent chain has signed blocks, its signblockscript in hex"},
                        {RPCResult::Type::STR_HEX, "parent_pegged_asset", /*optional=*/true, "If the parent chain has Confidential Assets, the asset id of the pegged asset in that chain"},
                        {RPCResult::Type::NUM, "pegin_confirmation_depth", "The number of mainchain confirmations required for a peg-in transaction to become valid"},
                        {RPCResult::Type::BOOL, "enforce_pak", "If peg-out authorization is being enforced"},
                    }},
                RPCExamples{
                    HelpExampleCli("getsidechaininfo", "")
                    + HelpExampleRpc("getsidechaininfo", "")
                },
        [&](const RPCHelpMan& self, const JSONRPCRequest& request) -> UniValue
{
    LOCK(cs_main);

    NodeContext& node = EnsureAnyNodeContext(request.context);
    ChainstateManager& chainman = EnsureChainman(node);
    const Consensus::Params& consensus = Params().GetConsensus();
    const uint256& parent_blockhash = Params().ParentGenesisBlockHash();

    UniValue obj(UniValue::VOBJ);
    obj.pushKV("fedpegscript", HexStr(consensus.fedpegScript));
    // We use mempool_validation as true to show what is enforced for *next* block
    std::vector<std::pair<CScript, CScript>> fedpegscripts = GetValidFedpegScripts(chainman.ActiveChain().Tip(), consensus, true /* nextblock_validation */);
    UniValue fedpeg_prog_entries(UniValue::VARR);
    UniValue fedpeg_entries(UniValue::VARR);
    for (const auto& scripts : fedpegscripts) {
        fedpeg_prog_entries.push_back(HexStr(scripts.first));
        fedpeg_entries.push_back(HexStr(scripts.second));
    }
    obj.pushKV("current_fedpeg_programs", fedpeg_prog_entries);
    obj.pushKV("current_fedpegscripts", fedpeg_entries);
    obj.pushKV("pegged_asset", consensus.pegged_asset.GetHex());
    obj.pushKV("min_peg_diff", consensus.parentChainPowLimit.GetHex());
    obj.pushKV("parent_blockhash", parent_blockhash.GetHex());
    obj.pushKV("parent_chain_has_pow", consensus.ParentChainHasPow());
    obj.pushKV("enforce_pak", Params().GetEnforcePak());
    obj.pushKV("pegin_confirmation_depth", (uint64_t)consensus.pegin_min_depth);
    if (!consensus.ParentChainHasPow()) {
        obj.pushKV("parent_chain_signblockscript_asm", ScriptToAsmStr(consensus.parent_chain_signblockscript));
        obj.pushKV("parent_chain_signblockscript_hex", HexStr(consensus.parent_chain_signblockscript));
        obj.pushKV("parent_pegged_asset", consensus.parent_pegged_asset.GetHex());
    }
    return obj;
},
    };
}

// END ELEMENTS
//

void RegisterBlockchainRPCCommands(CRPCTable &t)
{
    static const CRPCCommand commands[] =
    {
        {"blockchain", &getblockchaininfo},
        {"blockchain", &getchaintxstats},
        {"blockchain", &getblockstats},
        {"blockchain", &getbestblockhash},
        {"blockchain", &getblockcount},
        {"blockchain", &getblock},
        {"blockchain", &getblockfrompeer},
        {"blockchain", &getblockhash},
        {"blockchain", &getblockheader},
        {"blockchain", &getchaintips},
        {"blockchain", &getdifficulty},
        {"blockchain", &getdeploymentinfo},
        {"blockchain", &gettxout},
        {"blockchain", &gettxoutsetinfo},
        {"blockchain", &pruneblockchain},
        {"blockchain", &verifychain},
        {"blockchain", &preciousblock},
        {"blockchain", &scantxoutset},
        {"blockchain", &scanblocks},
        {"blockchain", &getblockfilter},
        {"blockchain", &getsidechaininfo}, // ELEMENTS
        {"hidden", &invalidateblock},
        {"hidden", &reconsiderblock},
        {"hidden", &waitfornewblock},
        {"hidden", &waitforblock},
        {"hidden", &waitforblockheight},
        {"hidden", &syncwithvalidationinterfacequeue},
        {"hidden", &dumptxoutset},
    };
    for (const auto& c : commands) {
        t.appendCommand(c.name, &c);
    }
}<|MERGE_RESOLUTION|>--- conflicted
+++ resolved
@@ -1425,17 +1425,11 @@
     }
     obj.pushKV("time", tip.GetBlockTime());
     obj.pushKV("mediantime", tip.GetMedianTimePast());
-<<<<<<< HEAD
     obj.pushKV("verificationprogress", GuessVerificationProgress(&tip, chainparams.GetConsensus().nPowTargetSpacing));
-    obj.pushKV("initialblockdownload", active_chainstate.IsInitialBlockDownload());
+    obj.pushKV("initialblockdownload", chainman.IsInitialBlockDownload());
     if (!g_signed_blocks) {
         obj.pushKV("chainwork", tip.nChainWork.GetHex());
     }
-=======
-    obj.pushKV("verificationprogress", GuessVerificationProgress(chainman.GetParams().TxData(), &tip));
-    obj.pushKV("initialblockdownload", chainman.IsInitialBlockDownload());
-    obj.pushKV("chainwork", tip.nChainWork.GetHex());
->>>>>>> 723f1c66
     obj.pushKV("size_on_disk", chainman.m_blockman.CalculateCurrentUsage());
     obj.pushKV("pruned", chainman.m_blockman.IsPruneMode());
     obj.pushKV("trim_headers", node::fTrimHeaders); // ELEMENTS
