--- conflicted
+++ resolved
@@ -1578,7 +1578,6 @@
                         {RPCResult::Type::STR_HEX, "chainwork", "total amount of work in active chain, in hexadecimal"},
                         {RPCResult::Type::NUM, "size_on_disk", "the estimated size of the block and undo files on disk"},
                         {RPCResult::Type::BOOL, "pruned", "if the blocks are subject to pruning"},
-<<<<<<< HEAD
                         {RPCResult::Type::STR_HEX, "current_params_root", "the root of the currently active dynafed params"},
                         {RPCResult::Type::STR, "signblock_asm", "ASM of sign block challenge data from genesis block"},
                         {RPCResult::Type::STR_HEX, "signblock_hex", "Hex of sign block challenge data from genesis block"},
@@ -1592,14 +1591,9 @@
                         {
                             {RPCResult::Type::ELISION, "", ""}
                         }},
-                        {RPCResult::Type::NUM, "pruneheight", "lowest-height complete block stored (only present if pruning is enabled)"},
-                        {RPCResult::Type::BOOL, "automatic_pruning", "whether automatic pruning is enabled (only present if pruning is enabled)"},
-                        {RPCResult::Type::NUM, "prune_target_size", "the target size used by pruning (only present if automatic pruning is enabled)"},
-=======
                         {RPCResult::Type::NUM, "pruneheight", /* optional */ true, "lowest-height complete block stored (only present if pruning is enabled)"},
                         {RPCResult::Type::BOOL, "automatic_pruning", /* optional */ true, "whether automatic pruning is enabled (only present if pruning is enabled)"},
                         {RPCResult::Type::NUM, "prune_target_size", /* optional */ true, "the target size used by pruning (only present if automatic pruning is enabled)"},
->>>>>>> faecb2ee
                         {RPCResult::Type::OBJ_DYN, "softforks", "status of softforks",
                         {
                             {RPCResult::Type::OBJ, "xxxx", "name of the softfork",
