--- conflicted
+++ resolved
@@ -1367,15 +1367,10 @@
     obj.pushKV("blocks", height);
     obj.pushKV("headers", chainman.m_best_header ? chainman.m_best_header->nHeight : -1);
     obj.pushKV("bestblockhash", tip.GetBlockHash().GetHex());
-<<<<<<< HEAD
     if (!g_signed_blocks) {
         obj.pushKV("difficulty", GetDifficulty(&tip));
     }
-    obj.pushKV("time", int64_t{tip.nTime});
-=======
-    obj.pushKV("difficulty", GetDifficulty(&tip));
     obj.pushKV("time", tip.GetBlockTime());
->>>>>>> 194b4146
     obj.pushKV("mediantime", tip.GetMedianTimePast());
     obj.pushKV("verificationprogress", GuessVerificationProgress(&tip, Params().GetConsensus().nPowTargetSpacing));
     obj.pushKV("initialblockdownload", active_chainstate.IsInitialBlockDownload());
