--- conflicted
+++ resolved
@@ -2402,7 +2402,6 @@
     return result;
 }
 
-<<<<<<< HEAD
 //
 // ELEMENTS:
 
@@ -2454,7 +2453,7 @@
 
 // END ELEMENTS
 //
-=======
+
 static UniValue getblockfilter(const JSONRPCRequest& request)
 {
     if (request.fHelp || request.params.size() < 1 || request.params.size() > 2) {
@@ -2533,7 +2532,6 @@
     ret.pushKV("header", filter_header.GetHex());
     return ret;
 }
->>>>>>> e4beef61
 
 // clang-format off
 
