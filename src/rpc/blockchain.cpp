--- conflicted
+++ resolved
@@ -2618,7 +2618,6 @@
     return result;
 }
 
-<<<<<<< HEAD
 //
 // ELEMENTS:
 
@@ -2688,8 +2687,6 @@
 
 // END ELEMENTS
 //
-=======
->>>>>>> 310ba924
 
 void RegisterBlockchainRPCCommands(CRPCTable &t)
 {
