// Copyright (c) 2010 Satoshi Nakamoto
// Copyright (c) 2009-2022 The Bitcoin Core developers
// Distributed under the MIT software license, see the accompanying
// file COPYING or http://www.opensource.org/licenses/mit-license.php.

#include <rpc/blockchain.h>

#include <blockfilter.h>
#include <chain.h>
#include <chainparams.h>
#include <clientversion.h>
#include <coins.h>
#include <common/args.h>
#include <consensus/amount.h>
#include <consensus/params.h>
#include <consensus/validation.h>
#include <core_io.h>
#include <deploymentinfo.h>
#include <deploymentstatus.h>
#include <hash.h>
#include <index/blockfilterindex.h>
#include <index/coinstatsindex.h>
#include <kernel/coinstats.h>
#include <logging/timer.h>
#include <net.h>
#include <net_processing.h>
#include <node/blockstorage.h>
#include <node/context.h>
#include <node/transaction.h>
#include <node/utxo_snapshot.h>
#include <primitives/transaction.h>
#include <rpc/server.h>
#include <rpc/server_util.h>
#include <rpc/util.h>
#include <script/descriptor.h>
#include <streams.h>
#include <sync.h>
#include <txdb.h>
#include <txmempool.h>
#include <undo.h>
#include <univalue.h>
#include <util/check.h>
#include <util/fs.h>
#include <util/strencodings.h>
#include <util/translation.h>
#include <validation.h>
#include <validationinterface.h>
#include <versionbits.h>
#include <warnings.h>
#include <pegins.h>
#include <dynafed.h>

#include <stdint.h>

#include <condition_variable>
#include <memory>
#include <mutex>

using kernel::CCoinsStats;
using kernel::CoinStatsHashType;

using node::BlockManager;
using node::NodeContext;
using node::SnapshotMetadata;

struct CUpdatedBlock
{
    uint256 hash;
    int height;
};

static GlobalMutex cs_blockchange;
static std::condition_variable cond_blockchange;
static CUpdatedBlock latestblock GUARDED_BY(cs_blockchange);

/* Calculate the difficulty for a given block index.
 */
double GetDifficulty(const CBlockIndex* blockindex)
{
    CHECK_NONFATAL(blockindex);

    int nShift = (blockindex->nBits >> 24) & 0xff;
    double dDiff =
        (double)0x0000ffff / (double)(blockindex->nBits & 0x00ffffff);

    while (nShift < 29)
    {
        dDiff *= 256.0;
        nShift++;
    }
    while (nShift > 29)
    {
        dDiff /= 256.0;
        nShift--;
    }

    return dDiff;
}

UniValue paramEntryToJSON(const DynaFedParamEntry& entry)
{
    UniValue result(UniValue::VOBJ);

    // set the type
    if (entry.m_serialize_type == 0) {
        result.pushKV("type", "null");
    } else if (entry.m_serialize_type == 1) {
        result.pushKV("type", "compact");
    } else if (entry.m_serialize_type == 2) {
        result.pushKV("type", "full");
    }

    // nothing more to do for null
    if (entry.m_serialize_type == 0) {
        return result;
    }

    // fields all params have
    result.pushKV("root", entry.CalculateRoot().GetHex());
    result.pushKV("signblockscript", HexStr(entry.m_signblockscript));
    result.pushKV("max_block_witness", (uint64_t)entry.m_signblock_witness_limit);

    // add the extra root which is stored for compact and calculated for full
    if (entry.m_serialize_type == 1) {
        // compact
        result.pushKV("extra_root", entry.m_elided_root.GetHex());
    } else if (entry.m_serialize_type == 2) {
        // full
        result.pushKV("extra_root", entry.CalculateExtraRoot().GetHex());
    }

    // some extra fields only present on full params
    if (entry.m_serialize_type == 2) {
        result.pushKV("fedpeg_program", HexStr(entry.m_fedpeg_program));
        result.pushKV("fedpegscript", HexStr(entry.m_fedpegscript));
        UniValue result_extension(UniValue::VARR);
        for (auto& item : entry.m_extension_space) {
            result_extension.push_back(HexStr(item));
        }
        result.pushKV("extension_space", result_extension);
    }

    return result;
}

UniValue dynaParamsToJSON(const DynaFedParams& dynafed_params)
{
    UniValue ret(UniValue::VOBJ);
    ret.pushKV("current", paramEntryToJSON(dynafed_params.m_current));
    ret.pushKV("proposed", paramEntryToJSON(dynafed_params.m_proposed));
    return ret;
}

static int ComputeNextBlockAndDepth(const CBlockIndex* tip, const CBlockIndex* blockindex, const CBlockIndex*& next)
{
    next = tip->GetAncestor(blockindex->nHeight + 1);
    if (next && next->pprev == blockindex) {
        return tip->nHeight - blockindex->nHeight + 1;
    }
    next = nullptr;
    return blockindex == tip ? 1 : -1;
}

static const CBlockIndex* ParseHashOrHeight(const UniValue& param, ChainstateManager& chainman)
{
    LOCK(::cs_main);
    CChain& active_chain = chainman.ActiveChain();

    if (param.isNum()) {
        const int height{param.getInt<int>()};
        if (height < 0) {
            throw JSONRPCError(RPC_INVALID_PARAMETER, strprintf("Target block height %d is negative", height));
        }
        const int current_tip{active_chain.Height()};
        if (height > current_tip) {
            throw JSONRPCError(RPC_INVALID_PARAMETER, strprintf("Target block height %d after current tip %d", height, current_tip));
        }

        return active_chain[height];
    } else {
        const uint256 hash{ParseHashV(param, "hash_or_height")};
        const CBlockIndex* pindex = chainman.m_blockman.LookupBlockIndex(hash);

        if (!pindex) {
            throw JSONRPCError(RPC_INVALID_ADDRESS_OR_KEY, "Block not found");
        }

        return pindex;
    }
}

UniValue blockheaderToJSON(const CBlockIndex* tip, const CBlockIndex* blockindex_)
{
    // Serialize passed information without accessing chain state of the active chain!
    AssertLockNotHeld(cs_main); // For performance reasons

    CBlockIndex tmpBlockIndexFull;
    const CBlockIndex* blockindex;
    {
        LOCK(cs_main);
        blockindex = blockindex_->untrim_to(&tmpBlockIndexFull);
    }

    UniValue result(UniValue::VOBJ);
    result.pushKV("hash", blockindex->GetBlockHash().GetHex());
    const CBlockIndex* pnext;
    int confirmations = ComputeNextBlockAndDepth(tip, blockindex_, pnext);
    result.pushKV("confirmations", confirmations);
    result.pushKV("height", blockindex->nHeight);
    result.pushKV("version", blockindex->nVersion);
    result.pushKV("versionHex", strprintf("%08x", blockindex->nVersion));
    result.pushKV("merkleroot", blockindex->hashMerkleRoot.GetHex());
    result.pushKV("time", (int64_t)blockindex->nTime);
    result.pushKV("mediantime", (int64_t)blockindex->GetMedianTimePast());
    if (!g_signed_blocks) {
        result.pushKV("nonce", (uint64_t)blockindex->nNonce);
        result.pushKV("bits", strprintf("%08x", blockindex->nBits));
        result.pushKV("difficulty", GetDifficulty(blockindex));
        result.pushKV("chainwork", blockindex->nChainWork.GetHex());
    } else {
        if (!blockindex->is_dynafed_block()) {
            if (blockindex->trimmed()) {
                result.pushKV("signblock_witness_asm", "<trimmed>");
                result.pushKV("signblock_witness_hex", "<trimmed>");
                result.pushKV("signblock_challenge", "<trimmed>");
                result.pushKV("warning", "Fields missing due to -trim_headers flag.");
            } else {
                result.pushKV("signblock_witness_asm", ScriptToAsmStr(blockindex->get_proof().solution));
                result.pushKV("signblock_witness_hex", HexStr(blockindex->get_proof().solution));
                result.pushKV("signblock_challenge", HexStr(blockindex->get_proof().challenge));
            }
        } else {
            if (blockindex->trimmed()) {
                result.pushKV("signblock_witness_hex", "<trimmed>");
                result.pushKV("dynamic_parameters", "<trimmed>");
                result.pushKV("warning", "Fields missing due to -trim_headers flag.");
            } else {
                result.pushKV("signblock_witness_hex", EncodeHexScriptWitness(blockindex->signblock_witness()));
                result.pushKV("dynamic_parameters", dynaParamsToJSON(blockindex->dynafed_params()));
            }
        }
    }
    result.pushKV("nTx", (uint64_t)blockindex->nTx);
    if (blockindex_->pprev)
        result.pushKV("previousblockhash", blockindex->pprev->GetBlockHash().GetHex());
    if (pnext)
        result.pushKV("nextblockhash", pnext->GetBlockHash().GetHex());
    return result;
}

UniValue blockToJSON(BlockManager& blockman, const CBlock& block, const CBlockIndex* tip, const CBlockIndex* blockindex, TxVerbosity verbosity)
{
    UniValue result = blockheaderToJSON(tip, blockindex);

    result.pushKV("strippedsize", (int)::GetSerializeSize(block, PROTOCOL_VERSION | SERIALIZE_TRANSACTION_NO_WITNESS));
    result.pushKV("size", (int)::GetSerializeSize(block, PROTOCOL_VERSION));
    result.pushKV("weight", (int)::GetBlockWeight(block));
    UniValue txs(UniValue::VARR);

    switch (verbosity) {
        case TxVerbosity::SHOW_TXID:
            for (const CTransactionRef& tx : block.vtx) {
                txs.push_back(tx->GetHash().GetHex());
            }
            break;

        case TxVerbosity::SHOW_DETAILS:
        case TxVerbosity::SHOW_DETAILS_AND_PREVOUT:
            CBlockUndo blockUndo;
            const bool is_not_pruned{WITH_LOCK(::cs_main, return !blockman.IsBlockPruned(blockindex))};
            const bool have_undo{is_not_pruned && blockman.UndoReadFromDisk(blockUndo, *blockindex)};

            for (size_t i = 0; i < block.vtx.size(); ++i) {
                const CTransactionRef& tx = block.vtx.at(i);
                // coinbase transaction (i.e. i == 0) doesn't have undo data
                const CTxUndo* txundo = (have_undo && i > 0) ? &blockUndo.vtxundo.at(i - 1) : nullptr;
                UniValue objTx(UniValue::VOBJ);
                TxToUniv(*tx, /*block_hash=*/uint256(), /*entry=*/objTx, /*include_hex=*/true, RPCSerializationFlags(), txundo, verbosity);
                txs.push_back(std::move(objTx));
            }
            break;
    }

    result.pushKV("tx", std::move(txs));

    return result;
}

static RPCHelpMan getblockcount()
{
    return RPCHelpMan{"getblockcount",
                "\nReturns the height of the most-work fully-validated chain.\n"
                "The genesis block has height 0.\n",
                {},
                RPCResult{
                    RPCResult::Type::NUM, "", "The current block count"},
                RPCExamples{
                    HelpExampleCli("getblockcount", "")
            + HelpExampleRpc("getblockcount", "")
                },
        [&](const RPCHelpMan& self, const JSONRPCRequest& request) -> UniValue
{
    ChainstateManager& chainman = EnsureAnyChainman(request.context);
    LOCK(cs_main);
    return chainman.ActiveChain().Height();
},
    };
}

static RPCHelpMan getbestblockhash()
{
    return RPCHelpMan{"getbestblockhash",
                "\nReturns the hash of the best (tip) block in the most-work fully-validated chain.\n",
                {},
                RPCResult{
                    RPCResult::Type::STR_HEX, "", "the block hash, hex-encoded"},
                RPCExamples{
                    HelpExampleCli("getbestblockhash", "")
            + HelpExampleRpc("getbestblockhash", "")
                },
        [&](const RPCHelpMan& self, const JSONRPCRequest& request) -> UniValue
{
    ChainstateManager& chainman = EnsureAnyChainman(request.context);
    LOCK(cs_main);
    return chainman.ActiveChain().Tip()->GetBlockHash().GetHex();
},
    };
}

void RPCNotifyBlockChange(const CBlockIndex* pindex)
{
    if(pindex) {
        LOCK(cs_blockchange);
        latestblock.hash = pindex->GetBlockHash();
        latestblock.height = pindex->nHeight;
    }
    cond_blockchange.notify_all();
}

static RPCHelpMan waitfornewblock()
{
    return RPCHelpMan{"waitfornewblock",
                "\nWaits for a specific new block and returns useful info about it.\n"
                "\nReturns the current block on timeout or exit.\n",
                {
                    {"timeout", RPCArg::Type::NUM, RPCArg::Default{0}, "Time in milliseconds to wait for a response. 0 indicates no timeout."},
                },
                RPCResult{
                    RPCResult::Type::OBJ, "", "",
                    {
                        {RPCResult::Type::STR_HEX, "hash", "The blockhash"},
                        {RPCResult::Type::NUM, "height", "Block height"},
                    }},
                RPCExamples{
                    HelpExampleCli("waitfornewblock", "1000")
            + HelpExampleRpc("waitfornewblock", "1000")
                },
        [&](const RPCHelpMan& self, const JSONRPCRequest& request) -> UniValue
{
    int timeout = 0;
    if (!request.params[0].isNull())
        timeout = request.params[0].getInt<int>();

    CUpdatedBlock block;
    {
        WAIT_LOCK(cs_blockchange, lock);
        block = latestblock;
        if(timeout)
            cond_blockchange.wait_for(lock, std::chrono::milliseconds(timeout), [&block]() EXCLUSIVE_LOCKS_REQUIRED(cs_blockchange) {return latestblock.height != block.height || latestblock.hash != block.hash || !IsRPCRunning(); });
        else
            cond_blockchange.wait(lock, [&block]() EXCLUSIVE_LOCKS_REQUIRED(cs_blockchange) {return latestblock.height != block.height || latestblock.hash != block.hash || !IsRPCRunning(); });
        block = latestblock;
    }
    UniValue ret(UniValue::VOBJ);
    ret.pushKV("hash", block.hash.GetHex());
    ret.pushKV("height", block.height);
    return ret;
},
    };
}

static RPCHelpMan waitforblock()
{
    return RPCHelpMan{"waitforblock",
                "\nWaits for a specific new block and returns useful info about it.\n"
                "\nReturns the current block on timeout or exit.\n",
                {
                    {"blockhash", RPCArg::Type::STR_HEX, RPCArg::Optional::NO, "Block hash to wait for."},
                    {"timeout", RPCArg::Type::NUM, RPCArg::Default{0}, "Time in milliseconds to wait for a response. 0 indicates no timeout."},
                },
                RPCResult{
                    RPCResult::Type::OBJ, "", "",
                    {
                        {RPCResult::Type::STR_HEX, "hash", "The blockhash"},
                        {RPCResult::Type::NUM, "height", "Block height"},
                    }},
                RPCExamples{
                    HelpExampleCli("waitforblock", "\"0000000000079f8ef3d2c688c244eb7a4570b24c9ed7b4a8c619eb02596f8862\" 1000")
            + HelpExampleRpc("waitforblock", "\"0000000000079f8ef3d2c688c244eb7a4570b24c9ed7b4a8c619eb02596f8862\", 1000")
                },
        [&](const RPCHelpMan& self, const JSONRPCRequest& request) -> UniValue
{
    int timeout = 0;

    uint256 hash(ParseHashV(request.params[0], "blockhash"));

    if (!request.params[1].isNull())
        timeout = request.params[1].getInt<int>();

    CUpdatedBlock block;
    {
        WAIT_LOCK(cs_blockchange, lock);
        if(timeout)
            cond_blockchange.wait_for(lock, std::chrono::milliseconds(timeout), [&hash]() EXCLUSIVE_LOCKS_REQUIRED(cs_blockchange) {return latestblock.hash == hash || !IsRPCRunning();});
        else
            cond_blockchange.wait(lock, [&hash]() EXCLUSIVE_LOCKS_REQUIRED(cs_blockchange) {return latestblock.hash == hash || !IsRPCRunning(); });
        block = latestblock;
    }

    UniValue ret(UniValue::VOBJ);
    ret.pushKV("hash", block.hash.GetHex());
    ret.pushKV("height", block.height);
    return ret;
},
    };
}

static RPCHelpMan waitforblockheight()
{
    return RPCHelpMan{"waitforblockheight",
                "\nWaits for (at least) block height and returns the height and hash\n"
                "of the current tip.\n"
                "\nReturns the current block on timeout or exit.\n",
                {
                    {"height", RPCArg::Type::NUM, RPCArg::Optional::NO, "Block height to wait for."},
                    {"timeout", RPCArg::Type::NUM, RPCArg::Default{0}, "Time in milliseconds to wait for a response. 0 indicates no timeout."},
                },
                RPCResult{
                    RPCResult::Type::OBJ, "", "",
                    {
                        {RPCResult::Type::STR_HEX, "hash", "The blockhash"},
                        {RPCResult::Type::NUM, "height", "Block height"},
                    }},
                RPCExamples{
                    HelpExampleCli("waitforblockheight", "100 1000")
            + HelpExampleRpc("waitforblockheight", "100, 1000")
                },
        [&](const RPCHelpMan& self, const JSONRPCRequest& request) -> UniValue
{
    int timeout = 0;

    int height = request.params[0].getInt<int>();

    if (!request.params[1].isNull())
        timeout = request.params[1].getInt<int>();

    CUpdatedBlock block;
    {
        WAIT_LOCK(cs_blockchange, lock);
        if(timeout)
            cond_blockchange.wait_for(lock, std::chrono::milliseconds(timeout), [&height]() EXCLUSIVE_LOCKS_REQUIRED(cs_blockchange) {return latestblock.height >= height || !IsRPCRunning();});
        else
            cond_blockchange.wait(lock, [&height]() EXCLUSIVE_LOCKS_REQUIRED(cs_blockchange) {return latestblock.height >= height || !IsRPCRunning(); });
        block = latestblock;
    }
    UniValue ret(UniValue::VOBJ);
    ret.pushKV("hash", block.hash.GetHex());
    ret.pushKV("height", block.height);
    return ret;
},
    };
}

static RPCHelpMan syncwithvalidationinterfacequeue()
{
    return RPCHelpMan{"syncwithvalidationinterfacequeue",
                "\nWaits for the validation interface queue to catch up on everything that was there when we entered this function.\n",
                {},
                RPCResult{RPCResult::Type::NONE, "", ""},
                RPCExamples{
                    HelpExampleCli("syncwithvalidationinterfacequeue","")
            + HelpExampleRpc("syncwithvalidationinterfacequeue","")
                },
        [&](const RPCHelpMan& self, const JSONRPCRequest& request) -> UniValue
{
    SyncWithValidationInterfaceQueue();
    return UniValue::VNULL;
},
    };
}

static RPCHelpMan getdifficulty()
{
    return RPCHelpMan{"getdifficulty",
                "\nReturns the proof-of-work difficulty as a multiple of the minimum difficulty.\n",
                {},
                RPCResult{
                    RPCResult::Type::NUM, "", "the proof-of-work difficulty as a multiple of the minimum difficulty."},
                RPCExamples{
                    HelpExampleCli("getdifficulty", "")
            + HelpExampleRpc("getdifficulty", "")
                },
        [&](const RPCHelpMan& self, const JSONRPCRequest& request) -> UniValue
{
    ChainstateManager& chainman = EnsureAnyChainman(request.context);
    LOCK(cs_main);
    return GetDifficulty(chainman.ActiveChain().Tip());
},
    };
}

static RPCHelpMan getblockfrompeer()
{
    return RPCHelpMan{
        "getblockfrompeer",
        "Attempt to fetch block from a given peer.\n\n"
        "We must have the header for this block, e.g. using submitheader.\n"
        "Subsequent calls for the same block may cause the response from the previous peer to be ignored.\n"
        "Peers generally ignore requests for a stale block that they never fully verified, or one that is more than a month old.\n"
        "When a peer does not respond with a block, we will disconnect.\n"
        "Note: The block could be re-pruned as soon as it is received.\n\n"
        "Returns an empty JSON object if the request was successfully scheduled.",
        {
            {"blockhash", RPCArg::Type::STR_HEX, RPCArg::Optional::NO, "The block hash to try to fetch"},
            {"peer_id", RPCArg::Type::NUM, RPCArg::Optional::NO, "The peer to fetch it from (see getpeerinfo for peer IDs)"},
        },
        RPCResult{RPCResult::Type::OBJ, "", /*optional=*/false, "", {}},
        RPCExamples{
            HelpExampleCli("getblockfrompeer", "\"00000000c937983704a73af28acdec37b049d214adbda81d7e2a3dd146f6ed09\" 0")
            + HelpExampleRpc("getblockfrompeer", "\"00000000c937983704a73af28acdec37b049d214adbda81d7e2a3dd146f6ed09\" 0")
        },
        [&](const RPCHelpMan& self, const JSONRPCRequest& request) -> UniValue
{
    const NodeContext& node = EnsureAnyNodeContext(request.context);
    ChainstateManager& chainman = EnsureChainman(node);
    PeerManager& peerman = EnsurePeerman(node);

    const uint256& block_hash{ParseHashV(request.params[0], "blockhash")};
    const NodeId peer_id{request.params[1].getInt<int64_t>()};

    const CBlockIndex* const index = WITH_LOCK(cs_main, return chainman.m_blockman.LookupBlockIndex(block_hash););

    if (!index) {
        throw JSONRPCError(RPC_MISC_ERROR, "Block header missing");
    }

    // Fetching blocks before the node has syncing past their height can prevent block files from
    // being pruned, so we avoid it if the node is in prune mode.
    if (chainman.m_blockman.IsPruneMode() && index->nHeight > WITH_LOCK(chainman.GetMutex(), return chainman.ActiveTip()->nHeight)) {
        throw JSONRPCError(RPC_MISC_ERROR, "In prune mode, only blocks that the node has already synced previously can be fetched from a peer");
    }

    const bool block_has_data = WITH_LOCK(::cs_main, return index->nStatus & BLOCK_HAVE_DATA);
    if (block_has_data) {
        throw JSONRPCError(RPC_MISC_ERROR, "Block already downloaded");
    }

    if (const auto err{peerman.FetchBlock(peer_id, *index)}) {
        throw JSONRPCError(RPC_MISC_ERROR, err.value());
    }
    return UniValue::VOBJ;
},
    };
}

static RPCHelpMan getblockhash()
{
    return RPCHelpMan{"getblockhash",
                "\nReturns hash of block in best-block-chain at height provided.\n",
                {
                    {"height", RPCArg::Type::NUM, RPCArg::Optional::NO, "The height index"},
                },
                RPCResult{
                    RPCResult::Type::STR_HEX, "", "The block hash"},
                RPCExamples{
                    HelpExampleCli("getblockhash", "1000")
            + HelpExampleRpc("getblockhash", "1000")
                },
        [&](const RPCHelpMan& self, const JSONRPCRequest& request) -> UniValue
{
    ChainstateManager& chainman = EnsureAnyChainman(request.context);
    LOCK(cs_main);
    const CChain& active_chain = chainman.ActiveChain();

    int nHeight = request.params[0].getInt<int>();
    if (nHeight < 0 || nHeight > active_chain.Height())
        throw JSONRPCError(RPC_INVALID_PARAMETER, "Block height out of range");

    const CBlockIndex* pblockindex = active_chain[nHeight];
    return pblockindex->GetBlockHash().GetHex();
},
    };
}

static RPCHelpMan getblockheader()
{
    return RPCHelpMan{"getblockheader",
                "\nIf verbose is false, returns a string that is serialized, hex-encoded data for blockheader 'hash'.\n"
                "If verbose is true, returns an Object with information about blockheader <hash>.\n",
                {
                    {"blockhash", RPCArg::Type::STR_HEX, RPCArg::Optional::NO, "The block hash"},
                    {"verbose", RPCArg::Type::BOOL, RPCArg::Default{true}, "true for a json object, false for the hex-encoded data"},
                },
                {
                    RPCResult{"for verbose = true",
                        RPCResult::Type::OBJ, "", "",
                        {
                            {RPCResult::Type::STR_HEX, "hash", "the block hash (same as provided)"},
                            {RPCResult::Type::NUM, "confirmations", "The number of confirmations, or -1 if the block is not on the main chain"},
                            {RPCResult::Type::NUM, "height", "The block height or index"},
                            {RPCResult::Type::NUM, "version", "The block version"},
                            {RPCResult::Type::STR_HEX, "versionHex", "The block version formatted in hexadecimal"},
                            {RPCResult::Type::STR_HEX, "merkleroot", "The merkle root"},
                            {RPCResult::Type::NUM_TIME, "time", "The block time expressed in " + UNIX_EPOCH_TIME},
                            {RPCResult::Type::NUM_TIME, "mediantime", "The median block time expressed in " + UNIX_EPOCH_TIME},
                            {RPCResult::Type::NUM, "nonce", /*optional=*/true, "The nonce"}, // Not for elements
                            {RPCResult::Type::STR_HEX, "bits", /*optional=*/true, "The bits"},
                            {RPCResult::Type::NUM, "difficulty", /*optional=*/true, "The difficulty"}, // Not for elements
                            {RPCResult::Type::STR_HEX, "chainwork", /*optional=*/true, "Expected number of hashes required to produce the current chain"}, // Not for elements
                            {RPCResult::Type::NUM, "nTx", "The number of transactions in the block"},
                            {RPCResult::Type::STR, "signblock_challenge", /*optional=*/true, "The challenge for blocksigning (pre-dynafed)"},
                            {RPCResult::Type::STR, "signblock_witness_asm", "ASM of sign block witness data"},
                            {RPCResult::Type::STR_HEX, "signblock_witness_hex", "Hex of sign block witness data"},
                            {RPCResult::Type::OBJ, "dynamic_parameters", /*optional=*/true, "Dynamic federation parameters in the block, if any",
                            {
                                {RPCResult::Type::OBJ, "current", "enforced dynamic federation parameters. The signblockscript is published for each block, while others are published only at epoch start",
                                {
                                    {RPCResult::Type::STR_HEX, "signblockscript", "signblock script"},
                                    {RPCResult::Type::NUM, "max_block_witness", "Maximum serialized size of the block witness stack"},
                                    {RPCResult::Type::STR_HEX, "fedpegscript", "fedpeg script"},
                                    {RPCResult::Type::ARR, "extension_space", "array of hex-encoded strings",
                                    {
                                        {RPCResult::Type::ELISION, "", ""}
                                    }}
                                }},
                                {RPCResult::Type::OBJ, "proposed", "Proposed parameters. Uninforced. Must be published in full",
                                {
                                    {RPCResult::Type::ELISION, "", "same entries as current"}
                                }},
                            }},
                            {RPCResult::Type::STR_HEX, "previousblockhash", /*optional=*/true, "The hash of the previous block (if available)"},
                            {RPCResult::Type::STR_HEX, "nextblockhash", /*optional=*/true, "The hash of the next block (if available)"},
                        }},
                    RPCResult{"for verbose=false",
                        RPCResult::Type::STR_HEX, "", "A string that is serialized, hex-encoded data for block 'hash'"},
                },
                RPCExamples{
                    HelpExampleCli("getblockheader", "\"00000000c937983704a73af28acdec37b049d214adbda81d7e2a3dd146f6ed09\"")
            + HelpExampleRpc("getblockheader", "\"00000000c937983704a73af28acdec37b049d214adbda81d7e2a3dd146f6ed09\"")
                },
        [&](const RPCHelpMan& self, const JSONRPCRequest& request) -> UniValue
{
    uint256 hash(ParseHashV(request.params[0], "hash"));

    bool fVerbose = true;
    if (!request.params[1].isNull())
        fVerbose = request.params[1].get_bool();

    CBlockIndex* pblockindex;
    const CBlockIndex* tip;
    {
        ChainstateManager& chainman = EnsureAnyChainman(request.context);
        LOCK(cs_main);
        pblockindex = chainman.m_blockman.LookupBlockIndex(hash);
        tip = chainman.ActiveChain().Tip();
    }

    if (!pblockindex) {
        throw JSONRPCError(RPC_INVALID_ADDRESS_OR_KEY, "Block not found");
    }

    if (!fVerbose)
    {
        LOCK(cs_main);
        CDataStream ssBlock(SER_NETWORK, PROTOCOL_VERSION);
        CBlockIndex tmpBlockIndexFull;
        const CBlockIndex* pblockindexfull=pblockindex->untrim_to(&tmpBlockIndexFull);
        ssBlock << pblockindexfull->GetBlockHeader();
        std::string strHex = HexStr(ssBlock);
        return strHex;
    }

    return blockheaderToJSON(tip, pblockindex);
},
    };
}

static CBlock GetBlockChecked(BlockManager& blockman, const CBlockIndex* pblockindex)
{
    CBlock block;
    {
        LOCK(cs_main);
        if (blockman.IsBlockPruned(pblockindex)) {
            throw JSONRPCError(RPC_MISC_ERROR, "Block not available (pruned data)");
        }
    }

    if (!blockman.ReadBlockFromDisk(block, *pblockindex)) {
        // Block not found on disk. This could be because we have the block
        // header in our index but not yet have the block or did not accept the
        // block. Or if the block was pruned right after we released the lock above.
        throw JSONRPCError(RPC_MISC_ERROR, "Block not found on disk");
    }

    return block;
}

static CBlockUndo GetUndoChecked(BlockManager& blockman, const CBlockIndex* pblockindex)
{
    CBlockUndo blockUndo;

    // The Genesis block does not have undo data
    if (pblockindex->nHeight == 0) return blockUndo;

    {
        LOCK(cs_main);
        if (blockman.IsBlockPruned(pblockindex)) {
            throw JSONRPCError(RPC_MISC_ERROR, "Undo data not available (pruned data)");
        }
    }

    if (!blockman.UndoReadFromDisk(blockUndo, *pblockindex)) {
        throw JSONRPCError(RPC_MISC_ERROR, "Can't read undo data from disk");
    }

    return blockUndo;
}

const RPCResult getblock_vin{
    RPCResult::Type::ARR, "vin", "",
    {
        {RPCResult::Type::OBJ, "", "",
        {
            {RPCResult::Type::ELISION, "", "The same output as verbosity = 2"},
            {RPCResult::Type::OBJ, "prevout", "(Only if undo information is available)",
            {
                {RPCResult::Type::BOOL, "generated", "Coinbase or not"},
                {RPCResult::Type::NUM, "height", "The height of the prevout"},
                {RPCResult::Type::STR_AMOUNT, "value", "The value in " + CURRENCY_UNIT},
                {RPCResult::Type::OBJ, "scriptPubKey", "",
                {
                    {RPCResult::Type::STR, "asm", "Disassembly of the public key script"},
                    {RPCResult::Type::STR, "desc", "Inferred descriptor for the output"},
                    {RPCResult::Type::STR_HEX, "hex", "The raw public key script bytes, hex-encoded"},
                    {RPCResult::Type::STR, "address", /*optional=*/true, "The Bitcoin address (only if a well-defined address exists)"},
                    {RPCResult::Type::STR, "type", "The type (one of: " + GetAllOutputTypes() + ")"},
                }},
            }},
        }},
    }
};

static RPCHelpMan getblock()
{
    return RPCHelpMan{"getblock",
                "\nIf verbosity is 0, returns a string that is serialized, hex-encoded data for block 'hash'.\n"
                "If verbosity is 1, returns an Object with information about block <hash>.\n"
                "If verbosity is 2, returns an Object with information about block <hash> and information about each transaction.\n"
                "If verbosity is 3, returns an Object with information about block <hash> and information about each transaction, including prevout information for inputs (only for unpruned blocks in the current best chain).\n",
                {
                    {"blockhash", RPCArg::Type::STR_HEX, RPCArg::Optional::NO, "The block hash"},
                    {"verbosity|verbose", RPCArg::Type::NUM, RPCArg::Default{1}, "0 for hex-encoded data, 1 for a JSON object, 2 for JSON object with transaction data, and 3 for JSON object with transaction data including prevout information for inputs",
                     RPCArgOptions{.skip_type_check = true}},
                },
                {
                    RPCResult{"for verbosity = 0",
                RPCResult::Type::STR_HEX, "", "A string that is serialized, hex-encoded data for block 'hash'"},
                    RPCResult{"for verbosity = 1",
                RPCResult::Type::OBJ, "", "",
                {
                    {RPCResult::Type::STR_HEX, "hash", "the block hash (same as provided)"},
                    {RPCResult::Type::NUM, "confirmations", "The number of confirmations, or -1 if the block is not on the main chain"},
                    {RPCResult::Type::NUM, "size", "The block size"},
                    {RPCResult::Type::NUM, "strippedsize", "The block size excluding witness data"},
                    {RPCResult::Type::NUM, "weight", "The block weight as defined in BIP 141"},
                    {RPCResult::Type::NUM, "height", "The block height or index"},
                    {RPCResult::Type::NUM, "version", "The block version"},
                    {RPCResult::Type::STR_HEX, "versionHex", "The block version formatted in hexadecimal"},
                    {RPCResult::Type::STR_HEX, "merkleroot", "The merkle root"},
                    {RPCResult::Type::ARR, "tx", "The transaction ids",
                        {{RPCResult::Type::STR_HEX, "", "The transaction id"}}},
                    {RPCResult::Type::NUM_TIME, "time",       "The block time expressed in " + UNIX_EPOCH_TIME},
                    {RPCResult::Type::NUM_TIME, "mediantime", "The median block time expressed in " + UNIX_EPOCH_TIME},
                    {RPCResult::Type::NUM, "nonce", "The nonce"},
                    {RPCResult::Type::STR_HEX, "bits", "The bits"},
                    {RPCResult::Type::NUM, "difficulty", "The difficulty"},
                    {RPCResult::Type::STR_HEX, "chainwork", "Expected number of hashes required to produce the chain up to this block (in hex)"},
                    {RPCResult::Type::NUM, "nTx", "The number of transactions in the block"},
                    {RPCResult::Type::STR, "signblock_witness_asm", "ASM of sign block witness data"},
                    {RPCResult::Type::STR_HEX, "signblock_witness_hex", "Hex of sign block witness data"},
                    {RPCResult::Type::OBJ, "dynamic_parameters", "Dynamic federation parameters in the block, if any",
                    {
                        {RPCResult::Type::OBJ, "current", "enforced dynamic federation parameters. The signblockscript is published for each block, while others are published only at epoch start",
                        {
                            {RPCResult::Type::STR_HEX, "signblockscript", "signblock script"},
                            {RPCResult::Type::NUM, "max_block_witness", "Maximum serialized size of the block witness stack"},
                            {RPCResult::Type::STR_HEX, "fedpegscript", "fedpeg script"},
                            {RPCResult::Type::ARR, "extension_space", "array of hex-encoded strings",
                            {
                                {RPCResult::Type::ELISION, "", ""}
                            }},
                        }},
                        {RPCResult::Type::OBJ, "proposed", "Proposed parameters. Uninforced. Must be published in full",
                        {
                            {RPCResult::Type::ELISION, "", "same entries as current"}
                        }},
                    }},
                    {RPCResult::Type::STR_HEX, "previousblockhash", /*optional=*/true, "The hash of the previous block (if available)"},
                    {RPCResult::Type::STR_HEX, "nextblockhash", /*optional=*/true, "The hash of the next block (if available)"},
                }},
                    RPCResult{"for verbosity = 2",
                RPCResult::Type::OBJ, "", "",
                {
                    {RPCResult::Type::ELISION, "", "Same output as verbosity = 1"},
                    {RPCResult::Type::ARR, "tx", "",
                    {
                        {RPCResult::Type::OBJ, "", "",
                        {
                            {RPCResult::Type::ELISION, "", "The transactions in the format of the getrawtransaction RPC. Different from verbosity = 1 \"tx\" result"},
                            {RPCResult::Type::NUM, "fee", "The transaction fee in " + CURRENCY_UNIT + ", omitted if block undo data is not available"},
                        }},
                    }},
                }},
                    RPCResult{"for verbosity = 3",
                RPCResult::Type::OBJ, "", "",
                {
                    {RPCResult::Type::ELISION, "", "Same output as verbosity = 2"},
                    {RPCResult::Type::ARR, "tx", "",
                    {
                        {RPCResult::Type::OBJ, "", "",
                        {
                            getblock_vin,
                        }},
                    }},
                }},
        },
                RPCExamples{
                    HelpExampleCli("getblock", "\"00000000c937983704a73af28acdec37b049d214adbda81d7e2a3dd146f6ed09\"")
            + HelpExampleRpc("getblock", "\"00000000c937983704a73af28acdec37b049d214adbda81d7e2a3dd146f6ed09\"")
                },
        [&](const RPCHelpMan& self, const JSONRPCRequest& request) -> UniValue
{
    uint256 hash(ParseHashV(request.params[0], "blockhash"));

    int verbosity = 1;
    if (!request.params[1].isNull()) {
        if (request.params[1].isBool()) {
            verbosity = request.params[1].get_bool() ? 1 : 0;
        } else {
            verbosity = request.params[1].getInt<int>();
        }
    }

    const CBlockIndex* pblockindex;
    const CBlockIndex* tip;
    ChainstateManager& chainman = EnsureAnyChainman(request.context);
    {
        LOCK(cs_main);
        pblockindex = chainman.m_blockman.LookupBlockIndex(hash);
        tip = chainman.ActiveChain().Tip();

        if (!pblockindex) {
            throw JSONRPCError(RPC_INVALID_ADDRESS_OR_KEY, "Block not found");
        }
    }

    const CBlock block{GetBlockChecked(chainman.m_blockman, pblockindex)};

    if (verbosity <= 0)
    {
        CDataStream ssBlock(SER_NETWORK, PROTOCOL_VERSION | RPCSerializationFlags());
        ssBlock << block;
        std::string strHex = HexStr(ssBlock);
        return strHex;
    }

    TxVerbosity tx_verbosity;
    if (verbosity == 1) {
        tx_verbosity = TxVerbosity::SHOW_TXID;
    } else if (verbosity == 2) {
        tx_verbosity = TxVerbosity::SHOW_DETAILS;
    } else {
        tx_verbosity = TxVerbosity::SHOW_DETAILS_AND_PREVOUT;
    }

    return blockToJSON(chainman.m_blockman, block, tip, pblockindex, tx_verbosity);
},
    };
}

static RPCHelpMan pruneblockchain()
{
    return RPCHelpMan{"pruneblockchain", "",
                {
                    {"height", RPCArg::Type::NUM, RPCArg::Optional::NO, "The block height to prune up to. May be set to a discrete height, or to a " + UNIX_EPOCH_TIME + "\n"
            "                  to prune blocks whose block time is at least 2 hours older than the provided timestamp."},
                },
                RPCResult{
                    RPCResult::Type::NUM, "", "Height of the last block pruned"},
                RPCExamples{
                    HelpExampleCli("pruneblockchain", "1000")
            + HelpExampleRpc("pruneblockchain", "1000")
                },
        [&](const RPCHelpMan& self, const JSONRPCRequest& request) -> UniValue
{
    ChainstateManager& chainman = EnsureAnyChainman(request.context);
    if (!chainman.m_blockman.IsPruneMode()) {
        throw JSONRPCError(RPC_MISC_ERROR, "Cannot prune blocks because node is not in prune mode.");
    }

    LOCK(cs_main);
    Chainstate& active_chainstate = chainman.ActiveChainstate();
    CChain& active_chain = active_chainstate.m_chain;

    int heightParam = request.params[0].getInt<int>();
    if (heightParam < 0) {
        throw JSONRPCError(RPC_INVALID_PARAMETER, "Negative block height.");
    }

    // Height value more than a billion is too high to be a block height, and
    // too low to be a block time (corresponds to timestamp from Sep 2001).
    if (heightParam > 1000000000) {
        // Add a 2 hour buffer to include blocks which might have had old timestamps
        const CBlockIndex* pindex = active_chain.FindEarliestAtLeast(heightParam - TIMESTAMP_WINDOW, 0);
        if (!pindex) {
            throw JSONRPCError(RPC_INVALID_PARAMETER, "Could not find block with at least the specified timestamp.");
        }
        heightParam = pindex->nHeight;
    }

    unsigned int height = (unsigned int) heightParam;
    unsigned int chainHeight = (unsigned int) active_chain.Height();
    if (chainHeight < chainman.GetParams().PruneAfterHeight()) {
        throw JSONRPCError(RPC_MISC_ERROR, "Blockchain is too short for pruning.");
    } else if (height > chainHeight) {
        throw JSONRPCError(RPC_INVALID_PARAMETER, "Blockchain is shorter than the attempted prune height.");
    } else if (height > chainHeight - MIN_BLOCKS_TO_KEEP) {
        LogPrint(BCLog::RPC, "Attempt to prune blocks close to the tip.  Retaining the minimum number of blocks.\n");
        height = chainHeight - MIN_BLOCKS_TO_KEEP;
    }

    PruneBlockFilesManual(active_chainstate, height);
    const CBlockIndex& block{*CHECK_NONFATAL(active_chain.Tip())};
    return block.nStatus & BLOCK_HAVE_DATA ? active_chainstate.m_blockman.GetFirstStoredBlock(block)->nHeight - 1 : block.nHeight;
},
    };
}

CoinStatsHashType ParseHashType(const std::string& hash_type_input)
{
    if (hash_type_input == "hash_serialized_2") {
        return CoinStatsHashType::HASH_SERIALIZED;
    } else if (hash_type_input == "muhash") {
        return CoinStatsHashType::MUHASH;
    } else if (hash_type_input == "none") {
        return CoinStatsHashType::NONE;
    } else {
        throw JSONRPCError(RPC_INVALID_PARAMETER, strprintf("'%s' is not a valid hash_type", hash_type_input));
    }
}

/**
 * Calculate statistics about the unspent transaction output set
 *
 * @param[in] index_requested Signals if the coinstatsindex should be used (when available).
 */
static std::optional<kernel::CCoinsStats> GetUTXOStats(CCoinsView* view, node::BlockManager& blockman,
                                                       kernel::CoinStatsHashType hash_type,
                                                       const std::function<void()>& interruption_point = {},
                                                       const CBlockIndex* pindex = nullptr,
                                                       bool index_requested = true)
{
    // Use CoinStatsIndex if it is requested and available and a hash_type of Muhash or None was requested
    if ((hash_type == kernel::CoinStatsHashType::MUHASH || hash_type == kernel::CoinStatsHashType::NONE) && g_coin_stats_index && index_requested) {
        if (pindex) {
            return g_coin_stats_index->LookUpStats(*pindex);
        } else {
            CBlockIndex& block_index = *CHECK_NONFATAL(WITH_LOCK(::cs_main, return blockman.LookupBlockIndex(view->GetBestBlock())));
            return g_coin_stats_index->LookUpStats(block_index);
        }
    }

    // If the coinstats index isn't requested or is otherwise not usable, the
    // pindex should either be null or equal to the view's best block. This is
    // because without the coinstats index we can only get coinstats about the
    // best block.
    CHECK_NONFATAL(!pindex || pindex->GetBlockHash() == view->GetBestBlock());

    return kernel::ComputeUTXOStats(hash_type, view, blockman, interruption_point);
}

static RPCHelpMan gettxoutsetinfo()
{
    return RPCHelpMan{"gettxoutsetinfo",
                "\nReturns statistics about the unspent transaction output set.\n"
                "Note this call may take some time if you are not using coinstatsindex.\n",
                {
                    {"hash_type", RPCArg::Type::STR, RPCArg::Default{"hash_serialized_2"}, "Which UTXO set hash should be calculated. Options: 'hash_serialized_2' (the legacy algorithm), 'muhash', 'none'."},
                    {"hash_or_height", RPCArg::Type::NUM, RPCArg::DefaultHint{"the current best block"}, "The block hash or height of the target height (only available with coinstatsindex).",
                     RPCArgOptions{
                         .skip_type_check = true,
                         .type_str = {"", "string or numeric"},
                     }},
                    {"use_index", RPCArg::Type::BOOL, RPCArg::Default{true}, "Use coinstatsindex, if available."},
                },
                RPCResult{
                    RPCResult::Type::OBJ, "", "",
                    {
                        {RPCResult::Type::NUM, "height", "The block height (index) of the returned statistics"},
                        {RPCResult::Type::STR_HEX, "bestblock", "The hash of the block at which these statistics are calculated"},
                        {RPCResult::Type::NUM, "txouts", "The number of unspent transaction outputs"},
                        {RPCResult::Type::NUM, "bogosize", "Database-independent, meaningless metric indicating the UTXO set size"},
                        {RPCResult::Type::STR_HEX, "hash_serialized_2", /*optional=*/true, "The serialized hash (only present if 'hash_serialized_2' hash_type is chosen)"},
                        {RPCResult::Type::STR_HEX, "muhash", /*optional=*/true, "The serialized hash (only present if 'muhash' hash_type is chosen)"},
                        {RPCResult::Type::NUM, "transactions", /*optional=*/true, "The number of transactions with unspent outputs (not available when coinstatsindex is used)"},
                        {RPCResult::Type::NUM, "disk_size", /*optional=*/true, "The estimated size of the chainstate on disk (not available when coinstatsindex is used)"},
                        {RPCResult::Type::STR_AMOUNT, "total_amount", "The total amount of coins in the UTXO set"},
                        {RPCResult::Type::STR_AMOUNT, "total_unspendable_amount", /*optional=*/true, "The total amount of coins permanently excluded from the UTXO set (only available if coinstatsindex is used)"},
                        {RPCResult::Type::OBJ, "block_info", /*optional=*/true, "Info on amounts in the block at this block height (only available if coinstatsindex is used)",
                        {
                            {RPCResult::Type::STR_AMOUNT, "prevout_spent", "Total amount of all prevouts spent in this block"},
                            {RPCResult::Type::STR_AMOUNT, "coinbase", "Coinbase subsidy amount of this block"},
                            {RPCResult::Type::STR_AMOUNT, "new_outputs_ex_coinbase", "Total amount of new outputs created by this block"},
                            {RPCResult::Type::STR_AMOUNT, "unspendable", "Total amount of unspendable outputs created in this block"},
                            {RPCResult::Type::OBJ, "unspendables", "Detailed view of the unspendable categories",
                            {
                                {RPCResult::Type::STR_AMOUNT, "genesis_block", "The unspendable amount of the Genesis block subsidy"},
                                {RPCResult::Type::STR_AMOUNT, "bip30", "Transactions overridden by duplicates (no longer possible with BIP30)"},
                                {RPCResult::Type::STR_AMOUNT, "scripts", "Amounts sent to scripts that are unspendable (for example OP_RETURN outputs)"},
                                {RPCResult::Type::STR_AMOUNT, "unclaimed_rewards", "Fee rewards that miners did not claim in their coinbase transaction"},
                            }}
                        }},
                    }},
                RPCExamples{
                    HelpExampleCli("gettxoutsetinfo", "") +
                    HelpExampleCli("gettxoutsetinfo", R"("none")") +
                    HelpExampleCli("gettxoutsetinfo", R"("none" 1000)") +
                    HelpExampleCli("gettxoutsetinfo", R"("none" '"00000000c937983704a73af28acdec37b049d214adbda81d7e2a3dd146f6ed09"')") +
                    HelpExampleCli("-named gettxoutsetinfo", R"(hash_type='muhash' use_index='false')") +
                    HelpExampleRpc("gettxoutsetinfo", "") +
                    HelpExampleRpc("gettxoutsetinfo", R"("none")") +
                    HelpExampleRpc("gettxoutsetinfo", R"("none", 1000)") +
                    HelpExampleRpc("gettxoutsetinfo", R"("none", "00000000c937983704a73af28acdec37b049d214adbda81d7e2a3dd146f6ed09")")
                },
        [&](const RPCHelpMan& self, const JSONRPCRequest& request) -> UniValue
{
    UniValue ret(UniValue::VOBJ);

    const CBlockIndex* pindex{nullptr};
    const CoinStatsHashType hash_type{request.params[0].isNull() ? CoinStatsHashType::HASH_SERIALIZED : ParseHashType(request.params[0].get_str())};
    bool index_requested = request.params[2].isNull() || request.params[2].get_bool();

    NodeContext& node = EnsureAnyNodeContext(request.context);
    ChainstateManager& chainman = EnsureChainman(node);
    Chainstate& active_chainstate = chainman.ActiveChainstate();
    active_chainstate.ForceFlushStateToDisk();

    CCoinsView* coins_view;
    BlockManager* blockman;
    {
        LOCK(::cs_main);
        coins_view = &active_chainstate.CoinsDB();
        blockman = &active_chainstate.m_blockman;
        pindex = blockman->LookupBlockIndex(coins_view->GetBestBlock());
    }

    if (!request.params[1].isNull()) {
        if (!g_coin_stats_index) {
            throw JSONRPCError(RPC_INVALID_PARAMETER, "Querying specific block heights requires coinstatsindex");
        }

        if (hash_type == CoinStatsHashType::HASH_SERIALIZED) {
            throw JSONRPCError(RPC_INVALID_PARAMETER, "hash_serialized_2 hash type cannot be queried for a specific block");
        }

        if (!index_requested) {
            throw JSONRPCError(RPC_INVALID_PARAMETER, "Cannot set use_index to false when querying for a specific block");
        }
        pindex = ParseHashOrHeight(request.params[1], chainman);
    }

    if (index_requested && g_coin_stats_index) {
        if (!g_coin_stats_index->BlockUntilSyncedToCurrentChain()) {
            const IndexSummary summary{g_coin_stats_index->GetSummary()};

            // If a specific block was requested and the index has already synced past that height, we can return the
            // data already even though the index is not fully synced yet.
            if (pindex->nHeight > summary.best_block_height) {
                throw JSONRPCError(RPC_INTERNAL_ERROR, strprintf("Unable to get data because coinstatsindex is still syncing. Current height: %d", summary.best_block_height));
            }
        }
    }

    const std::optional<CCoinsStats> maybe_stats = GetUTXOStats(coins_view, *blockman, hash_type, node.rpc_interruption_point, pindex, index_requested);
    if (maybe_stats.has_value()) {
        const CCoinsStats& stats = maybe_stats.value();
        ret.pushKV("height", (int64_t)stats.nHeight);
        ret.pushKV("bestblock", stats.hashBlock.GetHex());
        ret.pushKV("txouts", (int64_t)stats.nTransactionOutputs);
        ret.pushKV("bogosize", (int64_t)stats.nBogoSize);
        if (hash_type == CoinStatsHashType::HASH_SERIALIZED) {
            ret.pushKV("hash_serialized_2", stats.hashSerialized.GetHex());
        }
        if (hash_type == CoinStatsHashType::MUHASH) {
            ret.pushKV("muhash", stats.hashSerialized.GetHex());
        }
        CHECK_NONFATAL(stats.total_amount.has_value());
        ret.pushKV("total_amount", ValueFromAmount(stats.total_amount.value()));
        if (!stats.index_used) {
            ret.pushKV("transactions", static_cast<int64_t>(stats.nTransactions));
            ret.pushKV("disk_size", stats.nDiskSize);
        } else {
            ret.pushKV("total_unspendable_amount", ValueFromAmount(stats.total_unspendable_amount));

            CCoinsStats prev_stats{};
            if (pindex->nHeight > 0) {
                const std::optional<CCoinsStats> maybe_prev_stats = GetUTXOStats(coins_view, *blockman, hash_type, node.rpc_interruption_point, pindex->pprev, index_requested);
                if (!maybe_prev_stats) {
                    throw JSONRPCError(RPC_INTERNAL_ERROR, "Unable to read UTXO set");
                }
                prev_stats = maybe_prev_stats.value();
            }

            UniValue block_info(UniValue::VOBJ);
            block_info.pushKV("prevout_spent", ValueFromAmount(stats.total_prevout_spent_amount - prev_stats.total_prevout_spent_amount));
            block_info.pushKV("coinbase", ValueFromAmount(stats.total_coinbase_amount - prev_stats.total_coinbase_amount));
            block_info.pushKV("new_outputs_ex_coinbase", ValueFromAmount(stats.total_new_outputs_ex_coinbase_amount - prev_stats.total_new_outputs_ex_coinbase_amount));
            block_info.pushKV("unspendable", ValueFromAmount(stats.total_unspendable_amount - prev_stats.total_unspendable_amount));

            UniValue unspendables(UniValue::VOBJ);
            unspendables.pushKV("genesis_block", ValueFromAmount(stats.total_unspendables_genesis_block - prev_stats.total_unspendables_genesis_block));
            unspendables.pushKV("bip30", ValueFromAmount(stats.total_unspendables_bip30 - prev_stats.total_unspendables_bip30));
            unspendables.pushKV("scripts", ValueFromAmount(stats.total_unspendables_scripts - prev_stats.total_unspendables_scripts));
            unspendables.pushKV("unclaimed_rewards", ValueFromAmount(stats.total_unspendables_unclaimed_rewards - prev_stats.total_unspendables_unclaimed_rewards));
            block_info.pushKV("unspendables", unspendables);

            ret.pushKV("block_info", block_info);
        }
    } else {
        throw JSONRPCError(RPC_INTERNAL_ERROR, "Unable to read UTXO set");
    }
    return ret;
},
    };
}

static RPCHelpMan gettxout()
{
    return RPCHelpMan{"gettxout",
        "\nReturns details about an unspent transaction output.\n",
        {
            {"txid", RPCArg::Type::STR, RPCArg::Optional::NO, "The transaction id"},
            {"n", RPCArg::Type::NUM, RPCArg::Optional::NO, "vout number"},
            {"include_mempool", RPCArg::Type::BOOL, RPCArg::Default{true}, "Whether to include the mempool. Note that an unspent output that is spent in the mempool won't appear."},
        },
        {
            RPCResult{"If the UTXO was not found", RPCResult::Type::NONE, "", ""},
            RPCResult{"Otherwise", RPCResult::Type::OBJ, "", "", {
                {RPCResult::Type::STR_HEX, "bestblock", "The hash of the block at the tip of the chain"},
                {RPCResult::Type::NUM, "confirmations", "The number of confirmations"},
                {RPCResult::Type::STR_AMOUNT, "value", /*optional=*/true, "The transaction value in " + CURRENCY_UNIT + " if known"}, // ELEMENTS: only known if non-confidential
                {RPCResult::Type::STR_HEX, "asset", /*optional=*/true, "The asset of the output, if known"},
                {RPCResult::Type::STR_HEX, "valuecommitment", /*optional=*/true, "The commitment for the value"},
                {RPCResult::Type::STR_HEX, "commitmentnonce", /*optional=*/true, "The commitment nonce"},
                {RPCResult::Type::STR_HEX, "assetcommitment", /*optional=*/true, "Commitment for the asset"},
                {RPCResult::Type::OBJ, "scriptPubKey", "", {
                    {RPCResult::Type::STR, "asm", "Disassembly of the public key script"},
                    {RPCResult::Type::STR, "desc", "Inferred descriptor for the output"},
                    {RPCResult::Type::STR_HEX, "hex", "The raw public key script bytes, hex-encoded"},
                    {RPCResult::Type::STR, "type", "The type, eg pubkeyhash"},
                    {RPCResult::Type::STR, "address", /*optional=*/true, "The Bitcoin address (only if a well-defined address exists)"},
                }},
                {RPCResult::Type::BOOL, "coinbase", "Coinbase or not"},
            }},
        },
        RPCExamples{
            "\nGet unspent transactions\n"
            + HelpExampleCli("listunspent", "") +
            "\nView the details\n"
            + HelpExampleCli("gettxout", "\"txid\" 1") +
            "\nAs a JSON-RPC call\n"
            + HelpExampleRpc("gettxout", "\"txid\", 1")
                },
        [&](const RPCHelpMan& self, const JSONRPCRequest& request) -> UniValue
{
    NodeContext& node = EnsureAnyNodeContext(request.context);
    ChainstateManager& chainman = EnsureChainman(node);
    LOCK(cs_main);

    UniValue ret(UniValue::VOBJ);

    uint256 hash(ParseHashV(request.params[0], "txid"));
    COutPoint out{hash, request.params[1].getInt<uint32_t>()};
    bool fMempool = true;
    if (!request.params[2].isNull())
        fMempool = request.params[2].get_bool();

    Coin coin;
    Chainstate& active_chainstate = chainman.ActiveChainstate();
    CCoinsViewCache* coins_view = &active_chainstate.CoinsTip();

    if (fMempool) {
        const CTxMemPool& mempool = EnsureMemPool(node);
        LOCK(mempool.cs);
        CCoinsViewMemPool view(coins_view, mempool);
        if (!view.GetCoin(out, coin) || mempool.isSpent(out)) {
            return UniValue::VNULL;
        }
    } else {
        if (!coins_view->GetCoin(out, coin)) {
            return UniValue::VNULL;
        }
    }

    const CBlockIndex* pindex = active_chainstate.m_blockman.LookupBlockIndex(coins_view->GetBestBlock());
    ret.pushKV("bestblock", pindex->GetBlockHash().GetHex());
    if (coin.nHeight == MEMPOOL_HEIGHT) {
        ret.pushKV("confirmations", 0);
    } else {
        ret.pushKV("confirmations", (int64_t)(pindex->nHeight - coin.nHeight + 1));
    }
    if (coin.out.nValue.IsExplicit()) {
        ret.pushKV("value", ValueFromAmount(coin.out.nValue.GetAmount()));
    } else {
        ret.pushKV("valuecommitment", coin.out.nValue.GetHex());
    }
    if (g_con_elementsmode) {
        if (coin.out.nAsset.IsExplicit()) {
            ret.pushKV("asset", coin.out.nAsset.GetAsset().GetHex());
        } else {
            ret.pushKV("assetcommitment", coin.out.nAsset.GetHex());
        }

        ret.pushKV("commitmentnonce", coin.out.nNonce.GetHex());
    }
    UniValue o(UniValue::VOBJ);
    ScriptToUniv(coin.out.scriptPubKey, /*out=*/o, /*include_hex=*/true, /*include_address=*/true);
    ret.pushKV("scriptPubKey", o);
    ret.pushKV("coinbase", (bool)coin.fCoinBase);

    return ret;
},
    };
}

static RPCHelpMan verifychain()
{
    return RPCHelpMan{"verifychain",
                "\nVerifies blockchain database.\n",
                {
                    {"checklevel", RPCArg::Type::NUM, RPCArg::DefaultHint{strprintf("%d, range=0-4", DEFAULT_CHECKLEVEL)},
                        strprintf("How thorough the block verification is:\n%s", MakeUnorderedList(CHECKLEVEL_DOC))},
                    {"nblocks", RPCArg::Type::NUM, RPCArg::DefaultHint{strprintf("%d, 0=all", DEFAULT_CHECKBLOCKS)}, "The number of blocks to check."},
                },
                RPCResult{
                    RPCResult::Type::BOOL, "", "Verification finished successfully. If false, check debug.log for reason."},
                RPCExamples{
                    HelpExampleCli("verifychain", "")
            + HelpExampleRpc("verifychain", "")
                },
        [&](const RPCHelpMan& self, const JSONRPCRequest& request) -> UniValue
{
    const int check_level{request.params[0].isNull() ? DEFAULT_CHECKLEVEL : request.params[0].getInt<int>()};
    const int check_depth{request.params[1].isNull() ? DEFAULT_CHECKBLOCKS : request.params[1].getInt<int>()};

    ChainstateManager& chainman = EnsureAnyChainman(request.context);
    LOCK(cs_main);

    Chainstate& active_chainstate = chainman.ActiveChainstate();
    return CVerifyDB(chainman.GetNotifications()).VerifyDB(
               active_chainstate, chainman.GetParams().GetConsensus(), active_chainstate.CoinsTip(), check_level, check_depth) == VerifyDBResult::SUCCESS;
},
    };
}

static void SoftForkDescPushBack(const CBlockIndex* blockindex, UniValue& softforks, const ChainstateManager& chainman, Consensus::BuriedDeployment dep)
{
    // For buried deployments.

    if (!DeploymentEnabled(chainman, dep)) return;

    UniValue rv(UniValue::VOBJ);
    rv.pushKV("type", "buried");
    // getdeploymentinfo reports the softfork as active from when the chain height is
    // one below the activation height
    rv.pushKV("active", DeploymentActiveAfter(blockindex, chainman, dep));
    rv.pushKV("height", chainman.GetConsensus().DeploymentHeight(dep));
    softforks.pushKV(DeploymentName(dep), rv);
}

static void SoftForkDescPushBack(const CBlockIndex* blockindex, UniValue& softforks, const ChainstateManager& chainman, Consensus::DeploymentPos id)
{
    // For BIP9 deployments.

    if (!DeploymentEnabled(chainman, id)) return;
    if (blockindex == nullptr) return;

    auto get_state_name = [](const ThresholdState state) -> std::string {
        switch (state) {
        case ThresholdState::DEFINED: return "defined";
        case ThresholdState::STARTED: return "started";
        case ThresholdState::LOCKED_IN: return "locked_in";
        case ThresholdState::ACTIVE: return "active";
        case ThresholdState::FAILED: return "failed";
        }
        return "invalid";
    };

    UniValue bip9(UniValue::VOBJ);

    const ThresholdState next_state = chainman.m_versionbitscache.State(blockindex, chainman.GetConsensus(), id);
    const ThresholdState current_state = chainman.m_versionbitscache.State(blockindex->pprev, chainman.GetConsensus(), id);

    const bool has_signal = (ThresholdState::STARTED == current_state || ThresholdState::LOCKED_IN == current_state);

    // BIP9 parameters
    if (has_signal) {
        bip9.pushKV("bit", chainman.GetConsensus().vDeployments[id].bit);
    }
    bip9.pushKV("start_time", chainman.GetConsensus().vDeployments[id].nStartTime);
    bip9.pushKV("timeout", chainman.GetConsensus().vDeployments[id].nTimeout);
    bip9.pushKV("min_activation_height", chainman.GetConsensus().vDeployments[id].min_activation_height);

    // BIP9 status
    bip9.pushKV("status", get_state_name(current_state));
    bip9.pushKV("since", chainman.m_versionbitscache.StateSinceHeight(blockindex->pprev, chainman.GetConsensus(), id));
    bip9.pushKV("status_next", get_state_name(next_state));

    // BIP9 signalling status, if applicable
    if (has_signal) {
        UniValue statsUV(UniValue::VOBJ);
        std::vector<bool> signals;
        BIP9Stats statsStruct = chainman.m_versionbitscache.Statistics(blockindex, chainman.GetConsensus(), id, &signals);
        statsUV.pushKV("period", statsStruct.period);
        statsUV.pushKV("elapsed", statsStruct.elapsed);
        statsUV.pushKV("count", statsStruct.count);
        if (ThresholdState::LOCKED_IN != current_state) {
            statsUV.pushKV("threshold", statsStruct.threshold);
            statsUV.pushKV("possible", statsStruct.possible);
        }
        bip9.pushKV("statistics", statsUV);

        std::string sig;
        sig.reserve(signals.size());
        for (const bool s : signals) {
            sig.push_back(s ? '#' : '-');
        }
        bip9.pushKV("signalling", sig);
    }

    UniValue rv(UniValue::VOBJ);
    rv.pushKV("type", "bip9");
    if (ThresholdState::ACTIVE == next_state) {
        rv.pushKV("height", chainman.m_versionbitscache.StateSinceHeight(blockindex, chainman.GetConsensus(), id));
    }
    rv.pushKV("active", ThresholdState::ACTIVE == next_state);
    rv.pushKV("bip9", bip9);

    softforks.pushKV(DeploymentName(id), rv);
}

// used by rest.cpp:rest_chaininfo, so cannot be static
RPCHelpMan getblockchaininfo()
{
    return RPCHelpMan{"getblockchaininfo",
        "Returns an object containing various state info regarding blockchain processing.\n",
        {},
        RPCResult{
            RPCResult::Type::OBJ, "", "",
            {
                {RPCResult::Type::STR, "chain", "current network name (main, test, signet, regtest)"},
                {RPCResult::Type::NUM, "blocks", "the height of the most-work fully-validated chain. The genesis block has height 0"},
                {RPCResult::Type::NUM, "headers", "the current number of headers we have validated"},
                {RPCResult::Type::STR, "bestblockhash", "the hash of the currently best block"},
                /* ELEMENTS: not present {RPCResult::Type::NUM, "difficulty", "the current difficulty"}, */
                {RPCResult::Type::NUM_TIME, "time", "The block time expressed in " + UNIX_EPOCH_TIME},
                {RPCResult::Type::NUM_TIME, "mediantime", "The median block time expressed in " + UNIX_EPOCH_TIME},
                {RPCResult::Type::NUM, "verificationprogress", "estimate of verification progress [0..1]"},
                {RPCResult::Type::BOOL, "initialblockdownload", "(debug information) estimate of whether this node is in Initial Block Download mode"},
                /* ELEMENTS: not present {RPCResult::Type::STR_HEX, "chainwork", "total amount of work in active chain, in hexadecimal"}, */
                {RPCResult::Type::NUM, "size_on_disk", "the estimated size of the block and undo files on disk"},
                {RPCResult::Type::BOOL, "pruned", "if the blocks are subject to pruning"},
                {RPCResult::Type::STR_HEX, "current_params_root", /*optional=*/true, "the root of the currently active dynafed params"}, // present if dynafed is active
                {RPCResult::Type::STR, "signblock_asm", /*optional=*/true, "ASM of sign block challenge data from genesis block"}, // not present if dynafed is active
                {RPCResult::Type::STR, "signblock_asm", /*optional=*/true, "ASM of sign block challenge data from genesis block"}, // not present if dynafed is active
                {RPCResult::Type::STR_HEX, "signblock_hex", /*optional=*/true, "Hex of sign block challenge data from genesis block"}, // not present if dynafed is active
                {RPCResult::Type::STR, "current_signblock_asm", /*optional=*/true, "ASM of sign block challenge data enforced on the next block"}, // present if dynafed is active
                {RPCResult::Type::STR_HEX, "current_signblock_hex", /*optional=*/true, "Hex of sign block challenge data enforced on the next block"}, // present if dynafed is active
                {RPCResult::Type::NUM, "max_block_witness", "maximum sized block witness serialized size for the next block"},
                {RPCResult::Type::NUM, "epoch_length", /*optional=*/true, "length of dynamic federations epoch, or signaling period"}, // present if dynafed is active
                {RPCResult::Type::NUM, "total_valid_epochs", /*optional=*/true, "number of epochs a given fedpscript is valid for, defined per chain"}, // present if dynafed is active
                {RPCResult::Type::NUM, "epoch_age", /*optional=*/true, "number of blocks into a dynamic federation epoch chain tip is. This number is between 0 to epoch_length-1"}, // present if dynafed is active
                {RPCResult::Type::ARR, "extension_space", "array of extension fields in dynamic blockheader",
                {
                    {RPCResult::Type::ELISION, "", ""}
                }},
                {RPCResult::Type::STR_HEX, "current_fedpeg_program", /*optional=*/true, "Current dynafed fedpeg program"},
                {RPCResult::Type::STR_HEX, "current_fedpeg_script", /*optional=*/true, "Current dynafed fedpeg script"},
                {RPCResult::Type::NUM, "pruneheight", /*optional=*/true, "height of the last block pruned, plus one (only present if pruning is enabled)"},
                {RPCResult::Type::BOOL, "automatic_pruning", /*optional=*/true, "whether automatic pruning is enabled (only present if pruning is enabled)"},
                {RPCResult::Type::NUM, "prune_target_size", /*optional=*/true, "the target size used by pruning (only present if automatic pruning is enabled)"},
                {RPCResult::Type::STR, "warnings", "any network and blockchain warnings"},
            }},
        RPCExamples{
            HelpExampleCli("getblockchaininfo", "")
            + HelpExampleRpc("getblockchaininfo", "")
        },
        [&](const RPCHelpMan& self, const JSONRPCRequest& request) -> UniValue
{
    ChainstateManager& chainman = EnsureAnyChainman(request.context);
    LOCK(cs_main);
    Chainstate& active_chainstate = chainman.ActiveChainstate();

    const CChainParams& chainparams = chainman.GetParams();
    const CBlockIndex& tip{*CHECK_NONFATAL(active_chainstate.m_chain.Tip())};
    CHECK_NONFATAL(&tip);
    const int height{tip.nHeight};

    UniValue obj(UniValue::VOBJ);
    obj.pushKV("chain", chainparams.GetChainTypeString());
    obj.pushKV("blocks", height);
    obj.pushKV("headers", chainman.m_best_header ? chainman.m_best_header->nHeight : -1);
    obj.pushKV("bestblockhash", tip.GetBlockHash().GetHex());
    if (!g_signed_blocks) {
        obj.pushKV("difficulty", GetDifficulty(&tip));
    }
    obj.pushKV("time", tip.GetBlockTime());
    obj.pushKV("mediantime", tip.GetMedianTimePast());
    obj.pushKV("verificationprogress", GuessVerificationProgress(&tip, chainparams.GetConsensus().nPowTargetSpacing));
    obj.pushKV("initialblockdownload", chainman.IsInitialBlockDownload());
    if (!g_signed_blocks) {
        obj.pushKV("chainwork", tip.nChainWork.GetHex());
    }
    obj.pushKV("size_on_disk", chainman.m_blockman.CalculateCurrentUsage());
    obj.pushKV("pruned", chainman.m_blockman.IsPruneMode());
    obj.pushKV("trim_headers", node::fTrimHeaders); // ELEMENTS
    if (g_signed_blocks) {
        if (!DeploymentActiveAfter(&tip, chainman, Consensus::DEPLOYMENT_DYNA_FED)) {
            CScript sign_block_script = chainparams.GetConsensus().signblockscript;
            obj.pushKV("current_signblock_asm", ScriptToAsmStr(sign_block_script));
            obj.pushKV("current_signblock_hex", HexStr(sign_block_script));
            obj.pushKV("max_block_witness", (uint64_t)chainparams.GetConsensus().max_block_signature_size);
            UniValue arr(UniValue::VARR);
            for (const auto& extension : chainparams.GetConsensus().first_extension_space) {
                arr.push_back(HexStr(extension));
            }
            obj.pushKV("extension_space", arr);
        } else {
            const DynaFedParamEntry entry = ComputeNextBlockFullCurrentParameters(&tip, chainparams.GetConsensus());
            obj.pushKV("current_params_root", entry.CalculateRoot().GetHex());
            obj.pushKV("current_signblock_asm", ScriptToAsmStr(entry.m_signblockscript));
            obj.pushKV("current_signblock_hex", HexStr(entry.m_signblockscript));
            obj.pushKV("max_block_witness", (uint64_t)entry.m_signblock_witness_limit);
            obj.pushKV("current_fedpeg_program", HexStr(entry.m_fedpeg_program));
            obj.pushKV("current_fedpeg_script", HexStr(entry.m_fedpegscript));
            UniValue arr(UniValue::VARR);
            for (const auto& extension : entry.m_extension_space) {
                arr.push_back(HexStr(extension));
            }
            obj.pushKV("extension_space", arr);
            obj.pushKV("epoch_length", (uint64_t)chainparams.GetConsensus().dynamic_epoch_length);
            obj.pushKV("total_valid_epochs", (uint64_t)chainparams.GetConsensus().total_valid_epochs);
            obj.pushKV("epoch_age", (uint64_t)(tip.nHeight % chainparams.GetConsensus().dynamic_epoch_length));
        }
    }

    if (chainman.m_blockman.IsPruneMode()) {
        bool has_tip_data = tip.nStatus & BLOCK_HAVE_DATA;
        obj.pushKV("pruneheight", has_tip_data ? chainman.m_blockman.GetFirstStoredBlock(tip)->nHeight : tip.nHeight + 1);

        const bool automatic_pruning{chainman.m_blockman.GetPruneTarget() != BlockManager::PRUNE_TARGET_MANUAL};
        obj.pushKV("automatic_pruning",  automatic_pruning);
        if (automatic_pruning) {
            obj.pushKV("prune_target_size", chainman.m_blockman.GetPruneTarget());
        }
    }

    obj.pushKV("warnings", GetWarnings(false).original);
    return obj;
},
    };
}

namespace {
const std::vector<RPCResult> RPCHelpForDeployment{
    {RPCResult::Type::STR, "type", "one of \"buried\", \"bip9\""},
    {RPCResult::Type::NUM, "height", /*optional=*/true, "height of the first block which the rules are or will be enforced (only for \"buried\" type, or \"bip9\" type with \"active\" status)"},
    {RPCResult::Type::BOOL, "active", "true if the rules are enforced for the mempool and the next block"},
    {RPCResult::Type::OBJ, "bip9", /*optional=*/true, "status of bip9 softforks (only for \"bip9\" type)",
    {
        {RPCResult::Type::NUM, "bit", /*optional=*/true, "the bit (0-28) in the block version field used to signal this softfork (only for \"started\" and \"locked_in\" status)"},
        {RPCResult::Type::NUM_TIME, "start_time", "the minimum median time past of a block at which the bit gains its meaning"},
        {RPCResult::Type::NUM_TIME, "timeout", "the median time past of a block at which the deployment is considered failed if not yet locked in"},
        {RPCResult::Type::NUM, "min_activation_height", "minimum height of blocks for which the rules may be enforced"},
        {RPCResult::Type::STR, "status", "status of deployment at specified block (one of \"defined\", \"started\", \"locked_in\", \"active\", \"failed\")"},
        {RPCResult::Type::NUM, "since", "height of the first block to which the status applies"},
        {RPCResult::Type::STR, "status_next", "status of deployment at the next block"},
        {RPCResult::Type::OBJ, "statistics", /*optional=*/true, "numeric statistics about signalling for a softfork (only for \"started\" and \"locked_in\" status)",
        {
            {RPCResult::Type::NUM, "period", "the length in blocks of the signalling period"},
            {RPCResult::Type::NUM, "threshold", /*optional=*/true, "the number of blocks with the version bit set required to activate the feature (only for \"started\" status)"},
            {RPCResult::Type::NUM, "elapsed", "the number of blocks elapsed since the beginning of the current period"},
            {RPCResult::Type::NUM, "count", "the number of blocks with the version bit set in the current period"},
            {RPCResult::Type::BOOL, "possible", /*optional=*/true, "returns false if there are not enough blocks left in this period to pass activation threshold (only for \"started\" status)"},
        }},
        {RPCResult::Type::STR, "signalling", /*optional=*/true, "indicates blocks that signalled with a # and blocks that did not with a -"},
    }},
};

UniValue DeploymentInfo(const CBlockIndex* blockindex, const ChainstateManager& chainman)
{
    UniValue softforks(UniValue::VOBJ);
    SoftForkDescPushBack(blockindex, softforks, chainman, Consensus::DEPLOYMENT_HEIGHTINCB);
    SoftForkDescPushBack(blockindex, softforks, chainman, Consensus::DEPLOYMENT_DERSIG);
    SoftForkDescPushBack(blockindex, softforks, chainman, Consensus::DEPLOYMENT_CLTV);
    SoftForkDescPushBack(blockindex, softforks, chainman, Consensus::DEPLOYMENT_CSV);
    SoftForkDescPushBack(blockindex, softforks, chainman, Consensus::DEPLOYMENT_SEGWIT);
    SoftForkDescPushBack(blockindex, softforks, chainman, Consensus::DEPLOYMENT_DYNA_FED);
    SoftForkDescPushBack(blockindex, softforks, chainman, Consensus::DEPLOYMENT_TESTDUMMY);
    SoftForkDescPushBack(blockindex, softforks, chainman, Consensus::DEPLOYMENT_TAPROOT);
    SoftForkDescPushBack(blockindex, softforks, chainman, Consensus::DEPLOYMENT_SIMPLICITY);
    return softforks;
}
} // anon namespace

RPCHelpMan getdeploymentinfo()
{
    return RPCHelpMan{"getdeploymentinfo",
        "Returns an object containing various state info regarding deployments of consensus changes.",
        {
            {"blockhash", RPCArg::Type::STR_HEX, RPCArg::Default{"hash of current chain tip"}, "The block hash at which to query deployment state"},
        },
        RPCResult{
            RPCResult::Type::OBJ, "", "", {
                {RPCResult::Type::STR, "hash", "requested block hash (or tip)"},
                {RPCResult::Type::NUM, "height", "requested block height (or tip)"},
                {RPCResult::Type::OBJ_DYN, "deployments", "", {
                    {RPCResult::Type::OBJ, "xxxx", "name of the deployment", RPCHelpForDeployment}
                }},
            }
        },
        RPCExamples{ HelpExampleCli("getdeploymentinfo", "") + HelpExampleRpc("getdeploymentinfo", "") },
        [&](const RPCHelpMan& self, const JSONRPCRequest& request) -> UniValue
        {
            const ChainstateManager& chainman = EnsureAnyChainman(request.context);
            LOCK(cs_main);
            const Chainstate& active_chainstate = chainman.ActiveChainstate();

            const CBlockIndex* blockindex;
            if (request.params[0].isNull()) {
                blockindex = CHECK_NONFATAL(active_chainstate.m_chain.Tip());
            } else {
                const uint256 hash(ParseHashV(request.params[0], "blockhash"));
                blockindex = chainman.m_blockman.LookupBlockIndex(hash);
                if (!blockindex) {
                    throw JSONRPCError(RPC_INVALID_ADDRESS_OR_KEY, "Block not found");
                }
            }

            UniValue deploymentinfo(UniValue::VOBJ);
            deploymentinfo.pushKV("hash", blockindex->GetBlockHash().ToString());
            deploymentinfo.pushKV("height", blockindex->nHeight);
            deploymentinfo.pushKV("deployments", DeploymentInfo(blockindex, chainman));
            return deploymentinfo;
        },
    };
}

/** Comparison function for sorting the getchaintips heads.  */
struct CompareBlocksByHeight
{
    bool operator()(const CBlockIndex* a, const CBlockIndex* b) const
    {
        /* Make sure that unequal blocks with the same height do not compare
           equal. Use the pointers themselves to make a distinction. */

        if (a->nHeight != b->nHeight)
          return (a->nHeight > b->nHeight);

        return a < b;
    }
};

static RPCHelpMan getchaintips()
{
    return RPCHelpMan{"getchaintips",
                "Return information about all known tips in the block tree,"
                " including the main chain as well as orphaned branches.\n",
                {},
                RPCResult{
                    RPCResult::Type::ARR, "", "",
                    {{RPCResult::Type::OBJ, "", "",
                        {
                            {RPCResult::Type::NUM, "height", "height of the chain tip"},
                            {RPCResult::Type::STR_HEX, "hash", "block hash of the tip"},
                            {RPCResult::Type::NUM, "branchlen", "zero for main chain, otherwise length of branch connecting the tip to the main chain"},
                            {RPCResult::Type::STR, "status", "status of the chain, \"active\" for the main chain\n"
            "Possible values for status:\n"
            "1.  \"invalid\"               This branch contains at least one invalid block\n"
            "2.  \"headers-only\"          Not all blocks for this branch are available, but the headers are valid\n"
            "3.  \"valid-headers\"         All blocks are available for this branch, but they were never fully validated\n"
            "4.  \"valid-fork\"            This branch is not part of the active chain, but is fully validated\n"
            "5.  \"active\"                This is the tip of the active main chain, which is certainly valid"},
                        }}}},
                RPCExamples{
                    HelpExampleCli("getchaintips", "")
            + HelpExampleRpc("getchaintips", "")
                },
        [&](const RPCHelpMan& self, const JSONRPCRequest& request) -> UniValue
{
    ChainstateManager& chainman = EnsureAnyChainman(request.context);
    LOCK(cs_main);
    CChain& active_chain = chainman.ActiveChain();

    /*
     * Idea: The set of chain tips is the active chain tip, plus orphan blocks which do not have another orphan building off of them.
     * Algorithm:
     *  - Make one pass through BlockIndex(), picking out the orphan blocks, and also storing a set of the orphan block's pprev pointers.
     *  - Iterate through the orphan blocks. If the block isn't pointed to by another orphan, it is a chain tip.
     *  - Add the active chain tip
     */
    std::set<const CBlockIndex*, CompareBlocksByHeight> setTips;
    std::set<const CBlockIndex*> setOrphans;
    std::set<const CBlockIndex*> setPrevs;

    for (const auto& [_, block_index] : chainman.BlockIndex()) {
        if (!active_chain.Contains(&block_index)) {
            setOrphans.insert(&block_index);
            setPrevs.insert(block_index.pprev);
        }
    }

    for (std::set<const CBlockIndex*>::iterator it = setOrphans.begin(); it != setOrphans.end(); ++it) {
        if (setPrevs.erase(*it) == 0) {
            setTips.insert(*it);
        }
    }

    // Always report the currently active tip.
    setTips.insert(active_chain.Tip());

    /* Construct the output array.  */
    UniValue res(UniValue::VARR);
    for (const CBlockIndex* block : setTips) {
        UniValue obj(UniValue::VOBJ);
        obj.pushKV("height", block->nHeight);
        obj.pushKV("hash", block->phashBlock->GetHex());

        const int branchLen = block->nHeight - active_chain.FindFork(block)->nHeight;
        obj.pushKV("branchlen", branchLen);

        std::string status;
        if (active_chain.Contains(block)) {
            // This block is part of the currently active chain.
            status = "active";
        } else if (block->nStatus & BLOCK_FAILED_MASK) {
            // This block or one of its ancestors is invalid.
            status = "invalid";
        } else if (!block->HaveTxsDownloaded()) {
            // This block cannot be connected because full block data for it or one of its parents is missing.
            status = "headers-only";
        } else if (block->IsValid(BLOCK_VALID_SCRIPTS)) {
            // This block is fully validated, but no longer part of the active chain. It was probably the active block once, but was reorganized.
            status = "valid-fork";
        } else if (block->IsValid(BLOCK_VALID_TREE)) {
            // The headers for this block are valid, but it has not been validated. It was probably never part of the most-work chain.
            status = "valid-headers";
        } else {
            // No clue.
            status = "unknown";
        }
        obj.pushKV("status", status);

        res.push_back(obj);
    }

    return res;
},
    };
}

static RPCHelpMan preciousblock()
{
    return RPCHelpMan{"preciousblock",
                "\nTreats a block as if it were received before others with the same work.\n"
                "\nA later preciousblock call can override the effect of an earlier one.\n"
                "\nThe effects of preciousblock are not retained across restarts.\n",
                {
                    {"blockhash", RPCArg::Type::STR_HEX, RPCArg::Optional::NO, "the hash of the block to mark as precious"},
                },
                RPCResult{RPCResult::Type::NONE, "", ""},
                RPCExamples{
                    HelpExampleCli("preciousblock", "\"blockhash\"")
            + HelpExampleRpc("preciousblock", "\"blockhash\"")
                },
        [&](const RPCHelpMan& self, const JSONRPCRequest& request) -> UniValue
{
    uint256 hash(ParseHashV(request.params[0], "blockhash"));
    CBlockIndex* pblockindex;

    ChainstateManager& chainman = EnsureAnyChainman(request.context);
    {
        LOCK(cs_main);
        pblockindex = chainman.m_blockman.LookupBlockIndex(hash);
        if (!pblockindex) {
            throw JSONRPCError(RPC_INVALID_ADDRESS_OR_KEY, "Block not found");
        }
    }

    BlockValidationState state;
    chainman.ActiveChainstate().PreciousBlock(state, pblockindex);

    if (!state.IsValid()) {
        throw JSONRPCError(RPC_DATABASE_ERROR, state.ToString());
    }

    return UniValue::VNULL;
},
    };
}

static RPCHelpMan invalidateblock()
{
    return RPCHelpMan{"invalidateblock",
                "\nPermanently marks a block as invalid, as if it violated a consensus rule.\n",
                {
                    {"blockhash", RPCArg::Type::STR_HEX, RPCArg::Optional::NO, "the hash of the block to mark as invalid"},
                },
                RPCResult{RPCResult::Type::NONE, "", ""},
                RPCExamples{
                    HelpExampleCli("invalidateblock", "\"blockhash\"")
            + HelpExampleRpc("invalidateblock", "\"blockhash\"")
                },
        [&](const RPCHelpMan& self, const JSONRPCRequest& request) -> UniValue
{
    uint256 hash(ParseHashV(request.params[0], "blockhash"));
    BlockValidationState state;

    ChainstateManager& chainman = EnsureAnyChainman(request.context);
    CBlockIndex* pblockindex;
    {
        LOCK(cs_main);
        pblockindex = chainman.m_blockman.LookupBlockIndex(hash);
        if (!pblockindex) {
            throw JSONRPCError(RPC_INVALID_ADDRESS_OR_KEY, "Block not found");
        }
    }
    chainman.ActiveChainstate().InvalidateBlock(state, pblockindex);

    if (state.IsValid()) {
        chainman.ActiveChainstate().ActivateBestChain(state);
    }

    if (!state.IsValid()) {
        throw JSONRPCError(RPC_DATABASE_ERROR, state.ToString());
    }

    return UniValue::VNULL;
},
    };
}

static RPCHelpMan reconsiderblock()
{
    return RPCHelpMan{"reconsiderblock",
                "\nRemoves invalidity status of a block, its ancestors and its descendants, reconsider them for activation.\n"
                "This can be used to undo the effects of invalidateblock.\n",
                {
                    {"blockhash", RPCArg::Type::STR_HEX, RPCArg::Optional::NO, "the hash of the block to reconsider"},
                },
                RPCResult{RPCResult::Type::NONE, "", ""},
                RPCExamples{
                    HelpExampleCli("reconsiderblock", "\"blockhash\"")
            + HelpExampleRpc("reconsiderblock", "\"blockhash\"")
                },
        [&](const RPCHelpMan& self, const JSONRPCRequest& request) -> UniValue
{
    ChainstateManager& chainman = EnsureAnyChainman(request.context);
    uint256 hash(ParseHashV(request.params[0], "blockhash"));

    {
        LOCK(cs_main);
        CBlockIndex* pblockindex = chainman.m_blockman.LookupBlockIndex(hash);
        if (!pblockindex) {
            throw JSONRPCError(RPC_INVALID_ADDRESS_OR_KEY, "Block not found");
        }

        chainman.ActiveChainstate().ResetBlockFailureFlags(pblockindex);
    }

    BlockValidationState state;
    chainman.ActiveChainstate().ActivateBestChain(state);

    if (!state.IsValid()) {
        throw JSONRPCError(RPC_DATABASE_ERROR, state.ToString());
    }

    return UniValue::VNULL;
},
    };
}

static RPCHelpMan getchaintxstats()
{
    return RPCHelpMan{"getchaintxstats",
                "\nCompute statistics about the total number and rate of transactions in the chain.\n",
                {
                    {"nblocks", RPCArg::Type::NUM, RPCArg::DefaultHint{"one month"}, "Size of the window in number of blocks"},
                    {"blockhash", RPCArg::Type::STR_HEX, RPCArg::DefaultHint{"chain tip"}, "The hash of the block that ends the window."},
                },
                RPCResult{
                    RPCResult::Type::OBJ, "", "",
                    {
                        {RPCResult::Type::NUM_TIME, "time", "The timestamp for the final block in the window, expressed in " + UNIX_EPOCH_TIME},
                        {RPCResult::Type::NUM, "txcount", "The total number of transactions in the chain up to that point"},
                        {RPCResult::Type::STR_HEX, "window_final_block_hash", "The hash of the final block in the window"},
                        {RPCResult::Type::NUM, "window_final_block_height", "The height of the final block in the window."},
                        {RPCResult::Type::NUM, "window_block_count", "Size of the window in number of blocks"},
                        {RPCResult::Type::NUM, "window_tx_count", /*optional=*/true, "The number of transactions in the window. Only returned if \"window_block_count\" is > 0"},
                        {RPCResult::Type::NUM, "window_interval", /*optional=*/true, "The elapsed time in the window in seconds. Only returned if \"window_block_count\" is > 0"},
                        {RPCResult::Type::NUM, "txrate", /*optional=*/true, "The average rate of transactions per second in the window. Only returned if \"window_interval\" is > 0"},
                    }},
                RPCExamples{
                    HelpExampleCli("getchaintxstats", "")
            + HelpExampleRpc("getchaintxstats", "2016")
                },
        [&](const RPCHelpMan& self, const JSONRPCRequest& request) -> UniValue
{
    ChainstateManager& chainman = EnsureAnyChainman(request.context);
    const CBlockIndex* pindex;
    int blockcount = 30 * 24 * 60 * 60 / chainman.GetParams().GetConsensus().nPowTargetSpacing; // By default: 1 month

    if (request.params[1].isNull()) {
        LOCK(cs_main);
        pindex = chainman.ActiveChain().Tip();
    } else {
        uint256 hash(ParseHashV(request.params[1], "blockhash"));
        LOCK(cs_main);
        pindex = chainman.m_blockman.LookupBlockIndex(hash);
        if (!pindex) {
            throw JSONRPCError(RPC_INVALID_ADDRESS_OR_KEY, "Block not found");
        }
        if (!chainman.ActiveChain().Contains(pindex)) {
            throw JSONRPCError(RPC_INVALID_PARAMETER, "Block is not in main chain");
        }
    }

    CHECK_NONFATAL(pindex != nullptr);

    if (request.params[0].isNull()) {
        blockcount = std::max(0, std::min(blockcount, pindex->nHeight - 1));
    } else {
        blockcount = request.params[0].getInt<int>();

        if (blockcount < 0 || (blockcount > 0 && blockcount >= pindex->nHeight)) {
            throw JSONRPCError(RPC_INVALID_PARAMETER, "Invalid block count: should be between 0 and the block's height - 1");
        }
    }

    const CBlockIndex& past_block{*CHECK_NONFATAL(pindex->GetAncestor(pindex->nHeight - blockcount))};
    const int64_t nTimeDiff{pindex->GetMedianTimePast() - past_block.GetMedianTimePast()};
    const int nTxDiff = pindex->nChainTx - past_block.nChainTx;

    UniValue ret(UniValue::VOBJ);
    ret.pushKV("time", (int64_t)pindex->nTime);
    ret.pushKV("txcount", (int64_t)pindex->nChainTx);
    ret.pushKV("window_final_block_hash", pindex->GetBlockHash().GetHex());
    ret.pushKV("window_final_block_height", pindex->nHeight);
    ret.pushKV("window_block_count", blockcount);
    if (blockcount > 0) {
        ret.pushKV("window_tx_count", nTxDiff);
        ret.pushKV("window_interval", nTimeDiff);
        if (nTimeDiff > 0) {
            ret.pushKV("txrate", ((double)nTxDiff) / nTimeDiff);
        }
    }

    return ret;
},
    };
}

template<typename T>
static T CalculateTruncatedMedian(std::vector<T>& scores)
{
    size_t size = scores.size();
    if (size == 0) {
        return 0;
    }

    std::sort(scores.begin(), scores.end());
    if (size % 2 == 0) {
        return (scores[size / 2 - 1] + scores[size / 2]) / 2;
    } else {
        return scores[size / 2];
    }
}

void CalculatePercentilesByWeight(CAmount result[NUM_GETBLOCKSTATS_PERCENTILES], std::vector<std::pair<CAmount, int64_t>>& scores, int64_t total_weight)
{
    if (scores.empty()) {
        return;
    }

    std::sort(scores.begin(), scores.end());

    // 10th, 25th, 50th, 75th, and 90th percentile weight units.
    const double weights[NUM_GETBLOCKSTATS_PERCENTILES] = {
        total_weight / 10.0, total_weight / 4.0, total_weight / 2.0, (total_weight * 3.0) / 4.0, (total_weight * 9.0) / 10.0
    };

    int64_t next_percentile_index = 0;
    int64_t cumulative_weight = 0;
    for (const auto& element : scores) {
        cumulative_weight += element.second;
        while (next_percentile_index < NUM_GETBLOCKSTATS_PERCENTILES && cumulative_weight >= weights[next_percentile_index]) {
            result[next_percentile_index] = element.first;
            ++next_percentile_index;
        }
    }

    // Fill any remaining percentiles with the last value.
    for (int64_t i = next_percentile_index; i < NUM_GETBLOCKSTATS_PERCENTILES; i++) {
        result[i] = scores.back().first;
    }
}

template<typename T>
static inline bool SetHasKeys(const std::set<T>& set) {return false;}
template<typename T, typename Tk, typename... Args>
static inline bool SetHasKeys(const std::set<T>& set, const Tk& key, const Args&... args)
{
    return (set.count(key) != 0) || SetHasKeys(set, args...);
}

// outpoint (needed for the utxo index) + nHeight + fCoinBase
static constexpr size_t PER_UTXO_OVERHEAD = sizeof(COutPoint) + sizeof(uint32_t) + sizeof(bool);

static RPCHelpMan getblockstats()
{
    return RPCHelpMan{"getblockstats",
                "\nCompute per block statistics for a given window. All amounts are in satoshis.\n"
                "It won't work for some heights with pruning.\n",
                {
                    {"hash_or_height", RPCArg::Type::NUM, RPCArg::Optional::NO, "The block hash or height of the target block",
                     RPCArgOptions{
                         .skip_type_check = true,
                         .type_str = {"", "string or numeric"},
                     }},
                    {"stats", RPCArg::Type::ARR, RPCArg::DefaultHint{"all values"}, "Values to plot (see result below)",
                        {
                            {"height", RPCArg::Type::STR, RPCArg::Optional::OMITTED, "Selected statistic"},
                            {"time", RPCArg::Type::STR, RPCArg::Optional::OMITTED, "Selected statistic"},
                        },
                        RPCArgOptions{.oneline_description="stats"}},
                },
                RPCResult{
            RPCResult::Type::OBJ, "", "",
            {
                {RPCResult::Type::NUM, "avgfee", /*optional=*/true, "Average fee in the block"},
                {RPCResult::Type::NUM, "avgfeerate", /*optional=*/true, "Average feerate (in satoshis per virtual byte)"},
                {RPCResult::Type::NUM, "avgtxsize", /*optional=*/true, "Average transaction size"},
                {RPCResult::Type::STR_HEX, "blockhash", /*optional=*/true, "The block hash (to check for potential reorgs)"},
                {RPCResult::Type::ARR_FIXED, "feerate_percentiles", /*optional=*/true, "Feerates at the 10th, 25th, 50th, 75th, and 90th percentile weight unit (in satoshis per virtual byte)",
                {
                    {RPCResult::Type::NUM, "10th_percentile_feerate", "The 10th percentile feerate"},
                    {RPCResult::Type::NUM, "25th_percentile_feerate", "The 25th percentile feerate"},
                    {RPCResult::Type::NUM, "50th_percentile_feerate", "The 50th percentile feerate"},
                    {RPCResult::Type::NUM, "75th_percentile_feerate", "The 75th percentile feerate"},
                    {RPCResult::Type::NUM, "90th_percentile_feerate", "The 90th percentile feerate"},
                }},
                {RPCResult::Type::NUM, "height", /*optional=*/true, "The height of the block"},
                {RPCResult::Type::NUM, "ins", /*optional=*/true, "The number of inputs (excluding coinbase)"},
                {RPCResult::Type::NUM, "maxfee", /*optional=*/true, "Maximum fee in the block"},
                {RPCResult::Type::NUM, "maxfeerate", /*optional=*/true, "Maximum feerate (in satoshis per virtual byte)"},
                {RPCResult::Type::NUM, "maxtxsize", /*optional=*/true, "Maximum transaction size"},
                {RPCResult::Type::NUM, "medianfee", /*optional=*/true, "Truncated median fee in the block"},
                {RPCResult::Type::NUM, "mediantime", /*optional=*/true, "The block median time past"},
                {RPCResult::Type::NUM, "mediantxsize", /*optional=*/true, "Truncated median transaction size"},
                {RPCResult::Type::NUM, "minfee", /*optional=*/true, "Minimum fee in the block"},
                {RPCResult::Type::NUM, "minfeerate", /*optional=*/true, "Minimum feerate (in satoshis per virtual byte)"},
                {RPCResult::Type::NUM, "mintxsize", /*optional=*/true, "Minimum transaction size"},
                {RPCResult::Type::NUM, "outs", /*optional=*/true, "The number of outputs"},
                {RPCResult::Type::NUM, "subsidy", /*optional=*/true, "The block subsidy"},
                {RPCResult::Type::NUM, "swtotal_size", /*optional=*/true, "Total size of all segwit transactions"},
                {RPCResult::Type::NUM, "swtotal_weight", /*optional=*/true, "Total weight of all segwit transactions"},
                {RPCResult::Type::NUM, "swtxs", /*optional=*/true, "The number of segwit transactions"},
                {RPCResult::Type::NUM, "time", /*optional=*/true, "The block time"},
                {RPCResult::Type::NUM, "total_out", /*optional=*/true, "Total amount in all outputs (excluding coinbase and thus reward [ie subsidy + totalfee])"},
                {RPCResult::Type::NUM, "total_size", /*optional=*/true, "Total size of all non-coinbase transactions"},
                {RPCResult::Type::NUM, "total_weight", /*optional=*/true, "Total weight of all non-coinbase transactions"},
                {RPCResult::Type::NUM, "totalfee", /*optional=*/true, "The fee total"},
                {RPCResult::Type::NUM, "txs", /*optional=*/true, "The number of transactions (including coinbase)"},
                {RPCResult::Type::NUM, "utxo_increase", /*optional=*/true, "The increase/decrease in the number of unspent outputs (not discounting op_return and similar)"},
                {RPCResult::Type::NUM, "utxo_size_inc", /*optional=*/true, "The increase/decrease in size for the utxo index (not discounting op_return and similar)"},
                {RPCResult::Type::NUM, "utxo_increase_actual", /*optional=*/true, "The increase/decrease in the number of unspent outputs, not counting unspendables"},
                {RPCResult::Type::NUM, "utxo_size_inc_actual", /*optional=*/true, "The increase/decrease in size for the utxo index, not counting unspendables"},
            }},
                RPCExamples{
                    HelpExampleCli("getblockstats", R"('"00000000c937983704a73af28acdec37b049d214adbda81d7e2a3dd146f6ed09"' '["minfeerate","avgfeerate"]')") +
                    HelpExampleCli("getblockstats", R"(1000 '["minfeerate","avgfeerate"]')") +
                    HelpExampleRpc("getblockstats", R"("00000000c937983704a73af28acdec37b049d214adbda81d7e2a3dd146f6ed09", ["minfeerate","avgfeerate"])") +
                    HelpExampleRpc("getblockstats", R"(1000, ["minfeerate","avgfeerate"])")
                },
        [&](const RPCHelpMan& self, const JSONRPCRequest& request) -> UniValue
{
    ChainstateManager& chainman = EnsureAnyChainman(request.context);
    const CBlockIndex& pindex{*CHECK_NONFATAL(ParseHashOrHeight(request.params[0], chainman))};

    std::set<std::string> stats;
    if (!request.params[1].isNull()) {
        const UniValue stats_univalue = request.params[1].get_array();
        for (unsigned int i = 0; i < stats_univalue.size(); i++) {
            const std::string stat = stats_univalue[i].get_str();
            stats.insert(stat);
        }
    }

    // ELEMENTS:
    const CAsset asset = policyAsset; // TODO Make configurable

    const CBlock& block = GetBlockChecked(chainman.m_blockman, &pindex);
    const CBlockUndo& blockUndo = GetUndoChecked(chainman.m_blockman, &pindex);

    const bool do_all = stats.size() == 0; // Calculate everything if nothing selected (default)
    const bool do_mediantxsize = do_all || stats.count("mediantxsize") != 0;
    const bool do_medianfee = do_all || stats.count("medianfee") != 0;
    const bool do_feerate_percentiles = do_all || stats.count("feerate_percentiles") != 0;
    const bool loop_inputs = do_all || do_medianfee || do_feerate_percentiles ||
        SetHasKeys(stats, "utxo_increase", "utxo_increase_actual", "utxo_size_inc", "utxo_size_inc_actual", "totalfee", "avgfee", "avgfeerate", "minfee", "maxfee", "minfeerate", "maxfeerate");
    const bool loop_outputs = do_all || loop_inputs || stats.count("total_out");
    const bool do_calculate_size = do_mediantxsize ||
        SetHasKeys(stats, "total_size", "avgtxsize", "mintxsize", "maxtxsize", "swtotal_size");
    const bool do_calculate_weight = do_all || SetHasKeys(stats, "total_weight", "avgfeerate", "swtotal_weight", "avgfeerate", "feerate_percentiles", "minfeerate", "maxfeerate");
    const bool do_calculate_sw = do_all || SetHasKeys(stats, "swtxs", "swtotal_size", "swtotal_weight");

    CAmount maxfee = 0;
    CAmount maxfeerate = 0;
    CAmount minfee = MAX_MONEY;
    CAmount minfeerate = MAX_MONEY;
    CAmount total_out = 0;
    CAmount totalfee = 0;
    int64_t inputs = 0;
    int64_t maxtxsize = 0;
    int64_t mintxsize = MAX_BLOCK_SERIALIZED_SIZE;
    int64_t outputs = 0;
    int64_t swtotal_size = 0;
    int64_t swtotal_weight = 0;
    int64_t swtxs = 0;
    int64_t total_size = 0;
    int64_t total_weight = 0;
    int64_t utxos = 0;
    int64_t utxo_size_inc = 0;
    int64_t utxo_size_inc_actual = 0;
    std::vector<CAmount> fee_array;
    std::vector<std::pair<CAmount, int64_t>> feerate_array;
    std::vector<int64_t> txsize_array;

    for (size_t i = 0; i < block.vtx.size(); ++i) {
        const auto& tx = block.vtx.at(i);
        outputs += tx->vout.size();

        CAmount tx_total_out = 0;
        // ELEMENTS:
        CAmount elements_txfee = 0;
        if (g_con_elementsmode) {
            if (loop_outputs) {
                for (const CTxOut& out : tx->vout) {
                    if (out.IsFee() && out.nAsset.GetAsset() == asset) {
                        elements_txfee += out.nValue.GetAmount();
                    }
                    if (out.nValue.IsExplicit() && out.nAsset.IsExplicit() && out.nAsset.GetAsset() == asset) {
                        tx_total_out += out.nValue.GetAmount();
                    }
                    size_t out_size = GetSerializeSize(out, PROTOCOL_VERSION) + PER_UTXO_OVERHEAD;
                    utxo_size_inc += out_size;

                    // The Genesis block and the repeated BIP30 block coinbases don't change the UTXO
                    // set counts, so they have to be excluded from the statistics
                    if (pindex.nHeight == 0 || (IsBIP30Repeat(pindex) && tx->IsCoinBase())) continue;
                    // Skip unspendable outputs since they are not included in the UTXO set
                    if (out.scriptPubKey.IsUnspendable()) continue;

                    ++utxos;
                    utxo_size_inc_actual += out_size;
                }
            }
        } else {
            if (loop_outputs) {
                for (const CTxOut& out : tx->vout) {
                    tx_total_out += out.nValue.GetAmount();

                    size_t out_size = GetSerializeSize(out, PROTOCOL_VERSION) + PER_UTXO_OVERHEAD;
                    utxo_size_inc += out_size;

                    // The Genesis block and the repeated BIP30 block coinbases don't change the UTXO
                    // set counts, so they have to be excluded from the statistics
                    if (pindex.nHeight == 0 || (IsBIP30Repeat(pindex) && tx->IsCoinBase())) continue;
                    // Skip unspendable outputs since they are not included in the UTXO set
                    if (out.scriptPubKey.IsUnspendable()) continue;

                    ++utxos;
                    utxo_size_inc_actual += out_size;
                }
            }
        }

        if (tx->IsCoinBase()) {
            continue;
        }

        inputs += tx->vin.size(); // Don't count coinbase's fake input
        total_out += tx_total_out; // Don't count coinbase reward

        int64_t tx_size = 0;
        if (do_calculate_size) {

            tx_size = tx->GetTotalSize();
            if (do_mediantxsize) {
                txsize_array.push_back(tx_size);
            }
            maxtxsize = std::max(maxtxsize, tx_size);
            mintxsize = std::min(mintxsize, tx_size);
            total_size += tx_size;
        }

        int64_t weight = 0;
        if (do_calculate_weight) {
            weight = GetTransactionWeight(*tx);
            total_weight += weight;
        }

        if (do_calculate_sw && tx->HasWitness()) {
            ++swtxs;
            swtotal_size += tx_size;
            swtotal_weight += weight;
        }

        if (loop_inputs) {
            CAmount tx_total_in = 0;
            const auto& txundo = blockUndo.vtxundo.at(i - 1);
            for (const Coin& coin: txundo.vprevout) {
                const CTxOut& prevoutput = coin.out;

                tx_total_in += g_con_elementsmode ? 0 : prevoutput.nValue.GetAmount();
                size_t prevout_size = GetSerializeSize(prevoutput, PROTOCOL_VERSION) + PER_UTXO_OVERHEAD;
                utxo_size_inc -= prevout_size;
                utxo_size_inc_actual -= prevout_size;
            }

            CAmount txfee = g_con_elementsmode ? elements_txfee : (tx_total_in - tx_total_out);
            CHECK_NONFATAL(MoneyRange(txfee));
            if (do_medianfee) {
                fee_array.push_back(txfee);
            }
            maxfee = std::max(maxfee, txfee);
            minfee = std::min(minfee, txfee);
            totalfee += txfee;

            // New feerate uses satoshis per virtual byte instead of per serialized byte
            CAmount feerate = weight ? (txfee * WITNESS_SCALE_FACTOR) / weight : 0;
            if (do_feerate_percentiles) {
                feerate_array.emplace_back(std::make_pair(feerate, weight));
            }
            maxfeerate = std::max(maxfeerate, feerate);
            minfeerate = std::min(minfeerate, feerate);
        }
    }

    CAmount feerate_percentiles[NUM_GETBLOCKSTATS_PERCENTILES] = { 0 };
    CalculatePercentilesByWeight(feerate_percentiles, feerate_array, total_weight);

    UniValue feerates_res(UniValue::VARR);
    for (int64_t i = 0; i < NUM_GETBLOCKSTATS_PERCENTILES; i++) {
        feerates_res.push_back(feerate_percentiles[i]);
    }

    UniValue ret_all(UniValue::VOBJ);
    ret_all.pushKV("avgfee", (block.vtx.size() > 1) ? totalfee / (block.vtx.size() - 1) : 0);
    ret_all.pushKV("avgfeerate", total_weight ? (totalfee * WITNESS_SCALE_FACTOR) / total_weight : 0); // Unit: sat/vbyte
    ret_all.pushKV("avgtxsize", (block.vtx.size() > 1) ? total_size / (block.vtx.size() - 1) : 0);
    ret_all.pushKV("blockhash", pindex.GetBlockHash().GetHex());
    ret_all.pushKV("feerate_percentiles", feerates_res);
    ret_all.pushKV("height", (int64_t)pindex.nHeight);
    ret_all.pushKV("ins", inputs);
    ret_all.pushKV("maxfee", maxfee);
    ret_all.pushKV("maxfeerate", maxfeerate);
    ret_all.pushKV("maxtxsize", maxtxsize);
    ret_all.pushKV("medianfee", CalculateTruncatedMedian(fee_array));
    ret_all.pushKV("mediantime", pindex.GetMedianTimePast());
    ret_all.pushKV("mediantxsize", CalculateTruncatedMedian(txsize_array));
    ret_all.pushKV("minfee", (minfee == MAX_MONEY) ? 0 : minfee);
    ret_all.pushKV("minfeerate", (minfeerate == MAX_MONEY) ? 0 : minfeerate);
    ret_all.pushKV("mintxsize", mintxsize == MAX_BLOCK_SERIALIZED_SIZE ? 0 : mintxsize);
    ret_all.pushKV("outs", outputs);
    ret_all.pushKV("subsidy", GetBlockSubsidy(pindex.nHeight, chainman.GetParams().GetConsensus()));
    ret_all.pushKV("swtotal_size", swtotal_size);
    ret_all.pushKV("swtotal_weight", swtotal_weight);
    ret_all.pushKV("swtxs", swtxs);
    ret_all.pushKV("time", pindex.GetBlockTime());
    ret_all.pushKV("total_out", total_out);
    ret_all.pushKV("total_size", total_size);
    ret_all.pushKV("total_weight", total_weight);
    ret_all.pushKV("totalfee", totalfee);
    ret_all.pushKV("txs", (int64_t)block.vtx.size());
    ret_all.pushKV("utxo_increase", outputs - inputs);
    ret_all.pushKV("utxo_size_inc", utxo_size_inc);
    ret_all.pushKV("utxo_increase_actual", utxos - inputs);
    ret_all.pushKV("utxo_size_inc_actual", utxo_size_inc_actual);

    if (do_all) {
        return ret_all;
    }

    UniValue ret(UniValue::VOBJ);
    for (const std::string& stat : stats) {
        const UniValue& value = ret_all[stat];
        if (value.isNull()) {
            throw JSONRPCError(RPC_INVALID_PARAMETER, strprintf("Invalid selected statistic '%s'", stat));
        }
        ret.pushKV(stat, value);
    }
    return ret;
},
    };
}

namespace {
//! Search for a given set of pubkey scripts
bool FindScriptPubKey(std::atomic<int>& scan_progress, const std::atomic<bool>& should_abort, int64_t& count, CCoinsViewCursor* cursor, const std::set<CScript>& needles, std::map<COutPoint, Coin>& out_results, std::function<void()>& interruption_point)
{
    scan_progress = 0;
    count = 0;
    while (cursor->Valid()) {
        COutPoint key;
        Coin coin;
        if (!cursor->GetKey(key) || !cursor->GetValue(coin)) return false;
        if (++count % 8192 == 0) {
            interruption_point();
            if (should_abort) {
                // allow to abort the scan via the abort reference
                return false;
            }
        }
        if (count % 256 == 0) {
            // update progress reference every 256 item
            uint32_t high = 0x100 * *key.hash.begin() + *(key.hash.begin() + 1);
            scan_progress = (int)(high * 100.0 / 65536.0 + 0.5);
        }
        if (needles.count(coin.out.scriptPubKey)) {
            out_results.emplace(key, coin);
        }
        cursor->Next();
    }
    scan_progress = 100;
    return true;
}
} // namespace

/** RAII object to prevent concurrency issue when scanning the txout set */
static std::atomic<int> g_scan_progress;
static std::atomic<bool> g_scan_in_progress;
static std::atomic<bool> g_should_abort_scan;
class CoinsViewScanReserver
{
private:
    bool m_could_reserve{false};
public:
    explicit CoinsViewScanReserver() = default;

    bool reserve() {
        CHECK_NONFATAL(!m_could_reserve);
        if (g_scan_in_progress.exchange(true)) {
            return false;
        }
        CHECK_NONFATAL(g_scan_progress == 0);
        m_could_reserve = true;
        return true;
    }

    ~CoinsViewScanReserver() {
        if (m_could_reserve) {
            g_scan_in_progress = false;
            g_scan_progress = 0;
        }
    }
};

static const auto scan_action_arg_desc = RPCArg{
    "action", RPCArg::Type::STR, RPCArg::Optional::NO, "The action to execute\n"
        "\"start\" for starting a scan\n"
        "\"abort\" for aborting the current scan (returns true when abort was successful)\n"
        "\"status\" for progress report (in %) of the current scan"
};

static const auto scan_objects_arg_desc = RPCArg{
    "scanobjects", RPCArg::Type::ARR, RPCArg::Optional::OMITTED, "Array of scan objects. Required for \"start\" action\n"
        "Every scan object is either a string descriptor or an object:",
    {
        {"descriptor", RPCArg::Type::STR, RPCArg::Optional::OMITTED, "An output descriptor"},
        {"", RPCArg::Type::OBJ, RPCArg::Optional::OMITTED, "An object with output descriptor and metadata",
            {
                {"desc", RPCArg::Type::STR, RPCArg::Optional::NO, "An output descriptor"},
                {"range", RPCArg::Type::RANGE, RPCArg::Default{1000}, "The range of HD chain indexes to explore (either end or [begin,end])"},
            }},
    },
    RPCArgOptions{.oneline_description="[scanobjects,...]"},
};

static const auto scan_result_abort = RPCResult{
    "when action=='abort'", RPCResult::Type::BOOL, "success",
    "True if scan will be aborted (not necessarily before this RPC returns), or false if there is no scan to abort"
};
static const auto scan_result_status_none = RPCResult{
    "when action=='status' and no scan is in progress - possibly already completed", RPCResult::Type::NONE, "", ""
};
static const auto scan_result_status_some = RPCResult{
    "when action=='status' and a scan is currently in progress", RPCResult::Type::OBJ, "", "",
    {{RPCResult::Type::NUM, "progress", "Approximate percent complete"},}
};


static RPCHelpMan scantxoutset()
{
    // scriptPubKey corresponding to mainnet address 12cbQLTFMXRnSzktFkuoG3eHoMeFtpTu3S
    const std::string EXAMPLE_DESCRIPTOR_RAW = "raw(76a91411b366edfc0a8b66feebae5c2e25a7b6a5d1cf3188ac)#fm24fxxy";

    return RPCHelpMan{"scantxoutset",
        "\nScans the unspent transaction output set for entries that match certain output descriptors.\n"
        "Examples of output descriptors are:\n"
        "    addr(<address>)                      Outputs whose scriptPubKey corresponds to the specified address (does not include P2PK)\n"
        "    raw(<hex script>)                    Outputs whose scriptPubKey equals the specified hex scripts\n"
        "    combo(<pubkey>)                      P2PK, P2PKH, P2WPKH, and P2SH-P2WPKH outputs for the given pubkey\n"
        "    pkh(<pubkey>)                        P2PKH outputs for the given pubkey\n"
        "    sh(multi(<n>,<pubkey>,<pubkey>,...)) P2SH-multisig outputs for the given threshold and pubkeys\n"
        "    tr(<pubkey>)                         P2TR\n"
        "    tr(<pubkey>,{pk(<pubkey>)})          P2TR with single fallback pubkey in tapscript\n"
        "    rawtr(<pubkey>)                      P2TR with the specified key as output key rather than inner\n"
        "    wsh(and_v(v:pk(<pubkey>),after(2)))  P2WSH miniscript with mandatory pubkey and a timelock\n"
        "\nIn the above, <pubkey> either refers to a fixed public key in hexadecimal notation, or to an xpub/xprv optionally followed by one\n"
        "or more path elements separated by \"/\", and optionally ending in \"/*\" (unhardened), or \"/*'\" or \"/*h\" (hardened) to specify all\n"
        "unhardened or hardened child keys.\n"
        "In the latter case, a range needs to be specified by below if different from 1000.\n"
        "For more information on output descriptors, see the documentation in the doc/descriptors.md file.\n",
        {
            scan_action_arg_desc,
            scan_objects_arg_desc,
        },
        {
            RPCResult{"when action=='start'; only returns after scan completes", RPCResult::Type::OBJ, "", "", {
                {RPCResult::Type::BOOL, "success", "Whether the scan was completed"},
                {RPCResult::Type::NUM, "txouts", "The number of unspent transaction outputs scanned"},
                {RPCResult::Type::NUM, "height", "The current block height (index)"},
                {RPCResult::Type::STR_HEX, "bestblock", "The hash of the block at the tip of the chain"},
                {RPCResult::Type::ARR, "unspents", "",
                {
                    {RPCResult::Type::OBJ, "", "",
                    {
                        {RPCResult::Type::STR_HEX, "txid", "The transaction id"},
                        {RPCResult::Type::NUM, "vout", "The vout value"},
                        {RPCResult::Type::STR_HEX, "scriptPubKey", "The script key"},
                        {RPCResult::Type::STR, "desc", "A specialized descriptor for the matched scriptPubKey"},
                        {RPCResult::Type::STR_AMOUNT, "amount", "The total amount in " + CURRENCY_UNIT + " of the unspent output"},
                        {RPCResult::Type::STR_HEX, "asset", "The asset ID"},
                        {RPCResult::Type::BOOL, "coinbase", "Whether this is a coinbase output"},
                        {RPCResult::Type::NUM, "height", "Height of the unspent transaction output"},
                    }},
                    {RPCResult::Type::STR_AMOUNT, "total_unblinded_bitcoin_amount", "The total amount of all found unspent unblinded outputs in " + CURRENCY_UNIT},
                }},
                {RPCResult::Type::STR_AMOUNT, "total_amount", "The total amount of all found unspent outputs in " + CURRENCY_UNIT},
            }},
            scan_result_abort,
            scan_result_status_some,
            scan_result_status_none,
        },
        RPCExamples{
            HelpExampleCli("scantxoutset", "start \'[\"" + EXAMPLE_DESCRIPTOR_RAW + "\"]\'") +
            HelpExampleCli("scantxoutset", "status") +
            HelpExampleCli("scantxoutset", "abort") +
            HelpExampleRpc("scantxoutset", "\"start\", [\"" + EXAMPLE_DESCRIPTOR_RAW + "\"]") +
            HelpExampleRpc("scantxoutset", "\"status\"") +
            HelpExampleRpc("scantxoutset", "\"abort\"")
        },
        [&](const RPCHelpMan& self, const JSONRPCRequest& request) -> UniValue
{
    UniValue result(UniValue::VOBJ);
    if (request.params[0].get_str() == "status") {
        CoinsViewScanReserver reserver;
        if (reserver.reserve()) {
            // no scan in progress
            return UniValue::VNULL;
        }
        result.pushKV("progress", g_scan_progress.load());
        return result;
    } else if (request.params[0].get_str() == "abort") {
        CoinsViewScanReserver reserver;
        if (reserver.reserve()) {
            // reserve was possible which means no scan was running
            return false;
        }
        // set the abort flag
        g_should_abort_scan = true;
        return true;
    } else if (request.params[0].get_str() == "start") {
        CoinsViewScanReserver reserver;
        if (!reserver.reserve()) {
            throw JSONRPCError(RPC_INVALID_PARAMETER, "Scan already in progress, use action \"abort\" or \"status\"");
        }

        if (request.params.size() < 2) {
            throw JSONRPCError(RPC_MISC_ERROR, "scanobjects argument is required for the start action");
        }

        std::set<CScript> needles;
        std::map<CScript, std::string> descriptors;
        CAmount total_in = 0;

        // loop through the scan objects
        for (const UniValue& scanobject : request.params[1].get_array().getValues()) {
            FlatSigningProvider provider;
            auto scripts = EvalDescriptorStringOrObject(scanobject, provider);
            for (CScript& script : scripts) {
                std::string inferred = InferDescriptor(script, provider)->ToString();
                needles.emplace(script);
                descriptors.emplace(std::move(script), std::move(inferred));
            }
        }

        // Scan the unspent transaction output set for inputs
        UniValue unspents(UniValue::VARR);
        std::vector<CTxOut> input_txos;
        std::map<COutPoint, Coin> coins;
        g_should_abort_scan = false;
        int64_t count = 0;
        std::unique_ptr<CCoinsViewCursor> pcursor;
        const CBlockIndex* tip;
        NodeContext& node = EnsureAnyNodeContext(request.context);
        {
            ChainstateManager& chainman = EnsureChainman(node);
            LOCK(cs_main);
            Chainstate& active_chainstate = chainman.ActiveChainstate();
            active_chainstate.ForceFlushStateToDisk();
            pcursor = CHECK_NONFATAL(active_chainstate.CoinsDB().Cursor());
            tip = CHECK_NONFATAL(active_chainstate.m_chain.Tip());
        }
        bool res = FindScriptPubKey(g_scan_progress, g_should_abort_scan, count, pcursor.get(), needles, coins, node.rpc_interruption_point);
        result.pushKV("success", res);
        result.pushKV("txouts", count);
        result.pushKV("height", tip->nHeight);
        result.pushKV("bestblock", tip->GetBlockHash().GetHex());

        if (!g_con_elementsmode) {
            for (const auto& it : coins) {
                const COutPoint& outpoint = it.first;
                const Coin& coin = it.second;
                const CTxOut& txo = coin.out;
                input_txos.push_back(txo);
                total_in += txo.nValue.GetAmount();

                UniValue unspent(UniValue::VOBJ);
                unspent.pushKV("txid", outpoint.hash.GetHex());
                unspent.pushKV("vout", (int32_t)outpoint.n);
                unspent.pushKV("scriptPubKey", HexStr(txo.scriptPubKey));
                unspent.pushKV("desc", descriptors[txo.scriptPubKey]);
                unspent.pushKV("amount", ValueFromAmount(txo.nValue.GetAmount()));
                unspent.pushKV("coinbase", coin.IsCoinBase());
                unspent.pushKV("height", (int32_t)coin.nHeight);

                unspents.push_back(unspent);
            }
            result.pushKV("unspents", unspents);
            result.pushKV("total_amount", ValueFromAmount(total_in));
        } else {
            CAmount total_in_explicit_parent = 0;
            for (const auto& it : coins) {
                const COutPoint& outpoint = it.first;
                const Coin& coin = it.second;
                const CTxOut& txo = coin.out;
                input_txos.push_back(txo);
                if (txo.nValue.IsExplicit() && txo.nAsset.IsExplicit() && txo.nAsset.GetAsset() == Params().GetConsensus().pegged_asset) {
                    total_in_explicit_parent += txo.nValue.GetAmount();
                }

                UniValue unspent(UniValue::VOBJ);
                unspent.pushKV("txid", outpoint.hash.GetHex());
                unspent.pushKV("vout", (int32_t)outpoint.n);
                unspent.pushKV("scriptPubKey", HexStr(txo.scriptPubKey));
                unspent.pushKV("desc", descriptors[txo.scriptPubKey]);
                if (txo.nValue.IsExplicit()) {
                    unspent.pushKV("amount", ValueFromAmount(txo.nValue.GetAmount()));
                } else {
                    unspent.pushKV("amountcommitment", HexStr(txo.nValue.vchCommitment));
                }
                if (txo.nAsset.IsExplicit()) {
                    unspent.pushKV("asset", txo.nAsset.GetAsset().GetHex());
                } else {
                    unspent.pushKV("assetcommitment", HexStr(txo.nAsset.vchCommitment));
                }
                unspent.pushKV("coinbase", coin.IsCoinBase());
                unspent.pushKV("height", (int32_t)coin.nHeight);

                unspents.push_back(unspent);
            }
            result.pushKV("unspents", unspents);
            result.pushKV("total_unblinded_bitcoin_amount", ValueFromAmount(total_in_explicit_parent));
        }
    } else {
        throw JSONRPCError(RPC_INVALID_PARAMETER, strprintf("Invalid action '%s'", request.params[0].get_str()));
    }
    return result;
},
    };
}

/** RAII object to prevent concurrency issue when scanning blockfilters */
static std::atomic<int> g_scanfilter_progress;
static std::atomic<int> g_scanfilter_progress_height;
static std::atomic<bool> g_scanfilter_in_progress;
static std::atomic<bool> g_scanfilter_should_abort_scan;
class BlockFiltersScanReserver
{
private:
    bool m_could_reserve{false};
public:
    explicit BlockFiltersScanReserver() = default;

    bool reserve() {
        CHECK_NONFATAL(!m_could_reserve);
        if (g_scanfilter_in_progress.exchange(true)) {
            return false;
        }
        m_could_reserve = true;
        return true;
    }

    ~BlockFiltersScanReserver() {
        if (m_could_reserve) {
            g_scanfilter_in_progress = false;
        }
    }
};

static bool CheckBlockFilterMatches(BlockManager& blockman, const CBlockIndex& blockindex, const GCSFilter::ElementSet& needles)
{
    const CBlock block{GetBlockChecked(blockman, &blockindex)};
    const CBlockUndo block_undo{GetUndoChecked(blockman, &blockindex)};

    // Check if any of the outputs match the scriptPubKey
    for (const auto& tx : block.vtx) {
        if (std::any_of(tx->vout.cbegin(), tx->vout.cend(), [&](const auto& txout) {
                return needles.count(std::vector<unsigned char>(txout.scriptPubKey.begin(), txout.scriptPubKey.end())) != 0;
            })) {
            return true;
        }
    }
    // Check if any of the inputs match the scriptPubKey
    for (const auto& txundo : block_undo.vtxundo) {
        if (std::any_of(txundo.vprevout.cbegin(), txundo.vprevout.cend(), [&](const auto& coin) {
                return needles.count(std::vector<unsigned char>(coin.out.scriptPubKey.begin(), coin.out.scriptPubKey.end())) != 0;
            })) {
            return true;
        }
    }

    return false;
}

static RPCHelpMan scanblocks()
{
    return RPCHelpMan{"scanblocks",
        "\nReturn relevant blockhashes for given descriptors (requires blockfilterindex).\n"
        "This call may take several minutes. Make sure to use no RPC timeout (bitcoin-cli -rpcclienttimeout=0)",
        {
            scan_action_arg_desc,
            scan_objects_arg_desc,
            RPCArg{"start_height", RPCArg::Type::NUM, RPCArg::Default{0}, "Height to start to scan from"},
            RPCArg{"stop_height", RPCArg::Type::NUM, RPCArg::DefaultHint{"chain tip"}, "Height to stop to scan"},
            RPCArg{"filtertype", RPCArg::Type::STR, RPCArg::Default{BlockFilterTypeName(BlockFilterType::BASIC)}, "The type name of the filter"},
            RPCArg{"options", RPCArg::Type::OBJ, RPCArg::Optional::OMITTED, "",
                {
                    {"filter_false_positives", RPCArg::Type::BOOL, RPCArg::Default{false}, "Filter false positives (slower and may fail on pruned nodes). Otherwise they may occur at a rate of 1/M"},
                },
                RPCArgOptions{.oneline_description="options"}},
        },
        {
            scan_result_status_none,
            RPCResult{"When action=='start'; only returns after scan completes", RPCResult::Type::OBJ, "", "", {
                {RPCResult::Type::NUM, "from_height", "The height we started the scan from"},
                {RPCResult::Type::NUM, "to_height", "The height we ended the scan at"},
                {RPCResult::Type::ARR, "relevant_blocks", "Blocks that may have matched a scanobject.", {
                    {RPCResult::Type::STR_HEX, "blockhash", "A relevant blockhash"},
                }},
                {RPCResult::Type::BOOL, "completed", "true if the scan process was not aborted"}
            }},
            RPCResult{"when action=='status' and a scan is currently in progress", RPCResult::Type::OBJ, "", "", {
                    {RPCResult::Type::NUM, "progress", "Approximate percent complete"},
                    {RPCResult::Type::NUM, "current_height", "Height of the block currently being scanned"},
                },
            },
            scan_result_abort,
        },
        RPCExamples{
            HelpExampleCli("scanblocks", "start '[\"addr(bcrt1q4u4nsgk6ug0sqz7r3rj9tykjxrsl0yy4d0wwte)\"]' 300000") +
            HelpExampleCli("scanblocks", "start '[\"addr(bcrt1q4u4nsgk6ug0sqz7r3rj9tykjxrsl0yy4d0wwte)\"]' 100 150 basic") +
            HelpExampleCli("scanblocks", "status") +
            HelpExampleRpc("scanblocks", "\"start\", [\"addr(bcrt1q4u4nsgk6ug0sqz7r3rj9tykjxrsl0yy4d0wwte)\"], 300000") +
            HelpExampleRpc("scanblocks", "\"start\", [\"addr(bcrt1q4u4nsgk6ug0sqz7r3rj9tykjxrsl0yy4d0wwte)\"], 100, 150, \"basic\"") +
            HelpExampleRpc("scanblocks", "\"status\"")
        },
        [&](const RPCHelpMan& self, const JSONRPCRequest& request) -> UniValue
{
    UniValue ret(UniValue::VOBJ);
    if (request.params[0].get_str() == "status") {
        BlockFiltersScanReserver reserver;
        if (reserver.reserve()) {
            // no scan in progress
            return NullUniValue;
        }
        ret.pushKV("progress", g_scanfilter_progress.load());
        ret.pushKV("current_height", g_scanfilter_progress_height.load());
        return ret;
    } else if (request.params[0].get_str() == "abort") {
        BlockFiltersScanReserver reserver;
        if (reserver.reserve()) {
            // reserve was possible which means no scan was running
            return false;
        }
        // set the abort flag
        g_scanfilter_should_abort_scan = true;
        return true;
    } else if (request.params[0].get_str() == "start") {
        BlockFiltersScanReserver reserver;
        if (!reserver.reserve()) {
            throw JSONRPCError(RPC_INVALID_PARAMETER, "Scan already in progress, use action \"abort\" or \"status\"");
        }
        const std::string filtertype_name{request.params[4].isNull() ? "basic" : request.params[4].get_str()};

        BlockFilterType filtertype;
        if (!BlockFilterTypeByName(filtertype_name, filtertype)) {
            throw JSONRPCError(RPC_INVALID_ADDRESS_OR_KEY, "Unknown filtertype");
        }

        UniValue options{request.params[5].isNull() ? UniValue::VOBJ : request.params[5]};
        bool filter_false_positives{options.exists("filter_false_positives") ? options["filter_false_positives"].get_bool() : false};

        BlockFilterIndex* index = GetBlockFilterIndex(filtertype);
        if (!index) {
            throw JSONRPCError(RPC_MISC_ERROR, "Index is not enabled for filtertype " + filtertype_name);
        }

        NodeContext& node = EnsureAnyNodeContext(request.context);
        ChainstateManager& chainman = EnsureChainman(node);

        // set the start-height
        const CBlockIndex* start_index = nullptr;
        const CBlockIndex* stop_block = nullptr;
        {
            LOCK(cs_main);
            CChain& active_chain = chainman.ActiveChain();
            start_index = active_chain.Genesis();
            stop_block = active_chain.Tip(); // If no stop block is provided, stop at the chain tip.
            if (!request.params[2].isNull()) {
                start_index = active_chain[request.params[2].getInt<int>()];
                if (!start_index) {
                    throw JSONRPCError(RPC_MISC_ERROR, "Invalid start_height");
                }
            }
            if (!request.params[3].isNull()) {
                stop_block = active_chain[request.params[3].getInt<int>()];
                if (!stop_block || stop_block->nHeight < start_index->nHeight) {
                    throw JSONRPCError(RPC_MISC_ERROR, "Invalid stop_height");
                }
            }
        }
        CHECK_NONFATAL(start_index);
        CHECK_NONFATAL(stop_block);

        // loop through the scan objects, add scripts to the needle_set
        GCSFilter::ElementSet needle_set;
        for (const UniValue& scanobject : request.params[1].get_array().getValues()) {
            FlatSigningProvider provider;
            std::vector<CScript> scripts = EvalDescriptorStringOrObject(scanobject, provider);
            for (const CScript& script : scripts) {
                needle_set.emplace(script.begin(), script.end());
            }
        }
        UniValue blocks(UniValue::VARR);
        const int amount_per_chunk = 10000;
        std::vector<BlockFilter> filters;
        int start_block_height = start_index->nHeight; // for progress reporting
        const int total_blocks_to_process = stop_block->nHeight - start_block_height;

        g_scanfilter_should_abort_scan = false;
        g_scanfilter_progress = 0;
        g_scanfilter_progress_height = start_block_height;
        bool completed = true;

        const CBlockIndex* end_range = nullptr;
        do {
            node.rpc_interruption_point(); // allow a clean shutdown
            if (g_scanfilter_should_abort_scan) {
                completed = false;
                break;
            }

            // split the lookup range in chunks if we are deeper than 'amount_per_chunk' blocks from the stopping block
            int start_block = !end_range ? start_index->nHeight : start_index->nHeight + 1; // to not include the previous round 'end_range' block
            end_range = (start_block + amount_per_chunk < stop_block->nHeight) ?
                    WITH_LOCK(::cs_main, return chainman.ActiveChain()[start_block + amount_per_chunk]) :
                    stop_block;

            if (index->LookupFilterRange(start_block, end_range, filters)) {
                for (const BlockFilter& filter : filters) {
                    // compare the elements-set with each filter
                    if (filter.GetFilter().MatchAny(needle_set)) {
                        if (filter_false_positives) {
                            // Double check the filter matches by scanning the block
                            const CBlockIndex& blockindex = *CHECK_NONFATAL(WITH_LOCK(cs_main, return chainman.m_blockman.LookupBlockIndex(filter.GetBlockHash())));

                            if (!CheckBlockFilterMatches(chainman.m_blockman, blockindex, needle_set)) {
                                continue;
                            }
                        }

                        blocks.push_back(filter.GetBlockHash().GetHex());
                    }
                }
            }
            start_index = end_range;

            // update progress
            int blocks_processed = end_range->nHeight - start_block_height;
            if (total_blocks_to_process > 0) { // avoid division by zero
                g_scanfilter_progress = (int)(100.0 / total_blocks_to_process * blocks_processed);
            } else {
                g_scanfilter_progress = 100;
            }
            g_scanfilter_progress_height = end_range->nHeight;

        // Finish if we reached the stop block
        } while (start_index != stop_block);

        ret.pushKV("from_height", start_block_height);
        ret.pushKV("to_height", start_index->nHeight); // start_index is always the last scanned block here
        ret.pushKV("relevant_blocks", blocks);
        ret.pushKV("completed", completed);
    }
    else {
        throw JSONRPCError(RPC_INVALID_PARAMETER, strprintf("Invalid action '%s'", request.params[0].get_str()));
    }
    return ret;
},
    };
}

static RPCHelpMan getblockfilter()
{
    return RPCHelpMan{"getblockfilter",
                "\nRetrieve a BIP 157 content filter for a particular block.\n",
                {
                    {"blockhash", RPCArg::Type::STR_HEX, RPCArg::Optional::NO, "The hash of the block"},
                    {"filtertype", RPCArg::Type::STR, RPCArg::Default{BlockFilterTypeName(BlockFilterType::BASIC)}, "The type name of the filter"},
                },
                RPCResult{
                    RPCResult::Type::OBJ, "", "",
                    {
                        {RPCResult::Type::STR_HEX, "filter", "the hex-encoded filter data"},
                        {RPCResult::Type::STR_HEX, "header", "the hex-encoded filter header"},
                    }},
                RPCExamples{
                    HelpExampleCli("getblockfilter", "\"00000000c937983704a73af28acdec37b049d214adbda81d7e2a3dd146f6ed09\" \"basic\"") +
                    HelpExampleRpc("getblockfilter", "\"00000000c937983704a73af28acdec37b049d214adbda81d7e2a3dd146f6ed09\", \"basic\"")
                },
        [&](const RPCHelpMan& self, const JSONRPCRequest& request) -> UniValue
{
    uint256 block_hash = ParseHashV(request.params[0], "blockhash");
    std::string filtertype_name = BlockFilterTypeName(BlockFilterType::BASIC);
    if (!request.params[1].isNull()) {
        filtertype_name = request.params[1].get_str();
    }

    BlockFilterType filtertype;
    if (!BlockFilterTypeByName(filtertype_name, filtertype)) {
        throw JSONRPCError(RPC_INVALID_ADDRESS_OR_KEY, "Unknown filtertype");
    }

    BlockFilterIndex* index = GetBlockFilterIndex(filtertype);
    if (!index) {
        throw JSONRPCError(RPC_MISC_ERROR, "Index is not enabled for filtertype " + filtertype_name);
    }

    const CBlockIndex* block_index;
    bool block_was_connected;
    {
        ChainstateManager& chainman = EnsureAnyChainman(request.context);
        LOCK(cs_main);
        block_index = chainman.m_blockman.LookupBlockIndex(block_hash);
        if (!block_index) {
            throw JSONRPCError(RPC_INVALID_ADDRESS_OR_KEY, "Block not found");
        }
        block_was_connected = block_index->IsValid(BLOCK_VALID_SCRIPTS);
    }

    bool index_ready = index->BlockUntilSyncedToCurrentChain();

    BlockFilter filter;
    uint256 filter_header;
    if (!index->LookupFilter(block_index, filter) ||
        !index->LookupFilterHeader(block_index, filter_header)) {
        int err_code;
        std::string errmsg = "Filter not found.";

        if (!block_was_connected) {
            err_code = RPC_INVALID_ADDRESS_OR_KEY;
            errmsg += " Block was not connected to active chain.";
        } else if (!index_ready) {
            err_code = RPC_MISC_ERROR;
            errmsg += " Block filters are still in the process of being indexed.";
        } else {
            err_code = RPC_INTERNAL_ERROR;
            errmsg += " This error is unexpected and indicates index corruption.";
        }

        throw JSONRPCError(err_code, errmsg);
    }

    UniValue ret(UniValue::VOBJ);
    ret.pushKV("filter", HexStr(filter.GetEncodedFilter()));
    ret.pushKV("header", filter_header.GetHex());
    return ret;
},
    };
}

/**
 * Serialize the UTXO set to a file for loading elsewhere.
 *
 * @see SnapshotMetadata
 */
static RPCHelpMan dumptxoutset()
{
    return RPCHelpMan{
        "dumptxoutset",
        "Write the serialized UTXO set to disk.",
        {
            {"path", RPCArg::Type::STR, RPCArg::Optional::NO, "Path to the output file. If relative, will be prefixed by datadir."},
        },
        RPCResult{
            RPCResult::Type::OBJ, "", "",
                {
                    {RPCResult::Type::NUM, "coins_written", "the number of coins written in the snapshot"},
                    {RPCResult::Type::STR_HEX, "base_hash", "the hash of the base of the snapshot"},
                    {RPCResult::Type::NUM, "base_height", "the height of the base of the snapshot"},
                    {RPCResult::Type::STR, "path", "the absolute path that the snapshot was written to"},
                    {RPCResult::Type::STR_HEX, "txoutset_hash", "the hash of the UTXO set contents"},
                    {RPCResult::Type::NUM, "nchaintx", "the number of transactions in the chain up to and including the base block"},
                }
        },
        RPCExamples{
            HelpExampleCli("dumptxoutset", "utxo.dat")
        },
        [&](const RPCHelpMan& self, const JSONRPCRequest& request) -> UniValue
{
    const ArgsManager& args{EnsureAnyArgsman(request.context)};
    const fs::path path = fsbridge::AbsPathJoin(args.GetDataDirNet(), fs::u8path(request.params[0].get_str()));
    // Write to a temporary path and then move into `path` on completion
    // to avoid confusion due to an interruption.
    const fs::path temppath = fsbridge::AbsPathJoin(args.GetDataDirNet(), fs::u8path(request.params[0].get_str() + ".incomplete"));

    if (fs::exists(path)) {
        throw JSONRPCError(
            RPC_INVALID_PARAMETER,
            path.u8string() + " already exists. If you are sure this is what you want, "
            "move it out of the way first");
    }

    FILE* file{fsbridge::fopen(temppath, "wb")};
    AutoFile afile{file};
    if (afile.IsNull()) {
        throw JSONRPCError(
            RPC_INVALID_PARAMETER,
            "Couldn't open file " + temppath.u8string() + " for writing.");
    }

    NodeContext& node = EnsureAnyNodeContext(request.context);
    UniValue result = CreateUTXOSnapshot(
        node, node.chainman->ActiveChainstate(), afile, path, temppath);
    fs::rename(temppath, path);

    result.pushKV("path", path.u8string());
    return result;
},
    };
}

UniValue CreateUTXOSnapshot(
    NodeContext& node,
    Chainstate& chainstate,
    AutoFile& afile,
    const fs::path& path,
    const fs::path& temppath)
{
    std::unique_ptr<CCoinsViewCursor> pcursor;
    std::optional<CCoinsStats> maybe_stats;
    const CBlockIndex* tip;

    {
        // We need to lock cs_main to ensure that the coinsdb isn't written to
        // between (i) flushing coins cache to disk (coinsdb), (ii) getting stats
        // based upon the coinsdb, and (iii) constructing a cursor to the
        // coinsdb for use below this block.
        //
        // Cursors returned by leveldb iterate over snapshots, so the contents
        // of the pcursor will not be affected by simultaneous writes during
        // use below this block.
        //
        // See discussion here:
        //   https://github.com/bitcoin/bitcoin/pull/15606#discussion_r274479369
        //
        LOCK(::cs_main);

        chainstate.ForceFlushStateToDisk();

        maybe_stats = GetUTXOStats(&chainstate.CoinsDB(), chainstate.m_blockman, CoinStatsHashType::HASH_SERIALIZED, node.rpc_interruption_point);
        if (!maybe_stats) {
            throw JSONRPCError(RPC_INTERNAL_ERROR, "Unable to read UTXO set");
        }

        pcursor = chainstate.CoinsDB().Cursor();
        tip = CHECK_NONFATAL(chainstate.m_blockman.LookupBlockIndex(maybe_stats->hashBlock));
    }

    LOG_TIME_SECONDS(strprintf("writing UTXO snapshot at height %s (%s) to file %s (via %s)",
        tip->nHeight, tip->GetBlockHash().ToString(),
        fs::PathToString(path), fs::PathToString(temppath)));

    SnapshotMetadata metadata{tip->GetBlockHash(), maybe_stats->coins_count, tip->nChainTx};

    afile << metadata;

    COutPoint key;
    Coin coin;
    unsigned int iter{0};

    while (pcursor->Valid()) {
        if (iter % 5000 == 0) node.rpc_interruption_point();
        ++iter;
        if (pcursor->GetKey(key) && pcursor->GetValue(coin)) {
            afile << key;
            afile << coin;
        }

        pcursor->Next();
    }

    afile.fclose();

    UniValue result(UniValue::VOBJ);
    result.pushKV("coins_written", maybe_stats->coins_count);
    result.pushKV("base_hash", tip->GetBlockHash().ToString());
    result.pushKV("base_height", tip->nHeight);
    result.pushKV("path", path.u8string());
    result.pushKV("txoutset_hash", maybe_stats->hashSerialized.ToString());
    // Cast required because univalue doesn't have serialization specified for
    // `unsigned int`, nChainTx's type.
    result.pushKV("nchaintx", uint64_t{tip->nChainTx});
    return result;
}

<<<<<<< HEAD
//
// ELEMENTS:

static RPCHelpMan getsidechaininfo()
{
    return RPCHelpMan{"getsidechaininfo",
                "Returns an object containing various state info regarding sidechain functionality.\n",
                {},
                RPCResult{
                    RPCResult::Type::OBJ, "", "",
                    {
                        {RPCResult::Type::STR_HEX, "fedpegscript", "The fedpegscript from genesis block"},
                        {RPCResult::Type::ARR, "current_fedpegscripts", "The currently-enforced fedpegscripts in hex. Peg-ins for any entries on this list are honored by consensus and policy. Newest first. Two total entries are possible",
                            {{RPCResult::Type::STR_HEX, "", "active fedpegscript"}}},
                        {RPCResult::Type::ARR, "current_fedpeg_programs", "The currently-enforced fedpegscript scriptPubKeys in hex. Prior to a transition this may be P2SH scriptpubkey, otherwise it will be a native segwit script. Results are paired in-order with current_fedpegscripts",
                            {{RPCResult::Type::STR_HEX, "", "active fedpegscript scriptPubKeys"}}},
                        {RPCResult::Type::STR_HEX, "pegged_asset", "Pegged asset type"},
                        {RPCResult::Type::STR, "min_peg_diff", "The minimum difficulty parent chain header target. Peg-in headers that have less work will be rejected as an anti-Dos measure"},
                        {RPCResult::Type::STR_HEX, "parent_blockhash", "The parent genesis blockhash as source of pegged-in funds"},
                        {RPCResult::Type::BOOL, "parent_chain_has_pow", "Whether parent chain has pow or signed blocks"},
                        {RPCResult::Type::STR, "parent_chain_signblockscript_asm", /*optional=*/true, "If the parent chain has signed blocks, its signblockscript in ASM"},
                        {RPCResult::Type::STR_HEX, "parent_chain_signblockscript_hex", /*optional=*/true, "If the parent chain has signed blocks, its signblockscript in hex"},
                        {RPCResult::Type::STR_HEX, "parent_pegged_asset", /*optional=*/true, "If the parent chain has Confidential Assets, the asset id of the pegged asset in that chain"},
                        {RPCResult::Type::NUM, "pegin_confirmation_depth", "The number of mainchain confirmations required for a peg-in transaction to become valid"},
                        {RPCResult::Type::BOOL, "enforce_pak", "If peg-out authorization is being enforced"},
                    }},
                RPCExamples{
                    HelpExampleCli("getsidechaininfo", "")
                    + HelpExampleRpc("getsidechaininfo", "")
                },
        [&](const RPCHelpMan& self, const JSONRPCRequest& request) -> UniValue
{
    LOCK(cs_main);

    NodeContext& node = EnsureAnyNodeContext(request.context);
    ChainstateManager& chainman = EnsureChainman(node);
    const Consensus::Params& consensus = Params().GetConsensus();
    const uint256& parent_blockhash = Params().ParentGenesisBlockHash();

    UniValue obj(UniValue::VOBJ);
    obj.pushKV("fedpegscript", HexStr(consensus.fedpegScript));
    // We use mempool_validation as true to show what is enforced for *next* block
    std::vector<std::pair<CScript, CScript>> fedpegscripts = GetValidFedpegScripts(chainman.ActiveChain().Tip(), consensus, true /* nextblock_validation */);
    UniValue fedpeg_prog_entries(UniValue::VARR);
    UniValue fedpeg_entries(UniValue::VARR);
    for (const auto& scripts : fedpegscripts) {
        fedpeg_prog_entries.push_back(HexStr(scripts.first));
        fedpeg_entries.push_back(HexStr(scripts.second));
    }
    obj.pushKV("current_fedpeg_programs", fedpeg_prog_entries);
    obj.pushKV("current_fedpegscripts", fedpeg_entries);
    obj.pushKV("pegged_asset", consensus.pegged_asset.GetHex());
    obj.pushKV("min_peg_diff", consensus.parentChainPowLimit.GetHex());
    obj.pushKV("parent_blockhash", parent_blockhash.GetHex());
    obj.pushKV("parent_chain_has_pow", consensus.ParentChainHasPow());
    obj.pushKV("enforce_pak", Params().GetEnforcePak());
    obj.pushKV("pegin_confirmation_depth", (uint64_t)consensus.pegin_min_depth);
    if (!consensus.ParentChainHasPow()) {
        obj.pushKV("parent_chain_signblockscript_asm", ScriptToAsmStr(consensus.parent_chain_signblockscript));
        obj.pushKV("parent_chain_signblockscript_hex", HexStr(consensus.parent_chain_signblockscript));
        obj.pushKV("parent_pegged_asset", consensus.parent_pegged_asset.GetHex());
    }
    return obj;
},
    };
}

// END ELEMENTS
//

void RegisterBlockchainRPCCommands(CRPCTable &t)
=======
static RPCHelpMan loadtxoutset()
{
    return RPCHelpMan{
        "loadtxoutset",
        "Load the serialized UTXO set from disk.\n"
        "Once this snapshot is loaded, its contents will be "
        "deserialized into a second chainstate data structure, which is then used to sync to "
        "the network's tip under a security model very much like `assumevalid`. "
        "Meanwhile, the original chainstate will complete the initial block download process in "
        "the background, eventually validating up to the block that the snapshot is based upon.\n\n"

        "The result is a usable bitcoind instance that is current with the network tip in a "
        "matter of minutes rather than hours. UTXO snapshot are typically obtained from "
        "third-party sources (HTTP, torrent, etc.) which is reasonable since their "
        "contents are always checked by hash.\n\n"

        "You can find more information on this process in the `assumeutxo` design "
        "document (<https://github.com/bitcoin/bitcoin/blob/master/doc/design/assumeutxo.md>).",
        {
            {"path",
                RPCArg::Type::STR,
                RPCArg::Optional::NO,
                "path to the snapshot file. If relative, will be prefixed by datadir."},
        },
        RPCResult{
            RPCResult::Type::OBJ, "", "",
                {
                    {RPCResult::Type::NUM, "coins_loaded", "the number of coins loaded from the snapshot"},
                    {RPCResult::Type::STR_HEX, "tip_hash", "the hash of the base of the snapshot"},
                    {RPCResult::Type::NUM, "base_height", "the height of the base of the snapshot"},
                    {RPCResult::Type::STR, "path", "the absolute path that the snapshot was loaded from"},
                }
        },
        RPCExamples{
            HelpExampleCli("loadtxoutset", "utxo.dat")
        },
        [&](const RPCHelpMan& self, const JSONRPCRequest& request) -> UniValue
{
    NodeContext& node = EnsureAnyNodeContext(request.context);
    fs::path path{AbsPathForConfigVal(EnsureArgsman(node), fs::u8path(request.params[0].get_str()))};

    FILE* file{fsbridge::fopen(path, "rb")};
    AutoFile afile{file};
    if (afile.IsNull()) {
        throw JSONRPCError(
            RPC_INVALID_PARAMETER,
            "Couldn't open file " + path.u8string() + " for reading.");
    }

    SnapshotMetadata metadata;
    afile >> metadata;

    uint256 base_blockhash = metadata.m_base_blockhash;
    int max_secs_to_wait_for_headers = 60 * 10;
    CBlockIndex* snapshot_start_block = nullptr;

    LogPrintf("[snapshot] waiting to see blockheader %s in headers chain before snapshot activation\n",
        base_blockhash.ToString());

    ChainstateManager& chainman = *node.chainman;

    while (max_secs_to_wait_for_headers > 0) {
        snapshot_start_block = WITH_LOCK(::cs_main,
            return chainman.m_blockman.LookupBlockIndex(base_blockhash));
        max_secs_to_wait_for_headers -= 1;

        if (!IsRPCRunning()) {
            throw JSONRPCError(RPC_CLIENT_NOT_CONNECTED, "Shutting down");
        }

        if (!snapshot_start_block) {
            std::this_thread::sleep_for(std::chrono::seconds(1));
        } else {
            break;
        }
    }

    if (!snapshot_start_block) {
        LogPrintf("[snapshot] timed out waiting for snapshot start blockheader %s\n",
            base_blockhash.ToString());
        throw JSONRPCError(
            RPC_INTERNAL_ERROR,
            "Timed out waiting for base block header to appear in headers chain");
    }
    if (!chainman.ActivateSnapshot(afile, metadata, false)) {
        throw JSONRPCError(RPC_INTERNAL_ERROR, "Unable to load UTXO snapshot " + fs::PathToString(path));
    }
    CBlockIndex* new_tip{WITH_LOCK(::cs_main, return chainman.ActiveTip())};

    UniValue result(UniValue::VOBJ);
    result.pushKV("coins_loaded", metadata.m_coins_count);
    result.pushKV("tip_hash", new_tip->GetBlockHash().ToString());
    result.pushKV("base_height", new_tip->nHeight);
    result.pushKV("path", fs::PathToString(path));
    return result;
},
    };
}

const std::vector<RPCResult> RPCHelpForChainstate{
    {RPCResult::Type::NUM, "blocks", "number of blocks in this chainstate"},
    {RPCResult::Type::STR_HEX, "bestblockhash", "blockhash of the tip"},
    {RPCResult::Type::NUM, "difficulty", "difficulty of the tip"},
    {RPCResult::Type::NUM, "verificationprogress", "progress towards the network tip"},
    {RPCResult::Type::STR_HEX, "snapshot_blockhash", /*optional=*/true, "the base block of the snapshot this chainstate is based on, if any"},
    {RPCResult::Type::NUM, "coins_db_cache_bytes", "size of the coinsdb cache"},
    {RPCResult::Type::NUM, "coins_tip_cache_bytes", "size of the coinstip cache"},
};

static RPCHelpMan getchainstates()
{
return RPCHelpMan{
        "getchainstates",
        "\nReturn information about chainstates.\n",
        {},
        RPCResult{
            RPCResult::Type::OBJ, "", "", {
                {RPCResult::Type::NUM, "headers", "the number of headers seen so far"},
                {RPCResult::Type::OBJ, "normal", /*optional=*/true, "fully validated chainstate containing blocks this node has validated starting from the genesis block", RPCHelpForChainstate},
                {RPCResult::Type::OBJ, "snapshot", /*optional=*/true, "only present if an assumeutxo snapshot is loaded. Partially validated chainstate containing blocks this node has validated starting from the snapshot. After the snapshot is validated (when the 'normal' chainstate advances far enough to validate it), this chainstate will replace and become the 'normal' chainstate.", RPCHelpForChainstate},
            }
        },
        RPCExamples{
            HelpExampleCli("getchainstates", "")
    + HelpExampleRpc("getchainstates", "")
        },
        [&](const RPCHelpMan& self, const JSONRPCRequest& request) -> UniValue
{
    LOCK(cs_main);
    UniValue obj(UniValue::VOBJ);

    NodeContext& node = EnsureAnyNodeContext(request.context);
    ChainstateManager& chainman = *node.chainman;

    auto make_chain_data = [&](const Chainstate& cs) EXCLUSIVE_LOCKS_REQUIRED(::cs_main) {
        AssertLockHeld(::cs_main);
        UniValue data(UniValue::VOBJ);
        if (!cs.m_chain.Tip()) {
            return data;
        }
        const CChain& chain = cs.m_chain;
        const CBlockIndex* tip = chain.Tip();

        data.pushKV("blocks",                (int)chain.Height());
        data.pushKV("bestblockhash",         tip->GetBlockHash().GetHex());
        data.pushKV("difficulty",            (double)GetDifficulty(tip));
        data.pushKV("verificationprogress",  GuessVerificationProgress(Params().TxData(), tip));
        data.pushKV("coins_db_cache_bytes",  cs.m_coinsdb_cache_size_bytes);
        data.pushKV("coins_tip_cache_bytes", cs.m_coinstip_cache_size_bytes);
        if (cs.m_from_snapshot_blockhash) {
            data.pushKV("snapshot_blockhash", cs.m_from_snapshot_blockhash->ToString());
        }
        return data;
    };

    if (chainman.GetAll().size() > 1) {
        for (Chainstate* chainstate : chainman.GetAll()) {
            obj.pushKV(
                chainstate->m_from_snapshot_blockhash ? "snapshot" : "normal",
                make_chain_data(*chainstate));
        }
    } else {
        obj.pushKV("normal", make_chain_data(chainman.ActiveChainstate()));
    }
    obj.pushKV("headers", chainman.m_best_header ? chainman.m_best_header->nHeight : -1);

    return obj;
}
    };
}


void RegisterBlockchainRPCCommands(CRPCTable& t)
>>>>>>> e7b0004b
{
    static const CRPCCommand commands[] =
    {
        {"blockchain", &getblockchaininfo},
        {"blockchain", &getchaintxstats},
        {"blockchain", &getblockstats},
        {"blockchain", &getbestblockhash},
        {"blockchain", &getblockcount},
        {"blockchain", &getblock},
        {"blockchain", &getblockfrompeer},
        {"blockchain", &getblockhash},
        {"blockchain", &getblockheader},
        {"blockchain", &getchaintips},
        {"blockchain", &getdifficulty},
        {"blockchain", &getdeploymentinfo},
        {"blockchain", &gettxout},
        {"blockchain", &gettxoutsetinfo},
        {"blockchain", &pruneblockchain},
        {"blockchain", &verifychain},
        {"blockchain", &preciousblock},
        {"blockchain", &scantxoutset},
        {"blockchain", &scanblocks},
        {"blockchain", &getblockfilter},
<<<<<<< HEAD
        {"blockchain", &getsidechaininfo}, // ELEMENTS
=======
        {"blockchain", &dumptxoutset},
        {"blockchain", &loadtxoutset},
        {"blockchain", &getchainstates},
>>>>>>> e7b0004b
        {"hidden", &invalidateblock},
        {"hidden", &reconsiderblock},
        {"hidden", &waitfornewblock},
        {"hidden", &waitforblock},
        {"hidden", &waitforblockheight},
        {"hidden", &syncwithvalidationinterfacequeue},
    };
    for (const auto& c : commands) {
        t.appendCommand(c.name, &c);
    }
}<|MERGE_RESOLUTION|>--- conflicted
+++ resolved
@@ -2967,7 +2967,181 @@
     return result;
 }
 
-<<<<<<< HEAD
+static RPCHelpMan loadtxoutset()
+{
+    return RPCHelpMan{
+        "loadtxoutset",
+        "Load the serialized UTXO set from disk.\n"
+        "Once this snapshot is loaded, its contents will be "
+        "deserialized into a second chainstate data structure, which is then used to sync to "
+        "the network's tip under a security model very much like `assumevalid`. "
+        "Meanwhile, the original chainstate will complete the initial block download process in "
+        "the background, eventually validating up to the block that the snapshot is based upon.\n\n"
+
+        "The result is a usable bitcoind instance that is current with the network tip in a "
+        "matter of minutes rather than hours. UTXO snapshot are typically obtained from "
+        "third-party sources (HTTP, torrent, etc.) which is reasonable since their "
+        "contents are always checked by hash.\n\n"
+
+        "You can find more information on this process in the `assumeutxo` design "
+        "document (<https://github.com/bitcoin/bitcoin/blob/master/doc/design/assumeutxo.md>).",
+        {
+            {"path",
+                RPCArg::Type::STR,
+                RPCArg::Optional::NO,
+                "path to the snapshot file. If relative, will be prefixed by datadir."},
+        },
+        RPCResult{
+            RPCResult::Type::OBJ, "", "",
+                {
+                    {RPCResult::Type::NUM, "coins_loaded", "the number of coins loaded from the snapshot"},
+                    {RPCResult::Type::STR_HEX, "tip_hash", "the hash of the base of the snapshot"},
+                    {RPCResult::Type::NUM, "base_height", "the height of the base of the snapshot"},
+                    {RPCResult::Type::STR, "path", "the absolute path that the snapshot was loaded from"},
+                }
+        },
+        RPCExamples{
+            HelpExampleCli("loadtxoutset", "utxo.dat")
+        },
+        [&](const RPCHelpMan& self, const JSONRPCRequest& request) -> UniValue
+{
+    NodeContext& node = EnsureAnyNodeContext(request.context);
+    fs::path path{AbsPathForConfigVal(EnsureArgsman(node), fs::u8path(request.params[0].get_str()))};
+
+    FILE* file{fsbridge::fopen(path, "rb")};
+    AutoFile afile{file};
+    if (afile.IsNull()) {
+        throw JSONRPCError(
+            RPC_INVALID_PARAMETER,
+            "Couldn't open file " + path.u8string() + " for reading.");
+    }
+
+    SnapshotMetadata metadata;
+    afile >> metadata;
+
+    uint256 base_blockhash = metadata.m_base_blockhash;
+    int max_secs_to_wait_for_headers = 60 * 10;
+    CBlockIndex* snapshot_start_block = nullptr;
+
+    LogPrintf("[snapshot] waiting to see blockheader %s in headers chain before snapshot activation\n",
+        base_blockhash.ToString());
+
+    ChainstateManager& chainman = *node.chainman;
+
+    while (max_secs_to_wait_for_headers > 0) {
+        snapshot_start_block = WITH_LOCK(::cs_main,
+            return chainman.m_blockman.LookupBlockIndex(base_blockhash));
+        max_secs_to_wait_for_headers -= 1;
+
+        if (!IsRPCRunning()) {
+            throw JSONRPCError(RPC_CLIENT_NOT_CONNECTED, "Shutting down");
+        }
+
+        if (!snapshot_start_block) {
+            std::this_thread::sleep_for(std::chrono::seconds(1));
+        } else {
+            break;
+        }
+    }
+
+    if (!snapshot_start_block) {
+        LogPrintf("[snapshot] timed out waiting for snapshot start blockheader %s\n",
+            base_blockhash.ToString());
+        throw JSONRPCError(
+            RPC_INTERNAL_ERROR,
+            "Timed out waiting for base block header to appear in headers chain");
+    }
+    if (!chainman.ActivateSnapshot(afile, metadata, false)) {
+        throw JSONRPCError(RPC_INTERNAL_ERROR, "Unable to load UTXO snapshot " + fs::PathToString(path));
+    }
+    CBlockIndex* new_tip{WITH_LOCK(::cs_main, return chainman.ActiveTip())};
+
+    UniValue result(UniValue::VOBJ);
+    result.pushKV("coins_loaded", metadata.m_coins_count);
+    result.pushKV("tip_hash", new_tip->GetBlockHash().ToString());
+    result.pushKV("base_height", new_tip->nHeight);
+    result.pushKV("path", fs::PathToString(path));
+    return result;
+},
+    };
+}
+
+const std::vector<RPCResult> RPCHelpForChainstate{
+    {RPCResult::Type::NUM, "blocks", "number of blocks in this chainstate"},
+    {RPCResult::Type::STR_HEX, "bestblockhash", "blockhash of the tip"},
+    {RPCResult::Type::NUM, "difficulty", "difficulty of the tip"},
+    {RPCResult::Type::NUM, "verificationprogress", "progress towards the network tip"},
+    {RPCResult::Type::STR_HEX, "snapshot_blockhash", /*optional=*/true, "the base block of the snapshot this chainstate is based on, if any"},
+    {RPCResult::Type::NUM, "coins_db_cache_bytes", "size of the coinsdb cache"},
+    {RPCResult::Type::NUM, "coins_tip_cache_bytes", "size of the coinstip cache"},
+};
+
+static RPCHelpMan getchainstates()
+{
+return RPCHelpMan{
+        "getchainstates",
+        "\nReturn information about chainstates.\n",
+        {},
+        RPCResult{
+            RPCResult::Type::OBJ, "", "", {
+                {RPCResult::Type::NUM, "headers", "the number of headers seen so far"},
+                {RPCResult::Type::OBJ, "normal", /*optional=*/true, "fully validated chainstate containing blocks this node has validated starting from the genesis block", RPCHelpForChainstate},
+                {RPCResult::Type::OBJ, "snapshot", /*optional=*/true, "only present if an assumeutxo snapshot is loaded. Partially validated chainstate containing blocks this node has validated starting from the snapshot. After the snapshot is validated (when the 'normal' chainstate advances far enough to validate it), this chainstate will replace and become the 'normal' chainstate.", RPCHelpForChainstate},
+            }
+        },
+        RPCExamples{
+            HelpExampleCli("getchainstates", "")
+    + HelpExampleRpc("getchainstates", "")
+        },
+        [&](const RPCHelpMan& self, const JSONRPCRequest& request) -> UniValue
+{
+    LOCK(cs_main);
+    UniValue obj(UniValue::VOBJ);
+
+    NodeContext& node = EnsureAnyNodeContext(request.context);
+    ChainstateManager& chainman = *node.chainman;
+
+    auto make_chain_data = [&](const Chainstate& cs) EXCLUSIVE_LOCKS_REQUIRED(::cs_main) {
+        AssertLockHeld(::cs_main);
+        UniValue data(UniValue::VOBJ);
+        if (!cs.m_chain.Tip()) {
+            return data;
+        }
+        const CChain& chain = cs.m_chain;
+        const CBlockIndex* tip = chain.Tip();
+
+        data.pushKV("blocks",                (int)chain.Height());
+        data.pushKV("bestblockhash",         tip->GetBlockHash().GetHex());
+        // ELEMENTS: avoid dividing by 0
+        if (tip->nBits > 0) {
+            data.pushKV("difficulty",            (double)GetDifficulty(tip));
+        }
+        data.pushKV("verificationprogress",  GuessVerificationProgress(tip, Params().GetConsensus().nPowTargetSpacing));
+        data.pushKV("coins_db_cache_bytes",  cs.m_coinsdb_cache_size_bytes);
+        data.pushKV("coins_tip_cache_bytes", cs.m_coinstip_cache_size_bytes);
+        if (cs.m_from_snapshot_blockhash) {
+            data.pushKV("snapshot_blockhash", cs.m_from_snapshot_blockhash->ToString());
+        }
+        return data;
+    };
+
+    if (chainman.GetAll().size() > 1) {
+        for (Chainstate* chainstate : chainman.GetAll()) {
+            obj.pushKV(
+                chainstate->m_from_snapshot_blockhash ? "snapshot" : "normal",
+                make_chain_data(*chainstate));
+        }
+    } else {
+        obj.pushKV("normal", make_chain_data(chainman.ActiveChainstate()));
+    }
+    obj.pushKV("headers", chainman.m_best_header ? chainman.m_best_header->nHeight : -1);
+
+    return obj;
+}
+    };
+}
+
+
 //
 // ELEMENTS:
 
@@ -3039,181 +3213,6 @@
 //
 
 void RegisterBlockchainRPCCommands(CRPCTable &t)
-=======
-static RPCHelpMan loadtxoutset()
-{
-    return RPCHelpMan{
-        "loadtxoutset",
-        "Load the serialized UTXO set from disk.\n"
-        "Once this snapshot is loaded, its contents will be "
-        "deserialized into a second chainstate data structure, which is then used to sync to "
-        "the network's tip under a security model very much like `assumevalid`. "
-        "Meanwhile, the original chainstate will complete the initial block download process in "
-        "the background, eventually validating up to the block that the snapshot is based upon.\n\n"
-
-        "The result is a usable bitcoind instance that is current with the network tip in a "
-        "matter of minutes rather than hours. UTXO snapshot are typically obtained from "
-        "third-party sources (HTTP, torrent, etc.) which is reasonable since their "
-        "contents are always checked by hash.\n\n"
-
-        "You can find more information on this process in the `assumeutxo` design "
-        "document (<https://github.com/bitcoin/bitcoin/blob/master/doc/design/assumeutxo.md>).",
-        {
-            {"path",
-                RPCArg::Type::STR,
-                RPCArg::Optional::NO,
-                "path to the snapshot file. If relative, will be prefixed by datadir."},
-        },
-        RPCResult{
-            RPCResult::Type::OBJ, "", "",
-                {
-                    {RPCResult::Type::NUM, "coins_loaded", "the number of coins loaded from the snapshot"},
-                    {RPCResult::Type::STR_HEX, "tip_hash", "the hash of the base of the snapshot"},
-                    {RPCResult::Type::NUM, "base_height", "the height of the base of the snapshot"},
-                    {RPCResult::Type::STR, "path", "the absolute path that the snapshot was loaded from"},
-                }
-        },
-        RPCExamples{
-            HelpExampleCli("loadtxoutset", "utxo.dat")
-        },
-        [&](const RPCHelpMan& self, const JSONRPCRequest& request) -> UniValue
-{
-    NodeContext& node = EnsureAnyNodeContext(request.context);
-    fs::path path{AbsPathForConfigVal(EnsureArgsman(node), fs::u8path(request.params[0].get_str()))};
-
-    FILE* file{fsbridge::fopen(path, "rb")};
-    AutoFile afile{file};
-    if (afile.IsNull()) {
-        throw JSONRPCError(
-            RPC_INVALID_PARAMETER,
-            "Couldn't open file " + path.u8string() + " for reading.");
-    }
-
-    SnapshotMetadata metadata;
-    afile >> metadata;
-
-    uint256 base_blockhash = metadata.m_base_blockhash;
-    int max_secs_to_wait_for_headers = 60 * 10;
-    CBlockIndex* snapshot_start_block = nullptr;
-
-    LogPrintf("[snapshot] waiting to see blockheader %s in headers chain before snapshot activation\n",
-        base_blockhash.ToString());
-
-    ChainstateManager& chainman = *node.chainman;
-
-    while (max_secs_to_wait_for_headers > 0) {
-        snapshot_start_block = WITH_LOCK(::cs_main,
-            return chainman.m_blockman.LookupBlockIndex(base_blockhash));
-        max_secs_to_wait_for_headers -= 1;
-
-        if (!IsRPCRunning()) {
-            throw JSONRPCError(RPC_CLIENT_NOT_CONNECTED, "Shutting down");
-        }
-
-        if (!snapshot_start_block) {
-            std::this_thread::sleep_for(std::chrono::seconds(1));
-        } else {
-            break;
-        }
-    }
-
-    if (!snapshot_start_block) {
-        LogPrintf("[snapshot] timed out waiting for snapshot start blockheader %s\n",
-            base_blockhash.ToString());
-        throw JSONRPCError(
-            RPC_INTERNAL_ERROR,
-            "Timed out waiting for base block header to appear in headers chain");
-    }
-    if (!chainman.ActivateSnapshot(afile, metadata, false)) {
-        throw JSONRPCError(RPC_INTERNAL_ERROR, "Unable to load UTXO snapshot " + fs::PathToString(path));
-    }
-    CBlockIndex* new_tip{WITH_LOCK(::cs_main, return chainman.ActiveTip())};
-
-    UniValue result(UniValue::VOBJ);
-    result.pushKV("coins_loaded", metadata.m_coins_count);
-    result.pushKV("tip_hash", new_tip->GetBlockHash().ToString());
-    result.pushKV("base_height", new_tip->nHeight);
-    result.pushKV("path", fs::PathToString(path));
-    return result;
-},
-    };
-}
-
-const std::vector<RPCResult> RPCHelpForChainstate{
-    {RPCResult::Type::NUM, "blocks", "number of blocks in this chainstate"},
-    {RPCResult::Type::STR_HEX, "bestblockhash", "blockhash of the tip"},
-    {RPCResult::Type::NUM, "difficulty", "difficulty of the tip"},
-    {RPCResult::Type::NUM, "verificationprogress", "progress towards the network tip"},
-    {RPCResult::Type::STR_HEX, "snapshot_blockhash", /*optional=*/true, "the base block of the snapshot this chainstate is based on, if any"},
-    {RPCResult::Type::NUM, "coins_db_cache_bytes", "size of the coinsdb cache"},
-    {RPCResult::Type::NUM, "coins_tip_cache_bytes", "size of the coinstip cache"},
-};
-
-static RPCHelpMan getchainstates()
-{
-return RPCHelpMan{
-        "getchainstates",
-        "\nReturn information about chainstates.\n",
-        {},
-        RPCResult{
-            RPCResult::Type::OBJ, "", "", {
-                {RPCResult::Type::NUM, "headers", "the number of headers seen so far"},
-                {RPCResult::Type::OBJ, "normal", /*optional=*/true, "fully validated chainstate containing blocks this node has validated starting from the genesis block", RPCHelpForChainstate},
-                {RPCResult::Type::OBJ, "snapshot", /*optional=*/true, "only present if an assumeutxo snapshot is loaded. Partially validated chainstate containing blocks this node has validated starting from the snapshot. After the snapshot is validated (when the 'normal' chainstate advances far enough to validate it), this chainstate will replace and become the 'normal' chainstate.", RPCHelpForChainstate},
-            }
-        },
-        RPCExamples{
-            HelpExampleCli("getchainstates", "")
-    + HelpExampleRpc("getchainstates", "")
-        },
-        [&](const RPCHelpMan& self, const JSONRPCRequest& request) -> UniValue
-{
-    LOCK(cs_main);
-    UniValue obj(UniValue::VOBJ);
-
-    NodeContext& node = EnsureAnyNodeContext(request.context);
-    ChainstateManager& chainman = *node.chainman;
-
-    auto make_chain_data = [&](const Chainstate& cs) EXCLUSIVE_LOCKS_REQUIRED(::cs_main) {
-        AssertLockHeld(::cs_main);
-        UniValue data(UniValue::VOBJ);
-        if (!cs.m_chain.Tip()) {
-            return data;
-        }
-        const CChain& chain = cs.m_chain;
-        const CBlockIndex* tip = chain.Tip();
-
-        data.pushKV("blocks",                (int)chain.Height());
-        data.pushKV("bestblockhash",         tip->GetBlockHash().GetHex());
-        data.pushKV("difficulty",            (double)GetDifficulty(tip));
-        data.pushKV("verificationprogress",  GuessVerificationProgress(Params().TxData(), tip));
-        data.pushKV("coins_db_cache_bytes",  cs.m_coinsdb_cache_size_bytes);
-        data.pushKV("coins_tip_cache_bytes", cs.m_coinstip_cache_size_bytes);
-        if (cs.m_from_snapshot_blockhash) {
-            data.pushKV("snapshot_blockhash", cs.m_from_snapshot_blockhash->ToString());
-        }
-        return data;
-    };
-
-    if (chainman.GetAll().size() > 1) {
-        for (Chainstate* chainstate : chainman.GetAll()) {
-            obj.pushKV(
-                chainstate->m_from_snapshot_blockhash ? "snapshot" : "normal",
-                make_chain_data(*chainstate));
-        }
-    } else {
-        obj.pushKV("normal", make_chain_data(chainman.ActiveChainstate()));
-    }
-    obj.pushKV("headers", chainman.m_best_header ? chainman.m_best_header->nHeight : -1);
-
-    return obj;
-}
-    };
-}
-
-
-void RegisterBlockchainRPCCommands(CRPCTable& t)
->>>>>>> e7b0004b
 {
     static const CRPCCommand commands[] =
     {
@@ -3237,13 +3236,10 @@
         {"blockchain", &scantxoutset},
         {"blockchain", &scanblocks},
         {"blockchain", &getblockfilter},
-<<<<<<< HEAD
         {"blockchain", &getsidechaininfo}, // ELEMENTS
-=======
         {"blockchain", &dumptxoutset},
         {"blockchain", &loadtxoutset},
         {"blockchain", &getchainstates},
->>>>>>> e7b0004b
         {"hidden", &invalidateblock},
         {"hidden", &reconsiderblock},
         {"hidden", &waitfornewblock},
