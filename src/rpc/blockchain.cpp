// Copyright (c) 2010 Satoshi Nakamoto
// Copyright (c) 2009-2019 The Bitcoin Core developers
// Distributed under the MIT software license, see the accompanying
// file COPYING or http://www.opensource.org/licenses/mit-license.php.

#include <rpc/blockchain.h>

#include <amount.h>
#include <blockfilter.h>
#include <chain.h>
#include <chainparams.h>
#include <coins.h>
#include <consensus/validation.h>
#include <core_io.h>
#include <hash.h>
#include <index/blockfilterindex.h>
#include <node/coinstats.h>
#include <policy/feerate.h>
#include <policy/policy.h>
#include <policy/rbf.h>
#include <primitives/transaction.h>
#include <rpc/server.h>
#include <rpc/util.h>
#include <script/descriptor.h>
#include <streams.h>
#include <sync.h>
#include <txdb.h>
#include <txmempool.h>
#include <undo.h>
#include <util/strencodings.h>
#include <util/system.h>
#include <util/validation.h>
#include <validation.h>
#include <validationinterface.h>
#include <warnings.h>
#include <pegins.h>
#include <dynafed.h>

#include <stdint.h>

#include <univalue.h>

#include <boost/thread/thread.hpp> // boost::thread::interrupt

#include <condition_variable>
#include <memory>
#include <mutex>

struct CUpdatedBlock
{
    uint256 hash;
    int height;
};

static Mutex cs_blockchange;
static std::condition_variable cond_blockchange;
static CUpdatedBlock latestblock;

/* Calculate the difficulty for a given block index.
 */
double GetDifficulty(const CBlockIndex* blockindex)
{
    CHECK_NONFATAL(blockindex);

    int nShift = (blockindex->nBits >> 24) & 0xff;
    double dDiff =
        (double)0x0000ffff / (double)(blockindex->nBits & 0x00ffffff);

    while (nShift < 29)
    {
        dDiff *= 256.0;
        nShift++;
    }
    while (nShift > 29)
    {
        dDiff /= 256.0;
        nShift--;
    }

    return dDiff;
}

UniValue paramEntryToJSON(const DynaFedParamEntry& entry)
{
    UniValue result(UniValue::VOBJ);
    result.pushKV("signblockscript", HexStr(entry.m_signblockscript));
    result.pushKV("max_block_witness", (uint64_t)entry.m_signblock_witness_limit);
    result.pushKV("fedpegscript", HexStr(entry.m_fedpegscript));
    UniValue result_extension(UniValue::VARR);
    for (auto& item : entry.m_extension_space) {
        result_extension.push_back(HexStr(item));
    }
    result.pushKV("extension_space", result_extension);
    return result;
}

UniValue dynaParamsToJSON(const DynaFedParams& dynafed_params)
{
    UniValue ret(UniValue::VOBJ);
    ret.pushKV("current", paramEntryToJSON(dynafed_params.m_current));
    ret.pushKV("proposed", paramEntryToJSON(dynafed_params.m_proposed));
    return ret;
}

static int ComputeNextBlockAndDepth(const CBlockIndex* tip, const CBlockIndex* blockindex, const CBlockIndex*& next)
{
    next = tip->GetAncestor(blockindex->nHeight + 1);
    if (next && next->pprev == blockindex) {
        return tip->nHeight - blockindex->nHeight + 1;
    }
    next = nullptr;
    return blockindex == tip ? 1 : -1;
}

UniValue blockheaderToJSON(const CBlockIndex* tip, const CBlockIndex* blockindex)
{
    // Serialize passed information without accessing chain state of the active chain!
    AssertLockNotHeld(cs_main); // For performance reasons

    UniValue result(UniValue::VOBJ);
    result.pushKV("hash", blockindex->GetBlockHash().GetHex());
    const CBlockIndex* pnext;
    int confirmations = ComputeNextBlockAndDepth(tip, blockindex, pnext);
    result.pushKV("confirmations", confirmations);
    result.pushKV("height", blockindex->nHeight);
    result.pushKV("version", blockindex->nVersion);
    result.pushKV("versionHex", strprintf("%08x", blockindex->nVersion));
    result.pushKV("merkleroot", blockindex->hashMerkleRoot.GetHex());
    result.pushKV("time", (int64_t)blockindex->nTime);
    result.pushKV("mediantime", (int64_t)blockindex->GetMedianTimePast());
    if (!g_signed_blocks) {
        result.pushKV("nonce", (uint64_t)blockindex->nNonce);
        result.pushKV("bits", strprintf("%08x", blockindex->nBits));
        result.pushKV("difficulty", GetDifficulty(blockindex));
        result.pushKV("chainwork", blockindex->nChainWork.GetHex());
    } else {
        result.pushKV("signblock_witness_asm", ScriptToAsmStr(blockindex->proof.solution));
        result.pushKV("signblock_witness_hex", HexStr(blockindex->proof.solution));
        if (!blockindex->dynafed_params.IsNull()) {
            result.pushKV("dynamic_parameters", dynaParamsToJSON(blockindex->dynafed_params));
        }
    }
    result.pushKV("nTx", (uint64_t)blockindex->nTx);
    if (blockindex->pprev)
        result.pushKV("previousblockhash", blockindex->pprev->GetBlockHash().GetHex());
    if (pnext)
        result.pushKV("nextblockhash", pnext->GetBlockHash().GetHex());
    return result;
}

UniValue blockToJSON(const CBlock& block, const CBlockIndex* tip, const CBlockIndex* blockindex, bool txDetails)
{
    // Serialize passed information without accessing chain state of the active chain!
    AssertLockNotHeld(cs_main); // For performance reasons

    UniValue result(UniValue::VOBJ);
    result.pushKV("hash", blockindex->GetBlockHash().GetHex());
    const CBlockIndex* pnext;
    int confirmations = ComputeNextBlockAndDepth(tip, blockindex, pnext);
    result.pushKV("confirmations", confirmations);
    result.pushKV("strippedsize", (int)::GetSerializeSize(block, PROTOCOL_VERSION | SERIALIZE_TRANSACTION_NO_WITNESS));
    result.pushKV("size", (int)::GetSerializeSize(block, PROTOCOL_VERSION));
    result.pushKV("weight", (int)::GetBlockWeight(block));
    result.pushKV("height", blockindex->nHeight);
    result.pushKV("version", block.nVersion);
    result.pushKV("versionHex", strprintf("%08x", block.nVersion));
    result.pushKV("merkleroot", block.hashMerkleRoot.GetHex());
    UniValue txs(UniValue::VARR);
    for(const auto& tx : block.vtx)
    {
        if(txDetails)
        {
            UniValue objTx(UniValue::VOBJ);
            TxToUniv(*tx, uint256(), objTx, true, RPCSerializationFlags());
            txs.push_back(objTx);
        }
        else
            txs.push_back(tx->GetHash().GetHex());
    }
    result.pushKV("tx", txs);
    result.pushKV("time", block.GetBlockTime());
    result.pushKV("mediantime", (int64_t)blockindex->GetMedianTimePast());
    if (!g_signed_blocks) {
        result.pushKV("nonce", (uint64_t)block.nNonce);
        result.pushKV("bits", strprintf("%08x", block.nBits));
        result.pushKV("difficulty", GetDifficulty(blockindex));
        result.pushKV("chainwork", blockindex->nChainWork.GetHex());
    } else {
        if (block.m_dynafed_params.IsNull()) {
            result.pushKV("signblock_witness_asm", ScriptToAsmStr(blockindex->proof.solution));
            result.pushKV("signblock_witness_hex", HexStr(blockindex->proof.solution));
            result.pushKV("signblock_challenge", HexStr(blockindex->proof.challenge));
        } else {
            result.pushKV("dynamic_parameters", dynaParamsToJSON(block.m_dynafed_params));
        }
    }
    result.pushKV("nTx", (uint64_t)blockindex->nTx);

    if (blockindex->pprev)
        result.pushKV("previousblockhash", blockindex->pprev->GetBlockHash().GetHex());
    if (pnext)
        result.pushKV("nextblockhash", pnext->GetBlockHash().GetHex());
    return result;
}

static UniValue getblockcount(const JSONRPCRequest& request)
{
            RPCHelpMan{"getblockcount",
                "\nReturns the height of the most-work fully-validated chain.\n"
                "The genesis block has height 0.\n",
                {},
                RPCResult{
            "n    (numeric) The current block count\n"
                },
                RPCExamples{
                    HelpExampleCli("getblockcount", "")
            + HelpExampleRpc("getblockcount", "")
                },
            }.Check(request);

    LOCK(cs_main);
    return ::ChainActive().Height();
}

static UniValue getbestblockhash(const JSONRPCRequest& request)
{
            RPCHelpMan{"getbestblockhash",
                "\nReturns the hash of the best (tip) block in the most-work fully-validated chain.\n",
                {},
                RPCResult{
            "\"hex\"      (string) the block hash, hex-encoded\n"
                },
                RPCExamples{
                    HelpExampleCli("getbestblockhash", "")
            + HelpExampleRpc("getbestblockhash", "")
                },
            }.Check(request);

    LOCK(cs_main);
    return ::ChainActive().Tip()->GetBlockHash().GetHex();
}

void RPCNotifyBlockChange(bool ibd, const CBlockIndex * pindex)
{
    if(pindex) {
        std::lock_guard<std::mutex> lock(cs_blockchange);
        latestblock.hash = pindex->GetBlockHash();
        latestblock.height = pindex->nHeight;
    }
    cond_blockchange.notify_all();
}

static UniValue waitfornewblock(const JSONRPCRequest& request)
{
            RPCHelpMan{"waitfornewblock",
                "\nWaits for a specific new block and returns useful info about it.\n"
                "\nReturns the current block on timeout or exit.\n",
                {
                    {"timeout", RPCArg::Type::NUM, /* default */ "0", "Time in milliseconds to wait for a response. 0 indicates no timeout."},
                },
                RPCResult{
            "{                           (json object)\n"
            "  \"hash\" : {       (string) The blockhash\n"
            "  \"height\" : {     (int) Block height\n"
            "}\n"
                },
                RPCExamples{
                    HelpExampleCli("waitfornewblock", "1000")
            + HelpExampleRpc("waitfornewblock", "1000")
                },
            }.Check(request);
    int timeout = 0;
    if (!request.params[0].isNull())
        timeout = request.params[0].get_int();

    CUpdatedBlock block;
    {
        WAIT_LOCK(cs_blockchange, lock);
        block = latestblock;
        if(timeout)
            cond_blockchange.wait_for(lock, std::chrono::milliseconds(timeout), [&block]{return latestblock.height != block.height || latestblock.hash != block.hash || !IsRPCRunning(); });
        else
            cond_blockchange.wait(lock, [&block]{return latestblock.height != block.height || latestblock.hash != block.hash || !IsRPCRunning(); });
        block = latestblock;
    }
    UniValue ret(UniValue::VOBJ);
    ret.pushKV("hash", block.hash.GetHex());
    ret.pushKV("height", block.height);
    return ret;
}

static UniValue waitforblock(const JSONRPCRequest& request)
{
            RPCHelpMan{"waitforblock",
                "\nWaits for a specific new block and returns useful info about it.\n"
                "\nReturns the current block on timeout or exit.\n",
                {
                    {"blockhash", RPCArg::Type::STR_HEX, RPCArg::Optional::NO, "Block hash to wait for."},
                    {"timeout", RPCArg::Type::NUM, /* default */ "0", "Time in milliseconds to wait for a response. 0 indicates no timeout."},
                },
                RPCResult{
            "{                           (json object)\n"
            "  \"hash\" : {       (string) The blockhash\n"
            "  \"height\" : {     (int) Block height\n"
            "}\n"
                },
                RPCExamples{
                    HelpExampleCli("waitforblock", "\"0000000000079f8ef3d2c688c244eb7a4570b24c9ed7b4a8c619eb02596f8862\", 1000")
            + HelpExampleRpc("waitforblock", "\"0000000000079f8ef3d2c688c244eb7a4570b24c9ed7b4a8c619eb02596f8862\", 1000")
                },
            }.Check(request);
    int timeout = 0;

    uint256 hash(ParseHashV(request.params[0], "blockhash"));

    if (!request.params[1].isNull())
        timeout = request.params[1].get_int();

    CUpdatedBlock block;
    {
        WAIT_LOCK(cs_blockchange, lock);
        if(timeout)
            cond_blockchange.wait_for(lock, std::chrono::milliseconds(timeout), [&hash]{return latestblock.hash == hash || !IsRPCRunning();});
        else
            cond_blockchange.wait(lock, [&hash]{return latestblock.hash == hash || !IsRPCRunning(); });
        block = latestblock;
    }

    UniValue ret(UniValue::VOBJ);
    ret.pushKV("hash", block.hash.GetHex());
    ret.pushKV("height", block.height);
    return ret;
}

static UniValue waitforblockheight(const JSONRPCRequest& request)
{
            RPCHelpMan{"waitforblockheight",
                "\nWaits for (at least) block height and returns the height and hash\n"
                "of the current tip.\n"
                "\nReturns the current block on timeout or exit.\n",
                {
                    {"height", RPCArg::Type::NUM, RPCArg::Optional::NO, "Block height to wait for."},
                    {"timeout", RPCArg::Type::NUM, /* default */ "0", "Time in milliseconds to wait for a response. 0 indicates no timeout."},
                },
                RPCResult{
            "{                           (json object)\n"
            "  \"hash\" : {       (string) The blockhash\n"
            "  \"height\" : {     (int) Block height\n"
            "}\n"
                },
                RPCExamples{
                    HelpExampleCli("waitforblockheight", "\"100\", 1000")
            + HelpExampleRpc("waitforblockheight", "\"100\", 1000")
                },
            }.Check(request);
    int timeout = 0;

    int height = request.params[0].get_int();

    if (!request.params[1].isNull())
        timeout = request.params[1].get_int();

    CUpdatedBlock block;
    {
        WAIT_LOCK(cs_blockchange, lock);
        if(timeout)
            cond_blockchange.wait_for(lock, std::chrono::milliseconds(timeout), [&height]{return latestblock.height >= height || !IsRPCRunning();});
        else
            cond_blockchange.wait(lock, [&height]{return latestblock.height >= height || !IsRPCRunning(); });
        block = latestblock;
    }
    UniValue ret(UniValue::VOBJ);
    ret.pushKV("hash", block.hash.GetHex());
    ret.pushKV("height", block.height);
    return ret;
}

static UniValue syncwithvalidationinterfacequeue(const JSONRPCRequest& request)
{
            RPCHelpMan{"syncwithvalidationinterfacequeue",
                "\nWaits for the validation interface queue to catch up on everything that was there when we entered this function.\n",
                {},
                RPCResults{},
                RPCExamples{
                    HelpExampleCli("syncwithvalidationinterfacequeue","")
            + HelpExampleRpc("syncwithvalidationinterfacequeue","")
                },
            }.Check(request);

    SyncWithValidationInterfaceQueue();
    return NullUniValue;
}

static UniValue getdifficulty(const JSONRPCRequest& request)
{
            RPCHelpMan{"getdifficulty",
                "\nReturns the proof-of-work difficulty as a multiple of the minimum difficulty.\n",
                {},
                RPCResult{
            "n.nnn       (numeric) the proof-of-work difficulty as a multiple of the minimum difficulty.\n"
                },
                RPCExamples{
                    HelpExampleCli("getdifficulty", "")
            + HelpExampleRpc("getdifficulty", "")
                },
            }.Check(request);

    LOCK(cs_main);
    return GetDifficulty(::ChainActive().Tip());
}

static std::string EntryDescriptionString()
{
    return "    \"vsize\" : n,            (numeric) virtual transaction size as defined in BIP 141. This is different from actual serialized size for witness transactions as witness data is discounted.\n"
           "    \"size\" : n,             (numeric) (DEPRECATED) same as vsize. Only returned if bitcoind is started with -deprecatedrpc=size\n"
           "                              size will be completely removed in v0.20.\n"
           "    \"weight\" : n,           (numeric) transaction weight as defined in BIP 141.\n"
           "    \"fee\" : n,              (numeric) transaction fee in " + CURRENCY_UNIT + " (DEPRECATED)\n"
           "    \"modifiedfee\" : n,      (numeric) transaction fee with fee deltas used for mining priority (DEPRECATED)\n"
           "    \"time\" : n,             (numeric) local time transaction entered pool in seconds since 1 Jan 1970 GMT\n"
           "    \"height\" : n,           (numeric) block height when transaction entered pool\n"
           "    \"descendantcount\" : n,  (numeric) number of in-mempool descendant transactions (including this one)\n"
           "    \"descendantsize\" : n,   (numeric) virtual transaction size of in-mempool descendants (including this one)\n"
           "    \"descendantfees\" : n,   (numeric) modified fees (see above) of in-mempool descendants (including this one) (DEPRECATED)\n"
           "    \"ancestorcount\" : n,    (numeric) number of in-mempool ancestor transactions (including this one)\n"
           "    \"ancestorsize\" : n,     (numeric) virtual transaction size of in-mempool ancestors (including this one)\n"
           "    \"ancestorfees\" : n,     (numeric) modified fees (see above) of in-mempool ancestors (including this one) (DEPRECATED)\n"
           "    \"wtxid\" : hash,         (string) hash of serialized transaction, including witness data\n"
           "    \"fees\" : {\n"
           "        \"base\" : n,         (numeric) transaction fee in " + CURRENCY_UNIT + "\n"
           "        \"modified\" : n,     (numeric) transaction fee with fee deltas used for mining priority in " + CURRENCY_UNIT + "\n"
           "        \"ancestor\" : n,     (numeric) modified fees (see above) of in-mempool ancestors (including this one) in " + CURRENCY_UNIT + "\n"
           "        \"descendant\" : n,   (numeric) modified fees (see above) of in-mempool descendants (including this one) in " + CURRENCY_UNIT + "\n"
           "    }\n"
           "    \"depends\" : [           (array) unconfirmed transactions used as inputs for this transaction\n"
           "        \"transactionid\",    (string) parent transaction id\n"
           "       ... ]\n"
           "    \"spentby\" : [           (array) unconfirmed transactions spending outputs from this transaction\n"
           "        \"transactionid\",    (string) child transaction id\n"
           "       ... ]\n"
           "    \"bip125-replaceable\" : true|false,  (boolean) Whether this transaction could be replaced due to BIP125 (replace-by-fee)\n";
}

static void entryToJSON(const CTxMemPool& pool, UniValue& info, const CTxMemPoolEntry& e) EXCLUSIVE_LOCKS_REQUIRED(pool.cs)
{
    AssertLockHeld(pool.cs);

    UniValue fees(UniValue::VOBJ);
    fees.pushKV("base", ValueFromAmount(e.GetFee()));
    fees.pushKV("modified", ValueFromAmount(e.GetModifiedFee()));
    fees.pushKV("ancestor", ValueFromAmount(e.GetModFeesWithAncestors()));
    fees.pushKV("descendant", ValueFromAmount(e.GetModFeesWithDescendants()));
    info.pushKV("fees", fees);

    info.pushKV("vsize", (int)e.GetTxSize());
    if (IsDeprecatedRPCEnabled("size")) info.pushKV("size", (int)e.GetTxSize());
    info.pushKV("weight", (int)e.GetTxWeight());
    info.pushKV("fee", ValueFromAmount(e.GetFee()));
    info.pushKV("modifiedfee", ValueFromAmount(e.GetModifiedFee()));
    info.pushKV("time", count_seconds(e.GetTime()));
    info.pushKV("height", (int)e.GetHeight());
    info.pushKV("descendantcount", e.GetCountWithDescendants());
    info.pushKV("descendantsize", e.GetSizeWithDescendants());
    info.pushKV("descendantfees", e.GetModFeesWithDescendants());
    info.pushKV("ancestorcount", e.GetCountWithAncestors());
    info.pushKV("ancestorsize", e.GetSizeWithAncestors());
    info.pushKV("ancestorfees", e.GetModFeesWithAncestors());
    info.pushKV("wtxid", pool.vTxHashes[e.vTxHashesIdx].first.ToString());
    const CTransaction& tx = e.GetTx();
    std::set<std::string> setDepends;
    for (const CTxIn& txin : tx.vin)
    {
        if (pool.exists(txin.prevout.hash))
            setDepends.insert(txin.prevout.hash.ToString());
    }

    UniValue depends(UniValue::VARR);
    for (const std::string& dep : setDepends)
    {
        depends.push_back(dep);
    }

    info.pushKV("depends", depends);

    UniValue spent(UniValue::VARR);
    const CTxMemPool::txiter& it = pool.mapTx.find(tx.GetHash());
    const CTxMemPool::setEntries& setChildren = pool.GetMemPoolChildren(it);
    for (CTxMemPool::txiter childiter : setChildren) {
        spent.push_back(childiter->GetTx().GetHash().ToString());
    }

    info.pushKV("spentby", spent);

    // Add opt-in RBF status
    bool rbfStatus = false;
    RBFTransactionState rbfState = IsRBFOptIn(tx, pool);
    if (rbfState == RBFTransactionState::UNKNOWN) {
        throw JSONRPCError(RPC_MISC_ERROR, "Transaction is not in mempool");
    } else if (rbfState == RBFTransactionState::REPLACEABLE_BIP125) {
        rbfStatus = true;
    }

    info.pushKV("bip125-replaceable", rbfStatus);
}

UniValue MempoolToJSON(const CTxMemPool& pool, bool verbose)
{
    if (verbose) {
        LOCK(pool.cs);
        UniValue o(UniValue::VOBJ);
        for (const CTxMemPoolEntry& e : pool.mapTx) {
            const uint256& hash = e.GetTx().GetHash();
            UniValue info(UniValue::VOBJ);
            entryToJSON(pool, info, e);
            // Mempool has unique entries so there is no advantage in using
            // UniValue::pushKV, which checks if the key already exists in O(N).
            // UniValue::__pushKV is used instead which currently is O(1).
            o.__pushKV(hash.ToString(), info);
        }
        return o;
    } else {
        std::vector<uint256> vtxid;
        pool.queryHashes(vtxid);

        UniValue a(UniValue::VARR);
        for (const uint256& hash : vtxid)
            a.push_back(hash.ToString());

        return a;
    }
}

static UniValue getrawmempool(const JSONRPCRequest& request)
{
            RPCHelpMan{"getrawmempool",
                "\nReturns all transaction ids in memory pool as a json array of string transaction ids.\n"
                "\nHint: use getmempoolentry to fetch a specific transaction from the mempool.\n",
                {
                    {"verbose", RPCArg::Type::BOOL, /* default */ "false", "True for a json object, false for array of transaction ids"},
                },
                RPCResult{"for verbose = false",
            "[                     (json array of string)\n"
            "  \"transactionid\"     (string) The transaction id\n"
            "  ,...\n"
            "]\n"
            "\nResult: (for verbose = true):\n"
            "{                           (json object)\n"
            "  \"transactionid\" : {       (json object)\n"
            + EntryDescriptionString()
            + "  }, ...\n"
            "}\n"
                },
                RPCExamples{
                    HelpExampleCli("getrawmempool", "true")
            + HelpExampleRpc("getrawmempool", "true")
                },
            }.Check(request);

    bool fVerbose = false;
    if (!request.params[0].isNull())
        fVerbose = request.params[0].get_bool();

    return MempoolToJSON(::mempool, fVerbose);
}

static UniValue getmempoolancestors(const JSONRPCRequest& request)
{
            RPCHelpMan{"getmempoolancestors",
                "\nIf txid is in the mempool, returns all in-mempool ancestors.\n",
                {
                    {"txid", RPCArg::Type::STR_HEX, RPCArg::Optional::NO, "The transaction id (must be in mempool)"},
                    {"verbose", RPCArg::Type::BOOL, /* default */ "false", "True for a json object, false for array of transaction ids"},
                },
                {
                    RPCResult{"for verbose = false",
            "[                       (json array of strings)\n"
            "  \"transactionid\"           (string) The transaction id of an in-mempool ancestor transaction\n"
            "  ,...\n"
            "]\n"
                    },
                    RPCResult{"for verbose = true",
            "{                           (json object)\n"
            "  \"transactionid\" : {       (json object)\n"
            + EntryDescriptionString()
            + "  }, ...\n"
            "}\n"
                    },
                },
                RPCExamples{
                    HelpExampleCli("getmempoolancestors", "\"mytxid\"")
            + HelpExampleRpc("getmempoolancestors", "\"mytxid\"")
                },
            }.Check(request);

    bool fVerbose = false;
    if (!request.params[1].isNull())
        fVerbose = request.params[1].get_bool();

    uint256 hash = ParseHashV(request.params[0], "parameter 1");

    LOCK(mempool.cs);

    CTxMemPool::txiter it = mempool.mapTx.find(hash);
    if (it == mempool.mapTx.end()) {
        throw JSONRPCError(RPC_INVALID_ADDRESS_OR_KEY, "Transaction not in mempool");
    }

    CTxMemPool::setEntries setAncestors;
    uint64_t noLimit = std::numeric_limits<uint64_t>::max();
    std::string dummy;
    mempool.CalculateMemPoolAncestors(*it, setAncestors, noLimit, noLimit, noLimit, noLimit, dummy, false);

    if (!fVerbose) {
        UniValue o(UniValue::VARR);
        for (CTxMemPool::txiter ancestorIt : setAncestors) {
            o.push_back(ancestorIt->GetTx().GetHash().ToString());
        }

        return o;
    } else {
        UniValue o(UniValue::VOBJ);
        for (CTxMemPool::txiter ancestorIt : setAncestors) {
            const CTxMemPoolEntry &e = *ancestorIt;
            const uint256& _hash = e.GetTx().GetHash();
            UniValue info(UniValue::VOBJ);
            entryToJSON(::mempool, info, e);
            o.pushKV(_hash.ToString(), info);
        }
        return o;
    }
}

static UniValue getmempooldescendants(const JSONRPCRequest& request)
{
            RPCHelpMan{"getmempooldescendants",
                "\nIf txid is in the mempool, returns all in-mempool descendants.\n",
                {
                    {"txid", RPCArg::Type::STR_HEX, RPCArg::Optional::NO, "The transaction id (must be in mempool)"},
                    {"verbose", RPCArg::Type::BOOL, /* default */ "false", "True for a json object, false for array of transaction ids"},
                },
                {
                    RPCResult{"for verbose = false",
            "[                       (json array of strings)\n"
            "  \"transactionid\"           (string) The transaction id of an in-mempool descendant transaction\n"
            "  ,...\n"
            "]\n"
                    },
                    RPCResult{"for verbose = true",
            "{                           (json object)\n"
            "  \"transactionid\" : {       (json object)\n"
            + EntryDescriptionString()
            + "  }, ...\n"
            "}\n"
                    },
                },
                RPCExamples{
                    HelpExampleCli("getmempooldescendants", "\"mytxid\"")
            + HelpExampleRpc("getmempooldescendants", "\"mytxid\"")
                },
            }.Check(request);

    bool fVerbose = false;
    if (!request.params[1].isNull())
        fVerbose = request.params[1].get_bool();

    uint256 hash = ParseHashV(request.params[0], "parameter 1");

    LOCK(mempool.cs);

    CTxMemPool::txiter it = mempool.mapTx.find(hash);
    if (it == mempool.mapTx.end()) {
        throw JSONRPCError(RPC_INVALID_ADDRESS_OR_KEY, "Transaction not in mempool");
    }

    CTxMemPool::setEntries setDescendants;
    mempool.CalculateDescendants(it, setDescendants);
    // CTxMemPool::CalculateDescendants will include the given tx
    setDescendants.erase(it);

    if (!fVerbose) {
        UniValue o(UniValue::VARR);
        for (CTxMemPool::txiter descendantIt : setDescendants) {
            o.push_back(descendantIt->GetTx().GetHash().ToString());
        }

        return o;
    } else {
        UniValue o(UniValue::VOBJ);
        for (CTxMemPool::txiter descendantIt : setDescendants) {
            const CTxMemPoolEntry &e = *descendantIt;
            const uint256& _hash = e.GetTx().GetHash();
            UniValue info(UniValue::VOBJ);
            entryToJSON(::mempool, info, e);
            o.pushKV(_hash.ToString(), info);
        }
        return o;
    }
}

static UniValue getmempoolentry(const JSONRPCRequest& request)
{
            RPCHelpMan{"getmempoolentry",
                "\nReturns mempool data for given transaction\n",
                {
                    {"txid", RPCArg::Type::STR_HEX, RPCArg::Optional::NO, "The transaction id (must be in mempool)"},
                },
                RPCResult{
            "{                           (json object)\n"
            + EntryDescriptionString()
            + "}\n"
                },
                RPCExamples{
                    HelpExampleCli("getmempoolentry", "\"mytxid\"")
            + HelpExampleRpc("getmempoolentry", "\"mytxid\"")
                },
            }.Check(request);

    uint256 hash = ParseHashV(request.params[0], "parameter 1");

    LOCK(mempool.cs);

    CTxMemPool::txiter it = mempool.mapTx.find(hash);
    if (it == mempool.mapTx.end()) {
        throw JSONRPCError(RPC_INVALID_ADDRESS_OR_KEY, "Transaction not in mempool");
    }

    const CTxMemPoolEntry &e = *it;
    UniValue info(UniValue::VOBJ);
    entryToJSON(::mempool, info, e);
    return info;
}

static UniValue getblockhash(const JSONRPCRequest& request)
{
            RPCHelpMan{"getblockhash",
                "\nReturns hash of block in best-block-chain at height provided.\n",
                {
                    {"height", RPCArg::Type::NUM, RPCArg::Optional::NO, "The height index"},
                },
                RPCResult{
            "\"hash\"         (string) The block hash\n"
                },
                RPCExamples{
                    HelpExampleCli("getblockhash", "1000")
            + HelpExampleRpc("getblockhash", "1000")
                },
            }.Check(request);

    LOCK(cs_main);

    int nHeight = request.params[0].get_int();
    if (nHeight < 0 || nHeight > ::ChainActive().Height())
        throw JSONRPCError(RPC_INVALID_PARAMETER, "Block height out of range");

    CBlockIndex* pblockindex = ::ChainActive()[nHeight];
    return pblockindex->GetBlockHash().GetHex();
}

static UniValue getblockheader(const JSONRPCRequest& request)
{
            RPCHelpMan{"getblockheader",
                "\nIf verbose is false, returns a string that is serialized, hex-encoded data for blockheader 'hash'.\n"
                "If verbose is true, returns an Object with information about blockheader <hash>.\n",
                {
                    {"blockhash", RPCArg::Type::STR_HEX, RPCArg::Optional::NO, "The block hash"},
                    {"verbose", RPCArg::Type::BOOL, /* default */ "true", "true for a json object, false for the hex-encoded data"},
                },
                {
                    RPCResult{"for verbose = true",
            "{\n"
            "  \"hash\" : \"hash\",     (string) the block hash (same as provided)\n"
            "  \"confirmations\" : n,   (numeric) The number of confirmations, or -1 if the block is not on the main chain\n"
            "  \"height\" : n,          (numeric) The block height or index\n"
            "  \"version\" : n,         (numeric) The block version\n"
            "  \"versionHex\" : \"00000000\", (string) The block version formatted in hexadecimal\n"
            "  \"merkleroot\" : \"xxxx\", (string) The merkle root\n"
            "  \"time\" : ttt,          (numeric) The block time in seconds since epoch (Jan 1 1970 GMT)\n"
            "  \"mediantime\" : ttt,    (numeric) The median block time in seconds since epoch (Jan 1 1970 GMT)\n"
            "  \"nonce\" : n,           (numeric) The nonce\n"
            "  \"bits\" : \"1d00ffff\", (string) The bits\n"
            "  \"difficulty\" : x.xxx,  (numeric) The difficulty\n"
            "  \"chainwork\" : \"0000...1f3\"     (string) Expected number of hashes required to produce the current chain (in hex)\n"
            "  \"nTx\" : n,             (numeric) The number of transactions in the block.\n"
            "  \"signblock_witness_asm\" : \"xxxx\", (string) ASM of sign block witness data.\n"
            "  \"signblock_witness_hex\" : \"xxxx\", (string) Hex of sign block witness data.\n"
            "  \"dynamic_parameters\" :           (obj) Dynamic federation parameters in the block, if any.\n"
            "    {\n"
            "        \"current\" :                (obj) enforced dynamic federation parameters. Do note that only the signblockscript is published for each block, while others are published only at epoch start.\n"
            "            {\n"
            "                \"signblockscript\" : \"xxxx\", (string) signblock script in hex\n"
            "                \"max_block_witness\" : x, (numeric) Maximum serialized size of the block witness stack\n"
            "                \"fedpegscript\" : \"xxxx\", (string) fedpegscript in hex\n"
            "                \"extension_space\" :        (array) Array of hex-encoded strings\n"
            "                    [\n"
            "                        xxxx,\n"
            "                        ...\n"
            "                    ]\n"
            "            }\n"
            "        \"proposed\" :               (obj) Proposed paramaters. Uninforced. Must be published in full.\n"
            "            {\n"
            "                ...                  same entries as current\n"
            "            }\n"
            "    }\n"
            "  \"previousblockhash\" : \"hash\",  (string) The hash of the previous block\n"
            "  \"nextblockhash\" : \"hash\",      (string) The hash of the next block\n"
            "}\n"
                    },
                    RPCResult{"for verbose=false",
            "\"data\"             (string) A string that is serialized, hex-encoded data for block 'hash'.\n"
                    },
                },
                RPCExamples{
                    HelpExampleCli("getblockheader", "\"00000000c937983704a73af28acdec37b049d214adbda81d7e2a3dd146f6ed09\"")
            + HelpExampleRpc("getblockheader", "\"00000000c937983704a73af28acdec37b049d214adbda81d7e2a3dd146f6ed09\"")
                },
            }.Check(request);

    uint256 hash(ParseHashV(request.params[0], "hash"));

    bool fVerbose = true;
    if (!request.params[1].isNull())
        fVerbose = request.params[1].get_bool();

    const CBlockIndex* pblockindex;
    const CBlockIndex* tip;
    {
        LOCK(cs_main);
        pblockindex = LookupBlockIndex(hash);
        tip = ::ChainActive().Tip();
    }

    if (!pblockindex) {
        throw JSONRPCError(RPC_INVALID_ADDRESS_OR_KEY, "Block not found");
    }

    if (!fVerbose)
    {
        CDataStream ssBlock(SER_NETWORK, PROTOCOL_VERSION);
        ssBlock << pblockindex->GetBlockHeader();
        std::string strHex = HexStr(ssBlock.begin(), ssBlock.end());
        return strHex;
    }

    return blockheaderToJSON(tip, pblockindex);
}

static CBlock GetBlockChecked(const CBlockIndex* pblockindex)
{
    CBlock block;
    if (IsBlockPruned(pblockindex)) {
        throw JSONRPCError(RPC_MISC_ERROR, "Block not available (pruned data)");
    }

    if (!ReadBlockFromDisk(block, pblockindex, Params().GetConsensus())) {
        // Block not found on disk. This could be because we have the block
        // header in our index but don't have the block (for example if a
        // non-whitelisted node sends us an unrequested long chain of valid
        // blocks, we add the headers to our index, but don't accept the
        // block).
        throw JSONRPCError(RPC_MISC_ERROR, "Block not found on disk");
    }

    return block;
}

static CBlockUndo GetUndoChecked(const CBlockIndex* pblockindex)
{
    CBlockUndo blockUndo;
    if (IsBlockPruned(pblockindex)) {
        throw JSONRPCError(RPC_MISC_ERROR, "Undo data not available (pruned data)");
    }

    if (!UndoReadFromDisk(blockUndo, pblockindex)) {
        throw JSONRPCError(RPC_MISC_ERROR, "Can't read undo data from disk");
    }

    return blockUndo;
}

static UniValue getblock(const JSONRPCRequest& request)
{
    RPCHelpMan{"getblock",
                "\nIf verbosity is 0, returns a string that is serialized, hex-encoded data for block 'hash'.\n"
                "If verbosity is 1, returns an Object with information about block <hash>.\n"
                "If verbosity is 2, returns an Object with information about block <hash> and information about each transaction. \n",
                {
                    {"blockhash", RPCArg::Type::STR_HEX, RPCArg::Optional::NO, "The block hash"},
                    {"verbosity", RPCArg::Type::NUM, /* default */ "1", "0 for hex-encoded data, 1 for a json object, and 2 for json object with transaction data"},
                },
                {
                    RPCResult{"for verbosity = 0",
            "\"data\"             (string) A string that is serialized, hex-encoded data for block 'hash'.\n"
                    },
                    RPCResult{"for verbosity = 1",
            "{\n"
            "  \"hash\" : \"hash\",     (string) the block hash (same as provided)\n"
            "  \"confirmations\" : n,   (numeric) The number of confirmations, or -1 if the block is not on the main chain\n"
            "  \"size\" : n,            (numeric) The block size\n"
            "  \"strippedsize\" : n,    (numeric) The block size excluding witness data\n"
            "  \"weight\" : n           (numeric) The block weight as defined in BIP 141\n"
            "  \"height\" : n,          (numeric) The block height or index\n"
            "  \"version\" : n,         (numeric) The block version\n"
            "  \"versionHex\" : \"00000000\", (string) The block version formatted in hexadecimal\n"
            "  \"merkleroot\" : \"xxxx\", (string) The merkle root\n"
            "  \"tx\" : [               (array of string) The transaction ids\n"
            "     \"transactionid\"     (string) The transaction id\n"
            "     ,...\n"
            "  ],\n"
            "  \"time\" : ttt,          (numeric) The block time in seconds since epoch (Jan 1 1970 GMT)\n"
            "  \"mediantime\" : ttt,    (numeric) The median block time in seconds since epoch (Jan 1 1970 GMT)\n"
            "  \"nonce\" : n,           (numeric) The nonce\n"
            "  \"bits\" : \"1d00ffff\", (string) The bits\n"
            "  \"difficulty\" : x.xxx,  (numeric) The difficulty\n"
            "  \"chainwork\" : \"xxxx\",  (string) Expected number of hashes required to produce the chain up to this block (in hex)\n"
            "  \"nTx\" : n,             (numeric) The number of transactions in the block.\n"
            "  \"signblock_witness_asm\" : \"xxxx\", (string) ASM of sign block witness data.\n"
            "  \"signblock_witness_hex\" : \"xxxx\", (string) Hex of sign block witness data.\n"
            "  \"dynamic_parameters\" :           (obj) Dynamic federation parameters in the block, if any.\n"
            "    {\n"
            "        \"current\" :                (obj) enforced dynamic federation parameters. Do note that only the signblockscript is published for each block, while others are published only at epoch start.\n"
            "            {\n"
            "                \"signblockscript\" : \"xxxx\", (string) signblock script in hex\n"
            "                \"max_block_witness\" : x, (numeric) Maximum serialized size of the block witness stack\n"
            "                \"fedpegscript\" : \"xxxx\", (string) fedpegscript in hex\n"
            "                \"extension_space\" :        (array) Array of hex-encoded strings\n"
            "                    [\n"
            "                        xxxx,\n"
            "                        ...\n"
            "                    ]\n"
            "            }\n"
            "        \"proposed\" :               (obj) Proposed paramaters. Uninforced. Must be published in full.\n"
            "            {\n"
            "                ...                  same entries as current\n"
            "            }\n"
            "    }\n"
            "  \"previousblockhash\" : \"hash\",  (string) The hash of the previous block\n"
            "  \"nextblockhash\" : \"hash\"       (string) The hash of the next block\n"
            "}\n"
                    },
                    RPCResult{"for verbosity = 2",
            "{\n"
            "  ...,                     Same output as verbosity = 1.\n"
            "  \"tx\" : [               (array of Objects) The transactions in the format of the getrawtransaction RPC. Different from verbosity = 1 \"tx\" result.\n"
            "         ,...\n"
            "  ],\n"
            "  ,...                     Same output as verbosity = 1.\n"
            "}\n"
                    },
                },
                RPCExamples{
                    HelpExampleCli("getblock", "\"00000000c937983704a73af28acdec37b049d214adbda81d7e2a3dd146f6ed09\"")
            + HelpExampleRpc("getblock", "\"00000000c937983704a73af28acdec37b049d214adbda81d7e2a3dd146f6ed09\"")
                },
    }.Check(request);

    uint256 hash(ParseHashV(request.params[0], "blockhash"));

    int verbosity = 1;
    if (!request.params[1].isNull()) {
        if(request.params[1].isNum())
            verbosity = request.params[1].get_int();
        else
            verbosity = request.params[1].get_bool() ? 1 : 0;
    }

    CBlock block;
    const CBlockIndex* pblockindex;
    const CBlockIndex* tip;
    {
        LOCK(cs_main);
        pblockindex = LookupBlockIndex(hash);
        tip = ::ChainActive().Tip();

        if (!pblockindex) {
            throw JSONRPCError(RPC_INVALID_ADDRESS_OR_KEY, "Block not found");
        }

        block = GetBlockChecked(pblockindex);
    }

    if (verbosity <= 0)
    {
        CDataStream ssBlock(SER_NETWORK, PROTOCOL_VERSION | RPCSerializationFlags());
        ssBlock << block;
        std::string strHex = HexStr(ssBlock.begin(), ssBlock.end());
        return strHex;
    }

    return blockToJSON(block, tip, pblockindex, verbosity >= 2);
}

static UniValue pruneblockchain(const JSONRPCRequest& request)
{
            RPCHelpMan{"pruneblockchain", "",
                {
                    {"height", RPCArg::Type::NUM, RPCArg::Optional::NO, "The block height to prune up to. May be set to a discrete height, or a unix timestamp\n"
            "                  to prune blocks whose block time is at least 2 hours older than the provided timestamp."},
                },
                RPCResult{
            "n    (numeric) Height of the last block pruned.\n"
                },
                RPCExamples{
                    HelpExampleCli("pruneblockchain", "1000")
            + HelpExampleRpc("pruneblockchain", "1000")
                },
            }.Check(request);

    if (!fPruneMode)
        throw JSONRPCError(RPC_MISC_ERROR, "Cannot prune blocks because node is not in prune mode.");

    LOCK(cs_main);

    int heightParam = request.params[0].get_int();
    if (heightParam < 0)
        throw JSONRPCError(RPC_INVALID_PARAMETER, "Negative block height.");

    // Height value more than a billion is too high to be a block height, and
    // too low to be a block time (corresponds to timestamp from Sep 2001).
    if (heightParam > 1000000000) {
        // Add a 2 hour buffer to include blocks which might have had old timestamps
        CBlockIndex* pindex = ::ChainActive().FindEarliestAtLeast(heightParam - TIMESTAMP_WINDOW, 0);
        if (!pindex) {
            throw JSONRPCError(RPC_INVALID_PARAMETER, "Could not find block with at least the specified timestamp.");
        }
        heightParam = pindex->nHeight;
    }

    unsigned int height = (unsigned int) heightParam;
    unsigned int chainHeight = (unsigned int) ::ChainActive().Height();
    if (chainHeight < Params().PruneAfterHeight())
        throw JSONRPCError(RPC_MISC_ERROR, "Blockchain is too short for pruning.");
    else if (height > chainHeight)
        throw JSONRPCError(RPC_INVALID_PARAMETER, "Blockchain is shorter than the attempted prune height.");
    else if (height > chainHeight - MIN_BLOCKS_TO_KEEP) {
        LogPrint(BCLog::RPC, "Attempt to prune blocks close to the tip.  Retaining the minimum number of blocks.\n");
        height = chainHeight - MIN_BLOCKS_TO_KEEP;
    }

    PruneBlockFilesManual(height);
    const CBlockIndex* block = ::ChainActive().Tip();
    CHECK_NONFATAL(block);
    while (block->pprev && (block->pprev->nStatus & BLOCK_HAVE_DATA)) {
        block = block->pprev;
    }
    return uint64_t(block->nHeight);
}

static UniValue gettxoutsetinfo(const JSONRPCRequest& request)
{
            RPCHelpMan{"gettxoutsetinfo",
                "\nReturns statistics about the unspent transaction output set.\n"
                "Note this call may take some time.\n",
                {},
                RPCResult{
            "{\n"
            "  \"height\":n,     (numeric) The current block height (index)\n"
            "  \"bestblock\": \"hex\",   (string) The hash of the block at the tip of the chain\n"
            "  \"transactions\": n,      (numeric) The number of transactions with unspent outputs\n"
            "  \"txouts\": n,            (numeric) The number of unspent transaction outputs\n"
            "  \"bogosize\": n,          (numeric) A meaningless metric for UTXO set size\n"
            "  \"hash_serialized_2\": \"hash\", (string) The serialized hash\n"
            "  \"disk_size\": n,         (numeric) The estimated size of the chainstate on disk\n"
            "  \"total_amount\": x.xxx          (numeric) The total amount\n"
            "}\n"
                },
                RPCExamples{
                    HelpExampleCli("gettxoutsetinfo", "")
            + HelpExampleRpc("gettxoutsetinfo", "")
                },
            }.Check(request);

    UniValue ret(UniValue::VOBJ);

    CCoinsStats stats;
    ::ChainstateActive().ForceFlushStateToDisk();

    CCoinsView* coins_view = WITH_LOCK(cs_main, return &ChainstateActive().CoinsDB());
    if (GetUTXOStats(coins_view, stats)) {
        ret.pushKV("height", (int64_t)stats.nHeight);
        ret.pushKV("bestblock", stats.hashBlock.GetHex());
        ret.pushKV("transactions", (int64_t)stats.nTransactions);
        ret.pushKV("txouts", (int64_t)stats.nTransactionOutputs);
        ret.pushKV("bogosize", (int64_t)stats.nBogoSize);
        ret.pushKV("hash_serialized_2", stats.hashSerialized.GetHex());
        ret.pushKV("disk_size", stats.nDiskSize);
        ret.pushKV("total_amount", ValueFromAmount(stats.nTotalAmount));
    } else {
        throw JSONRPCError(RPC_INTERNAL_ERROR, "Unable to read UTXO set");
    }
    return ret;
}

UniValue gettxout(const JSONRPCRequest& request)
{
            RPCHelpMan{"gettxout",
                "\nReturns details about an unspent transaction output.\n",
                {
                    {"txid", RPCArg::Type::STR, RPCArg::Optional::NO, "The transaction id"},
                    {"n", RPCArg::Type::NUM, RPCArg::Optional::NO, "vout number"},
                    {"include_mempool", RPCArg::Type::BOOL, /* default */ "true", "Whether to include the mempool. Note that an unspent output that is spent in the mempool won't appear."},
                },
                RPCResult{
            "{\n"
            "  \"bestblock\":  \"hash\",    (string) The hash of the block at the tip of the chain\n"
            "  \"confirmations\" : n,       (numeric) The number of confirmations\n"
            "  \"value\" : x.xxx,           (numeric) The transaction value in " + CURRENCY_UNIT + "\n"
            "  \"scriptPubKey\" : {         (json object)\n"
            "     \"asm\" : \"code\",       (string) \n"
            "     \"hex\" : \"hex\",        (string) \n"
            "     \"reqSigs\" : n,          (numeric) Number of required signatures\n"
            "     \"type\" : \"pubkeyhash\", (string) The type, eg pubkeyhash\n"
            "     \"addresses\" : [          (array of string) array of bitcoin addresses\n"
            "        \"address\"     (string) bitcoin address\n"
            "        ,...\n"
            "     ]\n"
            "  },\n"
            "  \"coinbase\" : true|false   (boolean) Coinbase or not\n"
            "}\n"
                },
                RPCExamples{
            "\nGet unspent transactions\n"
            + HelpExampleCli("listunspent", "") +
            "\nView the details\n"
            + HelpExampleCli("gettxout", "\"txid\" 1") +
            "\nAs a JSON-RPC call\n"
            + HelpExampleRpc("gettxout", "\"txid\", 1")
                },
            }.Check(request);

    LOCK(cs_main);

    UniValue ret(UniValue::VOBJ);

    uint256 hash(ParseHashV(request.params[0], "txid"));
    int n = request.params[1].get_int();
    COutPoint out(hash, n);
    bool fMempool = true;
    if (!request.params[2].isNull())
        fMempool = request.params[2].get_bool();

    Coin coin;
    CCoinsViewCache* coins_view = &::ChainstateActive().CoinsTip();

    if (fMempool) {
        LOCK(mempool.cs);
        CCoinsViewMemPool view(coins_view, mempool);
        if (!view.GetCoin(out, coin) || mempool.isSpent(out)) {
            return NullUniValue;
        }
    } else {
        if (!coins_view->GetCoin(out, coin)) {
            return NullUniValue;
        }
    }

    const CBlockIndex* pindex = LookupBlockIndex(coins_view->GetBestBlock());
    ret.pushKV("bestblock", pindex->GetBlockHash().GetHex());
    if (coin.nHeight == MEMPOOL_HEIGHT) {
        ret.pushKV("confirmations", 0);
    } else {
        ret.pushKV("confirmations", (int64_t)(pindex->nHeight - coin.nHeight + 1));
    }
    if (coin.out.nValue.IsExplicit()) {
        ret.pushKV("value", ValueFromAmount(coin.out.nValue.GetAmount()));
    } else {
        ret.pushKV("valuecommitment", coin.out.nValue.GetHex());
    }
    if (g_con_elementsmode) {
        if (coin.out.nAsset.IsExplicit()) {
            ret.pushKV("asset", coin.out.nAsset.GetAsset().GetHex());
        } else {
            ret.pushKV("assetcommitment", coin.out.nAsset.GetHex());
        }

        ret.pushKV("commitmentnonce", coin.out.nNonce.GetHex());
    }
    UniValue o(UniValue::VOBJ);
    ScriptPubKeyToUniv(coin.out.scriptPubKey, o, true);
    ret.pushKV("scriptPubKey", o);
    ret.pushKV("coinbase", (bool)coin.fCoinBase);

    return ret;
}

static UniValue verifychain(const JSONRPCRequest& request)
{
    int nCheckLevel = gArgs.GetArg("-checklevel", DEFAULT_CHECKLEVEL);
    int nCheckDepth = gArgs.GetArg("-checkblocks", DEFAULT_CHECKBLOCKS);
            RPCHelpMan{"verifychain",
                "\nVerifies blockchain database.\n",
                {
                    {"checklevel", RPCArg::Type::NUM, /* default */ strprintf("%d, range=0-4", nCheckLevel), "How thorough the block verification is."},
                    {"nblocks", RPCArg::Type::NUM, /* default */ strprintf("%d, 0=all", nCheckDepth), "The number of blocks to check."},
                },
                RPCResult{
            "true|false       (boolean) Verified or not\n"
                },
                RPCExamples{
                    HelpExampleCli("verifychain", "")
            + HelpExampleRpc("verifychain", "")
                },
            }.Check(request);

    LOCK(cs_main);

    if (!request.params[0].isNull())
        nCheckLevel = request.params[0].get_int();
    if (!request.params[1].isNull())
        nCheckDepth = request.params[1].get_int();

    return CVerifyDB().VerifyDB(
        Params(), &::ChainstateActive().CoinsTip(), nCheckLevel, nCheckDepth);
}

static void BuriedForkDescPushBack(UniValue& softforks, const std::string &name, int height) EXCLUSIVE_LOCKS_REQUIRED(cs_main)
{
    // For buried deployments.
    // A buried deployment is one where the height of the activation has been hardcoded into
    // the client implementation long after the consensus change has activated. See BIP 90.
    // Buried deployments with activation height value of
    // std::numeric_limits<int>::max() are disabled and thus hidden.
    if (height == std::numeric_limits<int>::max()) return;

    UniValue rv(UniValue::VOBJ);
    rv.pushKV("type", "buried");
    // getblockchaininfo reports the softfork as active from when the chain height is
    // one below the activation height
    rv.pushKV("active", ::ChainActive().Tip()->nHeight + 1 >= height);
    rv.pushKV("height", height);
    softforks.pushKV(name, rv);
}

static void BIP9SoftForkDescPushBack(UniValue& softforks, const std::string &name, const Consensus::Params& consensusParams, Consensus::DeploymentPos id) EXCLUSIVE_LOCKS_REQUIRED(cs_main)
{
    // For BIP9 deployments.
    // Deployments (e.g. testdummy) with timeout value before Jan 1, 2009 are hidden.
    // A timeout value of 0 guarantees a softfork will never be activated.
    // This is used when merging logic to implement a proposed softfork without a specified deployment schedule.
    if (consensusParams.vDeployments[id].nTimeout <= 1230768000) return;

    UniValue bip9(UniValue::VOBJ);
    const ThresholdState thresholdState = VersionBitsTipState(consensusParams, id);
    switch (thresholdState) {
    case ThresholdState::DEFINED: bip9.pushKV("status", "defined"); break;
    case ThresholdState::STARTED: bip9.pushKV("status", "started"); break;
    case ThresholdState::LOCKED_IN: bip9.pushKV("status", "locked_in"); break;
    case ThresholdState::ACTIVE: bip9.pushKV("status", "active"); break;
    case ThresholdState::FAILED: bip9.pushKV("status", "failed"); break;
    }
    if (ThresholdState::STARTED == thresholdState)
    {
        bip9.pushKV("bit", consensusParams.vDeployments[id].bit);
    }
    bip9.pushKV("start_time", consensusParams.vDeployments[id].nStartTime);
    bip9.pushKV("timeout", consensusParams.vDeployments[id].nTimeout);
    int64_t since_height = VersionBitsTipStateSinceHeight(consensusParams, id);
    bip9.pushKV("since", since_height);
    if (ThresholdState::STARTED == thresholdState)
    {
        UniValue statsUV(UniValue::VOBJ);
        BIP9Stats statsStruct = VersionBitsTipStatistics(consensusParams, id);
        statsUV.pushKV("period", statsStruct.period);
        statsUV.pushKV("threshold", statsStruct.threshold);
        statsUV.pushKV("elapsed", statsStruct.elapsed);
        statsUV.pushKV("count", statsStruct.count);
        statsUV.pushKV("possible", statsStruct.possible);
        bip9.pushKV("statistics", statsUV);
    }

    UniValue rv(UniValue::VOBJ);
    rv.pushKV("type", "bip9");
    rv.pushKV("bip9", bip9);
    if (ThresholdState::ACTIVE == thresholdState) {
        rv.pushKV("height", since_height);
    }
    rv.pushKV("active", ThresholdState::ACTIVE == thresholdState);

    softforks.pushKV(name, rv);
}

UniValue getblockchaininfo(const JSONRPCRequest& request)
{
            RPCHelpMan{"getblockchaininfo",
                "Returns an object containing various state info regarding blockchain processing.\n",
                {},
                RPCResult{
            "{\n"
            "  \"chain\": \"xxxx\",              (string) current network name (main, test, regtest)\n"
            "  \"blocks\": xxxxxx,             (numeric) the height of the most-work fully-validated chain. The genesis block has height 0\n"
            "  \"headers\": xxxxxx,            (numeric) the current number of headers we have validated\n"
            "  \"bestblockhash\": \"...\",       (string) the hash of the currently best block\n"
            "  \"difficulty\": xxxxxx,         (numeric) the current difficulty\n"
            "  \"mediantime\": xxxxxx,         (numeric) median time for the current best block\n"
            "  \"verificationprogress\": xxxx, (numeric) estimate of verification progress [0..1]\n"
            "  \"initialblockdownload\": xxxx, (bool) (debug information) estimate of whether this node is in Initial Block Download mode.\n"
            "  \"chainwork\": \"xxxx\"           (string) total amount of work in active chain, in hexadecimal\n"
            "  \"size_on_disk\": xxxxxx,       (numeric) the estimated size of the block and undo files on disk\n"
            "  \"pruned\": xx,                 (boolean) if the blocks are subject to pruning\n"
            "  \"signblock_asm\" : \"xxxx\", (string) ASM of sign block challenge data from genesis block.\n"
            "  \"signblock_hex\" : \"xxxx\", (string) Hex of sign block challenge data from genesis block.\n"
            "  \"current_signblock_asm\" : \"xxxx\", (string) ASM of sign block challenge data enforced on the next block.\n"
            "  \"current_signblock_hex\" : \"xxxx\", (string) Hex of sign block challenge data enforced on the next block.\n"
            "  \"max_block_witness\" : xx,     (numeric) maximum sized block witness serialized size for the next block.\n"
            "  \"epoch_length\" : xx,          (numeric) Length of dynamic federations epoch, or signaling period\n"
            "  \"total_valid_epochs\" : xx,    (numeric) Number of epochs a given fedpscript is valid for, defined per chain.\n"
            "  \"epoch_age\" : xx,             (numeric) number of blocks into a dynamic federation epoch chain tip is. This number is between 0 to epoch_length-1\n"
            "  \"extension_space\" : [\"xxxx\", ...], (array) Array of extension fields in dynamic blockheader\n"
            "  \"pruneheight\": xxxxxx,        (numeric) lowest-height complete block stored (only present if pruning is enabled)\n"
            "  \"automatic_pruning\": xx,      (boolean) whether automatic pruning is enabled (only present if pruning is enabled)\n"
            "  \"prune_target_size\": xxxxxx,  (numeric) the target size used by pruning (only present if automatic pruning is enabled)\n"
            "  \"softforks\": {                (object) status of softforks\n"
            "     \"xxxx\" : {                 (string) name of the softfork\n"
            "        \"type\": \"xxxx\",         (string) one of \"buried\", \"bip9\"\n"
            "        \"bip9\": {               (object) status of bip9 softforks (only for \"bip9\" type)\n"
            "           \"status\": \"xxxx\",    (string) one of \"defined\", \"started\", \"locked_in\", \"active\", \"failed\"\n"
            "           \"bit\": xx,           (numeric) the bit (0-28) in the block version field used to signal this softfork (only for \"started\" status)\n"
            "           \"start_time\": xx,     (numeric) the minimum median time past of a block at which the bit gains its meaning\n"
            "           \"timeout\": xx,       (numeric) the median time past of a block at which the deployment is considered failed if not yet locked in\n"
            "           \"since\": xx,         (numeric) height of the first block to which the status applies\n"
            "           \"statistics\": {      (object) numeric statistics about BIP9 signalling for a softfork\n"
            "              \"period\": xx,     (numeric) the length in blocks of the BIP9 signalling period \n"
            "              \"threshold\": xx,  (numeric) the number of blocks with the version bit set required to activate the feature \n"
            "              \"elapsed\": xx,    (numeric) the number of blocks elapsed since the beginning of the current period \n"
            "              \"count\": xx,      (numeric) the number of blocks with the version bit set in the current period \n"
            "              \"possible\": xx    (boolean) returns false if there are not enough blocks left in this period to pass activation threshold \n"
            "           }\n"
            "        },\n"
            "        \"height\": \"xxxxxx\",     (numeric) height of the first block which the rules are or will be enforced (only for \"buried\" type, or \"bip9\" type with \"active\" status)\n"
            "        \"active\": xx,           (boolean) true if the rules are enforced for the mempool and the next block\n"
            "     }\n"
            "  }\n"
            "  \"warnings\" : \"...\",           (string) any network and blockchain warnings.\n"
            "}\n"
                },
                RPCExamples{
                    HelpExampleCli("getblockchaininfo", "")
            + HelpExampleRpc("getblockchaininfo", "")
                },
            }.Check(request);

    LOCK(cs_main);

    const CChainParams& chainparams = Params();
    const CBlockIndex* tip = ::ChainActive().Tip();

    UniValue obj(UniValue::VOBJ);
    obj.pushKV("chain",                 chainparams.NetworkIDString());
    obj.pushKV("blocks",                (int)::ChainActive().Height());
    obj.pushKV("headers",               pindexBestHeader ? pindexBestHeader->nHeight : -1);
    obj.pushKV("bestblockhash",         tip->GetBlockHash().GetHex());
    if (!g_signed_blocks) {
        obj.pushKV("difficulty",            (double)GetDifficulty(tip));
    }
    obj.pushKV("mediantime",            (int64_t)tip->GetMedianTimePast());
    obj.pushKV("verificationprogress",  GuessVerificationProgress(tip, Params().GetConsensus().nPowTargetSpacing));
    obj.pushKV("initialblockdownload",  ::ChainstateActive().IsInitialBlockDownload());
    if (!g_signed_blocks) {
        obj.pushKV("chainwork",             tip->nChainWork.GetHex());
    }
    obj.pushKV("size_on_disk",          CalculateCurrentUsage());
    obj.pushKV("pruned",                fPruneMode);
    if (g_signed_blocks) {
        CScript sign_block_script = chainparams.GetConsensus().signblockscript;
        obj.pushKV("signblock_asm", ScriptToAsmStr(sign_block_script));
        obj.pushKV("signblock_hex", HexStr(sign_block_script));
        if (!IsDynaFedEnabled(::ChainActive().Tip(), chainparams.GetConsensus())) {
            obj.pushKV("current_signblock_asm", ScriptToAsmStr(sign_block_script));
            obj.pushKV("current_signblock_hex", HexStr(sign_block_script));
            obj.pushKV("max_block_witness", (uint64_t)chainparams.GetConsensus().max_block_signature_size);
            UniValue arr(UniValue::VARR);
            for (const auto& extension : chainparams.GetConsensus().first_extension_space) {
                arr.push_back(HexStr(extension));
            }
            obj.pushKV("extension_space", arr);
        } else {
            const DynaFedParamEntry entry = ComputeNextBlockFullCurrentParameters(::ChainActive().Tip(), chainparams.GetConsensus());
            obj.pushKV("current_signblock_asm", ScriptToAsmStr(entry.m_signblockscript));
            obj.pushKV("current_signblock_hex", HexStr(entry.m_signblockscript));
            obj.pushKV("max_block_witness", (uint64_t)entry.m_signblock_witness_limit);
            UniValue arr(UniValue::VARR);
            for (const auto& extension : entry.m_extension_space) {
                arr.push_back(HexStr(extension));
            }
            obj.pushKV("extension_space", arr);
            obj.pushKV("epoch_length", (uint64_t)chainparams.GetConsensus().dynamic_epoch_length);
            obj.pushKV("total_valid_epochs", (uint64_t)chainparams.GetConsensus().total_valid_epochs);
            obj.pushKV("epoch_age", (uint64_t)(::ChainActive().Tip()->nHeight % chainparams.GetConsensus().dynamic_epoch_length));
        }
    }

    if (fPruneMode) {
        const CBlockIndex* block = tip;
        CHECK_NONFATAL(block);
        while (block->pprev && (block->pprev->nStatus & BLOCK_HAVE_DATA)) {
            block = block->pprev;
        }

        obj.pushKV("pruneheight",        block->nHeight);

        // if 0, execution bypasses the whole if block.
        bool automatic_pruning = (gArgs.GetArg("-prune", 0) != 1);
        obj.pushKV("automatic_pruning",  automatic_pruning);
        if (automatic_pruning) {
            obj.pushKV("prune_target_size",  nPruneTarget);
        }
    }

    const Consensus::Params& consensusParams = Params().GetConsensus();
    UniValue softforks(UniValue::VOBJ);
    BuriedForkDescPushBack(softforks, "bip34", consensusParams.BIP34Height);
    BuriedForkDescPushBack(softforks, "bip66", consensusParams.BIP66Height);
    BuriedForkDescPushBack(softforks, "bip65", consensusParams.BIP65Height);
    BuriedForkDescPushBack(softforks, "csv", consensusParams.CSVHeight);
    BuriedForkDescPushBack(softforks, "segwit", consensusParams.SegwitHeight);
    BIP9SoftForkDescPushBack(softforks, "dynafed", consensusParams, Consensus::DEPLOYMENT_DYNA_FED);
    BIP9SoftForkDescPushBack(softforks, "testdummy", consensusParams, Consensus::DEPLOYMENT_TESTDUMMY);
    obj.pushKV("softforks",             softforks);

    obj.pushKV("warnings", GetWarnings("statusbar"));
    return obj;
}

/** Comparison function for sorting the getchaintips heads.  */
struct CompareBlocksByHeight
{
    bool operator()(const CBlockIndex* a, const CBlockIndex* b) const
    {
        /* Make sure that unequal blocks with the same height do not compare
           equal. Use the pointers themselves to make a distinction. */

        if (a->nHeight != b->nHeight)
          return (a->nHeight > b->nHeight);

        return a < b;
    }
};

static UniValue getchaintips(const JSONRPCRequest& request)
{
            RPCHelpMan{"getchaintips",
                "Return information about all known tips in the block tree,"
                " including the main chain as well as orphaned branches.\n",
                {},
                RPCResult{
            "[\n"
            "  {\n"
            "    \"height\": xxxx,         (numeric) height of the chain tip\n"
            "    \"hash\": \"xxxx\",         (string) block hash of the tip\n"
            "    \"branchlen\": 0          (numeric) zero for main chain\n"
            "    \"status\": \"active\"      (string) \"active\" for the main chain\n"
            "  },\n"
            "  {\n"
            "    \"height\": xxxx,\n"
            "    \"hash\": \"xxxx\",\n"
            "    \"branchlen\": 1          (numeric) length of branch connecting the tip to the main chain\n"
            "    \"status\": \"xxxx\"        (string) status of the chain (active, valid-fork, valid-headers, headers-only, invalid)\n"
            "  }\n"
            "]\n"
            "Possible values for status:\n"
            "1.  \"invalid\"               This branch contains at least one invalid block\n"
            "2.  \"headers-only\"          Not all blocks for this branch are available, but the headers are valid\n"
            "3.  \"valid-headers\"         All blocks are available for this branch, but they were never fully validated\n"
            "4.  \"valid-fork\"            This branch is not part of the active chain, but is fully validated\n"
            "5.  \"active\"                This is the tip of the active main chain, which is certainly valid\n"
                },
                RPCExamples{
                    HelpExampleCli("getchaintips", "")
            + HelpExampleRpc("getchaintips", "")
                },
            }.Check(request);

    LOCK(cs_main);

    /*
     * Idea:  the set of chain tips is ::ChainActive().tip, plus orphan blocks which do not have another orphan building off of them.
     * Algorithm:
     *  - Make one pass through g_blockman.m_block_index, picking out the orphan blocks, and also storing a set of the orphan block's pprev pointers.
     *  - Iterate through the orphan blocks. If the block isn't pointed to by another orphan, it is a chain tip.
     *  - add ::ChainActive().Tip()
     */
    std::set<const CBlockIndex*, CompareBlocksByHeight> setTips;
    std::set<const CBlockIndex*> setOrphans;
    std::set<const CBlockIndex*> setPrevs;

    for (const std::pair<const uint256, CBlockIndex*>& item : ::BlockIndex())
    {
        if (!::ChainActive().Contains(item.second)) {
            setOrphans.insert(item.second);
            setPrevs.insert(item.second->pprev);
        }
    }

    for (std::set<const CBlockIndex*>::iterator it = setOrphans.begin(); it != setOrphans.end(); ++it)
    {
        if (setPrevs.erase(*it) == 0) {
            setTips.insert(*it);
        }
    }

    // Always report the currently active tip.
    setTips.insert(::ChainActive().Tip());

    /* Construct the output array.  */
    UniValue res(UniValue::VARR);
    for (const CBlockIndex* block : setTips)
    {
        UniValue obj(UniValue::VOBJ);
        obj.pushKV("height", block->nHeight);
        obj.pushKV("hash", block->phashBlock->GetHex());

        const int branchLen = block->nHeight - ::ChainActive().FindFork(block)->nHeight;
        obj.pushKV("branchlen", branchLen);

        std::string status;
        if (::ChainActive().Contains(block)) {
            // This block is part of the currently active chain.
            status = "active";
        } else if (block->nStatus & BLOCK_FAILED_MASK) {
            // This block or one of its ancestors is invalid.
            status = "invalid";
        } else if (!block->HaveTxsDownloaded()) {
            // This block cannot be connected because full block data for it or one of its parents is missing.
            status = "headers-only";
        } else if (block->IsValid(BLOCK_VALID_SCRIPTS)) {
            // This block is fully validated, but no longer part of the active chain. It was probably the active block once, but was reorganized.
            status = "valid-fork";
        } else if (block->IsValid(BLOCK_VALID_TREE)) {
            // The headers for this block are valid, but it has not been validated. It was probably never part of the most-work chain.
            status = "valid-headers";
        } else {
            // No clue.
            status = "unknown";
        }
        obj.pushKV("status", status);

        res.push_back(obj);
    }

    return res;
}

UniValue MempoolInfoToJSON(const CTxMemPool& pool)
{
    // Make sure this call is atomic in the pool.
    LOCK(pool.cs);
    UniValue ret(UniValue::VOBJ);
    ret.pushKV("loaded", pool.IsLoaded());
    ret.pushKV("size", (int64_t)pool.size());
    ret.pushKV("bytes", (int64_t)pool.GetTotalTxSize());
    ret.pushKV("usage", (int64_t)pool.DynamicMemoryUsage());
    size_t maxmempool = gArgs.GetArg("-maxmempool", DEFAULT_MAX_MEMPOOL_SIZE) * 1000000;
    ret.pushKV("maxmempool", (int64_t) maxmempool);
    ret.pushKV("mempoolminfee", ValueFromAmount(std::max(pool.GetMinFee(maxmempool), ::minRelayTxFee).GetFeePerK()));
    ret.pushKV("minrelaytxfee", ValueFromAmount(::minRelayTxFee.GetFeePerK()));

    return ret;
}

static UniValue getmempoolinfo(const JSONRPCRequest& request)
{
            RPCHelpMan{"getmempoolinfo",
                "\nReturns details on the active state of the TX memory pool.\n",
                {},
                RPCResult{
            "{\n"
            "  \"loaded\": true|false         (boolean) True if the mempool is fully loaded\n"
            "  \"size\": xxxxx,               (numeric) Current tx count\n"
            "  \"bytes\": xxxxx,              (numeric) Sum of all virtual transaction sizes as defined in BIP 141. Differs from actual serialized size because witness data is discounted\n"
            "  \"usage\": xxxxx,              (numeric) Total memory usage for the mempool\n"
            "  \"maxmempool\": xxxxx,         (numeric) Maximum memory usage for the mempool\n"
            "  \"mempoolminfee\": xxxxx       (numeric) Minimum fee rate in " + CURRENCY_UNIT + "/kB for tx to be accepted. Is the maximum of minrelaytxfee and minimum mempool fee\n"
            "  \"minrelaytxfee\": xxxxx       (numeric) Current minimum relay fee for transactions\n"
            "}\n"
                },
                RPCExamples{
                    HelpExampleCli("getmempoolinfo", "")
            + HelpExampleRpc("getmempoolinfo", "")
                },
            }.Check(request);

    return MempoolInfoToJSON(::mempool);
}

static UniValue preciousblock(const JSONRPCRequest& request)
{
            RPCHelpMan{"preciousblock",
                "\nTreats a block as if it were received before others with the same work.\n"
                "\nA later preciousblock call can override the effect of an earlier one.\n"
                "\nThe effects of preciousblock are not retained across restarts.\n",
                {
                    {"blockhash", RPCArg::Type::STR_HEX, RPCArg::Optional::NO, "the hash of the block to mark as precious"},
                },
                RPCResults{},
                RPCExamples{
                    HelpExampleCli("preciousblock", "\"blockhash\"")
            + HelpExampleRpc("preciousblock", "\"blockhash\"")
                },
            }.Check(request);

    uint256 hash(ParseHashV(request.params[0], "blockhash"));
    CBlockIndex* pblockindex;

    {
        LOCK(cs_main);
        pblockindex = LookupBlockIndex(hash);
        if (!pblockindex) {
            throw JSONRPCError(RPC_INVALID_ADDRESS_OR_KEY, "Block not found");
        }
    }

    BlockValidationState state;
    PreciousBlock(state, Params(), pblockindex);

    if (!state.IsValid()) {
        throw JSONRPCError(RPC_DATABASE_ERROR, FormatStateMessage(state));
    }

    return NullUniValue;
}

static UniValue invalidateblock(const JSONRPCRequest& request)
{
            RPCHelpMan{"invalidateblock",
                "\nPermanently marks a block as invalid, as if it violated a consensus rule.\n",
                {
                    {"blockhash", RPCArg::Type::STR_HEX, RPCArg::Optional::NO, "the hash of the block to mark as invalid"},
                },
                RPCResults{},
                RPCExamples{
                    HelpExampleCli("invalidateblock", "\"blockhash\"")
            + HelpExampleRpc("invalidateblock", "\"blockhash\"")
                },
            }.Check(request);

    uint256 hash(ParseHashV(request.params[0], "blockhash"));
    BlockValidationState state;

    CBlockIndex* pblockindex;
    {
        LOCK(cs_main);
        pblockindex = LookupBlockIndex(hash);
        if (!pblockindex) {
            throw JSONRPCError(RPC_INVALID_ADDRESS_OR_KEY, "Block not found");
        }
    }
    InvalidateBlock(state, Params(), pblockindex);

    if (state.IsValid()) {
        ActivateBestChain(state, Params());
    }

    if (!state.IsValid()) {
        throw JSONRPCError(RPC_DATABASE_ERROR, FormatStateMessage(state));
    }

    return NullUniValue;
}

static UniValue reconsiderblock(const JSONRPCRequest& request)
{
            RPCHelpMan{"reconsiderblock",
                "\nRemoves invalidity status of a block, its ancestors and its descendants, reconsider them for activation.\n"
                "This can be used to undo the effects of invalidateblock.\n",
                {
                    {"blockhash", RPCArg::Type::STR_HEX, RPCArg::Optional::NO, "the hash of the block to reconsider"},
                },
                RPCResults{},
                RPCExamples{
                    HelpExampleCli("reconsiderblock", "\"blockhash\"")
            + HelpExampleRpc("reconsiderblock", "\"blockhash\"")
                },
            }.Check(request);

    uint256 hash(ParseHashV(request.params[0], "blockhash"));

    {
        LOCK(cs_main);
        CBlockIndex* pblockindex = LookupBlockIndex(hash);
        if (!pblockindex) {
            throw JSONRPCError(RPC_INVALID_ADDRESS_OR_KEY, "Block not found");
        }

        ResetBlockFailureFlags(pblockindex);
    }

    BlockValidationState state;
    ActivateBestChain(state, Params());

    if (!state.IsValid()) {
        throw JSONRPCError(RPC_DATABASE_ERROR, FormatStateMessage(state));
    }

    return NullUniValue;
}

static UniValue getchaintxstats(const JSONRPCRequest& request)
{
            RPCHelpMan{"getchaintxstats",
                "\nCompute statistics about the total number and rate of transactions in the chain.\n",
                {
                    {"nblocks", RPCArg::Type::NUM, /* default */ "one month", "Size of the window in number of blocks"},
                    {"blockhash", RPCArg::Type::STR_HEX, /* default */ "chain tip", "The hash of the block that ends the window."},
                },
                RPCResult{
            "{\n"
            "  \"time\": xxxxx,                         (numeric) The timestamp for the final block in the window in UNIX format.\n"
            "  \"txcount\": xxxxx,                      (numeric) The total number of transactions in the chain up to that point.\n"
            "  \"window_final_block_hash\": \"...\",      (string) The hash of the final block in the window.\n"
            "  \"window_final_block_height\": xxxxx,    (numeric) The height of the final block in the window.\n"
            "  \"window_block_count\": xxxxx,           (numeric) Size of the window in number of blocks.\n"
            "  \"window_tx_count\": xxxxx,              (numeric) The number of transactions in the window. Only returned if \"window_block_count\" is > 0.\n"
            "  \"window_interval\": xxxxx,              (numeric) The elapsed time in the window in seconds. Only returned if \"window_block_count\" is > 0.\n"
            "  \"txrate\": x.xx,                        (numeric) The average rate of transactions per second in the window. Only returned if \"window_interval\" is > 0.\n"
            "}\n"
                },
                RPCExamples{
                    HelpExampleCli("getchaintxstats", "")
            + HelpExampleRpc("getchaintxstats", "2016")
                },
            }.Check(request);

    const CBlockIndex* pindex;
    int blockcount = 30 * 24 * 60 * 60 / Params().GetConsensus().nPowTargetSpacing; // By default: 1 month

    if (request.params[1].isNull()) {
        LOCK(cs_main);
        pindex = ::ChainActive().Tip();
    } else {
        uint256 hash(ParseHashV(request.params[1], "blockhash"));
        LOCK(cs_main);
        pindex = LookupBlockIndex(hash);
        if (!pindex) {
            throw JSONRPCError(RPC_INVALID_ADDRESS_OR_KEY, "Block not found");
        }
        if (!::ChainActive().Contains(pindex)) {
            throw JSONRPCError(RPC_INVALID_PARAMETER, "Block is not in main chain");
        }
    }

    CHECK_NONFATAL(pindex != nullptr);

    if (request.params[0].isNull()) {
        blockcount = std::max(0, std::min(blockcount, pindex->nHeight - 1));
    } else {
        blockcount = request.params[0].get_int();

        if (blockcount < 0 || (blockcount > 0 && blockcount >= pindex->nHeight)) {
            throw JSONRPCError(RPC_INVALID_PARAMETER, "Invalid block count: should be between 0 and the block's height - 1");
        }
    }

    const CBlockIndex* pindexPast = pindex->GetAncestor(pindex->nHeight - blockcount);
    int nTimeDiff = pindex->GetMedianTimePast() - pindexPast->GetMedianTimePast();
    int nTxDiff = pindex->nChainTx - pindexPast->nChainTx;

    UniValue ret(UniValue::VOBJ);
    ret.pushKV("time", (int64_t)pindex->nTime);
    ret.pushKV("txcount", (int64_t)pindex->nChainTx);
    ret.pushKV("window_final_block_hash", pindex->GetBlockHash().GetHex());
    ret.pushKV("window_final_block_height", pindex->nHeight);
    ret.pushKV("window_block_count", blockcount);
    if (blockcount > 0) {
        ret.pushKV("window_tx_count", nTxDiff);
        ret.pushKV("window_interval", nTimeDiff);
        if (nTimeDiff > 0) {
            ret.pushKV("txrate", ((double)nTxDiff) / nTimeDiff);
        }
    }

    return ret;
}

template<typename T>
static T CalculateTruncatedMedian(std::vector<T>& scores)
{
    size_t size = scores.size();
    if (size == 0) {
        return 0;
    }

    std::sort(scores.begin(), scores.end());
    if (size % 2 == 0) {
        return (scores[size / 2 - 1] + scores[size / 2]) / 2;
    } else {
        return scores[size / 2];
    }
}

void CalculatePercentilesByWeight(CAmount result[NUM_GETBLOCKSTATS_PERCENTILES], std::vector<std::pair<CAmount, int64_t>>& scores, int64_t total_weight)
{
    if (scores.empty()) {
        return;
    }

    std::sort(scores.begin(), scores.end());

    // 10th, 25th, 50th, 75th, and 90th percentile weight units.
    const double weights[NUM_GETBLOCKSTATS_PERCENTILES] = {
        total_weight / 10.0, total_weight / 4.0, total_weight / 2.0, (total_weight * 3.0) / 4.0, (total_weight * 9.0) / 10.0
    };

    int64_t next_percentile_index = 0;
    int64_t cumulative_weight = 0;
    for (const auto& element : scores) {
        cumulative_weight += element.second;
        while (next_percentile_index < NUM_GETBLOCKSTATS_PERCENTILES && cumulative_weight >= weights[next_percentile_index]) {
            result[next_percentile_index] = element.first;
            ++next_percentile_index;
        }
    }

    // Fill any remaining percentiles with the last value.
    for (int64_t i = next_percentile_index; i < NUM_GETBLOCKSTATS_PERCENTILES; i++) {
        result[i] = scores.back().first;
    }
}

template<typename T>
static inline bool SetHasKeys(const std::set<T>& set) {return false;}
template<typename T, typename Tk, typename... Args>
static inline bool SetHasKeys(const std::set<T>& set, const Tk& key, const Args&... args)
{
    return (set.count(key) != 0) || SetHasKeys(set, args...);
}

// outpoint (needed for the utxo index) + nHeight + fCoinBase
static constexpr size_t PER_UTXO_OVERHEAD = sizeof(COutPoint) + sizeof(uint32_t) + sizeof(bool);

static UniValue getblockstats(const JSONRPCRequest& request)
{
    RPCHelpMan{"getblockstats",
                "\nCompute per block statistics for a given window. All amounts are in satoshis.\n"
                "It won't work for some heights with pruning.\n",
                {
                    {"hash_or_height", RPCArg::Type::NUM, RPCArg::Optional::NO, "The block hash or height of the target block", "", {"", "string or numeric"}},
                    {"stats", RPCArg::Type::ARR, /* default */ "all values", "Values to plot (see result below)",
                        {
                            {"height", RPCArg::Type::STR, RPCArg::Optional::OMITTED, "Selected statistic"},
                            {"time", RPCArg::Type::STR, RPCArg::Optional::OMITTED, "Selected statistic"},
                        },
                        "stats"},
                },
                RPCResult{
            "{                           (json object)\n"
            "  \"avgfee\": xxxxx,          (numeric) Average fee in the block\n"
            "  \"avgfeerate\": xxxxx,      (numeric) Average feerate (in satoshis per virtual byte)\n"
            "  \"avgtxsize\": xxxxx,       (numeric) Average transaction size\n"
            "  \"blockhash\": xxxxx,       (string) The block hash (to check for potential reorgs)\n"
            "  \"feerate_percentiles\": [  (array of numeric) Feerates at the 10th, 25th, 50th, 75th, and 90th percentile weight unit (in satoshis per virtual byte)\n"
            "      \"10th_percentile_feerate\",      (numeric) The 10th percentile feerate\n"
            "      \"25th_percentile_feerate\",      (numeric) The 25th percentile feerate\n"
            "      \"50th_percentile_feerate\",      (numeric) The 50th percentile feerate\n"
            "      \"75th_percentile_feerate\",      (numeric) The 75th percentile feerate\n"
            "      \"90th_percentile_feerate\",      (numeric) The 90th percentile feerate\n"
            "  ],\n"
            "  \"height\": xxxxx,          (numeric) The height of the block\n"
            "  \"ins\": xxxxx,             (numeric) The number of inputs (excluding coinbase)\n"
            "  \"maxfee\": xxxxx,          (numeric) Maximum fee in the block\n"
            "  \"maxfeerate\": xxxxx,      (numeric) Maximum feerate (in satoshis per virtual byte)\n"
            "  \"maxtxsize\": xxxxx,       (numeric) Maximum transaction size\n"
            "  \"medianfee\": xxxxx,       (numeric) Truncated median fee in the block\n"
            "  \"mediantime\": xxxxx,      (numeric) The block median time past\n"
            "  \"mediantxsize\": xxxxx,    (numeric) Truncated median transaction size\n"
            "  \"minfee\": xxxxx,          (numeric) Minimum fee in the block\n"
            "  \"minfeerate\": xxxxx,      (numeric) Minimum feerate (in satoshis per virtual byte)\n"
            "  \"mintxsize\": xxxxx,       (numeric) Minimum transaction size\n"
            "  \"outs\": xxxxx,            (numeric) The number of outputs\n"
            "  \"subsidy\": xxxxx,         (numeric) The block subsidy\n"
            "  \"swtotal_size\": xxxxx,    (numeric) Total size of all segwit transactions\n"
            "  \"swtotal_weight\": xxxxx,  (numeric) Total weight of all segwit transactions divided by segwit scale factor (4)\n"
            "  \"swtxs\": xxxxx,           (numeric) The number of segwit transactions\n"
            "  \"time\": xxxxx,            (numeric) The block time\n"
            "  \"total_out\": xxxxx,       (numeric) Total amount in all outputs (excluding coinbase and thus reward [ie subsidy + totalfee])\n"
            "  \"total_size\": xxxxx,      (numeric) Total size of all non-coinbase transactions\n"
            "  \"total_weight\": xxxxx,    (numeric) Total weight of all non-coinbase transactions divided by segwit scale factor (4)\n"
            "  \"totalfee\": xxxxx,        (numeric) The fee total\n"
            "  \"txs\": xxxxx,             (numeric) The number of transactions (excluding coinbase)\n"
            "  \"utxo_increase\": xxxxx,   (numeric) The increase/decrease in the number of unspent outputs\n"
            "  \"utxo_size_inc\": xxxxx,   (numeric) The increase/decrease in size for the utxo index (not discounting op_return and similar)\n"
            "}\n"
                },
                RPCExamples{
                    HelpExampleCli("getblockstats", "1000 '[\"minfeerate\",\"avgfeerate\"]'")
            + HelpExampleRpc("getblockstats", "1000 '[\"minfeerate\",\"avgfeerate\"]'")
                },
    }.Check(request);

    LOCK(cs_main);

    CBlockIndex* pindex;
    if (request.params[0].isNum()) {
        const int height = request.params[0].get_int();
        const int current_tip = ::ChainActive().Height();
        if (height < 0) {
            throw JSONRPCError(RPC_INVALID_PARAMETER, strprintf("Target block height %d is negative", height));
        }
        if (height > current_tip) {
            throw JSONRPCError(RPC_INVALID_PARAMETER, strprintf("Target block height %d after current tip %d", height, current_tip));
        }

        pindex = ::ChainActive()[height];
    } else {
        const uint256 hash(ParseHashV(request.params[0], "hash_or_height"));
        pindex = LookupBlockIndex(hash);
        if (!pindex) {
            throw JSONRPCError(RPC_INVALID_ADDRESS_OR_KEY, "Block not found");
        }
        if (!::ChainActive().Contains(pindex)) {
            throw JSONRPCError(RPC_INVALID_PARAMETER, strprintf("Block is not in chain %s", Params().NetworkIDString()));
        }
    }

    CHECK_NONFATAL(pindex != nullptr);

    std::set<std::string> stats;
    if (!request.params[1].isNull()) {
        const UniValue stats_univalue = request.params[1].get_array();
        for (unsigned int i = 0; i < stats_univalue.size(); i++) {
            const std::string stat = stats_univalue[i].get_str();
            stats.insert(stat);
        }
    }

    // ELEMENTS:
    const CAsset asset = policyAsset; // TODO Make configurable

    const CBlock block = GetBlockChecked(pindex);
    const CBlockUndo blockUndo = GetUndoChecked(pindex);

    const bool do_all = stats.size() == 0; // Calculate everything if nothing selected (default)
    const bool do_mediantxsize = do_all || stats.count("mediantxsize") != 0;
    const bool do_medianfee = do_all || stats.count("medianfee") != 0;
    const bool do_feerate_percentiles = do_all || stats.count("feerate_percentiles") != 0;
    const bool loop_inputs = do_all || do_medianfee || do_feerate_percentiles ||
        SetHasKeys(stats, "utxo_size_inc", "totalfee", "avgfee", "avgfeerate", "minfee", "maxfee", "minfeerate", "maxfeerate");
    const bool loop_outputs = do_all || loop_inputs || stats.count("total_out");
    const bool do_calculate_size = do_mediantxsize ||
        SetHasKeys(stats, "total_size", "avgtxsize", "mintxsize", "maxtxsize", "swtotal_size");
    const bool do_calculate_weight = do_all || SetHasKeys(stats, "total_weight", "avgfeerate", "swtotal_weight", "avgfeerate", "feerate_percentiles", "minfeerate", "maxfeerate");
    const bool do_calculate_sw = do_all || SetHasKeys(stats, "swtxs", "swtotal_size", "swtotal_weight");

    CAmount maxfee = 0;
    CAmount maxfeerate = 0;
    CAmount minfee = MAX_MONEY;
    CAmount minfeerate = MAX_MONEY;
    CAmount total_out = 0;
    CAmount totalfee = 0;
    int64_t inputs = 0;
    int64_t maxtxsize = 0;
    int64_t mintxsize = MAX_BLOCK_SERIALIZED_SIZE;
    int64_t outputs = 0;
    int64_t swtotal_size = 0;
    int64_t swtotal_weight = 0;
    int64_t swtxs = 0;
    int64_t total_size = 0;
    int64_t total_weight = 0;
    int64_t utxo_size_inc = 0;
    std::vector<CAmount> fee_array;
    std::vector<std::pair<CAmount, int64_t>> feerate_array;
    std::vector<int64_t> txsize_array;

    for (size_t i = 0; i < block.vtx.size(); ++i) {
        const auto& tx = block.vtx.at(i);
        outputs += tx->vout.size();

        CAmount tx_total_out = 0;
        // ELEMENTS:
        CAmount elements_txfee = 0;
        if (g_con_elementsmode) {
            if (loop_outputs) {
                for (const CTxOut& out : tx->vout) {
                    if (out.IsFee() && out.nAsset.GetAsset() == asset) {
                        elements_txfee += out.nValue.GetAmount();
                    }
                    if (out.nValue.IsExplicit() && out.nAsset.IsExplicit() && out.nAsset.GetAsset() == asset) {
                        tx_total_out += out.nValue.GetAmount();
                    }
                }
            }
        } else {
            if (loop_outputs) {
                for (const CTxOut& out : tx->vout) {
                    tx_total_out += out.nValue.GetAmount();
                    utxo_size_inc += GetSerializeSize(out, PROTOCOL_VERSION) + PER_UTXO_OVERHEAD;
                }
            }
        }

        if (tx->IsCoinBase()) {
            continue;
        }

        inputs += tx->vin.size(); // Don't count coinbase's fake input
        total_out += tx_total_out; // Don't count coinbase reward

        int64_t tx_size = 0;
        if (do_calculate_size) {

            tx_size = tx->GetTotalSize();
            if (do_mediantxsize) {
                txsize_array.push_back(tx_size);
            }
            maxtxsize = std::max(maxtxsize, tx_size);
            mintxsize = std::min(mintxsize, tx_size);
            total_size += tx_size;
        }

        int64_t weight = 0;
        if (do_calculate_weight) {
            weight = GetTransactionWeight(*tx);
            total_weight += weight;
        }

        if (do_calculate_sw && tx->HasWitness()) {
            ++swtxs;
            swtotal_size += tx_size;
            swtotal_weight += weight;
        }

        if (loop_inputs) {
            CAmount tx_total_in = 0;
            const auto& txundo = blockUndo.vtxundo.at(i - 1);
            for (const Coin& coin: txundo.vprevout) {
                const CTxOut& prevoutput = coin.out;

                tx_total_in += g_con_elementsmode ? 0 : prevoutput.nValue.GetAmount();
                utxo_size_inc -= GetSerializeSize(prevoutput, PROTOCOL_VERSION) + PER_UTXO_OVERHEAD;
            }

<<<<<<< HEAD
            CAmount txfee = g_con_elementsmode ? elements_txfee : (tx_total_in - tx_total_out);
            assert(MoneyRange(txfee));
=======
            CAmount txfee = tx_total_in - tx_total_out;
            CHECK_NONFATAL(MoneyRange(txfee));
>>>>>>> 94a26b19
            if (do_medianfee) {
                fee_array.push_back(txfee);
            }
            maxfee = std::max(maxfee, txfee);
            minfee = std::min(minfee, txfee);
            totalfee += txfee;

            // New feerate uses satoshis per virtual byte instead of per serialized byte
            CAmount feerate = weight ? (txfee * WITNESS_SCALE_FACTOR) / weight : 0;
            if (do_feerate_percentiles) {
                feerate_array.emplace_back(std::make_pair(feerate, weight));
            }
            maxfeerate = std::max(maxfeerate, feerate);
            minfeerate = std::min(minfeerate, feerate);
        }
    }

    CAmount feerate_percentiles[NUM_GETBLOCKSTATS_PERCENTILES] = { 0 };
    CalculatePercentilesByWeight(feerate_percentiles, feerate_array, total_weight);

    UniValue feerates_res(UniValue::VARR);
    for (int64_t i = 0; i < NUM_GETBLOCKSTATS_PERCENTILES; i++) {
        feerates_res.push_back(feerate_percentiles[i]);
    }

    UniValue ret_all(UniValue::VOBJ);
    ret_all.pushKV("avgfee", (block.vtx.size() > 1) ? totalfee / (block.vtx.size() - 1) : 0);
    ret_all.pushKV("avgfeerate", total_weight ? (totalfee * WITNESS_SCALE_FACTOR) / total_weight : 0); // Unit: sat/vbyte
    ret_all.pushKV("avgtxsize", (block.vtx.size() > 1) ? total_size / (block.vtx.size() - 1) : 0);
    ret_all.pushKV("blockhash", pindex->GetBlockHash().GetHex());
    ret_all.pushKV("feerate_percentiles", feerates_res);
    ret_all.pushKV("height", (int64_t)pindex->nHeight);
    ret_all.pushKV("ins", inputs);
    ret_all.pushKV("maxfee", maxfee);
    ret_all.pushKV("maxfeerate", maxfeerate);
    ret_all.pushKV("maxtxsize", maxtxsize);
    ret_all.pushKV("medianfee", CalculateTruncatedMedian(fee_array));
    ret_all.pushKV("mediantime", pindex->GetMedianTimePast());
    ret_all.pushKV("mediantxsize", CalculateTruncatedMedian(txsize_array));
    ret_all.pushKV("minfee", (minfee == MAX_MONEY) ? 0 : minfee);
    ret_all.pushKV("minfeerate", (minfeerate == MAX_MONEY) ? 0 : minfeerate);
    ret_all.pushKV("mintxsize", mintxsize == MAX_BLOCK_SERIALIZED_SIZE ? 0 : mintxsize);
    ret_all.pushKV("outs", outputs);
    ret_all.pushKV("subsidy", GetBlockSubsidy(pindex->nHeight, Params().GetConsensus()));
    ret_all.pushKV("swtotal_size", swtotal_size);
    ret_all.pushKV("swtotal_weight", swtotal_weight);
    ret_all.pushKV("swtxs", swtxs);
    ret_all.pushKV("time", pindex->GetBlockTime());
    ret_all.pushKV("total_out", total_out);
    ret_all.pushKV("total_size", total_size);
    ret_all.pushKV("total_weight", total_weight);
    ret_all.pushKV("totalfee", totalfee);
    ret_all.pushKV("txs", (int64_t)block.vtx.size());
    ret_all.pushKV("utxo_increase", outputs - inputs);
    ret_all.pushKV("utxo_size_inc", utxo_size_inc);

    if (do_all) {
        return ret_all;
    }

    UniValue ret(UniValue::VOBJ);
    for (const std::string& stat : stats) {
        const UniValue& value = ret_all[stat];
        if (value.isNull()) {
            throw JSONRPCError(RPC_INVALID_PARAMETER, strprintf("Invalid selected statistic %s", stat));
        }
        ret.pushKV(stat, value);
    }
    return ret;
}

static UniValue savemempool(const JSONRPCRequest& request)
{
            RPCHelpMan{"savemempool",
                "\nDumps the mempool to disk. It will fail until the previous dump is fully loaded.\n",
                {},
                RPCResults{},
                RPCExamples{
                    HelpExampleCli("savemempool", "")
            + HelpExampleRpc("savemempool", "")
                },
            }.Check(request);

    if (!::mempool.IsLoaded()) {
        throw JSONRPCError(RPC_MISC_ERROR, "The mempool was not loaded yet");
    }

    if (!DumpMempool(::mempool)) {
        throw JSONRPCError(RPC_MISC_ERROR, "Unable to dump mempool to disk");
    }

    return NullUniValue;
}

//! Search for a given set of pubkey scripts
bool FindScriptPubKey(std::atomic<int>& scan_progress, const std::atomic<bool>& should_abort, int64_t& count, CCoinsViewCursor* cursor, const std::set<CScript>& needles, std::map<COutPoint, Coin>& out_results) {
    scan_progress = 0;
    count = 0;
    while (cursor->Valid()) {
        COutPoint key;
        Coin coin;
        if (!cursor->GetKey(key) || !cursor->GetValue(coin)) return false;
        if (++count % 8192 == 0) {
            boost::this_thread::interruption_point();
            if (should_abort) {
                // allow to abort the scan via the abort reference
                return false;
            }
        }
        if (count % 256 == 0) {
            // update progress reference every 256 item
            uint32_t high = 0x100 * *key.hash.begin() + *(key.hash.begin() + 1);
            scan_progress = (int)(high * 100.0 / 65536.0 + 0.5);
        }
        if (needles.count(coin.out.scriptPubKey)) {
            out_results.emplace(key, coin);
        }
        cursor->Next();
    }
    scan_progress = 100;
    return true;
}

/** RAII object to prevent concurrency issue when scanning the txout set */
static std::mutex g_utxosetscan;
static std::atomic<int> g_scan_progress;
static std::atomic<bool> g_scan_in_progress;
static std::atomic<bool> g_should_abort_scan;
class CoinsViewScanReserver
{
private:
    bool m_could_reserve;
public:
    explicit CoinsViewScanReserver() : m_could_reserve(false) {}

    bool reserve() {
        CHECK_NONFATAL(!m_could_reserve);
        std::lock_guard<std::mutex> lock(g_utxosetscan);
        if (g_scan_in_progress) {
            return false;
        }
        g_scan_in_progress = true;
        m_could_reserve = true;
        return true;
    }

    ~CoinsViewScanReserver() {
        if (m_could_reserve) {
            std::lock_guard<std::mutex> lock(g_utxosetscan);
            g_scan_in_progress = false;
        }
    }
};

UniValue scantxoutset(const JSONRPCRequest& request)
{
            RPCHelpMan{"scantxoutset",
                "\nEXPERIMENTAL warning: this call may be removed or changed in future releases.\n"
                "\nScans the unspent transaction output set for entries that match certain output descriptors.\n"
                "Examples of output descriptors are:\n"
                "    addr(<address>)                      Outputs whose scriptPubKey corresponds to the specified address (does not include P2PK)\n"
                "    raw(<hex script>)                    Outputs whose scriptPubKey equals the specified hex scripts\n"
                "    combo(<pubkey>)                      P2PK, P2PKH, P2WPKH, and P2SH-P2WPKH outputs for the given pubkey\n"
                "    pkh(<pubkey>)                        P2PKH outputs for the given pubkey\n"
                "    sh(multi(<n>,<pubkey>,<pubkey>,...)) P2SH-multisig outputs for the given threshold and pubkeys\n"
                "\nIn the above, <pubkey> either refers to a fixed public key in hexadecimal notation, or to an xpub/xprv optionally followed by one\n"
                "or more path elements separated by \"/\", and optionally ending in \"/*\" (unhardened), or \"/*'\" or \"/*h\" (hardened) to specify all\n"
                "unhardened or hardened child keys.\n"
                "In the latter case, a range needs to be specified by below if different from 1000.\n"
                "For more information on output descriptors, see the documentation in the doc/descriptors.md file.\n",
                {
                    {"action", RPCArg::Type::STR, RPCArg::Optional::NO, "The action to execute\n"
            "                                      \"start\" for starting a scan\n"
            "                                      \"abort\" for aborting the current scan (returns true when abort was successful)\n"
            "                                      \"status\" for progress report (in %) of the current scan"},
                    {"scanobjects", RPCArg::Type::ARR, RPCArg::Optional::NO, "Array of scan objects\n"
            "                                  Every scan object is either a string descriptor or an object:",
                        {
                            {"descriptor", RPCArg::Type::STR, RPCArg::Optional::OMITTED, "An output descriptor"},
                            {"", RPCArg::Type::OBJ, RPCArg::Optional::OMITTED, "An object with output descriptor and metadata",
                                {
                                    {"desc", RPCArg::Type::STR, RPCArg::Optional::NO, "An output descriptor"},
                                    {"range", RPCArg::Type::RANGE, /* default */ "1000", "The range of HD chain indexes to explore (either end or [begin,end])"},
                                },
                            },
                        },
                        "[scanobjects,...]"},
                },
                RPCResult{
            "{\n"
            "  \"success\": true|false,         (boolean) Whether the scan was completed\n"
            "  \"txouts\": n,                   (numeric) The number of unspent transaction outputs scanned\n"
            "  \"height\": n,                   (numeric) The current block height (index)\n"
            "  \"bestblock\": \"hex\",            (string) The hash of the block at the tip of the chain\n"
            "  \"unspents\": [\n"
            "   {\n"
            "    \"txid\": \"hash\",              (string) The transaction id\n"
            "    \"vout\": n,                   (numeric) The vout value\n"
            "    \"scriptPubKey\": \"script\",    (string) The script key\n"
            "    \"desc\": \"descriptor\",        (string) A specialized descriptor for the matched scriptPubKey\n"
            "    \"amount\": x.xxx,             (numeric) The total amount in " + CURRENCY_UNIT + " of the unspent output\n"
            "    \"asset\" : \"asset\",           (hex) The asset ID\n"
            "    \"height\": n,                 (numeric) Height of the unspent transaction output\n"
            "   }\n"
            "   ,...], \n"
            " \"total_unblinded_bitcoin_amount\" : x.xxx, (numeric) The total amount of all found unspent unblinded outputs in " + CURRENCY_UNIT + "\n"
            "]\n"
                },
                RPCExamples{""},
            }.Check(request);

    RPCTypeCheck(request.params, {UniValue::VSTR, UniValue::VARR});

    UniValue result(UniValue::VOBJ);
    if (request.params[0].get_str() == "status") {
        CoinsViewScanReserver reserver;
        if (reserver.reserve()) {
            // no scan in progress
            return NullUniValue;
        }
        result.pushKV("progress", g_scan_progress);
        return result;
    } else if (request.params[0].get_str() == "abort") {
        CoinsViewScanReserver reserver;
        if (reserver.reserve()) {
            // reserve was possible which means no scan was running
            return false;
        }
        // set the abort flag
        g_should_abort_scan = true;
        return true;
    } else if (request.params[0].get_str() == "start") {
        CoinsViewScanReserver reserver;
        if (!reserver.reserve()) {
            throw JSONRPCError(RPC_INVALID_PARAMETER, "Scan already in progress, use action \"abort\" or \"status\"");
        }
        std::set<CScript> needles;
        std::map<CScript, std::string> descriptors;
        CAmount total_in = 0;

        // loop through the scan objects
        for (const UniValue& scanobject : request.params[1].get_array().getValues()) {
            FlatSigningProvider provider;
            auto scripts = EvalDescriptorStringOrObject(scanobject, provider);
            for (const auto& script : scripts) {
                std::string inferred = InferDescriptor(script, provider)->ToString();
                needles.emplace(script);
                descriptors.emplace(std::move(script), std::move(inferred));
            }
        }

        // Scan the unspent transaction output set for inputs
        UniValue unspents(UniValue::VARR);
        std::vector<CTxOut> input_txos;
        std::map<COutPoint, Coin> coins;
        g_should_abort_scan = false;
        g_scan_progress = 0;
        int64_t count = 0;
        std::unique_ptr<CCoinsViewCursor> pcursor;
        CBlockIndex* tip;
        {
            LOCK(cs_main);
            ::ChainstateActive().ForceFlushStateToDisk();
            pcursor = std::unique_ptr<CCoinsViewCursor>(::ChainstateActive().CoinsDB().Cursor());
            CHECK_NONFATAL(pcursor);
            tip = ::ChainActive().Tip();
            CHECK_NONFATAL(tip);
        }
        bool res = FindScriptPubKey(g_scan_progress, g_should_abort_scan, count, pcursor.get(), needles, coins);
        result.pushKV("success", res);
        result.pushKV("txouts", count);
        result.pushKV("height", tip->nHeight);
        result.pushKV("bestblock", tip->GetBlockHash().GetHex());

        if (!g_con_elementsmode) {
            for (const auto& it : coins) {
                const COutPoint& outpoint = it.first;
                const Coin& coin = it.second;
                const CTxOut& txo = coin.out;
                input_txos.push_back(txo);
                total_in += txo.nValue.GetAmount();

                UniValue unspent(UniValue::VOBJ);
                unspent.pushKV("txid", outpoint.hash.GetHex());
                unspent.pushKV("vout", (int32_t)outpoint.n);
                unspent.pushKV("scriptPubKey", HexStr(txo.scriptPubKey.begin(), txo.scriptPubKey.end()));
                unspent.pushKV("desc", descriptors[txo.scriptPubKey]);
                unspent.pushKV("amount", ValueFromAmount(txo.nValue.GetAmount()));
                unspent.pushKV("height", (int32_t)coin.nHeight);

                unspents.push_back(unspent);
            }
            result.pushKV("unspents", unspents);
            result.pushKV("total_amount", ValueFromAmount(total_in));
        } else {
            CAmount total_in_explicit_parent = 0;
            for (const auto& it : coins) {
                const COutPoint& outpoint = it.first;
                const Coin& coin = it.second;
                const CTxOut& txo = coin.out;
                input_txos.push_back(txo);
                if (txo.nValue.IsExplicit() && txo.nAsset.IsExplicit() && txo.nAsset.GetAsset() == Params().GetConsensus().pegged_asset) {
                    total_in_explicit_parent += txo.nValue.GetAmount();
                }

                UniValue unspent(UniValue::VOBJ);
                unspent.pushKV("txid", outpoint.hash.GetHex());
                unspent.pushKV("vout", (int32_t)outpoint.n);
                unspent.pushKV("scriptPubKey", HexStr(txo.scriptPubKey.begin(), txo.scriptPubKey.end()));
                unspent.pushKV("desc", descriptors[txo.scriptPubKey]);
                if (txo.nValue.IsExplicit()) {
                    unspent.pushKV("amount", ValueFromAmount(txo.nValue.GetAmount()));
                } else {
                    unspent.pushKV("amountcommitment", HexStr(txo.nValue.vchCommitment));
                }
                if (txo.nAsset.IsExplicit()) {
                    unspent.pushKV("asset", txo.nAsset.GetAsset().GetHex());
                } else {
                    unspent.pushKV("assetcommitment", HexStr(txo.nAsset.vchCommitment));
                }
                unspent.pushKV("height", (int32_t)coin.nHeight);

                unspents.push_back(unspent);
            }
            result.pushKV("unspents", unspents);
            result.pushKV("total_unblinded_bitcoin_amount", ValueFromAmount(total_in_explicit_parent));
        }
    } else {
        throw JSONRPCError(RPC_INVALID_PARAMETER, "Invalid command");
    }
    return result;
}

//
// ELEMENTS:

UniValue getsidechaininfo(const JSONRPCRequest& request)
{
    if (request.fHelp || request.params.size() != 0)
        throw std::runtime_error(
            RPCHelpMan{"getsidechaininfo",
                "Returns an object containing various state info regarding sidechain functionality.\n",
                {},
                RPCResult{
            "{\n"
            "  \"fedpegscript\": \"xxxx\",         (string) The fedpegscript in hex from genesis block\n"
            "  \"current_fedpegscripts\":          (array) The currently-enforced fedpegscripts in hex. Peg-ins for any entries on this list are honored by consensus and policy. Oldest first. Two total entries are possible.\n"
            "    [\n"
            "      \"xxxx\",                       (string) Hex-encoded active fedpegscript\n"
            "      ...\n"
            "    ]\n"
            "  \"current_fedpeg_programs\":        (array) The currently-enforced fedpegscript scriptPubKeys in hex. Prior to a transition this may be P2SH scriptpubkey, otherwise it will be a native segwit script. Results are paired in-order with current_fedpegscripts.\n"
            "    [\n"
            "      \"xxxx\",                       (string) Hex-encoded active fedpegscriptscriptPubKeys\n"
            "      ...\n"
            "    ]\n"
            "  \"pegged_asset\" : \"xxxx\",        (string) Pegged asset type in hex\n"
            "  \"min_peg_diff\" : \"xxxx\",        (string) The minimum difficulty parent chain header target. Peg-in headers that have less work will be rejected as an anti-Dos measure.\n"
            "  \"parent_blockhash\" : \"xxxx\",    (string) The parent genesis blockhash as source of pegged-in funds.\n"
            "  \"parent_chain_has_pow\": \"xxxx\", (boolean) Whether parent chain has pow or signed blocks.\n"
            "  \"parent_chain_signblockscript_asm\": \"xxxx\", (string) If the parent chain has signed blocks, its signblockscript in ASM.\n"
            "  \"parent_chain_signblockscript_hex\": \"xxxx\", (string) If the parent chain has signed blocks, its signblockscript in hex.\n"
            "  \"parent_pegged_asset\": \"xxxx\",  (boolean) If the parent chain has Confidential Assets, the asset id of the pegged asset in that chain.\n"
            "  \"pegin_confirmation_depth\": x.xx  (numeric) The number of mainchain confirmations required for a peg-in transaction to become valid.\n"
            "  \"enforce_pak\": \"xxxx\",              (boolean) If peg-out authorization is being enforced.\n"
            "}\n"
                },
                RPCExamples{
                    HelpExampleCli("getsidechaininfo", "")
                    + HelpExampleRpc("getsidechaininfo", "")
                },
            }.ToString());

    LOCK(cs_main);

    const Consensus::Params& consensus = Params().GetConsensus();
    const uint256& parent_blockhash = Params().ParentGenesisBlockHash();

    UniValue obj(UniValue::VOBJ);
    obj.pushKV("fedpegscript", HexStr(consensus.fedpegScript.begin(), consensus.fedpegScript.end()));
    // We use mempool_validation as true to show what is enforced for *next* block
    std::vector<std::pair<CScript, CScript>> fedpegscripts = GetValidFedpegScripts(::ChainActive().Tip(), consensus, true /* nextblock_validation */);
    UniValue fedpeg_prog_entries(UniValue::VARR);
    UniValue fedpeg_entries(UniValue::VARR);
    for (const auto& scripts : fedpegscripts) {
        fedpeg_prog_entries.push_back(HexStr(scripts.first));
        fedpeg_entries.push_back(HexStr(scripts.second));
    }
    obj.pushKV("current_fedpeg_programs", fedpeg_prog_entries);
    obj.pushKV("current_fedpegscripts", fedpeg_entries);
    obj.pushKV("pegged_asset", consensus.pegged_asset.GetHex());
    obj.pushKV("min_peg_diff", consensus.parentChainPowLimit.GetHex());
    obj.pushKV("parent_blockhash", parent_blockhash.GetHex());
    obj.pushKV("parent_chain_has_pow", consensus.ParentChainHasPow());
    obj.pushKV("enforce_pak", Params().GetEnforcePak());
    obj.pushKV("pegin_confirmation_depth", (uint64_t)consensus.pegin_min_depth);
    if (!consensus.ParentChainHasPow()) {
        obj.pushKV("parent_chain_signblockscript_asm", ScriptToAsmStr(consensus.parent_chain_signblockscript));
        obj.pushKV("parent_chain_signblockscript_hex", HexStr(consensus.parent_chain_signblockscript));
        obj.pushKV("parent_pegged_asset", HexStr(consensus.parent_pegged_asset));
    }
    return obj;
}

// END ELEMENTS
//

static UniValue getblockfilter(const JSONRPCRequest& request)
{
            RPCHelpMan{"getblockfilter",
                "\nRetrieve a BIP 157 content filter for a particular block.\n",
                {
                    {"blockhash", RPCArg::Type::STR_HEX, RPCArg::Optional::NO, "The hash of the block"},
                    {"filtertype", RPCArg::Type::STR, /*default*/ "basic", "The type name of the filter"},
                },
                RPCResult{
                    "{\n"
                    "  \"filter\" : (string) the hex-encoded filter data\n"
                    "  \"header\" : (string) the hex-encoded filter header\n"
                    "}\n"
                },
                RPCExamples{
                    HelpExampleCli("getblockfilter", "\"00000000c937983704a73af28acdec37b049d214adbda81d7e2a3dd146f6ed09\" \"basic\"")
                }
            }.Check(request);

    uint256 block_hash = ParseHashV(request.params[0], "blockhash");
    std::string filtertype_name = "basic";
    if (!request.params[1].isNull()) {
        filtertype_name = request.params[1].get_str();
    }

    BlockFilterType filtertype;
    if (!BlockFilterTypeByName(filtertype_name, filtertype)) {
        throw JSONRPCError(RPC_INVALID_ADDRESS_OR_KEY, "Unknown filtertype");
    }

    BlockFilterIndex* index = GetBlockFilterIndex(filtertype);
    if (!index) {
        throw JSONRPCError(RPC_MISC_ERROR, "Index is not enabled for filtertype " + filtertype_name);
    }

    const CBlockIndex* block_index;
    bool block_was_connected;
    {
        LOCK(cs_main);
        block_index = LookupBlockIndex(block_hash);
        if (!block_index) {
            throw JSONRPCError(RPC_INVALID_ADDRESS_OR_KEY, "Block not found");
        }
        block_was_connected = block_index->IsValid(BLOCK_VALID_SCRIPTS);
    }

    bool index_ready = index->BlockUntilSyncedToCurrentChain();

    BlockFilter filter;
    uint256 filter_header;
    if (!index->LookupFilter(block_index, filter) ||
        !index->LookupFilterHeader(block_index, filter_header)) {
        int err_code;
        std::string errmsg = "Filter not found.";

        if (!block_was_connected) {
            err_code = RPC_INVALID_ADDRESS_OR_KEY;
            errmsg += " Block was not connected to active chain.";
        } else if (!index_ready) {
            err_code = RPC_MISC_ERROR;
            errmsg += " Block filters are still in the process of being indexed.";
        } else {
            err_code = RPC_INTERNAL_ERROR;
            errmsg += " This error is unexpected and indicates index corruption.";
        }

        throw JSONRPCError(err_code, errmsg);
    }

    UniValue ret(UniValue::VOBJ);
    ret.pushKV("filter", HexStr(filter.GetEncodedFilter()));
    ret.pushKV("header", filter_header.GetHex());
    return ret;
}

// clang-format off

static const CRPCCommand commands[] =
{ //  category              name                      actor (function)         argNames
  //  --------------------- ------------------------  -----------------------  ----------
    { "blockchain",         "getblockchaininfo",      &getblockchaininfo,      {} },
    { "blockchain",         "getchaintxstats",        &getchaintxstats,        {"nblocks", "blockhash"} },
    { "blockchain",         "getblockstats",          &getblockstats,          {"hash_or_height", "stats"} },
    { "blockchain",         "getbestblockhash",       &getbestblockhash,       {} },
    { "blockchain",         "getblockcount",          &getblockcount,          {} },
    { "blockchain",         "getblock",               &getblock,               {"blockhash","verbosity|verbose"} },
    { "blockchain",         "getblockhash",           &getblockhash,           {"height"} },
    { "blockchain",         "getblockheader",         &getblockheader,         {"blockhash","verbose"} },
    { "blockchain",         "getchaintips",           &getchaintips,           {} },
    { "blockchain",         "getdifficulty",          &getdifficulty,          {} },
    { "blockchain",         "getmempoolancestors",    &getmempoolancestors,    {"txid","verbose"} },
    { "blockchain",         "getmempooldescendants",  &getmempooldescendants,  {"txid","verbose"} },
    { "blockchain",         "getmempoolentry",        &getmempoolentry,        {"txid"} },
    { "blockchain",         "getmempoolinfo",         &getmempoolinfo,         {} },
    { "blockchain",         "getrawmempool",          &getrawmempool,          {"verbose"} },
    { "blockchain",         "gettxout",               &gettxout,               {"txid","n","include_mempool"} },
    { "blockchain",         "gettxoutsetinfo",        &gettxoutsetinfo,        {} },
    { "blockchain",         "pruneblockchain",        &pruneblockchain,        {"height"} },
    { "blockchain",         "savemempool",            &savemempool,            {} },
    { "blockchain",         "verifychain",            &verifychain,            {"checklevel","nblocks"} },

    { "blockchain",         "preciousblock",          &preciousblock,          {"blockhash"} },
    { "blockchain",         "scantxoutset",           &scantxoutset,           {"action", "scanobjects"} },
    { "blockchain",         "getblockfilter",         &getblockfilter,         {"blockhash", "filtertype"} },

    // ELEMENTS:
    { "blockchain",         "getsidechaininfo",       &getsidechaininfo,       {} },

    /* Not shown in help */
    { "hidden",             "invalidateblock",        &invalidateblock,        {"blockhash"} },
    { "hidden",             "reconsiderblock",        &reconsiderblock,        {"blockhash"} },
    { "hidden",             "waitfornewblock",        &waitfornewblock,        {"timeout"} },
    { "hidden",             "waitforblock",           &waitforblock,           {"blockhash","timeout"} },
    { "hidden",             "waitforblockheight",     &waitforblockheight,     {"height","timeout"} },
    { "hidden",             "syncwithvalidationinterfacequeue", &syncwithvalidationinterfacequeue, {} },
};
// clang-format on

void RegisterBlockchainRPCCommands(CRPCTable &t)
{
    for (unsigned int vcidx = 0; vcidx < ARRAYLEN(commands); vcidx++)
        t.appendCommand(commands[vcidx].name, &commands[vcidx]);
}

NodeContext* g_rpc_node = nullptr;<|MERGE_RESOLUTION|>--- conflicted
+++ resolved
@@ -2027,13 +2027,8 @@
                 utxo_size_inc -= GetSerializeSize(prevoutput, PROTOCOL_VERSION) + PER_UTXO_OVERHEAD;
             }
 
-<<<<<<< HEAD
             CAmount txfee = g_con_elementsmode ? elements_txfee : (tx_total_in - tx_total_out);
-            assert(MoneyRange(txfee));
-=======
-            CAmount txfee = tx_total_in - tx_total_out;
             CHECK_NONFATAL(MoneyRange(txfee));
->>>>>>> 94a26b19
             if (do_medianfee) {
                 fee_array.push_back(txfee);
             }
