--- conflicted
+++ resolved
@@ -1962,16 +1962,11 @@
         }
     }
 
-<<<<<<< HEAD
     // ELEMENTS:
     const CAsset asset = policyAsset; // TODO Make configurable
 
-    const CBlock block = GetBlockChecked(chainman.m_blockman, pindex);
-    const CBlockUndo blockUndo = GetUndoChecked(chainman.m_blockman, pindex);
-=======
     const CBlock& block = GetBlockChecked(chainman.m_blockman, &pindex);
     const CBlockUndo& blockUndo = GetUndoChecked(chainman.m_blockman, &pindex);
->>>>>>> 59ac8bac
 
     const bool do_all = stats.size() == 0; // Calculate everything if nothing selected (default)
     const bool do_mediantxsize = do_all || stats.count("mediantxsize") != 0;
