--- conflicted
+++ resolved
@@ -1402,12 +1402,8 @@
         obj.pushKV("chainwork", tip.nChainWork.GetHex());
     }
     obj.pushKV("size_on_disk", chainman.m_blockman.CalculateCurrentUsage());
-<<<<<<< HEAD
     obj.pushKV("pruned", node::fPruneMode);
-=======
-    obj.pushKV("pruned",                node::fPruneMode);
-    obj.pushKV("trim_headers",          node::fTrimHeaders); // ELEMENTS
->>>>>>> cdcc74bb
+    obj.pushKV("trim_headers", node::fTrimHeaders); // ELEMENTS
     if (g_signed_blocks) {
         if (!DeploymentActiveAfter(&tip, chainman, Consensus::DEPLOYMENT_DYNA_FED)) {
             CScript sign_block_script = chainparams.GetConsensus().signblockscript;
