--- conflicted
+++ resolved
@@ -1320,18 +1320,6 @@
     return ret;
 }
 
-<<<<<<< HEAD
-UniValue GetServicesNames(ServiceFlags services)
-{
-    UniValue servicesNames(UniValue::VARR);
-
-    for (const auto& flag : serviceFlagsToStr(services)) {
-        servicesNames.push_back(flag);
-    }
-
-    return servicesNames;
-}
-
 //
 // ELEMENTS
 
@@ -1532,8 +1520,6 @@
 // END ELEMENTS
 //
 
-=======
->>>>>>> e7733963
 /** Convert a vector of bilingual strings to a UniValue::VARR containing their original untranslated values. */
 [[nodiscard]] static UniValue BilingualStringsToUniValue(const std::vector<bilingual_str>& bilingual_strings)
 {
