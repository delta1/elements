--- conflicted
+++ resolved
@@ -1094,7 +1094,6 @@
     const auto exp_type = ExpectedType(m_type);
     if (!exp_type) return true; // can be any type, so nothing to check
 
-<<<<<<< HEAD
     // ELEMENTS: the majority of any RPCResult type checking is now fixed,
     // but leaving this disabled for now in case there are any conditional
     // differences that are not yet tested.
@@ -1106,7 +1105,7 @@
     // if (UniValue::VARR == result.getType()) {
     //     UniValue errors(UniValue::VOBJ);
     //     for (size_t i{0}; i < result.get_array().size(); ++i) {
-    //         // If there are more results than documented, re-use the last doc_inner.
+    //         // If there are more results than documented, reuse the last doc_inner.
     //         const RPCResult& doc_inner{m_inner.at(std::min(m_inner.size() - 1, i))};
     //         UniValue match{doc_inner.MatchesType(result.get_array()[i])};
     //         if (!match.isTrue()) errors.pushKV(strprintf("%d", i), match);
@@ -1153,62 +1152,6 @@
     //     if (errors.empty()) return true;
     //     return errors;
     // }
-=======
-    if (*exp_type != result.getType()) {
-        return strprintf("returned type is %s, but declared as %s in doc", uvTypeName(result.getType()), uvTypeName(*exp_type));
-    }
-
-    if (UniValue::VARR == result.getType()) {
-        UniValue errors(UniValue::VOBJ);
-        for (size_t i{0}; i < result.get_array().size(); ++i) {
-            // If there are more results than documented, reuse the last doc_inner.
-            const RPCResult& doc_inner{m_inner.at(std::min(m_inner.size() - 1, i))};
-            UniValue match{doc_inner.MatchesType(result.get_array()[i])};
-            if (!match.isTrue()) errors.pushKV(strprintf("%d", i), match);
-        }
-        if (errors.empty()) return true; // empty result array is valid
-        return errors;
-    }
-
-    if (UniValue::VOBJ == result.getType()) {
-        if (!m_inner.empty() && m_inner.at(0).m_type == Type::ELISION) return true;
-        UniValue errors(UniValue::VOBJ);
-        if (m_type == Type::OBJ_DYN) {
-            const RPCResult& doc_inner{m_inner.at(0)}; // Assume all types are the same, randomly pick the first
-            for (size_t i{0}; i < result.get_obj().size(); ++i) {
-                UniValue match{doc_inner.MatchesType(result.get_obj()[i])};
-                if (!match.isTrue()) errors.pushKV(result.getKeys()[i], match);
-            }
-            if (errors.empty()) return true; // empty result obj is valid
-            return errors;
-        }
-        std::set<std::string> doc_keys;
-        for (const auto& doc_entry : m_inner) {
-            doc_keys.insert(doc_entry.m_key_name);
-        }
-        std::map<std::string, UniValue> result_obj;
-        result.getObjMap(result_obj);
-        for (const auto& result_entry : result_obj) {
-            if (doc_keys.find(result_entry.first) == doc_keys.end()) {
-                errors.pushKV(result_entry.first, "key returned that was not in doc");
-            }
-        }
-
-        for (const auto& doc_entry : m_inner) {
-            const auto result_it{result_obj.find(doc_entry.m_key_name)};
-            if (result_it == result_obj.end()) {
-                if (!doc_entry.m_optional) {
-                    errors.pushKV(doc_entry.m_key_name, "key missing, despite not being optional in doc");
-                }
-                continue;
-            }
-            UniValue match{doc_entry.MatchesType(result_it->second)};
-            if (!match.isTrue()) errors.pushKV(doc_entry.m_key_name, match);
-        }
-        if (errors.empty()) return true;
-        return errors;
-    }
->>>>>>> 22025d06
 
     return true;
 }
