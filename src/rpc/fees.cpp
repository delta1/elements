--- conflicted
+++ resolved
@@ -68,18 +68,6 @@
             const NodeContext& node = EnsureAnyNodeContext(request.context);
             const CTxMemPool& mempool = EnsureMemPool(node);
 
-<<<<<<< HEAD
-    unsigned int max_target = fee_estimator.HighestTargetTracked(FeeEstimateHorizon::LONG_HALFLIFE);
-    unsigned int conf_target = ParseConfirmTarget(request.params[0], max_target);
-    bool conservative = true;
-    if (!request.params[1].isNull()) {
-        FeeEstimateMode fee_mode;
-        if (!FeeModeFromString(request.params[1].get_str(), fee_mode)) {
-            throw JSONRPCError(RPC_INVALID_PARAMETER, InvalidEstimateModeErrorMessage());
-        }
-        if (fee_mode == FeeEstimateMode::ECONOMICAL) conservative = false;
-    }
-=======
             SyncWithValidationInterfaceQueue();
             unsigned int max_target = fee_estimator.HighestTargetTracked(FeeEstimateHorizon::LONG_HALFLIFE);
             unsigned int conf_target = ParseConfirmTarget(request.params[0], max_target);
@@ -91,7 +79,6 @@
                 }
                 if (fee_mode == FeeEstimateMode::ECONOMICAL) conservative = false;
             }
->>>>>>> a97a8924
 
             UniValue result(UniValue::VOBJ);
             UniValue errors(UniValue::VARR);
@@ -170,17 +157,6 @@
         {
             CBlockPolicyEstimator& fee_estimator = EnsureAnyFeeEstimator(request.context);
 
-<<<<<<< HEAD
-    unsigned int max_target = fee_estimator.HighestTargetTracked(FeeEstimateHorizon::LONG_HALFLIFE);
-    unsigned int conf_target = ParseConfirmTarget(request.params[0], max_target);
-    double threshold = 0.95;
-    if (!request.params[1].isNull()) {
-        threshold = request.params[1].get_real();
-    }
-    if (threshold < 0 || threshold > 1) {
-        throw JSONRPCError(RPC_INVALID_PARAMETER, "Invalid threshold");
-    }
-=======
             SyncWithValidationInterfaceQueue();
             unsigned int max_target = fee_estimator.HighestTargetTracked(FeeEstimateHorizon::LONG_HALFLIFE);
             unsigned int conf_target = ParseConfirmTarget(request.params[0], max_target);
@@ -191,7 +167,6 @@
             if (threshold < 0 || threshold > 1) {
                 throw JSONRPCError(RPC_INVALID_PARAMETER, "Invalid threshold");
             }
->>>>>>> a97a8924
 
     UniValue result(UniValue::VOBJ);
 
