// Copyright (c) 2010 Satoshi Nakamoto
// Copyright (c) 2009-2021 The Bitcoin Core developers
// Distributed under the MIT software license, see the accompanying
// file COPYING or http://www.opensource.org/licenses/mit-license.php.

#include <chain.h>
#include <chainparams.h>
#include <consensus/amount.h>
#include <consensus/consensus.h>
#include <consensus/merkle.h>
#include <consensus/params.h>
#include <consensus/validation.h>
#include <core_io.h>
#include <deploymentinfo.h>
#include <deploymentstatus.h>
#include <key_io.h>
#include <net.h>
#include <node/context.h>
#include <node/miner.h>
#include <policy/fees.h>
#include <policy/policy.h>
#include <pow.h>
#include <rpc/blockchain.h>
#include <rpc/mining.h>
#include <rpc/server.h>
#include <rpc/server_util.h>
#include <rpc/util.h>
#include <script/descriptor.h>
#include <script/script.h>
#include <script/signingprovider.h>
#include <shutdown.h>
#include <txmempool.h>
#include <univalue.h>
#include <util/fees.h>
#include <util/strencodings.h>
#include <util/string.h>
#include <util/system.h>
#include <util/translation.h>
#include <validation.h>
#include <validationinterface.h>
#include <warnings.h>

#include <block_proof.h> // CheckProof
#include <script/signingprovider.h> // combineblocksigs
#include <script/generic.hpp> // combineblocksigs
#include <blockencodings.h> // getcompactsketch
#include <policy/settings.h> // IsStandardTx

#include <memory>
#include <stdint.h>

using node::BlockAssembler;
using node::CBlockTemplate;
using node::NodeContext;
using node::RegenerateCommitments;
using node::UpdateTime;

/**
 * Return average network hashes per second based on the last 'lookup' blocks,
 * or from the last difficulty change if 'lookup' is nonpositive.
 * If 'height' is nonnegative, compute the estimate at the time when a given block was found.
 */
static UniValue GetNetworkHashPS(int lookup, int height, const CChain& active_chain) {
    const CBlockIndex* pb = active_chain.Tip();

    if (height >= 0 && height < active_chain.Height()) {
        pb = active_chain[height];
    }

    if (pb == nullptr || !pb->nHeight)
        return 0;

    // If lookup is -1, then use blocks since last difficulty change.
    if (lookup <= 0)
        lookup = pb->nHeight % Params().GetConsensus().DifficultyAdjustmentInterval() + 1;

    // If lookup is larger than chain, then set it to chain length.
    if (lookup > pb->nHeight)
        lookup = pb->nHeight;

    const CBlockIndex* pb0 = pb;
    int64_t minTime = pb0->GetBlockTime();
    int64_t maxTime = minTime;
    for (int i = 0; i < lookup; i++) {
        pb0 = pb0->pprev;
        int64_t time = pb0->GetBlockTime();
        minTime = std::min(time, minTime);
        maxTime = std::max(time, maxTime);
    }

    // In case there's a situation where minTime == maxTime, we don't want a divide by zero exception.
    if (minTime == maxTime)
        return 0;

    arith_uint256 workDiff = pb->nChainWork - pb0->nChainWork;
    int64_t timeDiff = maxTime - minTime;

    return workDiff.getdouble() / timeDiff;
}

static RPCHelpMan getnetworkhashps()
{
    return RPCHelpMan{"getnetworkhashps",
                "\nReturns the estimated network hashes per second based on the last n blocks.\n"
                "Pass in [blocks] to override # of blocks, -1 specifies since last difficulty change.\n"
                "Pass in [height] to estimate the network speed at the time when a certain block was found.\n",
                {
                    {"nblocks", RPCArg::Type::NUM, RPCArg::Default{120}, "The number of blocks, or -1 for blocks since last difficulty change."},
                    {"height", RPCArg::Type::NUM, RPCArg::Default{-1}, "To estimate at the time of the given height."},
                },
                RPCResult{
                    RPCResult::Type::NUM, "", "Hashes per second estimated"},
                RPCExamples{
                    HelpExampleCli("getnetworkhashps", "")
            + HelpExampleRpc("getnetworkhashps", "")
                },
        [&](const RPCHelpMan& self, const JSONRPCRequest& request) -> UniValue
{
    ChainstateManager& chainman = EnsureAnyChainman(request.context);
    LOCK(cs_main);
    return GetNetworkHashPS(!request.params[0].isNull() ? request.params[0].get_int() : 120, !request.params[1].isNull() ? request.params[1].get_int() : -1, chainman.ActiveChain());
},
    };
}

static bool GenerateBlock(ChainstateManager& chainman, CBlock& block, uint64_t& max_tries, uint256& block_hash)
{
    block_hash.SetNull();
    block.hashMerkleRoot = BlockMerkleRoot(block);

    CChainParams chainparams(Params());

    // Signed blocks have no PoW requirements, but merkle root computed above
    if (!g_signed_blocks) {
        while (max_tries > 0 && block.nNonce < std::numeric_limits<uint32_t>::max() && !CheckProofOfWork(block.GetHash(), block.nBits, chainparams.GetConsensus()) && !ShutdownRequested()) {
            ++block.nNonce;
            --max_tries;
        }
        if (max_tries == 0 || ShutdownRequested()) {
            return false;
        }
        if (block.nNonce == std::numeric_limits<uint32_t>::max()) {
            return true;
        }
    }

    // Handle OP_TRUE m_signblockscript case
    CScript op_true(OP_TRUE);
    if (block.m_dynafed_params.m_current.m_signblockscript ==
            GetScriptForDestination(WitnessV0ScriptHash(op_true))) {
        block.m_signblock_witness.stack.push_back(std::vector<unsigned char>(op_true.begin(), op_true.end()));
    } else if (!block.m_dynafed_params.IsNull()) {
        throw JSONRPCError(RPC_MISC_ERROR, "Unable to fill out dynamic federation signblockscript witness, are you sure it's WSH(OP_TRUE)?");
    }

    std::shared_ptr<const CBlock> shared_pblock = std::make_shared<const CBlock>(block);
    if (!chainman.ProcessNewBlock(chainparams, shared_pblock, true, nullptr)) {
        throw JSONRPCError(RPC_INTERNAL_ERROR, "ProcessNewBlock, block not accepted");
    }

    block_hash = block.GetHash();
    return true;
}

static UniValue generateBlocks(ChainstateManager& chainman, const CTxMemPool& mempool, const CScript& coinbase_script, int nGenerate, uint64_t nMaxTries)
{
    UniValue blockHashes(UniValue::VARR);
    while (nGenerate > 0 && !ShutdownRequested()) {
        std::unique_ptr<CBlockTemplate> pblocktemplate(BlockAssembler(chainman.ActiveChainstate(), mempool, Params()).CreateNewBlock(coinbase_script));
        if (!pblocktemplate.get())
            throw JSONRPCError(RPC_INTERNAL_ERROR, "Couldn't create new block");
        CBlock *pblock = &pblocktemplate->block;

        uint256 block_hash;
        if (!GenerateBlock(chainman, *pblock, nMaxTries, block_hash)) {
            break;
        }

        if (!block_hash.IsNull()) {
            --nGenerate;
            blockHashes.push_back(block_hash.GetHex());
        }
    }
    return blockHashes;
}

static bool getScriptFromDescriptor(const std::string& descriptor, CScript& script, std::string& error)
{
    FlatSigningProvider key_provider;
    const auto desc = Parse(descriptor, key_provider, error, /* require_checksum = */ false);
    if (desc) {
        if (desc->IsRange()) {
            throw JSONRPCError(RPC_INVALID_PARAMETER, "Ranged descriptor not accepted. Maybe pass through deriveaddresses first?");
        }

        FlatSigningProvider provider;
        std::vector<CScript> scripts;
        if (!desc->Expand(0, key_provider, scripts, provider)) {
            throw JSONRPCError(RPC_INVALID_ADDRESS_OR_KEY, "Cannot derive script without private keys");
        }

        // Combo descriptors can have 2 or 4 scripts, so we can't just check scripts.size() == 1
        CHECK_NONFATAL(scripts.size() > 0 && scripts.size() <= 4);

        if (scripts.size() == 1) {
            script = scripts.at(0);
        } else if (scripts.size() == 4) {
            // For uncompressed keys, take the 3rd script, since it is p2wpkh
            script = scripts.at(2);
        } else {
            // Else take the 2nd script, since it is p2pkh
            script = scripts.at(1);
        }

        return true;
    } else {
        return false;
    }
}

static RPCHelpMan generatetodescriptor()
{
    return RPCHelpMan{
        "generatetodescriptor",
        "Mine to a specified descriptor and return the block hashes.",
        {
            {"num_blocks", RPCArg::Type::NUM, RPCArg::Optional::NO, "How many blocks are generated."},
            {"descriptor", RPCArg::Type::STR, RPCArg::Optional::NO, "The descriptor to send the newly generated bitcoin to."},
            {"maxtries", RPCArg::Type::NUM, RPCArg::Default{DEFAULT_MAX_TRIES}, "How many iterations to try."},
        },
        RPCResult{
            RPCResult::Type::ARR, "", "hashes of blocks generated",
            {
                {RPCResult::Type::STR_HEX, "", "blockhash"},
            }
        },
        RPCExamples{
            "\nGenerate 11 blocks to mydesc\n" + HelpExampleCli("generatetodescriptor", "11 \"mydesc\"")},
        [&](const RPCHelpMan& self, const JSONRPCRequest& request) -> UniValue
{
    const int num_blocks{request.params[0].get_int()};
    const uint64_t max_tries{request.params[2].isNull() ? DEFAULT_MAX_TRIES : request.params[2].get_int()};

    CScript coinbase_script;
    std::string error;
    if (!getScriptFromDescriptor(request.params[1].get_str(), coinbase_script, error)) {
        throw JSONRPCError(RPC_INVALID_ADDRESS_OR_KEY, error);
    }

    NodeContext& node = EnsureAnyNodeContext(request.context);
    const CTxMemPool& mempool = EnsureMemPool(node);
    ChainstateManager& chainman = EnsureChainman(node);

    return generateBlocks(chainman, mempool, coinbase_script, num_blocks, max_tries);
},
    };
}

static RPCHelpMan generate()
{
    return RPCHelpMan{"generate", "has been replaced by the -generate cli option. Refer to -help for more information.", {}, {}, RPCExamples{""}, [&](const RPCHelpMan& self, const JSONRPCRequest& request) -> UniValue {
        throw JSONRPCError(RPC_METHOD_NOT_FOUND, self.ToString());
    }};
}

static RPCHelpMan generatetoaddress()
{
    return RPCHelpMan{"generatetoaddress",
        "Mine to a specified address and return the block hashes.",
         {
             {"nblocks", RPCArg::Type::NUM, RPCArg::Optional::NO, "How many blocks are generated."},
             {"address", RPCArg::Type::STR, RPCArg::Optional::NO, "The address to send the newly generated bitcoin to."},
             {"maxtries", RPCArg::Type::NUM, RPCArg::Default{DEFAULT_MAX_TRIES}, "How many iterations to try."},
         },
         RPCResult{
             RPCResult::Type::ARR, "", "hashes of blocks generated",
             {
                 {RPCResult::Type::STR_HEX, "", "blockhash"},
             }},
         RPCExamples{
            "\nGenerate 11 blocks to myaddress\n"
            + HelpExampleCli("generatetoaddress", "11 \"myaddress\"")
            + "If you are using the " PACKAGE_NAME " wallet, you can get a new address to send the newly generated bitcoin to with:\n"
            + HelpExampleCli("getnewaddress", "")
                },
        [&](const RPCHelpMan& self, const JSONRPCRequest& request) -> UniValue
{
    const int num_blocks{request.params[0].get_int()};
    const uint64_t max_tries{request.params[2].isNull() ? DEFAULT_MAX_TRIES : request.params[2].get_int()};

    CTxDestination destination = DecodeDestination(request.params[1].get_str());
    if (!IsValidDestination(destination)) {
        throw JSONRPCError(RPC_INVALID_ADDRESS_OR_KEY, "Error: Invalid address");
    }

    NodeContext& node = EnsureAnyNodeContext(request.context);
    const CTxMemPool& mempool = EnsureMemPool(node);
    ChainstateManager& chainman = EnsureChainman(node);

    CScript coinbase_script = GetScriptForDestination(destination);

    return generateBlocks(chainman, mempool, coinbase_script, num_blocks, max_tries);
},
    };
}

static RPCHelpMan generateblock()
{
    return RPCHelpMan{"generateblock",
        "Mine a set of ordered transactions to a specified address or descriptor and return the block hash.",
        {
            {"output", RPCArg::Type::STR, RPCArg::Optional::NO, "The address or descriptor to send the newly generated bitcoin to."},
            {"transactions", RPCArg::Type::ARR, RPCArg::Optional::NO, "An array of hex strings which are either txids or raw transactions.\n"
                "Txids must reference transactions currently in the mempool.\n"
                "All transactions must be valid and in valid order, otherwise the block will be rejected.",
                {
                    {"rawtx/txid", RPCArg::Type::STR_HEX, RPCArg::Optional::OMITTED, ""},
                },
            },
        },
        RPCResult{
            RPCResult::Type::OBJ, "", "",
            {
                {RPCResult::Type::STR_HEX, "hash", "hash of generated block"},
            }
        },
        RPCExamples{
            "\nGenerate a block to myaddress, with txs rawtx and mempool_txid\n"
            + HelpExampleCli("generateblock", R"("myaddress" '["rawtx", "mempool_txid"]')")
        },
        [&](const RPCHelpMan& self, const JSONRPCRequest& request) -> UniValue
{
    const auto address_or_descriptor = request.params[0].get_str();
    CScript coinbase_script;
    std::string error;

    if (!getScriptFromDescriptor(address_or_descriptor, coinbase_script, error)) {
        const auto destination = DecodeDestination(address_or_descriptor);
        if (!IsValidDestination(destination)) {
            throw JSONRPCError(RPC_INVALID_ADDRESS_OR_KEY, "Error: Invalid address or descriptor");
        }

        coinbase_script = GetScriptForDestination(destination);
    }

    NodeContext& node = EnsureAnyNodeContext(request.context);
    const CTxMemPool& mempool = EnsureMemPool(node);

    std::vector<CTransactionRef> txs;
    const auto raw_txs_or_txids = request.params[1].get_array();
    for (size_t i = 0; i < raw_txs_or_txids.size(); i++) {
        const auto str(raw_txs_or_txids[i].get_str());

        uint256 hash;
        CMutableTransaction mtx;
        if (ParseHashStr(str, hash)) {

            const auto tx = mempool.get(hash);
            if (!tx) {
                throw JSONRPCError(RPC_INVALID_ADDRESS_OR_KEY, strprintf("Transaction %s not in mempool.", str));
            }

            txs.emplace_back(tx);

        } else if (DecodeHexTx(mtx, str)) {
            txs.push_back(MakeTransactionRef(std::move(mtx)));

        } else {
            throw JSONRPCError(RPC_DESERIALIZATION_ERROR, strprintf("Transaction decode failed for %s. Make sure the tx has at least one input.", str));
        }
    }

    CChainParams chainparams(Params());
    CBlock block;

    ChainstateManager& chainman = EnsureChainman(node);
    {
        LOCK(cs_main);

        CTxMemPool empty_mempool;
        std::unique_ptr<CBlockTemplate> blocktemplate(BlockAssembler(chainman.ActiveChainstate(), empty_mempool, chainparams).CreateNewBlock(coinbase_script));
        if (!blocktemplate) {
            throw JSONRPCError(RPC_INTERNAL_ERROR, "Couldn't create new block");
        }
        block = blocktemplate->block;
    }

    CHECK_NONFATAL(block.vtx.size() == 1);

    // Add transactions
    block.vtx.insert(block.vtx.end(), txs.begin(), txs.end());
    RegenerateCommitments(block, chainman);

    {
        LOCK(cs_main);

        BlockValidationState state;
        if (!TestBlockValidity(state, chainparams, chainman.ActiveChainstate(), block, chainman.m_blockman.LookupBlockIndex(block.hashPrevBlock), false, false)) {
            throw JSONRPCError(RPC_VERIFY_ERROR, strprintf("TestBlockValidity failed: %s", state.ToString()));
        }
    }

    uint256 block_hash;
    uint64_t max_tries{DEFAULT_MAX_TRIES};

    if (!GenerateBlock(chainman, block, max_tries, block_hash) || block_hash.IsNull()) {
        throw JSONRPCError(RPC_MISC_ERROR, "Failed to make block.");
    }

    UniValue obj(UniValue::VOBJ);
    obj.pushKV("hash", block_hash.GetHex());
    return obj;
},
    };
}

static RPCHelpMan getmininginfo()
{
    return RPCHelpMan{"getmininginfo",
                "\nReturns a json object containing mining-related information.",
                {},
                RPCResult{
                    RPCResult::Type::OBJ, "", "",
                    {
                        {RPCResult::Type::NUM, "blocks", "The current block"},
                        {RPCResult::Type::NUM, "currentblockweight", /*optional=*/true, "The block weight of the last assembled block (only present if a block was ever assembled)"},
                        {RPCResult::Type::NUM, "currentblocktx", /*optional=*/true, "The number of block transactions of the last assembled block (only present if a block was ever assembled)"},
                        {RPCResult::Type::NUM, "difficulty", "The current difficulty"},
                        {RPCResult::Type::NUM, "networkhashps", "The network hashes per second"},
                        {RPCResult::Type::NUM, "pooledtx", "The size of the mempool"},
                        {RPCResult::Type::STR, "chain", "current network name (main, test, signet, regtest)"},
                        {RPCResult::Type::STR, "warnings", "any network and blockchain warnings"},
                    }},
                RPCExamples{
                    HelpExampleCli("getmininginfo", "")
            + HelpExampleRpc("getmininginfo", "")
                },
        [&](const RPCHelpMan& self, const JSONRPCRequest& request) -> UniValue
{
    NodeContext& node = EnsureAnyNodeContext(request.context);
    const CTxMemPool& mempool = EnsureMemPool(node);
    ChainstateManager& chainman = EnsureChainman(node);
    LOCK(cs_main);
    const CChain& active_chain = chainman.ActiveChain();

    UniValue obj(UniValue::VOBJ);
    obj.pushKV("blocks",           active_chain.Height());
    if (BlockAssembler::m_last_block_weight) obj.pushKV("currentblockweight", *BlockAssembler::m_last_block_weight);
    if (BlockAssembler::m_last_block_num_txs) obj.pushKV("currentblocktx", *BlockAssembler::m_last_block_num_txs);
    if (!g_signed_blocks) {
        obj.pushKV("difficulty",       (double)GetDifficulty(active_chain.Tip()));
        obj.pushKV("networkhashps",    getnetworkhashps().HandleRequest(request));
    }
    obj.pushKV("pooledtx",         (uint64_t)mempool.size());
    obj.pushKV("chain",            Params().NetworkIDString());
    obj.pushKV("warnings",         GetWarnings(false).original);
    return obj;
},
    };
}


// NOTE: Unlike wallet RPC (which use BTC values), mining RPCs follow GBT (BIP 22) in using satoshi amounts
static RPCHelpMan prioritisetransaction()
{
    return RPCHelpMan{"prioritisetransaction",
                "Accepts the transaction into mined blocks at a higher (or lower) priority\n",
                {
                    {"txid", RPCArg::Type::STR_HEX, RPCArg::Optional::NO, "The transaction id."},
                    {"dummy", RPCArg::Type::NUM, RPCArg::Optional::OMITTED_NAMED_ARG, "API-Compatibility for previous API. Must be zero or null.\n"
            "                  DEPRECATED. For forward compatibility use named arguments and omit this parameter."},
                    {"fee_delta", RPCArg::Type::NUM, RPCArg::Optional::NO, "The fee value (in satoshis) to add (or subtract, if negative).\n"
            "                  Note, that this value is not a fee rate. It is a value to modify absolute fee of the TX.\n"
            "                  The fee is not actually paid, only the algorithm for selecting transactions into a block\n"
            "                  considers the transaction as it would have paid a higher (or lower) fee."},
                },
                RPCResult{
                    RPCResult::Type::BOOL, "", "Returns true"},
                RPCExamples{
                    HelpExampleCli("prioritisetransaction", "\"txid\" 0.0 10000")
            + HelpExampleRpc("prioritisetransaction", "\"txid\", 0.0, 10000")
                },
        [&](const RPCHelpMan& self, const JSONRPCRequest& request) -> UniValue
{
    LOCK(cs_main);

    uint256 hash(ParseHashV(request.params[0], "txid"));
    CAmount nAmount = request.params[2].get_int64();

    if (!(request.params[1].isNull() || request.params[1].get_real() == 0)) {
        throw JSONRPCError(RPC_INVALID_PARAMETER, "Priority is no longer supported, dummy argument to prioritisetransaction must be 0.");
    }

    EnsureAnyMemPool(request.context).PrioritiseTransaction(hash, nAmount);
    return true;
},
    };
}


// NOTE: Assumes a conclusive result; if result is inconclusive, it must be handled by caller
static UniValue BIP22ValidationResult(const BlockValidationState& state)
{
    if (state.IsValid())
        return NullUniValue;

    if (state.IsError())
        throw JSONRPCError(RPC_VERIFY_ERROR, state.ToString());
    if (state.IsInvalid())
    {
        std::string strRejectReason = state.GetRejectReason();
        if (strRejectReason.empty())
            return "rejected";
        return strRejectReason;
    }
    // Should be impossible
    return "valid?";
}

static std::string gbt_vb_name(const Consensus::DeploymentPos pos) {
    const struct VBDeploymentInfo& vbinfo = VersionBitsDeploymentInfo[pos];
    std::string s = vbinfo.name;
    if (!vbinfo.gbt_force) {
        s.insert(s.begin(), '!');
    }
    return s;
}

static RPCHelpMan getblocktemplate()
{
    return RPCHelpMan{"getblocktemplate",
        "\nIf the request parameters include a 'mode' key, that is used to explicitly select between the default 'template' request or a 'proposal'.\n"
        "It returns data needed to construct a block to work on.\n"
        "For full specification, see BIPs 22, 23, 9, and 145:\n"
        "    https://github.com/bitcoin/bips/blob/master/bip-0022.mediawiki\n"
        "    https://github.com/bitcoin/bips/blob/master/bip-0023.mediawiki\n"
        "    https://github.com/bitcoin/bips/blob/master/bip-0009.mediawiki#getblocktemplate_changes\n"
        "    https://github.com/bitcoin/bips/blob/master/bip-0145.mediawiki\n",
        {
            {"template_request", RPCArg::Type::OBJ, RPCArg::Default{UniValue::VOBJ}, "Format of the template",
            {
                {"mode", RPCArg::Type::STR, /* treat as named arg */ RPCArg::Optional::OMITTED_NAMED_ARG, "This must be set to \"template\", \"proposal\" (see BIP 23), or omitted"},
                {"capabilities", RPCArg::Type::ARR, /* treat as named arg */ RPCArg::Optional::OMITTED_NAMED_ARG, "A list of strings",
                {
                    {"str", RPCArg::Type::STR, RPCArg::Optional::OMITTED, "client side supported feature, 'longpoll', 'coinbasevalue', 'proposal', 'serverlist', 'workid'"},
                }},
                {"rules", RPCArg::Type::ARR, RPCArg::Optional::NO, "A list of strings",
                {
                    {"segwit", RPCArg::Type::STR, RPCArg::Optional::NO, "(literal) indicates client side segwit support"},
                    {"str", RPCArg::Type::STR, RPCArg::Optional::OMITTED, "other client side supported softfork deployment"},
                }},
            },
                        "\"template_request\""},
        },
        {
            RPCResult{"If the proposal was accepted with mode=='proposal'", RPCResult::Type::NONE, "", ""},
            RPCResult{"If the proposal was not accepted with mode=='proposal'", RPCResult::Type::STR, "", "According to BIP22"},
            RPCResult{"Otherwise", RPCResult::Type::OBJ, "", "",
            {
                {RPCResult::Type::NUM, "version", "The preferred block version"},
                {RPCResult::Type::ARR, "rules", "specific block rules that are to be enforced",
                {
                    {RPCResult::Type::STR, "", "name of a rule the client must understand to some extent; see BIP 9 for format"},
                }},
                {RPCResult::Type::OBJ_DYN, "vbavailable", "set of pending, supported versionbit (BIP 9) softfork deployments",
                {
                    {RPCResult::Type::NUM, "rulename", "identifies the bit number as indicating acceptance and readiness for the named softfork rule"},
                }},
                {RPCResult::Type::ARR, "capabilities", "",
                {
                    {RPCResult::Type::STR, "value", "A supported feature, for example 'proposal'"},
                }},
                {RPCResult::Type::NUM, "vbrequired", "bit mask of versionbits the server requires set in submissions"},
                {RPCResult::Type::STR, "previousblockhash", "The hash of current highest block"},
                {RPCResult::Type::ARR, "transactions", "contents of non-coinbase transactions that should be included in the next block",
                {
                    {RPCResult::Type::OBJ, "", "",
                    {
                        {RPCResult::Type::STR_HEX, "data", "transaction data encoded in hexadecimal (byte-for-byte)"},
                        {RPCResult::Type::STR_HEX, "txid", "transaction id encoded in little-endian hexadecimal"},
                        {RPCResult::Type::STR_HEX, "hash", "hash encoded in little-endian hexadecimal (including witness data)"},
                        {RPCResult::Type::ARR, "depends", "array of numbers",
                        {
                            {RPCResult::Type::NUM, "", "transactions before this one (by 1-based index in 'transactions' list) that must be present in the final block if this one is"},
                        }},
                        {RPCResult::Type::NUM, "fee", "difference in value between transaction inputs and outputs (in satoshis); for coinbase transactions, this is a negative Number of the total collected block fees (ie, not including the block subsidy); if key is not present, fee is unknown and clients MUST NOT assume there isn't one"},
                        {RPCResult::Type::NUM, "sigops", "total SigOps cost, as counted for purposes of block limits; if key is not present, sigop cost is unknown and clients MUST NOT assume it is zero"},
                        {RPCResult::Type::NUM, "weight", "total transaction weight, as counted for purposes of block limits"},
                    }},
                }},
                {RPCResult::Type::OBJ_DYN, "coinbaseaux", "data that should be included in the coinbase's scriptSig content",
                {
                    {RPCResult::Type::STR_HEX, "key", "values must be in the coinbase (keys may be ignored)"},
                }},
                {RPCResult::Type::NUM, "coinbasevalue", "maximum allowable input to coinbase transaction, including the generation award and transaction fees (in satoshis)"},
                {RPCResult::Type::STR, "longpollid", "an id to include with a request to longpoll on an update to this template"},
                {RPCResult::Type::STR, "target", "The hash target"},
                {RPCResult::Type::NUM_TIME, "mintime", "The minimum timestamp appropriate for the next block time, expressed in " + UNIX_EPOCH_TIME},
                {RPCResult::Type::ARR, "mutable", "list of ways the block template may be changed",
                {
                    {RPCResult::Type::STR, "value", "A way the block template may be changed, e.g. 'time', 'transactions', 'prevblock'"},
                }},
                {RPCResult::Type::STR_HEX, "noncerange", "A range of valid nonces"},
                {RPCResult::Type::NUM, "sigoplimit", "limit of sigops in blocks"},
                {RPCResult::Type::NUM, "sizelimit", "limit of block size"},
                {RPCResult::Type::NUM, "weightlimit", /*optional=*/true, "limit of block weight"},
                {RPCResult::Type::NUM_TIME, "curtime", "current timestamp in " + UNIX_EPOCH_TIME},
                {RPCResult::Type::STR, "bits", "compressed target of next block"},
                {RPCResult::Type::NUM, "height", "The height of the next block"},
                {RPCResult::Type::STR_HEX, "signet_challenge", /*optional=*/true, "Only on signet"},
                {RPCResult::Type::STR_HEX, "default_witness_commitment", /*optional=*/true, "a valid witness commitment for the unmodified block template"},
            }},
        },
        RPCExamples{
                    HelpExampleCli("getblocktemplate", "'{\"rules\": [\"segwit\"]}'")
            + HelpExampleRpc("getblocktemplate", "{\"rules\": [\"segwit\"]}")
                },
        [&](const RPCHelpMan& self, const JSONRPCRequest& request) -> UniValue
{
    NodeContext& node = EnsureAnyNodeContext(request.context);
    ChainstateManager& chainman = EnsureChainman(node);
    LOCK(cs_main);

    std::string strMode = "template";
    UniValue lpval = NullUniValue;
    std::set<std::string> setClientRules;
    int64_t nMaxVersionPreVB = -1;
    CChainState& active_chainstate = chainman.ActiveChainstate();
    CChain& active_chain = active_chainstate.m_chain;
    if (!request.params[0].isNull())
    {
        const UniValue& oparam = request.params[0].get_obj();
        const UniValue& modeval = find_value(oparam, "mode");
        if (modeval.isStr())
            strMode = modeval.get_str();
        else if (modeval.isNull())
        {
            /* Do nothing */
        }
        else
            throw JSONRPCError(RPC_INVALID_PARAMETER, "Invalid mode");
        lpval = find_value(oparam, "longpollid");

        if (strMode == "proposal")
        {
            const UniValue& dataval = find_value(oparam, "data");
            if (!dataval.isStr())
                throw JSONRPCError(RPC_TYPE_ERROR, "Missing data String key for proposal");

            CBlock block;
            if (!DecodeHexBlk(block, dataval.get_str()))
                throw JSONRPCError(RPC_DESERIALIZATION_ERROR, "Block decode failed");

            uint256 hash = block.GetHash();
            const CBlockIndex* pindex = chainman.m_blockman.LookupBlockIndex(hash);
            if (pindex) {
                if (pindex->IsValid(BLOCK_VALID_SCRIPTS))
                    return "duplicate";
                if (pindex->nStatus & BLOCK_FAILED_MASK)
                    return "duplicate-invalid";
                return "duplicate-inconclusive";
            }

            CBlockIndex* const pindexPrev = active_chain.Tip();
            // TestBlockValidity only supports blocks built on the current Tip
            if (block.hashPrevBlock != pindexPrev->GetBlockHash())
                return "inconclusive-not-best-prevblk";
            BlockValidationState state;
            TestBlockValidity(state, Params(), active_chainstate, block, pindexPrev, false, true);
            return BIP22ValidationResult(state);
        }

        const UniValue& aClientRules = find_value(oparam, "rules");
        if (aClientRules.isArray()) {
            for (unsigned int i = 0; i < aClientRules.size(); ++i) {
                const UniValue& v = aClientRules[i];
                setClientRules.insert(v.get_str());
            }
        } else {
            // NOTE: It is important that this NOT be read if versionbits is supported
            const UniValue& uvMaxVersion = find_value(oparam, "maxversion");
            if (uvMaxVersion.isNum()) {
                nMaxVersionPreVB = uvMaxVersion.get_int64();
            }
        }
    }

    if (strMode != "template")
        throw JSONRPCError(RPC_INVALID_PARAMETER, "Invalid mode");

    if (!Params().IsTestChain()) {
        const CConnman& connman = EnsureConnman(node);
        if (connman.GetNodeCount(ConnectionDirection::Both) == 0) {
            throw JSONRPCError(RPC_CLIENT_NOT_CONNECTED, PACKAGE_NAME " is not connected!");
        }

        if (active_chainstate.IsInitialBlockDownload()) {
            throw JSONRPCError(RPC_CLIENT_IN_INITIAL_DOWNLOAD, PACKAGE_NAME " is in initial sync and waiting for blocks...");
        }
    }

    static unsigned int nTransactionsUpdatedLast;
    const CTxMemPool& mempool = EnsureMemPool(node);

    if (!lpval.isNull())
    {
        // Wait to respond until either the best block changes, OR a minute has passed and there are more transactions
        uint256 hashWatchedChain;
        std::chrono::steady_clock::time_point checktxtime;
        unsigned int nTransactionsUpdatedLastLP;

        if (lpval.isStr())
        {
            // Format: <hashBestChain><nTransactionsUpdatedLast>
            std::string lpstr = lpval.get_str();

            hashWatchedChain = ParseHashV(lpstr.substr(0, 64), "longpollid");
            nTransactionsUpdatedLastLP = LocaleIndependentAtoi<int64_t>(lpstr.substr(64));
        }
        else
        {
            // NOTE: Spec does not specify behaviour for non-string longpollid, but this makes testing easier
            hashWatchedChain = active_chain.Tip()->GetBlockHash();
            nTransactionsUpdatedLastLP = nTransactionsUpdatedLast;
        }

        // Release lock while waiting
        LEAVE_CRITICAL_SECTION(cs_main);
        {
            checktxtime = std::chrono::steady_clock::now() + std::chrono::minutes(1);

            WAIT_LOCK(g_best_block_mutex, lock);
            while (g_best_block == hashWatchedChain && IsRPCRunning())
            {
                if (g_best_block_cv.wait_until(lock, checktxtime) == std::cv_status::timeout)
                {
                    // Timeout: Check transactions for update
                    // without holding the mempool lock to avoid deadlocks
                    if (mempool.GetTransactionsUpdated() != nTransactionsUpdatedLastLP)
                        break;
                    checktxtime += std::chrono::seconds(10);
                }
            }
        }
        ENTER_CRITICAL_SECTION(cs_main);

        if (!IsRPCRunning())
            throw JSONRPCError(RPC_CLIENT_NOT_CONNECTED, "Shutting down");
        // TODO: Maybe recheck connections/IBD and (if something wrong) send an expires-immediately template to stop miners?
    }

    const Consensus::Params& consensusParams = Params().GetConsensus();

    // GBT must be called with 'signet' set in the rules for signet chains
    if (consensusParams.signet_blocks && setClientRules.count("signet") != 1) {
        throw JSONRPCError(RPC_INVALID_PARAMETER, "getblocktemplate must be called with the signet rule set (call with {\"rules\": [\"segwit\", \"signet\"]})");
    }

    // GBT must be called with 'segwit' set in the rules
    if (setClientRules.count("segwit") != 1) {
        throw JSONRPCError(RPC_INVALID_PARAMETER, "getblocktemplate must be called with the segwit rule set (call with {\"rules\": [\"segwit\"]})");
    }

    // Update block
    static CBlockIndex* pindexPrev;
    static int64_t nStart;
    static std::unique_ptr<CBlockTemplate> pblocktemplate;
    if (pindexPrev != active_chain.Tip() ||
        (mempool.GetTransactionsUpdated() != nTransactionsUpdatedLast && GetTime() - nStart > 5))
    {
        // Clear pindexPrev so future calls make a new block, despite any failures from here on
        pindexPrev = nullptr;

        // Store the pindexBest used before CreateNewBlock, to avoid races
        nTransactionsUpdatedLast = mempool.GetTransactionsUpdated();
        CBlockIndex* pindexPrevNew = active_chain.Tip();
        nStart = GetTime();

        // Create new block
        CScript scriptDummy = CScript() << OP_TRUE;
        pblocktemplate = BlockAssembler(active_chainstate, mempool, Params()).CreateNewBlock(scriptDummy);
        if (!pblocktemplate)
            throw JSONRPCError(RPC_OUT_OF_MEMORY, "Out of memory");

        // Need to update only after we know CreateNewBlock succeeded
        pindexPrev = pindexPrevNew;
    }
    CHECK_NONFATAL(pindexPrev);
    CBlock* pblock = &pblocktemplate->block; // pointer for convenience

    // Update nTime
    UpdateTime(pblock, consensusParams, pindexPrev);
    pblock->nNonce = 0;

    // NOTE: If at some point we support pre-segwit miners post-segwit-activation, this needs to take segwit support into consideration
    const bool fPreSegWit = !DeploymentActiveAfter(pindexPrev, consensusParams, Consensus::DEPLOYMENT_SEGWIT);

    UniValue aCaps(UniValue::VARR); aCaps.push_back("proposal");

    UniValue transactions(UniValue::VARR);
    std::map<uint256, int64_t> setTxIndex;
    int i = 0;
    for (const auto& it : pblock->vtx) {
        const CTransaction& tx = *it;
        uint256 txHash = tx.GetHash();
        setTxIndex[txHash] = i++;

        if (tx.IsCoinBase())
            continue;

        UniValue entry(UniValue::VOBJ);

        entry.pushKV("data", EncodeHexTx(tx));
        entry.pushKV("txid", txHash.GetHex());
        entry.pushKV("hash", tx.GetWitnessHash().GetHex());

        UniValue deps(UniValue::VARR);
        for (const CTxIn &in : tx.vin)
        {
            if (setTxIndex.count(in.prevout.hash))
                deps.push_back(setTxIndex[in.prevout.hash]);
        }
        entry.pushKV("depends", deps);

        int index_in_template = i - 1;
        entry.pushKV("fee", pblocktemplate->vTxFees[index_in_template]);
        int64_t nTxSigOps = pblocktemplate->vTxSigOpsCost[index_in_template];
        if (fPreSegWit) {
            CHECK_NONFATAL(nTxSigOps % WITNESS_SCALE_FACTOR == 0);
            nTxSigOps /= WITNESS_SCALE_FACTOR;
        }
        entry.pushKV("sigops", nTxSigOps);
        entry.pushKV("weight", GetTransactionWeight(tx));

        transactions.push_back(entry);
    }

    UniValue aux(UniValue::VOBJ);

    arith_uint256 hashTarget = arith_uint256().SetCompact(pblock->nBits);

    UniValue aMutable(UniValue::VARR);
    aMutable.push_back("time");
    aMutable.push_back("transactions");
    aMutable.push_back("prevblock");

    UniValue result(UniValue::VOBJ);
    result.pushKV("capabilities", aCaps);

    UniValue aRules(UniValue::VARR);
    aRules.push_back("csv");
    if (!fPreSegWit) aRules.push_back("!segwit");
    if (consensusParams.signet_blocks) {
        // indicate to miner that they must understand signet rules
        // when attempting to mine with this template
        aRules.push_back("!signet");
    }

    UniValue vbavailable(UniValue::VOBJ);
    for (int j = 0; j < (int)Consensus::MAX_VERSION_BITS_DEPLOYMENTS; ++j) {
        Consensus::DeploymentPos pos = Consensus::DeploymentPos(j);
        ThresholdState state = g_versionbitscache.State(pindexPrev, consensusParams, pos);
        switch (state) {
            case ThresholdState::DEFINED:
            case ThresholdState::FAILED:
                // Not exposed to GBT at all
                break;
            case ThresholdState::LOCKED_IN:
                // Ensure bit is set in block version
                pblock->nVersion |= g_versionbitscache.Mask(consensusParams, pos);
                [[fallthrough]];
            case ThresholdState::STARTED:
            {
                const struct VBDeploymentInfo& vbinfo = VersionBitsDeploymentInfo[pos];
                vbavailable.pushKV(gbt_vb_name(pos), consensusParams.vDeployments[pos].bit);
                if (setClientRules.find(vbinfo.name) == setClientRules.end()) {
                    if (!vbinfo.gbt_force) {
                        // If the client doesn't support this, don't indicate it in the [default] version
                        pblock->nVersion &= ~g_versionbitscache.Mask(consensusParams, pos);
                    }
                }
                break;
            }
            case ThresholdState::ACTIVE:
            {
                // Add to rules only
                const struct VBDeploymentInfo& vbinfo = VersionBitsDeploymentInfo[pos];
                aRules.push_back(gbt_vb_name(pos));
                if (setClientRules.find(vbinfo.name) == setClientRules.end()) {
                    // Not supported by the client; make sure it's safe to proceed
                    if (!vbinfo.gbt_force) {
                        // If we do anything other than throw an exception here, be sure version/force isn't sent to old clients
                        throw JSONRPCError(RPC_INVALID_PARAMETER, strprintf("Support for '%s' rule requires explicit client support", vbinfo.name));
                    }
                }
                break;
            }
        }
    }
    result.pushKV("version", pblock->nVersion);
    result.pushKV("rules", aRules);
    result.pushKV("vbavailable", vbavailable);
    result.pushKV("vbrequired", int(0));

    if (nMaxVersionPreVB >= 2) {
        // If VB is supported by the client, nMaxVersionPreVB is -1, so we won't get here
        // Because BIP 34 changed how the generation transaction is serialized, we can only use version/force back to v2 blocks
        // This is safe to do [otherwise-]unconditionally only because we are throwing an exception above if a non-force deployment gets activated
        // Note that this can probably also be removed entirely after the first BIP9 non-force deployment (ie, probably segwit) gets activated
        aMutable.push_back("version/force");
    }

    result.pushKV("previousblockhash", pblock->hashPrevBlock.GetHex());
    result.pushKV("transactions", transactions);
    result.pushKV("coinbaseaux", aux);
    result.pushKV("coinbasevalue", (int64_t)pblock->vtx[0]->vout[0].nValue.GetAmount());
    result.pushKV("longpollid", active_chain.Tip()->GetBlockHash().GetHex() + ToString(nTransactionsUpdatedLast));
    result.pushKV("target", hashTarget.GetHex());
    result.pushKV("mintime", (int64_t)pindexPrev->GetMedianTimePast()+1);
    result.pushKV("mutable", aMutable);
    result.pushKV("noncerange", "00000000ffffffff");
    int64_t nSigOpLimit = MAX_BLOCK_SIGOPS_COST;
    int64_t nSizeLimit = MAX_BLOCK_SERIALIZED_SIZE;
    if (fPreSegWit) {
        CHECK_NONFATAL(nSigOpLimit % WITNESS_SCALE_FACTOR == 0);
        nSigOpLimit /= WITNESS_SCALE_FACTOR;
        CHECK_NONFATAL(nSizeLimit % WITNESS_SCALE_FACTOR == 0);
        nSizeLimit /= WITNESS_SCALE_FACTOR;
    }
    result.pushKV("sigoplimit", nSigOpLimit);
    result.pushKV("sizelimit", nSizeLimit);
    if (!fPreSegWit) {
        result.pushKV("weightlimit", (int64_t)MAX_BLOCK_WEIGHT);
    }
    result.pushKV("curtime", pblock->GetBlockTime());
    result.pushKV("bits", strprintf("%08x", pblock->nBits));
    result.pushKV("height", (int64_t)(pindexPrev->nHeight+1));

    if (consensusParams.signet_blocks) {
        result.pushKV("signet_challenge", HexStr(consensusParams.signet_challenge));
    }

    if (!pblocktemplate->vchCoinbaseCommitment.empty()) {
        result.pushKV("default_witness_commitment", HexStr(pblocktemplate->vchCoinbaseCommitment));
    }

    return result;
},
    };
}

class submitblock_StateCatcher final : public CValidationInterface
{
public:
    uint256 hash;
    bool found;
    BlockValidationState state;

    explicit submitblock_StateCatcher(const uint256 &hashIn) : hash(hashIn), found(false), state() {}

protected:
    void BlockChecked(const CBlock& block, const BlockValidationState& stateIn) override {
        if (block.GetHash() != hash)
            return;
        found = true;
        state = stateIn;
    }
};

static RPCHelpMan submitblock()
{
    // We allow 2 arguments for compliance with BIP22. Argument 2 is ignored.
    return RPCHelpMan{"submitblock",
        "\nAttempts to submit new block to network.\n"
        "See https://en.bitcoin.it/wiki/BIP_0022 for full specification.\n",
        {
            {"hexdata", RPCArg::Type::STR_HEX, RPCArg::Optional::NO, "the hex-encoded block data to submit"},
            {"dummy", RPCArg::Type::STR, RPCArg::DefaultHint{"ignored"}, "dummy value, for compatibility with BIP22. This value is ignored."},
        },
        {
            RPCResult{"If the block was accepted", RPCResult::Type::NONE, "", ""},
            RPCResult{"Otherwise", RPCResult::Type::STR, "", "According to BIP22"},
        },
        RPCExamples{
                    HelpExampleCli("submitblock", "\"mydata\"")
            + HelpExampleRpc("submitblock", "\"mydata\"")
                },
        [&](const RPCHelpMan& self, const JSONRPCRequest& request) -> UniValue
{
    std::shared_ptr<CBlock> blockptr = std::make_shared<CBlock>();
    CBlock& block = *blockptr;
    if (!DecodeHexBlk(block, request.params[0].get_str())) {
        throw JSONRPCError(RPC_DESERIALIZATION_ERROR, "Block decode failed");
    }

    if (block.vtx.empty() || !block.vtx[0]->IsCoinBase()) {
        throw JSONRPCError(RPC_DESERIALIZATION_ERROR, "Block does not start with a coinbase");
    }

    ChainstateManager& chainman = EnsureAnyChainman(request.context);
    uint256 hash = block.GetHash();
    {
        LOCK(cs_main);
        const CBlockIndex* pindex = chainman.m_blockman.LookupBlockIndex(hash);
        if (pindex) {
            if (pindex->IsValid(BLOCK_VALID_SCRIPTS)) {
                return "duplicate";
            }
            if (pindex->nStatus & BLOCK_FAILED_MASK) {
                return "duplicate-invalid";
            }
        }
    }

    {
        LOCK(cs_main);
        const CBlockIndex* pindex = chainman.m_blockman.LookupBlockIndex(block.hashPrevBlock);
        if (pindex) {
            UpdateUncommittedBlockStructures(block, pindex, Params().GetConsensus());
        }
    }

    bool new_block;
    auto sc = std::make_shared<submitblock_StateCatcher>(block.GetHash());
    RegisterSharedValidationInterface(sc);
    bool accepted = chainman.ProcessNewBlock(Params(), blockptr, /*force_processing=*/true, /*new_block=*/&new_block);
    UnregisterSharedValidationInterface(sc);
    if (!new_block && accepted) {
        return "duplicate";
    }
    if (!sc->found) {
        return "inconclusive";
    }
    return BIP22ValidationResult(sc->state);
},
    };
}

static RPCHelpMan submitheader()
{
    return RPCHelpMan{"submitheader",
                "\nDecode the given hexdata as a header and submit it as a candidate chain tip if valid."
                "\nThrows when the header is invalid.\n",
                {
                    {"hexdata", RPCArg::Type::STR_HEX, RPCArg::Optional::NO, "the hex-encoded block header data"},
                },
                RPCResult{
                    RPCResult::Type::NONE, "", "None"},
                RPCExamples{
                    HelpExampleCli("submitheader", "\"aabbcc\"") +
                    HelpExampleRpc("submitheader", "\"aabbcc\"")
                },
        [&](const RPCHelpMan& self, const JSONRPCRequest& request) -> UniValue
{
    CBlockHeader h;
    if (!DecodeHexBlockHeader(h, request.params[0].get_str())) {
        throw JSONRPCError(RPC_DESERIALIZATION_ERROR, "Block header decode failed");
    }
    ChainstateManager& chainman = EnsureAnyChainman(request.context);
    {
        LOCK(cs_main);
        if (!chainman.m_blockman.LookupBlockIndex(h.hashPrevBlock)) {
            throw JSONRPCError(RPC_VERIFY_ERROR, "Must submit previous header (" + h.hashPrevBlock.GetHex() + ") first");
        }
    }

    BlockValidationState state;
    chainman.ProcessNewBlockHeaders({h}, state, Params());
    if (state.IsValid()) return NullUniValue;
    if (state.IsError()) {
        throw JSONRPCError(RPC_VERIFY_ERROR, state.ToString());
    }
    throw JSONRPCError(RPC_VERIFY_ERROR, state.GetRejectReason());
},
    };
}

static RPCHelpMan estimatesmartfee()
{
    return RPCHelpMan{"estimatesmartfee",
        "\nEstimates the approximate fee per kilobyte needed for a transaction to begin\n"
        "confirmation within conf_target blocks if possible and return the number of blocks\n"
        "for which the estimate is valid. Uses virtual transaction size as defined\n"
        "in BIP 141 (witness data is discounted).\n",
        {
            {"conf_target", RPCArg::Type::NUM, RPCArg::Optional::NO, "Confirmation target in blocks (1 - 1008)"},
            {"estimate_mode", RPCArg::Type::STR, RPCArg::Default{"conservative"}, "The fee estimate mode.\n"
            "                   Whether to return a more conservative estimate which also satisfies\n"
            "                   a longer history. A conservative estimate potentially returns a\n"
            "                   higher feerate and is more likely to be sufficient for the desired\n"
            "                   target, but is not as responsive to short term drops in the\n"
            "                   prevailing fee market. Must be one of (case insensitive):\n"
             "\"" + FeeModes("\"\n\"") + "\""},
                },
                RPCResult{
                    RPCResult::Type::OBJ, "", "",
                    {
                        {RPCResult::Type::NUM, "feerate", /*optional=*/true, "estimate fee rate in " + CURRENCY_UNIT + "/kvB (only present if no errors were encountered)"},
                        {RPCResult::Type::ARR, "errors", /*optional=*/true, "Errors encountered during processing (if there are any)",
                            {
                                {RPCResult::Type::STR, "", "error"},
                            }},
                        {RPCResult::Type::NUM, "blocks", "block number where estimate was found\n"
            "The request target will be clamped between 2 and the highest target\n"
            "fee estimation is able to return based on how long it has been running.\n"
            "An error is returned if not enough transactions and blocks\n"
            "have been observed to make an estimate for any number of blocks."},
                    }},
                RPCExamples{
                    HelpExampleCli("estimatesmartfee", "6") +
                    HelpExampleRpc("estimatesmartfee", "6")
                },
        [&](const RPCHelpMan& self, const JSONRPCRequest& request) -> UniValue
{
    RPCTypeCheck(request.params, {UniValue::VNUM, UniValue::VSTR});
    RPCTypeCheckArgument(request.params[0], UniValue::VNUM);

    CBlockPolicyEstimator& fee_estimator = EnsureAnyFeeEstimator(request.context);
    const NodeContext& node = EnsureAnyNodeContext(request.context);
    const CTxMemPool& mempool = EnsureMemPool(node);

    unsigned int max_target = fee_estimator.HighestTargetTracked(FeeEstimateHorizon::LONG_HALFLIFE);
    unsigned int conf_target = ParseConfirmTarget(request.params[0], max_target);
    bool conservative = true;
    if (!request.params[1].isNull()) {
        FeeEstimateMode fee_mode;
        if (!FeeModeFromString(request.params[1].get_str(), fee_mode)) {
            throw JSONRPCError(RPC_INVALID_PARAMETER, InvalidEstimateModeErrorMessage());
        }
        if (fee_mode == FeeEstimateMode::ECONOMICAL) conservative = false;
    }

    UniValue result(UniValue::VOBJ);
    UniValue errors(UniValue::VARR);
    FeeCalculation feeCalc;
    CFeeRate feeRate{fee_estimator.estimateSmartFee(conf_target, &feeCalc, conservative)};
    if (feeRate != CFeeRate(0)) {
        CFeeRate min_mempool_feerate{mempool.GetMinFee(gArgs.GetIntArg("-maxmempool", DEFAULT_MAX_MEMPOOL_SIZE) * 1000000)};
        CFeeRate min_relay_feerate{::minRelayTxFee};
        feeRate = std::max({feeRate, min_mempool_feerate, min_relay_feerate});
        result.pushKV("feerate", ValueFromAmount(feeRate.GetFeePerK()));
    } else {
        errors.push_back("Insufficient data or no feerate found");
        result.pushKV("errors", errors);
    }
    result.pushKV("blocks", feeCalc.returnedTarget);
    return result;
},
    };
}

static RPCHelpMan estimaterawfee()
{
    return RPCHelpMan{"estimaterawfee",
                "\nWARNING: This interface is unstable and may disappear or change!\n"
                "\nWARNING: This is an advanced API call that is tightly coupled to the specific\n"
                "         implementation of fee estimation. The parameters it can be called with\n"
                "         and the results it returns will change if the internal implementation changes.\n"
                "\nEstimates the approximate fee per kilobyte needed for a transaction to begin\n"
                "confirmation within conf_target blocks if possible. Uses virtual transaction size as\n"
                "defined in BIP 141 (witness data is discounted).\n",
                {
                    {"conf_target", RPCArg::Type::NUM, RPCArg::Optional::NO, "Confirmation target in blocks (1 - 1008)"},
                    {"threshold", RPCArg::Type::NUM, RPCArg::Default{0.95}, "The proportion of transactions in a given feerate range that must have been\n"
            "               confirmed within conf_target in order to consider those feerates as high enough and proceed to check\n"
            "               lower buckets."},
                },
                RPCResult{
                    RPCResult::Type::OBJ, "", "Results are returned for any horizon which tracks blocks up to the confirmation target",
                    {
                        {RPCResult::Type::OBJ, "short", /*optional=*/true, "estimate for short time horizon",
                            {
                                {RPCResult::Type::NUM, "feerate", /*optional=*/true, "estimate fee rate in " + CURRENCY_UNIT + "/kvB"},
                                {RPCResult::Type::NUM, "decay", "exponential decay (per block) for historical moving average of confirmation data"},
                                {RPCResult::Type::NUM, "scale", "The resolution of confirmation targets at this time horizon"},
                                {RPCResult::Type::OBJ, "pass", /*optional=*/true, "information about the lowest range of feerates to succeed in meeting the threshold",
                                {
                                        {RPCResult::Type::NUM, "startrange", "start of feerate range"},
                                        {RPCResult::Type::NUM, "endrange", "end of feerate range"},
                                        {RPCResult::Type::NUM, "withintarget", "number of txs over history horizon in the feerate range that were confirmed within target"},
                                        {RPCResult::Type::NUM, "totalconfirmed", "number of txs over history horizon in the feerate range that were confirmed at any point"},
                                        {RPCResult::Type::NUM, "inmempool", "current number of txs in mempool in the feerate range unconfirmed for at least target blocks"},
                                        {RPCResult::Type::NUM, "leftmempool", "number of txs over history horizon in the feerate range that left mempool unconfirmed after target"},
                                }},
                                {RPCResult::Type::OBJ, "fail", /*optional=*/true, "information about the highest range of feerates to fail to meet the threshold",
                                {
                                    {RPCResult::Type::ELISION, "", ""},
                                }},
                                {RPCResult::Type::ARR, "errors", /*optional=*/true, "Errors encountered during processing (if there are any)",
                                {
                                    {RPCResult::Type::STR, "error", ""},
                                }},
                        }},
                        {RPCResult::Type::OBJ, "medium", /*optional=*/true, "estimate for medium time horizon",
                        {
                            {RPCResult::Type::ELISION, "", ""},
                        }},
                        {RPCResult::Type::OBJ, "long", /*optional=*/true, "estimate for long time horizon",
                        {
                            {RPCResult::Type::ELISION, "", ""},
                        }},
                    }},
                RPCExamples{
                    HelpExampleCli("estimaterawfee", "6 0.9")
                },
        [&](const RPCHelpMan& self, const JSONRPCRequest& request) -> UniValue
{
    RPCTypeCheck(request.params, {UniValue::VNUM, UniValue::VNUM}, true);
    RPCTypeCheckArgument(request.params[0], UniValue::VNUM);

    CBlockPolicyEstimator& fee_estimator = EnsureAnyFeeEstimator(request.context);

    unsigned int max_target = fee_estimator.HighestTargetTracked(FeeEstimateHorizon::LONG_HALFLIFE);
    unsigned int conf_target = ParseConfirmTarget(request.params[0], max_target);
    double threshold = 0.95;
    if (!request.params[1].isNull()) {
        threshold = request.params[1].get_real();
    }
    if (threshold < 0 || threshold > 1) {
        throw JSONRPCError(RPC_INVALID_PARAMETER, "Invalid threshold");
    }

    UniValue result(UniValue::VOBJ);

    for (const FeeEstimateHorizon horizon : ALL_FEE_ESTIMATE_HORIZONS) {
        CFeeRate feeRate;
        EstimationResult buckets;

        // Only output results for horizons which track the target
        if (conf_target > fee_estimator.HighestTargetTracked(horizon)) continue;

        feeRate = fee_estimator.estimateRawFee(conf_target, threshold, horizon, &buckets);
        UniValue horizon_result(UniValue::VOBJ);
        UniValue errors(UniValue::VARR);
        UniValue passbucket(UniValue::VOBJ);
        passbucket.pushKV("startrange", round(buckets.pass.start));
        passbucket.pushKV("endrange", round(buckets.pass.end));
        passbucket.pushKV("withintarget", round(buckets.pass.withinTarget * 100.0) / 100.0);
        passbucket.pushKV("totalconfirmed", round(buckets.pass.totalConfirmed * 100.0) / 100.0);
        passbucket.pushKV("inmempool", round(buckets.pass.inMempool * 100.0) / 100.0);
        passbucket.pushKV("leftmempool", round(buckets.pass.leftMempool * 100.0) / 100.0);
        UniValue failbucket(UniValue::VOBJ);
        failbucket.pushKV("startrange", round(buckets.fail.start));
        failbucket.pushKV("endrange", round(buckets.fail.end));
        failbucket.pushKV("withintarget", round(buckets.fail.withinTarget * 100.0) / 100.0);
        failbucket.pushKV("totalconfirmed", round(buckets.fail.totalConfirmed * 100.0) / 100.0);
        failbucket.pushKV("inmempool", round(buckets.fail.inMempool * 100.0) / 100.0);
        failbucket.pushKV("leftmempool", round(buckets.fail.leftMempool * 100.0) / 100.0);

        // CFeeRate(0) is used to indicate error as a return value from estimateRawFee
        if (feeRate != CFeeRate(0)) {
            horizon_result.pushKV("feerate", ValueFromAmount(feeRate.GetFeePerK()));
            horizon_result.pushKV("decay", buckets.decay);
            horizon_result.pushKV("scale", (int)buckets.scale);
            horizon_result.pushKV("pass", passbucket);
            // buckets.fail.start == -1 indicates that all buckets passed, there is no fail bucket to output
            if (buckets.fail.start != -1) horizon_result.pushKV("fail", failbucket);
        } else {
            // Output only information that is still meaningful in the event of error
            horizon_result.pushKV("decay", buckets.decay);
            horizon_result.pushKV("scale", (int)buckets.scale);
            horizon_result.pushKV("fail", failbucket);
            errors.push_back("Insufficient data or no feerate found which meets threshold");
            horizon_result.pushKV("errors",errors);
        }
        result.pushKV(StringForFeeEstimateHorizon(horizon), horizon_result);
    }
    return result;
},
    };
}

<<<<<<< HEAD
//
// ELEMENTS:

static RPCHelpMan getnewblockhex()
{
    return RPCHelpMan{"getnewblockhex",
                "\nGets hex representation of a proposed, unmined new block\n",
                {
                    {"min_tx_age", RPCArg::Type::NUM, RPCArg::Default{0}, "How many seconds a transaction must have been in the mempool to be included in the block proposal. This may help with faster block convergence among functionaries using compact blocks."},
                    {"proposed_parameters", RPCArg::Type::OBJ, RPCArg::Optional::OMITTED, "Parameters to be used in dynamic federations blocks as proposals. During a period of `-dynamic_epoch_length` blocks, 4/5 of total blocks must signal these parameters for the proposal to become activated in the next epoch.",
                        {
                            {"signblockscript", RPCArg::Type::STR_HEX, RPCArg::Optional::NO, "Hex-encoded block signing script to propose"},
                            {"max_block_witness", RPCArg::Type::NUM, RPCArg::Optional::NO, "Total size in witness bytes that are allowed in the dynamic federations block witness for blocksigning"},
                            {"fedpegscript", RPCArg::Type::STR_HEX, RPCArg::Optional::NO, "Hex-encoded fedpegscript for dynamic block proposal. This is interpreted as a v0 segwit witnessScript, and fills out the fedpeg_program as such."},
                            {"extension_space", RPCArg::Type::ARR, RPCArg::Optional::NO, "Array of additional fields to embed in the dynamic blockheader. Has no consensus meaning aside from serialized size changes. This space is currently is only used for PAK enforcement.",
                                {
                                    {"", RPCArg::Type::STR_HEX, RPCArg::Optional::NO, "Hex encoded string for extension entries."},
                                },
                            },
                        },
                        "proposed_parameters"},
                    {"commit_data", RPCArg::Type::ARR, RPCArg::Optional::OMITTED, "Array of data in hex to be committed to in additional coinbase outputs.",
                        {
                            {"", RPCArg::Type::STR_HEX, RPCArg::Optional::NO, "Hex encoded string for commit data"},
                        },
                    },
                },
                RPCResult{
                    RPCResult::Type::STR_HEX, "blockhex", "the block hex",
                },
                RPCExamples{
                    HelpExampleCli("getnewblockhex", ""),
                },
        [&](const RPCHelpMan& self, const JSONRPCRequest& request) -> UniValue
{
    ChainstateManager& chainman = EnsureAnyChainman(request.context);

    int required_wait = !request.params[0].isNull() ? request.params[0].get_int() : 0;
    if (required_wait < 0) {
        throw JSONRPCError(RPC_INVALID_PARAMETER, "min_tx_age must be non-negative.");
    }

    // Construct proposed parameter entry, if any
    DynaFedParamEntry proposed;
    if (!request.params[1].isNull()) {
        if (!DeploymentActiveAfter(chainman.ActiveChain().Tip(), Params().GetConsensus(), Consensus::DEPLOYMENT_DYNA_FED)) {
            throw JSONRPCError(RPC_INVALID_PARAMETER, "Dynamic federations is not active on this network. Proposed parameters are not needed.");
        }

        UniValue prop = request.params[1].get_obj();

        std::string sbs_str = prop["signblockscript"].get_str();
        if (!IsHex(sbs_str)) {
            throw JSONRPCError(RPC_INVALID_PARAMETER, "signblockscript must be hex");
        }
        std::vector<unsigned char> signblock_bytes = ParseHex(sbs_str);
        proposed.m_signblockscript = CScript(signblock_bytes.begin(), signblock_bytes.end());

        int max_sbs_wit = prop["max_block_witness"].get_int();
        if (max_sbs_wit < 0) {
            throw JSONRPCError(RPC_INVALID_PARAMETER, "max_block_witness must be non-negative");
        }
        proposed.m_signblock_witness_limit = max_sbs_wit;

        std::string fps_str = prop["fedpegscript"].get_str();
        if (!IsHex(fps_str)) {
            throw JSONRPCError(RPC_INVALID_PARAMETER, "fedpegscript must be hex");
        }
        std::vector<unsigned char> fedpeg_bytes = ParseHex(fps_str);
        proposed.m_fedpegscript = CScript(fedpeg_bytes.begin(), fedpeg_bytes.end());
        // Compute the P2WSH scriptPubKey of this fedpegscript
        proposed.m_fedpeg_program = GetScriptForDestination(WitnessV0ScriptHash(proposed.m_fedpegscript));

        UniValue extension_array = prop["extension_space"].get_array();
        for (unsigned int i = 0; i < extension_array.size(); i++) {
            std::string extension_str = extension_array[i].get_str();
            proposed.m_extension_space.push_back(ParseHex(extension_str));
        }
        // All proposals are full serializations
        proposed.m_serialize_type = 2;
    }

    // Any commitments required for non-consensus reasons.
    // These will be placed in the first coinbase outputs.
    std::vector<CScript> data_commitments;
    if (!request.params[2].isNull()) {
        UniValue commitments(UniValue::VARR);

        // backwards compatibility: attempt to parse as a string first
        if (request.params[2].isStr()) {
            UniValue hex = request.params[2].get_str();
            commitments.push_back(hex);
        } else {
            commitments = request.params[2].get_array();
        }

        for (unsigned int i = 0; i < commitments.size(); i++) {
            std::vector<unsigned char> data_bytes = ParseHex(commitments[i].get_str());
            CScript data_commitment = CScript() << OP_RETURN << data_bytes;
            data_commitments.push_back(data_commitment);
        }
    }

    CScript feeDestinationScript = Params().GetConsensus().mandatory_coinbase_destination;
    if (feeDestinationScript == CScript()) feeDestinationScript = CScript() << OP_TRUE;
    const NodeContext& node = EnsureAnyNodeContext(request.context);
    std::unique_ptr<CBlockTemplate> pblocktemplate(BlockAssembler(chainman.ActiveChainstate(), *node.mempool, Params()).CreateNewBlock(feeDestinationScript, std::chrono::seconds(required_wait), &proposed, data_commitments.empty() ? nullptr : &data_commitments));
    if (!pblocktemplate.get()) {
        throw JSONRPCError(RPC_INTERNAL_ERROR, "Wallet keypool empty");
    }

    {
        // Set coinbase flags and builds merkle tree
        LOCK(cs_main);
        unsigned int nExtraNonce = 0;
        pblocktemplate->block.hashMerkleRoot = BlockMerkleRoot(pblocktemplate->block);

        unsigned int nHeight = chainman.ActiveChain().Tip()->nHeight + 1; // Height first in coinbase required for block.version=2
        CMutableTransaction txCoinbase(*pblocktemplate->block.vtx[0]);
        txCoinbase.vin[0].scriptSig = (CScript() << nHeight << CScriptNum(nExtraNonce));
        assert(txCoinbase.vin[0].scriptSig.size() <= 100);

        pblocktemplate->block.vtx[0] = MakeTransactionRef(std::move(txCoinbase));
        pblocktemplate->block.hashMerkleRoot = BlockMerkleRoot(pblocktemplate->block);
    }

    // If WSH(OP_TRUE) block, fill in witness
    CScript op_true(OP_TRUE);
    if (pblocktemplate->block.m_dynafed_params.m_current.m_signblockscript ==
            GetScriptForDestination(WitnessV0ScriptHash(op_true))) {
        pblocktemplate->block.m_signblock_witness.stack.push_back(std::vector<unsigned char>(op_true.begin(), op_true.end()));
    }

    CDataStream ssBlock(SER_NETWORK, PROTOCOL_VERSION);
    ssBlock << pblocktemplate->block;
    return HexStr(ssBlock);
},
    };
}

static RPCHelpMan combineblocksigs()
{
    return RPCHelpMan{"combineblocksigs",
                "\nMerges signatures on a block proposal\n",
                {
                    {"blockhex", RPCArg::Type::STR_HEX, RPCArg::Optional::NO, "The hex-encoded block from getnewblockhex"},
                    {"signatures", RPCArg::Type::ARR, RPCArg::Optional::NO, "A json array of pubkey/signature pairs",
                        {
                            {"", RPCArg::Type::OBJ, RPCArg::Optional::OMITTED, "",
                                {
                                    {"pubkey", RPCArg::Type::STR_HEX, RPCArg::Optional::NO, "The pubkey for the signature in hex"},
                                    {"sig", RPCArg::Type::STR_HEX, RPCArg::Optional::NO, "A signature (in the form of a hex-encoded scriptSig)"},
                                },
                            },
                        },
                    },
                    {"witnessScript", RPCArg::Type::STR_HEX, RPCArg::Optional::OMITTED_NAMED_ARG, "The hex-encoded witnessScript for the signblockscript"},
                },
                RPCResult{
                    RPCResult::Type::OBJ, "", "",
                    {
                        {RPCResult::Type::STR_HEX, "hex", "the signed block"},
                        {RPCResult::Type::BOOL, "complete", "whether the block is complete"},
                    }
                },
                RPCExamples{
                    HelpExampleCli("combineblocksigs", "<hex> '[{\"pubkey\":\"hex\",\"sig\":\"hex\"}, ...]'"),
                },
        [&](const RPCHelpMan& self, const JSONRPCRequest& request) -> UniValue
{
    if (!g_signed_blocks) {
        throw JSONRPCError(RPC_MISC_ERROR, "Signed blocks are not active for this network.");
    }

    CBlock block;
    if (!DecodeHexBlk(block, request.params[0].get_str()))
        throw JSONRPCError(RPC_DESERIALIZATION_ERROR, "Block decode failed");

    bool is_dynafed = !block.m_dynafed_params.IsNull();

    const Consensus::Params& params = Params().GetConsensus();
    const UniValue& sigs = request.params[1].get_array();
    FillableSigningProvider keystore;
    SignatureData sig_data;
    SimpleSignatureCreator signature_creator(block.GetHash(), is_dynafed ? SIGHASH_ALL : 0);
    for (unsigned int i = 0; i < sigs.size(); i++) {
        UniValue pubkey_sig = sigs[i];
        const std::string& pubkey_str = pubkey_sig["pubkey"].get_str();
        const std::string& sig_str = pubkey_sig["sig"].get_str();
        if (!IsHex(sig_str) || !IsHex(pubkey_str)) {
            continue;
        }
        std::vector<unsigned char> pubkey_bytes = ParseHex(pubkey_str);
        std::vector<unsigned char> sig_bytes = ParseHex(sig_str);
        CPubKey pubkey(pubkey_bytes.begin(), pubkey_bytes.end());
        if (!pubkey.IsFullyValid()) {
            throw JSONRPCError(RPC_DESERIALIZATION_ERROR, "Bad pubkey");
        }
        sig_data.signatures[pubkey.GetID()] = std::make_pair(pubkey, sig_bytes);
    }

    if (is_dynafed) {
        if (request.params[2].isNull()) {
            throw JSONRPCError(RPC_INVALID_PARAMETER, "Signing dynamic blocks requires the witnessScript argument");
        }
        std::vector<unsigned char> witness_bytes(ParseHex(request.params[2].get_str()));
        if (!witness_bytes.empty()) {
            keystore.AddCScript(CScript(witness_bytes.begin(), witness_bytes.end()));
        }
        // Finalizes the signatures, has no access to keys
        ProduceSignature(keystore, signature_creator, block.m_dynafed_params.m_current.m_signblockscript, sig_data, SCRIPT_VERIFY_NONE);
        block.m_signblock_witness = sig_data.scriptWitness;
    } else {
        // Finalizes the signatures, has no access to keys
        ProduceSignature(keystore, signature_creator, block.proof.challenge, sig_data, SCRIPT_NO_SIGHASH_BYTE);
        block.proof.solution = sig_data.scriptSig;
    }

    CDataStream ssBlock(SER_NETWORK, PROTOCOL_VERSION | RPCSerializationFlags());
    ssBlock << block;
    UniValue result(UniValue::VOBJ);
    result.pushKV("hex", HexStr(ssBlock));
    result.pushKV("complete", CheckProof(block, params));
    return result;
},
    };
}

static RPCHelpMan getcompactsketch()
{
    return RPCHelpMan{"getcompactsketch",
                "\nGets hex representation of a proposed compact block sketch.\n"
                "It is consumed by `consumecompactsketch.`\n",
                {
                    {"block_hex", RPCArg::Type::STR_HEX, RPCArg::Optional::NO, "Hex serialized block proposal from `getnewblockhex`."},
                },
                RPCResult{
                    RPCResult::Type::STR, "sketch", "serialized block sketch",
                },
                RPCExamples{
                    HelpExampleCli("getcompactsketch", ""),
                },
        [&](const RPCHelpMan& self, const JSONRPCRequest& request) -> UniValue
{
    CBlock block;
    std::vector<unsigned char> block_bytes(ParseHex(request.params[0].get_str()));
    CDataStream ssBlock(block_bytes, SER_NETWORK, PROTOCOL_VERSION);
    ssBlock >> block;

    CBlockHeaderAndShortTxIDs cmpctblock(block, true);

    CDataStream ssCompactBlock(SER_NETWORK, PROTOCOL_VERSION);
    ssCompactBlock << cmpctblock;
    return HexStr(ssCompactBlock);
},
    };
}

static RPCHelpMan consumecompactsketch()
{
    return RPCHelpMan{"consumecompactsketch",
                "\nTakes hex representation of a proposed compact block sketch and fills it in\n"
                "using mempool. Returns the block if complete, and a list\n"
                "of missing transaction indices serialized as a native structure."
                "NOTE: The latest instance of this call will have a partially filled block\n"
                "cached in memory to be used in `consumegetblocktxn` to finalize the block.\n",
                {
                    {"sketch", RPCArg::Type::STR_HEX, RPCArg::Optional::NO, "Hex string of compact block sketch."},
                },
                RPCResult{
                    RPCResult::Type::OBJ, "", "",
                    {
                        {RPCResult::Type::STR_HEX, "blockhex", /*optional=*/true, "The filled block hex. Only returns when block is final"},
                        {RPCResult::Type::STR_HEX, "block_tx_req", /*optional=*/true, "The serialized structure of missing transaction indices, given to serving node"},
                        {RPCResult::Type::STR_HEX, "found_transactions", /*optional=*/true, "The serialized list of found transactions to be used in finalizecompactblock"},
                    },
                },
                RPCExamples{
                    HelpExampleCli("consumecompactsketch", "<sketch>"),
                },
        [&](const RPCHelpMan& self, const JSONRPCRequest& request) -> UniValue
{
    UniValue ret(UniValue::VOBJ);

    std::vector<unsigned char> compact_block_bytes(ParseHex(request.params[0].get_str()));
    CDataStream ssBlock(compact_block_bytes, SER_NETWORK, PROTOCOL_VERSION);
    CBlockHeaderAndShortTxIDs cmpctblock;
    ssBlock >> cmpctblock;

    const NodeContext& node = EnsureAnyNodeContext(request.context);
    LOCK(node.mempool->cs);
    PartiallyDownloadedBlock partialBlock(node.mempool.get());
    const std::vector<std::pair<uint256, CTransactionRef>> dummy;
    ReadStatus status = partialBlock.InitData(cmpctblock, dummy);
    if (status != READ_STATUS_OK) {
        throw JSONRPCError(RPC_DESERIALIZATION_ERROR, "Compact block decode failed");
    }

    BlockTransactionsRequest req;
    std::vector<CTransactionRef> found(partialBlock.GetAvailableTx());
    for (size_t i = 0; i < cmpctblock.BlockTxCount(); i++) {
        if (!partialBlock.IsTxAvailable(i)) {
            req.indexes.push_back(i);
        }
    }

    CDataStream ssReq(SER_NETWORK, PROTOCOL_VERSION);
    ssReq << req;

    if (req.indexes.empty()) {
        std::shared_ptr<CBlock> pblock = std::make_shared<CBlock>();
        std::vector<CTransactionRef> dummy;
        ReadStatus status = partialBlock.FillBlock(*pblock, dummy, false /* don't get pow */);
        if (status == READ_STATUS_INVALID) {
            throw JSONRPCError(RPC_DESERIALIZATION_ERROR, "Bogus crap sketch.");
        } else if (status == READ_STATUS_FAILED) {
            throw JSONRPCError(RPC_DESERIALIZATION_ERROR, "Failed to complete block though all transactions were apparently found. Could be random short ID collision; requires full block instead.");
        } else if (status == READ_STATUS_CHECKBLOCK_FAILED) {
            throw JSONRPCError(RPC_DESERIALIZATION_ERROR, "Checkblock failed.");
        }
        CDataStream ssBlock(SER_NETWORK, PROTOCOL_VERSION);
        ssBlock << *pblock;

        ret.pushKV("blockhex", HexStr(ssBlock));
    } else {
        // Serialize the list of transactions we found
        CDataStream ssFound(SER_NETWORK, PROTOCOL_VERSION);
        ssFound << found;

        ret.pushKV("block_tx_req", HexStr(ssReq));
        ret.pushKV("found_transactions", HexStr(ssFound));
    }
    return ret;
},
    };
}

static RPCHelpMan consumegetblocktxn()
{
    return RPCHelpMan{"consumegetblocktxn",
                "Consumes a transaction request for a compact block sketch.",
                {
                    {"full_block", RPCArg::Type::STR_HEX, RPCArg::Optional::NO, "Hex serialied block that corresponds to the block request `block_tx_req`."},
                    {"block_tx_req", RPCArg::Type::STR_HEX, RPCArg::Optional::NO, "Hex serialied BlockTransactionsRequest, aka getblocktxn network message."},
                },
                RPCResult{
                    RPCResult::Type::STR_HEX, "block_transactions", "The serialized list of found transactions aka BlockTransactions",
                },
                RPCExamples{
                    HelpExampleCli("consumegetblocktxn", "<block_tx_req>")
                },
        [&](const RPCHelpMan& self, const JSONRPCRequest& request) -> UniValue
{
    CBlock block;
    std::vector<unsigned char> block_bytes(ParseHex(request.params[0].get_str()));
    CDataStream ssBlock(block_bytes, SER_NETWORK, PROTOCOL_VERSION);
    ssBlock >> block;

    // Take in BlockTransactionsRequest, return BlockTransactions
    std::vector<unsigned char> block_req(ParseHex(request.params[1].get_str()));
    CDataStream ssReq(block_req, SER_NETWORK, PROTOCOL_VERSION);

    BlockTransactionsRequest req;
    ssReq >> req;

    BlockTransactions resp(req);
    for (size_t i = 0; i < req.indexes.size(); i++) {
        if (req.indexes[i] >= block.vtx.size()) {
            throw JSONRPCError(RPC_DESERIALIZATION_ERROR, "Peer sent us a getblocktxn with out-of-bounds tx indices");
        }
        resp.txn[i] = block.vtx[req.indexes[i]];
    }

    CDataStream ssResp(SER_NETWORK, PROTOCOL_VERSION);
    ssResp << resp;

    return HexStr(ssResp);
},
    };
}

static RPCHelpMan finalizecompactblock()
{
    return RPCHelpMan{"finalizecompactblock",
                "Takes the two transaction lists, fills out the compact block and attempts to finalize it.",
                {
                    {"compact_hex", RPCArg::Type::STR_HEX, RPCArg::Optional::NO, "Hex serialized compact block."},
                    {"block_transactions", RPCArg::Type::STR_HEX, RPCArg::Optional::NO, "Hex serialized BlockTransactions, the response to getblocktxn."},
                    {"found_transactions", RPCArg::Type::STR_HEX, RPCArg::Optional::NO, "Hex serialized list of transactions that were found in response to receiving a compact sketch in `consumecompactsketch`."},
                },
                RPCResult{
                    RPCResult::Type::STR_HEX, "block", "The serialized final block",
                },
                RPCExamples{
                    HelpExampleCli("finalizecompactblock", "<compact_hex> <block_transactions> <found_transactions>")
                },
        [&](const RPCHelpMan& self, const JSONRPCRequest& request) -> UniValue
{
    // Compact block
    std::vector<unsigned char> compact_block_bytes(ParseHex(request.params[0].get_str()));
    CDataStream ssCompactBlock(compact_block_bytes, SER_NETWORK, PROTOCOL_VERSION);
    CBlockHeaderAndShortTxIDs cmpctblock;
    ssCompactBlock >> cmpctblock;

    // BlockTransactions from the server
    std::vector<unsigned char> block_tx(ParseHex(request.params[1].get_str()));
    CDataStream ssResp(block_tx, SER_NETWORK, PROTOCOL_VERSION);

    BlockTransactions transactions;
    ssResp >> transactions;

    // Cached transactions
    std::vector<unsigned char> found_tx(ParseHex(request.params[2].get_str()));
    CDataStream ssFound(found_tx, SER_NETWORK, PROTOCOL_VERSION);

    std::vector<CTransactionRef> found;
    ssFound >> found;

    // Make mega-list
    found.insert(found.end(), transactions.txn.begin(), transactions.txn.end());

    // Now construct the final block! (use dummy mempool here, otherwise reconstruction may fail)
    CTxMemPool dummy_pool;
    PartiallyDownloadedBlock partialBlock(&dummy_pool);

    // "Extra" list is really our combined list that will be put into place using InitData
    std::vector<std::pair<uint256, CTransactionRef>> extra_txn;
    for (const auto& found_tx : found) {
        extra_txn.push_back(std::make_pair(found_tx->GetWitnessHash(), found_tx));
    }
    std::shared_ptr<CBlock> pblock = std::make_shared<CBlock>();
    if (partialBlock.InitData(cmpctblock, extra_txn) != READ_STATUS_OK) {
        throw JSONRPCError(RPC_DESERIALIZATION_ERROR, "compact_hex appears malformed.");
    }
    const std::vector<CTransactionRef> dummy_missing;
    auto result = partialBlock.FillBlock(*pblock, dummy_missing, false /* pow_check*/);
    if (result == READ_STATUS_FAILED) {
        throw JSONRPCError(RPC_DESERIALIZATION_ERROR, "Failed to complete block though all transactions were apparently found. Could be random short ID collision; requires full block instead.");
    } else if (result != READ_STATUS_OK) {
        throw JSONRPCError(RPC_DESERIALIZATION_ERROR, "Failed to complete block though all transactions were apparently found.");
    }

    CDataStream ssBlock(SER_NETWORK, PROTOCOL_VERSION);
    ssBlock << *pblock;

    return HexStr(ssBlock);
},
    };
}

static RPCHelpMan testproposedblock()
{
    return RPCHelpMan{"testproposedblock",
                "\nChecks a block proposal for validity, and that it extends chaintip\n",
                {
                    {"blockhex", RPCArg::Type::STR_HEX, RPCArg::Optional::NO, "The hex-encoded block from getnewblockhex"},
                    {"acceptnonstd", RPCArg::Type::BOOL, RPCArg::Optional::OMITTED_NAMED_ARG, "If set false, returns error if block contains non-standard transaction. Default is set via `-acceptnonstdtxn`."},
                },
                RPCResult{RPCResult::Type::NONE, "", ""},
                RPCExamples{
                    HelpExampleCli("testproposedblock", "<hex>")
                },
        [&](const RPCHelpMan& self, const JSONRPCRequest& request) -> UniValue
{
    CBlock block;
    if (!DecodeHexBlk(block, request.params[0].get_str()))
        throw JSONRPCError(RPC_DESERIALIZATION_ERROR, "Block decode failed");

    ChainstateManager& chainman = EnsureAnyChainman(request.context);
    LOCK(cs_main);

    uint256 hash = block.GetHash();
    node::BlockMap::iterator mi = chainman.BlockIndex().find(hash);
    if (mi != chainman.BlockIndex().end())
        throw JSONRPCError(RPC_VERIFY_ALREADY_IN_CHAIN, "already have block");

    CBlockIndex* const pindexPrev = chainman.ActiveChain().Tip();
    // TestBlockValidity only supports blocks built on the current Tip
    if (block.hashPrevBlock != pindexPrev->GetBlockHash())
        throw JSONRPCError(RPC_VERIFY_ERROR, "proposal was not based on our best chain");

    BlockValidationState state;
    if (!TestBlockValidity(state, Params(), chainman.ActiveChainstate(), block, pindexPrev, false, true) || !state.IsValid()) {
        std::string strRejectReason = state.GetRejectReason();
        if (strRejectReason.empty())
            throw JSONRPCError(RPC_VERIFY_ERROR, state.IsInvalid() ? "Block proposal was invalid" : "Error checking block proposal");
        throw JSONRPCError(RPC_VERIFY_ERROR, strRejectReason);
    }

    const CChainParams& chainparams = Params();
    const bool acceptnonstd = !request.params[1].isNull() ? request.params[1].get_bool() : gArgs.GetBoolArg("-acceptnonstdtxn", !chainparams.RequireStandard());
    if (!acceptnonstd) {
        for (auto& transaction : block.vtx) {
            if (transaction->IsCoinBase()) continue;
            std::string reason;
            if (!IsStandardTx(*transaction, reason)) {
                throw JSONRPCError(RPC_VERIFY_ERROR, "Block proposal included a non-standard transaction: " + reason);
            }
        }
    }

    return NullUniValue;
},
    };
}

// END ELEMENTS
//

void RegisterMiningRPCCommands(CRPCTable &t)
{
// clang-format off

static const CRPCCommand commands[] =
{ //  category              actor (function)
  //  --------------------- ------------------------
    { "mining",             &getnetworkhashps,         },
    { "mining",             &getmininginfo,            },
    { "mining",             &prioritisetransaction,    },
    { "mining",             &getblocktemplate,         },
    { "generating",         &combineblocksigs,         },
    { "mining",             &submitheader,             },
    { "generating",         &getnewblockhex,           },
    { "generating",         &getcompactsketch,         },
    { "generating",         &consumecompactsketch,     },
    { "generating",         &consumegetblocktxn,       },
    { "generating",         &finalizecompactblock,     },
    { "mining",             &testproposedblock,        },

    { "mining",             &submitblock,              },

    { "hidden",              &generatetoaddress,       },
    { "hidden",              &generatetodescriptor,    },
    { "hidden",              &generateblock,           },

    { "util",                &estimatesmartfee,        },

    { "hidden",              &estimaterawfee,          },
    { "hidden",              &generate,                },
};
// clang-format on
=======
void RegisterMiningRPCCommands(CRPCTable& t)
{
    static const CRPCCommand commands[]{
        {"mining", &getnetworkhashps},
        {"mining", &getmininginfo},
        {"mining", &prioritisetransaction},
        {"mining", &getblocktemplate},
        {"mining", &submitblock},
        {"mining", &submitheader},

        {"hidden", &generatetoaddress},
        {"hidden", &generatetodescriptor},
        {"hidden", &generateblock},

        {"util", &estimatesmartfee},

        {"hidden", &estimaterawfee},
        {"hidden", &generate},
    };
>>>>>>> 23ebd7a8
    for (const auto& c : commands) {
        t.appendCommand(c.name, &c);
    }
}<|MERGE_RESOLUTION|>--- conflicted
+++ resolved
@@ -1270,7 +1270,6 @@
     };
 }
 
-<<<<<<< HEAD
 //
 // ELEMENTS:
 
@@ -1780,59 +1779,33 @@
 // END ELEMENTS
 //
 
-void RegisterMiningRPCCommands(CRPCTable &t)
-{
-// clang-format off
-
-static const CRPCCommand commands[] =
-{ //  category              actor (function)
-  //  --------------------- ------------------------
-    { "mining",             &getnetworkhashps,         },
-    { "mining",             &getmininginfo,            },
-    { "mining",             &prioritisetransaction,    },
-    { "mining",             &getblocktemplate,         },
-    { "generating",         &combineblocksigs,         },
-    { "mining",             &submitheader,             },
-    { "generating",         &getnewblockhex,           },
-    { "generating",         &getcompactsketch,         },
-    { "generating",         &consumecompactsketch,     },
-    { "generating",         &consumegetblocktxn,       },
-    { "generating",         &finalizecompactblock,     },
-    { "mining",             &testproposedblock,        },
-
-    { "mining",             &submitblock,              },
-
-    { "hidden",              &generatetoaddress,       },
-    { "hidden",              &generatetodescriptor,    },
-    { "hidden",              &generateblock,           },
-
-    { "util",                &estimatesmartfee,        },
-
-    { "hidden",              &estimaterawfee,          },
-    { "hidden",              &generate,                },
-};
-// clang-format on
-=======
 void RegisterMiningRPCCommands(CRPCTable& t)
 {
-    static const CRPCCommand commands[]{
+    static const CRPCCommand commands[] =
+    {
         {"mining", &getnetworkhashps},
         {"mining", &getmininginfo},
         {"mining", &prioritisetransaction},
         {"mining", &getblocktemplate},
+        {"generating", &combineblocksigs},
+        {"mining", &submitheader},
+        {"generating", &getnewblockhex},
+        {"generating", &getcompactsketch},
+        {"generating", &consumecompactsketch},
+        {"generating", &consumegetblocktxn},
+        {"generating", &finalizecompactblock},
+        {"mining", &testproposedblock},
+
         {"mining", &submitblock},
-        {"mining", &submitheader},
-
+
+        {"util", &estimatesmartfee},
+
+        {"hidden", &estimaterawfee},
+        {"hidden", &generate},
         {"hidden", &generatetoaddress},
         {"hidden", &generatetodescriptor},
         {"hidden", &generateblock},
-
-        {"util", &estimatesmartfee},
-
-        {"hidden", &estimaterawfee},
-        {"hidden", &generate},
     };
->>>>>>> 23ebd7a8
     for (const auto& c : commands) {
         t.appendCommand(c.name, &c);
     }
