--- conflicted
+++ resolved
@@ -450,11 +450,7 @@
     }
 
     if (verbosity <= 0) {
-<<<<<<< HEAD
-        return EncodeHexTx(CTransaction(*tx), RPCSerializationFlags());
-=======
-        return EncodeHexTx(*tx, /*without_witness=*/RPCSerializationWithoutWitness());
->>>>>>> 10846213
+        return EncodeHexTx(CTransaction(*tx), /*without_witness=*/RPCSerializationWithoutWitness());
     }
 
     UniValue result(UniValue::VOBJ);
@@ -1453,16 +1449,16 @@
             if (input.m_peg_in_tx.index() > 0) {
                 const auto peg_in_tx = std::get_if<Sidechain::Bitcoin::CTransactionRef>(&input.m_peg_in_tx);
                 if (peg_in_tx) {
-                    CDataStream ss_tx(SER_NETWORK, PROTOCOL_VERSION | SERIALIZE_TRANSACTION_NO_WITNESS);
-                    ss_tx << *peg_in_tx;
+                    CDataStream ss_tx(SER_NETWORK, PROTOCOL_VERSION);
+                    ss_tx << TX_NO_WITNESS(*peg_in_tx);
                     in.pushKV("pegin_bitcoin_tx", HexStr(ss_tx));
                 }
             }
             if (input.m_peg_in_txout_proof.index() > 0) {
                 const auto txout_proof = std::get_if<Sidechain::Bitcoin::CMerkleBlock>(&input.m_peg_in_txout_proof);
                 if (txout_proof) {
-                    CDataStream ss_mb(SER_NETWORK, PROTOCOL_VERSION | SERIALIZE_TRANSACTION_NO_WITNESS);
-                    ss_mb << *txout_proof;
+                    CDataStream ss_mb(SER_NETWORK, PROTOCOL_VERSION);
+                    ss_mb << TX_NO_WITNESS(*txout_proof);
                     in.pushKV("pegin_txout_proof", HexStr(ss_mb));
                 }
             }
@@ -1470,16 +1466,16 @@
             if (input.m_peg_in_tx.index() > 0) {
                 const auto peg_in_tx = std::get_if<CTransactionRef>(&input.m_peg_in_tx);
                 if (peg_in_tx) {
-                    CDataStream ss_tx(SER_NETWORK, PROTOCOL_VERSION | SERIALIZE_TRANSACTION_NO_WITNESS);
-                    ss_tx << *peg_in_tx;
+                    CDataStream ss_tx(SER_NETWORK, PROTOCOL_VERSION);
+                    ss_tx << TX_NO_WITNESS(*peg_in_tx);
                     in.pushKV("pegin_bitcoin_tx", HexStr(ss_tx));
                 }
             }
             if (input.m_peg_in_txout_proof.index() > 0) {
                 const auto txout_proof = std::get_if<CMerkleBlock>(&input.m_peg_in_txout_proof);
                 if (txout_proof) {
-                    CDataStream ss_mb(SER_NETWORK, PROTOCOL_VERSION | SERIALIZE_TRANSACTION_NO_WITNESS);
-                    ss_mb << *txout_proof;
+                    CDataStream ss_mb(SER_NETWORK, PROTOCOL_VERSION);
+                    ss_mb << TX_NO_WITNESS(*txout_proof);
                     in.pushKV("pegin_txout_proof", HexStr(ss_mb));
                 }
             }
@@ -1985,7 +1981,7 @@
     bool complete = FinalizeAndExtractPSBT(psbtx, mtx);
 
     UniValue result(UniValue::VOBJ);
-    CDataStream ssTx(SER_NETWORK, PROTOCOL_VERSION);
+    DataStream ssTx{};
     std::string result_str;
 
     if (complete && extract) {
@@ -1993,7 +1989,7 @@
         result_str = HexStr(ssTx);
         result.pushKV("hex", result_str);
     } else {
-        ssTx << psbtx;
+        ssTx << TX_WITH_WITNESS(psbtx);
         result_str = EncodeBase64(ssTx.str());
         result.pushKV("psbt", result_str);
     }
@@ -2209,8 +2205,8 @@
     }
 
     // Serialize the PSBT
-    CDataStream ssTx(SER_NETWORK, PROTOCOL_VERSION);
-    ssTx << psbtx;
+    DataStream ssTx{};
+    ssTx << TX_WITH_WITNESS(psbtx);
 
     return EncodeBase64(ssTx);
 },
@@ -2256,8 +2252,8 @@
         /*sighash_type=*/SIGHASH_ALL,
         /*finalize=*/false);
 
-    CDataStream ssTx(SER_NETWORK, PROTOCOL_VERSION);
-    ssTx << psbtx;
+    DataStream ssTx{};
+    ssTx << TX_WITH_WITNESS(psbtx);
     return EncodeBase64(ssTx);
 },
     };
@@ -2290,8 +2286,8 @@
     }
 
     // Serialize the PSBT
-    CDataStream ssTx(SER_NETWORK, PROTOCOL_VERSION);
-    ssTx << psbtx;
+    DataStream ssTx{};
+    ssTx << TX_WITH_WITNESS(psbtx);
     const std::string encoded = EncodeBase64(ssTx);
     UniValue result(UniValue::VOBJ);
     result.pushKV("psbt", encoded);
@@ -2607,10 +2603,10 @@
     NodeContext& node = EnsureAnyNodeContext(request.context);
     ChainstateManager& chainman = EnsureChainman(node);
     std::vector<unsigned char> txData(ParseHexV(request.params[0], "argument 1"));
-    CDataStream ssData(txData, SER_NETWORK, PROTOCOL_VERSION);
+    DataStream ssData(txData);
     CMutableTransaction tx;
     try {
-        ssData >> tx;
+        ssData >> TX_WITH_WITNESS(tx);
     } catch (const std::exception &) {
         throw JSONRPCError(RPC_DESERIALIZATION_ERROR, "TX decode failed");
     }
@@ -3187,15 +3183,15 @@
     // Peg-in tx
     if (!request.params[3].isNull()) {
         const std::vector<unsigned char> tx_data = ParseHex(request.params[3].get_str());
-        CDataStream ss_tx(tx_data, SER_NETWORK, PROTOCOL_VERSION);
+        DataStream ss_tx(tx_data);
         try {
             if (Params().GetConsensus().ParentChainHasPow()) {
                 Sidechain::Bitcoin::CTransactionRef tx;
-                ss_tx >> tx;
+                ss_tx >> TX_WITH_WITNESS(tx);
                 input.m_peg_in_tx = tx;
             } else {
                 CTransactionRef tx;
-                ss_tx >> tx;
+                ss_tx >> TX_WITH_WITNESS(tx);
                 input.m_peg_in_tx = tx;
             }
         } catch (...) {
@@ -3206,15 +3202,15 @@
     // Txout proof
     if (!request.params[4].isNull()) {
         const std::vector<unsigned char> proof_data = ParseHex(request.params[4].get_str());
-        CDataStream ss_proof(proof_data, SER_NETWORK, PROTOCOL_VERSION | SERIALIZE_TRANSACTION_NO_WITNESS);
+        CDataStream ss_proof(proof_data, SER_NETWORK, PROTOCOL_VERSION);
         try {
             if (Params().GetConsensus().ParentChainHasPow()) {
                 Sidechain::Bitcoin::CMerkleBlock merkle_block;
-                ss_proof >> merkle_block;
+                ss_proof >> TX_NO_WITNESS(merkle_block);
                 input.m_peg_in_txout_proof = merkle_block;
             } else {
                 CMerkleBlock merkle_block;
-                ss_proof >> merkle_block;
+                ss_proof >> TX_NO_WITNESS(merkle_block);
                 input.m_peg_in_txout_proof = merkle_block;
             }
         } catch (...) {
@@ -3309,8 +3305,8 @@
         complete &= PSBTInputSigned(input);
     }
 
-    CDataStream ssTx(SER_NETWORK, PROTOCOL_VERSION);
-    ssTx << psbtx;
+    DataStream ssTx{};
+    ssTx << TX_WITH_WITNESS(psbtx);
 
     UniValue result(UniValue::VOBJ);
 
