// Copyright (c) 2010 Satoshi Nakamoto
// Copyright (c) 2009-2020 The Bitcoin Core developers
// Distributed under the MIT software license, see the accompanying
// file COPYING or http://www.opensource.org/licenses/mit-license.php.

#include <asset.h>
#include <base58.h>
#include <block_proof.h>
#include <chain.h>
#include <coins.h>
#include <consensus/validation.h>
#include <core_io.h>
#include <index/txindex.h>
#include <key_io.h>
#include <merkleblock.h>
#include <net.h>
#include <node/blockstorage.h>
#include <node/coin.h>
#include <node/context.h>
#include <node/psbt.h>
#include <node/transaction.h>
#include <pegins.h>
#include <policy/packages.h>
#include <policy/policy.h>
#include <policy/rbf.h>
#include <primitives/transaction.h>
#include <primitives/bitcoin/merkleblock.h>
#include <primitives/bitcoin/transaction.h>
#include <psbt.h>
#include <random.h>
#include <rpc/blockchain.h>
#include <rpc/rawtransaction_util.h>
#include <rpc/server.h>
#include <rpc/util.h>
#include <script/pegins.h>
#include <script/script.h>
#include <script/sign.h>
#include <script/signingprovider.h>
#include <script/standard.h>
#include <uint256.h>
#include <util/bip32.h>
#include <util/moneystr.h>
#include <util/rbf.h>
#include <util/strencodings.h>
#include <util/string.h>
#include <validation.h>
#include <validationinterface.h>
#include <confidential_validation.h>
#include <blind.h>
#include <issuance.h>

#include <numeric>
#include <stdint.h>

#include <univalue.h>

static void TxToJSON(const CTransaction& tx, const uint256 hashBlock, UniValue& entry, CChainState& active_chainstate)
{
    // Call into TxToUniv() in bitcoin-common to decode the transaction hex.
    //
    // Blockchain contextual information (confirmations and blocktime) is not
    // available to code in bitcoin-common, so we query them here and push the
    // data into the returned UniValue.
    TxToUniv(tx, uint256(), entry, true, RPCSerializationFlags());

    if (!hashBlock.IsNull()) {
        LOCK(cs_main);

        entry.pushKV("blockhash", hashBlock.GetHex());
        CBlockIndex* pindex = active_chainstate.m_blockman.LookupBlockIndex(hashBlock);
        if (pindex) {
            if (active_chainstate.m_chain.Contains(pindex)) {
                entry.pushKV("confirmations", 1 + active_chainstate.m_chain.Height() - pindex->nHeight);
                entry.pushKV("time", pindex->GetBlockTime());
                entry.pushKV("blocktime", pindex->GetBlockTime());
            }
            else
                entry.pushKV("confirmations", 0);
        }
    }
}

static RPCHelpMan getrawtransaction()
{
    return RPCHelpMan{
                "getrawtransaction",
                "\nReturn the raw transaction data.\n"

                "\nBy default, this call only returns a transaction if it is in the mempool. If -txindex is enabled\n"
                "and no blockhash argument is passed, it will return the transaction if it is in the mempool or any block.\n"
                "If a blockhash argument is passed, it will return the transaction if\n"
                "the specified block is available and the transaction is in that block.\n"
                "\nHint: Use gettransaction for wallet transactions.\n"

                "\nIf verbose is 'true', returns an Object with information about 'txid'.\n"
                "If verbose is 'false' or omitted, returns a string that is serialized, hex-encoded data for 'txid'.\n",
                {
                    {"txid", RPCArg::Type::STR_HEX, RPCArg::Optional::NO, "The transaction id"},
                    {"verbose", RPCArg::Type::BOOL, RPCArg::Default{false}, "If false, return a string, otherwise return a json object"},
                    {"blockhash", RPCArg::Type::STR_HEX, RPCArg::Optional::OMITTED_NAMED_ARG, "The block in which to look for the transaction"},
                },
                {
                    RPCResult{"if verbose is not set or set to false",
                         RPCResult::Type::STR, "data", "The serialized, hex-encoded data for 'txid'"
                     },
                     RPCResult{"if verbose is set to true",
                         RPCResult::Type::OBJ, "", "",
                         {
                             {RPCResult::Type::BOOL, "in_active_chain", /* optional */ true, "Whether specified block is in the active chain or not (only present with explicit \"blockhash\" argument)"},
                             {RPCResult::Type::STR_HEX, "hex", "The serialized, hex-encoded data for 'txid'"},
                             {RPCResult::Type::STR_HEX, "txid", "The transaction id (same as provided)"},
                             {RPCResult::Type::STR_HEX, "hash", "The transaction hash (differs from txid for witness transactions)"},
                             {RPCResult::Type::NUM, "size", "The serialized transaction size"},
                             {RPCResult::Type::NUM, "vsize", "The virtual transaction size (differs from size for witness transactions)"},
                             {RPCResult::Type::NUM, "weight", "The transaction's weight (between vsize*4-3 and vsize*4)"},
                             {RPCResult::Type::NUM, "version", "The version"},
                             {RPCResult::Type::NUM_TIME, "locktime", "The lock time"},
                             {RPCResult::Type::ARR, "vin", "",
                             {
                                 {RPCResult::Type::OBJ, "", "",
                                 {
                                     {RPCResult::Type::STR_HEX, "txid", "The transaction id"},
                                     {RPCResult::Type::NUM, "vout", "The output number"},
                                     {RPCResult::Type::OBJ, "scriptSig", "The script",
                                     {
                                         {RPCResult::Type::STR, "asm", "asm"},
                                         {RPCResult::Type::STR_HEX, "hex", "hex"},
                                     }},
                                     {RPCResult::Type::NUM, "sequence", "The script sequence number"},
                                     {RPCResult::Type::ARR, "txinwitness", /* optional */ true, "",
                                     {
                                         {RPCResult::Type::STR_HEX, "hex", "hex-encoded witness data (if any)"},
                                     }},
                                 }},
                             }},
                             {RPCResult::Type::ARR, "vout", "",
                             {
                                 {RPCResult::Type::OBJ, "", "",
                                 {
                                     {RPCResult::Type::NUM, "value", "The value in " + CURRENCY_UNIT},
                                     {RPCResult::Type::NUM, "n", "index"},
                                     {RPCResult::Type::OBJ, "scriptPubKey", "",
                                     {
                                         {RPCResult::Type::STR, "asm", "the asm"},
                                         {RPCResult::Type::STR, "hex", "the hex"},
                                         {RPCResult::Type::NUM, "reqSigs", /* optional */ true, "(DEPRECATED, returned only if config option -deprecatedrpc=addresses is passed) Number of required signatures"},
                                         {RPCResult::Type::STR, "type", "The type, eg 'pubkeyhash'"},
                                         {RPCResult::Type::STR, "address", /* optional */ true, "bitcoin address (only if a well-defined address exists)"},
                                         {RPCResult::Type::ARR, "addresses", /* optional */ true, "(DEPRECATED, returned only if config option -deprecatedrpc=addresses is passed) Array of bitcoin addresses",
                                         {
                                             {RPCResult::Type::STR, "address", ""},
                                         }},
                                         {RPCResult::Type::STR_HEX, "pegout_chain", "(only pegout) Hash of genesis block of parent chain"},
                                         {RPCResult::Type::STR, "pegout_asm", "(only pegout) pegout scriptpubkey (asm)"},
                                         {RPCResult::Type::STR_HEX, "pegout_hex", "(only pegout) pegout scriptpubkey (hex)"},
                                         {RPCResult::Type::STR, "pegout_type", "(only pegout) The pegout type, eg 'pubkeyhash'"},
                                         {RPCResult::Type::STR, "pegout_address", "(only pegout)"},
                                         {RPCResult::Type::ARR, "pegout_addresses", /* optional */ true, "(DEPRECATED, returned only if config option -deprecatedrpc=addresses is passed)",
                                         {
                                             {RPCResult::Type::STR, "address", ""},
                                         }},
                                     }},
                                 }},
                             }},
                             {RPCResult::Type::STR_HEX, "blockhash", /* optional */ true, "the block hash"},
                             {RPCResult::Type::NUM, "confirmations", /* optional */ true, "The confirmations"},
                             {RPCResult::Type::NUM_TIME, "blocktime", /* optional */ true, "The block time expressed in " + UNIX_EPOCH_TIME},
                             {RPCResult::Type::NUM, "time", /* optional */ true, "Same as \"blocktime\""},
                        }
                    },
                },
                RPCExamples{
                    HelpExampleCli("getrawtransaction", "\"mytxid\"")
            + HelpExampleCli("getrawtransaction", "\"mytxid\" true")
            + HelpExampleRpc("getrawtransaction", "\"mytxid\", true")
            + HelpExampleCli("getrawtransaction", "\"mytxid\" false \"myblockhash\"")
            + HelpExampleCli("getrawtransaction", "\"mytxid\" true \"myblockhash\"")
                },
        [&](const RPCHelpMan& self, const JSONRPCRequest& request) -> UniValue
{
    const NodeContext& node = EnsureAnyNodeContext(request.context);
    ChainstateManager& chainman = EnsureChainman(node);

    bool in_active_chain = true;
    uint256 hash = ParseHashV(request.params[0], "parameter 1");
    CBlockIndex* blockindex = nullptr;

    if (!Params().GetConsensus().connect_genesis_outputs &&
            hash == Params().GenesisBlock().hashMerkleRoot) {
        // Special exception for the genesis block coinbase transaction
        throw JSONRPCError(RPC_INVALID_ADDRESS_OR_KEY, "The genesis block coinbase is not considered an ordinary transaction and cannot be retrieved");
    }

    // Accept either a bool (true) or a num (>=1) to indicate verbose output.
    bool fVerbose = false;
    if (!request.params[1].isNull()) {
        fVerbose = request.params[1].isNum() ? (request.params[1].get_int() != 0) : request.params[1].get_bool();
    }

    if (!request.params[2].isNull()) {
        LOCK(cs_main);

        uint256 blockhash = ParseHashV(request.params[2], "parameter 3");
        blockindex = chainman.m_blockman.LookupBlockIndex(blockhash);
        if (!blockindex) {
            throw JSONRPCError(RPC_INVALID_ADDRESS_OR_KEY, "Block hash not found");
        }
        in_active_chain = chainman.ActiveChain().Contains(blockindex);
    }

    bool f_txindex_ready = false;
    if (g_txindex && !blockindex) {
        f_txindex_ready = g_txindex->BlockUntilSyncedToCurrentChain();
    }

    uint256 hash_block;
    const CTransactionRef tx = GetTransaction(blockindex, node.mempool.get(), hash, Params().GetConsensus(), hash_block);
    if (!tx) {
        std::string errmsg;
        if (blockindex) {
            if (!(blockindex->nStatus & BLOCK_HAVE_DATA)) {
                throw JSONRPCError(RPC_MISC_ERROR, "Block not available");
            }
            errmsg = "No such transaction found in the provided block";
        } else if (!g_txindex) {
            errmsg = "No such mempool transaction. Use -txindex or provide a block hash to enable blockchain transaction queries";
        } else if (!f_txindex_ready) {
            errmsg = "No such mempool transaction. Blockchain transactions are still in the process of being indexed";
        } else {
            errmsg = "No such mempool or blockchain transaction";
        }
        throw JSONRPCError(RPC_INVALID_ADDRESS_OR_KEY, errmsg + ". Use gettransaction for wallet transactions.");
    }

    if (!fVerbose) {
        return EncodeHexTx(CTransaction(*tx), RPCSerializationFlags());
    }

    UniValue result(UniValue::VOBJ);
    if (blockindex) result.pushKV("in_active_chain", in_active_chain);
    TxToJSON(*tx, hash_block, result, chainman.ActiveChainstate());
    return result;
},
    };
}

static RPCHelpMan gettxoutproof()
{
    return RPCHelpMan{"gettxoutproof",
                "\nReturns a hex-encoded proof that \"txid\" was included in a block.\n"
                "\nNOTE: By default this function only works sometimes. This is when there is an\n"
                "unspent output in the utxo for this transaction. To make it always work,\n"
                "you need to maintain a transaction index, using the -txindex command line option or\n"
                "specify the block in which the transaction is included manually (by blockhash).\n",
                {
                    {"txids", RPCArg::Type::ARR, RPCArg::Optional::NO, "The txids to filter",
                        {
                            {"txid", RPCArg::Type::STR_HEX, RPCArg::Optional::OMITTED, "A transaction hash"},
                        },
                        },
                    {"blockhash", RPCArg::Type::STR_HEX, RPCArg::Optional::OMITTED_NAMED_ARG, "If specified, looks for txid in the block with this hash"},
                },
                RPCResult{
                    RPCResult::Type::STR, "data", "A string that is a serialized, hex-encoded data for the proof."
                },
                RPCExamples{""},
        [&](const RPCHelpMan& self, const JSONRPCRequest& request) -> UniValue
{
    std::set<uint256> setTxids;
    UniValue txids = request.params[0].get_array();
    if (txids.empty()) {
        throw JSONRPCError(RPC_INVALID_PARAMETER, "Parameter 'txids' cannot be empty");
    }
    for (unsigned int idx = 0; idx < txids.size(); idx++) {
        auto ret = setTxids.insert(ParseHashV(txids[idx], "txid"));
        if (!ret.second) {
            throw JSONRPCError(RPC_INVALID_PARAMETER, std::string("Invalid parameter, duplicated txid: ") + txids[idx].get_str());
        }
    }

    CBlockIndex* pblockindex = nullptr;
    uint256 hashBlock;
    ChainstateManager& chainman = EnsureAnyChainman(request.context);
    if (!request.params[1].isNull()) {
        LOCK(cs_main);
        hashBlock = ParseHashV(request.params[1], "blockhash");
        pblockindex = chainman.m_blockman.LookupBlockIndex(hashBlock);
        if (!pblockindex) {
            throw JSONRPCError(RPC_INVALID_ADDRESS_OR_KEY, "Block not found");
        }
    } else {
        LOCK(cs_main);
        CChainState& active_chainstate = chainman.ActiveChainstate();

        // Loop through txids and try to find which block they're in. Exit loop once a block is found.
        for (const auto& tx : setTxids) {
            const Coin& coin = AccessByTxid(active_chainstate.CoinsTip(), tx);
            if (!coin.IsSpent()) {
                pblockindex = active_chainstate.m_chain[coin.nHeight];
                break;
            }
        }
    }


    // Allow txindex to catch up if we need to query it and before we acquire cs_main.
    if (g_txindex && !pblockindex) {
        g_txindex->BlockUntilSyncedToCurrentChain();
    }

    LOCK(cs_main);

    if (pblockindex == nullptr) {
        const CTransactionRef tx = GetTransaction(/* block_index */ nullptr, /* mempool */ nullptr, *setTxids.begin(), Params().GetConsensus(), hashBlock);
        if (!tx || hashBlock.IsNull()) {
            throw JSONRPCError(RPC_INVALID_ADDRESS_OR_KEY, "Transaction not yet in block");
        }
        pblockindex = chainman.m_blockman.LookupBlockIndex(hashBlock);
        if (!pblockindex) {
            throw JSONRPCError(RPC_INTERNAL_ERROR, "Transaction index corrupt");
        }
    }

    CBlock block;
    if (!ReadBlockFromDisk(block, pblockindex, Params().GetConsensus())) {
        throw JSONRPCError(RPC_INTERNAL_ERROR, "Can't read block from disk");
    }

    unsigned int ntxFound = 0;
    for (const auto& tx : block.vtx) {
        if (setTxids.count(tx->GetHash())) {
            ntxFound++;
        }
    }
    if (ntxFound != setTxids.size()) {
        throw JSONRPCError(RPC_INVALID_ADDRESS_OR_KEY, "Not all transactions found in specified or retrieved block");
    }

    CDataStream ssMB(SER_NETWORK, PROTOCOL_VERSION | SERIALIZE_TRANSACTION_NO_WITNESS);
    CMerkleBlock mb(block, setTxids);
    ssMB << mb;
    std::string strHex = HexStr(ssMB);
    return strHex;
},
    };
}

static RPCHelpMan verifytxoutproof()
{
    return RPCHelpMan{"verifytxoutproof",
                "\nVerifies that a proof points to a transaction in a block, returning the transaction it commits to\n"
                "and throwing an RPC error if the block is not in our best chain\n",
                {
                    {"proof", RPCArg::Type::STR_HEX, RPCArg::Optional::NO, "The hex-encoded proof generated by gettxoutproof"},
                },
                RPCResult{
                    RPCResult::Type::ARR, "", "",
                    {
                        {RPCResult::Type::STR_HEX, "txid", "The txid(s) which the proof commits to, or empty array if the proof can not be validated."},
                    }
                },
                RPCExamples{""},
        [&](const RPCHelpMan& self, const JSONRPCRequest& request) -> UniValue
{
    CDataStream ssMB(ParseHexV(request.params[0], "proof"), SER_NETWORK, PROTOCOL_VERSION | SERIALIZE_TRANSACTION_NO_WITNESS);
    CMerkleBlock merkleBlock;
    ssMB >> merkleBlock;

    UniValue res(UniValue::VARR);

    std::vector<uint256> vMatch;
    std::vector<unsigned int> vIndex;
    if (merkleBlock.txn.ExtractMatches(vMatch, vIndex) != merkleBlock.header.hashMerkleRoot)
        return res;

    ChainstateManager& chainman = EnsureAnyChainman(request.context);
    LOCK(cs_main);

    const CBlockIndex* pindex = chainman.m_blockman.LookupBlockIndex(merkleBlock.header.GetHash());
    if (!pindex || !chainman.ActiveChain().Contains(pindex) || pindex->nTx == 0) {
        throw JSONRPCError(RPC_INVALID_ADDRESS_OR_KEY, "Block not found in chain");
    }

    // Check if proof is valid, only add results if so
    if (pindex->nTx == merkleBlock.txn.GetNumTransactions()) {
        for (const uint256& hash : vMatch) {
            res.push_back(hash.GetHex());
        }
    }

    return res;
},
    };
}

static RPCHelpMan createrawtransaction()
{
    return RPCHelpMan{"createrawtransaction",
                "\nCreate a transaction spending the given inputs and creating new outputs.\n"
                "Outputs can be addresses or data.\n"
                "Returns hex-encoded raw transaction.\n"
                "Note that the transaction's inputs are not signed, and\n"
                "it is not stored in the wallet or transmitted to the network.\n",
                {
                    {"inputs", RPCArg::Type::ARR, RPCArg::Optional::NO, "The inputs",
                        {
                            {"", RPCArg::Type::OBJ, RPCArg::Optional::OMITTED, "",
                                {
                                    {"txid", RPCArg::Type::STR_HEX, RPCArg::Optional::NO, "The transaction id"},
                                    {"vout", RPCArg::Type::NUM, RPCArg::Optional::NO, "The output number"},
                                    {"sequence", RPCArg::Type::NUM, RPCArg::DefaultHint{"depends on the value of the 'replaceable' and 'locktime' arguments"}, "The sequence number"},
                                    {"pegin_bitcoin_tx", RPCArg::Type::STR_HEX, RPCArg::Optional::OMITTED_NAMED_ARG, "(only for pegin inputs) The raw bitcoin transaction (in hex) depositing bitcoin to the mainchain_address generated by getpeginaddress"},
                                    {"pegin_txout_proof", RPCArg::Type::STR_HEX, RPCArg::Optional::OMITTED_NAMED_ARG, "(only for pegin inputs) A rawtxoutproof (in hex) generated by the mainchain daemon's `gettxoutproof` containing a proof of only bitcoin_tx"},
                                    {"pegin_claim_script", RPCArg::Type::STR_HEX, RPCArg::Optional::OMITTED_NAMED_ARG, "(only for pegin inputs) The claim script generated by getpeginaddress."},
                                },
                                },
                        },
                        },
                    {"outputs", RPCArg::Type::ARR, RPCArg::Optional::NO, "The outputs (key-value pairs), where none of the keys are duplicated.\n"
                            "That is, each address can only appear once and there can only be one 'data' object.\n"
                            "For compatibility reasons, a dictionary, which holds the key-value pairs directly, is also\n"
                            "                             accepted as second parameter.",
                        {
                            {"", RPCArg::Type::OBJ_USER_KEYS, RPCArg::Optional::OMITTED, "",
                                {
                                    {"address", RPCArg::Type::AMOUNT, RPCArg::Optional::NO, "A key-value pair. The key (string) is the bitcoin address, the value (float or string) is the amount in " + CURRENCY_UNIT},
                                    {"asset", RPCArg::Type::STR, RPCArg::Optional::OMITTED, "The asset tag for this output if it is not the main chain asset"},
                                },
                                },
                            {"", RPCArg::Type::OBJ, RPCArg::Optional::OMITTED, "",
                                {
                                    {"data", RPCArg::Type::STR_HEX, RPCArg::Optional::NO, "A key-value pair. The key must be \"data\", the value is hex-encoded data"},
                                },
                                },
                            {"", RPCArg::Type::OBJ, RPCArg::Optional::OMITTED, "",
                                {
                                    {"vdata", RPCArg::Type::STR_HEX, RPCArg::Optional::NO, "The key is \"vdata\", the value is an array of hex encoded data"},
                                },
                                },
                            {"", RPCArg::Type::OBJ, RPCArg::Optional::OMITTED, "",
                                {
                                    {"burn", RPCArg::Type::STR_HEX, RPCArg::Optional::NO, "A key-value pair. The key must be \"burn\", the value is the amount that will be burned."},
                                },
                                },
                            {"", RPCArg::Type::OBJ, RPCArg::Optional::OMITTED, "",
                                {
                                    {"fee", RPCArg::Type::AMOUNT, RPCArg::Optional::NO, "The key is \"fee\", the value the fee output you want to add."},
                                },
                                },
                        },
                        },
                    {"locktime", RPCArg::Type::NUM, RPCArg::Default{0}, "Raw locktime. Non-0 value also locktime-activates inputs"},
                    {"replaceable", RPCArg::Type::BOOL, RPCArg::Default{false}, "Marks this transaction as BIP125-replaceable.\n"
            "                             Allows this transaction to be replaced by a transaction with higher fees. If provided, it is an error if explicit sequence numbers are incompatible."},
                },
                RPCResult{
                    RPCResult::Type::STR_HEX, "transaction", "hex string of the transaction"
                },
                RPCExamples{
                    HelpExampleCli("createrawtransaction", "\"[{\\\"txid\\\":\\\"myid\\\",\\\"vout\\\":0}]\" \"[{\\\"address\\\":0.01}]\"")
            + HelpExampleCli("createrawtransaction", "\"[{\\\"txid\\\":\\\"myid\\\",\\\"vout\\\":0}]\" \"[{\\\"data\\\":\\\"00010203\\\"}]\"")
            + HelpExampleRpc("createrawtransaction", "\"[{\\\"txid\\\":\\\"myid\\\",\\\"vout\\\":0}]\", \"[{\\\"address\\\":0.01}]\"")
            + HelpExampleRpc("createrawtransaction", "\"[{\\\"txid\\\":\\\"myid\\\",\\\"vout\\\":0}]\", \"[{\\\"data\\\":\\\"00010203\\\"}]\"")
                },
        [&](const RPCHelpMan& self, const JSONRPCRequest& request) -> UniValue
{
    ChainstateManager& chainman = EnsureAnyChainman(request.context);

    RPCTypeCheck(request.params, {
        UniValue::VARR,
        UniValue::VARR,
        UniValue::VNUM,
        UniValue::VBOOL,
        }, true
    );

    bool rbf = false;
    if (!request.params[3].isNull()) {
        rbf = request.params[3].isTrue();
    }
    CMutableTransaction rawTx = ConstructTransaction(request.params[0], request.params[1], request.params[2], rbf, chainman.ActiveChain().Tip());

    return EncodeHexTx(CTransaction(rawTx));
},
    };
}

static RPCHelpMan decoderawtransaction()
{
    return RPCHelpMan{"decoderawtransaction",
                "\nReturn a JSON object representing the serialized, hex-encoded transaction.\n",
                {
                    {"hexstring", RPCArg::Type::STR_HEX, RPCArg::Optional::NO, "The transaction hex string"},
                    {"iswitness", RPCArg::Type::BOOL, RPCArg::DefaultHint{"depends on heuristic tests"}, "Whether the transaction hex is a serialized witness transaction.\n"
                        "If iswitness is not present, heuristic tests will be used in decoding.\n"
                        "If true, only witness deserialization will be tried.\n"
                        "If false, only non-witness deserialization will be tried.\n"
                        "This boolean should reflect whether the transaction has inputs\n"
                        "(e.g. fully valid, or on-chain transactions), if known by the caller."
                    },
                },
                RPCResult{
                    RPCResult::Type::OBJ, "", "",
                    {
                        {RPCResult::Type::STR_HEX, "txid", "The transaction id"},
                        {RPCResult::Type::STR_HEX, "hash", "The transaction hash (differs from txid for witness transactions)"},
                        {RPCResult::Type::NUM, "size", "The transaction size"},
                        {RPCResult::Type::NUM, "vsize", "The virtual transaction size (differs from size for witness transactions)"},
                        {RPCResult::Type::NUM, "weight", "The transaction's weight (between vsize*4 - 3 and vsize*4)"},
                        {RPCResult::Type::NUM, "version", "The version"},
                        {RPCResult::Type::NUM_TIME, "locktime", "The lock time"},
                        {RPCResult::Type::ARR, "vin", "",
                        {
                            {RPCResult::Type::OBJ, "", "",
                            {
                                {RPCResult::Type::STR_HEX, "coinbase", /* optional */ true, ""},
                                {RPCResult::Type::STR_HEX, "txid", /* optional */ true, "The transaction id"},
                                {RPCResult::Type::NUM, "vout", /* optional */ true, "The output number"},
                                {RPCResult::Type::OBJ, "scriptSig", /* optional */ true, "The script",
                                {
                                    {RPCResult::Type::STR, "asm", "asm"},
                                    {RPCResult::Type::STR_HEX, "hex", "hex"},
                                }},
                                {RPCResult::Type::ARR, "txinwitness", /* optional */ true, "",
                                {
                                    {RPCResult::Type::STR_HEX, "hex", "hex-encoded witness data (if any)"},
                                }},
                                {RPCResult::Type::NUM, "sequence", "The script sequence number"},
                            }},
                        }},
                        {RPCResult::Type::ARR, "vout", "",
                        {
                            {RPCResult::Type::OBJ, "", "",
                            {
                                {RPCResult::Type::NUM, "value", "The value in " + CURRENCY_UNIT},
                                {RPCResult::Type::NUM, "n", "index"},
                                {RPCResult::Type::OBJ, "scriptPubKey", "",
                                {
                                    {RPCResult::Type::STR, "asm", "the asm"},
                                    {RPCResult::Type::STR_HEX, "hex", "the hex"},
                                    {RPCResult::Type::NUM, "reqSigs", /* optional */ true, "(DEPRECATED, returned only if config option -deprecatedrpc=addresses is passed) Number of required signatures"},
                                    {RPCResult::Type::STR, "type", "The type, eg 'pubkeyhash'"},
                                    {RPCResult::Type::STR, "address", /* optional */ true, "bitcoin address (only if a well-defined address exists)"},
                                    {RPCResult::Type::ARR, "addresses", /* optional */ true, "(DEPRECATED, returned only if config option -deprecatedrpc=addresses is passed) Array of bitcoin addresses",
                                    {
                                        {RPCResult::Type::STR, "address", "bitcoin address"},
                                    }},
                                }},
                            }},
                        }},
                    }
                },
                RPCExamples{
                    HelpExampleCli("decoderawtransaction", "\"hexstring\"")
            + HelpExampleRpc("decoderawtransaction", "\"hexstring\"")
                },
        [&](const RPCHelpMan& self, const JSONRPCRequest& request) -> UniValue
{
    RPCTypeCheck(request.params, {UniValue::VSTR, UniValue::VBOOL});

    CMutableTransaction mtx;

    bool try_witness = request.params[1].isNull() ? true : request.params[1].get_bool();
    bool try_no_witness = request.params[1].isNull() ? true : !request.params[1].get_bool();

    if (!DecodeHexTx(mtx, request.params[0].get_str(), try_no_witness, try_witness)) {
        throw JSONRPCError(RPC_DESERIALIZATION_ERROR, "TX decode failed");
    }

    UniValue result(UniValue::VOBJ);
    TxToUniv(CTransaction(std::move(mtx)), uint256(), result, false);

    return result;
},
    };
}

static std::string GetAllOutputTypes()
{
    std::vector<std::string> ret;
    using U = std::underlying_type<TxoutType>::type;
    for (U i = (U)TxoutType::NONSTANDARD; i <= (U)TxoutType::WITNESS_UNKNOWN; ++i) {
        ret.emplace_back(GetTxnOutputType(static_cast<TxoutType>(i)));
    }
    return Join(ret, ", ");
}

static RPCHelpMan decodescript()
{
    return RPCHelpMan{"decodescript",
                "\nDecode a hex-encoded script.\n",
                {
                    {"hexstring", RPCArg::Type::STR_HEX, RPCArg::Optional::NO, "the hex-encoded script"},
                },
                RPCResult{
                    RPCResult::Type::OBJ, "", "",
                    {
                        {RPCResult::Type::STR, "asm", "Script public key"},
                        {RPCResult::Type::STR, "type", "The output type (e.g. "+GetAllOutputTypes()+")"},
                        {RPCResult::Type::STR, "address", /* optional */ true, "bitcoin address (only if a well-defined address exists)"},
                        {RPCResult::Type::NUM, "reqSigs", /* optional */ true, "(DEPRECATED, returned only if config option -deprecatedrpc=addresses is passed) Number of required signatures"},
                        {RPCResult::Type::ARR, "addresses", /* optional */ true, "(DEPRECATED, returned only if config option -deprecatedrpc=addresses is passed) Array of bitcoin addresses",
                        {
                            {RPCResult::Type::STR, "address", "bitcoin address"},
                        }},
                        {RPCResult::Type::STR, "p2sh", /* optional */ true, "address of P2SH script wrapping this redeem script (not returned if the script is already a P2SH)"},
                        {RPCResult::Type::OBJ, "segwit", /* optional */ true, "Result of a witness script public key wrapping this redeem script (not returned if the script is a P2SH or witness)",
                        {
                            {RPCResult::Type::STR, "asm", "String representation of the script public key"},
                            {RPCResult::Type::STR_HEX, "hex", "Hex string of the script public key"},
                            {RPCResult::Type::STR, "type", "The type of the script public key (e.g. witness_v0_keyhash or witness_v0_scripthash)"},
                            {RPCResult::Type::STR, "address", /* optional */ true, "bitcoin address (only if a well-defined address exists)"},
                            {RPCResult::Type::NUM, "reqSigs", /* optional */ true, "(DEPRECATED, returned only if config option -deprecatedrpc=addresses is passed) Number of required signatures"},
                            {RPCResult::Type::ARR, "addresses", /* optional */ true, "(DEPRECATED, returned only if config option -deprecatedrpc=addresses is passed) Array of bitcoin addresses",
                            {
                                {RPCResult::Type::STR, "address", "segwit address"},
                            }},
                            {RPCResult::Type::STR, "p2sh-segwit", "address of the P2SH script wrapping this witness redeem script"},
                        }},
                    }
                },
                RPCExamples{
                    HelpExampleCli("decodescript", "\"hexstring\"")
            + HelpExampleRpc("decodescript", "\"hexstring\"")
                },
        [&](const RPCHelpMan& self, const JSONRPCRequest& request) -> UniValue
{
    RPCTypeCheck(request.params, {UniValue::VSTR});

    UniValue r(UniValue::VOBJ);
    CScript script;
    if (request.params[0].get_str().size() > 0){
        std::vector<unsigned char> scriptData(ParseHexV(request.params[0], "argument"));
        script = CScript(scriptData.begin(), scriptData.end());
    } else {
        // Empty scripts are valid
    }
    ScriptPubKeyToUniv(script, r, /* fIncludeHex */ false);

    UniValue type;
    type = find_value(r, "type");

    if (type.isStr() && type.get_str() != "scripthash") {
        // P2SH cannot be wrapped in a P2SH. If this script is already a P2SH,
        // don't return the address for a P2SH of the P2SH.
        r.pushKV("p2sh", EncodeDestination(ScriptHash(script)));
        // P2SH and witness programs cannot be wrapped in P2WSH, if this script
        // is a witness program, don't return addresses for a segwit programs.
        if (type.get_str() == "pubkey" || type.get_str() == "pubkeyhash" || type.get_str() == "multisig" || type.get_str() == "nonstandard" || type.get_str() == "true") {
            std::vector<std::vector<unsigned char>> solutions_data;
            TxoutType which_type = Solver(script, solutions_data);
            // Uncompressed pubkeys cannot be used with segwit checksigs.
            // If the script contains an uncompressed pubkey, skip encoding of a segwit program.
            if ((which_type == TxoutType::PUBKEY) || (which_type == TxoutType::MULTISIG)) {
                for (const auto& solution : solutions_data) {
                    if ((solution.size() != 1) && !CPubKey(solution).IsCompressed()) {
                        return r;
                    }
                }
            }
            UniValue sr(UniValue::VOBJ);
            CScript segwitScr;
            if (which_type == TxoutType::PUBKEY) {
                segwitScr = GetScriptForDestination(WitnessV0KeyHash(Hash160(solutions_data[0])));
            } else if (which_type == TxoutType::PUBKEYHASH) {
                segwitScr = GetScriptForDestination(WitnessV0KeyHash(uint160{solutions_data[0]}));
            } else {
                // Scripts that are not fit for P2WPKH are encoded as P2WSH.
                // Newer segwit program versions should be considered when then become available.
                segwitScr = GetScriptForDestination(WitnessV0ScriptHash(script));
            }
            ScriptPubKeyToUniv(segwitScr, sr, /* fIncludeHex */ true);
            sr.pushKV("p2sh-segwit", EncodeDestination(ScriptHash(segwitScr)));
            r.pushKV("segwit", sr);
        }
    }

    return r;
},
    };
}

static RPCHelpMan combinerawtransaction()
{
    return RPCHelpMan{"combinerawtransaction",
                "\nCombine multiple partially signed transactions into one transaction.\n"
                "The combined transaction may be another partially signed transaction or a \n"
                "fully signed transaction.",
                {
                    {"txs", RPCArg::Type::ARR, RPCArg::Optional::NO, "The hex strings of partially signed transactions",
                        {
                            {"hexstring", RPCArg::Type::STR_HEX, RPCArg::Optional::OMITTED, "A hex-encoded raw transaction"},
                        },
                        },
                },
                RPCResult{
                    RPCResult::Type::STR, "", "The hex-encoded raw transaction with signature(s)"
                },
                RPCExamples{
                    HelpExampleCli("combinerawtransaction", R"('["myhex1", "myhex2", "myhex3"]')")
                },
        [&](const RPCHelpMan& self, const JSONRPCRequest& request) -> UniValue
{

    UniValue txs = request.params[0].get_array();
    std::vector<CMutableTransaction> txVariants(txs.size());

    for (unsigned int idx = 0; idx < txs.size(); idx++) {
        if (!DecodeHexTx(txVariants[idx], txs[idx].get_str())) {
            throw JSONRPCError(RPC_DESERIALIZATION_ERROR, strprintf("TX decode failed for tx %d. Make sure the tx has at least one input.", idx));
        }
    }

    if (txVariants.empty()) {
        throw JSONRPCError(RPC_DESERIALIZATION_ERROR, "Missing transactions");
    }

    // mergedTx will end up with all the signatures; it
    // starts as a clone of the rawtx:
    CMutableTransaction mergedTx(txVariants[0]);

    // Fetch previous transactions (inputs):
    CCoinsView viewDummy;
    CCoinsViewCache view(&viewDummy);
    {
        NodeContext& node = EnsureAnyNodeContext(request.context);
        const CTxMemPool& mempool = EnsureMemPool(node);
        ChainstateManager& chainman = EnsureChainman(node);
        LOCK2(cs_main, mempool.cs);
        CCoinsViewCache &viewChain = chainman.ActiveChainstate().CoinsTip();
        CCoinsViewMemPool viewMempool(&viewChain, mempool);
        view.SetBackend(viewMempool); // temporarily switch cache backend to db+mempool view

        for (const CTxIn& txin : mergedTx.vin) {
            view.AccessCoin(txin.prevout); // Load entries from viewChain into view; can fail.
        }

        view.SetBackend(viewDummy); // switch back to avoid locking mempool for too long
    }

    // Sign what we can:
    for (unsigned int i = 0; i < mergedTx.vin.size(); i++) {
        CTxIn& txin = mergedTx.vin[i];
        const Coin& coin = view.AccessCoin(txin.prevout);
        if (coin.IsSpent()) {
            throw JSONRPCError(RPC_VERIFY_ERROR, "Input not found or already spent");
        }
        SignatureData sigdata;

        // ... and merge in other signatures:
        for (const CMutableTransaction& txv : txVariants) {
            if (txv.vin.size() > i) {
                sigdata.MergeSignatureData(DataFromTransaction(txv, i, coin.out));
            }
        }
        ProduceSignature(DUMMY_SIGNING_PROVIDER, MutableTransactionSignatureCreator(&mergedTx, i, coin.out.nValue, 1), coin.out.scriptPubKey, sigdata);

        UpdateTransaction(mergedTx, i, sigdata);
    }

    return EncodeHexTx(CTransaction(mergedTx));
},
    };
}

static RPCHelpMan signrawtransactionwithkey()
{
    return RPCHelpMan{"signrawtransactionwithkey",
                "\nSign inputs for raw transaction (serialized, hex-encoded).\n"
                "The second argument is an array of base58-encoded private\n"
                "keys that will be the only keys used to sign the transaction.\n"
                "The third optional argument (may be null) is an array of previous transaction outputs that\n"
                "this transaction depends on but may not yet be in the block chain.\n",
                {
                    {"hexstring", RPCArg::Type::STR, RPCArg::Optional::NO, "The transaction hex string"},
                    {"privkeys", RPCArg::Type::ARR, RPCArg::Optional::NO, "The base58-encoded private keys for signing",
                        {
                            {"privatekey", RPCArg::Type::STR_HEX, RPCArg::Optional::OMITTED, "private key in base58-encoding"},
                        },
                        },
                    {"prevtxs", RPCArg::Type::ARR, RPCArg::Optional::OMITTED_NAMED_ARG, "The previous dependent transaction outputs",
                        {
                            {"", RPCArg::Type::OBJ, RPCArg::Optional::OMITTED, "",
                                {
                                    {"txid", RPCArg::Type::STR_HEX, RPCArg::Optional::NO, "The transaction id"},
                                    {"vout", RPCArg::Type::NUM, RPCArg::Optional::NO, "The output number"},
                                    {"scriptPubKey", RPCArg::Type::STR_HEX, RPCArg::Optional::NO, "script key"},
                                    {"redeemScript", RPCArg::Type::STR_HEX, RPCArg::Optional::OMITTED, "(required for P2SH) redeem script"},
                                    {"witnessScript", RPCArg::Type::STR_HEX, RPCArg::Optional::OMITTED, "(required for P2WSH or P2SH-P2WSH) witness script"},
                                    {"amount", RPCArg::Type::AMOUNT, RPCArg::Optional::OMITTED, "The amount spent (required if non-confidential segwit output)"},
                                    {"amountcommitment", RPCArg::Type::STR_HEX, RPCArg::Optional::OMITTED, "The amount commitment spent (required if confidential segwit output)"},
                                },
                                },
                        },
                        },
                    {"sighashtype", RPCArg::Type::STR, RPCArg::Default{"DEFAULT"}, "The signature hash type. Must be one of:\n"
            "       \"DEFAULT\"\n"
            "       \"ALL\"\n"
            "       \"NONE\"\n"
            "       \"SINGLE\"\n"
            "       \"ALL|ANYONECANPAY\"\n"
            "       \"NONE|ANYONECANPAY\"\n"
            "       \"SINGLE|ANYONECANPAY\"\n"
            "       \"ALL|RANGEPROOF\"\n"
            "       \"NONE|RANGEPROOF\"\n"
            "       \"SINGLE|RANGEPROOF\"\n"
            "       \"ALL|ANYONECANPAY|RANGEPROOF\"\n"
            "       \"NONE|ANYONECANPAY|RANGEPROOF\"\n"
            "       \"SINGLE|ANYONECANPAY|RANGEPROOF\"\n"
                    },
                },
                RPCResult{
                    RPCResult::Type::OBJ, "", "",
                    {
                        {RPCResult::Type::STR_HEX, "hex", "The hex-encoded raw transaction with signature(s)"},
                        {RPCResult::Type::BOOL, "complete", "If the transaction has a complete set of signatures"},
                        {RPCResult::Type::ARR, "errors", /* optional */ true, "Script verification errors (if there are any)",
                        {
                            {RPCResult::Type::OBJ, "", "",
                            {
                                {RPCResult::Type::STR_HEX, "txid", "The hash of the referenced, previous transaction"},
                                {RPCResult::Type::NUM, "vout", "The index of the output to spent and used as input"},
                                {RPCResult::Type::ARR, "witness", "",
                                {
                                    {RPCResult::Type::STR_HEX, "witness", ""},
                                }},
                                {RPCResult::Type::STR_HEX, "scriptSig", "The hex-encoded signature script"},
                                {RPCResult::Type::NUM, "sequence", "Script sequence number"},
                                {RPCResult::Type::STR, "error", "Verification or signing error related to the input"},
                            }},
                        }},
                        {RPCResult::Type::STR, "warning", "Warning that a peg-in input signed may be immature. This could mean lack of connectivity to or misconfiguration of the daemon"},
                    }
                },
                RPCExamples{
                    HelpExampleCli("signrawtransactionwithkey", "\"myhex\" \"[\\\"key1\\\",\\\"key2\\\"]\"")
            + HelpExampleRpc("signrawtransactionwithkey", "\"myhex\", \"[\\\"key1\\\",\\\"key2\\\"]\"")
                },
        [&](const RPCHelpMan& self, const JSONRPCRequest& request) -> UniValue
{
    ChainstateManager& chainman = EnsureAnyChainman(request.context);

    RPCTypeCheck(request.params, {UniValue::VSTR, UniValue::VARR, UniValue::VARR, UniValue::VSTR}, true);

    CMutableTransaction mtx;
    if (!DecodeHexTx(mtx, request.params[0].get_str())) {
        throw JSONRPCError(RPC_DESERIALIZATION_ERROR, "TX decode failed. Make sure the tx has at least one input.");
    }

    FillableSigningProvider keystore;
    const UniValue& keys = request.params[1].get_array();
    for (unsigned int idx = 0; idx < keys.size(); ++idx) {
        UniValue k = keys[idx];
        CKey key = DecodeSecret(k.get_str());
        if (!key.IsValid()) {
            throw JSONRPCError(RPC_INVALID_ADDRESS_OR_KEY, "Invalid private key");
        }
        keystore.AddKey(key);
    }

    // Fetch previous transactions (inputs):
    std::map<COutPoint, Coin> coins;
    for (const CTxIn& txin : mtx.vin) {
        coins[txin.prevout]; // Create empty map entry keyed by prevout.
    }
    NodeContext& node = EnsureAnyNodeContext(request.context);
    FindCoins(node, coins);

    // Parse the prevtxs array
    ParsePrevouts(request.params[2], &keystore, coins);

    UniValue result(UniValue::VOBJ);
    SignTransaction(mtx, &keystore, coins, request.params[3], result, chainman.ActiveChain().Tip());
    return result;
},
    };
}

static RPCHelpMan sendrawtransaction()
{
    return RPCHelpMan{"sendrawtransaction",
                "\nSubmit a raw transaction (serialized, hex-encoded) to local node and network.\n"
                "\nThe transaction will be sent unconditionally to all peers, so using sendrawtransaction\n"
                "for manual rebroadcast may degrade privacy by leaking the transaction's origin, as\n"
                "nodes will normally not rebroadcast non-wallet transactions already in their mempool.\n"
                "\nA specific exception, RPC_TRANSACTION_ALREADY_IN_CHAIN, may throw if the transaction cannot be added to the mempool.\n"
                "\nRelated RPCs: createrawtransaction, signrawtransactionwithkey\n",
                {
                    {"hexstring", RPCArg::Type::STR_HEX, RPCArg::Optional::NO, "The hex string of the raw transaction"},
                    {"maxfeerate", RPCArg::Type::AMOUNT, RPCArg::Default{FormatMoney(DEFAULT_MAX_RAW_TX_FEE_RATE.GetFeePerK())},
                        "Reject transactions whose fee rate is higher than the specified value, expressed in " + CURRENCY_UNIT +
                            "/kvB.\nSet to 0 to accept any fee rate.\n"},
                },
                RPCResult{
                    RPCResult::Type::STR_HEX, "", "The transaction hash in hex"
                },
                RPCExamples{
            "\nCreate a transaction\n"
            + HelpExampleCli("createrawtransaction", "\"[{\\\"txid\\\" : \\\"mytxid\\\",\\\"vout\\\":0}]\" \"{\\\"myaddress\\\":0.01}\"") +
            "Sign the transaction, and get back the hex\n"
            + HelpExampleCli("signrawtransactionwithwallet", "\"myhex\"") +
            "\nSend the transaction (signed hex)\n"
            + HelpExampleCli("sendrawtransaction", "\"signedhex\"") +
            "\nAs a JSON-RPC call\n"
            + HelpExampleRpc("sendrawtransaction", "\"signedhex\"")
                },
        [&](const RPCHelpMan& self, const JSONRPCRequest& request) -> UniValue
{
    RPCTypeCheck(request.params, {
        UniValue::VSTR,
        UniValueType(), // VNUM or VSTR, checked inside AmountFromValue()
    });

    CMutableTransaction mtx;
    if (!DecodeHexTx(mtx, request.params[0].get_str())) {
        throw JSONRPCError(RPC_DESERIALIZATION_ERROR, "TX decode failed. Make sure the tx has at least one input.");
    }
    CTransactionRef tx(MakeTransactionRef(std::move(mtx)));

    const CFeeRate max_raw_tx_fee_rate = request.params[1].isNull() ?
                                             DEFAULT_MAX_RAW_TX_FEE_RATE :
                                             CFeeRate(AmountFromValue(request.params[1]));

    for (const auto& out : tx->vout) {
        // If we have a nonce, it could be a smuggled pubkey, or it could be a
        //   proper nonce produced by blinding. In the latter case, the value
        //   will always be blinded and not explicit. In the former case, we
        //   error out because the transaction is not blinded properly.
        if (!out.nNonce.IsNull() && out.nValue.IsExplicit()) {
            throw JSONRPCError(RPC_TRANSACTION_ERROR, "Transaction output has nonce, but is not blinded. Did you forget to call blindrawtranssaction, or rawblindrawtransaction?");
        }
    }

    int64_t virtual_size = GetVirtualTransactionSize(*tx);
    CAmount max_raw_tx_fee = max_raw_tx_fee_rate.GetFee(virtual_size);

    std::string err_string;
    AssertLockNotHeld(cs_main);
    NodeContext& node = EnsureAnyNodeContext(request.context);
    const TransactionError err = BroadcastTransaction(node, tx, err_string, max_raw_tx_fee, /*relay*/ true, /*wait_callback*/ true);
    if (TransactionError::OK != err) {
        throw JSONRPCTransactionError(err, err_string);
    }

    return tx->GetHash().GetHex();
},
    };
}

static RPCHelpMan testmempoolaccept()
{
    return RPCHelpMan{"testmempoolaccept",
                "\nReturns result of mempool acceptance tests indicating if raw transaction(s) (serialized, hex-encoded) would be accepted by mempool.\n"
                "\nIf multiple transactions are passed in, parents must come before children and package policies apply: the transactions cannot conflict with any mempool transactions or each other.\n"
                "\nIf one transaction fails, other transactions may not be fully validated (the 'allowed' key will be blank).\n"
                "\nThe maximum number of transactions allowed is " + ToString(MAX_PACKAGE_COUNT) + ".\n"
                "\nThis checks if transactions violate the consensus or policy rules.\n"
                "\nSee sendrawtransaction call.\n",
                {
                    {"rawtxs", RPCArg::Type::ARR, RPCArg::Optional::NO, "An array of hex strings of raw transactions.",
                        {
                            {"rawtx", RPCArg::Type::STR_HEX, RPCArg::Optional::OMITTED, ""},
                        },
                        },
                    {"maxfeerate", RPCArg::Type::AMOUNT, RPCArg::Default{FormatMoney(DEFAULT_MAX_RAW_TX_FEE_RATE.GetFeePerK())},
                     "Reject transactions whose fee rate is higher than the specified value, expressed in " + CURRENCY_UNIT + "/kvB\n"},
                },
                RPCResult{
                    RPCResult::Type::ARR, "", "The result of the mempool acceptance test for each raw transaction in the input array.\n"
                        "Returns results for each transaction in the same order they were passed in.\n"
                        "Transactions that cannot be fully validated due to failures in other transactions will not contain an 'allowed' result.\n",
                    {
                        {RPCResult::Type::OBJ, "", "",
                        {
                            {RPCResult::Type::STR_HEX, "txid", "The transaction hash in hex"},
                            {RPCResult::Type::STR_HEX, "wtxid", "The transaction witness hash in hex"},
                            {RPCResult::Type::STR, "package-error", /* optional */ true, "Package validation error, if any (only possible if rawtxs had more than 1 transaction)."},
                            {RPCResult::Type::BOOL, "allowed", /* optional */ true, "Whether this tx would be accepted to the mempool and pass client-specified maxfeerate. "
                                                               "If not present, the tx was not fully validated due to a failure in another tx in the list."},
                            {RPCResult::Type::NUM, "vsize", /* optional */ true, "Virtual transaction size as defined in BIP 141. This is different from actual serialized size for witness transactions as witness data is discounted (only present when 'allowed' is true)"},
                            {RPCResult::Type::OBJ, "fees", /* optional */ true, "Transaction fees (only present if 'allowed' is true)",
                            {
                                {RPCResult::Type::STR_AMOUNT, "base", "transaction fee in " + CURRENCY_UNIT},
                            }},
                            {RPCResult::Type::STR, "reject-reason", /* optional */ true, "Rejection string (only present when 'allowed' is false)"},
                        }},
                    }
                },
                RPCExamples{
            "\nCreate a transaction\n"
            + HelpExampleCli("createrawtransaction", "\"[{\\\"txid\\\" : \\\"mytxid\\\",\\\"vout\\\":0}]\" \"{\\\"myaddress\\\":0.01}\"") +
            "Sign the transaction, and get back the hex\n"
            + HelpExampleCli("signrawtransactionwithwallet", "\"myhex\"") +
            "\nTest acceptance of the transaction (signed hex)\n"
            + HelpExampleCli("testmempoolaccept", R"('["signedhex"]')") +
            "\nAs a JSON-RPC call\n"
            + HelpExampleRpc("testmempoolaccept", "[\"signedhex\"]")
                },
        [&](const RPCHelpMan& self, const JSONRPCRequest& request) -> UniValue
{
    RPCTypeCheck(request.params, {
        UniValue::VARR,
        UniValueType(), // VNUM or VSTR, checked inside AmountFromValue()
    });
    const UniValue raw_transactions = request.params[0].get_array();
    if (raw_transactions.size() < 1 || raw_transactions.size() > MAX_PACKAGE_COUNT) {
        throw JSONRPCError(RPC_INVALID_PARAMETER,
                           "Array must contain between 1 and " + ToString(MAX_PACKAGE_COUNT) + " transactions.");
    }

    const CFeeRate max_raw_tx_fee_rate = request.params[1].isNull() ?
                                             DEFAULT_MAX_RAW_TX_FEE_RATE :
                                             CFeeRate(AmountFromValue(request.params[1]));

    std::vector<CTransactionRef> txns;
    txns.reserve(raw_transactions.size());
    for (const auto& rawtx : raw_transactions.getValues()) {
        CMutableTransaction mtx;
        if (!DecodeHexTx(mtx, rawtx.get_str())) {
            throw JSONRPCError(RPC_DESERIALIZATION_ERROR,
                               "TX decode failed: " + rawtx.get_str() + " Make sure the tx has at least one input.");
        }
        txns.emplace_back(MakeTransactionRef(std::move(mtx)));
    }

    NodeContext& node = EnsureAnyNodeContext(request.context);
    CTxMemPool& mempool = EnsureMemPool(node);
    CChainState& chainstate = EnsureChainman(node).ActiveChainstate();
    const PackageMempoolAcceptResult package_result = [&] {
        LOCK(::cs_main);
        if (txns.size() > 1) return ProcessNewPackage(chainstate, mempool, txns, /* test_accept */ true);
        return PackageMempoolAcceptResult(txns[0]->GetWitnessHash(),
               AcceptToMemoryPool(chainstate, mempool, txns[0], /* bypass_limits */ false, /* test_accept*/ true));
    }();

    UniValue rpc_result(UniValue::VARR);
    // We will check transaction fees while we iterate through txns in order. If any transaction fee
    // exceeds maxfeerate, we will leave the rest of the validation results blank, because it
    // doesn't make sense to return a validation result for a transaction if its ancestor(s) would
    // not be submitted.
    bool exit_early{false};
    for (const auto& tx : txns) {
        UniValue result_inner(UniValue::VOBJ);
        result_inner.pushKV("txid", tx->GetHash().GetHex());
        result_inner.pushKV("wtxid", tx->GetWitnessHash().GetHex());
        if (package_result.m_state.GetResult() == PackageValidationResult::PCKG_POLICY) {
            result_inner.pushKV("package-error", package_result.m_state.GetRejectReason());
        }
        auto it = package_result.m_tx_results.find(tx->GetWitnessHash());
        if (exit_early || it == package_result.m_tx_results.end()) {
            // Validation unfinished. Just return the txid and wtxid.
            rpc_result.push_back(result_inner);
            continue;
        }
        const auto& tx_result = it->second;
        if (tx_result.m_result_type == MempoolAcceptResult::ResultType::VALID) {
            const CAmount fee = tx_result.m_base_fees.value();
            // Check that fee does not exceed maximum fee
            const int64_t virtual_size = GetVirtualTransactionSize(*tx);
            const CAmount max_raw_tx_fee = max_raw_tx_fee_rate.GetFee(virtual_size);
            if (max_raw_tx_fee && fee > max_raw_tx_fee) {
                result_inner.pushKV("allowed", false);
                result_inner.pushKV("reject-reason", "max-fee-exceeded");
                exit_early = true;
            } else {
                // Only return the fee and vsize if the transaction would pass ATMP.
                // These can be used to calculate the feerate.
                result_inner.pushKV("allowed", true);
                result_inner.pushKV("vsize", virtual_size);
                UniValue fees(UniValue::VOBJ);
                fees.pushKV("base", ValueFromAmount(fee));
                result_inner.pushKV("fees", fees);
            }
        } else {
            result_inner.pushKV("allowed", false);
            const TxValidationState state = tx_result.m_state;
            if (state.GetResult() == TxValidationResult::TX_MISSING_INPUTS) {
                result_inner.pushKV("reject-reason", "missing-inputs");
            } else {
                result_inner.pushKV("reject-reason", state.GetRejectReason());
            }
        }
        rpc_result.push_back(result_inner);
    }
    return rpc_result;
},
    };
}

static RPCHelpMan decodepsbt()
{
    return RPCHelpMan{"decodepsbt",
                "\nReturn a JSON object representing the serialized, base64-encoded partially signed Bitcoin transaction.\n"
                "\nNote that for Elements, PSBTs (or PSET) follow the Partially Signed Elements Transaction specification.\n",
                {
                    {"psbt", RPCArg::Type::STR, RPCArg::Optional::NO, "The PSBT base64 string"},
                },
                RPCResult{
                    RPCResult::Type::OBJ, "", "",
                    {
                        {RPCResult::Type::OBJ, "tx", "The decoded network-serialized unsigned transaction.",
                        {
                            {RPCResult::Type::ELISION, "", "The layout is the same as the output of decoderawtransaction."},
                        }},
                        {RPCResult::Type::ARR, "global_xpubs", "",
                        {
                            {RPCResult::Type::OBJ, "", "",
                            {
                                {RPCResult::Type::STR, "xpub", "The extended public key this path corresponds to"},
                                {RPCResult::Type::STR_HEX, "master_fingerprint", "The fingerprint of the master key"},
                                {RPCResult::Type::STR, "path", "The path"},
                            }},
                        }},
                        {RPCResult::Type::NUM, "tx_version", "The version number of the unsigned transaction. Not to be confused with PSBT version"},
                        {RPCResult::Type::NUM, "fallback_locktime", "The locktime to fallback to if no inputs specify a required locktime."},
                        {RPCResult::Type::NUM, "input_count", "The number of inputs in this psbt"},
                        {RPCResult::Type::NUM, "output_count", "The number of outputs in this psbt."},
                        {RPCResult::Type::NUM, "inputs_modifiable", "Whether inputs can be modified"},
                        {RPCResult::Type::NUM, "outputs_modifiable", "Whether outputs can be modified"},
                        {RPCResult::Type::ARR, "sighash_single_indexes", "The indexes which have SIGHASH_SINGLE signatures",
                            {{RPCResult::Type::NUM, "", "Index of an input with a SIGHASH_SINGLE signature"}},
                        },
                        {RPCResult::Type::NUM, "psbt_version", "The PSBT version number. Not to be confused with the unsigned transaction version"},
                        {RPCResult::Type::OBJ_DYN, "scalar_offsets", "The PSET scalar elements",
                        {
                             {RPCResult::Type::STR_HEX, "scalar", "A scalar offset stored in the PSET"},
                        }},
                        {RPCResult::Type::OBJ, "proprietary", "The global proprietary map",
                        {
                            {RPCResult::Type::OBJ, "", "",
                            {
                                {RPCResult::Type::STR_HEX, "identifier", "The hex string for the proprietary identifier"},
                                {RPCResult::Type::NUM, "subtype", "The number for the subtype"},
                                {RPCResult::Type::STR_HEX, "key", "The hex for the key"},
                                {RPCResult::Type::STR_HEX, "value", "The hex for the value"},
                            }},
                        }},
                        {RPCResult::Type::OBJ_DYN, "unknown", "The unknown global fields",
                        {
                             {RPCResult::Type::STR_HEX, "key", "(key-value pair) An unknown key-value pair"},
                        }},
                        {RPCResult::Type::ARR, "inputs", "",
                        {
                            {RPCResult::Type::OBJ, "", "",
                            {
                                {RPCResult::Type::OBJ, "non_witness_utxo", /* optional */ true, "Decoded network transaction for non-witness UTXOs",
                                {
                                    {RPCResult::Type::ELISION, "",""},
                                }},
                                {RPCResult::Type::OBJ, "witness_utxo", /* optional */ true, "Transaction output for witness UTXOs",
                                {
                                    {RPCResult::Type::NUM, "amount", "The value in " + CURRENCY_UNIT},
                                    {RPCResult::Type::OBJ, "scriptPubKey", "",
                                    {
                                        {RPCResult::Type::STR, "asm", "The asm"},
                                        {RPCResult::Type::STR_HEX, "hex", "The hex"},
                                        {RPCResult::Type::STR, "type", "The type, eg 'pubkeyhash'"},
                                        {RPCResult::Type::STR, "address", /*optional=*/true, "Bitcoin address if there is one"},
                                    }},
                                }},
                                {RPCResult::Type::OBJ_DYN, "partial_signatures", /* optional */ true, "",
                                {
                                    {RPCResult::Type::STR, "pubkey", "The public key and signature that corresponds to it."},
                                }},
                                {RPCResult::Type::STR, "sighash", /* optional */ true, "The sighash type to be used"},
                                {RPCResult::Type::OBJ, "redeem_script", /* optional */ true, "",
                                {
                                    {RPCResult::Type::STR, "asm", "The asm"},
                                    {RPCResult::Type::STR_HEX, "hex", "The hex"},
                                    {RPCResult::Type::STR, "type", "The type, eg 'pubkeyhash'"},
                                }},
                                {RPCResult::Type::OBJ, "witness_script", /* optional */ true, "",
                                {
                                    {RPCResult::Type::STR, "asm", "The asm"},
                                    {RPCResult::Type::STR_HEX, "hex", "The hex"},
                                    {RPCResult::Type::STR, "type", "The type, eg 'pubkeyhash'"},
                                }},
                                {RPCResult::Type::ARR, "bip32_derivs", /* optional */ true, "",
                                {
                                    {RPCResult::Type::OBJ, "", "",
                                    {
                                        {RPCResult::Type::STR, "pubkey", "The public key with the derivation path as the value."},
                                        {RPCResult::Type::STR, "master_fingerprint", "The fingerprint of the master key"},
                                        {RPCResult::Type::STR, "path", "The path"},
                                    }},
                                }},
                                {RPCResult::Type::OBJ, "final_scriptSig", /* optional */ true, "",
                                {
                                    {RPCResult::Type::STR, "asm", "The asm"},
                                    {RPCResult::Type::STR, "hex", "The hex"},
                                }},
                                {RPCResult::Type::ARR, "final_scriptwitness", /* optional */ true, "",
                                {
                                    {RPCResult::Type::STR_HEX, "", "hex-encoded witness data (if any)"},
                                }},
<<<<<<< HEAD
                                {RPCResult::Type::STR_HEX, "previous_txid", "TXID of the transaction containing the output being spent by this input."},
                                {RPCResult::Type::NUM, "previous_vout", "Index of the output being spent"},
                                {RPCResult::Type::NUM, "sequence", "Sequence number for this inputs"},
                                {RPCResult::Type::NUM, "time_locktime", "Required time-based locktime for this input"},
                                {RPCResult::Type::NUM, "height_locktime", "Required height-based locktime for this input"},
                                {RPCResult::Type::NUM, "issuance_value", "The explicit value of the issuance in this input in " + CURRENCY_UNIT},
                                {RPCResult::Type::STR_HEX, "issuance_value_commitment", "The commitment of the value of the issuance in this input."},
                                {RPCResult::Type::STR_HEX, "issuance_value_rangeproof", "The rangeproof for the value commitment of the issuance in this input."},
                                {RPCResult::Type::STR_HEX, "blind_issuance_value_proof", "Explicit value rangeproof that proves the issuance value commitment matches the value"},
                                {RPCResult::Type::NUM, "issuance_reissuance_amount", "The explicit amount available for the reissuance output."},
                                {RPCResult::Type::STR_HEX, "issuance_reissuance_amount_commitment", "The commitment of the reissuance amount."},
                                {RPCResult::Type::STR_HEX, "issuance_reissuance_amount_rangeproof", "The rangeproof for the amount commitment of the reissuance amount."},
                                {RPCResult::Type::STR_HEX, "blind_reissuance_amount_proof", "Explicit value rangeproof that proves the reissuance value commitment matches the reissuance value"},
                                {RPCResult::Type::STR_HEX, "issuance_blinding_nonce", "The blinding nonce for the issuance in this input."},
                                {RPCResult::Type::STR_HEX, "issuance_asset_entropy", "The asset entropy for the issuance in this input."},
                                {RPCResult::Type::STR_HEX, "pegin_bitcoin_tx", "The tx providing the peg-in in the format of the getrawtransaction RPC"},
                                {RPCResult::Type::STR_HEX, "pegin_claim_script", "The claim script for the peg-in input"},
                                {RPCResult::Type::STR_HEX, "pegin_txout_proof", "The tx providing the peg-in input"},
                                {RPCResult::Type::STR_HEX, "pegin_genesis_hash", "The hash of the genesis block for this peg-in"},
                                {RPCResult::Type::NUM, "pegin_value", "The value of this peg-in."},
                                {RPCResult::Type::ARR, "pegin_witness", "",
                                {
                                    {RPCResult::Type::STR_HEX, "", "hex-encoded witness data (if any)"},
                                }},
                                {RPCResult::Type::STR_HEX, "utxo_rangeproof", "The rangeproof for the UTXO"},
                                {RPCResult::Type::NUM, "explicit_value", /*optional=*/true, "The explicit value for this input"},
                                {RPCResult::Type::STR_HEX, "value_proof", /*optional=*/true, "The explicit value proof for this input"},
                                {RPCResult::Type::STR_HEX, "explicit_asset", /*optional=*/true, "The explicit asset for this input"},
                                {RPCResult::Type::STR_HEX, "asset_proof", /*optional=*/true, "The explicit asset proof for this input"},
                                {RPCResult::Type::BOOL, "blinded_issuance", /*optional=*/true, "Whether the issuance should be blinded prior to signing"},
                                {RPCResult::Type::OBJ_DYN, "unknown", "The unknown global fields",
=======
                                {RPCResult::Type::OBJ_DYN, "unknown", /* optional */ true, "The unknown global fields",
>>>>>>> faecb2ee
                                {
                                    {RPCResult::Type::STR_HEX, "key", "(key-value pair) An unknown key-value pair"},
                                }},
                                {RPCResult::Type::OBJ, "proprietary", "The global proprietary map",
                                {
                                    {RPCResult::Type::OBJ, "", "",
                                    {
                                        {RPCResult::Type::STR_HEX, "identifier", "The hex string for the proprietary identifier"},
                                        {RPCResult::Type::NUM, "subtype", "The number for the subtype"},
                                        {RPCResult::Type::STR_HEX, "key", "The hex for the key"},
                                        {RPCResult::Type::STR_HEX, "value", "The hex for the value"},
                                    }},
                                }},
                            }},
                        }},
                        {RPCResult::Type::ARR, "outputs", "",
                        {
                            {RPCResult::Type::OBJ, "", "",
                            {
                                {RPCResult::Type::OBJ, "redeem_script", /* optional */ true, "",
                                {
                                    {RPCResult::Type::STR, "asm", "The asm"},
                                    {RPCResult::Type::STR_HEX, "hex", "The hex"},
                                    {RPCResult::Type::STR, "type", "The type, eg 'pubkeyhash'"},
                                }},
                                {RPCResult::Type::OBJ, "witness_script", /* optional */ true, "",
                                {
                                    {RPCResult::Type::STR, "asm", "The asm"},
                                    {RPCResult::Type::STR_HEX, "hex", "The hex"},
                                    {RPCResult::Type::STR, "type", "The type, eg 'pubkeyhash'"},
                                }},
                                {RPCResult::Type::ARR, "bip32_derivs", /* optional */ true, "",
                                {
                                    {RPCResult::Type::OBJ, "", "",
                                    {
                                        {RPCResult::Type::STR, "pubkey", "The public key this path corresponds to"},
                                        {RPCResult::Type::STR, "master_fingerprint", "The fingerprint of the master key"},
                                        {RPCResult::Type::STR, "path", "The path"},
                                    }},
                                }},
<<<<<<< HEAD
                                {RPCResult::Type::NUM, "amount", "The amount (nValue) for this output"},
                                {RPCResult::Type::OBJ, "script", "The output script (scriptPubKey) for this output",
                                    {{RPCResult::Type::ELISION, "", "The layout is the same as the output of scriptPubKeys in decoderawtransaction."}},
                                },
                                {RPCResult::Type::STR_HEX, "value_commitment", "The blinded value of the output"},
                                {RPCResult::Type::STR_HEX, "asset_commiment", "The blinded asset id of the output"},
                                {RPCResult::Type::STR_HEX, "asset", "The explicit asset for the output"},
                                {RPCResult::Type::STR_HEX, "rangeproof", "The rangeproof for the output"},
                                {RPCResult::Type::STR_HEX, "surjection_proof", "The surjection proof for the output"},
                                {RPCResult::Type::STR_HEX, "ecdh_pubkey", "The ecdh pubkey for the output"},
                                {RPCResult::Type::STR_HEX, "blinding_pubkey", "The blinding pubkey for the output"},
                                {RPCResult::Type::STR_HEX, "blind_value_proof", "Explicit value rangeproof that proves the value commitment matches the value"},
                                {RPCResult::Type::STR_HEX, "blind_asset_proof", "Assert surjection proof that proves the assert commitment matches the asset"},
                                {RPCResult::Type::STR, "status", "information about how the output has been blinded, if available"},
                                {RPCResult::Type::OBJ_DYN, "unknown", "The unknown global fields",
=======
                                {RPCResult::Type::OBJ_DYN, "unknown", /* optional */ true, "The unknown global fields",
>>>>>>> faecb2ee
                                {
                                    {RPCResult::Type::STR_HEX, "key", "(key-value pair) An unknown key-value pair"},
                                }},
                                {RPCResult::Type::OBJ, "proprietary", "The global proprietary map",
                                {
                                    {RPCResult::Type::OBJ, "", "",
                                    {
                                        {RPCResult::Type::STR_HEX, "identifier", "The hex string for the proprietary identifier"},
                                        {RPCResult::Type::NUM, "subtype", "The number for the subtype"},
                                        {RPCResult::Type::STR_HEX, "key", "The hex for the key"},
                                        {RPCResult::Type::STR_HEX, "value", "The hex for the value"},
                                    }},
                                }},
                            }},
                        }},
                        {RPCResult::Type::STR_AMOUNT, "fee", /* optional */ true, "The transaction fee paid if all UTXOs slots in the PSBT have been filled."},
                    }
                },
                RPCExamples{
                    HelpExampleCli("decodepsbt", "\"psbt\"")
                },
        [&](const RPCHelpMan& self, const JSONRPCRequest& request) -> UniValue
{
    if (!g_con_elementsmode)
        throw std::runtime_error("PSBT operations are disabled when not in elementsmode.\n");

    RPCTypeCheck(request.params, {UniValue::VSTR});

    // Unserialize the transactions
    PartiallySignedTransaction psbtx;
    std::string error;
    if (!DecodeBase64PSBT(psbtx, request.params[0].get_str(), error)) {
        throw JSONRPCError(RPC_DESERIALIZATION_ERROR, strprintf("TX decode failed %s", error));
    }

    UniValue result(UniValue::VOBJ);

    if (psbtx.tx != std::nullopt) {
        // Add the decoded tx
        UniValue tx_univ(UniValue::VOBJ);
        TxToUniv(CTransaction(*psbtx.tx), uint256(), tx_univ, false);
        result.pushKV("tx", tx_univ);
    }

    // Add the global xpubs
    UniValue global_xpubs(UniValue::VARR);
    for (std::pair<KeyOriginInfo, std::set<CExtPubKey>> xpub_pair : psbtx.m_xpubs) {
        for (auto& xpub : xpub_pair.second) {
            std::vector<unsigned char> ser_xpub;
            ser_xpub.assign(BIP32_EXTKEY_WITH_VERSION_SIZE, 0);
            xpub.EncodeWithVersion(ser_xpub.data());

            UniValue keypath(UniValue::VOBJ);
            keypath.pushKV("xpub", EncodeBase58Check(ser_xpub));
            keypath.pushKV("master_fingerprint", HexStr(Span<unsigned char>(xpub_pair.first.fingerprint, xpub_pair.first.fingerprint + 4)));
            keypath.pushKV("path", WriteHDKeypath(xpub_pair.first.path));
            global_xpubs.push_back(keypath);
        }
    }
    result.pushKV("global_xpubs", global_xpubs);

    // Add PSBTv2 stuff
    if (psbtx.GetVersion() == 2) {
        if (psbtx.tx_version != std::nullopt) {
            result.pushKV("tx_version", *psbtx.tx_version);
        }
        if (psbtx.fallback_locktime != std::nullopt) {
            result.pushKV("fallback_locktime", static_cast<uint64_t>(*psbtx.fallback_locktime));
        }
        result.pushKV("input_count", static_cast<uint64_t>(psbtx.inputs.size()));
        result.pushKV("output_count", static_cast<uint64_t>(psbtx.inputs.size()));
        if (psbtx.m_tx_modifiable != std::nullopt) {
            result.pushKV("inputs_modifiable", psbtx.m_tx_modifiable->test(0));
            result.pushKV("outputs_modifiable", psbtx.m_tx_modifiable->test(1));
            result.pushKV("has_sighash_single", psbtx.m_tx_modifiable->test(2));
        }
    }

    // PSBT version
    result.pushKV("psbt_version", static_cast<uint64_t>(psbtx.GetVersion()));

    // Elements: scalar offsets
    if (psbtx.m_scalar_offsets.size() > 0) {
        UniValue scalars(UniValue::VARR);
        for (const auto& scalar : psbtx.m_scalar_offsets) {
            scalars.push_back(HexStr(scalar));
        }
        result.pushKV("scalar_offsets", scalars);
    }

    // Proprietary
    UniValue proprietary(UniValue::VARR);
    for (const auto& entry : psbtx.m_proprietary) {
        UniValue this_prop(UniValue::VOBJ);
        this_prop.pushKV("identifier", HexStr(entry.identifier));
        this_prop.pushKV("subtype", entry.subtype);
        this_prop.pushKV("key", HexStr(entry.key));
        this_prop.pushKV("value", HexStr(entry.value));
        proprietary.push_back(this_prop);
    }
    result.pushKV("proprietary", proprietary);

    result.pushKV("fees", AmountMapToUniv(GetFeeMap(CTransaction(psbtx.GetUnsignedTx())), ""));

    // Unknown data
    UniValue unknowns(UniValue::VOBJ);
    for (auto entry : psbtx.unknown) {
        unknowns.pushKV(HexStr(entry.first), HexStr(entry.second));
    }
    result.pushKV("unknown", unknowns);

    // inputs
    UniValue inputs(UniValue::VARR);
    for (unsigned int i = 0; i < psbtx.inputs.size(); ++i) {
        const PSBTInput& input = psbtx.inputs[i];
        UniValue in(UniValue::VOBJ);
        // UTXOs
        CTxOut txout;
        if (!input.witness_utxo.IsNull()) {
            txout = input.witness_utxo;

            UniValue o(UniValue::VOBJ);
            ScriptToUniv(txout.scriptPubKey, o, true);

            UniValue out(UniValue::VOBJ);
            if (txout.nValue.IsExplicit()) {
                CAmount nValue = txout.nValue.GetAmount();
                out.pushKV("amount", ValueFromAmount(nValue));
            } else {
                out.pushKV("amountcommitment", txout.nValue.GetHex());
            }
            out.pushKV("scriptPubKey", o);

            in.pushKV("witness_utxo", out);
        }
        if (input.non_witness_utxo) {
            if (*input.prev_out < input.non_witness_utxo->vout.size()) {
                txout = input.non_witness_utxo->vout[*input.prev_out];
            }

            UniValue non_wit(UniValue::VOBJ);
            TxToUniv(*input.non_witness_utxo, uint256(), non_wit, false);
            in.pushKV("non_witness_utxo", non_wit);
        }

        // Partial sigs
        if (!input.partial_sigs.empty()) {
            UniValue partial_sigs(UniValue::VOBJ);
            for (const auto& sig : input.partial_sigs) {
                partial_sigs.pushKV(HexStr(sig.second.first), HexStr(sig.second.second));
            }
            in.pushKV("partial_signatures", partial_sigs);
        }

        // Sighash
        if (input.sighash_type > 0) {
            in.pushKV("sighash", SighashToStr((unsigned char)input.sighash_type));
        }

        // Redeem script and witness script
        if (!input.redeem_script.empty()) {
            UniValue r(UniValue::VOBJ);
            ScriptToUniv(input.redeem_script, r, false);
            in.pushKV("redeem_script", r);
        }
        if (!input.witness_script.empty()) {
            UniValue r(UniValue::VOBJ);
            ScriptToUniv(input.witness_script, r, false);
            in.pushKV("witness_script", r);
        }

        // keypaths
        if (!input.hd_keypaths.empty()) {
            UniValue keypaths(UniValue::VARR);
            for (auto entry : input.hd_keypaths) {
                UniValue keypath(UniValue::VOBJ);
                keypath.pushKV("pubkey", HexStr(entry.first));

                keypath.pushKV("master_fingerprint", strprintf("%08x", ReadBE32(entry.second.fingerprint)));
                keypath.pushKV("path", WriteHDKeypath(entry.second.path));
                keypaths.push_back(keypath);
            }
            in.pushKV("bip32_derivs", keypaths);
        }

        // Final scriptSig and scriptwitness
        if (!input.final_script_sig.empty()) {
            UniValue scriptsig(UniValue::VOBJ);
            scriptsig.pushKV("asm", ScriptToAsmStr(input.final_script_sig, true));
            scriptsig.pushKV("hex", HexStr(input.final_script_sig));
            in.pushKV("final_scriptSig", scriptsig);
        }
        if (!input.final_script_witness.IsNull()) {
            UniValue txinwitness(UniValue::VARR);
            for (const auto& item : input.final_script_witness.stack) {
                txinwitness.push_back(HexStr(item));
            }
            in.pushKV("final_scriptwitness", txinwitness);
        }

        // PSBTv2
        if (psbtx.GetVersion() == 2) {
            if (!input.prev_txid.IsNull()) {
                in.pushKV("previous_txid", input.prev_txid.GetHex());
            }
            if (input.prev_out != std::nullopt) {
                in.pushKV("previous_vout", static_cast<uint64_t>(*input.prev_out));
            }
            if (input.sequence != std::nullopt) {
                in.pushKV("sequence", static_cast<uint64_t>(*input.sequence));
            }
            if (input.time_locktime != std::nullopt) {
                in.pushKV("time_locktime", static_cast<uint64_t>(*input.time_locktime));
            }
            if (input.height_locktime!= std::nullopt) {
                in.pushKV("height_locktime", static_cast<uint64_t>(*input.height_locktime));
            }
        }

        // Issuance Value
        if (input.m_issuance_value != std::nullopt) {
            in.pushKV("issuance_value", ValueFromAmount(*input.m_issuance_value));
        }

        // Issuance value commitment
        if (!input.m_issuance_value_commitment.IsNull()) {
            in.pushKV("issuance_value_commitment", input.m_issuance_value_commitment.GetHex());
        }

        // Issuance value rangeproof
        if (!input.m_issuance_rangeproof.empty()) {
            in.pushKV("issuance_value_rangeproof", HexStr(input.m_issuance_rangeproof));
        }

        // Issuance blind value proof
        if (!input.m_blind_issuance_value_proof.empty()) {
            in.pushKV("blind_issuance_value_proof", HexStr(input.m_blind_issuance_value_proof));
        }

        // Issuance inflation keys amount
        if (input.m_issuance_inflation_keys_amount != std::nullopt) {
            in.pushKV("issuance_reissuance_amount", ValueFromAmount(*input.m_issuance_inflation_keys_amount));
        }

        // Issuance inflation keys value commitment
        if (!input.m_issuance_inflation_keys_commitment.IsNull()) {
            in.pushKV("issuance_reissuance_amount_commitment", input.m_issuance_inflation_keys_commitment.GetHex());
        }

        // Issuance inflation keys value rangeproof
        if (!input.m_issuance_inflation_keys_rangeproof.empty()) {
            in.pushKV("issuance_reissuance_amount_rangeproof", HexStr(input.m_issuance_inflation_keys_rangeproof));
        }

        // Issuance blind inflation keys value proof
        if (!input.m_blind_issuance_inflation_keys_proof.empty()) {
            in.pushKV("blind_reissuance_amount_proof", HexStr(input.m_blind_issuance_inflation_keys_proof));
        }

        // Issuance blinding nonce
        if (!input.m_issuance_blinding_nonce.IsNull()) {
            in.pushKV("issuance_blinding_nonce", input.m_issuance_blinding_nonce.GetHex());
        }

        // Issuance asset entropy
        if (!input.m_issuance_asset_entropy.IsNull()) {
            in.pushKV("issuance_asset_entropy", input.m_issuance_asset_entropy.GetHex());
        }

        // Peg-in stuff
        if (Params().GetConsensus().ParentChainHasPow()) {
            if (input.m_peg_in_tx.index() > 0) {
                const auto peg_in_tx = std::get_if<Sidechain::Bitcoin::CTransactionRef>(&input.m_peg_in_tx);
                if (peg_in_tx) {
                    CDataStream ss_tx(SER_NETWORK, PROTOCOL_VERSION | SERIALIZE_TRANSACTION_NO_WITNESS);
                    ss_tx << *peg_in_tx;
                    in.pushKV("pegin_bitcoin_tx", HexStr(ss_tx));
                }
            }
            if (input.m_peg_in_txout_proof.index() > 0) {
                const auto txout_proof = std::get_if<Sidechain::Bitcoin::CMerkleBlock>(&input.m_peg_in_txout_proof);
                if (txout_proof) {
                    CDataStream ss_mb(SER_NETWORK, PROTOCOL_VERSION | SERIALIZE_TRANSACTION_NO_WITNESS);
                    ss_mb << *txout_proof;
                    in.pushKV("pegin_txout_proof", HexStr(ss_mb));
                }
            }
        } else {
            if (input.m_peg_in_tx.index() > 0) {
                const auto peg_in_tx = std::get_if<CTransactionRef>(&input.m_peg_in_tx);
                if (peg_in_tx) {
                    CDataStream ss_tx(SER_NETWORK, PROTOCOL_VERSION | SERIALIZE_TRANSACTION_NO_WITNESS);
                    ss_tx << *peg_in_tx;
                    in.pushKV("pegin_bitcoin_tx", HexStr(ss_tx));
                }
            }
            if (input.m_peg_in_txout_proof.index() > 0) {
                const auto txout_proof = std::get_if<CMerkleBlock>(&input.m_peg_in_txout_proof);
                if (txout_proof) {
                    CDataStream ss_mb(SER_NETWORK, PROTOCOL_VERSION | SERIALIZE_TRANSACTION_NO_WITNESS);
                    ss_mb << *txout_proof;
                    in.pushKV("pegin_txout_proof", HexStr(ss_mb));
                }
            }
        }

        if (!input.m_peg_in_claim_script.empty()) {
            in.pushKV("pegin_claim_script", HexStr(input.m_peg_in_claim_script));
        }
        if (!input.m_peg_in_genesis_hash.IsNull()) {
            in.pushKV("pegin_genesis_hash", input.m_peg_in_genesis_hash.GetHex());
        }
        if (input.m_peg_in_value != std::nullopt) {
            in.pushKV("pegin_value", ValueFromAmount(*input.m_peg_in_value));
        }
        if (!input.m_peg_in_witness.IsNull()) {
            UniValue witness(UniValue::VARR);
            for (const auto& item : input.m_peg_in_witness.stack) {
                witness.push_back(HexStr(item));
            }
            in.pushKV("pegin_witness", witness);
        }
        if (!input.m_utxo_rangeproof.empty()) {
            in.pushKV("utxo_rangeproof", HexStr(input.m_utxo_rangeproof));
        }

        if (input.m_explicit_value.has_value()) {
            in.pushKV("explicit_value", ValueFromAmount(*input.m_explicit_value));
        }
        if (!input.m_value_proof.empty()) {
            in.pushKV("value_proof", HexStr(input.m_value_proof));
        }
        if (!input.m_explicit_asset.IsNull()) {
            in.pushKV("explicit_asset", input.m_explicit_asset.GetHex());
        }
        if (!input.m_asset_proof.empty()) {
            in.pushKV("asset_proof", HexStr(input.m_asset_proof));
        }

        if (input.m_blinded_issuance.has_value()) {
            in.pushKV("blinded_issuance", *input.m_blinded_issuance);
        }

        switch (VerifyBlindProofs(input)) {
        case BlindProofResult::OK:
            // all good
            break;
        case BlindProofResult::NOT_FULLY_BLINDED:
            in.pushKV("status", "ERROR: Proofs provided for unblinded input");
            break;
        case BlindProofResult::MISSING_VALUE_PROOF:
            in.pushKV("status", "WARNING: has confidential and explicit values but no proof connecting them");
            break;
        case BlindProofResult::MISSING_ASSET_PROOF:
            in.pushKV("status", "WARNING: has confidential and explicit assets but no proof connecting them");
            break;
        case BlindProofResult::INVALID_VALUE_PROOF:
            in.pushKV("status", "ERROR: has invalid value proof, the value may be a lie!");
            break;
        case BlindProofResult::INVALID_ASSET_PROOF:
            in.pushKV("status", "ERROR: has invalid asset proof, the asset may be a lie!");
            break;
        }


        // Proprietary
        if (!input.m_proprietary.empty()) {
            UniValue proprietary(UniValue::VARR);
            for (const auto& entry : input.m_proprietary) {
                UniValue this_prop(UniValue::VOBJ);
                this_prop.pushKV("identifier", HexStr(entry.identifier));
                this_prop.pushKV("subtype", entry.subtype);
                this_prop.pushKV("key", HexStr(entry.key));
                this_prop.pushKV("value", HexStr(entry.value));
                proprietary.push_back(this_prop);
            }
            in.pushKV("proprietary", proprietary);
        }

        // Unknown data
        if (input.unknown.size() > 0) {
            UniValue unknowns(UniValue::VOBJ);
            for (auto entry : input.unknown) {
                unknowns.pushKV(HexStr(entry.first), HexStr(entry.second));
            }
            in.pushKV("unknown", unknowns);
        }

        inputs.push_back(in);
    }
    result.pushKV("inputs", inputs);

    // outputs
    UniValue outputs(UniValue::VARR);
    for (unsigned int i = 0; i < psbtx.outputs.size(); ++i) {
        const PSBTOutput& output = psbtx.outputs[i];
        UniValue out(UniValue::VOBJ);
        // Redeem script and witness script
        if (!output.redeem_script.empty()) {
            UniValue r(UniValue::VOBJ);
            ScriptToUniv(output.redeem_script, r, false);
            out.pushKV("redeem_script", r);
        }
        if (!output.witness_script.empty()) {
            UniValue r(UniValue::VOBJ);
            ScriptToUniv(output.witness_script, r, false);
            out.pushKV("witness_script", r);
        }

        // keypaths
        if (!output.hd_keypaths.empty()) {
            UniValue keypaths(UniValue::VARR);
            for (auto entry : output.hd_keypaths) {
                UniValue keypath(UniValue::VOBJ);
                keypath.pushKV("pubkey", HexStr(entry.first));
                keypath.pushKV("master_fingerprint", strprintf("%08x", ReadBE32(entry.second.fingerprint)));
                keypath.pushKV("path", WriteHDKeypath(entry.second.path));
                keypaths.push_back(keypath);
            }
            out.pushKV("bip32_derivs", keypaths);
        }

        // PSBTv2 stuff
        if (psbtx.GetVersion() == 2) {
            if (output.amount != std::nullopt) {
                out.pushKV("amount", ValueFromAmount(*output.amount));
            }
            if (output.script != std::nullopt) {
                UniValue spk(UniValue::VOBJ);
                ScriptPubKeyToUniv(*output.script, spk, true);
                out.pushKV("script", spk);
            }
        }

        // Value commitment
        if (!output.m_value_commitment.IsNull()) {
            out.pushKV("value_commitment", output.m_value_commitment.GetHex());
        }

        // Asset commitment
        if (!output.m_asset_commitment.IsNull()) {
            out.pushKV("asset_commitment", output.m_asset_commitment.GetHex());
        }

        // Asset
        if (!output.m_asset.IsNull()) {
            out.pushKV("asset", output.m_asset.GetHex());
        }

        // Rangeproof
        if (!output.m_value_rangeproof.empty()) {
            out.pushKV("rangeproof", HexStr(output.m_value_rangeproof));
        }

        // Surjection proof
        if (!output.m_asset_surjection_proof.empty()) {
            out.pushKV("surjection_proof", HexStr(output.m_asset_surjection_proof));
        }

        // ECDH pubkey
        if (output.m_ecdh_pubkey.IsValid()) {
            out.pushKV("ecdh_pubkey", HexStr(output.m_ecdh_pubkey));
        }

        // Blinding pubkey
        if (output.m_blinding_pubkey.IsValid()) {
            out.pushKV("blinding_pubkey", HexStr(output.m_blinding_pubkey));
        }

        // Blinder index
        if (output.m_blinder_index != std::nullopt) {
            out.pushKV("blinder_index", (int64_t)*output.m_blinder_index);
        }

        // Blind value proof
        if (!output.m_blind_value_proof.empty()) {
            out.pushKV("blind_value_proof", HexStr(output.m_blind_value_proof));
        }

        // Blind asset proof
        if (!output.m_blind_asset_proof.empty()) {
            out.pushKV("blind_asset_proof", HexStr(output.m_blind_asset_proof));
        }

        switch (VerifyBlindProofs(output)) {
        case BlindProofResult::OK:
            // all good
            break;
        case BlindProofResult::NOT_FULLY_BLINDED:
            out.pushKV("status", "needs blinding");
            break;
        case BlindProofResult::MISSING_VALUE_PROOF:
            out.pushKV("status", "WARNING: has confidential and explicit values but no proof connecting them");
            break;
        case BlindProofResult::MISSING_ASSET_PROOF:
            out.pushKV("status", "WARNING: has confidential and explicit assets but no proof connecting them");
            break;
        case BlindProofResult::INVALID_VALUE_PROOF:
            out.pushKV("status", "ERROR: has invalid value proof, the value may be a lie!");
            break;
        case BlindProofResult::INVALID_ASSET_PROOF:
            out.pushKV("status", "ERROR: has invalid asset proof, the asset may be a lie!");
            break;
        }

        // Proprietary
        if (!output.m_proprietary.empty()) {
            UniValue proprietary(UniValue::VARR);
            for (const auto& entry : output.m_proprietary) {
                UniValue this_prop(UniValue::VOBJ);
                this_prop.pushKV("identifier", HexStr(entry.identifier));
                this_prop.pushKV("subtype", entry.subtype);
                this_prop.pushKV("key", HexStr(entry.key));
                this_prop.pushKV("value", HexStr(entry.value));
                proprietary.push_back(this_prop);
            }
            out.pushKV("proprietary", proprietary);
        }

        // Unknown data
        if (output.unknown.size() > 0) {
            UniValue unknowns(UniValue::VOBJ);
            for (auto entry : output.unknown) {
                unknowns.pushKV(HexStr(entry.first), HexStr(entry.second));
            }
            out.pushKV("unknown", unknowns);
        }

        outputs.push_back(out);
    }
    result.pushKV("outputs", outputs);

    return result;
},
    };
}

static RPCHelpMan combinepsbt()
{
    return RPCHelpMan{"combinepsbt",
                "\nCombine multiple partially signed Bitcoin transactions into one transaction.\n"
                "Implements the Combiner role.\n",
                {
                    {"txs", RPCArg::Type::ARR, RPCArg::Optional::NO, "The base64 strings of partially signed transactions",
                        {
                            {"psbt", RPCArg::Type::STR, RPCArg::Optional::OMITTED, "A base64 string of a PSBT"},
                        },
                        },
                },
                RPCResult{
                    RPCResult::Type::STR, "", "The base64-encoded partially signed transaction"
                },
                RPCExamples{
                    HelpExampleCli("combinepsbt", R"('["mybase64_1", "mybase64_2", "mybase64_3"]')")
                },
        [&](const RPCHelpMan& self, const JSONRPCRequest& request) -> UniValue
{
    if (!g_con_elementsmode)
        throw std::runtime_error("PSBT operations are disabled when not in elementsmode.\n");

    RPCTypeCheck(request.params, {UniValue::VARR}, true);

    // Unserialize the transactions
    std::vector<PartiallySignedTransaction> psbtxs;
    UniValue txs = request.params[0].get_array();
    if (txs.empty()) {
        throw JSONRPCError(RPC_INVALID_PARAMETER, "Parameter 'txs' cannot be empty");
    }
    for (unsigned int i = 0; i < txs.size(); ++i) {
        PartiallySignedTransaction psbtx;
        std::string error;
        if (!DecodeBase64PSBT(psbtx, txs[i].get_str(), error)) {
            throw JSONRPCError(RPC_DESERIALIZATION_ERROR, strprintf("TX decode failed %s", error));
        }
        psbtxs.push_back(psbtx);
    }

    // Find if (and which) psbt has all the output blinding stuff set
    unsigned int base_psbt_index = 0;
    bool has_fully_blinded = false;
    for (unsigned int i = 0; i < psbtxs.size(); ++i) {
        const auto& psbt = psbtxs[i];
        bool is_fully_blinded = true;
        int unblinded_count = 0;
        for (const auto& psbt_out : psbt.outputs) {
            if (psbt_out.IsBlinded()) {
                is_fully_blinded &= psbt_out.IsFullyBlinded();
            } else {
                unblinded_count++;
            }
        }
        if (is_fully_blinded) {
            base_psbt_index = i;
            has_fully_blinded = true;
            break;
        }
    }

    // Swap the psbt we want to use as base with the 0'th psbt which is the position for the base psbt
    if (base_psbt_index > 0) {
        std::swap(psbtxs[base_psbt_index], psbtxs[0]);
    }

    PartiallySignedTransaction merged_psbt;
    const TransactionError error = CombinePSBTs(merged_psbt, psbtxs);
    if (error != TransactionError::OK) {
        throw JSONRPCTransactionError(error);
    }

    // If we did not use a fully blinded psbt as the base, but the result is now fully blinded, that's not good so fail
    if (!has_fully_blinded) {
        bool is_fully_blinded = true;
        for (const auto& psbt_out : merged_psbt.outputs) {
            if (psbt_out.IsBlinded()) {
                is_fully_blinded &= psbt_out.IsFullyBlinded();
            }
        }
        if (is_fully_blinded) {
            throw JSONRPCError(RPC_DESERIALIZATION_ERROR, "Cannot combine PSETs as the values and blinders would become imbalanced");
        }
    }

    return EncodePSBT(merged_psbt);
},
    };
}

static RPCHelpMan finalizepsbt()
{
    return RPCHelpMan{"finalizepsbt",
                "Finalize the inputs of a PSBT. If the transaction is fully signed, it will produce a\n"
                "network serialized transaction which can be broadcast with sendrawtransaction. Otherwise a PSBT will be\n"
                "created which has the final_scriptSig and final_scriptWitness fields filled for inputs that are complete.\n"
                "Implements the Finalizer and Extractor roles.\n",
                {
                    {"psbt", RPCArg::Type::STR, RPCArg::Optional::NO, "A base64 string of a PSBT"},
                    {"extract", RPCArg::Type::BOOL, RPCArg::Default{true}, "If true and the transaction is complete,\n"
            "                             extract and return the complete transaction in normal network serialization instead of the PSBT."},
                },
                RPCResult{
                    RPCResult::Type::OBJ, "", "",
                    {
                        {RPCResult::Type::STR, "psbt", /* optional */ true, "The base64-encoded partially signed transaction if not extracted"},
                        {RPCResult::Type::STR_HEX, "hex", /* optional */ true, "The hex-encoded network transaction if extracted"},
                        {RPCResult::Type::BOOL, "complete", "If the transaction has a complete set of signatures"},
                    }
                },
                RPCExamples{
                    HelpExampleCli("finalizepsbt", "\"psbt\"")
                },
        [&](const RPCHelpMan& self, const JSONRPCRequest& request) -> UniValue
{
    if (!g_con_elementsmode)
        throw std::runtime_error("PSBT operations are disabled when not in elementsmode.\n");

    RPCTypeCheck(request.params, {UniValue::VSTR, UniValue::VBOOL}, true);

    // Unserialize the transactions
    PartiallySignedTransaction psbtx;
    std::string error;
    if (!DecodeBase64PSBT(psbtx, request.params[0].get_str(), error)) {
        throw JSONRPCError(RPC_DESERIALIZATION_ERROR, strprintf("TX decode failed %s", error));
    }

    bool extract = request.params[1].isNull() || (!request.params[1].isNull() && request.params[1].get_bool());

    CMutableTransaction mtx;
    bool complete = FinalizeAndExtractPSBT(psbtx, mtx);

    UniValue result(UniValue::VOBJ);
    CDataStream ssTx(SER_NETWORK, PROTOCOL_VERSION);
    std::string result_str;

    if (complete && extract) {
        ssTx << mtx;
        result_str = HexStr(ssTx);
        result.pushKV("hex", result_str);
    } else {
        ssTx << psbtx;
        result_str = EncodeBase64(ssTx.str());
        result.pushKV("psbt", result_str);
    }
    result.pushKV("complete", complete);
    return result;
},
    };
}

static RPCHelpMan createpsbt()
{
    return RPCHelpMan{"createpsbt",
                "\nCreates a transaction in the Partially Signed Transaction format.\n"
                "Implements the Creator role.\n",
                {
                    {"inputs", RPCArg::Type::ARR, RPCArg::Optional::NO, "The json objects",
                        {
                            {"", RPCArg::Type::OBJ, RPCArg::Optional::OMITTED, "",
                                {
                                    {"txid", RPCArg::Type::STR_HEX, RPCArg::Optional::NO, "The transaction id"},
                                    {"vout", RPCArg::Type::NUM, RPCArg::Optional::NO, "The output number"},
                                    {"sequence", RPCArg::Type::NUM, RPCArg::DefaultHint{"depends on the value of the 'replaceable' and 'locktime' arguments"}, "The sequence number"},
                                    {"pegin_bitcoin_tx", RPCArg::Type::STR_HEX, RPCArg::Optional::NO, "The raw bitcoin transaction (in hex) depositing bitcoin to the mainchain_address generated by getpeginaddress"},
                                    {"pegin_txout_proof", RPCArg::Type::STR_HEX, RPCArg::Optional::NO, "A rawtxoutproof (in hex) generated by the mainchain daemon's `gettxoutproof` containing a proof of only bitcoin_tx"},
                                    {"pegin_claim_script", RPCArg::Type::STR_HEX, RPCArg::Optional::NO, "The witness program generated by getpeginaddress."},
                                    {"issuance_amount", RPCArg::Type::NUM, RPCArg::Optional::OMITTED, "The amount to be issued"},
                                    {"issuance_tokens", RPCArg::Type::NUM, RPCArg::Optional::OMITTED, "The number of asset issuance tokens to generate"},
                                    {"asset_entropy", RPCArg::Type::STR_HEX, RPCArg::Optional::OMITTED, "For new asset issuance, this is any additional entropy to be used in the asset tag calculation. For reissuance, this is the original asaset entropy"},
                                    {"asset_blinding_nonce", RPCArg::Type::STR_HEX, RPCArg::Optional::OMITTED, "Do not set for new asset issuance. For reissuance, this is the blinding factor for reissuance token output for the asset being reissued"},
                                    {"blind_reissuance",  RPCArg::Type::BOOL, RPCArg::Default{true}, "Whether to mark the issuance input for blinding or not. Only affects issuances with re-issuance tokens."},
                                },
                                },
                        },
                        },
                    {"outputs", RPCArg::Type::ARR, RPCArg::Optional::NO, "The outputs (key-value pairs), where none of the keys are duplicated.\n"
                            "That is, each address can only appear once and there can only be one 'data' object.\n"
                            "For compatibility reasons, a dictionary, which holds the key-value pairs directly, is also\n"
                            "                             accepted as second parameter.",
                        {
                            {"", RPCArg::Type::OBJ_USER_KEYS, RPCArg::Optional::OMITTED, "",
                                {
                                    {"address", RPCArg::Type::AMOUNT, RPCArg::Optional::NO, "A key-value pair. The key (string) is the bitcoin address, the value (float or string) is the amount in " + CURRENCY_UNIT},
                                    {"blinder_index", RPCArg::Type::NUM, RPCArg::Optional::OMITTED, "The index of the input whose signer will blind this output. Must be provided if this output is to be blinded"},
                                    {"asset", RPCArg::Type::STR, RPCArg::Optional::OMITTED, "The asset tag for this output if it is not the main chain asset"},
                                },
                                },
                            {"", RPCArg::Type::OBJ, RPCArg::Optional::OMITTED, "",
                                {
                                    {"data", RPCArg::Type::STR_HEX, RPCArg::Optional::NO, "A key-value pair. The key must be \"data\", the value is hex-encoded data"},
                                },
                                },
                        },
                        },
                    {"locktime", RPCArg::Type::NUM, RPCArg::Default{0}, "Raw locktime. Non-0 value also locktime-activates inputs"},
                    {"replaceable", RPCArg::Type::BOOL, RPCArg::Default{false}, "Marks this transaction as BIP125 replaceable.\n"
                            "                             Allows this transaction to be replaced by a transaction with higher fees. If provided, it is an error if explicit sequence numbers are incompatible."},
                    {"psbt_version", RPCArg::Type::NUM, RPCArg::Default{2}, "The PSBT version number to use."},
                },
                RPCResult{
                    RPCResult::Type::STR, "", "The resulting raw transaction (base64-encoded string)"
                },
                RPCExamples{
                    HelpExampleCli("createpsbt", "\"[{\\\"txid\\\":\\\"myid\\\",\\\"vout\\\":0}]\" \"[{\\\"data\\\":\\\"00010203\\\"}]\"")
                },
        [&](const RPCHelpMan& self, const JSONRPCRequest& request) -> UniValue
{
    if (!g_con_elementsmode)
        throw std::runtime_error("PSBT operations are disabled when not in elementsmode.\n");

    ChainstateManager& chainman = EnsureAnyChainman(request.context);

    RPCTypeCheck(request.params, {
        UniValue::VARR,
        UniValue::VARR,
        UniValue::VNUM,
        UniValue::VBOOL,
        UniValue::VNUM,
        }, true
    );

    bool rbf = false;
    if (!request.params[3].isNull()) {
        rbf = request.params[3].isTrue();
    }
    std::map<CTxOut, PSBTOutput> psbt_outs;
    CMutableTransaction rawTx = ConstructTransaction(request.params[0], request.params[1], request.params[2], rbf, chainman.ActiveChain().Tip(), &psbt_outs, true /* allow_peg_in */, true /* allow_issuance */);

    // Make a blank psbt
    uint32_t psbt_version = 2;
    if (!request.params[4].isNull()) {
        psbt_version = request.params[4].get_int();
    }
    if (psbt_version != 2) {
        throw JSONRPCError(RPC_INVALID_PARAMETER, "The PSBT version can only be 2");
    }

    // Make a blank psbt
    std::set<uint256> new_assets;
    std::set<uint256> new_reissuance;
    for (unsigned int i = 0; i < rawTx.vin.size(); ++i) {
        if (!rawTx.vin[i].assetIssuance.IsNull()) {
            const UniValue& blind_reissuance_v = find_value(request.params[0].get_array()[i].get_obj(), "blind_reissuance");
            bool blind_reissuance = blind_reissuance_v.isNull() ? true : blind_reissuance_v.get_bool();
            uint256 entropy;
            CAsset asset;
            CAsset token;

            if (rawTx.vin[i].assetIssuance.assetBlindingNonce.IsNull()) {
                // New issuance, calculate the final entropy
                GenerateAssetEntropy(entropy, rawTx.vin[i].prevout, rawTx.vin[i].assetIssuance.assetEntropy);
            } else {
                // Reissuance, use original entropy set in assetEntropy
                entropy = rawTx.vin[i].assetIssuance.assetEntropy;
            }

            CalculateAsset(asset, entropy);
            new_assets.insert(asset.id);

            if (!rawTx.vin[i].assetIssuance.nInflationKeys.IsNull()) {
                // Calculate reissuance asset tag if there will be reissuance tokens
                CalculateReissuanceToken(token, entropy, blind_reissuance);
                new_reissuance.insert(token.id);
            }
        }
    }
    PartiallySignedTransaction psbtx(rawTx, psbt_version);
    for (unsigned int i = 0; i < rawTx.vout.size(); ++i) {
        PSBTOutput& output = psbtx.outputs[i];
        auto it = psbt_outs.find(rawTx.vout.at(i));
        if (it != psbt_outs.end()) {
            PSBTOutput& construct_psbt_out = it->second;

            output.m_blinding_pubkey = construct_psbt_out.m_blinding_pubkey;
            output.m_blinder_index = construct_psbt_out.m_blinder_index;
        }

        // Check the asset
        if (new_assets.count(output.m_asset) > 0) {
            new_assets.erase(output.m_asset);
        }
        if (new_reissuance.count(output.m_asset) > 0) {
            new_reissuance.erase(output.m_asset);
        }
    }

    // Make sure all newly issued assets and reissuance tokens had outputs
    if (new_assets.size() > 0) {
        throw JSONRPCError(RPC_INVALID_PARAMETER, "Missing output for new assets");
    }
    if (new_reissuance.size() > 0) {
        throw JSONRPCError(RPC_INVALID_PARAMETER, "Missing output for reissuance tokens");
    }

    return EncodePSBT(psbtx);
},
    };
}

static RPCHelpMan converttopsbt()
{
    return RPCHelpMan{"converttopsbt",
                "\nConverts a network serialized transaction to a PSBT. This should be used only with createrawtransaction and fundrawtransaction\n"
                "createpsbt and walletcreatefundedpsbt should be used for new applications.\n",
                {
                    {"hexstring", RPCArg::Type::STR_HEX, RPCArg::Optional::NO, "The hex string of a raw transaction"},
                    {"permitsigdata", RPCArg::Type::BOOL, RPCArg::Default{false}, "If true, any signatures in the input will be discarded and conversion\n"
                            "                              will continue. If false, RPC will fail if any signatures are present."},
                    {"iswitness", RPCArg::Type::BOOL, RPCArg::DefaultHint{"depends on heuristic tests"}, "Whether the transaction hex is a serialized witness transaction.\n"
                        "If iswitness is not present, heuristic tests will be used in decoding.\n"
                        "If true, only witness deserialization will be tried.\n"
                        "If false, only non-witness deserialization will be tried.\n"
                        "This boolean should reflect whether the transaction has inputs\n"
                        "(e.g. fully valid, or on-chain transactions), if known by the caller."
                    },
                },
                RPCResult{
                    RPCResult::Type::STR, "", "The resulting raw transaction (base64-encoded string)"
                },
                RPCExamples{
                            "\nCreate a transaction\n"
                            + HelpExampleCli("createrawtransaction", "\"[{\\\"txid\\\":\\\"myid\\\",\\\"vout\\\":0}]\" \"[{\\\"data\\\":\\\"00010203\\\"}]\"") +
                            "\nConvert the transaction to a PSBT\n"
                            + HelpExampleCli("converttopsbt", "\"rawtransaction\"")
                },
        [&](const RPCHelpMan& self, const JSONRPCRequest& request) -> UniValue
{
    if (!g_con_elementsmode)
        throw std::runtime_error("PSBT operations are disabled when not in elementsmode.\n");

    RPCTypeCheck(request.params, {UniValue::VSTR, UniValue::VBOOL, UniValue::VBOOL}, true);

    // parse hex string from parameter
    CMutableTransaction tx;
    bool permitsigdata = request.params[1].isNull() ? false : request.params[1].get_bool();
    bool witness_specified = !request.params[2].isNull();
    bool iswitness = witness_specified ? request.params[2].get_bool() : false;
    const bool try_witness = witness_specified ? iswitness : true;
    const bool try_no_witness = witness_specified ? !iswitness : true;
    if (!DecodeHexTx(tx, request.params[0].get_str(), try_no_witness, try_witness)) {
        throw JSONRPCError(RPC_DESERIALIZATION_ERROR, "TX decode failed");
    }

    // Remove all scriptSigs and scriptWitnesses from inputs
    for (CTxIn& input : tx.vin) {
        if (!input.scriptSig.empty() && !permitsigdata) {
            throw JSONRPCError(RPC_DESERIALIZATION_ERROR, "Inputs must not have scriptSigs");
        }
        input.scriptSig.clear();
    }
    for (CTxInWitness& witness: tx.witness.vtxinwit) {
        if (!witness.scriptWitness.IsNull() && !permitsigdata) {
            throw JSONRPCError(RPC_DESERIALIZATION_ERROR, "Inputs must not have scriptWitnesses");
        }
    }
    tx.witness.SetNull();

    // Make a blank psbt
    PartiallySignedTransaction psbtx(tx, 2 /* version */);

    // Set the blinder index to 0 for all outputs that are blinded
    for (auto& outputs : psbtx.outputs) {
        outputs.m_blinder_index = 0;
    }

    // Serialize the PSBT
    CDataStream ssTx(SER_NETWORK, PROTOCOL_VERSION);
    ssTx << psbtx;

    return EncodeBase64(ssTx);
},
    };
}

static RPCHelpMan utxoupdatepsbt()
{
    return RPCHelpMan{"utxoupdatepsbt",
            "\nUpdates all segwit inputs and outputs in a PSBT with data from output descriptors, the UTXO set or the mempool.\n",
            {
                {"psbt", RPCArg::Type::STR, RPCArg::Optional::NO, "A base64 string of a PSBT"},
                {"descriptors", RPCArg::Type::ARR, RPCArg::Optional::OMITTED_NAMED_ARG, "An array of either strings or objects", {
                    {"", RPCArg::Type::STR, RPCArg::Optional::OMITTED, "An output descriptor"},
                    {"", RPCArg::Type::OBJ, RPCArg::Optional::OMITTED, "An object with an output descriptor and extra information", {
                         {"desc", RPCArg::Type::STR, RPCArg::Optional::NO, "An output descriptor"},
                         {"range", RPCArg::Type::RANGE, RPCArg::Default{1000}, "Up to what index HD chains should be explored (either end or [begin,end])"},
                    }},
                }},
            },
            RPCResult {
                    RPCResult::Type::STR, "", "The base64-encoded partially signed transaction with inputs updated"
            },
            RPCExamples {
                HelpExampleCli("utxoupdatepsbt", "\"psbt\"")
            },
        [&](const RPCHelpMan& self, const JSONRPCRequest& request) -> UniValue
{
    RPCTypeCheck(request.params, {UniValue::VSTR, UniValue::VARR}, true);

    // Unserialize the transactions
    PartiallySignedTransaction psbtx;
    std::string error;
    if (!DecodeBase64PSBT(psbtx, request.params[0].get_str(), error)) {
        throw JSONRPCError(RPC_DESERIALIZATION_ERROR, strprintf("TX decode failed %s", error));
    }

    // Parse descriptors, if any.
    FlatSigningProvider provider;
    if (!request.params[1].isNull()) {
        auto descs = request.params[1].get_array();
        for (size_t i = 0; i < descs.size(); ++i) {
            EvalDescriptorStringOrObject(descs[i], provider);
        }
    }
    // We don't actually need private keys further on; hide them as a precaution.
    HidingSigningProvider public_provider(&provider, /* nosign */ true, /* nobip32derivs */ false);

    // Fetch previous transactions (inputs):
    CCoinsView viewDummy;
    CCoinsViewCache view(&viewDummy);
    {
        NodeContext& node = EnsureAnyNodeContext(request.context);
        const CTxMemPool& mempool = EnsureMemPool(node);
        ChainstateManager& chainman = EnsureChainman(node);
        LOCK2(cs_main, mempool.cs);
        CCoinsViewCache &viewChain = chainman.ActiveChainstate().CoinsTip();
        CCoinsViewMemPool viewMempool(&viewChain, mempool);
        view.SetBackend(viewMempool); // temporarily switch cache backend to db+mempool view

        for (const PSBTInput& txin : psbtx.inputs) {
            view.AccessCoin(txin.GetOutPoint()); // Load entries from viewChain into view; can fail.
        }

        view.SetBackend(viewDummy); // switch back to avoid locking mempool for too long
    }

    // Fill the inputs
    const PrecomputedTransactionData txdata = PrecomputePSBTData(psbtx);
    for (unsigned int i = 0; i < psbtx.inputs.size(); ++i) {
        PSBTInput& input = psbtx.inputs.at(i);

        if (input.non_witness_utxo || !input.witness_utxo.IsNull()) {
            continue;
        }

        const Coin& coin = view.AccessCoin(input.GetOutPoint());

        if (IsSegWitOutput(provider, coin.out.scriptPubKey)) {
            input.witness_utxo = coin.out;
        }

        // Update script/keypath information using descriptor data.
        // Note that SignPSBTInput does a lot more than just constructing ECDSA signatures
        // we don't actually care about those here, in fact.
        SignPSBTInput(public_provider, psbtx, i, &txdata, /* sighash_type */ 1);
    }

    // Update script/keypath information using descriptor data.
    for (unsigned int i = 0; i < psbtx.outputs.size(); ++i) {
        UpdatePSBTOutput(public_provider, psbtx, i);
    }

    CDataStream ssTx(SER_NETWORK, PROTOCOL_VERSION);
    ssTx << psbtx;
    return EncodeBase64(ssTx);
},
    };
}

static RPCHelpMan parsepsbt()
{
    return RPCHelpMan{"parsepsbt",
            "\nparse and print a PSBT.\n",
            {
                {"psbt", RPCArg::Type::STR, RPCArg::Optional::NO, "A base64 string of a PSBT"}
            },
            RPCResult {
                RPCResult::Type::OBJ, "", "",
                {
                    {RPCResult::Type::STR, "psbt", "The base64-encoded partially signed transaction"},
                        {RPCResult::Type::BOOL, "canonical", "Whether the input PSBT matches the output PSBT"}
                }
            },
            RPCExamples {
                HelpExampleCli("parsepsbt", "\"psbt\"")
            },
        [&](const RPCHelpMan& self, const JSONRPCRequest& request) -> UniValue
{
    RPCTypeCheck(request.params, {UniValue::VSTR}, true);

    // Unserialize the PSBT
    PartiallySignedTransaction psbtx;
    std::string error;
    if (!DecodeBase64PSBT(psbtx, request.params[0].get_str(), error)) {
        throw JSONRPCError(RPC_DESERIALIZATION_ERROR, strprintf("PSBT decode failed %s", error));
    }

    // Serialize the PSBT
    CDataStream ssTx(SER_NETWORK, PROTOCOL_VERSION);
    ssTx << psbtx;
    const std::string encoded = EncodeBase64(ssTx);
    UniValue result(UniValue::VOBJ);
    result.pushKV("psbt", encoded);
    result.pushKV("canonical", encoded == request.params[0].get_str());
    return result;
},
    };
}
#if 0
static RPCHelpMan joinpsbts()
{
    return RPCHelpMan{"joinpsbts",
            "\nJoins multiple distinct PSBTs with different inputs and outputs into one PSBT with inputs and outputs from all of the PSBTs\n"
            "No input in any of the PSBTs can be in more than one of the PSBTs.\n",
            {
                {"txs", RPCArg::Type::ARR, RPCArg::Optional::NO, "The base64 strings of partially signed transactions",
                    {
                        {"psbt", RPCArg::Type::STR, RPCArg::Optional::NO, "A base64 string of a PSBT"}
                    }}
            },
            RPCResult {
                    RPCResult::Type::STR, "", "The base64-encoded partially signed transaction"
            },
            RPCExamples {
                HelpExampleCli("joinpsbts", "\"psbt\"")
            },
        [&](const RPCHelpMan& self, const JSONRPCRequest& request) -> UniValue
{
    RPCTypeCheck(request.params, {UniValue::VARR}, true);

    // Unserialize the transactions
    std::vector<PartiallySignedTransaction> psbtxs;
    UniValue txs = request.params[0].get_array();

    if (txs.size() <= 1) {
        throw JSONRPCError(RPC_INVALID_PARAMETER, "At least two PSBTs are required to join PSBTs.");
    }

    int32_t best_version = 1;
    uint32_t best_locktime = 0xffffffff;
    for (unsigned int i = 0; i < txs.size(); ++i) {
        PartiallySignedTransaction psbtx;
        std::string error;
        if (!DecodeBase64PSBT(psbtx, txs[i].get_str(), error)) {
            throw JSONRPCError(RPC_DESERIALIZATION_ERROR, strprintf("TX decode failed %s", error));
        }
        if (psbtx.GetVersion() != 0) {
            throw JSONRPCError(RPC_INVALID_PARAMETER, "joinpsbts only operates on version 0 PSBTs");
        }
        psbtxs.push_back(psbtx);
        // Choose the highest version number
        if (*psbtx.tx_version > best_version) {
            best_version = *psbtx.tx_version;
            best_version = static_cast<uint32_t>(psbtx.tx->nVersion);
        }
        // Choose the lowest lock time
        if (*psbtx.fallback_locktime < best_locktime) {
            best_locktime = *psbtx.fallback_locktime;
        }
    }

    // Create a blank psbt where everything will be added
    PartiallySignedTransaction merged_psbt;
    merged_psbt.tx_version = best_version;
    merged_psbt.fallback_locktime = best_locktime;
    // TODO: Remove for PSBTv2
    merged_psbt.tx = CMutableTransaction();
    merged_psbt.tx->nVersion = best_version;
    merged_psbt.tx->nLockTime = best_locktime;

    // Merge
    for (auto& psbt : psbtxs) {
        for (unsigned int i = 0; i < psbt.inputs.size(); ++i) {
            if (!merged_psbt.AddInput(psbt.inputs[i])) {
                throw JSONRPCError(RPC_INVALID_PARAMETER, strprintf("Input %s:%d exists in multiple PSBTs", psbt.inputs[i].prev_txid.ToString(), *psbt.inputs[i].prev_out));
            }
        }
        for (unsigned int i = 0; i < psbt.outputs.size(); ++i) {
            merged_psbt.AddOutput(psbt.outputs[i]);
        }
        for (auto& xpub_pair : psbt.m_xpubs) {
            if (merged_psbt.m_xpubs.count(xpub_pair.first) == 0) {
                merged_psbt.m_xpubs[xpub_pair.first] = xpub_pair.second;
            } else {
                merged_psbt.m_xpubs[xpub_pair.first].insert(xpub_pair.second.begin(), xpub_pair.second.end());
            }
        }
        merged_psbt.unknown.insert(psbt.unknown.begin(), psbt.unknown.end());
    }

    // Generate list of shuffled indices for shuffling inputs and outputs of the merged PSBT
    std::vector<int> input_indices(merged_psbt.inputs.size());
    std::iota(input_indices.begin(), input_indices.end(), 0);
    std::vector<int> output_indices(merged_psbt.outputs.size());
    std::iota(output_indices.begin(), output_indices.end(), 0);

    // Shuffle input and output indices lists
    Shuffle(input_indices.begin(), input_indices.end(), FastRandomContext());
    Shuffle(output_indices.begin(), output_indices.end(), FastRandomContext());

    PartiallySignedTransaction shuffled_psbt;
    shuffled_psbt.tx_version = merged_psbt.tx_version;
    shuffled_psbt.fallback_locktime = merged_psbt.fallback_locktime;
    // TODO: Remove for PSBTv2
    shuffled_psbt.tx = CMutableTransaction();
    shuffled_psbt.tx->nVersion = merged_psbt.tx->nVersion;
    shuffled_psbt.tx->nLockTime = merged_psbt.tx->nLockTime;
    for (int i : input_indices) {
        shuffled_psbt.AddInput(merged_psbt.inputs[i]);
    }
    for (int i : output_indices) {
        shuffled_psbt.AddOutput(merged_psbt.outputs[i]);
    }
    shuffled_psbt.unknown.insert(merged_psbt.unknown.begin(), merged_psbt.unknown.end());

    CDataStream ssTx(SER_NETWORK, PROTOCOL_VERSION);
    ssTx << shuffled_psbt;
    return EncodeBase64(ssTx);
},
    };
}
#endif

static RPCHelpMan analyzepsbt()
{
    return RPCHelpMan{"analyzepsbt",
            "\nAnalyzes and provides information about the current status of a PSBT and its inputs\n",
            {
                {"psbt", RPCArg::Type::STR, RPCArg::Optional::NO, "A base64 string of a PSBT"}
            },
            RPCResult {
                RPCResult::Type::OBJ, "", "",
                {
                    {RPCResult::Type::ARR, "inputs", /* optional */ true, "",
                    {
                        {RPCResult::Type::OBJ, "", "",
                        {
                            {RPCResult::Type::BOOL, "has_utxo", "Whether a UTXO is provided"},
                            {RPCResult::Type::BOOL, "is_final", "Whether the input is finalized"},
                            {RPCResult::Type::OBJ, "missing", /* optional */ true, "Things that are missing that are required to complete this input",
                            {
                                {RPCResult::Type::ARR, "pubkeys", /* optional */ true, "",
                                {
                                    {RPCResult::Type::STR_HEX, "keyid", "Public key ID, hash160 of the public key, of a public key whose BIP 32 derivation path is missing"},
                                }},
                                {RPCResult::Type::ARR, "signatures", /* optional */ true, "",
                                {
                                    {RPCResult::Type::STR_HEX, "keyid", "Public key ID, hash160 of the public key, of a public key whose signature is missing"},
                                }},
                                {RPCResult::Type::STR_HEX, "redeemscript", /* optional */ true, "Hash160 of the redeemScript that is missing"},
                                {RPCResult::Type::STR_HEX, "witnessscript", /* optional */ true, "SHA256 of the witnessScript that is missing"},
                            }},
                            {RPCResult::Type::STR, "next", /* optional */ true, "Role of the next person that this input needs to go to"},
                        }},
                    }},
                    {RPCResult::Type::ARR, "outputs", "",
                    {
                        {RPCResult::Type::OBJ, "", "",
                        {
                            {RPCResult::Type::BOOL, "blind", "whether the output should be blinded"},
                            {RPCResult::Type::STR, "status", "to what extent the output has been blinded"},
                        }},
                    }},
                    {RPCResult::Type::NUM, "estimated_vsize", /* optional */ true, "Estimated vsize of the final signed transaction"},
                    {RPCResult::Type::STR_AMOUNT, "estimated_feerate", /* optional */ true, "Estimated feerate of the final signed transaction in " + CURRENCY_UNIT + "/kvB. Shown only if all UTXO slots in the PSBT have been filled"},
                    {RPCResult::Type::STR_AMOUNT, "fee", /* optional */ true, "The transaction fee paid. Shown only if all UTXO slots in the PSBT have been filled"},
                    {RPCResult::Type::STR, "next", "Role of the next person that this psbt needs to go to"},
                    {RPCResult::Type::STR, "error", /* optional */ true, "Error message (if there is one)"},
                }
            },
            RPCExamples {
                HelpExampleCli("analyzepsbt", "\"psbt\"")
            },
        [&](const RPCHelpMan& self, const JSONRPCRequest& request) -> UniValue
{
    RPCTypeCheck(request.params, {UniValue::VSTR});

    // Unserialize the transaction
    PartiallySignedTransaction psbtx;
    std::string error;
    if (!DecodeBase64PSBT(psbtx, request.params[0].get_str(), error)) {
        throw JSONRPCError(RPC_DESERIALIZATION_ERROR, strprintf("TX decode failed %s", error));
    }

    PSBTAnalysis psbta = AnalyzePSBT(psbtx);

    UniValue result(UniValue::VOBJ);
    UniValue inputs_result(UniValue::VARR);
    for (const auto& input : psbta.inputs) {
        UniValue input_univ(UniValue::VOBJ);
        UniValue missing(UniValue::VOBJ);

        input_univ.pushKV("has_utxo", input.has_utxo);
        input_univ.pushKV("is_final", input.is_final);
        input_univ.pushKV("next", PSBTRoleName(input.next));

        if (!input.missing_pubkeys.empty()) {
            UniValue missing_pubkeys_univ(UniValue::VARR);
            for (const CKeyID& pubkey : input.missing_pubkeys) {
                missing_pubkeys_univ.push_back(HexStr(pubkey));
            }
            missing.pushKV("pubkeys", missing_pubkeys_univ);
        }
        if (!input.missing_redeem_script.IsNull()) {
            missing.pushKV("redeemscript", HexStr(input.missing_redeem_script));
        }
        if (!input.missing_witness_script.IsNull()) {
            missing.pushKV("witnessscript", HexStr(input.missing_witness_script));
        }
        if (!input.missing_sigs.empty()) {
            UniValue missing_sigs_univ(UniValue::VARR);
            for (const CKeyID& pubkey : input.missing_sigs) {
                missing_sigs_univ.push_back(HexStr(pubkey));
            }
            missing.pushKV("signatures", missing_sigs_univ);
        }
        if (!missing.getKeys().empty()) {
            input_univ.pushKV("missing", missing);
        }
        inputs_result.push_back(input_univ);
    }
    if (!inputs_result.empty()) result.pushKV("inputs", inputs_result);

    UniValue outputs_result(UniValue::VARR);
    for (const auto& output : psbta.outputs) {
        UniValue output_univ(UniValue::VOBJ);

        output_univ.pushKV("blind", output.is_blind);
        switch (output.proof_result) {
        case BlindProofResult::OK:
            output_univ.pushKV("status", "done");
            break;
        case BlindProofResult::NOT_FULLY_BLINDED:
            output_univ.pushKV("status", "unblinded");
            break;
        case BlindProofResult::MISSING_VALUE_PROOF:
            output_univ.pushKV("status", "WARNING: has confidential and explicit values but no proof connecting them");
            break;
        case BlindProofResult::MISSING_ASSET_PROOF:
            output_univ.pushKV("status", "WARNING: has confidential and explicit assets but no proof connecting them");
            break;
        case BlindProofResult::INVALID_VALUE_PROOF:
            output_univ.pushKV("status", "ERROR: has invalid value proof, the value may be a lie!");
            break;
        case BlindProofResult::INVALID_ASSET_PROOF:
            output_univ.pushKV("status", "ERROR: has invalid asset proof, the asset may be a lie!");
            break;
        }

        outputs_result.push_back(output_univ);
    }
    if (!outputs_result.empty()) result.pushKV("outputs", outputs_result);

    if (psbta.estimated_vsize != std::nullopt) {
        result.pushKV("estimated_vsize", (int)*psbta.estimated_vsize);
    }
    if (psbta.estimated_feerate != std::nullopt) {
        result.pushKV("estimated_feerate", ValueFromAmount(psbta.estimated_feerate->GetFeePerK()));
    }
    if (psbta.fee != std::nullopt) {
        result.pushKV("fee", ValueFromAmount(*psbta.fee));
    }
    result.pushKV("next", PSBTRoleName(psbta.next));
    if (!psbta.error.empty()) {
        result.pushKV("error", psbta.error);
    }

    return result;
},
    };
}

//
// ELEMENTS:

static RPCHelpMan rawblindrawtransaction()
{
    return RPCHelpMan{"rawblindrawtransaction",
                "\nConvert one or more outputs of a raw transaction into confidential ones.\n"
                "Returns the hex-encoded raw transaction.\n"
                "The input raw transaction cannot have already-blinded outputs.\n"
                "The output keys used can be specified by using a confidential address in createrawtransaction.\n"
                "If an additional blinded output is required to make a balanced blinding, a 0-value unspendable output will be added. Since there is no access to the wallet the blinding pubkey from the last output with blinding key will be repeated.\n"
                "You can not blind issuances with this call.\n",
                {
                    {"hexstring", RPCArg::Type::STR_HEX, RPCArg::Optional::NO, "A hex-encoded raw transaction."},
                    {"inputamountblinders", RPCArg::Type::ARR, RPCArg::Optional::NO, "An array with one entry per transaction input.",
                        {
                            {"inputamountblinder", RPCArg::Type::STR_HEX, RPCArg::Optional::NO, "A hex-encoded blinding factor, one for each input."
            "                           Blinding factors can be found in the \"blinder\" output of listunspent."},
                        }
                    },
                    {"inputamounts", RPCArg::Type::ARR, RPCArg::Optional::NO, "An array with one entry per transaction input.",
                        {
                            {"inputamount", RPCArg::Type::AMOUNT, RPCArg::Optional::NO, "An amount for each input."},
                        }
                    },
                    {"inputassets", RPCArg::Type::ARR, RPCArg::Optional::NO, "An array with one entry per transaction input.",
                        {
                            {"inputasset", RPCArg::Type::STR_HEX, RPCArg::Optional::NO, "A hex-encoded asset id, one for each input."},
                        }
                    },
                    {"inputassetblinders", RPCArg::Type::ARR, RPCArg::Optional::NO, "An array with one entry per transaction input.",
                        {
                            {"inputassetblinder", RPCArg::Type::STR_HEX, RPCArg::Optional::NO, "A hex-encoded asset blinding factor, one for each input."},
                        }
                    },
                    {"totalblinder", RPCArg::Type::STR, RPCArg::Optional::OMITTED_NAMED_ARG, "Ignored for now."},
                    {"ignoreblindfail", RPCArg::Type::BOOL, RPCArg::Default{true}, "Return a transaction even when a blinding attempt fails due to number of blinded inputs/outputs."},
                },
                RPCResult{
                     RPCResult::Type::STR, "transaction", "hex string of the transaction"
                },
                RPCExamples{""},
        [&](const RPCHelpMan& self, const JSONRPCRequest& request) -> UniValue
{
    NodeContext& node = EnsureAnyNodeContext(request.context);
    ChainstateManager& chainman = EnsureChainman(node);
    std::vector<unsigned char> txData(ParseHexV(request.params[0], "argument 1"));
    CDataStream ssData(txData, SER_NETWORK, PROTOCOL_VERSION);
    CMutableTransaction tx;
    try {
        ssData >> tx;
    } catch (const std::exception &) {
        throw JSONRPCError(RPC_DESERIALIZATION_ERROR, "TX decode failed");
    }

    UniValue inputBlinds = request.params[1].get_array();
    UniValue inputAmounts = request.params[2].get_array();
    UniValue inputAssets = request.params[3].get_array();
    UniValue inputAssetBlinds = request.params[4].get_array();

    bool fIgnoreBlindFail = true;
    if (!request.params[6].isNull()) {
        fIgnoreBlindFail = request.params[6].get_bool();
    }

    int n_blinded_ins = 0;

    if (inputBlinds.size() != tx.vin.size()) {
        throw JSONRPCError(RPC_INVALID_PARAMETER,
            "Invalid parameter: one (potentially empty) input blind for each input must be provided");
    }
    if (inputAmounts.size() != tx.vin.size()) {
        throw JSONRPCError(RPC_INVALID_PARAMETER,
            "Invalid parameter: one (potentially empty) input blind for each input must be provided");
    }
    if (inputAssets.size() != tx.vin.size()) {
        throw JSONRPCError(RPC_INVALID_PARAMETER,
            "Invalid parameter: one (potentially empty) input asset id for each input must be provided");
    }
    if (inputAssetBlinds.size() != tx.vin.size()) {
        throw JSONRPCError(RPC_INVALID_PARAMETER,
            "Invalid parameter: one (potentially empty) input asset blind for each input must be provided");
    }

    const auto& fedpegscripts = GetValidFedpegScripts(chainman.ActiveChain().Tip(), Params().GetConsensus(), true /* nextblock_validation */);

    std::vector<CAmount> input_amounts;
    std::vector<uint256> input_blinds;
    std::vector<uint256> input_asset_blinds;
    std::vector<CAsset> input_assets;
    std::vector<uint256> output_value_blinds;
    std::vector<uint256> output_asset_blinds;
    std::vector<CAsset> output_assets;
    std::vector<CPubKey> output_pubkeys;
    for (size_t nIn = 0; nIn < tx.vin.size(); nIn++) {
        // Special handling for pegin inputs: no blinds and explicit amount/asset.
        if (tx.vin[nIn].m_is_pegin) {
            std::string err;
            if (tx.witness.vtxinwit.size() != tx.vin.size() || !IsValidPeginWitness(tx.witness.vtxinwit[nIn].m_pegin_witness, fedpegscripts, tx.vin[nIn].prevout, err, false)) {
                throw JSONRPCError(RPC_INVALID_PARAMETER, strprintf("Transaction contains invalid peg-in input: %s", err));
            }
            CTxOut pegin_output = GetPeginOutputFromWitness(tx.witness.vtxinwit[nIn].m_pegin_witness);
            input_blinds.push_back(uint256());
            input_asset_blinds.push_back(uint256());
            input_assets.push_back(pegin_output.nAsset.GetAsset());
            input_amounts.push_back(pegin_output.nValue.GetAmount());
            continue;
        }

        if (!inputBlinds[nIn].isStr())
            throw JSONRPCError(RPC_INVALID_PARAMETER, "input blinds must be an array of hex strings");
        if (!inputAssetBlinds[nIn].isStr())
            throw JSONRPCError(RPC_INVALID_PARAMETER, "input asset blinds must be an array of hex strings");
        if (!inputAssets[nIn].isStr())
            throw JSONRPCError(RPC_INVALID_PARAMETER, "input asset ids must be an array of hex strings");

        std::string blind(inputBlinds[nIn].get_str());
        std::string assetblind(inputAssetBlinds[nIn].get_str());
        std::string asset(inputAssets[nIn].get_str());
        if (!IsHex(blind) || blind.length() != 32*2)
            throw JSONRPCError(RPC_INVALID_PARAMETER, "input blinds must be an array of 32-byte hex-encoded strings");
        if (!IsHex(assetblind) || assetblind.length() != 32*2)
            throw JSONRPCError(RPC_INVALID_PARAMETER, "input asset blinds must be an array of 32-byte hex-encoded strings");
        if (!IsHex(asset) || asset.length() != 32*2)
            throw JSONRPCError(RPC_INVALID_PARAMETER, "input asset blinds must be an array of 32-byte hex-encoded strings");

        input_blinds.push_back(uint256S(blind));
        input_asset_blinds.push_back(uint256S(assetblind));
        input_assets.push_back(CAsset(uint256S(asset)));
        input_amounts.push_back(AmountFromValue(inputAmounts[nIn]));

        if (!input_blinds.back().IsNull()) {
            n_blinded_ins++;
        }
    }

    RawFillBlinds(tx, output_value_blinds, output_asset_blinds, output_pubkeys);

    // How many are we trying to blind?
    int num_pubkeys = 0;
    unsigned int keyIndex = (unsigned) -1;
    for (unsigned int i = 0; i < output_pubkeys.size(); i++) {
        const CPubKey& key = output_pubkeys[i];
        if (key.IsValid()) {
            num_pubkeys++;
            keyIndex = i;
        }
    }

    if (num_pubkeys == 0 && n_blinded_ins == 0) {
        // Vacuous, just return the transaction
        return EncodeHexTx(CTransaction(tx));
    } else if (n_blinded_ins > 0 && num_pubkeys == 0) {
        // No notion of wallet, cannot complete this blinding without passed-in pubkey
        throw JSONRPCError(RPC_INVALID_PARAMETER, "Unable to blind transaction: Add another output to blind in order to complete the blinding.");
    } else if (n_blinded_ins == 0 && num_pubkeys == 1) {
        if (fIgnoreBlindFail) {
            // Just get rid of the ECDH key in the nonce field and return
            tx.vout[keyIndex].nNonce.SetNull();
            return EncodeHexTx(CTransaction(tx));
        } else {
            throw JSONRPCError(RPC_INVALID_PARAMETER, "Unable to blind transaction: Add another output to blind in order to complete the blinding.");
        }
    }

    int ret = BlindTransaction(input_blinds, input_asset_blinds, input_assets, input_amounts, output_value_blinds, output_asset_blinds, output_pubkeys, std::vector<CKey>(), std::vector<CKey>(), tx);
    if (ret != num_pubkeys) {
        // TODO Have more rich return values, communicating to user what has been blinded
        // User may be ok not blinding something that for instance has no corresponding type on input
        throw JSONRPCError(RPC_INVALID_PARAMETER, "Unable to blind transaction: Are you sure each asset type to blind is represented in the inputs?");
    }

    return EncodeHexTx(CTransaction(tx));
},
    };
}

struct RawIssuanceDetails
{
    int input_index;
    uint256 entropy;
    CAsset asset;
    CAsset token;
};

// Appends a single issuance to the first input that doesn't have one, and includes
// a single output per asset type in shuffled positions. Requires at least one output
// to exist (the fee output, which must be last).
void issueasset_base(CMutableTransaction& mtx, RawIssuanceDetails& issuance_details, const CAmount asset_amount, const CAmount token_amount, const CTxDestination& asset_dest, const CTxDestination& token_dest, const bool blind_issuance, const uint256& contract_hash)
{
    CHECK_NONFATAL(asset_amount > 0 || token_amount > 0);
    CHECK_NONFATAL(mtx.vout.size() > 0);

    CScript asset_script = GetScriptForDestination(asset_dest);
    CScript token_script = GetScriptForDestination(token_dest);

    // Find an input with no issuance field
    size_t issuance_input_index = 0;
    for (; issuance_input_index < mtx.vin.size(); issuance_input_index++) {
        if (mtx.vin[issuance_input_index].assetIssuance.IsNull()) {
            break;
        }
    }
    // Can't add another one, exit
    if (issuance_input_index == mtx.vin.size()) {
        issuance_details.input_index = -1;
        return;
    }

    uint256 entropy;
    CAsset asset;
    CAsset token;
    GenerateAssetEntropy(entropy, mtx.vin[issuance_input_index].prevout, contract_hash);
    CalculateAsset(asset, entropy);
    CalculateReissuanceToken(token, entropy, blind_issuance);

    issuance_details.input_index = issuance_input_index;
    issuance_details.entropy = entropy;
    issuance_details.asset = asset;
    issuance_details.token = token;

    mtx.vin[issuance_input_index].assetIssuance.assetEntropy = contract_hash;

    if (asset_amount > 0) {
        // Fee output is required to be last. We will insert _before_ the selected position, which preserves that.
        int asset_place = GetRandInt(mtx.vout.size());

        CTxOut asset_out(asset, asset_amount, asset_script);
        // If blinded address, insert the pubkey into the nonce field for later substitution by blinding
        if (IsBlindDestination(asset_dest)) {
            CPubKey asset_blind = GetDestinationBlindingKey(asset_dest);
            asset_out.nNonce.vchCommitment = std::vector<unsigned char>(asset_blind.begin(), asset_blind.end());
        }

        mtx.vout.insert(mtx.vout.begin()+asset_place, asset_out);
    }
    // Explicit 0 is represented by a null value, don't set to non-null in that case
    if (blind_issuance || asset_amount != 0) {
        mtx.vin[issuance_input_index].assetIssuance.nAmount = asset_amount;
    }

    if (token_amount > 0) {
        // Calculate this _after_ we conditionally insert the asset output, which changes mtx.vout.size().
        int token_place = GetRandInt(mtx.vout.size());

        CTxOut token_out(token, token_amount, token_script);
        // If blinded address, insert the pubkey into the nonce field for later substitution by blinding
        if (IsBlindDestination(token_dest)) {
            CPubKey token_blind = GetDestinationBlindingKey(token_dest);
            token_out.nNonce.vchCommitment = std::vector<unsigned char>(token_blind.begin(), token_blind.end());
        }

        mtx.vin[issuance_input_index].assetIssuance.nInflationKeys = token_amount;
        mtx.vout.insert(mtx.vout.begin()+token_place, token_out);
    }
}

// Appends a single reissuance to the specified input if none exists, and the
// corresponding output in a shuffled position. Errors otherwise. Requires at
// least one output to exist (the fee output, which must be last).
void reissueasset_base(CMutableTransaction& mtx, size_t issuance_input_index, const CAmount asset_amount, const CTxDestination& asset_dest, const uint256& asset_blinder, const uint256& entropy)
{
    CHECK_NONFATAL(mtx.vout.size() > 0);
    CHECK_NONFATAL(asset_amount > 0);
    CHECK_NONFATAL(mtx.vin[issuance_input_index].assetIssuance.IsNull());

    CScript asset_script = GetScriptForDestination(asset_dest);

    CAsset asset;
    CalculateAsset(asset, entropy);

    mtx.vin[issuance_input_index].assetIssuance.assetEntropy = entropy;
    mtx.vin[issuance_input_index].assetIssuance.assetBlindingNonce = asset_blinder;
    mtx.vin[issuance_input_index].assetIssuance.nAmount = asset_amount;

    // Place assets into randomly placed output slots, before change output, inserted in place
    int asset_place = GetRandInt(mtx.vout.size());

    CTxOut asset_out(asset, asset_amount, asset_script);
    // If blinded address, insert the pubkey into the nonce field for later substitution by blinding
    if (IsBlindDestination(asset_dest)) {
        CPubKey asset_blind = GetDestinationBlindingKey(asset_dest);
        asset_out.nNonce.vchCommitment = std::vector<unsigned char>(asset_blind.begin(), asset_blind.end());
    }
    mtx.vout.insert(mtx.vout.begin()+asset_place, asset_out);
    mtx.vin[issuance_input_index].assetIssuance.nAmount = asset_amount;
}

static RPCHelpMan rawissueasset()
{
    return RPCHelpMan{"rawissueasset",
                "\nCreate an asset by attaching issuances to transaction inputs. Returns the transaction hex. There must be as many inputs as issuances requested. The final transaction hex is the final version of the transaction appended to the last object in the array.\n",
                {
                    {"transaction", RPCArg::Type::STR_HEX, RPCArg::Optional::NO, "Transaction in hex in which to include an issuance input."},
                    {"issuances", RPCArg::Type::ARR, RPCArg::Optional::NO, "List of issuances to create. Each issuance must have one non-zero amount.",
                        {
                            {"", RPCArg::Type::OBJ, RPCArg::Optional::NO, "",
                                {
                                    {"asset_amount", RPCArg::Type::AMOUNT, RPCArg::Optional::OMITTED_NAMED_ARG, "Amount of asset to generate, if any."},
                                    {"asset_address", RPCArg::Type::STR, RPCArg::Optional::OMITTED_NAMED_ARG, "Destination address of generated asset. Required if `asset_amount` given."},
                                    {"token_amount", RPCArg::Type::AMOUNT, RPCArg::Optional::OMITTED_NAMED_ARG, "Amount of reissuance token to generate, if any."},
                                    {"token_address", RPCArg::Type::STR, RPCArg::Optional::OMITTED_NAMED_ARG, "Destination address of generated reissuance tokens. Required if `token_amount` given."},
                                    {"blind", RPCArg::Type::BOOL, RPCArg::Default{true}, "Whether to mark the issuance input for blinding or not. Only affects issuances with re-issuance tokens."},
                                    {"contract_hash", RPCArg::Type::STR_HEX, RPCArg::Default{"0000...0000"}, "Contract hash that is put into issuance definition. Must be 32 bytes worth in hex string form. This will affect the asset id."},
                                }
                            }
                        }
                    },
                },
                RPCResult{
                    RPCResult::Type::ARR, "", "Results of issuances, in the order of `issuances` arguments",
                    {
                        {RPCResult::Type::OBJ, "", "",
                        {
                            {RPCResult::Type::STR_HEX, "hex", "The transaction with issuances appended. Only appended to final index in returned array"},
                            {RPCResult::Type::NUM, "vin", "The input position of the issuance in the transaction"},
                            {RPCResult::Type::STR_HEX, "entropy", "Entropy of the asset type"},
                            {RPCResult::Type::STR_HEX, "asset", "Asset type for issuance if known"},
                            {RPCResult::Type::STR_HEX, "token", "Token type for issuance"},
                        }},
                    },
                },
                RPCExamples{""},
        [&](const RPCHelpMan& self, const JSONRPCRequest& request) -> UniValue
{
    CMutableTransaction mtx;

    if (!DecodeHexTx(mtx, request.params[0].get_str()))
        throw JSONRPCError(RPC_DESERIALIZATION_ERROR, "TX decode failed");

    UniValue issuances = request.params[1].get_array();

    UniValue ret(UniValue::VARR);

    // Count issuances, only append hex to final one
    unsigned int issuances_til_now = 0;

    // Validate fee output location, required by the implementation of issueasset_base
    if (mtx.vout.size() == 0){
        throw JSONRPCError(RPC_INVALID_PARAMETER, "Transaction must have at least one output.");
    }
    if (!mtx.vout[mtx.vout.size() - 1].IsFee()) {
        throw JSONRPCError(RPC_INVALID_PARAMETER, "Last transaction output must be fee.");
    }
    for (size_t i = 0; i < mtx.vout.size() - 1; i++) {
        if (mtx.vout[i].IsFee()) {
            throw JSONRPCError(RPC_INVALID_PARAMETER, "Transaction can only have one fee output.");
        }
    }

    for (unsigned int idx = 0; idx < issuances.size(); idx++) {
        const UniValue& issuance = issuances[idx];
        const UniValue& issuance_o = issuance.get_obj();

        CTxDestination asset_dest = CNoDestination();
        CTxDestination token_dest = CNoDestination();

        CAmount asset_amount = 0;
        const UniValue& asset_amount_uni = issuance_o["asset_amount"];
        if (asset_amount_uni.isNum()) {
            asset_amount = AmountFromValue(asset_amount_uni);
            if (asset_amount <= 0) {
                throw JSONRPCError(RPC_INVALID_PARAMETER, "Invalid parameter, asset_amount must be positive");
            }
            const UniValue& asset_address_uni = issuance_o["asset_address"];
            if (!asset_address_uni.isStr()) {
                throw JSONRPCError(RPC_INVALID_PARAMETER, "Invalid parameter, missing corresponding asset_address");
            }
            asset_dest = DecodeDestination(asset_address_uni.get_str());
            if (std::get_if<CNoDestination>(&asset_dest)) {
                throw JSONRPCError(RPC_INVALID_PARAMETER, strprintf("Invalid asset address provided: %s", asset_address_uni.get_str()));
            }
        }

        CAmount token_amount = 0;
        const UniValue& token_amount_uni = issuance_o["token_amount"];
        if (token_amount_uni.isNum()) {
            token_amount = AmountFromValue(token_amount_uni);
            if (token_amount <= 0) {
                throw JSONRPCError(RPC_INVALID_PARAMETER, "Invalid parameter, token_amount must be positive");
            }
            const UniValue& token_address_uni = issuance_o["token_address"];
            if (!token_address_uni.isStr()) {
                throw JSONRPCError(RPC_INVALID_PARAMETER, "Invalid parameter, missing corresponding token_address");
            }
            token_dest = DecodeDestination(token_address_uni.get_str());
            if (std::get_if<CNoDestination>(&token_dest)) {
                throw JSONRPCError(RPC_INVALID_PARAMETER, strprintf("Invalid token address provided: %s", token_address_uni.get_str()));
            }
        }

        if (asset_amount == 0 && token_amount == 0) {
            throw JSONRPCError(RPC_TYPE_ERROR, "Issuance must have one non-zero component");
        }

        // If we have issuances, check if reissuance tokens will be generated via blinding path
        const UniValue blind_uni = issuance_o["blind"];
        const bool blind_issuance = !blind_uni.isBool() || blind_uni.get_bool();

        // Check for optional contract to hash into definition
        uint256 contract_hash;
        if (!issuance_o["contract_hash"].isNull()) {
            contract_hash = ParseHashV(issuance_o["contract_hash"], "contract_hash");
        }

        RawIssuanceDetails details;

        issueasset_base(mtx, details, asset_amount, token_amount, asset_dest, token_dest, blind_issuance, contract_hash);
        if (details.input_index == -1) {
            throw JSONRPCError(RPC_INVALID_PARAMETER, "Failed to find enough blank inputs for listed issuances.");
        }

        issuances_til_now++;

        UniValue obj(UniValue::VOBJ);
        if (issuances_til_now == issuances.size()) {
            obj.pushKV("hex", EncodeHexTx(CTransaction(mtx)));
        }
        obj.pushKV("vin", details.input_index);
        obj.pushKV("entropy", details.entropy.GetHex());
        obj.pushKV("asset", details.asset.GetHex());
        obj.pushKV("token", details.token.GetHex());

        ret.push_back(obj);
    }

    return ret;
},
    };
}

static RPCHelpMan rawreissueasset()
{
    return RPCHelpMan{"rawreissueasset",
                "\nRe-issue an asset by attaching pseudo-inputs to transaction inputs, revealing the underlying reissuance token of the input. Returns the transaction hex.\n",
                {
                    {"transaction", RPCArg::Type::STR_HEX, RPCArg::Optional::NO, "Transaction in hex in which to include an issuance input."},
                    {"reissuances", RPCArg::Type::ARR, RPCArg::Optional::NO, "List of re-issuances to create. Each issuance must have one non-zero amount.",
                        {
                            {"", RPCArg::Type::OBJ, RPCArg::Optional::NO, "",
                                {
                                    {"asset_amount", RPCArg::Type::AMOUNT, RPCArg::Optional::NO, "Amount of asset to generate, if any."},
                                    {"asset_address", RPCArg::Type::STR, RPCArg::Optional::NO, "Destination address of generated asset. Required if `asset_amount` given."},
                                    {"input_index", RPCArg::Type::NUM, RPCArg::Optional::NO, "The input position of the reissuance in the transaction."},
                                    {"asset_blinder", RPCArg::Type::STR_HEX, RPCArg::Optional::NO, "The blinding factor of the reissuance token output being spent."},
                                    {"entropy", RPCArg::Type::STR_HEX, RPCArg::Optional::NO, "The `entropy` returned during initial issuance for the asset being reissued."},
                                }
                            }
                        }
                    },
                },
                RPCResult{
                    RPCResult::Type::OBJ, "", "",
                    {
                        {RPCResult::Type::STR_HEX, "hex", "The transaction with reissuances appended"},
                    },
                },
                RPCExamples{""},
        [&](const RPCHelpMan& self, const JSONRPCRequest& request) -> UniValue
{
    CMutableTransaction mtx;

    if (!DecodeHexTx(mtx, request.params[0].get_str()))
        throw JSONRPCError(RPC_DESERIALIZATION_ERROR, "TX decode failed");

    if (mtx.vout.empty()) {
        throw JSONRPCError(RPC_INVALID_PARAMETER, "Transaction must have at least one output.");
    }

    // Validate fee output location, required by the implementation of reissueasset_base
    if (!mtx.vout[mtx.vout.size() - 1].IsFee()) {
        throw JSONRPCError(RPC_INVALID_PARAMETER, "Last transaction output must be fee.");
    }
    for (size_t i = 0; i < mtx.vout.size() - 1; i++) {
        if (mtx.vout[i].IsFee()) {
            throw JSONRPCError(RPC_INVALID_PARAMETER, "Transaction can only have one fee output.");
        }
    }

    UniValue issuances = request.params[1].get_array();

    for (unsigned int idx = 0; idx < issuances.size(); idx++) {
        const UniValue& issuance = issuances[idx];
        const UniValue& issuance_o = issuance.get_obj();

        CAmount asset_amount = 0;
        const UniValue& asset_amount_uni = issuance_o["asset_amount"];
        if (asset_amount_uni.isNum()) {
            asset_amount = AmountFromValue(asset_amount_uni);
            if (asset_amount <= 0) {
                throw JSONRPCError(RPC_INVALID_PARAMETER, "Invalid parameter, asset_amount must be positive");
            }
        } else {
            throw JSONRPCError(RPC_INVALID_PARAMETER, "Asset amount must be given for each reissuance.");
        }

        const UniValue& asset_address_uni = issuance_o["asset_address"];
        if (!asset_address_uni.isStr()) {
            throw JSONRPCError(RPC_INVALID_PARAMETER, "Reissuance missing asset_address");
        }
        CTxDestination asset_dest = DecodeDestination(asset_address_uni.get_str());
        if (std::get_if<CNoDestination>(&asset_dest)) {
            throw JSONRPCError(RPC_INVALID_PARAMETER, strprintf("Invalid asset address provided: %s", asset_address_uni.get_str()));
        }

        int input_index = -1;
        const UniValue& input_index_o = issuance_o["input_index"];
        if (input_index_o.isNum()) {
            input_index = input_index_o.get_int();
            if (input_index < 0) {
                throw JSONRPCError(RPC_INVALID_PARAMETER, "Input index must be non-negative.");
            } else if ((size_t) input_index >= mtx.vin.size()) {
                throw JSONRPCError(RPC_INVALID_PARAMETER, "Input index must exist in transaction.");
            } else if (!mtx.vin[input_index].assetIssuance.IsNull()) {
                throw JSONRPCError(RPC_INVALID_PARAMETER, "Selected transaction input already has issuance data.");
            }
        } else {
            throw JSONRPCError(RPC_INVALID_PARAMETER, "Input indexes for all reissuances are required.");
        }

        uint256 asset_blinder = ParseHashV(issuance_o["asset_blinder"], "asset_blinder");
        uint256 entropy = ParseHashV(issuance_o["entropy"], "entropy");
        reissueasset_base(mtx, input_index, asset_amount, asset_dest, asset_blinder, entropy);
    }

    UniValue ret(UniValue::VOBJ);
    ret.pushKV("hex", EncodeHexTx(CTransaction(mtx)));
    return ret;
},
    };
}

static RPCHelpMan calculateasset()
{
    return RPCHelpMan{"calculateasset",
            "\nCalculate the asset tags and reissuance asset tags for a given prevout and contract hash\n",
            {
                {"txid", RPCArg::Type::STR_HEX, RPCArg::Optional::NO, "Transaction id of the output that will be spent for this issuance."},
                {"vout", RPCArg::Type::NUM, RPCArg::Optional::NO, "Output index of the output that will be spent for this issuance."},
                {"asset_entropy", RPCArg::Type::STR_HEX, RPCArg::Optional::OMITTED, "Additional asset entropy to be included in the asset tag. This is the contract hash."},
                {"blind_reissuance", RPCArg::Type::BOOL, RPCArg::Default{true}, "Whether the reissuance asset tag will be blinded"},
            },
            RPCResult{
                RPCResult::Type::OBJ, "", "",
                {
                    {RPCResult::Type::STR_HEX, "asset_tag", "Calculated asset tag."},
                    {RPCResult::Type::STR_HEX, "reissuance_asset_tag", "Asset tag for the reissuance tokens."},
                    {RPCResult::Type::STR_HEX, "final_asset_entropy", "The calculated asset entropy that is needed for reissuance."},
                },
            },
            RPCExamples{""},
        [&](const RPCHelpMan& self, const JSONRPCRequest& request) -> UniValue
{
    RPCTypeCheck(request.params, {UniValue::VSTR, UniValue::VNUM, UniValue::VSTR, UniValue::VBOOL}, true);

    uint256 txid = ParseHashV(request.params[0], "txid");
    uint32_t vout = request.params[1].get_int();

    uint256 asset_entropy;
    if (!request.params[2].isNull()) {
        asset_entropy = ParseHashV(request.params[2], "asset_entropy");
    }

    bool blind_reissuance = request.params[3].isNull() ? true : request.params[3].get_bool();

    uint256 entropy;
    CAsset asset;
    CAsset token;
    COutPoint outpoint(txid, vout);
    GenerateAssetEntropy(entropy, outpoint, asset_entropy);
    CalculateAsset(asset, entropy);
    CalculateReissuanceToken(token, entropy, blind_reissuance);

    UniValue out(UniValue::VOBJ);
    out.pushKV("asset_tag", asset.GetHex());
    out.pushKV("reissuance_asset_tag", token.GetHex());
    out.pushKV("final_asset_entropy", entropy.GetHex());
    return out;
},
    };
}

static RPCHelpMan updatepsbtpegin()
{
    return RPCHelpMan{"updatepsbtpegin",
            "\nFill in Peg-in input data for a particular input in a PSBT. Data is filled if provided.\n",
            {
                {"psbt", RPCArg::Type::STR, RPCArg::Optional::NO,"The elements PSBT to update"},
                {"input", RPCArg::Type::NUM, RPCArg::Optional::NO, "The index of the input to update"},
                {"value", RPCArg::Type::AMOUNT, RPCArg::Optional::OMITTED, "The value of the peg-in"},
                {"bitcoin_tx", RPCArg::Type::STR_HEX, RPCArg::Optional::OMITTED, "The raw bitcoin transaction (in hex) depositing bitcoin to the mainchain_address generated by getpeginaddress"},
                {"txout_proof", RPCArg::Type::STR_HEX, RPCArg::Optional::OMITTED, "A rawtxoutproof (in hex) generated by the mainchain daemon'sgettxoutproof containing a proof of only bitcoin_tx"},
                {"claim_script", RPCArg::Type::STR_HEX, RPCArg::Optional::OMITTED, "The witness program generated by getpeginaddress."},
                {"genesis_hash", RPCArg::Type::STR_HEX, RPCArg::Optional::OMITTED, "The hash of the genesis block of the chain the bitcoin_tx is in"},
            },
            RPCResult{
                RPCResult::Type::STR, "", "The resulting raw transaction (base64-encoded string)"
            },
            RPCExamples{
                HelpExampleCli("updatepsbtpegin", "psbt 0")
            },
        [&](const RPCHelpMan& self, const JSONRPCRequest& request) -> UniValue
{
    if (!g_con_elementsmode)
        throw std::runtime_error("PSBT operations are disabled when not in elementsmode.\n");

    RPCTypeCheck(request.params, {UniValue::VSTR, UniValue::VNUM, UniValueType(), UniValue::VSTR, UniValue::VSTR, UniValue::VSTR, UniValue::VSTR}, true);

    // Unserialize the transaction
    PartiallySignedTransaction psbtx;
    std::string error;
    if (!DecodeBase64PSBT(psbtx, request.params[0].get_str(), error)) {
        throw JSONRPCError(RPC_DESERIALIZATION_ERROR, strprintf("TX decode failed %s", error));
    }

    // Get the input to update
    int input_index = request.params[1].get_int();
    PSBTInput& input = psbtx.inputs[input_index];

    // Peg-in value
    if (!request.params[2].isNull()) {
        CAmount value = AmountFromValue(request.params[2]);
        input.m_peg_in_value = value;
    }

    // Peg-in tx
    if (!request.params[3].isNull()) {
        const std::vector<unsigned char> tx_data = ParseHex(request.params[3].get_str());
        CDataStream ss_tx(tx_data, SER_NETWORK, PROTOCOL_VERSION);
        try {
            if (Params().GetConsensus().ParentChainHasPow()) {
                Sidechain::Bitcoin::CTransactionRef tx;
                ss_tx >> tx;
                input.m_peg_in_tx = tx;
            } else {
                CTransactionRef tx;
                ss_tx >> tx;
                input.m_peg_in_tx = tx;
            }
        } catch (...) {
            throw JSONRPCError(RPC_TYPE_ERROR, "The bitcoin_tx is malformed");
        }
    }

    // Txout proof
    if (!request.params[4].isNull()) {
        const std::vector<unsigned char> proof_data = ParseHex(request.params[4].get_str());
        CDataStream ss_proof(proof_data, SER_NETWORK, PROTOCOL_VERSION | SERIALIZE_TRANSACTION_NO_WITNESS);
        try {
            if (Params().GetConsensus().ParentChainHasPow()) {
                Sidechain::Bitcoin::CMerkleBlock merkle_block;
                ss_proof >> merkle_block;
                input.m_peg_in_txout_proof = merkle_block;
            } else {
                CMerkleBlock merkle_block;
                ss_proof >> merkle_block;
                input.m_peg_in_txout_proof = merkle_block;
            }
        } catch (...) {
            throw JSONRPCError(RPC_TYPE_ERROR, "The txout proof is malformed");
        }
        if (!ss_proof.empty()) {
            throw JSONRPCError(RPC_INVALID_PARAMETER, "Invalid txout proof");
        }
    }

    // Claim script
    if (!request.params[5].isNull()) {
        std::vector<unsigned char> script_bytes = ParseHexV(request.params[5], "claim_script");
        CScript script(script_bytes.begin(), script_bytes.end());
        input.m_peg_in_claim_script = script;
    }

    // Genesis Hash
    if (!request.params[6].isNull()) {
        input.m_peg_in_genesis_hash = ParseHashV(request.params[6], "genesis_hash");
    }

    return EncodePSBT(psbtx);
},
    };
}

// END ELEMENTS
//

void RegisterRawTransactionRPCCommands(CRPCTable &t)
{
// clang-format off
static const CRPCCommand commands[] =
{ //  category              actor (function)            argNames
  //  --------------------- ------------------------        -----------------------     ----------
    { "rawtransactions",    &getrawtransaction,           },
    { "rawtransactions",    &createrawtransaction,        },
    { "rawtransactions",    &decoderawtransaction,        },
    { "rawtransactions",    &decodescript,                },
    { "rawtransactions",    &sendrawtransaction,          },
    { "rawtransactions",    &combinerawtransaction,       },
    { "rawtransactions",    &signrawtransactionwithkey,   },
    { "rawtransactions",    &testmempoolaccept,           },
    { "rawtransactions",    &decodepsbt,                  },
    { "rawtransactions",    &combinepsbt,                 },
    { "rawtransactions",    &finalizepsbt,                },
    { "rawtransactions",    &createpsbt,                  },
    { "rawtransactions",    &converttopsbt,               },
    { "rawtransactions",    &utxoupdatepsbt,              },
    { "rawtransactions",    &parsepsbt,                   },
#if 0
    { "rawtransactions",    &joinpsbts,                   },
#endif
    { "rawtransactions",    &analyzepsbt,                 },

    { "blockchain",         &gettxoutproof,               },
    { "blockchain",         &verifytxoutproof,            },
    { "rawtransactions",    &rawissueasset,               },
    { "rawtransactions",    &rawreissueasset,             },
    { "rawtransactions",    &rawblindrawtransaction,      },
    { "rawtransactions",    &calculateasset,              },
    { "rawtransactions",    &updatepsbtpegin,             },
};
// clang-format on
    for (const auto& c : commands) {
        t.appendCommand(c.name, &c);
    }
}<|MERGE_RESOLUTION|>--- conflicted
+++ resolved
@@ -1193,7 +1193,6 @@
                                 {
                                     {RPCResult::Type::STR_HEX, "", "hex-encoded witness data (if any)"},
                                 }},
-<<<<<<< HEAD
                                 {RPCResult::Type::STR_HEX, "previous_txid", "TXID of the transaction containing the output being spent by this input."},
                                 {RPCResult::Type::NUM, "previous_vout", "Index of the output being spent"},
                                 {RPCResult::Type::NUM, "sequence", "Sequence number for this inputs"},
@@ -1224,10 +1223,7 @@
                                 {RPCResult::Type::STR_HEX, "explicit_asset", /*optional=*/true, "The explicit asset for this input"},
                                 {RPCResult::Type::STR_HEX, "asset_proof", /*optional=*/true, "The explicit asset proof for this input"},
                                 {RPCResult::Type::BOOL, "blinded_issuance", /*optional=*/true, "Whether the issuance should be blinded prior to signing"},
-                                {RPCResult::Type::OBJ_DYN, "unknown", "The unknown global fields",
-=======
                                 {RPCResult::Type::OBJ_DYN, "unknown", /* optional */ true, "The unknown global fields",
->>>>>>> faecb2ee
                                 {
                                     {RPCResult::Type::STR_HEX, "key", "(key-value pair) An unknown key-value pair"},
                                 }},
@@ -1268,7 +1264,6 @@
                                         {RPCResult::Type::STR, "path", "The path"},
                                     }},
                                 }},
-<<<<<<< HEAD
                                 {RPCResult::Type::NUM, "amount", "The amount (nValue) for this output"},
                                 {RPCResult::Type::OBJ, "script", "The output script (scriptPubKey) for this output",
                                     {{RPCResult::Type::ELISION, "", "The layout is the same as the output of scriptPubKeys in decoderawtransaction."}},
@@ -1283,10 +1278,7 @@
                                 {RPCResult::Type::STR_HEX, "blind_value_proof", "Explicit value rangeproof that proves the value commitment matches the value"},
                                 {RPCResult::Type::STR_HEX, "blind_asset_proof", "Assert surjection proof that proves the assert commitment matches the asset"},
                                 {RPCResult::Type::STR, "status", "information about how the output has been blinded, if available"},
-                                {RPCResult::Type::OBJ_DYN, "unknown", "The unknown global fields",
-=======
                                 {RPCResult::Type::OBJ_DYN, "unknown", /* optional */ true, "The unknown global fields",
->>>>>>> faecb2ee
                                 {
                                     {RPCResult::Type::STR_HEX, "key", "(key-value pair) An unknown key-value pair"},
                                 }},
