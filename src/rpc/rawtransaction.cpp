--- conflicted
+++ resolved
@@ -2452,9 +2452,6 @@
     }
     if (!inputs_result.empty()) result.pushKV("inputs", inputs_result);
 
-<<<<<<< HEAD
-    if (psbta.estimated_vsize != std::nullopt) {
-=======
     UniValue outputs_result(UniValue::VARR);
     for (const auto& output : psbta.outputs) {
         UniValue output_univ(UniValue::VOBJ);
@@ -2485,8 +2482,7 @@
     }
     if (!outputs_result.empty()) result.pushKV("outputs", outputs_result);
 
-    if (psbta.estimated_vsize != nullopt) {
->>>>>>> 4c7dc062
+    if (psbta.estimated_vsize != std::nullopt) {
         result.pushKV("estimated_vsize", (int)*psbta.estimated_vsize);
     }
     if (psbta.estimated_feerate != std::nullopt) {
