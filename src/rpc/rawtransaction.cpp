// Copyright (c) 2010 Satoshi Nakamoto
// Copyright (c) 2009-2019 The Bitcoin Core developers
// Distributed under the MIT software license, see the accompanying
// file COPYING or http://www.opensource.org/licenses/mit-license.php.

#include <asset.h>
#include <chain.h>
#include <coins.h>
#include <compat/byteswap.h>
#include <consensus/tx_verify.h>
#include <consensus/validation.h>
#include <core_io.h>
#include <index/txindex.h>
#include <init.h>
#include <interfaces/chain.h>
#include <key_io.h>
#include <keystore.h>
#include <merkleblock.h>
<<<<<<< HEAD
#include <net.h>
#include <pegins.h>
=======
#include <node/psbt.h>
>>>>>>> 6a135fbe
#include <node/transaction.h>
#include <policy/policy.h>
#include <policy/rbf.h>
#include <primitives/transaction.h>
#include <psbt.h>
#include <rpc/rawtransaction_util.h>
#include <rpc/server.h>
#include <rpc/util.h>
#include <script/script.h>
#include <script/script_error.h>
#include <script/sign.h>
#include <script/standard.h>
#include <uint256.h>
#include <util/bip32.h>
#include <util/moneystr.h>
#include <util/strencodings.h>
#include <validation.h>
#include <validationinterface.h>
#include <confidential_validation.h>
#include <blind.h>
#include <issuance.h>


#include <numeric>
#include <stdint.h>

#include <univalue.h>

/** High fee for sendrawtransaction and testmempoolaccept.
 * By default, transaction with a fee higher than this will be rejected by the
 * RPCs. This can be overriden with the maxfeerate argument.
 */
constexpr static CAmount DEFAULT_MAX_RAW_TX_FEE{COIN / 10};

static void TxToJSON(const CTransaction& tx, const uint256 hashBlock, UniValue& entry)
{
    // Call into TxToUniv() in bitcoin-common to decode the transaction hex.
    //
    // Blockchain contextual information (confirmations and blocktime) is not
    // available to code in bitcoin-common, so we query them here and push the
    // data into the returned UniValue.
    TxToUniv(tx, uint256(), entry, true, RPCSerializationFlags());

    if (!hashBlock.IsNull()) {
        LOCK(cs_main);

        entry.pushKV("blockhash", hashBlock.GetHex());
        CBlockIndex* pindex = LookupBlockIndex(hashBlock);
        if (pindex) {
            if (chainActive.Contains(pindex)) {
                entry.pushKV("confirmations", 1 + chainActive.Height() - pindex->nHeight);
                entry.pushKV("time", pindex->GetBlockTime());
                entry.pushKV("blocktime", pindex->GetBlockTime());
            }
            else
                entry.pushKV("confirmations", 0);
        }
    }
}

static UniValue getrawtransaction(const JSONRPCRequest& request)
{
    const RPCHelpMan help{
                "getrawtransaction",
                "\nReturn the raw transaction data.\n"

                "\nBy default this function only works for mempool transactions. When called with a blockhash\n"
                "argument, getrawtransaction will return the transaction if the specified block is available and\n"
                "the transaction is found in that block. When called without a blockhash argument, getrawtransaction\n"
                "will return the transaction if it is in the mempool, or if -txindex is enabled and the transaction\n"
                "is in a block in the blockchain.\n"

                "\nHint: Use gettransaction for wallet transactions.\n"

                "\nIf verbose is 'true', returns an Object with information about 'txid'.\n"
                "If verbose is 'false' or omitted, returns a string that is serialized, hex-encoded data for 'txid'.\n",
                {
                    {"txid", RPCArg::Type::STR_HEX, RPCArg::Optional::NO, "The transaction id"},
                    {"verbose", RPCArg::Type::BOOL, /* default */ "false", "If false, return a string, otherwise return a json object"},
                    {"blockhash", RPCArg::Type::STR_HEX, RPCArg::Optional::OMITTED_NAMED_ARG, "The block in which to look for the transaction"},
                },
                {
                    RPCResult{"if verbose is not set or set to false",
            "\"data\"      (string) The serialized, hex-encoded data for 'txid'\n"
                     },
                     RPCResult{"if verbose is set to true",
            "{\n"
            "  \"in_active_chain\": b, (bool) Whether specified block is in the active chain or not (only present with explicit \"blockhash\" argument)\n"
            "  \"hex\" : \"data\",       (string) The serialized, hex-encoded data for 'txid'\n"
            "  \"txid\" : \"id\",        (string) The transaction id (same as provided)\n"
            "  \"hash\" : \"id\",        (string) The transaction hash (differs from txid for witness transactions)\n"
            "  \"size\" : n,             (numeric) The serialized transaction size\n"
            "  \"vsize\" : n,            (numeric) The virtual transaction size (differs from size for witness transactions)\n"
            "  \"weight\" : n,           (numeric) The transaction's weight (between vsize*4-3 and vsize*4)\n"
            "  \"version\" : n,          (numeric) The version\n"
            "  \"locktime\" : ttt,       (numeric) The lock time\n"
            "  \"vin\" : [               (array of json objects)\n"
            "     {\n"
            "       \"txid\": \"id\",    (string) The transaction id\n"
            "       \"vout\": n,         (numeric) \n"
            "       \"scriptSig\": {     (json object) The script\n"
            "         \"asm\": \"asm\",  (string) asm\n"
            "         \"hex\": \"hex\"   (string) hex\n"
            "       },\n"
            "       \"sequence\": n      (numeric) The script sequence number\n"
            "       \"txinwitness\": [\"hex\", ...] (array of string) hex-encoded witness data (if any)\n"
            "     }\n"
            "     ,...\n"
            "  ],\n"
            "  \"vout\" : [              (array of json objects)\n"
            "     {\n"
            "       \"value\" : x.xxx,            (numeric) The value in " + CURRENCY_UNIT + "\n"
            "       \"n\" : n,                    (numeric) index\n"
            "       \"scriptPubKey\" : {          (json object)\n"
            "         \"asm\" : \"asm\",          (string) the asm\n"
            "         \"hex\" : \"hex\",          (string) the hex\n"
            "         \"reqSigs\" : n,            (numeric) The required sigs\n"
            "         \"type\" : \"pubkeyhash\",  (string) The type, eg 'pubkeyhash'\n"
            "         \"addresses\" : [           (json array of string)\n"
            "           \"address\"        (string) bitcoin address\n"
            "           ,...\n"
            "         ],\n"
            "         \"pegout_chain\" : \"hex\", (string) (only pegout) Hash of genesis block of parent chain'\n"
            "         \"pegout_asm\":\"asm\",     (string) (only pegout) pegout scriptpubkey (asm)'\n"
            "         \"pegout_hex\":\"hex\",     (string) (only pegout) pegout scriptpubkey (hex)'\n"
            "         \"pegout_type\" : \"pubkeyhash\", (string) (only pegout) The pegout type, eg 'pubkeyhash'\n"
            "         \"pegout_addresses\" : [    (json array of string) (only pegout)\n"
            "       }\n"
            "     }\n"
            "     ,...\n"
            "  ],\n"
            "  \"blockhash\" : \"hash\",   (string) the block hash\n"
            "  \"confirmations\" : n,      (numeric) The confirmations\n"
            "  \"blocktime\" : ttt         (numeric) The block time in seconds since epoch (Jan 1 1970 GMT)\n"
            "  \"time\" : ttt,             (numeric) Same as \"blocktime\"\n"
            "}\n"
                    },
                },
                RPCExamples{
                    HelpExampleCli("getrawtransaction", "\"mytxid\"")
            + HelpExampleCli("getrawtransaction", "\"mytxid\" true")
            + HelpExampleRpc("getrawtransaction", "\"mytxid\", true")
            + HelpExampleCli("getrawtransaction", "\"mytxid\" false \"myblockhash\"")
            + HelpExampleCli("getrawtransaction", "\"mytxid\" true \"myblockhash\"")
                },
    };

    if (request.fHelp || !help.IsValidNumArgs(request.params.size())) {
        throw std::runtime_error(help.ToString());
    }

    bool in_active_chain = true;
    uint256 hash = ParseHashV(request.params[0], "parameter 1");
    CBlockIndex* blockindex = nullptr;

    if (!Params().GetConsensus().connect_genesis_outputs &&
            hash == Params().GenesisBlock().hashMerkleRoot) {
        // Special exception for the genesis block coinbase transaction
        throw JSONRPCError(RPC_INVALID_ADDRESS_OR_KEY, "The genesis block coinbase is not considered an ordinary transaction and cannot be retrieved");
    }

    // Accept either a bool (true) or a num (>=1) to indicate verbose output.
    bool fVerbose = false;
    if (!request.params[1].isNull()) {
        fVerbose = request.params[1].isNum() ? (request.params[1].get_int() != 0) : request.params[1].get_bool();
    }

    if (!request.params[2].isNull()) {
        LOCK(cs_main);

        uint256 blockhash = ParseHashV(request.params[2], "parameter 3");
        blockindex = LookupBlockIndex(blockhash);
        if (!blockindex) {
            throw JSONRPCError(RPC_INVALID_ADDRESS_OR_KEY, "Block hash not found");
        }
        in_active_chain = chainActive.Contains(blockindex);
    }

    bool f_txindex_ready = false;
    if (g_txindex && !blockindex) {
        f_txindex_ready = g_txindex->BlockUntilSyncedToCurrentChain();
    }

    CTransactionRef tx;
    uint256 hash_block;
    if (!GetTransaction(hash, tx, Params().GetConsensus(), hash_block, blockindex)) {
        std::string errmsg;
        if (blockindex) {
            if (!(blockindex->nStatus & BLOCK_HAVE_DATA)) {
                throw JSONRPCError(RPC_MISC_ERROR, "Block not available");
            }
            errmsg = "No such transaction found in the provided block";
        } else if (!g_txindex) {
            errmsg = "No such mempool transaction. Use -txindex to enable blockchain transaction queries";
        } else if (!f_txindex_ready) {
            errmsg = "No such mempool transaction. Blockchain transactions are still in the process of being indexed";
        } else {
            errmsg = "No such mempool or blockchain transaction";
        }
        throw JSONRPCError(RPC_INVALID_ADDRESS_OR_KEY, errmsg + ". Use gettransaction for wallet transactions.");
    }

    if (!fVerbose) {
        return EncodeHexTx(CTransaction(*tx), RPCSerializationFlags());
    }

    UniValue result(UniValue::VOBJ);
    if (blockindex) result.pushKV("in_active_chain", in_active_chain);
    TxToJSON(*tx, hash_block, result);
    return result;
}

static UniValue gettxoutproof(const JSONRPCRequest& request)
{
    if (request.fHelp || (request.params.size() != 1 && request.params.size() != 2))
        throw std::runtime_error(
            RPCHelpMan{"gettxoutproof",
                "\nReturns a hex-encoded proof that \"txid\" was included in a block.\n"
                "\nNOTE: By default this function only works sometimes. This is when there is an\n"
                "unspent output in the utxo for this transaction. To make it always work,\n"
                "you need to maintain a transaction index, using the -txindex command line option or\n"
                "specify the block in which the transaction is included manually (by blockhash).\n",
                {
                    {"txids", RPCArg::Type::ARR, RPCArg::Optional::NO, "A json array of txids to filter",
                        {
                            {"txid", RPCArg::Type::STR_HEX, RPCArg::Optional::OMITTED, "A transaction hash"},
                        },
                        },
                    {"blockhash", RPCArg::Type::STR_HEX, RPCArg::Optional::OMITTED_NAMED_ARG, "If specified, looks for txid in the block with this hash"},
                },
                RPCResult{
            "\"data\"           (string) A string that is a serialized, hex-encoded data for the proof.\n"
                },
                RPCExamples{""},
            }.ToString()
        );

    std::set<uint256> setTxids;
    uint256 oneTxid;
    UniValue txids = request.params[0].get_array();
    for (unsigned int idx = 0; idx < txids.size(); idx++) {
        const UniValue& txid = txids[idx];
        uint256 hash(ParseHashV(txid, "txid"));
        if (setTxids.count(hash))
            throw JSONRPCError(RPC_INVALID_PARAMETER, std::string("Invalid parameter, duplicated txid: ")+txid.get_str());
       setTxids.insert(hash);
       oneTxid = hash;
    }

    CBlockIndex* pblockindex = nullptr;
    uint256 hashBlock;
    if (!request.params[1].isNull()) {
        LOCK(cs_main);
        hashBlock = ParseHashV(request.params[1], "blockhash");
        pblockindex = LookupBlockIndex(hashBlock);
        if (!pblockindex) {
            throw JSONRPCError(RPC_INVALID_ADDRESS_OR_KEY, "Block not found");
        }
    } else {
        LOCK(cs_main);

        // Loop through txids and try to find which block they're in. Exit loop once a block is found.
        for (const auto& tx : setTxids) {
            const Coin& coin = AccessByTxid(*pcoinsTip, tx);
            if (!coin.IsSpent()) {
                pblockindex = chainActive[coin.nHeight];
                break;
            }
        }
    }


    // Allow txindex to catch up if we need to query it and before we acquire cs_main.
    if (g_txindex && !pblockindex) {
        g_txindex->BlockUntilSyncedToCurrentChain();
    }

    LOCK(cs_main);

    if (pblockindex == nullptr)
    {
        CTransactionRef tx;
        if (!GetTransaction(oneTxid, tx, Params().GetConsensus(), hashBlock) || hashBlock.IsNull())
            throw JSONRPCError(RPC_INVALID_ADDRESS_OR_KEY, "Transaction not yet in block");
        pblockindex = LookupBlockIndex(hashBlock);
        if (!pblockindex) {
            throw JSONRPCError(RPC_INTERNAL_ERROR, "Transaction index corrupt");
        }
    }

    CBlock block;
    if(!ReadBlockFromDisk(block, pblockindex, Params().GetConsensus()))
        throw JSONRPCError(RPC_INTERNAL_ERROR, "Can't read block from disk");

    unsigned int ntxFound = 0;
    for (const auto& tx : block.vtx)
        if (setTxids.count(tx->GetHash()))
            ntxFound++;
    if (ntxFound != setTxids.size())
        throw JSONRPCError(RPC_INVALID_ADDRESS_OR_KEY, "Not all transactions found in specified or retrieved block");

    CDataStream ssMB(SER_NETWORK, PROTOCOL_VERSION | SERIALIZE_TRANSACTION_NO_WITNESS);
    CMerkleBlock mb(block, setTxids);
    ssMB << mb;
    std::string strHex = HexStr(ssMB.begin(), ssMB.end());
    return strHex;
}

static UniValue verifytxoutproof(const JSONRPCRequest& request)
{
    if (request.fHelp || request.params.size() != 1)
        throw std::runtime_error(
            RPCHelpMan{"verifytxoutproof",
                "\nVerifies that a proof points to a transaction in a block, returning the transaction it commits to\n"
                "and throwing an RPC error if the block is not in our best chain\n",
                {
                    {"proof", RPCArg::Type::STR_HEX, RPCArg::Optional::NO, "The hex-encoded proof generated by gettxoutproof"},
                },
                RPCResult{
            "[\"txid\"]      (array, strings) The txid(s) which the proof commits to, or empty array if the proof can not be validated.\n"
                },
                RPCExamples{""},
            }.ToString()
        );

    CDataStream ssMB(ParseHexV(request.params[0], "proof"), SER_NETWORK, PROTOCOL_VERSION | SERIALIZE_TRANSACTION_NO_WITNESS);
    CMerkleBlock merkleBlock;
    ssMB >> merkleBlock;

    UniValue res(UniValue::VARR);

    std::vector<uint256> vMatch;
    std::vector<unsigned int> vIndex;
    if (merkleBlock.txn.ExtractMatches(vMatch, vIndex) != merkleBlock.header.hashMerkleRoot)
        return res;

    LOCK(cs_main);

    const CBlockIndex* pindex = LookupBlockIndex(merkleBlock.header.GetHash());
    if (!pindex || !chainActive.Contains(pindex) || pindex->nTx == 0) {
        throw JSONRPCError(RPC_INVALID_ADDRESS_OR_KEY, "Block not found in chain");
    }

    // Check if proof is valid, only add results if so
    if (pindex->nTx == merkleBlock.txn.GetNumTransactions()) {
        for (const uint256& hash : vMatch) {
            res.push_back(hash.GetHex());
        }
    }

    return res;
}

<<<<<<< HEAD
CMutableTransaction ConstructTransaction(const UniValue& inputs_in, const UniValue& outputs_in, const UniValue& locktime, const UniValue& rbf, const UniValue& assets_in)
{
    if (inputs_in.isNull() || outputs_in.isNull())
        throw JSONRPCError(RPC_INVALID_PARAMETER, "Invalid parameter, arguments 1 and 2 must be non-null");

    UniValue inputs = inputs_in.get_array();
    const bool outputs_is_obj = outputs_in.isObject();
    UniValue outputs = outputs_is_obj ? outputs_in.get_obj() : outputs_in.get_array();

    CMutableTransaction rawTx;

    if (!locktime.isNull()) {
        int64_t nLockTime = locktime.get_int64();
        if (nLockTime < 0 || nLockTime > LOCKTIME_MAX)
            throw JSONRPCError(RPC_INVALID_PARAMETER, "Invalid parameter, locktime out of range");
        rawTx.nLockTime = nLockTime;
    }

    bool rbfOptIn = rbf.isTrue();

    UniValue assets;
    if (!assets_in.isNull()) {
        assets = assets_in.get_obj();
    }

    for (unsigned int idx = 0; idx < inputs.size(); idx++) {
        const UniValue& input = inputs[idx];
        const UniValue& o = input.get_obj();

        uint256 txid = ParseHashO(o, "txid");

        const UniValue& vout_v = find_value(o, "vout");
        if (!vout_v.isNum())
            throw JSONRPCError(RPC_INVALID_PARAMETER, "Invalid parameter, missing vout key");
        int nOutput = vout_v.get_int();
        if (nOutput < 0)
            throw JSONRPCError(RPC_INVALID_PARAMETER, "Invalid parameter, vout must be positive");

        uint32_t nSequence;
        if (rbfOptIn) {
            nSequence = MAX_BIP125_RBF_SEQUENCE; /* CTxIn::SEQUENCE_FINAL - 2 */
        } else if (rawTx.nLockTime) {
            nSequence = CTxIn::SEQUENCE_FINAL - 1;
        } else {
            nSequence = CTxIn::SEQUENCE_FINAL;
        }

        // set the sequence number if passed in the parameters object
        const UniValue& sequenceObj = find_value(o, "sequence");
        if (sequenceObj.isNum()) {
            int64_t seqNr64 = sequenceObj.get_int64();
            if (seqNr64 < 0 || seqNr64 > CTxIn::SEQUENCE_FINAL) {
                throw JSONRPCError(RPC_INVALID_PARAMETER, "Invalid parameter, sequence number is out of range");
            } else {
                nSequence = (uint32_t)seqNr64;
            }
        }

        CTxIn in(COutPoint(txid, nOutput), CScript(), nSequence);

        rawTx.vin.push_back(in);
    }

    if (!outputs_is_obj) {
        // Translate array of key-value pairs into dict
        UniValue outputs_dict = UniValue(UniValue::VOBJ);
        for (size_t i = 0; i < outputs.size(); ++i) {
            const UniValue& output = outputs[i];
            if (!output.isObject()) {
                throw JSONRPCError(RPC_INVALID_PARAMETER, "Invalid parameter, key-value pair not an object as expected");
            }
            if (output.size() != 1) {
                throw JSONRPCError(RPC_INVALID_PARAMETER, "Invalid parameter, key-value pair must contain exactly one key");
            }
            outputs_dict.pushKVs(output);
        }
        outputs = std::move(outputs_dict);
    }
    // Keep track of the fee output so we can add it in the very end of the transaction.
    CTxOut fee_out;

    // Duplicate checking
    std::set<CTxDestination> destinations;
    bool has_data{false};

    for (const std::string& name_ : outputs.getKeys()) {
        // ELEMENTS:
        // Asset defaults to policyAsset
        CAsset asset(::policyAsset);
        if (!assets.isNull()) {
            if (!find_value(assets, name_).isNull()) {
                asset = CAsset(ParseHashO(assets, name_));
            }
        }

        if (name_ == "data") {
            if (has_data) {
                throw JSONRPCError(RPC_INVALID_PARAMETER, "Invalid parameter, duplicate key: data");
            }
            has_data = true;
            std::vector<unsigned char> data = ParseHexV(outputs[name_].getValStr(), "Data");

            CTxOut out(asset, 0, CScript() << OP_RETURN << data);
            rawTx.vout.push_back(out);
        } else if (name_ == "vdata") {
            // ELEMENTS: support multi-push OP_RETURN
            UniValue vdata = outputs[name_].get_array();
            CScript datascript = CScript() << OP_RETURN;
            for (size_t i = 0; i < vdata.size(); i++) {
                std::vector<unsigned char> data = ParseHexV(vdata[i].get_str(), "Data");
                datascript << data;
            }

            CTxOut out(asset, 0, datascript);
            rawTx.vout.push_back(out);
        } else if (name_ == "fee") {
            // ELEMENTS: explicit fee outputs
            CAmount nAmount = AmountFromValue(outputs[name_]);
            fee_out = CTxOut(asset, nAmount, CScript());
        } else if (name_ == "burn") {
            CScript datascript = CScript() << OP_RETURN;
            CAmount nAmount = AmountFromValue(outputs[name_]);
            CTxOut out(asset, nAmount, datascript);
            rawTx.vout.push_back(out);
        } else {
            CTxDestination destination = DecodeDestination(name_);
            if (!IsValidDestination(destination)) {
                throw JSONRPCError(RPC_INVALID_ADDRESS_OR_KEY, std::string("Invalid Bitcoin address: ") + name_);
            }

            if (!destinations.insert(destination).second) {
                throw JSONRPCError(RPC_INVALID_PARAMETER, std::string("Invalid parameter, duplicated address: ") + name_);
            }

            CScript scriptPubKey = GetScriptForDestination(destination);
            CAmount nAmount = AmountFromValue(outputs[name_]);

            CTxOut out(asset, nAmount, scriptPubKey);
            if (IsBlindDestination(destination)) {
                CPubKey blind_pub = GetDestinationBlindingKey(destination);
                out.nNonce.vchCommitment = std::vector<unsigned char>(blind_pub.begin(), blind_pub.end());
            }
            rawTx.vout.push_back(out);
        }
    }

    // Add fee output in the end.
    if (!fee_out.nValue.IsNull() && fee_out.nValue.GetAmount() > 0) {
        rawTx.vout.push_back(fee_out);
    }

    if (!rbf.isNull() && rawTx.vin.size() > 0 && rbfOptIn != SignalsOptInRBF(CTransaction(rawTx))) {
        throw JSONRPCError(RPC_INVALID_PARAMETER, "Invalid parameter combination: Sequence number(s) contradict replaceable option");
    }

    return rawTx;
}

=======
>>>>>>> 6a135fbe
static UniValue createrawtransaction(const JSONRPCRequest& request)
{
    if (request.fHelp || request.params.size() < 2 || request.params.size() > 5) {
        throw std::runtime_error(
            RPCHelpMan{"createrawtransaction",
                "\nCreate a transaction spending the given inputs and creating new outputs.\n"
                "Outputs can be addresses or data.\n"
                "Returns hex-encoded raw transaction.\n"
                "Note that the transaction's inputs are not signed, and\n"
                "it is not stored in the wallet or transmitted to the network.\n",
                {
                    {"inputs", RPCArg::Type::ARR, RPCArg::Optional::NO, "A json array of json objects",
                        {
                            {"", RPCArg::Type::OBJ, RPCArg::Optional::OMITTED, "",
                                {
                                    {"txid", RPCArg::Type::STR_HEX, RPCArg::Optional::NO, "The transaction id"},
                                    {"vout", RPCArg::Type::NUM, RPCArg::Optional::NO, "The output number"},
                                    {"sequence", RPCArg::Type::NUM, /* default */ "depends on the value of the 'replaceable' and 'locktime' arguments", "The sequence number"},
                                },
                                },
                        },
                        },
                    {"outputs", RPCArg::Type::ARR, RPCArg::Optional::NO, "a json array with outputs (key-value pairs), where none of the keys are duplicated.\n"
                            "That is, each address can only appear once and there can only be one 'data' object.\n"
                            "For compatibility reasons, a dictionary, which holds the key-value pairs directly, is also\n"
                            "                             accepted as second parameter.",
                        {
                            {"", RPCArg::Type::OBJ, RPCArg::Optional::OMITTED, "",
                                {
                                    {"address", RPCArg::Type::AMOUNT, RPCArg::Optional::NO, "A key-value pair. The key (string) is the bitcoin address, the value (float or string) is the amount in " + CURRENCY_UNIT},
                                },
                                },
                            {"", RPCArg::Type::OBJ, RPCArg::Optional::OMITTED, "",
                                {
                                    {"data", RPCArg::Type::STR_HEX, RPCArg::Optional::NO, "A key-value pair. The key must be \"data\", the value is hex-encoded data"},
                                },
                                },
                            {"", RPCArg::Type::OBJ, RPCArg::Optional::OMITTED, "",
                                {
                                    {"vdata", RPCArg::Type::STR_HEX, RPCArg::Optional::NO, "The key is \"vdata\", the value is an array of hex encoded data"},
                                },
                                },
                            {"", RPCArg::Type::OBJ, RPCArg::Optional::OMITTED, "",
                                {
                                    {"burn", RPCArg::Type::STR_HEX, RPCArg::Optional::NO, "A key-value pair. The key must be \"burn\", the value is the amount that will be burned."},
                                },
                                },
                            {"", RPCArg::Type::OBJ, RPCArg::Optional::OMITTED, "",
                                {
                                    {"fee", RPCArg::Type::AMOUNT, RPCArg::Optional::NO, "The key is \"fee\", the value the fee output you want to add."},
                                },
                                },
                        },
                        },
                    {"locktime", RPCArg::Type::NUM, /* default */ "0", "Raw locktime. Non-0 value also locktime-activates inputs"},
                    {"replaceable", RPCArg::Type::BOOL, /* default */ "false", "Marks this transaction as BIP125-replaceable.\n"
            "                             Allows this transaction to be replaced by a transaction with higher fees. If provided, it is an error if explicit sequence numbers are incompatible."},
                    {"output_assets", RPCArg::Type::OBJ, RPCArg::Optional::OMITTED, "A json object of addresses to the assets (label or hex ID) used to pay them. (default: bitcoin)",
                        {
                            {"address", RPCArg::Type::STR, RPCArg::Optional::OMITTED, "A key-value pair. The key (string) is the bitcoin address, the value is the asset label or asset ID."},
                            {"fee", RPCArg::Type::STR, RPCArg::Optional::OMITTED, "A key-value pair. The key (string) is the bitcoin address, the value is the asset label or asset ID."},
                        },
                        },
                },
                RPCResult{
            "\"transaction\"              (string) hex string of the transaction\n"
                },
                RPCExamples{
                    HelpExampleCli("createrawtransaction", "\"[{\\\"txid\\\":\\\"myid\\\",\\\"vout\\\":0}]\" \"[{\\\"address\\\":0.01}]\"")
            + HelpExampleCli("createrawtransaction", "\"[{\\\"txid\\\":\\\"myid\\\",\\\"vout\\\":0}]\" \"[{\\\"data\\\":\\\"00010203\\\"}]\"")
            + HelpExampleRpc("createrawtransaction", "\"[{\\\"txid\\\":\\\"myid\\\",\\\"vout\\\":0}]\", \"[{\\\"address\\\":0.01}]\"")
            + HelpExampleRpc("createrawtransaction", "\"[{\\\"txid\\\":\\\"myid\\\",\\\"vout\\\":0}]\", \"[{\\\"data\\\":\\\"00010203\\\"}]\"")
                },
            }.ToString());
    }

    RPCTypeCheck(request.params, {
        UniValue::VARR,
        UniValueType(), // ARR or OBJ, checked later
        UniValue::VNUM,
        UniValue::VBOOL,
        UniValue::VOBJ
        }, true
    );

    CMutableTransaction rawTx = ConstructTransaction(request.params[0], request.params[1], request.params[2], request.params[3], request.params[4]);

    return EncodeHexTx(CTransaction(rawTx));
}

static UniValue decoderawtransaction(const JSONRPCRequest& request)
{
    if (request.fHelp || request.params.size() < 1 || request.params.size() > 2)
        throw std::runtime_error(
            RPCHelpMan{"decoderawtransaction",
                "\nReturn a JSON object representing the serialized, hex-encoded transaction.\n",
                {
                    {"hexstring", RPCArg::Type::STR_HEX, RPCArg::Optional::NO, "The transaction hex string"},
                    {"iswitness", RPCArg::Type::BOOL, /* default */ "depends on heuristic tests", "Whether the transaction hex is a serialized witness transaction\n"
            "                         If iswitness is not present, heuristic tests will be used in decoding"},
                },
                RPCResult{
            "{\n"
            "  \"txid\" : \"id\",        (string) The transaction id\n"
            "  \"hash\" : \"id\",        (string) The transaction hash (differs from txid for witness transactions)\n"
            "  \"size\" : n,             (numeric) The transaction size\n"
            "  \"vsize\" : n,            (numeric) The virtual transaction size (differs from size for witness transactions)\n"
            "  \"weight\" : n,           (numeric) The transaction's weight (between vsize*4 - 3 and vsize*4)\n"
            "  \"version\" : n,          (numeric) The version\n"
            "  \"locktime\" : ttt,       (numeric) The lock time\n"
            "  \"vin\" : [               (array of json objects)\n"
            "     {\n"
            "       \"txid\": \"id\",    (string) The transaction id\n"
            "       \"vout\": n,         (numeric) The output number\n"
            "       \"scriptSig\": {     (json object) The script\n"
            "         \"asm\": \"asm\",  (string) asm\n"
            "         \"hex\": \"hex\"   (string) hex\n"
            "       },\n"
            "       \"txinwitness\": [\"hex\", ...] (array of string) hex-encoded witness data (if any)\n"
            "       \"sequence\": n     (numeric) The script sequence number\n"
            "     }\n"
            "     ,...\n"
            "  ],\n"
            "  \"vout\" : [             (array of json objects)\n"
            "     {\n"
            "       \"value\" : x.xxx,            (numeric) The value in " + CURRENCY_UNIT + "\n"
            "       \"n\" : n,                    (numeric) index\n"
            "       \"scriptPubKey\" : {          (json object)\n"
            "         \"asm\" : \"asm\",          (string) the asm\n"
            "         \"hex\" : \"hex\",          (string) the hex\n"
            "         \"reqSigs\" : n,            (numeric) The required sigs\n"
            "         \"type\" : \"pubkeyhash\",  (string) The type, eg 'pubkeyhash'\n"
            "         \"addresses\" : [           (json array of string)\n"
            "           \"12tvKAXCxZjSmdNbao16dKXC8tRWfcF5oc\"   (string) bitcoin address\n"
            "           ,...\n"
            "         ]\n"
            "       }\n"
            "     }\n"
            "     ,...\n"
            "  ],\n"
            "}\n"
                },
                RPCExamples{
                    HelpExampleCli("decoderawtransaction", "\"hexstring\"")
            + HelpExampleRpc("decoderawtransaction", "\"hexstring\"")
                },
            }.ToString());

    RPCTypeCheck(request.params, {UniValue::VSTR, UniValue::VBOOL});

    CMutableTransaction mtx;

    bool try_witness = request.params[1].isNull() ? true : request.params[1].get_bool();
    bool try_no_witness = request.params[1].isNull() ? true : !request.params[1].get_bool();

    if (!DecodeHexTx(mtx, request.params[0].get_str(), try_no_witness, try_witness)) {
        throw JSONRPCError(RPC_DESERIALIZATION_ERROR, "TX decode failed");
    }

    UniValue result(UniValue::VOBJ);
    TxToUniv(CTransaction(std::move(mtx)), uint256(), result, false);

    return result;
}

static std::string GetAllOutputTypes()
{
    std::string ret;
    for (int i = TX_NONSTANDARD; i <= TX_WITNESS_UNKNOWN; ++i) {
        if (i != TX_NONSTANDARD) ret += ", ";
        ret += GetTxnOutputType(static_cast<txnouttype>(i));
    }
    return ret;
}

static UniValue decodescript(const JSONRPCRequest& request)
{
    const RPCHelpMan help{"decodescript",
                "\nDecode a hex-encoded script.\n",
                {
                    {"hexstring", RPCArg::Type::STR_HEX, RPCArg::Optional::NO, "the hex-encoded script"},
                },
                RPCResult{
            "{\n"
            "  \"asm\":\"asm\",          (string) Script public key\n"
            "  \"type\":\"type\",        (string) The output type (e.g. "+GetAllOutputTypes()+")\n"
            "  \"reqSigs\": n,         (numeric) The required signatures\n"
            "  \"addresses\": [        (json array of string)\n"
            "     \"address\"          (string) bitcoin address\n"
            "     ,...\n"
            "  ],\n"
            "  \"p2sh\":\"str\"          (string) address of P2SH script wrapping this redeem script (not returned if the script is already a P2SH).\n"
            "  \"segwit\": {           (json object) Result of a witness script public key wrapping this redeem script (not returned if the script is a P2SH or witness).\n"
            "    \"asm\":\"str\",        (string) String representation of the script public key\n"
            "    \"hex\":\"hexstr\",     (string) Hex string of the script public key\n"
            "    \"type\":\"str\",       (string) The type of the script public key (e.g. witness_v0_keyhash or witness_v0_scripthash)\n"
            "    \"reqSigs\": n,       (numeric) The required signatures (always 1)\n"
            "    \"addresses\": [      (json array of string) (always length 1)\n"
            "      \"address\"         (string) segwit address\n"
            "       ,...\n"
            "    ],\n"
            "    \"p2sh-segwit\":\"str\" (string) address of the P2SH script wrapping this witness redeem script.\n"
            "}\n"
                },
                RPCExamples{
                    HelpExampleCli("decodescript", "\"hexstring\"")
            + HelpExampleRpc("decodescript", "\"hexstring\"")
                },
    };

    if (request.fHelp || !help.IsValidNumArgs(request.params.size())) {
        throw std::runtime_error(help.ToString());
    }

    RPCTypeCheck(request.params, {UniValue::VSTR});

    UniValue r(UniValue::VOBJ);
    CScript script;
    if (request.params[0].get_str().size() > 0){
        std::vector<unsigned char> scriptData(ParseHexV(request.params[0], "argument"));
        script = CScript(scriptData.begin(), scriptData.end());
    } else {
        // Empty scripts are valid
    }
    ScriptPubKeyToUniv(script, r, /* fIncludeHex */ false);

    UniValue type;
    type = find_value(r, "type");

    if (type.isStr() && type.get_str() != "scripthash") {
        // P2SH cannot be wrapped in a P2SH. If this script is already a P2SH,
        // don't return the address for a P2SH of the P2SH.
        r.pushKV("p2sh", EncodeDestination(ScriptHash(CScriptID(script))));
        // P2SH and witness programs cannot be wrapped in P2WSH, if this script
        // is a witness program, don't return addresses for a segwit programs.
        if (type.get_str() == "pubkey" || type.get_str() == "pubkeyhash" || type.get_str() == "multisig" || type.get_str() == "nonstandard") {
            std::vector<std::vector<unsigned char>> solutions_data;
            txnouttype which_type = Solver(script, solutions_data);
            // Uncompressed pubkeys cannot be used with segwit checksigs.
            // If the script contains an uncompressed pubkey, skip encoding of a segwit program.
            if ((which_type == TX_PUBKEY) || (which_type == TX_MULTISIG)) {
                for (const auto& solution : solutions_data) {
                    if ((solution.size() != 1) && !CPubKey(solution).IsCompressed()) {
                        return r;
                    }
                }
            }
            UniValue sr(UniValue::VOBJ);
            CScript segwitScr;
            if (which_type == TX_PUBKEY) {
                segwitScr = GetScriptForDestination(WitnessV0KeyHash(Hash160(solutions_data[0].begin(), solutions_data[0].end())));
            } else if (which_type == TX_PUBKEYHASH) {
                segwitScr = GetScriptForDestination(WitnessV0KeyHash(solutions_data[0]));
            } else {
                // Scripts that are not fit for P2WPKH are encoded as P2WSH.
                // Newer segwit program versions should be considered when then become available.
                segwitScr = GetScriptForDestination(WitnessV0ScriptHash(script));
            }
            ScriptPubKeyToUniv(segwitScr, sr, /* fIncludeHex */ true);
            sr.pushKV("p2sh-segwit", EncodeDestination(ScriptHash(CScriptID(segwitScr))));
            r.pushKV("segwit", sr);
        }
    }

    return r;
}

<<<<<<< HEAD
/** Pushes a JSON object for script verification or signing errors to vErrorsRet. */
static void TxInErrorToJSON(const CTxIn& txin, const CTxInWitness& txinwit, UniValue& vErrorsRet, const std::string& strMessage)
{
    UniValue entry(UniValue::VOBJ);
    entry.pushKV("txid", txin.prevout.hash.ToString());
    entry.pushKV("vout", (uint64_t)txin.prevout.n);
    UniValue witness(UniValue::VARR);
    for (unsigned int i = 0; i < txinwit.scriptWitness.stack.size(); i++) {
        witness.push_back(HexStr(txinwit.scriptWitness.stack[i].begin(), txinwit.scriptWitness.stack[i].end()));
    }
    entry.pushKV("witness", witness);
    entry.pushKV("scriptSig", HexStr(txin.scriptSig.begin(), txin.scriptSig.end()));
    entry.pushKV("sequence", (uint64_t)txin.nSequence);
    entry.pushKV("error", strMessage);
    vErrorsRet.push_back(entry);
}

=======
>>>>>>> 6a135fbe
static UniValue combinerawtransaction(const JSONRPCRequest& request)
{
    if (request.fHelp || request.params.size() != 1)
        throw std::runtime_error(
            RPCHelpMan{"combinerawtransaction",
                "\nCombine multiple partially signed transactions into one transaction.\n"
                "The combined transaction may be another partially signed transaction or a \n"
                "fully signed transaction.",
                {
                    {"txs", RPCArg::Type::ARR, RPCArg::Optional::NO, "A json array of hex strings of partially signed transactions",
                        {
                            {"hexstring", RPCArg::Type::STR_HEX, RPCArg::Optional::OMITTED, "A transaction hash"},
                        },
                        },
                },
                RPCResult{
            "\"hex\"            (string) The hex-encoded raw transaction with signature(s)\n"
                },
                RPCExamples{
                    HelpExampleCli("combinerawtransaction", "[\"myhex1\", \"myhex2\", \"myhex3\"]")
                },
            }.ToString());


    UniValue txs = request.params[0].get_array();
    std::vector<CMutableTransaction> txVariants(txs.size());

    for (unsigned int idx = 0; idx < txs.size(); idx++) {
        if (!DecodeHexTx(txVariants[idx], txs[idx].get_str(), true)) {
            throw JSONRPCError(RPC_DESERIALIZATION_ERROR, strprintf("TX decode failed for tx %d", idx));
        }
    }

    if (txVariants.empty()) {
        throw JSONRPCError(RPC_DESERIALIZATION_ERROR, "Missing transactions");
    }

    // mergedTx will end up with all the signatures; it
    // starts as a clone of the rawtx:
    CMutableTransaction mergedTx(txVariants[0]);

    // Fetch previous transactions (inputs):
    CCoinsView viewDummy;
    CCoinsViewCache view(&viewDummy);
    {
        LOCK(cs_main);
        LOCK(mempool.cs);
        CCoinsViewCache &viewChain = *pcoinsTip;
        CCoinsViewMemPool viewMempool(&viewChain, mempool);
        view.SetBackend(viewMempool); // temporarily switch cache backend to db+mempool view

        for (const CTxIn& txin : mergedTx.vin) {
            view.AccessCoin(txin.prevout); // Load entries from viewChain into view; can fail.
        }

        view.SetBackend(viewDummy); // switch back to avoid locking mempool for too long
    }

    // Use CTransaction for the constant parts of the
    // transaction to avoid rehashing.
    const CTransaction txConst(mergedTx);
    // Sign what we can:
    for (unsigned int i = 0; i < mergedTx.vin.size(); i++) {
        CTxIn& txin = mergedTx.vin[i];
        const Coin& coin = view.AccessCoin(txin.prevout);
        if (coin.IsSpent()) {
            throw JSONRPCError(RPC_VERIFY_ERROR, "Input not found or already spent");
        }
        SignatureData sigdata;

        // ... and merge in other signatures:
        for (const CMutableTransaction& txv : txVariants) {
            if (txv.vin.size() > i) {
                sigdata.MergeSignatureData(DataFromTransaction(txv, i, coin.out));
            }
        }
        ProduceSignature(DUMMY_SIGNING_PROVIDER, MutableTransactionSignatureCreator(&mergedTx, i, coin.out.nValue, 1), coin.out.scriptPubKey, sigdata);

        UpdateTransaction(mergedTx, i, sigdata);
    }

    return EncodeHexTx(CTransaction(mergedTx));
}

<<<<<<< HEAD
// TODO(https://github.com/bitcoin/bitcoin/pull/10973#discussion_r267084237):
// This function is called from both wallet and node rpcs
// (signrawtransactionwithwallet and signrawtransactionwithkey). It should be
// moved to a util file so wallet code doesn't need to link against node code.
// Also the dependency on interfaces::Chain should be removed, so
// signrawtransactionwithkey doesn't need access to a Chain instance.
UniValue SignTransaction(interfaces::Chain& chain, CMutableTransaction& mtx, const UniValue& prevTxsUnival, CBasicKeyStore *keystore, bool is_temp_keystore, const UniValue& hashType)
{
    // Fetch previous transactions (inputs):
    std::map<COutPoint, Coin> coins;
    for (const CTxIn& txin : mtx.vin) {
        coins[txin.prevout]; // Create empty map entry keyed by prevout.
    }
    chain.findCoins(coins);

    // Add previous txouts given in the RPC call:
    if (!prevTxsUnival.isNull()) {
        UniValue prevTxs = prevTxsUnival.get_array();
        for (unsigned int idx = 0; idx < prevTxs.size(); ++idx) {
            const UniValue& p = prevTxs[idx];
            if (!p.isObject()) {
                throw JSONRPCError(RPC_DESERIALIZATION_ERROR, "expected object with {\"txid'\",\"vout\",\"scriptPubKey\"}");
            }

            UniValue prevOut = p.get_obj();

            RPCTypeCheckObj(prevOut,
                {
                    {"txid", UniValueType(UniValue::VSTR)},
                    {"vout", UniValueType(UniValue::VNUM)},
                    {"scriptPubKey", UniValueType(UniValue::VSTR)},
                });

            uint256 txid = ParseHashO(prevOut, "txid");

            int nOut = find_value(prevOut, "vout").get_int();
            if (nOut < 0) {
                throw JSONRPCError(RPC_DESERIALIZATION_ERROR, "vout must be positive");
            }

            COutPoint out(txid, nOut);
            std::vector<unsigned char> pkData(ParseHexO(prevOut, "scriptPubKey"));
            CScript scriptPubKey(pkData.begin(), pkData.end());

            {
                auto coin = coins.find(out);
                if (coin != coins.end() && !coin->second.IsSpent() && coin->second.out.scriptPubKey != scriptPubKey) {
                    std::string err("Previous output scriptPubKey mismatch:\n");
                    err = err + ScriptToAsmStr(coin->second.out.scriptPubKey) + "\nvs:\n"+
                        ScriptToAsmStr(scriptPubKey);
                    throw JSONRPCError(RPC_DESERIALIZATION_ERROR, err);
                }
                Coin newcoin;
                newcoin.out.scriptPubKey = scriptPubKey;
                newcoin.out.nValue = CConfidentialValue(MAX_MONEY);
                if (prevOut.exists("amount")) {
                    newcoin.out.nValue = CConfidentialValue(AmountFromValue(find_value(prevOut, "amount")));
                } else if (prevOut.exists("amountcommitment")) {
                    // Segwit sigs require the amount commitment to be sighashed
                    uint256 asset_commit = uint256S(prevOut["amountcommitment"].get_str());
                    newcoin.out.nValue.vchCommitment = std::vector<unsigned char>(asset_commit.begin(), asset_commit.end());
                }
                newcoin.nHeight = 1;
                coins[out] = std::move(newcoin);
            }

            // if redeemScript and private keys were given, add redeemScript to the keystore so it can be signed
            if (is_temp_keystore && (scriptPubKey.IsPayToScriptHash() || scriptPubKey.IsPayToWitnessScriptHash())) {
                RPCTypeCheckObj(prevOut,
                    {
                        {"redeemScript", UniValueType(UniValue::VSTR)},
                        {"witnessScript", UniValueType(UniValue::VSTR)},
                    }, true);
                UniValue rs = find_value(prevOut, "redeemScript");
                if (!rs.isNull()) {
                    std::vector<unsigned char> rsData(ParseHexV(rs, "redeemScript"));
                    CScript redeemScript(rsData.begin(), rsData.end());
                    keystore->AddCScript(redeemScript);
                    // Automatically also add the P2WSH wrapped version of the script (to deal with P2SH-P2WSH).
                    // This is only for compatibility, it is encouraged to use the explicit witnessScript field instead.
                    keystore->AddCScript(GetScriptForWitness(redeemScript));
                }
                UniValue ws = find_value(prevOut, "witnessScript");
                if (!ws.isNull()) {
                    std::vector<unsigned char> wsData(ParseHexV(ws, "witnessScript"));
                    CScript witnessScript(wsData.begin(), wsData.end());
                    keystore->AddCScript(witnessScript);
                    // Automatically also add the P2WSH wrapped version of the script (to deal with P2SH-P2WSH).
                    keystore->AddCScript(GetScriptForWitness(witnessScript));
                }
            }
        }
    }

    int nHashType = ParseSighashString(hashType);

    bool fHashSingle = ((nHashType & ~SIGHASH_ANYONECANPAY) == SIGHASH_SINGLE);

    // Script verification errors
    UniValue vErrors(UniValue::VARR);

    // ELEMENTS:
    // Track an immature peg-in that's otherwise valid, give warning
    bool immature_pegin = false;

    // Use CTransaction for the constant parts of the
    // transaction to avoid rehashing.
    const CTransaction txConst(mtx);
    // Sign what we can, including pegin inputs:
    mtx.witness.vtxinwit.resize(mtx.vin.size());
    for (unsigned int i = 0; i < mtx.vin.size(); i++) {
        CTxIn& txin = mtx.vin[i];
        const CTxInWitness& inWitness = mtx.witness.vtxinwit[i];
        auto coin = coins.find(txin.prevout);

        std::string err;
        if (!txin.m_is_pegin && (coin == coins.end() || coin->second.IsSpent())) {
            TxInErrorToJSON(txin, inWitness, vErrors, "Input not found or already spent");
            continue;
        } else if (txin.m_is_pegin && (txConst.witness.vtxinwit.size() <= i || !IsValidPeginWitness(txConst.witness.vtxinwit[i].m_pegin_witness, txin.prevout, err, false))) {
            TxInErrorToJSON(txin, inWitness, vErrors, "Peg-in input has invalid proof.");
            continue;
        }
        // Report warning about immature peg-in though
        if(txin.m_is_pegin && !IsValidPeginWitness(txConst.witness.vtxinwit[i].m_pegin_witness, txin.prevout, err, true)) {
            assert(err == "Needs more confirmations.");
            immature_pegin = true;
        }

        const CScript& prevPubKey = txin.m_is_pegin ? GetPeginOutputFromWitness(txConst.witness.vtxinwit[i].m_pegin_witness).scriptPubKey : coin->second.out.scriptPubKey;
        const CConfidentialValue& amount = txin.m_is_pegin ? GetPeginOutputFromWitness(txConst.witness.vtxinwit[i].m_pegin_witness).nValue : coin->second.out.nValue;

        SignatureData sigdata = DataFromTransaction(mtx, i, coin->second.out);
        // Only sign SIGHASH_SINGLE if there's a corresponding output:
        if (!fHashSingle || (i < mtx.vout.size())) {
            ProduceSignature(*keystore, MutableTransactionSignatureCreator(&mtx, i, amount, nHashType), prevPubKey, sigdata);
        }

        UpdateTransaction(mtx, i, sigdata);

        // amount must be specified for valid segwit signature
        if (amount.IsExplicit() && amount.GetAmount() == MAX_MONEY && !mtx.witness.vtxinwit[i].scriptWitness.IsNull()) {
            throw JSONRPCError(RPC_TYPE_ERROR, strprintf("Missing amount for %s", coin->second.out.ToString()));
        }

        ScriptError serror = SCRIPT_ERR_OK;
        if (!VerifyScript(txin.scriptSig, prevPubKey, &inWitness.scriptWitness, STANDARD_SCRIPT_VERIFY_FLAGS, TransactionSignatureChecker(&txConst, i, amount), &serror)) {
            if (serror == SCRIPT_ERR_INVALID_STACK_OPERATION) {
                // Unable to sign input and verification failed (possible attempt to partially sign).
                TxInErrorToJSON(txin, inWitness, vErrors, "Unable to sign input, invalid stack size (possibly missing key)");
            } else {
                TxInErrorToJSON(txin, inWitness, vErrors, ScriptErrorString(serror));
            }
        }
    }
    bool fComplete = vErrors.empty();

    UniValue result(UniValue::VOBJ);
    result.pushKV("hex", EncodeHexTx(CTransaction(mtx)));
    result.pushKV("complete", fComplete);
    if (!vErrors.empty()) {
        result.pushKV("errors", vErrors);
    }
    if (immature_pegin) {
        result.pushKV("warning", "Possibly immature peg-in input(s) detected, signed anyways.");
    }

    return result;
}

=======
>>>>>>> 6a135fbe
static UniValue signrawtransactionwithkey(const JSONRPCRequest& request)
{
    if (request.fHelp || request.params.size() < 2 || request.params.size() > 4)
        throw std::runtime_error(
            RPCHelpMan{"signrawtransactionwithkey",
                "\nSign inputs for raw transaction (serialized, hex-encoded).\n"
                "The second argument is an array of base58-encoded private\n"
                "keys that will be the only keys used to sign the transaction.\n"
                "The third optional argument (may be null) is an array of previous transaction outputs that\n"
                "this transaction depends on but may not yet be in the block chain.\n",
                {
                    {"hexstring", RPCArg::Type::STR, RPCArg::Optional::NO, "The transaction hex string"},
                    {"privkeys", RPCArg::Type::ARR, RPCArg::Optional::NO, "A json array of base58-encoded private keys for signing",
                        {
                            {"privatekey", RPCArg::Type::STR_HEX, RPCArg::Optional::OMITTED, "private key in base58-encoding"},
                        },
                        },
                    {"prevtxs", RPCArg::Type::ARR, RPCArg::Optional::OMITTED_NAMED_ARG, "A json array of previous dependent transaction outputs",
                        {
                            {"", RPCArg::Type::OBJ, RPCArg::Optional::OMITTED, "",
                                {
                                    {"txid", RPCArg::Type::STR_HEX, RPCArg::Optional::NO, "The transaction id"},
                                    {"vout", RPCArg::Type::NUM, RPCArg::Optional::NO, "The output number"},
                                    {"scriptPubKey", RPCArg::Type::STR_HEX, RPCArg::Optional::NO, "script key"},
                                    {"redeemScript", RPCArg::Type::STR_HEX, RPCArg::Optional::OMITTED, "(required for P2SH) redeem script"},
                                    {"witnessScript", RPCArg::Type::STR_HEX, RPCArg::Optional::OMITTED, "(required for P2WSH or P2SH-P2WSH) witness script"},
                                    {"amount", RPCArg::Type::AMOUNT, RPCArg::Optional::OMITTED, "The amount spent (required if non-confidential segwit output)"},
                                    {"amountcommitment", RPCArg::Type::STR_HEX, RPCArg::Optional::OMITTED, "The amount commitment spent (required if confidential segwit output)"},
                                },
                                },
                        },
                        },
                    {"sighashtype", RPCArg::Type::STR, /* default */ "ALL", "The signature hash type. Must be one of:\n"
            "       \"ALL\"\n"
            "       \"NONE\"\n"
            "       \"SINGLE\"\n"
            "       \"ALL|ANYONECANPAY\"\n"
            "       \"NONE|ANYONECANPAY\"\n"
            "       \"SINGLE|ANYONECANPAY\"\n"
                    },
                },
                RPCResult{
            "{\n"
            "  \"hex\" : \"value\",                  (string) The hex-encoded raw transaction with signature(s)\n"
            "  \"complete\" : true|false,          (boolean) If the transaction has a complete set of signatures\n"
            "  \"errors\" : [                      (json array of objects) Script verification errors (if there are any)\n"
            "    {\n"
            "      \"txid\" : \"hash\",              (string) The hash of the referenced, previous transaction\n"
            "      \"vout\" : n,                   (numeric) The index of the output to spent and used as input\n"
            "      \"scriptSig\" : \"hex\",          (string) The hex-encoded signature script\n"
            "      \"sequence\" : n,               (numeric) Script sequence number\n"
            "      \"error\" : \"text\"              (string) Verification or signing error related to the input\n"
            "    }\n"
            "    ,...\n"
            "  ]\n"
            "  \"warning\" : \"text\"            (string) Warning that a peg-in input signed may be immature. This could mean lack of connectivity to or misconfiguration of the daemon."
            "}\n"
                },
                RPCExamples{
                    HelpExampleCli("signrawtransactionwithkey", "\"myhex\"")
            + HelpExampleRpc("signrawtransactionwithkey", "\"myhex\"")
                },
            }.ToString());

    RPCTypeCheck(request.params, {UniValue::VSTR, UniValue::VARR, UniValue::VARR, UniValue::VSTR}, true);

    CMutableTransaction mtx;
    if (!DecodeHexTx(mtx, request.params[0].get_str(), true)) {
        throw JSONRPCError(RPC_DESERIALIZATION_ERROR, "TX decode failed");
    }

    CBasicKeyStore keystore;
    const UniValue& keys = request.params[1].get_array();
    for (unsigned int idx = 0; idx < keys.size(); ++idx) {
        UniValue k = keys[idx];
        CKey key = DecodeSecret(k.get_str());
        if (!key.IsValid()) {
            throw JSONRPCError(RPC_INVALID_ADDRESS_OR_KEY, "Invalid private key");
        }
        keystore.AddKey(key);
    }

    return SignTransaction(*g_rpc_interfaces->chain, mtx, request.params[2], &keystore, true, request.params[3]);
}

UniValue sendrawtransaction(const JSONRPCRequest& request)
{
    const RPCHelpMan help{"sendrawtransaction",
                "\nSubmits raw transaction (serialized, hex-encoded) to local node and network.\n"
                "\nAlso see createrawtransaction and signrawtransactionwithkey calls.\n",
                {
                    {"hexstring", RPCArg::Type::STR_HEX, RPCArg::Optional::NO, "The hex string of the raw transaction"},
                    {"maxfeerate", RPCArg::Type::AMOUNT, /* default */ FormatMoney(DEFAULT_MAX_RAW_TX_FEE),
                        "Reject transactions whose fee rate is higher than the specified value, expressed in " + CURRENCY_UNIT +
                            "/kB.\nSet to 0 to accept any fee rate.\n"},
                },
                RPCResult{
            "\"hex\"             (string) The transaction hash in hex\n"
                },
                RPCExamples{
            "\nCreate a transaction\n"
            + HelpExampleCli("createrawtransaction", "\"[{\\\"txid\\\" : \\\"mytxid\\\",\\\"vout\\\":0}]\" \"{\\\"myaddress\\\":0.01}\"") +
            "Sign the transaction, and get back the hex\n"
            + HelpExampleCli("signrawtransactionwithwallet", "\"myhex\"") +
            "\nSend the transaction (signed hex)\n"
            + HelpExampleCli("sendrawtransaction", "\"signedhex\"") +
            "\nAs a JSON-RPC call\n"
            + HelpExampleRpc("sendrawtransaction", "\"signedhex\"")
                },
    };

    if (request.fHelp || !help.IsValidNumArgs(request.params.size())) {
        throw std::runtime_error(help.ToString());
    }

    RPCTypeCheck(request.params, {
        UniValue::VSTR,
        UniValueType(), // NUM or BOOL, checked later
    });

    // parse hex string from parameter
    CMutableTransaction mtx;
    if (!DecodeHexTx(mtx, request.params[0].get_str()))
        throw JSONRPCError(RPC_DESERIALIZATION_ERROR, "TX decode failed");
    CTransactionRef tx(MakeTransactionRef(std::move(mtx)));

    CAmount max_raw_tx_fee = DEFAULT_MAX_RAW_TX_FEE;
    // TODO: temporary migration code for old clients. Remove in v0.20
    if (request.params[1].isBool()) {
        throw JSONRPCError(RPC_INVALID_PARAMETER, "Second argument must be numeric (maxfeerate) and no longer supports a boolean. To allow a transaction with high fees, set maxfeerate to 0.");
    } else if (request.params[1].isNum()) {
        size_t weight = GetTransactionWeight(*tx);
        CFeeRate fr(AmountFromValue(request.params[1]));
        // the +3/4 part rounds the value up, and is the same formula used when
        // calculating the fee for a transaction
        // (see GetVirtualTransactionSize)
        max_raw_tx_fee = fr.GetFee((weight+3)/4);
    } else if (!request.params[1].isNull()) {
        throw JSONRPCError(RPC_INVALID_PARAMETER, "second argument (maxfeerate) must be numeric");
    }

    uint256 txid;
    std::string err_string;
    const TransactionError err = BroadcastTransaction(tx, txid, err_string, max_raw_tx_fee);
    if (TransactionError::OK != err) {
        throw JSONRPCTransactionError(err, err_string);
    }

    return txid.GetHex();
}

static UniValue testmempoolaccept(const JSONRPCRequest& request)
{
    const RPCHelpMan help{"testmempoolaccept",
                "\nReturns result of mempool acceptance tests indicating if raw transaction (serialized, hex-encoded) would be accepted by mempool.\n"
                "\nThis checks if the transaction violates the consensus or policy rules.\n"
                "\nSee sendrawtransaction call.\n",
                {
                    {"rawtxs", RPCArg::Type::ARR, RPCArg::Optional::NO, "An array of hex strings of raw transactions.\n"
            "                                        Length must be one for now.",
                        {
                            {"rawtx", RPCArg::Type::STR_HEX, RPCArg::Optional::OMITTED, ""},
                        },
                        },
                    {"maxfeerate", RPCArg::Type::AMOUNT, /* default */ FormatMoney(DEFAULT_MAX_RAW_TX_FEE), "Reject transactions whose fee rate is higher than the specified value, expressed in " + CURRENCY_UNIT + "/kB\n"},
                },
                RPCResult{
            "[                   (array) The result of the mempool acceptance test for each raw transaction in the input array.\n"
            "                            Length is exactly one for now.\n"
            " {\n"
            "  \"txid\"           (string) The transaction hash in hex\n"
            "  \"allowed\"        (boolean) If the mempool allows this tx to be inserted\n"
            "  \"reject-reason\"  (string) Rejection string (only present when 'allowed' is false)\n"
            " }\n"
            "]\n"
                },
                RPCExamples{
            "\nCreate a transaction\n"
            + HelpExampleCli("createrawtransaction", "\"[{\\\"txid\\\" : \\\"mytxid\\\",\\\"vout\\\":0}]\" \"{\\\"myaddress\\\":0.01}\"") +
            "Sign the transaction, and get back the hex\n"
            + HelpExampleCli("signrawtransactionwithwallet", "\"myhex\"") +
            "\nTest acceptance of the transaction (signed hex)\n"
            + HelpExampleCli("testmempoolaccept", "[\"signedhex\"]") +
            "\nAs a JSON-RPC call\n"
            + HelpExampleRpc("testmempoolaccept", "[\"signedhex\"]")
                },
    };

    if (request.fHelp || !help.IsValidNumArgs(request.params.size())) {
        throw std::runtime_error(help.ToString());
    }

    RPCTypeCheck(request.params, {
        UniValue::VARR,
        UniValueType(), // NUM or BOOL, checked later
    });

    if (request.params[0].get_array().size() != 1) {
        throw JSONRPCError(RPC_INVALID_PARAMETER, "Array must contain exactly one raw transaction for now");
    }

    CMutableTransaction mtx;
    if (!DecodeHexTx(mtx, request.params[0].get_array()[0].get_str())) {
        throw JSONRPCError(RPC_DESERIALIZATION_ERROR, "TX decode failed");
    }
    CTransactionRef tx(MakeTransactionRef(std::move(mtx)));
    const uint256& tx_hash = tx->GetHash();

    CAmount max_raw_tx_fee = DEFAULT_MAX_RAW_TX_FEE;
    // TODO: temporary migration code for old clients. Remove in v0.20
    if (request.params[1].isBool()) {
        throw JSONRPCError(RPC_INVALID_PARAMETER, "Second argument must be numeric (maxfeerate) and no longer supports a boolean. To allow a transaction with high fees, set maxfeerate to 0.");
    } else if (request.params[1].isNum()) {
        size_t weight = GetTransactionWeight(*tx);
        CFeeRate fr(AmountFromValue(request.params[1]));
        // the +3/4 part rounds the value up, and is the same formula used when
        // calculating the fee for a transaction
        // (see GetVirtualTransactionSize)
        max_raw_tx_fee = fr.GetFee((weight+3)/4);
    } else if (!request.params[1].isNull()) {
        throw JSONRPCError(RPC_INVALID_PARAMETER, "second argument (maxfeerate) must be numeric");
    }

    UniValue result(UniValue::VARR);
    UniValue result_0(UniValue::VOBJ);
    result_0.pushKV("txid", tx_hash.GetHex());

    CValidationState state;
    bool missing_inputs;
    bool test_accept_res;
    {
        LOCK(cs_main);
        test_accept_res = AcceptToMemoryPool(mempool, state, std::move(tx), &missing_inputs,
            nullptr /* plTxnReplaced */, false /* bypass_limits */, max_raw_tx_fee, /* test_accept */ true);
    }
    result_0.pushKV("allowed", test_accept_res);
    if (!test_accept_res) {
        if (state.IsInvalid()) {
            result_0.pushKV("reject-reason", strprintf("%i: %s", state.GetRejectCode(), state.GetRejectReason()));
        } else if (missing_inputs) {
            result_0.pushKV("reject-reason", "missing-inputs");
        } else {
            result_0.pushKV("reject-reason", state.GetRejectReason());
        }
    }

    result.push_back(std::move(result_0));
    return result;
}

static std::string WriteHDKeypath(std::vector<uint32_t>& keypath)
{
    std::string keypath_str = "m";
    for (uint32_t num : keypath) {
        keypath_str += "/";
        bool hardened = false;
        if (num & 0x80000000) {
            hardened = true;
            num &= ~0x80000000;
        }

        keypath_str += std::to_string(num);
        if (hardened) {
            keypath_str += "'";
        }
    }
    return keypath_str;
}

UniValue decodepsbt(const JSONRPCRequest& request)
{
    if (request.fHelp || request.params.size() != 1)
        throw std::runtime_error(
            RPCHelpMan{"decodepsbt",
                "\nReturn a JSON object representing the serialized, base64-encoded partially signed Bitcoin transaction.\n",
                {
                    {"psbt", RPCArg::Type::STR, RPCArg::Optional::NO, "The PSBT base64 string"},
                },
                RPCResult{
            "{\n"
            "  \"tx\" : {                   (json object) The decoded network-serialized unsigned transaction.\n"
            "    ...                                      The layout is the same as the output of decoderawtransaction.\n"
            "  },\n"
            "  \"unknown\" : {                (json object) The unknown global fields\n"
            "    \"key\" : \"value\"            (key-value pair) An unknown key-value pair\n"
            "     ...\n"
            "  },\n"
            "  \"inputs\" : [                 (array of json objects)\n"
            "    {\n"
            "      \"non_witness_utxo\" : {   (json object, optional) Decoded network transaction for non-witness UTXOs\n"
            "        ...\n"
            "      },\n"
            "      \"witness_utxo\" : {            (json object, optional) Transaction output for witness UTXOs\n"
            "        \"amount\" : x.xxx,           (numeric) The value in " + CURRENCY_UNIT + "\n"
            "        \"scriptPubKey\" : {          (json object)\n"
            "          \"asm\" : \"asm\",            (string) The asm\n"
            "          \"hex\" : \"hex\",            (string) The hex\n"
            "          \"type\" : \"pubkeyhash\",    (string) The type, eg 'pubkeyhash'\n"
            "          \"address\" : \"address\"     (string) Bitcoin address if there is one\n"
            "        }\n"
            "      },\n"
            "      \"partial_signatures\" : {             (json object, optional)\n"
            "        \"pubkey\" : \"signature\",           (string) The public key and signature that corresponds to it.\n"
            "        ,...\n"
            "      }\n"
            "      \"sighash\" : \"type\",                  (string, optional) The sighash type to be used\n"
            "      \"redeem_script\" : {       (json object, optional)\n"
            "          \"asm\" : \"asm\",            (string) The asm\n"
            "          \"hex\" : \"hex\",            (string) The hex\n"
            "          \"type\" : \"pubkeyhash\",    (string) The type, eg 'pubkeyhash'\n"
            "        }\n"
            "      \"witness_script\" : {       (json object, optional)\n"
            "          \"asm\" : \"asm\",            (string) The asm\n"
            "          \"hex\" : \"hex\",            (string) The hex\n"
            "          \"type\" : \"pubkeyhash\",    (string) The type, eg 'pubkeyhash'\n"
            "        }\n"
            "      \"bip32_derivs\" : {          (json object, optional)\n"
            "        \"pubkey\" : {                     (json object, optional) The public key with the derivation path as the value.\n"
            "          \"master_fingerprint\" : \"fingerprint\"     (string) The fingerprint of the master key\n"
            "          \"path\" : \"path\",                         (string) The path\n"
            "        }\n"
            "        ,...\n"
            "      }\n"
            "      \"final_scriptsig\" : {       (json object, optional)\n"
            "          \"asm\" : \"asm\",            (string) The asm\n"
            "          \"hex\" : \"hex\",            (string) The hex\n"
            "        }\n"
            "       \"final_scriptwitness\": [\"hex\", ...] (array of string) hex-encoded witness data (if any)\n"
            "      \"unknown\" : {                (json object) The unknown global fields\n"
            "        \"key\" : \"value\"            (key-value pair) An unknown key-value pair\n"
            "         ...\n"
            "      },\n"
            "    }\n"
            "    ,...\n"
            "  ]\n"
            "  \"outputs\" : [                 (array of json objects)\n"
            "    {\n"
            "      \"redeem_script\" : {       (json object, optional)\n"
            "          \"asm\" : \"asm\",            (string) The asm\n"
            "          \"hex\" : \"hex\",            (string) The hex\n"
            "          \"type\" : \"pubkeyhash\",    (string) The type, eg 'pubkeyhash'\n"
            "        }\n"
            "      \"witness_script\" : {       (json object, optional)\n"
            "          \"asm\" : \"asm\",            (string) The asm\n"
            "          \"hex\" : \"hex\",            (string) The hex\n"
            "          \"type\" : \"pubkeyhash\",    (string) The type, eg 'pubkeyhash'\n"
            "      }\n"
            "      \"bip32_derivs\" : [          (array of json objects, optional)\n"
            "        {\n"
            "          \"pubkey\" : \"pubkey\",                     (string) The public key this path corresponds to\n"
            "          \"master_fingerprint\" : \"fingerprint\"     (string) The fingerprint of the master key\n"
            "          \"path\" : \"path\",                         (string) The path\n"
            "          }\n"
            "        }\n"
            "        ,...\n"
            "      ],\n"
            "      \"unknown\" : {                (json object) The unknown global fields\n"
            "        \"key\" : \"value\"            (key-value pair) An unknown key-value pair\n"
            "         ...\n"
            "      },\n"
            "    }\n"
            "    ,...\n"
            "  ]\n"
            "  \"fee\" : fee                      (numeric, optional) The transaction fee paid if all UTXOs slots in the PSBT have been filled.\n"
            "}\n"
                },
                RPCExamples{
                    HelpExampleCli("decodepsbt", "\"psbt\"")
                },
            }.ToString());

    RPCTypeCheck(request.params, {UniValue::VSTR});

    // Unserialize the transactions
    PartiallySignedTransaction psbtx;
    std::string error;
    if (!DecodeBase64PSBT(psbtx, request.params[0].get_str(), error)) {
        throw JSONRPCError(RPC_DESERIALIZATION_ERROR, strprintf("TX decode failed %s", error));
    }

    UniValue result(UniValue::VOBJ);

    // Add the decoded tx
    UniValue tx_univ(UniValue::VOBJ);
    TxToUniv(CTransaction(*psbtx.tx), uint256(), tx_univ, false);
    result.pushKV("tx", tx_univ);
    result.pushKV("fees", AmountMapToUniv(GetFeeMap(CTransaction(*psbtx.tx)), ""));

    // Unknown data
    UniValue unknowns(UniValue::VOBJ);
    for (auto entry : psbtx.unknown) {
        unknowns.pushKV(HexStr(entry.first), HexStr(entry.second));
    }
    result.pushKV("unknown", unknowns);

    // inputs
    UniValue inputs(UniValue::VARR);
    for (unsigned int i = 0; i < psbtx.inputs.size(); ++i) {
        const PSBTInput& input = psbtx.inputs[i];
        UniValue in(UniValue::VOBJ);
        // UTXOs
        if (!input.witness_utxo.IsNull()) {
            const CTxOut& txout = input.witness_utxo;

            UniValue out(UniValue::VOBJ);

            if (txout.nValue.IsExplicit()) {
                out.pushKV("amount", ValueFromAmount(txout.nValue.GetAmount()));
            } else {
                out.pushKV("amountcommitment", txout.nValue.GetHex());
            }

            UniValue o(UniValue::VOBJ);
            ScriptToUniv(txout.scriptPubKey, o, true);
            out.pushKV("scriptPubKey", o);
            in.pushKV("witness_utxo", out);
        } else if (input.non_witness_utxo) {
            UniValue non_wit(UniValue::VOBJ);
            TxToUniv(*input.non_witness_utxo, uint256(), non_wit, false);
            in.pushKV("non_witness_utxo", non_wit);
        }

        // Partial sigs
        if (!input.partial_sigs.empty()) {
            UniValue partial_sigs(UniValue::VOBJ);
            for (const auto& sig : input.partial_sigs) {
                partial_sigs.pushKV(HexStr(sig.second.first), HexStr(sig.second.second));
            }
            in.pushKV("partial_signatures", partial_sigs);
        }

        // Sighash
        if (input.sighash_type > 0) {
            in.pushKV("sighash", SighashToStr((unsigned char)input.sighash_type));
        }

        // Redeem script and witness script
        if (!input.redeem_script.empty()) {
            UniValue r(UniValue::VOBJ);
            ScriptToUniv(input.redeem_script, r, false);
            in.pushKV("redeem_script", r);
        }
        if (!input.witness_script.empty()) {
            UniValue r(UniValue::VOBJ);
            ScriptToUniv(input.witness_script, r, false);
            in.pushKV("witness_script", r);
        }

        // keypaths
        if (!input.hd_keypaths.empty()) {
            UniValue keypaths(UniValue::VARR);
            for (auto entry : input.hd_keypaths) {
                UniValue keypath(UniValue::VOBJ);
                keypath.pushKV("pubkey", HexStr(entry.first));

                keypath.pushKV("master_fingerprint", strprintf("%08x", ReadBE32(entry.second.fingerprint)));
                keypath.pushKV("path", WriteHDKeypath(entry.second.path));
                keypaths.push_back(keypath);
            }
            in.pushKV("bip32_derivs", keypaths);
        }

        // Final scriptSig and scriptwitness
        if (!input.final_script_sig.empty()) {
            UniValue scriptsig(UniValue::VOBJ);
            scriptsig.pushKV("asm", ScriptToAsmStr(input.final_script_sig, true));
            scriptsig.pushKV("hex", HexStr(input.final_script_sig));
            in.pushKV("final_scriptSig", scriptsig);
        }
        if (!input.final_script_witness.IsNull()) {
            UniValue txinwitness(UniValue::VARR);
            for (const auto& item : input.final_script_witness.stack) {
                txinwitness.push_back(HexStr(item.begin(), item.end()));
            }
            in.pushKV("final_scriptwitness", txinwitness);
        }

        // Unknown data
        if (input.unknown.size() > 0) {
            UniValue unknowns(UniValue::VOBJ);
            for (auto entry : input.unknown) {
                unknowns.pushKV(HexStr(entry.first), HexStr(entry.second));
            }
            in.pushKV("unknown", unknowns);
        }

        inputs.push_back(in);
    }
    result.pushKV("inputs", inputs);

    // outputs
    UniValue outputs(UniValue::VARR);
    for (unsigned int i = 0; i < psbtx.outputs.size(); ++i) {
        const PSBTOutput& output = psbtx.outputs[i];
        UniValue out(UniValue::VOBJ);
        // Redeem script and witness script
        if (!output.redeem_script.empty()) {
            UniValue r(UniValue::VOBJ);
            ScriptToUniv(output.redeem_script, r, false);
            out.pushKV("redeem_script", r);
        }
        if (!output.witness_script.empty()) {
            UniValue r(UniValue::VOBJ);
            ScriptToUniv(output.witness_script, r, false);
            out.pushKV("witness_script", r);
        }

        // keypaths
        if (!output.hd_keypaths.empty()) {
            UniValue keypaths(UniValue::VARR);
            for (auto entry : output.hd_keypaths) {
                UniValue keypath(UniValue::VOBJ);
                keypath.pushKV("pubkey", HexStr(entry.first));
                keypath.pushKV("master_fingerprint", strprintf("%08x", ReadBE32(entry.second.fingerprint)));
                keypath.pushKV("path", WriteHDKeypath(entry.second.path));
                keypaths.push_back(keypath);
            }
            out.pushKV("bip32_derivs", keypaths);
        }

        // Unknown data
        if (output.unknown.size() > 0) {
            UniValue unknowns(UniValue::VOBJ);
            for (auto entry : output.unknown) {
                unknowns.pushKV(HexStr(entry.first), HexStr(entry.second));
            }
            out.pushKV("unknown", unknowns);
        }

        outputs.push_back(out);
    }
    result.pushKV("outputs", outputs);

    return result;
}

UniValue combinepsbt(const JSONRPCRequest& request)
{
    if (request.fHelp || request.params.size() != 1)
        throw std::runtime_error(
            RPCHelpMan{"combinepsbt",
                "\nCombine multiple partially signed Bitcoin transactions into one transaction.\n"
                "Implements the Combiner role.\n",
                {
                    {"txs", RPCArg::Type::ARR, RPCArg::Optional::NO, "A json array of base64 strings of partially signed transactions",
                        {
                            {"psbt", RPCArg::Type::STR, RPCArg::Optional::OMITTED, "A base64 string of a PSBT"},
                        },
                        },
                },
                RPCResult{
            "  \"psbt\"          (string) The base64-encoded partially signed transaction\n"
                },
                RPCExamples{
                    HelpExampleCli("combinepsbt", "[\"mybase64_1\", \"mybase64_2\", \"mybase64_3\"]")
                },
            }.ToString());

    RPCTypeCheck(request.params, {UniValue::VARR}, true);

    // Unserialize the transactions
    std::vector<PartiallySignedTransaction> psbtxs;
    UniValue txs = request.params[0].get_array();
    if (txs.empty()) {
        throw JSONRPCError(RPC_INVALID_PARAMETER, "Parameter 'txs' cannot be empty");
    }
    for (unsigned int i = 0; i < txs.size(); ++i) {
        PartiallySignedTransaction psbtx;
        std::string error;
        if (!DecodeBase64PSBT(psbtx, txs[i].get_str(), error)) {
            throw JSONRPCError(RPC_DESERIALIZATION_ERROR, strprintf("TX decode failed %s", error));
        }
        psbtxs.push_back(psbtx);
    }

    PartiallySignedTransaction merged_psbt;
    const TransactionError error = CombinePSBTs(merged_psbt, psbtxs);
    if (error != TransactionError::OK) {
        throw JSONRPCTransactionError(error);
    }

    CDataStream ssTx(SER_NETWORK, PROTOCOL_VERSION);
    ssTx << merged_psbt;
    return EncodeBase64((unsigned char*)ssTx.data(), ssTx.size());
}

UniValue finalizepsbt(const JSONRPCRequest& request)
{
    if (request.fHelp || request.params.size() < 1 || request.params.size() > 2)
        throw std::runtime_error(
            RPCHelpMan{"finalizepsbt",
                "Finalize the inputs of a PSBT. If the transaction is fully signed, it will produce a\n"
                "network serialized transaction which can be broadcast with sendrawtransaction. Otherwise a PSBT will be\n"
                "created which has the final_scriptSig and final_scriptWitness fields filled for inputs that are complete.\n"
                "Implements the Finalizer and Extractor roles.\n",
                {
                    {"psbt", RPCArg::Type::STR, RPCArg::Optional::NO, "A base64 string of a PSBT"},
                    {"extract", RPCArg::Type::BOOL, /* default */ "true", "If true and the transaction is complete,\n"
            "                             extract and return the complete transaction in normal network serialization instead of the PSBT."},
                },
                RPCResult{
            "{\n"
            "  \"psbt\" : \"value\",          (string) The base64-encoded partially signed transaction if not extracted\n"
            "  \"hex\" : \"value\",           (string) The hex-encoded network transaction if extracted\n"
            "  \"complete\" : true|false,   (boolean) If the transaction has a complete set of signatures\n"
            "  ]\n"
            "}\n"
                },
                RPCExamples{
                    HelpExampleCli("finalizepsbt", "\"psbt\"")
                },
            }.ToString());

    RPCTypeCheck(request.params, {UniValue::VSTR, UniValue::VBOOL}, true);

    // Unserialize the transactions
    PartiallySignedTransaction psbtx;
    std::string error;
    if (!DecodeBase64PSBT(psbtx, request.params[0].get_str(), error)) {
        throw JSONRPCError(RPC_DESERIALIZATION_ERROR, strprintf("TX decode failed %s", error));
    }

    bool extract = request.params[1].isNull() || (!request.params[1].isNull() && request.params[1].get_bool());

    CMutableTransaction mtx;
    bool complete = FinalizeAndExtractPSBT(psbtx, mtx);

    UniValue result(UniValue::VOBJ);
    CDataStream ssTx(SER_NETWORK, PROTOCOL_VERSION);
    std::string result_str;

    if (complete && extract) {
        CMutableTransaction mtx(*psbtx.tx);
        mtx.witness.vtxinwit.resize(mtx.vin.size());
        for (unsigned int i = 0; i < mtx.vin.size(); ++i) {
            mtx.vin[i].scriptSig = psbtx.inputs[i].final_script_sig;
            mtx.witness.vtxinwit[i].scriptWitness = psbtx.inputs[i].final_script_witness;
        }
        ssTx << mtx;
        result_str = HexStr(ssTx.str());
        result.pushKV("hex", result_str);
    } else {
        ssTx << psbtx;
        result_str = EncodeBase64(ssTx.str());
        result.pushKV("psbt", result_str);
    }
    result.pushKV("complete", complete);

    return result;
}

UniValue createpsbt(const JSONRPCRequest& request)
{
    if (request.fHelp || request.params.size() < 2 || request.params.size() > 4)
        throw std::runtime_error(
            RPCHelpMan{"createpsbt",
                "\nCreates a transaction in the Partially Signed Transaction format.\n"
                "Implements the Creator role.\n",
                {
                    {"inputs", RPCArg::Type::ARR, RPCArg::Optional::NO, "A json array of json objects",
                        {
                            {"", RPCArg::Type::OBJ, RPCArg::Optional::OMITTED, "",
                                {
                                    {"txid", RPCArg::Type::STR_HEX, RPCArg::Optional::NO, "The transaction id"},
                                    {"vout", RPCArg::Type::NUM, RPCArg::Optional::NO, "The output number"},
                                    {"sequence", RPCArg::Type::NUM, /* default */ "depends on the value of the 'replaceable' and 'locktime' arguments", "The sequence number"},
                                },
                                },
                        },
                        },
                    {"outputs", RPCArg::Type::ARR, RPCArg::Optional::NO, "a json array with outputs (key-value pairs), where none of the keys are duplicated.\n"
                            "That is, each address can only appear once and there can only be one 'data' object.\n"
                            "For compatibility reasons, a dictionary, which holds the key-value pairs directly, is also\n"
                            "                             accepted as second parameter.",
                        {
                            {"", RPCArg::Type::OBJ, RPCArg::Optional::OMITTED, "",
                                {
                                    {"address", RPCArg::Type::AMOUNT, RPCArg::Optional::NO, "A key-value pair. The key (string) is the bitcoin address, the value (float or string) is the amount in " + CURRENCY_UNIT},
                                },
                                },
                            {"", RPCArg::Type::OBJ, RPCArg::Optional::OMITTED, "",
                                {
                                    {"data", RPCArg::Type::STR_HEX, RPCArg::Optional::NO, "A key-value pair. The key must be \"data\", the value is hex-encoded data"},
                                },
                                },
                        },
                        },
                    {"locktime", RPCArg::Type::NUM, /* default */ "0", "Raw locktime. Non-0 value also locktime-activates inputs"},
                    {"replaceable", RPCArg::Type::BOOL, /* default */ "false", "Marks this transaction as BIP125 replaceable.\n"
                            "                             Allows this transaction to be replaced by a transaction with higher fees. If provided, it is an error if explicit sequence numbers are incompatible."},
                    {"output_assets", RPCArg::Type::OBJ, RPCArg::Optional::OMITTED, "A json object of addresses to the assets (label or hex ID) used to pay them. (default: bitcoin)",
                        {
                            {"address", RPCArg::Type::STR, RPCArg::Optional::OMITTED, "A key-value pair. The key (string) is the bitcoin address, the value is the asset label or asset ID."},
                            {"fee", RPCArg::Type::STR, RPCArg::Optional::OMITTED, "A key-value pair. The key (string) is the bitcoin address, the value is the asset label or asset ID."},
                        },
                        },
                },
                RPCResult{
                            "  \"psbt\"        (string)  The resulting raw transaction (base64-encoded string)\n"
                },
                RPCExamples{
                    HelpExampleCli("createpsbt", "\"[{\\\"txid\\\":\\\"myid\\\",\\\"vout\\\":0}]\" \"[{\\\"data\\\":\\\"00010203\\\"}]\"")
                },
            }.ToString());


    RPCTypeCheck(request.params, {
        UniValue::VARR,
        UniValueType(), // ARR or OBJ, checked later
        UniValue::VNUM,
        UniValue::VBOOL,
        }, true
    );

    CMutableTransaction rawTx = ConstructTransaction(request.params[0], request.params[1], request.params[2], request.params[3], request.params[4]);

    // Make a blank psbt
    PartiallySignedTransaction psbtx;
    psbtx.tx = rawTx;
    for (unsigned int i = 0; i < rawTx.vin.size(); ++i) {
        psbtx.inputs.push_back(PSBTInput());
    }
    for (unsigned int i = 0; i < rawTx.vout.size(); ++i) {
        psbtx.outputs.push_back(PSBTOutput());
    }

    // Serialize the PSBT
    CDataStream ssTx(SER_NETWORK, PROTOCOL_VERSION);
    ssTx << psbtx;

    return EncodeBase64((unsigned char*)ssTx.data(), ssTx.size());
}

UniValue converttopsbt(const JSONRPCRequest& request)
{
    if (request.fHelp || request.params.size() < 1 || request.params.size() > 3)
        throw std::runtime_error(
            RPCHelpMan{"converttopsbt",
                "\nConverts a network serialized transaction to a PSBT. This should be used only with createrawtransaction and fundrawtransaction\n"
                "createpsbt and walletcreatefundedpsbt should be used for new applications.\n",
                {
                    {"hexstring", RPCArg::Type::STR_HEX, RPCArg::Optional::NO, "The hex string of a raw transaction"},
                    {"permitsigdata", RPCArg::Type::BOOL, /* default */ "false", "If true, any signatures in the input will be discarded and conversion.\n"
                            "                              will continue. If false, RPC will fail if any signatures are present."},
                    {"iswitness", RPCArg::Type::BOOL, /* default */ "depends on heuristic tests", "Whether the transaction hex is a serialized witness transaction.\n"
                            "                              If iswitness is not present, heuristic tests will be used in decoding. If true, only witness deserializaion\n"
                            "                              will be tried. If false, only non-witness deserialization will be tried. Only has an effect if\n"
                            "                              permitsigdata is true."},
                },
                RPCResult{
                            "  \"psbt\"        (string)  The resulting raw transaction (base64-encoded string)\n"
                },
                RPCExamples{
                            "\nCreate a transaction\n"
                            + HelpExampleCli("createrawtransaction", "\"[{\\\"txid\\\":\\\"myid\\\",\\\"vout\\\":0}]\" \"[{\\\"data\\\":\\\"00010203\\\"}]\"") +
                            "\nConvert the transaction to a PSBT\n"
                            + HelpExampleCli("converttopsbt", "\"rawtransaction\"")
                },
            }.ToString());


    RPCTypeCheck(request.params, {UniValue::VSTR, UniValue::VBOOL, UniValue::VBOOL}, true);

    // parse hex string from parameter
    CMutableTransaction tx;
    bool permitsigdata = request.params[1].isNull() ? false : request.params[1].get_bool();
    bool witness_specified = !request.params[2].isNull();
    bool iswitness = witness_specified ? request.params[2].get_bool() : false;
    bool try_witness = permitsigdata ? (witness_specified ? iswitness : true) : false;
    bool try_no_witness = permitsigdata ? (witness_specified ? !iswitness : true) : true;
    if (!DecodeHexTx(tx, request.params[0].get_str(), try_no_witness, try_witness)) {
        throw JSONRPCError(RPC_DESERIALIZATION_ERROR, "TX decode failed");
    }

    // Remove all scriptSigs and scriptWitnesses from inputs
    for (CTxIn& input : tx.vin) {
        if (!input.scriptSig.empty() && !permitsigdata) {
            throw JSONRPCError(RPC_DESERIALIZATION_ERROR, "Inputs must not have scriptSigs");
        }
        input.scriptSig.clear();
    }
    for (CTxInWitness& witness: tx.witness.vtxinwit) {
        if (!witness.scriptWitness.IsNull() && !permitsigdata) {
            throw JSONRPCError(RPC_DESERIALIZATION_ERROR, "Inputs must not have scriptWitnesses");
        }
    }
    tx.witness.SetNull();

    // Make a blank psbt
    PartiallySignedTransaction psbtx;
    psbtx.tx = tx;
    for (unsigned int i = 0; i < tx.vin.size(); ++i) {
        psbtx.inputs.push_back(PSBTInput());
    }
    for (unsigned int i = 0; i < tx.vout.size(); ++i) {
        psbtx.outputs.push_back(PSBTOutput());
    }

    // Serialize the PSBT
    CDataStream ssTx(SER_NETWORK, PROTOCOL_VERSION);
    ssTx << psbtx;

    return EncodeBase64((unsigned char*)ssTx.data(), ssTx.size());
}

UniValue utxoupdatepsbt(const JSONRPCRequest& request)
{
    if (request.fHelp || request.params.size() != 1) {
        throw std::runtime_error(
            RPCHelpMan{"utxoupdatepsbt",
            "\nUpdates a PSBT with witness UTXOs retrieved from the UTXO set or the mempool.\n",
            {
                {"psbt", RPCArg::Type::STR, RPCArg::Optional::NO, "A base64 string of a PSBT"}
            },
            RPCResult {
                "  \"psbt\"          (string) The base64-encoded partially signed transaction with inputs updated\n"
            },
            RPCExamples {
                HelpExampleCli("utxoupdatepsbt", "\"psbt\"")
            }}.ToString());
    }

    RPCTypeCheck(request.params, {UniValue::VSTR}, true);

    // Unserialize the transactions
    PartiallySignedTransaction psbtx;
    std::string error;
    if (!DecodeBase64PSBT(psbtx, request.params[0].get_str(), error)) {
        throw JSONRPCError(RPC_DESERIALIZATION_ERROR, strprintf("TX decode failed %s", error));
    }

    // Fetch previous transactions (inputs):
    CCoinsView viewDummy;
    CCoinsViewCache view(&viewDummy);
    {
        LOCK2(cs_main, mempool.cs);
        CCoinsViewCache &viewChain = *pcoinsTip;
        CCoinsViewMemPool viewMempool(&viewChain, mempool);
        view.SetBackend(viewMempool); // temporarily switch cache backend to db+mempool view

        for (const CTxIn& txin : psbtx.tx->vin) {
            view.AccessCoin(txin.prevout); // Load entries from viewChain into view; can fail.
        }

        view.SetBackend(viewDummy); // switch back to avoid locking mempool for too long
    }

    // Fill the inputs
    for (unsigned int i = 0; i < psbtx.tx->vin.size(); ++i) {
        PSBTInput& input = psbtx.inputs.at(i);

        if (input.non_witness_utxo || !input.witness_utxo.IsNull()) {
            continue;
        }

        const Coin& coin = view.AccessCoin(psbtx.tx->vin[i].prevout);

        std::vector<std::vector<unsigned char>> solutions_data;
        txnouttype which_type = Solver(coin.out.scriptPubKey, solutions_data);
        if (which_type == TX_WITNESS_V0_SCRIPTHASH || which_type == TX_WITNESS_V0_KEYHASH || which_type == TX_WITNESS_UNKNOWN) {
            input.witness_utxo = coin.out;
        }
    }

    CDataStream ssTx(SER_NETWORK, PROTOCOL_VERSION);
    ssTx << psbtx;
    return EncodeBase64((unsigned char*)ssTx.data(), ssTx.size());
}

UniValue joinpsbts(const JSONRPCRequest& request)
{
    if (request.fHelp || request.params.size() != 1) {
        throw std::runtime_error(
            RPCHelpMan{"joinpsbts",
            "\nJoins multiple distinct PSBTs with different inputs and outputs into one PSBT with inputs and outputs from all of the PSBTs\n"
            "No input in any of the PSBTs can be in more than one of the PSBTs.\n",
            {
                {"txs", RPCArg::Type::ARR, RPCArg::Optional::NO, "A json array of base64 strings of partially signed transactions",
                    {
                        {"psbt", RPCArg::Type::STR, RPCArg::Optional::NO, "A base64 string of a PSBT"}
                    }}
            },
            RPCResult {
                "  \"psbt\"          (string) The base64-encoded partially signed transaction\n"
            },
            RPCExamples {
                HelpExampleCli("joinpsbts", "\"psbt\"")
            }}.ToString());
    }

    RPCTypeCheck(request.params, {UniValue::VARR}, true);

    // Unserialize the transactions
    std::vector<PartiallySignedTransaction> psbtxs;
    UniValue txs = request.params[0].get_array();

    if (txs.size() <= 1) {
        throw JSONRPCError(RPC_INVALID_PARAMETER, "At least two PSBTs are required to join PSBTs.");
    }

    int32_t best_version = 1;
    uint32_t best_locktime = 0xffffffff;
    for (unsigned int i = 0; i < txs.size(); ++i) {
        PartiallySignedTransaction psbtx;
        std::string error;
        if (!DecodeBase64PSBT(psbtx, txs[i].get_str(), error)) {
            throw JSONRPCError(RPC_DESERIALIZATION_ERROR, strprintf("TX decode failed %s", error));
        }
        psbtxs.push_back(psbtx);
        // Choose the highest version number
        if (psbtx.tx->nVersion > best_version) {
            best_version = psbtx.tx->nVersion;
        }
        // Choose the lowest lock time
        if (psbtx.tx->nLockTime < best_locktime) {
            best_locktime = psbtx.tx->nLockTime;
        }
    }

    // Create a blank psbt where everything will be added
    PartiallySignedTransaction merged_psbt;
    merged_psbt.tx = CMutableTransaction();
    merged_psbt.tx->nVersion = best_version;
    merged_psbt.tx->nLockTime = best_locktime;

    // Merge
    for (auto& psbt : psbtxs) {
        for (unsigned int i = 0; i < psbt.tx->vin.size(); ++i) {
            if (!merged_psbt.AddInput(psbt.tx->vin[i], psbt.inputs[i])) {
                throw JSONRPCError(RPC_INVALID_PARAMETER, strprintf("Input %s:%d exists in multiple PSBTs", psbt.tx->vin[i].prevout.hash.ToString().c_str(), psbt.tx->vin[i].prevout.n));
            }
        }
        for (unsigned int i = 0; i < psbt.tx->vout.size(); ++i) {
            merged_psbt.AddOutput(psbt.tx->vout[i], psbt.outputs[i]);
        }
        merged_psbt.unknown.insert(psbt.unknown.begin(), psbt.unknown.end());
    }

    CDataStream ssTx(SER_NETWORK, PROTOCOL_VERSION);
    ssTx << merged_psbt;
    return EncodeBase64((unsigned char*)ssTx.data(), ssTx.size());
}

UniValue analyzepsbt(const JSONRPCRequest& request)
{
    if (request.fHelp || request.params.size() != 1) {
        throw std::runtime_error(
            RPCHelpMan{"analyzepsbt",
            "\nAnalyzes and provides information about the current status of a PSBT and its inputs\n",
            {
                {"psbt", RPCArg::Type::STR, RPCArg::Optional::NO, "A base64 string of a PSBT"}
            },
            RPCResult {
                "{\n"
                "  \"inputs\" : [                      (array of json objects)\n"
                "    {\n"
                "      \"has_utxo\" : true|false     (boolean) Whether a UTXO is provided\n"
                "      \"is_final\" : true|false     (boolean) Whether the input is finalized\n"
                "      \"missing\" : {               (json object, optional) Things that are missing that are required to complete this input\n"
                "        \"pubkeys\" : [             (array, optional)\n"
                "          \"keyid\"                 (string) Public key ID, hash160 of the public key, of a public key whose BIP 32 derivation path is missing\n"
                "        ]\n"
                "        \"signatures\" : [          (array, optional)\n"
                "          \"keyid\"                 (string) Public key ID, hash160 of the public key, of a public key whose signature is missing\n"
                "        ]\n"
                "        \"redeemscript\" : \"hash\"   (string, optional) Hash160 of the redeemScript that is missing\n"
                "        \"witnessscript\" : \"hash\"  (string, optional) SHA256 of the witnessScript that is missing\n"
                "      }\n"
                "      \"next\" : \"role\"             (string, optional) Role of the next person that this input needs to go to\n"
                "    }\n"
                "    ,...\n"
                "  ]\n"
                "  \"estimated_vsize\" : vsize       (numeric, optional) Estimated vsize of the final signed transaction\n"
                "  \"estimated_feerate\" : feerate   (numeric, optional) Estimated feerate of the final signed transaction in " + CURRENCY_UNIT + "/kB. Shown only if all UTXO slots in the PSBT have been filled.\n"
                "  \"fee\" : fee                     (numeric, optional) The transaction fee paid. Shown only if all UTXO slots in the PSBT have been filled.\n"
                "  \"next\" : \"role\"                 (string) Role of the next person that this psbt needs to go to\n"
                "}\n"
            },
            RPCExamples {
                HelpExampleCli("analyzepsbt", "\"psbt\"")
            }}.ToString());
    }

    RPCTypeCheck(request.params, {UniValue::VSTR});

    // Unserialize the transaction
    PartiallySignedTransaction psbtx;
    std::string error;
    if (!DecodeBase64PSBT(psbtx, request.params[0].get_str(), error)) {
        throw JSONRPCError(RPC_DESERIALIZATION_ERROR, strprintf("TX decode failed %s", error));
    }

    PSBTAnalysis psbta = AnalyzePSBT(psbtx);

    UniValue result(UniValue::VOBJ);
    UniValue inputs_result(UniValue::VARR);
    for (const auto& input : psbta.inputs) {
        UniValue input_univ(UniValue::VOBJ);
        UniValue missing(UniValue::VOBJ);

        input_univ.pushKV("has_utxo", input.has_utxo);
        input_univ.pushKV("is_final", input.is_final);
        input_univ.pushKV("next", PSBTRoleName(input.next));

        if (!input.missing_pubkeys.empty()) {
            UniValue missing_pubkeys_univ(UniValue::VARR);
            for (const CKeyID& pubkey : input.missing_pubkeys) {
                missing_pubkeys_univ.push_back(HexStr(pubkey));
            }
            missing.pushKV("pubkeys", missing_pubkeys_univ);
        }
        if (!input.missing_redeem_script.IsNull()) {
            missing.pushKV("redeemscript", HexStr(input.missing_redeem_script));
        }
        if (!input.missing_witness_script.IsNull()) {
            missing.pushKV("witnessscript", HexStr(input.missing_witness_script));
        }
        if (!input.missing_sigs.empty()) {
            UniValue missing_sigs_univ(UniValue::VARR);
            for (const CKeyID& pubkey : input.missing_sigs) {
                missing_sigs_univ.push_back(HexStr(pubkey));
            }
            missing.pushKV("signatures", missing_sigs_univ);
        }
        if (!missing.getKeys().empty()) {
            input_univ.pushKV("missing", missing);
        }
        inputs_result.push_back(input_univ);
    }
    result.pushKV("inputs", inputs_result);

    if (psbta.estimated_vsize != nullopt) {
        result.pushKV("estimated_vsize", (int)*psbta.estimated_vsize);
    }
    if (psbta.estimated_feerate != nullopt) {
        result.pushKV("estimated_feerate", ValueFromAmount(psbta.estimated_feerate->GetFeePerK()));
    }
    if (psbta.fee != nullopt) {
        result.pushKV("fee", AmountMapToUniv(*psbta.fee, ""));
    }
    result.pushKV("next", PSBTRoleName(psbta.next));

    return result;
}

//
// ELEMENTS:

UniValue rawblindrawtransaction(const JSONRPCRequest& request)
{
    if (request.fHelp || (request.params.size() < 5 || request.params.size() > 7))
        throw std::runtime_error(
            RPCHelpMan{"rawblindrawtransaction",
                "\nConvert one or more outputs of a raw transaction into confidential ones.\n"
                "Returns the hex-encoded raw transaction.\n"
                "The input raw transaction cannot have already-blinded outputs.\n"
                "The output keys used can be specified by using a confidential address in createrawtransaction.\n"
                "If an additional blinded output is required to make a balanced blinding, a 0-value unspendable output will be added. Since there is no access to the wallet the blinding pubkey from the last output with blinding key will be repeated.\n"
                "You can not blind issuances with this call.\n",
                {
                    {"hexstring", RPCArg::Type::STR_HEX, RPCArg::Optional::NO, "A hex-encoded raw transaction."},
                    {"inputamountblinders", RPCArg::Type::ARR, RPCArg::Optional::NO, "An array with one entry per transaction input.",
                        {
                            {"inputamountblinder", RPCArg::Type::STR_HEX, RPCArg::Optional::NO, "A hex-encoded blinding factor, one for each input."
            "                           Blinding factors can be found in the \"blinder\" output of listunspent."},
                        }
                    },
                    {"inputamounts", RPCArg::Type::ARR, RPCArg::Optional::NO, "An array with one entry per transaction input.",
                        {
                            {"inputamount", RPCArg::Type::AMOUNT, RPCArg::Optional::NO, "An amount for each input."},
                        }
                    },
                    {"inputassets", RPCArg::Type::ARR, RPCArg::Optional::NO, "An array with one entry per transaction input.",
                        {
                            {"inputasset", RPCArg::Type::STR_HEX, RPCArg::Optional::NO, "A hex-encoded asset id, one for each input."},
                        }
                    },
                    {"inputassetblinders", RPCArg::Type::ARR, RPCArg::Optional::NO, "An array with one entry per transaction input.",
                        {
                            {"inputassetblinder", RPCArg::Type::STR_HEX, RPCArg::Optional::NO, "A hex-encoded asset blinding factor, one for each input."},
                        }
                    },
                    {"totalblinder", RPCArg::Type::STR, RPCArg::Optional::OMITTED_NAMED_ARG, "Ignored for now."},
                    {"ignoreblindfail", RPCArg::Type::BOOL, /* default */ "true", "Return a transaction even when a blinding attempt fails due to number of blinded inputs/outputs."},
                },
                RPCResult{
            "\"transaction\"              (string) hex string of the transaction\n"
                },
                RPCExamples{""},
            }.ToString());

    std::vector<unsigned char> txData(ParseHexV(request.params[0], "argument 1"));
    CDataStream ssData(txData, SER_NETWORK, PROTOCOL_VERSION);
    CMutableTransaction tx;
    try {
        ssData >> tx;
    } catch (const std::exception &) {
        throw JSONRPCError(RPC_DESERIALIZATION_ERROR, "TX decode failed");
    }

    UniValue inputBlinds = request.params[1].get_array();
    UniValue inputAmounts = request.params[2].get_array();
    UniValue inputAssets = request.params[3].get_array();
    UniValue inputAssetBlinds = request.params[4].get_array();

    bool fIgnoreBlindFail = true;
    if (!request.params[6].isNull()) {
        fIgnoreBlindFail = request.params[6].get_bool();
    }

    int n_blinded_ins = 0;

    if (inputBlinds.size() != tx.vin.size()) {
        throw JSONRPCError(RPC_INVALID_PARAMETER,
            "Invalid parameter: one (potentially empty) input blind for each input must be provided");
    }
    if (inputAmounts.size() != tx.vin.size()) {
        throw JSONRPCError(RPC_INVALID_PARAMETER,
            "Invalid parameter: one (potentially empty) input blind for each input must be provided");
    }
    if (inputAssets.size() != tx.vin.size()) {
        throw JSONRPCError(RPC_INVALID_PARAMETER,
            "Invalid parameter: one (potentially empty) input asset id for each input must be provided");
    }
    if (inputAssetBlinds.size() != tx.vin.size()) {
        throw JSONRPCError(RPC_INVALID_PARAMETER,
            "Invalid parameter: one (potentially empty) input asset blind for each input must be provided");
    }

    std::vector<CAmount> input_amounts;
    std::vector<uint256> input_blinds;
    std::vector<uint256> input_asset_blinds;
    std::vector<CAsset> input_assets;
    std::vector<uint256> output_value_blinds;
    std::vector<uint256> output_asset_blinds;
    std::vector<CAsset> output_assets;
    std::vector<CPubKey> output_pubkeys;
    for (size_t nIn = 0; nIn < tx.vin.size(); nIn++) {
        if (!inputBlinds[nIn].isStr())
            throw JSONRPCError(RPC_INVALID_PARAMETER, "input blinds must be an array of hex strings");
        if (!inputAssetBlinds[nIn].isStr())
            throw JSONRPCError(RPC_INVALID_PARAMETER, "input asset blinds must be an array of hex strings");
        if (!inputAssets[nIn].isStr())
            throw JSONRPCError(RPC_INVALID_PARAMETER, "input asset ids must be an array of hex strings");

        std::string blind(inputBlinds[nIn].get_str());
        std::string assetblind(inputAssetBlinds[nIn].get_str());
        std::string asset(inputAssets[nIn].get_str());
        if (!IsHex(blind) || blind.length() != 32*2)
            throw JSONRPCError(RPC_INVALID_PARAMETER, "input blinds must be an array of 32-byte hex-encoded strings");
        if (!IsHex(assetblind) || assetblind.length() != 32*2)
            throw JSONRPCError(RPC_INVALID_PARAMETER, "input asset blinds must be an array of 32-byte hex-encoded strings");
        if (!IsHex(asset) || asset.length() != 32*2)
            throw JSONRPCError(RPC_INVALID_PARAMETER, "input asset blinds must be an array of 32-byte hex-encoded strings");

        input_blinds.push_back(uint256S(blind));
        input_asset_blinds.push_back(uint256S(assetblind));
        input_assets.push_back(CAsset(uint256S(asset)));
        input_amounts.push_back(AmountFromValue(inputAmounts[nIn]));

        if (!input_blinds.back().IsNull()) {
            n_blinded_ins++;
        }
    }

    RawFillBlinds(tx, output_value_blinds, output_asset_blinds, output_pubkeys);

    // How many are we trying to blind?
    int num_pubkeys = 0;
    unsigned int keyIndex = -1;
    for (unsigned int i = 0; i < output_pubkeys.size(); i++) {
        const CPubKey& key = output_pubkeys[i];
        if (key.IsValid()) {
            num_pubkeys++;
            keyIndex = i;
        }
    }

    if (num_pubkeys == 0 && n_blinded_ins == 0) {
        // Vacuous, just return the transaction
        return EncodeHexTx(CTransaction(tx));
    } else if (n_blinded_ins > 0 && num_pubkeys == 0) {
        // No notion of wallet, cannot complete this blinding without passed-in pubkey
        throw JSONRPCError(RPC_INVALID_PARAMETER, "Unable to blind transaction: Add another output to blind in order to complete the blinding.");
    } else if (n_blinded_ins == 0 && num_pubkeys == 1) {
        if (fIgnoreBlindFail) {
            // Just get rid of the ECDH key in the nonce field and return
            tx.vout[keyIndex].nNonce.SetNull();
            return EncodeHexTx(CTransaction(tx));
        } else {
            throw JSONRPCError(RPC_INVALID_PARAMETER, "Unable to blind transaction: Add another output to blind in order to complete the blinding.");
        }
    }

    int ret = BlindTransaction(input_blinds, input_asset_blinds, input_assets, input_amounts, output_value_blinds, output_asset_blinds, output_pubkeys, std::vector<CKey>(), std::vector<CKey>(), tx);
    if (ret != num_pubkeys) {
        // TODO Have more rich return values, communicating to user what has been blinded
        // User may be ok not blinding something that for instance has no corresponding type on input
        throw JSONRPCError(RPC_INVALID_PARAMETER, "Unable to blind transaction: Are you sure each asset type to blind is represented in the inputs?");
    }

    return EncodeHexTx(CTransaction(tx));
}

struct RawIssuanceDetails
{
    int input_index;
    uint256 entropy;
    CAsset asset;
    CAsset token;
};

// Appends a single issuance to the first input that doesn't have one, and includes
// a single output per asset type in shuffled positions.
void issueasset_base(CMutableTransaction& mtx, RawIssuanceDetails& issuance_details, const CAmount asset_amount, const CAmount token_amount, const std::string& asset_address_str, const std::string& token_address_str, const bool blind_issuance, const uint256& contract_hash)
{

    CTxDestination asset_address(DecodeDestination(asset_address_str));
    CTxDestination token_address(DecodeDestination(token_address_str));
    CScript asset_destination = GetScriptForDestination(asset_address);
    CScript token_destination = GetScriptForDestination(token_address);

    // Find an input with no issuance field
    size_t issuance_input_index = 0;
    for (; issuance_input_index < mtx.vin.size(); issuance_input_index++) {
        if (mtx.vin[issuance_input_index].assetIssuance.IsNull()) {
            break;
        }
    }
    // Can't add another one, exit
    if (issuance_input_index == mtx.vin.size()) {
        issuance_details.input_index = -1;
        return;
    }

    uint256 entropy;
    CAsset asset;
    CAsset token;
    GenerateAssetEntropy(entropy, mtx.vin[issuance_input_index].prevout, contract_hash);
    CalculateAsset(asset, entropy);
    CalculateReissuanceToken(token, entropy, blind_issuance);

    issuance_details.input_index = issuance_input_index;
    issuance_details.entropy = entropy;
    issuance_details.asset = asset;
    issuance_details.token = token;

    mtx.vin[issuance_input_index].assetIssuance.assetEntropy = contract_hash;

    // Place assets into randomly placed output slots, just insert in place
    // -1 due to fee output being at the end no matter what.
    int asset_place = GetRandInt(mtx.vout.size()-1);
    int token_place = GetRandInt(mtx.vout.size()); // Don't bias insertion

    CTxOut asset_out(asset, asset_amount, asset_destination);
    // If blinded address, insert the pubkey into the nonce field for later substitution by blinding
    if (IsBlindDestination(asset_address)) {
        CPubKey asset_blind = GetDestinationBlindingKey(asset_address);
        asset_out.nNonce.vchCommitment = std::vector<unsigned char>(asset_blind.begin(), asset_blind.end());
    }
    // Explicit 0 is represented by a null value, don't set to non-null in that case
    if (blind_issuance || asset_amount != 0) {
        mtx.vin[issuance_input_index].assetIssuance.nAmount = asset_amount;
    }
    // Don't make zero value output(impossible by consensus)
    if (asset_amount > 0) {
        mtx.vout.insert(mtx.vout.begin()+asset_place, asset_out);
    }

    CTxOut token_out(token, token_amount, token_destination);
    // If blinded address, insert the pubkey into the nonce field for later substitution by blinding
    if (IsBlindDestination(token_address)) {
        CPubKey token_blind = GetDestinationBlindingKey(token_address);
        token_out.nNonce.vchCommitment = std::vector<unsigned char>(token_blind.begin(), token_blind.end());
    }
    // Explicit 0 is represented by a null value, don't set to non-null in that case
    if (blind_issuance || token_amount != 0) {
        mtx.vin[issuance_input_index].assetIssuance.nInflationKeys = token_amount;
    }
    // Don't make zero value output(impossible by consensus)
    if (token_amount > 0) {
        mtx.vout.insert(mtx.vout.begin()+token_place, token_out);
    }
}

// Appends a single reissuance to the specified input if none exists,
// and the corresponding output in a shuffled position. Errors otherwise.
void reissueasset_base(CMutableTransaction& mtx, int& issuance_input_index, const CAmount asset_amount, const std::string& asset_address_str, const uint256& asset_blinder, const uint256& entropy)
{

    CTxDestination asset_address(DecodeDestination(asset_address_str));
    CScript asset_destination = GetScriptForDestination(asset_address);

    // Check if issuance already exists, error if already exists
    if ((size_t)issuance_input_index >= mtx.vin.size() || !mtx.vin[issuance_input_index].assetIssuance.IsNull()) {
        issuance_input_index = -1;
        return;
    }

    CAsset asset;
    CalculateAsset(asset, entropy);

    mtx.vin[issuance_input_index].assetIssuance.assetEntropy = entropy;
    mtx.vin[issuance_input_index].assetIssuance.assetBlindingNonce = asset_blinder;
    mtx.vin[issuance_input_index].assetIssuance.nAmount = asset_amount;

    // Place assets into randomly placed output slots, before change output, inserted in place
    assert(mtx.vout.size() >= 1);
    int asset_place = GetRandInt(mtx.vout.size()-1);

    CTxOut asset_out(asset, asset_amount, asset_destination);
    // If blinded address, insert the pubkey into the nonce field for later substitution by blinding
    if (IsBlindDestination(asset_address)) {
        CPubKey asset_blind = GetDestinationBlindingKey(asset_address);
        asset_out.nNonce.vchCommitment = std::vector<unsigned char>(asset_blind.begin(), asset_blind.end());
    }
    assert(asset_amount > 0);
    mtx.vout.insert(mtx.vout.begin()+asset_place, asset_out);
    mtx.vin[issuance_input_index].assetIssuance.nAmount = asset_amount;
}

UniValue rawissueasset(const JSONRPCRequest& request)
{
    if (request.fHelp || request.params.size() != 2)
        throw std::runtime_error(
            RPCHelpMan{"rawissueasset",
                "\nCreate an asset by attaching issuances to transaction inputs. Returns the transaction hex. There must be as many inputs as issuances requested. The final transaction hex is the final version of the transaction appended to the last object in the array.\n",
                {
                    {"transaction", RPCArg::Type::STR_HEX, RPCArg::Optional::NO, "Transaction in hex in which to include an issuance input."},
                    {"issuances", RPCArg::Type::ARR, RPCArg::Optional::NO, "List of issuances to create. Each issuance must have one non-zero amount.",
                        {
                            {"", RPCArg::Type::OBJ, RPCArg::Optional::NO, "",
                                {
                                    {"asset_amount", RPCArg::Type::AMOUNT, RPCArg::Optional::OMITTED_NAMED_ARG, "Amount of asset to generate, if any."},
                                    {"asset_address", RPCArg::Type::STR, RPCArg::Optional::OMITTED_NAMED_ARG, "Destination address of generated asset. Required if `asset_amount` given."},
                                    {"token_amount", RPCArg::Type::AMOUNT, RPCArg::Optional::OMITTED_NAMED_ARG, "Amount of reissuance token to generate, if any."},
                                    {"token_address", RPCArg::Type::STR, RPCArg::Optional::OMITTED_NAMED_ARG, "Destination address of generated reissuance tokens. Required if `token_amount` given."},
                                    {"blind", RPCArg::Type::BOOL, /* default */ "true", "Whether to mark the issuance input for blinding or not. Only affects issuances with re-issuance tokens."},
                                    {"contract_hash", RPCArg::Type::STR_HEX, /* default */ "0000...0000", "Contract hash that is put into issuance definition. Must be 32 bytes worth in hex string form. This will affect the asset id."},
                                }
                            }
                        }
                    },
                },
                RPCResult{
            "[                           (json array) Results of issuances, in the order of `issuances` argument\n"
            "  {                           (json object)\n"
            "    \"hex\":<hex>,            (string) The transaction with issuances appended. Only appended to final index in returned array.\n"
            "    \"vin\":\"n\",            (numeric) The input position of the issuance in the transaction.\n"
            "    \"entropy\":\"<entropy>\" (string) Entropy of the asset type.\n"
            "    \"asset\":\"<asset>\",    (string) Asset type for issuance if known.\n"
            "    \"token\":\"<token>\",    (string) Token type for issuance.\n"
            "  },\n"
            "  ...\n"
            "]"
                },
                RPCExamples{""},
            }.ToString());

    CMutableTransaction mtx;

    if (!DecodeHexTx(mtx, request.params[0].get_str()))
        throw JSONRPCError(RPC_DESERIALIZATION_ERROR, "TX decode failed");

    UniValue issuances = request.params[1].get_array();

    std::string asset_address_str = "";
    std::string token_address_str = "";

    UniValue ret(UniValue::VARR);

    // Count issuances, only append hex to final one
    unsigned int issuances_til_now = 0;

    for (unsigned int idx = 0; idx < issuances.size(); idx++) {
        const UniValue& issuance = issuances[idx];
        const UniValue& issuance_o = issuance.get_obj();

        CAmount asset_amount = 0;
        const UniValue& asset_amount_uni = issuance_o["asset_amount"];
        if (asset_amount_uni.isNum()) {
            asset_amount = AmountFromValue(asset_amount_uni);
            if (asset_amount <= 0) {
                throw JSONRPCError(RPC_INVALID_PARAMETER, "Invalid parameter, asset_amount must be positive");
            }
            const UniValue& asset_address_uni = issuance_o["asset_address"];
            if (!asset_address_uni.isStr()) {
                throw JSONRPCError(RPC_INVALID_PARAMETER, "Invalid parameter, missing corresponding asset_address");
            }
            asset_address_str = asset_address_uni.get_str();
        }

        CAmount token_amount = 0;
        const UniValue& token_amount_uni = issuance_o["token_amount"];
        if (token_amount_uni.isNum()) {
            token_amount = AmountFromValue(token_amount_uni);
            if (token_amount <= 0) {
                throw JSONRPCError(RPC_INVALID_PARAMETER, "Invalid parameter, token_amount must be positive");
            }
            const UniValue& token_address_uni = issuance_o["token_address"];
            if (!token_address_uni.isStr()) {
                throw JSONRPCError(RPC_INVALID_PARAMETER, "Invalid parameter, missing corresponding token_address");
            }
            token_address_str = token_address_uni.get_str();
        }
        if (asset_amount == 0 && token_amount == 0) {
            throw JSONRPCError(RPC_TYPE_ERROR, "Issuance must have one non-zero component");
        }

        // If we have issuances, check if reissuance tokens will be generated via blinding path
        const UniValue blind_uni = issuance_o["blind"];
        const bool blind_issuance = !blind_uni.isBool() || blind_uni.get_bool();

        // Check for optional contract to hash into definition
        uint256 contract_hash;
        if (!issuance_o["contract_hash"].isNull()) {
            contract_hash = ParseHashV(issuance_o["contract_hash"], "contract_hash");
        }

        RawIssuanceDetails details;

        issueasset_base(mtx, details, asset_amount, token_amount, asset_address_str, token_address_str, blind_issuance, contract_hash);
        if (details.input_index == -1) {
            throw JSONRPCError(RPC_INVALID_PARAMETER, "Failed to find enough blank inputs for listed issuances.");
        }

        issuances_til_now++;

        UniValue obj(UniValue::VOBJ);
        if (issuances_til_now == issuances.size()) {
            obj.pushKV("hex", EncodeHexTx(CTransaction(mtx)));
        }
        obj.pushKV("vin", details.input_index);
        obj.pushKV("entropy", details.entropy.GetHex());
        obj.pushKV("asset", details.asset.GetHex());
        obj.pushKV("token", details.token.GetHex());

        ret.push_back(obj);
    }

    return ret;
}

UniValue rawreissueasset(const JSONRPCRequest& request)
{
    if (request.fHelp || request.params.size() != 2)
        throw std::runtime_error(
            RPCHelpMan{"rawreissueasset",
                "\nRe-issue an asset by attaching pseudo-inputs to transaction inputs, revealing the underlying reissuance token of the input. Returns the transaction hex.\n",
                {
                    {"transaction", RPCArg::Type::STR_HEX, RPCArg::Optional::NO, "Transaction in hex in which to include an issuance input."},
                    {"reissuances", RPCArg::Type::ARR, RPCArg::Optional::NO, "List of re-issuances to create. Each issuance must have one non-zero amount.",
                        {
                            {"", RPCArg::Type::OBJ, RPCArg::Optional::NO, "",
                                {
                                    {"asset_amount", RPCArg::Type::AMOUNT, RPCArg::Optional::NO, "Amount of asset to generate, if any."},
                                    {"asset_address", RPCArg::Type::STR, RPCArg::Optional::NO, "Destination address of generated asset. Required if `asset_amount` given."},
                                    {"input_index", RPCArg::Type::NUM, RPCArg::Optional::NO, "The input position of the reissuance in the transaction."},
                                    {"asset_blinder", RPCArg::Type::STR_HEX, RPCArg::Optional::NO, "The blinding factor of the reissuance token output being spent."},
                                    {"entropy", RPCArg::Type::STR_HEX, RPCArg::Optional::NO, "The `entropy` returned during initial issuance for the asset being reissued."},
                                }
                            }
                        }
                    },
                },
                RPCResult{
            "{                             (json object)\n"
            "    \"hex\":<hex>,            (string) The transaction with reissuances appended.\n"
            "}\n"
                },
                RPCExamples{""},
            }.ToString());

    CMutableTransaction mtx;

    if (!DecodeHexTx(mtx, request.params[0].get_str()))
        throw JSONRPCError(RPC_DESERIALIZATION_ERROR, "TX decode failed");

    if (mtx.vout.empty()) {
        throw JSONRPCError(RPC_INVALID_PARAMETER, "Transaction must have at least one output.");
    }

    UniValue issuances = request.params[1].get_array();

    unsigned int num_issuances = 0;

    for (unsigned int idx = 0; idx < issuances.size(); idx++) {
        const UniValue& issuance = issuances[idx];
        const UniValue& issuance_o = issuance.get_obj();

        CAmount asset_amount = 0;
        const UniValue& asset_amount_uni = issuance_o["asset_amount"];
        if (asset_amount_uni.isNum()) {
            asset_amount = AmountFromValue(asset_amount_uni);
            if (asset_amount <= 0) {
                throw JSONRPCError(RPC_INVALID_PARAMETER, "Invalid parameter, asset_amount must be positive");
            }
        } else {
            throw JSONRPCError(RPC_INVALID_PARAMETER, "Asset amount must be given for each reissuance.");
        }

        const UniValue& asset_address_uni = issuance_o["asset_address"];
        if (!asset_address_uni.isStr()) {
            throw JSONRPCError(RPC_INVALID_PARAMETER, "Reissuance missing asset_address");
        }
        std::string asset_address_str = asset_address_uni.get_str();

        int input_index = -1;
        const UniValue& input_index_o = issuance_o["input_index"];
        if (input_index_o.isNum()) {
            input_index = input_index_o.get_int();
            if (input_index < 0) {
                throw JSONRPCError(RPC_INVALID_PARAMETER, "Input index must be non-negative.");
            }
        } else {
            throw JSONRPCError(RPC_INVALID_PARAMETER, "Input indexes for all reissuances are required.");
        }

        uint256 asset_blinder = ParseHashV(issuance_o["asset_blinder"], "asset_blinder");

        uint256 entropy = ParseHashV(issuance_o["entropy"], "entropy");

        reissueasset_base(mtx, input_index, asset_amount, asset_address_str, asset_blinder, entropy);
        if (input_index == -1) {
            throw JSONRPCError(RPC_INVALID_PARAMETER, "Selected transaction input already has issuance data.");
        }

        num_issuances++;
    }

    if (num_issuances != issuances.size()) {
        throw JSONRPCError(RPC_INVALID_PARAMETER, "Failed to find enough blank inputs for listed issuances.");
    }

    UniValue ret(UniValue::VOBJ);
    ret.pushKV("hex", EncodeHexTx(CTransaction(mtx)));
    return ret;
}

// END ELEMENTS
//

// clang-format off
static const CRPCCommand commands[] =
{ //  category              name                            actor (function)            argNames
  //  --------------------- ------------------------        -----------------------     ----------
    { "rawtransactions",    "getrawtransaction",            &getrawtransaction,         {"txid","verbose","blockhash"} },
    { "rawtransactions",    "createrawtransaction",         &createrawtransaction,      {"inputs","outputs","locktime","replaceable", "output_assets"} },
    { "rawtransactions",    "decoderawtransaction",         &decoderawtransaction,      {"hexstring","iswitness"} },
    { "rawtransactions",    "decodescript",                 &decodescript,              {"hexstring"} },
    { "rawtransactions",    "sendrawtransaction",           &sendrawtransaction,        {"hexstring","allowhighfees|maxfeerate"} },
    { "rawtransactions",    "combinerawtransaction",        &combinerawtransaction,     {"txs"} },
    { "rawtransactions",    "signrawtransactionwithkey",    &signrawtransactionwithkey, {"hexstring","privkeys","prevtxs","sighashtype"} },
    { "rawtransactions",    "testmempoolaccept",            &testmempoolaccept,         {"rawtxs","allowhighfees|maxfeerate"} },
    { "rawtransactions",    "decodepsbt",                   &decodepsbt,                {"psbt"} },
    { "rawtransactions",    "combinepsbt",                  &combinepsbt,               {"txs"} },
    { "rawtransactions",    "finalizepsbt",                 &finalizepsbt,              {"psbt", "extract"} },
    { "rawtransactions",    "createpsbt",                   &createpsbt,                {"inputs","outputs","locktime","replaceable"} },
    { "rawtransactions",    "converttopsbt",                &converttopsbt,             {"hexstring","permitsigdata","iswitness"} },
    { "rawtransactions",    "utxoupdatepsbt",               &utxoupdatepsbt,            {"psbt"} },
    { "rawtransactions",    "joinpsbts",                    &joinpsbts,                 {"txs"} },
    { "rawtransactions",    "analyzepsbt",                  &analyzepsbt,               {"psbt"} },

    { "blockchain",         "gettxoutproof",                &gettxoutproof,             {"txids", "blockhash"} },
    { "blockchain",         "verifytxoutproof",             &verifytxoutproof,          {"proof"} },
    { "rawtransactions",    "rawissueasset",                &rawissueasset,             {"transaction", "issuances"}},
    { "rawtransactions",    "rawreissueasset",              &rawreissueasset,           {"transaction", "reissuances"}},
    { "rawtransactions",    "rawblindrawtransaction",       &rawblindrawtransaction,    {"hexstring", "inputblinder", "inputamount", "inputasset", "inputassetblinder", "totalblinder", "ignoreblindfail"} },
};
// clang-format on

void RegisterRawTransactionRPCCommands(CRPCTable &t)
{
    for (unsigned int vcidx = 0; vcidx < ARRAYLEN(commands); vcidx++)
        t.appendCommand(commands[vcidx].name, &commands[vcidx]);
}<|MERGE_RESOLUTION|>--- conflicted
+++ resolved
@@ -16,12 +16,8 @@
 #include <key_io.h>
 #include <keystore.h>
 #include <merkleblock.h>
-<<<<<<< HEAD
 #include <net.h>
-#include <pegins.h>
-=======
 #include <node/psbt.h>
->>>>>>> 6a135fbe
 #include <node/transaction.h>
 #include <policy/policy.h>
 #include <policy/rbf.h>
@@ -375,167 +371,6 @@
     return res;
 }
 
-<<<<<<< HEAD
-CMutableTransaction ConstructTransaction(const UniValue& inputs_in, const UniValue& outputs_in, const UniValue& locktime, const UniValue& rbf, const UniValue& assets_in)
-{
-    if (inputs_in.isNull() || outputs_in.isNull())
-        throw JSONRPCError(RPC_INVALID_PARAMETER, "Invalid parameter, arguments 1 and 2 must be non-null");
-
-    UniValue inputs = inputs_in.get_array();
-    const bool outputs_is_obj = outputs_in.isObject();
-    UniValue outputs = outputs_is_obj ? outputs_in.get_obj() : outputs_in.get_array();
-
-    CMutableTransaction rawTx;
-
-    if (!locktime.isNull()) {
-        int64_t nLockTime = locktime.get_int64();
-        if (nLockTime < 0 || nLockTime > LOCKTIME_MAX)
-            throw JSONRPCError(RPC_INVALID_PARAMETER, "Invalid parameter, locktime out of range");
-        rawTx.nLockTime = nLockTime;
-    }
-
-    bool rbfOptIn = rbf.isTrue();
-
-    UniValue assets;
-    if (!assets_in.isNull()) {
-        assets = assets_in.get_obj();
-    }
-
-    for (unsigned int idx = 0; idx < inputs.size(); idx++) {
-        const UniValue& input = inputs[idx];
-        const UniValue& o = input.get_obj();
-
-        uint256 txid = ParseHashO(o, "txid");
-
-        const UniValue& vout_v = find_value(o, "vout");
-        if (!vout_v.isNum())
-            throw JSONRPCError(RPC_INVALID_PARAMETER, "Invalid parameter, missing vout key");
-        int nOutput = vout_v.get_int();
-        if (nOutput < 0)
-            throw JSONRPCError(RPC_INVALID_PARAMETER, "Invalid parameter, vout must be positive");
-
-        uint32_t nSequence;
-        if (rbfOptIn) {
-            nSequence = MAX_BIP125_RBF_SEQUENCE; /* CTxIn::SEQUENCE_FINAL - 2 */
-        } else if (rawTx.nLockTime) {
-            nSequence = CTxIn::SEQUENCE_FINAL - 1;
-        } else {
-            nSequence = CTxIn::SEQUENCE_FINAL;
-        }
-
-        // set the sequence number if passed in the parameters object
-        const UniValue& sequenceObj = find_value(o, "sequence");
-        if (sequenceObj.isNum()) {
-            int64_t seqNr64 = sequenceObj.get_int64();
-            if (seqNr64 < 0 || seqNr64 > CTxIn::SEQUENCE_FINAL) {
-                throw JSONRPCError(RPC_INVALID_PARAMETER, "Invalid parameter, sequence number is out of range");
-            } else {
-                nSequence = (uint32_t)seqNr64;
-            }
-        }
-
-        CTxIn in(COutPoint(txid, nOutput), CScript(), nSequence);
-
-        rawTx.vin.push_back(in);
-    }
-
-    if (!outputs_is_obj) {
-        // Translate array of key-value pairs into dict
-        UniValue outputs_dict = UniValue(UniValue::VOBJ);
-        for (size_t i = 0; i < outputs.size(); ++i) {
-            const UniValue& output = outputs[i];
-            if (!output.isObject()) {
-                throw JSONRPCError(RPC_INVALID_PARAMETER, "Invalid parameter, key-value pair not an object as expected");
-            }
-            if (output.size() != 1) {
-                throw JSONRPCError(RPC_INVALID_PARAMETER, "Invalid parameter, key-value pair must contain exactly one key");
-            }
-            outputs_dict.pushKVs(output);
-        }
-        outputs = std::move(outputs_dict);
-    }
-    // Keep track of the fee output so we can add it in the very end of the transaction.
-    CTxOut fee_out;
-
-    // Duplicate checking
-    std::set<CTxDestination> destinations;
-    bool has_data{false};
-
-    for (const std::string& name_ : outputs.getKeys()) {
-        // ELEMENTS:
-        // Asset defaults to policyAsset
-        CAsset asset(::policyAsset);
-        if (!assets.isNull()) {
-            if (!find_value(assets, name_).isNull()) {
-                asset = CAsset(ParseHashO(assets, name_));
-            }
-        }
-
-        if (name_ == "data") {
-            if (has_data) {
-                throw JSONRPCError(RPC_INVALID_PARAMETER, "Invalid parameter, duplicate key: data");
-            }
-            has_data = true;
-            std::vector<unsigned char> data = ParseHexV(outputs[name_].getValStr(), "Data");
-
-            CTxOut out(asset, 0, CScript() << OP_RETURN << data);
-            rawTx.vout.push_back(out);
-        } else if (name_ == "vdata") {
-            // ELEMENTS: support multi-push OP_RETURN
-            UniValue vdata = outputs[name_].get_array();
-            CScript datascript = CScript() << OP_RETURN;
-            for (size_t i = 0; i < vdata.size(); i++) {
-                std::vector<unsigned char> data = ParseHexV(vdata[i].get_str(), "Data");
-                datascript << data;
-            }
-
-            CTxOut out(asset, 0, datascript);
-            rawTx.vout.push_back(out);
-        } else if (name_ == "fee") {
-            // ELEMENTS: explicit fee outputs
-            CAmount nAmount = AmountFromValue(outputs[name_]);
-            fee_out = CTxOut(asset, nAmount, CScript());
-        } else if (name_ == "burn") {
-            CScript datascript = CScript() << OP_RETURN;
-            CAmount nAmount = AmountFromValue(outputs[name_]);
-            CTxOut out(asset, nAmount, datascript);
-            rawTx.vout.push_back(out);
-        } else {
-            CTxDestination destination = DecodeDestination(name_);
-            if (!IsValidDestination(destination)) {
-                throw JSONRPCError(RPC_INVALID_ADDRESS_OR_KEY, std::string("Invalid Bitcoin address: ") + name_);
-            }
-
-            if (!destinations.insert(destination).second) {
-                throw JSONRPCError(RPC_INVALID_PARAMETER, std::string("Invalid parameter, duplicated address: ") + name_);
-            }
-
-            CScript scriptPubKey = GetScriptForDestination(destination);
-            CAmount nAmount = AmountFromValue(outputs[name_]);
-
-            CTxOut out(asset, nAmount, scriptPubKey);
-            if (IsBlindDestination(destination)) {
-                CPubKey blind_pub = GetDestinationBlindingKey(destination);
-                out.nNonce.vchCommitment = std::vector<unsigned char>(blind_pub.begin(), blind_pub.end());
-            }
-            rawTx.vout.push_back(out);
-        }
-    }
-
-    // Add fee output in the end.
-    if (!fee_out.nValue.IsNull() && fee_out.nValue.GetAmount() > 0) {
-        rawTx.vout.push_back(fee_out);
-    }
-
-    if (!rbf.isNull() && rawTx.vin.size() > 0 && rbfOptIn != SignalsOptInRBF(CTransaction(rawTx))) {
-        throw JSONRPCError(RPC_INVALID_PARAMETER, "Invalid parameter combination: Sequence number(s) contradict replaceable option");
-    }
-
-    return rawTx;
-}
-
-=======
->>>>>>> 6a135fbe
 static UniValue createrawtransaction(const JSONRPCRequest& request)
 {
     if (request.fHelp || request.params.size() < 2 || request.params.size() > 5) {
@@ -803,26 +638,6 @@
     return r;
 }
 
-<<<<<<< HEAD
-/** Pushes a JSON object for script verification or signing errors to vErrorsRet. */
-static void TxInErrorToJSON(const CTxIn& txin, const CTxInWitness& txinwit, UniValue& vErrorsRet, const std::string& strMessage)
-{
-    UniValue entry(UniValue::VOBJ);
-    entry.pushKV("txid", txin.prevout.hash.ToString());
-    entry.pushKV("vout", (uint64_t)txin.prevout.n);
-    UniValue witness(UniValue::VARR);
-    for (unsigned int i = 0; i < txinwit.scriptWitness.stack.size(); i++) {
-        witness.push_back(HexStr(txinwit.scriptWitness.stack[i].begin(), txinwit.scriptWitness.stack[i].end()));
-    }
-    entry.pushKV("witness", witness);
-    entry.pushKV("scriptSig", HexStr(txin.scriptSig.begin(), txin.scriptSig.end()));
-    entry.pushKV("sequence", (uint64_t)txin.nSequence);
-    entry.pushKV("error", strMessage);
-    vErrorsRet.push_back(entry);
-}
-
-=======
->>>>>>> 6a135fbe
 static UniValue combinerawtransaction(const JSONRPCRequest& request)
 {
     if (request.fHelp || request.params.size() != 1)
@@ -907,179 +722,6 @@
     return EncodeHexTx(CTransaction(mergedTx));
 }
 
-<<<<<<< HEAD
-// TODO(https://github.com/bitcoin/bitcoin/pull/10973#discussion_r267084237):
-// This function is called from both wallet and node rpcs
-// (signrawtransactionwithwallet and signrawtransactionwithkey). It should be
-// moved to a util file so wallet code doesn't need to link against node code.
-// Also the dependency on interfaces::Chain should be removed, so
-// signrawtransactionwithkey doesn't need access to a Chain instance.
-UniValue SignTransaction(interfaces::Chain& chain, CMutableTransaction& mtx, const UniValue& prevTxsUnival, CBasicKeyStore *keystore, bool is_temp_keystore, const UniValue& hashType)
-{
-    // Fetch previous transactions (inputs):
-    std::map<COutPoint, Coin> coins;
-    for (const CTxIn& txin : mtx.vin) {
-        coins[txin.prevout]; // Create empty map entry keyed by prevout.
-    }
-    chain.findCoins(coins);
-
-    // Add previous txouts given in the RPC call:
-    if (!prevTxsUnival.isNull()) {
-        UniValue prevTxs = prevTxsUnival.get_array();
-        for (unsigned int idx = 0; idx < prevTxs.size(); ++idx) {
-            const UniValue& p = prevTxs[idx];
-            if (!p.isObject()) {
-                throw JSONRPCError(RPC_DESERIALIZATION_ERROR, "expected object with {\"txid'\",\"vout\",\"scriptPubKey\"}");
-            }
-
-            UniValue prevOut = p.get_obj();
-
-            RPCTypeCheckObj(prevOut,
-                {
-                    {"txid", UniValueType(UniValue::VSTR)},
-                    {"vout", UniValueType(UniValue::VNUM)},
-                    {"scriptPubKey", UniValueType(UniValue::VSTR)},
-                });
-
-            uint256 txid = ParseHashO(prevOut, "txid");
-
-            int nOut = find_value(prevOut, "vout").get_int();
-            if (nOut < 0) {
-                throw JSONRPCError(RPC_DESERIALIZATION_ERROR, "vout must be positive");
-            }
-
-            COutPoint out(txid, nOut);
-            std::vector<unsigned char> pkData(ParseHexO(prevOut, "scriptPubKey"));
-            CScript scriptPubKey(pkData.begin(), pkData.end());
-
-            {
-                auto coin = coins.find(out);
-                if (coin != coins.end() && !coin->second.IsSpent() && coin->second.out.scriptPubKey != scriptPubKey) {
-                    std::string err("Previous output scriptPubKey mismatch:\n");
-                    err = err + ScriptToAsmStr(coin->second.out.scriptPubKey) + "\nvs:\n"+
-                        ScriptToAsmStr(scriptPubKey);
-                    throw JSONRPCError(RPC_DESERIALIZATION_ERROR, err);
-                }
-                Coin newcoin;
-                newcoin.out.scriptPubKey = scriptPubKey;
-                newcoin.out.nValue = CConfidentialValue(MAX_MONEY);
-                if (prevOut.exists("amount")) {
-                    newcoin.out.nValue = CConfidentialValue(AmountFromValue(find_value(prevOut, "amount")));
-                } else if (prevOut.exists("amountcommitment")) {
-                    // Segwit sigs require the amount commitment to be sighashed
-                    uint256 asset_commit = uint256S(prevOut["amountcommitment"].get_str());
-                    newcoin.out.nValue.vchCommitment = std::vector<unsigned char>(asset_commit.begin(), asset_commit.end());
-                }
-                newcoin.nHeight = 1;
-                coins[out] = std::move(newcoin);
-            }
-
-            // if redeemScript and private keys were given, add redeemScript to the keystore so it can be signed
-            if (is_temp_keystore && (scriptPubKey.IsPayToScriptHash() || scriptPubKey.IsPayToWitnessScriptHash())) {
-                RPCTypeCheckObj(prevOut,
-                    {
-                        {"redeemScript", UniValueType(UniValue::VSTR)},
-                        {"witnessScript", UniValueType(UniValue::VSTR)},
-                    }, true);
-                UniValue rs = find_value(prevOut, "redeemScript");
-                if (!rs.isNull()) {
-                    std::vector<unsigned char> rsData(ParseHexV(rs, "redeemScript"));
-                    CScript redeemScript(rsData.begin(), rsData.end());
-                    keystore->AddCScript(redeemScript);
-                    // Automatically also add the P2WSH wrapped version of the script (to deal with P2SH-P2WSH).
-                    // This is only for compatibility, it is encouraged to use the explicit witnessScript field instead.
-                    keystore->AddCScript(GetScriptForWitness(redeemScript));
-                }
-                UniValue ws = find_value(prevOut, "witnessScript");
-                if (!ws.isNull()) {
-                    std::vector<unsigned char> wsData(ParseHexV(ws, "witnessScript"));
-                    CScript witnessScript(wsData.begin(), wsData.end());
-                    keystore->AddCScript(witnessScript);
-                    // Automatically also add the P2WSH wrapped version of the script (to deal with P2SH-P2WSH).
-                    keystore->AddCScript(GetScriptForWitness(witnessScript));
-                }
-            }
-        }
-    }
-
-    int nHashType = ParseSighashString(hashType);
-
-    bool fHashSingle = ((nHashType & ~SIGHASH_ANYONECANPAY) == SIGHASH_SINGLE);
-
-    // Script verification errors
-    UniValue vErrors(UniValue::VARR);
-
-    // ELEMENTS:
-    // Track an immature peg-in that's otherwise valid, give warning
-    bool immature_pegin = false;
-
-    // Use CTransaction for the constant parts of the
-    // transaction to avoid rehashing.
-    const CTransaction txConst(mtx);
-    // Sign what we can, including pegin inputs:
-    mtx.witness.vtxinwit.resize(mtx.vin.size());
-    for (unsigned int i = 0; i < mtx.vin.size(); i++) {
-        CTxIn& txin = mtx.vin[i];
-        const CTxInWitness& inWitness = mtx.witness.vtxinwit[i];
-        auto coin = coins.find(txin.prevout);
-
-        std::string err;
-        if (!txin.m_is_pegin && (coin == coins.end() || coin->second.IsSpent())) {
-            TxInErrorToJSON(txin, inWitness, vErrors, "Input not found or already spent");
-            continue;
-        } else if (txin.m_is_pegin && (txConst.witness.vtxinwit.size() <= i || !IsValidPeginWitness(txConst.witness.vtxinwit[i].m_pegin_witness, txin.prevout, err, false))) {
-            TxInErrorToJSON(txin, inWitness, vErrors, "Peg-in input has invalid proof.");
-            continue;
-        }
-        // Report warning about immature peg-in though
-        if(txin.m_is_pegin && !IsValidPeginWitness(txConst.witness.vtxinwit[i].m_pegin_witness, txin.prevout, err, true)) {
-            assert(err == "Needs more confirmations.");
-            immature_pegin = true;
-        }
-
-        const CScript& prevPubKey = txin.m_is_pegin ? GetPeginOutputFromWitness(txConst.witness.vtxinwit[i].m_pegin_witness).scriptPubKey : coin->second.out.scriptPubKey;
-        const CConfidentialValue& amount = txin.m_is_pegin ? GetPeginOutputFromWitness(txConst.witness.vtxinwit[i].m_pegin_witness).nValue : coin->second.out.nValue;
-
-        SignatureData sigdata = DataFromTransaction(mtx, i, coin->second.out);
-        // Only sign SIGHASH_SINGLE if there's a corresponding output:
-        if (!fHashSingle || (i < mtx.vout.size())) {
-            ProduceSignature(*keystore, MutableTransactionSignatureCreator(&mtx, i, amount, nHashType), prevPubKey, sigdata);
-        }
-
-        UpdateTransaction(mtx, i, sigdata);
-
-        // amount must be specified for valid segwit signature
-        if (amount.IsExplicit() && amount.GetAmount() == MAX_MONEY && !mtx.witness.vtxinwit[i].scriptWitness.IsNull()) {
-            throw JSONRPCError(RPC_TYPE_ERROR, strprintf("Missing amount for %s", coin->second.out.ToString()));
-        }
-
-        ScriptError serror = SCRIPT_ERR_OK;
-        if (!VerifyScript(txin.scriptSig, prevPubKey, &inWitness.scriptWitness, STANDARD_SCRIPT_VERIFY_FLAGS, TransactionSignatureChecker(&txConst, i, amount), &serror)) {
-            if (serror == SCRIPT_ERR_INVALID_STACK_OPERATION) {
-                // Unable to sign input and verification failed (possible attempt to partially sign).
-                TxInErrorToJSON(txin, inWitness, vErrors, "Unable to sign input, invalid stack size (possibly missing key)");
-            } else {
-                TxInErrorToJSON(txin, inWitness, vErrors, ScriptErrorString(serror));
-            }
-        }
-    }
-    bool fComplete = vErrors.empty();
-
-    UniValue result(UniValue::VOBJ);
-    result.pushKV("hex", EncodeHexTx(CTransaction(mtx)));
-    result.pushKV("complete", fComplete);
-    if (!vErrors.empty()) {
-        result.pushKV("errors", vErrors);
-    }
-    if (immature_pegin) {
-        result.pushKV("warning", "Possibly immature peg-in input(s) detected, signed anyways.");
-    }
-
-    return result;
-}
-
-=======
->>>>>>> 6a135fbe
 static UniValue signrawtransactionwithkey(const JSONRPCRequest& request)
 {
     if (request.fHelp || request.params.size() < 2 || request.params.size() > 4)
