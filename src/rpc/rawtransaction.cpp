// Copyright (c) 2010 Satoshi Nakamoto
// Copyright (c) 2009-2022 The Bitcoin Core developers
// Distributed under the MIT software license, see the accompanying
// file COPYING or http://www.opensource.org/licenses/mit-license.php.

#include <asset.h>
#include <base58.h>
#include <block_proof.h>
#include <chain.h>
#include <coins.h>
#include <consensus/amount.h>
#include <consensus/validation.h>
#include <core_io.h>
#include <index/txindex.h>
#include <key_io.h>
#include <net.h>
#include <node/blockstorage.h>
#include <node/coin.h>
#include <node/context.h>
#include <node/psbt.h>
#include <node/transaction.h>
#include <pegins.h>
#include <policy/packages.h>
#include <policy/policy.h>
#include <policy/rbf.h>
#include <primitives/transaction.h>
#include <primitives/bitcoin/merkleblock.h>
#include <primitives/bitcoin/transaction.h>
#include <psbt.h>
#include <random.h>
#include <rpc/blockchain.h>
#include <rpc/rawtransaction_util.h>
#include <rpc/server.h>
#include <rpc/server_util.h>
#include <rpc/util.h>
#include <script/pegins.h>
#include <script/script.h>
#include <script/sign.h>
#include <script/signingprovider.h>
#include <script/standard.h>
#include <uint256.h>
#include <undo.h>
#include <util/bip32.h>
#include <util/rbf.h>
#include <util/check.h>
#include <util/strencodings.h>
#include <util/string.h>
#include <util/vector.h>
#include <validation.h>
#include <validationinterface.h>
#include <confidential_validation.h>
#include <blind.h>
#include <issuance.h>

#include <numeric>
#include <stdint.h>

#include <univalue.h>

using node::AnalyzePSBT;
using node::FindCoins;
using node::GetTransaction;
using node::NodeContext;
using node::PSBTAnalysis;

static void TxToJSON(const CTransaction& tx, const uint256 hashBlock, UniValue& entry,
                     Chainstate& active_chainstate, const CTxUndo* txundo = nullptr,
                     TxVerbosity verbosity = TxVerbosity::SHOW_DETAILS)
{
    CHECK_NONFATAL(verbosity >= TxVerbosity::SHOW_DETAILS);
    // Call into TxToUniv() in bitcoin-common to decode the transaction hex.
    //
    // Blockchain contextual information (confirmations and blocktime) is not
    // available to code in bitcoin-common, so we query them here and push the
    // data into the returned UniValue.
    TxToUniv(tx, /*block_hash=*/uint256(), entry, /*include_hex=*/true, RPCSerializationFlags(), txundo, verbosity);

    if (!hashBlock.IsNull()) {
        LOCK(cs_main);

        entry.pushKV("blockhash", hashBlock.GetHex());
        const CBlockIndex* pindex = active_chainstate.m_blockman.LookupBlockIndex(hashBlock);
        if (pindex) {
            if (active_chainstate.m_chain.Contains(pindex)) {
                entry.pushKV("confirmations", 1 + active_chainstate.m_chain.Height() - pindex->nHeight);
                entry.pushKV("time", pindex->GetBlockTime());
                entry.pushKV("blocktime", pindex->GetBlockTime());
            }
            else
                entry.pushKV("confirmations", 0);
        }
    }
}

static std::vector<RPCResult> ScriptPubKeyDoc() {
    return
         {
             {RPCResult::Type::STR, "asm", "Disassembly of the public key script"},
             {RPCResult::Type::STR, "desc", "Inferred descriptor for the output"},
             {RPCResult::Type::STR_HEX, "hex", "The raw public key script bytes, hex-encoded"},
             {RPCResult::Type::STR, "pegout_address", /*optional=*/true, "(only pegout)"},
             {RPCResult::Type::STR, "pegout_asm", /*optional=*/true, "(only pegout) pegout scriptpubkey (asm)"},
             {RPCResult::Type::STR_HEX, "pegout_hex", /*optional=*/true, "(only pegout) pegout scriptpubkey (hex)"},
             {RPCResult::Type::STR_HEX, "pegout_chain", /*optional=*/true, "(only pegout) Hash of genesis block of parent chain"},
             {RPCResult::Type::STR_HEX, "pegout_desc", /*optional=*/true, ""}, // ELEMENTS FIXME: what is thiss field for?
             {RPCResult::Type::STR, "pegout_type", /*optional=*/true, "(only pegout) The pegout type, eg 'pubkeyhash'"},
             {RPCResult::Type::STR, "type", "The type (one of: " + GetAllOutputTypes() + ")"},
             {RPCResult::Type::STR, "address", /*optional=*/true, "The Bitcoin address (only if a well-defined address exists)"},
         };
}

static std::vector<RPCResult> DecodeTxDoc(const std::string& txid_field_doc)
{
    return {
        // When updating this documentation, update `getrawtransaction` in the same way.
        {RPCResult::Type::STR_HEX, "txid", "The transaction id"},
        {RPCResult::Type::STR_HEX, "hash", "The transaction hash (differs from txid for witness transactions)"},
        {RPCResult::Type::OBJ, "fee", "The fee specified in the transaction", {}, /*skip_type_check=*/true}, // Elements: this is an object
        {RPCResult::Type::NUM, "size", "The serialized transaction size"},
        {RPCResult::Type::NUM, "vsize", "The virtual transaction size (differs from size for witness transactions)"},
        {RPCResult::Type::NUM, "weight", "The transaction's weight (between vsize*4-3 and vsize*4)"},
        {RPCResult::Type::STR_HEX, "withash", /*optional=*/true, "The hash of the witness"},
        {RPCResult::Type::STR_HEX, "wtxid", /*optional=*/true, "Hash of the serialized transaction, including witness data"},
        {RPCResult::Type::NUM, "version", "The version"},
        {RPCResult::Type::NUM_TIME, "locktime", "The lock time"},
        {RPCResult::Type::ARR, "vin", "",
        {
            {RPCResult::Type::OBJ, "", "",
            {
                {RPCResult::Type::STR_HEX, "coinbase", /*optional=*/true, "The coinbase value (only if coinbase transaction)"},
                {RPCResult::Type::STR_HEX, "txid", /*optional=*/true, "The transaction id (if not coinbase transaction)"},
                {RPCResult::Type::NUM, "vout", /*optional=*/true, "The output number (if not coinbase transaction)"},
                {RPCResult::Type::OBJ, "scriptSig", /*optional=*/true, "The script (if not coinbase transaction)",
                {
                    {RPCResult::Type::STR, "asm", "Disassembly of the signature script"},
                    {RPCResult::Type::STR_HEX, "hex", "The raw signature script bytes, hex-encoded"},
                }},
                {RPCResult::Type::ARR, "txinwitness", /*optional=*/true, "",
                {
                    {RPCResult::Type::STR_HEX, "hex", "hex-encoded witness data (if any)"},
                }},
                {RPCResult::Type::NUM, "sequence", "The script sequence number"},
                {RPCResult::Type::BOOL, "is_pegin", "Is this input a pegin"},
                {RPCResult::Type::ARR, "pegin_witness", /*optional=*/true, "",
                {
                    {RPCResult::Type::STR_HEX, "", "hex-encoded witness data (if any)"},
                }},
            }},
        }},
        {RPCResult::Type::ARR, "vout", "",
        {
            {RPCResult::Type::OBJ, "", "",
            {
                {RPCResult::Type::STR_AMOUNT, "value", /*optional=*/true, "The value in " + CURRENCY_UNIT + " if known"}, // ELEMENTS: present if not confidential
                {RPCResult::Type::STR_HEX, "asset", /*optional=*/true, "Asset type for issuance if known"},
                {RPCResult::Type::STR_HEX, "assetcommitment", /*optional=*/true, "Commitment for the asset"},
                {RPCResult::Type::STR_HEX, "commitmentnonce", "The commitment nonce"},
                {RPCResult::Type::BOOL, "commitmentnonce_fully_valid", "Whether the commitment nonce is fully valid"}, // ELEMENTS: FIXME (this is a pretty bad explanation)
                {RPCResult::Type::NUM, "ct-bits", /*optional=*/true, "The mantissa of the range proof"},
                {RPCResult::Type::NUM, "ct-exponent", /*optional=*/true, "The exponent of the range proof"},
                {RPCResult::Type::NUM, "n", "index"},
                {RPCResult::Type::STR_HEX, "surjectionproof", /*optional=*/true, "The surjection proof for the output"},
                {RPCResult::Type::NUM, "value-maximum", /*optional=*/true, "The maximum value in the range of the confidential output"},
                {RPCResult::Type::NUM, "value-minimum", /*optional=*/true, "The minimum value in the range of the confidential output"},
                {RPCResult::Type::STR_HEX, "valuecommitment", /*optional=*/true, "The commitment of the value"},
                {RPCResult::Type::OBJ, "scriptPubKey", "", ScriptPubKeyDoc()},
            }},
        }},
    };
}

static std::vector<RPCArg> CreateTxDoc()
{
    return {
        {"inputs", RPCArg::Type::ARR, RPCArg::Optional::NO, "The inputs",
            {
                {"", RPCArg::Type::OBJ, RPCArg::Optional::OMITTED, "",
                    {
                        {"txid", RPCArg::Type::STR_HEX, RPCArg::Optional::NO, "The transaction id"},
                        {"vout", RPCArg::Type::NUM, RPCArg::Optional::NO, "The output number"},
                        {"sequence", RPCArg::Type::NUM, RPCArg::DefaultHint{"depends on the value of the 'replaceable' and 'locktime' arguments"}, "The sequence number"},
                        {"pegin_bitcoin_tx", RPCArg::Type::STR_HEX, RPCArg::Optional::OMITTED, "(only for pegin inputs) The raw bitcoin transaction (in hex) depositing bitcoin to the mainchain_address generated by getpeginaddress"},
                        {"pegin_txout_proof", RPCArg::Type::STR_HEX, RPCArg::Optional::OMITTED, "(only for pegin inputs) A rawtxoutproof (in hex) generated by the mainchain daemon's `gettxoutproof` containing a proof of only bitcoin_tx"},
                        {"pegin_claim_script", RPCArg::Type::STR_HEX, RPCArg::Optional::OMITTED, "(only for pegin inputs) The claim script generated by getpeginaddress."},
                    },
                    },
            },
            },
        {"outputs", RPCArg::Type::ARR, RPCArg::Optional::NO, "The outputs (key-value pairs), where none of the keys are duplicated.\n"
                "That is, each address can only appear once and there can only be one 'data' object.\n"
                "For compatibility reasons, a dictionary, which holds the key-value pairs directly, is also\n"
                "                             accepted as second parameter.",
            {
                {"", RPCArg::Type::OBJ_USER_KEYS, RPCArg::Optional::OMITTED, "",
                    {
                        {"address", RPCArg::Type::AMOUNT, RPCArg::Optional::NO, "A key-value pair. The key (string) is the bitcoin address, the value (float or string) is the amount in " + CURRENCY_UNIT},
                        {"asset", RPCArg::Type::STR, RPCArg::Optional::OMITTED, "The asset tag for this output if it is not the main chain asset"},
                    },
                    },
                {"", RPCArg::Type::OBJ, RPCArg::Optional::OMITTED, "",
                    {
                        {"data", RPCArg::Type::STR_HEX, RPCArg::Optional::NO, "A key-value pair. The key must be \"data\", the value is hex-encoded data"},
                    },
                    },
                {"", RPCArg::Type::OBJ, RPCArg::Optional::OMITTED, "",
                    {
                        {"vdata", RPCArg::Type::STR_HEX, RPCArg::Optional::NO, "The key is \"vdata\", the value is an array of hex encoded data"},
                    },
                    },
                {"", RPCArg::Type::OBJ, RPCArg::Optional::OMITTED, "",
                    {
                        {"burn", RPCArg::Type::STR_HEX, RPCArg::Optional::NO, "A key-value pair. The key must be \"burn\", the value is the amount that will be burned."},
                    },
                    },
                {"", RPCArg::Type::OBJ, RPCArg::Optional::OMITTED, "",
                    {
                        {"fee", RPCArg::Type::AMOUNT, RPCArg::Optional::NO, "The key is \"fee\", the value the fee output you want to add."},
                    },
                    },
            },
        },
        {"locktime", RPCArg::Type::NUM, RPCArg::Default{0}, "Raw locktime. Non-0 value also locktime-activates inputs"},
        {"replaceable", RPCArg::Type::BOOL, RPCArg::Default{true}, "Marks this transaction as BIP125-replaceable.\n"
                "Allows this transaction to be replaced by a transaction with higher fees. If provided, it is an error if explicit sequence numbers are incompatible."},
    };
}

// Update PSBT with information from the mempool, the UTXO set, the txindex, and the provided descriptors.
// Optionally, sign the inputs that we can using information from the descriptors.
PartiallySignedTransaction ProcessPSBT(const std::string& psbt_string, const std::any& context, const HidingSigningProvider& provider, int sighash_type, bool finalize)
{
    // Unserialize the transactions
    PartiallySignedTransaction psbtx;
    std::string error;
    if (!DecodeBase64PSBT(psbtx, psbt_string, error)) {
        throw JSONRPCError(RPC_DESERIALIZATION_ERROR, strprintf("TX decode failed %s", error));
    }

    if (g_txindex) g_txindex->BlockUntilSyncedToCurrentChain();
    const NodeContext& node = EnsureAnyNodeContext(context);

    // If we can't find the corresponding full transaction for all of our inputs,
    // this will be used to find just the utxos for the segwit inputs for which
    // the full transaction isn't found
    std::map<COutPoint, Coin> coins;

    // Fetch previous transactions:
    // First, look in the txindex and the mempool
    for (PSBTInput& psbt_input : psbtx.inputs) {
        // The `non_witness_utxo` is the whole previous transaction
        if (psbt_input.non_witness_utxo) continue;

        CTransactionRef tx;

        // Look in the txindex
        if (g_txindex) {
            uint256 block_hash;
            g_txindex->FindTx(psbt_input.prev_txid, block_hash, tx);
        }
        // If we still don't have it look in the mempool
        if (!tx) {
            tx = node.mempool->get(psbt_input.prev_txid);
        }
        if (tx) {
            psbt_input.non_witness_utxo = tx;
        } else {
            coins[psbt_input.GetOutPoint()]; // Create empty map entry keyed by prevout
        }
    }

    // If we still haven't found all of the inputs, look for the missing ones in the utxo set
    if (!coins.empty()) {
        FindCoins(node, coins);
        for (PSBTInput& input : psbtx.inputs) {
            // If there are still missing utxos, add them if they were found in the utxo set
            if (!input.non_witness_utxo) {
                const Coin& coin = coins.at(input.GetOutPoint());
                if (!coin.out.IsNull() && IsSegWitOutput(provider, coin.out.scriptPubKey)) {
                    input.witness_utxo = coin.out;
                }
            }
        }
    }

    const PrecomputedTransactionData& txdata = PrecomputePSBTData(psbtx);

    for (PSBTInput& input : psbtx.inputs) {
        if (PSBTInputSigned(input)) {
            continue;
        }

        // Update script/keypath information using descriptor data.
<<<<<<< HEAD
        // Note that SignPSBTInput does a lot more than just constructing ECDSA signatures
        // we don't actually care about those here, in fact.
        SignPSBTInput(provider, psbtx, /*index=*/input.GetOutPoint().n, &txdata, /*sighash=*/1);
=======
        // Note that SignPSBTInput does a lot more than just constructing ECDSA signatures.
        // We only actually care about those if our signing provider doesn't hide private
        // information, as is the case with `descriptorprocesspsbt`
        SignPSBTInput(provider, psbtx, /*index=*/i, &txdata, sighash_type, /*out_sigdata=*/nullptr, finalize);
>>>>>>> 22139f6e
    }

    // Update script/keypath information using descriptor data.
    for (unsigned int i = 0; i < psbtx.outputs.size(); ++i) {
        UpdatePSBTOutput(provider, psbtx, i);
    }

    RemoveUnnecessaryTransactions(psbtx, /*sighash_type=*/1);

    return psbtx;
}

static RPCHelpMan getrawtransaction()
{
    return RPCHelpMan{
                "getrawtransaction",

                "By default, this call only returns a transaction if it is in the mempool. If -txindex is enabled\n"
                "and no blockhash argument is passed, it will return the transaction if it is in the mempool or any block.\n"
                "If a blockhash argument is passed, it will return the transaction if\n"
                "the specified block is available and the transaction is in that block.\n\n"
                "Hint: Use gettransaction for wallet transactions.\n\n"

                "If verbosity is 0 or omitted, returns the serialized transaction as a hex-encoded string.\n"
                "If verbosity is 1, returns a JSON Object with information about the transaction.\n"
                "If verbosity is 2, returns a JSON Object with information about the transaction, including fee and prevout information.",
                {
                    {"txid", RPCArg::Type::STR_HEX, RPCArg::Optional::NO, "The transaction id"},
                    {"verbosity|verbose", RPCArg::Type::NUM, RPCArg::Default{0}, "0 for hex-encoded data, 1 for a JSON object, and 2 for JSON object with fee and prevout",
                     RPCArgOptions{.skip_type_check = true}},
                    {"blockhash", RPCArg::Type::STR_HEX, RPCArg::Optional::OMITTED, "The block in which to look for the transaction"},
                },
                {
                    RPCResult{"if verbosity is not set or set to 0",
                         RPCResult::Type::STR, "data", "The serialized transaction as a hex-encoded string for 'txid'"
                     },
                     RPCResult{"if verbosity is set to 1",
                         RPCResult::Type::OBJ, "", "",
                         Cat<std::vector<RPCResult>>(
                         {
                             {RPCResult::Type::BOOL, "in_active_chain", /*optional=*/true, "Whether specified block is in the active chain or not (only present with explicit \"blockhash\" argument)"},
                             {RPCResult::Type::STR_HEX, "blockhash", /*optional=*/true, "the block hash"},
                             {RPCResult::Type::NUM, "confirmations", /*optional=*/true, "The confirmations"},
                             {RPCResult::Type::NUM_TIME, "blocktime", /*optional=*/true, "The block time expressed in " + UNIX_EPOCH_TIME},
                             {RPCResult::Type::NUM, "time", /*optional=*/true, "Same as \"blocktime\""},
                             {RPCResult::Type::OBJ, "fee", "The fee supplied for the transaction.", {}, /*skip_type_check=*/true}, // ELEMENTS: this is an object (assetId and value), but in bitcoin this is a STR_AMOUNT
                             {RPCResult::Type::STR_HEX, "hex", "The serialized, hex-encoded data for 'txid'"},
                         },
                         DecodeTxDoc(/*txid_field_doc=*/"The transaction id (same as provided)")),
                    },
                    RPCResult{"for verbosity = 2",
                        RPCResult::Type::OBJ, "", "",
                        {
                            {RPCResult::Type::ELISION, "", "Same output as verbosity = 1"},
                            {RPCResult::Type::NUM, "fee", /*optional=*/true, "transaction fee in " + CURRENCY_UNIT + ", omitted if block undo data is not available"},
                            {RPCResult::Type::ARR, "vin", "",
                            {
                                {RPCResult::Type::OBJ, "", "utxo being spent",
                                {
                                    {RPCResult::Type::ELISION, "", "Same output as verbosity = 1"},
                                    {RPCResult::Type::OBJ, "prevout", /*optional=*/true, "The previous output, omitted if block undo data is not available",
                                    {
                                        {RPCResult::Type::BOOL, "generated", "Coinbase or not"},
                                        {RPCResult::Type::NUM, "height", "The height of the prevout"},
                                        {RPCResult::Type::STR_AMOUNT, "value", "The value in " + CURRENCY_UNIT},
                                        {RPCResult::Type::OBJ, "scriptPubKey", "", ScriptPubKeyDoc()},
                                    }},
                                }},
                            }},
                        }},
                },
                RPCExamples{
                    HelpExampleCli("getrawtransaction", "\"mytxid\"")
            + HelpExampleCli("getrawtransaction", "\"mytxid\" 1")
            + HelpExampleRpc("getrawtransaction", "\"mytxid\", 1")
            + HelpExampleCli("getrawtransaction", "\"mytxid\" 0 \"myblockhash\"")
            + HelpExampleCli("getrawtransaction", "\"mytxid\" 1 \"myblockhash\"")
            + HelpExampleCli("getrawtransaction", "\"mytxid\" 2 \"myblockhash\"")
                },
        [&](const RPCHelpMan& self, const JSONRPCRequest& request) -> UniValue
{
    const NodeContext& node = EnsureAnyNodeContext(request.context);
    ChainstateManager& chainman = EnsureChainman(node);

    uint256 hash = ParseHashV(request.params[0], "parameter 1");
    const CBlockIndex* blockindex = nullptr;

    if (!chainman.GetParams().GetConsensus().connect_genesis_outputs &&
            hash == chainman.GetParams().GenesisBlock().hashMerkleRoot) {
        // Special exception for the genesis block coinbase transaction
        throw JSONRPCError(RPC_INVALID_ADDRESS_OR_KEY, "The genesis block coinbase is not considered an ordinary transaction and cannot be retrieved");
    }

    // Accept either a bool (true) or a num (>=0) to indicate verbosity.
    int verbosity{0};
    if (!request.params[1].isNull()) {
        if (request.params[1].isBool()) {
            verbosity = request.params[1].get_bool();
        } else {
            verbosity = request.params[1].getInt<int>();
        }
    }

    if (!request.params[2].isNull()) {
        LOCK(cs_main);

        uint256 blockhash = ParseHashV(request.params[2], "parameter 3");
        blockindex = chainman.m_blockman.LookupBlockIndex(blockhash);
        if (!blockindex) {
            throw JSONRPCError(RPC_INVALID_ADDRESS_OR_KEY, "Block hash not found");
        }
    }

    bool f_txindex_ready = false;
    if (g_txindex && !blockindex) {
        f_txindex_ready = g_txindex->BlockUntilSyncedToCurrentChain();
    }

    uint256 hash_block;
    const CTransactionRef tx = GetTransaction(blockindex, node.mempool.get(), hash, hash_block, chainman.m_blockman);
    if (!tx) {
        std::string errmsg;
        if (blockindex) {
            const bool block_has_data = WITH_LOCK(::cs_main, return blockindex->nStatus & BLOCK_HAVE_DATA);
            if (!block_has_data) {
                throw JSONRPCError(RPC_MISC_ERROR, "Block not available");
            }
            errmsg = "No such transaction found in the provided block";
        } else if (!g_txindex) {
            errmsg = "No such mempool transaction. Use -txindex or provide a block hash to enable blockchain transaction queries";
        } else if (!f_txindex_ready) {
            errmsg = "No such mempool transaction. Blockchain transactions are still in the process of being indexed";
        } else {
            errmsg = "No such mempool or blockchain transaction";
        }
        throw JSONRPCError(RPC_INVALID_ADDRESS_OR_KEY, errmsg + ". Use gettransaction for wallet transactions.");
    }

    if (verbosity <= 0) {
        return EncodeHexTx(CTransaction(*tx), RPCSerializationFlags());
    }

    UniValue result(UniValue::VOBJ);
    if (blockindex) {
        LOCK(cs_main);
        result.pushKV("in_active_chain", chainman.ActiveChain().Contains(blockindex));
    }
    // If request is verbosity >= 1 but no blockhash was given, then look up the blockindex
    if (request.params[2].isNull()) {
        LOCK(cs_main);
        blockindex = chainman.m_blockman.LookupBlockIndex(hash_block);
    }
    if (verbosity == 1) {
        TxToJSON(*tx, hash_block, result, chainman.ActiveChainstate());
        return result;
    }

    CBlockUndo blockUndo;
    CBlock block;
    const bool is_block_pruned{WITH_LOCK(cs_main, return chainman.m_blockman.IsBlockPruned(blockindex))};

    if (tx->IsCoinBase() ||
        !blockindex || is_block_pruned ||
        !(chainman.m_blockman.UndoReadFromDisk(blockUndo, *blockindex) && chainman.m_blockman.ReadBlockFromDisk(block, *blockindex))) {
        TxToJSON(*tx, hash_block, result, chainman.ActiveChainstate());
        return result;
    }

    CTxUndo* undoTX {nullptr};
    auto it = std::find_if(block.vtx.begin(), block.vtx.end(), [tx](CTransactionRef t){ return *t == *tx; });
    if (it != block.vtx.end()) {
        // -1 as blockundo does not have coinbase tx
        undoTX = &blockUndo.vtxundo.at(it - block.vtx.begin() - 1);
    }
    TxToJSON(*tx, hash_block, result, chainman.ActiveChainstate(), undoTX, TxVerbosity::SHOW_DETAILS_AND_PREVOUT);
    return result;
},
    };
}

static RPCHelpMan createrawtransaction()
{
    return RPCHelpMan{"createrawtransaction",
                "\nCreate a transaction spending the given inputs and creating new outputs.\n"
                "Outputs can be addresses or data.\n"
                "Returns hex-encoded raw transaction.\n"
                "Note that the transaction's inputs are not signed, and\n"
                "it is not stored in the wallet or transmitted to the network.\n",
                CreateTxDoc(),
                RPCResult{
                    RPCResult::Type::STR_HEX, "transaction", "hex string of the transaction"
                },
                RPCExamples{
                    HelpExampleCli("createrawtransaction", "\"[{\\\"txid\\\":\\\"myid\\\",\\\"vout\\\":0}]\" \"[{\\\"address\\\":0.01}]\"")
            + HelpExampleCli("createrawtransaction", "\"[{\\\"txid\\\":\\\"myid\\\",\\\"vout\\\":0}]\" \"[{\\\"data\\\":\\\"00010203\\\"}]\"")
            + HelpExampleRpc("createrawtransaction", "\"[{\\\"txid\\\":\\\"myid\\\",\\\"vout\\\":0}]\", \"[{\\\"address\\\":0.01}]\"")
            + HelpExampleRpc("createrawtransaction", "\"[{\\\"txid\\\":\\\"myid\\\",\\\"vout\\\":0}]\", \"[{\\\"data\\\":\\\"00010203\\\"}]\"")
                },
        [&](const RPCHelpMan& self, const JSONRPCRequest& request) -> UniValue
{
    ChainstateManager& chainman = EnsureAnyChainman(request.context);
    std::optional<bool> rbf;
    if (!request.params[3].isNull()) {
        rbf = request.params[3].get_bool();
    }
    auto tip = WITH_LOCK(::cs_main, return chainman.ActiveChain().Tip());
    CMutableTransaction rawTx = ConstructTransaction(request.params[0], request.params[1], request.params[2], rbf, tip);

    return EncodeHexTx(CTransaction(rawTx));
},
    };
}

static RPCHelpMan decoderawtransaction()
{
    return RPCHelpMan{"decoderawtransaction",
                "Return a JSON object representing the serialized, hex-encoded transaction.",
                {
                    {"hexstring", RPCArg::Type::STR_HEX, RPCArg::Optional::NO, "The transaction hex string"},
                    {"iswitness", RPCArg::Type::BOOL, RPCArg::DefaultHint{"depends on heuristic tests"}, "Whether the transaction hex is a serialized witness transaction.\n"
                        "If iswitness is not present, heuristic tests will be used in decoding.\n"
                        "If true, only witness deserialization will be tried.\n"
                        "If false, only non-witness deserialization will be tried.\n"
                        "This boolean should reflect whether the transaction has inputs\n"
                        "(e.g. fully valid, or on-chain transactions), if known by the caller."
                    },
                },
                RPCResult{
                    RPCResult::Type::OBJ, "", "",
                    DecodeTxDoc(/*txid_field_doc=*/"The transaction id"),
                },
                RPCExamples{
                    HelpExampleCli("decoderawtransaction", "\"hexstring\"")
            + HelpExampleRpc("decoderawtransaction", "\"hexstring\"")
                },
        [&](const RPCHelpMan& self, const JSONRPCRequest& request) -> UniValue
{
    CMutableTransaction mtx;

    bool try_witness = request.params[1].isNull() ? true : request.params[1].get_bool();
    bool try_no_witness = request.params[1].isNull() ? true : !request.params[1].get_bool();

    if (!DecodeHexTx(mtx, request.params[0].get_str(), try_no_witness, try_witness)) {
        throw JSONRPCError(RPC_DESERIALIZATION_ERROR, "TX decode failed");
    }

    UniValue result(UniValue::VOBJ);
    TxToUniv(CTransaction(std::move(mtx)), /*block_hash=*/uint256(), /*entry=*/result, /*include_hex=*/false);

    return result;
},
    };
}

static RPCHelpMan decodescript()
{
    return RPCHelpMan{
        "decodescript",
        "\nDecode a hex-encoded script.\n",
        {
            {"hexstring", RPCArg::Type::STR_HEX, RPCArg::Optional::NO, "the hex-encoded script"},
        },
        RPCResult{
            RPCResult::Type::OBJ, "", "",
            {
                {RPCResult::Type::STR, "asm", "Script public key"},
                {RPCResult::Type::STR, "desc", "Inferred descriptor for the script"},
                {RPCResult::Type::STR, "type", "The output type (e.g. " + GetAllOutputTypes() + ")"},
                {RPCResult::Type::STR, "address", /*optional=*/true, "The Bitcoin address (only if a well-defined address exists)"},
                {RPCResult::Type::STR, "p2sh", /*optional=*/true,
                 "address of P2SH script wrapping this redeem script (not returned for types that should not be wrapped)"},
                {RPCResult::Type::OBJ, "segwit", /*optional=*/true,
                 "Result of a witness script public key wrapping this redeem script (not returned for types that should not be wrapped)",
                 {
                     {RPCResult::Type::STR, "asm", "String representation of the script public key"},
                     {RPCResult::Type::STR_HEX, "hex", "Hex string of the script public key"},
                     {RPCResult::Type::STR, "type", "The type of the script public key (e.g. witness_v0_keyhash or witness_v0_scripthash)"},
                     {RPCResult::Type::STR, "address", /*optional=*/true, "The Bitcoin address (only if a well-defined address exists)"},
                     {RPCResult::Type::STR, "desc", "Inferred descriptor for the script"},
                     {RPCResult::Type::STR, "p2sh-segwit", "address of the P2SH script wrapping this witness redeem script"},
                 }},
            },
        },
        RPCExamples{
            HelpExampleCli("decodescript", "\"hexstring\"")
          + HelpExampleRpc("decodescript", "\"hexstring\"")
        },
        [&](const RPCHelpMan& self, const JSONRPCRequest& request) -> UniValue
{
    UniValue r(UniValue::VOBJ);
    CScript script;
    if (request.params[0].get_str().size() > 0){
        std::vector<unsigned char> scriptData(ParseHexV(request.params[0], "argument"));
        script = CScript(scriptData.begin(), scriptData.end());
    } else {
        // Empty scripts are valid
    }
    ScriptToUniv(script, /*out=*/r, /*include_hex=*/false, /*include_address=*/true);

    std::vector<std::vector<unsigned char>> solutions_data;
    const TxoutType which_type{Solver(script, solutions_data)};

    const bool can_wrap{[&] {
        switch (which_type) {
        // ELEMENTS
        case TxoutType::OP_TRUE:
        case TxoutType::FEE:
            return true;
        case TxoutType::MULTISIG:
        case TxoutType::NONSTANDARD:
        case TxoutType::PUBKEY:
        case TxoutType::PUBKEYHASH:
        case TxoutType::WITNESS_V0_KEYHASH:
        case TxoutType::WITNESS_V0_SCRIPTHASH:
            // Can be wrapped if the checks below pass
            break;
        case TxoutType::NULL_DATA:
        case TxoutType::SCRIPTHASH:
        case TxoutType::WITNESS_UNKNOWN:
        case TxoutType::WITNESS_V1_TAPROOT:
            // Should not be wrapped
            return false;
        } // no default case, so the compiler can warn about missing cases
        if (!script.HasValidOps() || script.IsUnspendable()) {
            return false;
        }
        for (CScript::const_iterator it{script.begin()}; it != script.end();) {
            opcodetype op;
            CHECK_NONFATAL(script.GetOp(it, op));
            if (op == OP_CHECKSIGADD || IsOpSuccess(op)) {
                return false;
            }
        }
        return true;
    }()};

    if (can_wrap) {
        r.pushKV("p2sh", EncodeDestination(ScriptHash(script)));
        // P2SH and witness programs cannot be wrapped in P2WSH, if this script
        // is a witness program, don't return addresses for a segwit programs.
        const bool can_wrap_P2WSH{[&] {
            switch (which_type) {
            // ELEMENTS
            case TxoutType::OP_TRUE:
            case TxoutType::FEE:
                return true;
            case TxoutType::MULTISIG:
            case TxoutType::PUBKEY:
            // Uncompressed pubkeys cannot be used with segwit checksigs.
            // If the script contains an uncompressed pubkey, skip encoding of a segwit program.
                for (const auto& solution : solutions_data) {
                    if ((solution.size() != 1) && !CPubKey(solution).IsCompressed()) {
                        return false;
                    }
                }
                return true;
            case TxoutType::NONSTANDARD:
            case TxoutType::PUBKEYHASH:
                // Can be P2WSH wrapped
                return true;
            case TxoutType::NULL_DATA:
            case TxoutType::SCRIPTHASH:
            case TxoutType::WITNESS_UNKNOWN:
            case TxoutType::WITNESS_V0_KEYHASH:
            case TxoutType::WITNESS_V0_SCRIPTHASH:
            case TxoutType::WITNESS_V1_TAPROOT:
                // Should not be wrapped
                return false;
            } // no default case, so the compiler can warn about missing cases
            NONFATAL_UNREACHABLE();
        }()};
        if (can_wrap_P2WSH) {
            UniValue sr(UniValue::VOBJ);
            CScript segwitScr;
            FlatSigningProvider provider;
            if (which_type == TxoutType::PUBKEY) {
                segwitScr = GetScriptForDestination(WitnessV0KeyHash(Hash160(solutions_data[0])));
            } else if (which_type == TxoutType::PUBKEYHASH) {
                segwitScr = GetScriptForDestination(WitnessV0KeyHash(uint160{solutions_data[0]}));
            } else {
                // Scripts that are not fit for P2WPKH are encoded as P2WSH.
                provider.scripts[CScriptID(script)] = script;
                segwitScr = GetScriptForDestination(WitnessV0ScriptHash(script));
            }
            ScriptToUniv(segwitScr, /*out=*/sr, /*include_hex=*/true, /*include_address=*/true, /*provider=*/&provider);
            sr.pushKV("p2sh-segwit", EncodeDestination(ScriptHash(segwitScr)));
            r.pushKV("segwit", sr);
        }
    }

    return r;
},
    };
}

static RPCHelpMan combinerawtransaction()
{
    return RPCHelpMan{"combinerawtransaction",
                "\nCombine multiple partially signed transactions into one transaction.\n"
                "The combined transaction may be another partially signed transaction or a \n"
                "fully signed transaction.",
                {
                    {"txs", RPCArg::Type::ARR, RPCArg::Optional::NO, "The hex strings of partially signed transactions",
                        {
                            {"hexstring", RPCArg::Type::STR_HEX, RPCArg::Optional::OMITTED, "A hex-encoded raw transaction"},
                        },
                        },
                },
                RPCResult{
                    RPCResult::Type::STR, "", "The hex-encoded raw transaction with signature(s)"
                },
                RPCExamples{
                    HelpExampleCli("combinerawtransaction", R"('["myhex1", "myhex2", "myhex3"]')")
                },
        [&](const RPCHelpMan& self, const JSONRPCRequest& request) -> UniValue
{

    UniValue txs = request.params[0].get_array();
    std::vector<CMutableTransaction> txVariants(txs.size());

    for (unsigned int idx = 0; idx < txs.size(); idx++) {
        if (!DecodeHexTx(txVariants[idx], txs[idx].get_str())) {
            throw JSONRPCError(RPC_DESERIALIZATION_ERROR, strprintf("TX decode failed for tx %d. Make sure the tx has at least one input.", idx));
        }
    }

    if (txVariants.empty()) {
        throw JSONRPCError(RPC_DESERIALIZATION_ERROR, "Missing transactions");
    }

    // mergedTx will end up with all the signatures; it
    // starts as a clone of the rawtx:
    CMutableTransaction mergedTx(txVariants[0]);

    // Fetch previous transactions (inputs):
    CCoinsView viewDummy;
    CCoinsViewCache view(&viewDummy);
    {
        NodeContext& node = EnsureAnyNodeContext(request.context);
        const CTxMemPool& mempool = EnsureMemPool(node);
        ChainstateManager& chainman = EnsureChainman(node);
        LOCK2(cs_main, mempool.cs);
        CCoinsViewCache &viewChain = chainman.ActiveChainstate().CoinsTip();
        CCoinsViewMemPool viewMempool(&viewChain, mempool);
        view.SetBackend(viewMempool); // temporarily switch cache backend to db+mempool view

        for (const CTxIn& txin : mergedTx.vin) {
            view.AccessCoin(txin.prevout); // Load entries from viewChain into view; can fail.
        }

        view.SetBackend(viewDummy); // switch back to avoid locking mempool for too long
    }

    // Sign what we can:
    for (unsigned int i = 0; i < mergedTx.vin.size(); i++) {
        CTxIn& txin = mergedTx.vin[i];
        const Coin& coin = view.AccessCoin(txin.prevout);
        if (coin.IsSpent()) {
            throw JSONRPCError(RPC_VERIFY_ERROR, "Input not found or already spent");
        }
        SignatureData sigdata;

        // ... and merge in other signatures:
        for (const CMutableTransaction& txv : txVariants) {
            if (txv.vin.size() > i) {
                sigdata.MergeSignatureData(DataFromTransaction(txv, i, coin.out));
            }
        }
        ProduceSignature(DUMMY_SIGNING_PROVIDER, MutableTransactionSignatureCreator(mergedTx, i, coin.out.nValue, 1), coin.out.scriptPubKey, sigdata);

        UpdateTransaction(mergedTx, i, sigdata);
    }

    return EncodeHexTx(CTransaction(mergedTx));
},
    };
}

static RPCHelpMan signrawtransactionwithkey()
{
    return RPCHelpMan{"signrawtransactionwithkey",
                "\nSign inputs for raw transaction (serialized, hex-encoded).\n"
                "The second argument is an array of base58-encoded private\n"
                "keys that will be the only keys used to sign the transaction.\n"
                "The third optional argument (may be null) is an array of previous transaction outputs that\n"
                "this transaction depends on but may not yet be in the block chain.\n",
                {
                    {"hexstring", RPCArg::Type::STR, RPCArg::Optional::NO, "The transaction hex string"},
                    {"privkeys", RPCArg::Type::ARR, RPCArg::Optional::NO, "The base58-encoded private keys for signing",
                        {
                            {"privatekey", RPCArg::Type::STR_HEX, RPCArg::Optional::OMITTED, "private key in base58-encoding"},
                        },
                        },
                    {"prevtxs", RPCArg::Type::ARR, RPCArg::Optional::OMITTED, "The previous dependent transaction outputs",
                        {
                            {"", RPCArg::Type::OBJ, RPCArg::Optional::OMITTED, "",
                                {
                                    {"txid", RPCArg::Type::STR_HEX, RPCArg::Optional::NO, "The transaction id"},
                                    {"vout", RPCArg::Type::NUM, RPCArg::Optional::NO, "The output number"},
                                    {"scriptPubKey", RPCArg::Type::STR_HEX, RPCArg::Optional::NO, "script key"},
                                    {"redeemScript", RPCArg::Type::STR_HEX, RPCArg::Optional::OMITTED, "(required for P2SH) redeem script"},
                                    {"witnessScript", RPCArg::Type::STR_HEX, RPCArg::Optional::OMITTED, "(required for P2WSH or P2SH-P2WSH) witness script"},
                                    {"amount", RPCArg::Type::AMOUNT, RPCArg::Optional::OMITTED, "The amount spent (required if non-confidential segwit output)"},
                                    {"amountcommitment", RPCArg::Type::STR_HEX, RPCArg::Optional::OMITTED, "The amount commitment spent (required if confidential segwit output)"},
                                },
                                },
                        },
                        },
                    {"sighashtype", RPCArg::Type::STR, RPCArg::Default{"DEFAULT for Taproot, ALL otherwise"}, "The signature hash type. Must be one of:\n"
            "       \"DEFAULT\"\n"
            "       \"ALL\"\n"
            "       \"NONE\"\n"
            "       \"SINGLE\"\n"
            "       \"ALL|ANYONECANPAY\"\n"
            "       \"NONE|ANYONECANPAY\"\n"
            "       \"SINGLE|ANYONECANPAY\"\n"
            "       \"ALL|RANGEPROOF\"\n"
            "       \"NONE|RANGEPROOF\"\n"
            "       \"SINGLE|RANGEPROOF\"\n"
            "       \"ALL|ANYONECANPAY|RANGEPROOF\"\n"
            "       \"NONE|ANYONECANPAY|RANGEPROOF\"\n"
            "       \"SINGLE|ANYONECANPAY|RANGEPROOF\"\n"
                    },
                },
                RPCResult{
                    RPCResult::Type::OBJ, "", "",
                    {
                        {RPCResult::Type::STR_HEX, "hex", "The hex-encoded raw transaction with signature(s)"},
                        {RPCResult::Type::BOOL, "complete", "If the transaction has a complete set of signatures"},
                        {RPCResult::Type::ARR, "errors", /*optional=*/true, "Script verification errors (if there are any)",
                        {
                            {RPCResult::Type::OBJ, "", "",
                            {
                                {RPCResult::Type::STR_HEX, "txid", "The hash of the referenced, previous transaction"},
                                {RPCResult::Type::NUM, "vout", "The index of the output to spent and used as input"},
                                {RPCResult::Type::ARR, "witness", "",
                                {
                                    {RPCResult::Type::STR_HEX, "witness", ""},
                                }},
                                {RPCResult::Type::STR_HEX, "scriptSig", "The hex-encoded signature script"},
                                {RPCResult::Type::NUM, "sequence", "Script sequence number"},
                                {RPCResult::Type::STR, "error", "Verification or signing error related to the input"},
                            }},
                        }},
                        {RPCResult::Type::STR, "warning", "Warning that a peg-in input signed may be immature. This could mean lack of connectivity to or misconfiguration of the daemon"},
                    }
                },
                RPCExamples{
                    HelpExampleCli("signrawtransactionwithkey", "\"myhex\" \"[\\\"key1\\\",\\\"key2\\\"]\"")
            + HelpExampleRpc("signrawtransactionwithkey", "\"myhex\", \"[\\\"key1\\\",\\\"key2\\\"]\"")
                },
        [&](const RPCHelpMan& self, const JSONRPCRequest& request) -> UniValue
{
    ChainstateManager& chainman = EnsureAnyChainman(request.context);
    CMutableTransaction mtx;
    if (!DecodeHexTx(mtx, request.params[0].get_str())) {
        throw JSONRPCError(RPC_DESERIALIZATION_ERROR, "TX decode failed. Make sure the tx has at least one input.");
    }

    FillableSigningProvider keystore;
    const UniValue& keys = request.params[1].get_array();
    for (unsigned int idx = 0; idx < keys.size(); ++idx) {
        UniValue k = keys[idx];
        CKey key = DecodeSecret(k.get_str());
        if (!key.IsValid()) {
            throw JSONRPCError(RPC_INVALID_ADDRESS_OR_KEY, "Invalid private key");
        }
        keystore.AddKey(key);
    }

    // Fetch previous transactions (inputs):
    std::map<COutPoint, Coin> coins;
    for (const CTxIn& txin : mtx.vin) {
        coins[txin.prevout]; // Create empty map entry keyed by prevout.
    }
    NodeContext& node = EnsureAnyNodeContext(request.context);
    FindCoins(node, coins);

    // Parse the prevtxs array
    ParsePrevouts(request.params[2], &keystore, coins);

    UniValue result(UniValue::VOBJ);
    auto tip = WITH_LOCK(::cs_main, return chainman.ActiveChain().Tip());
    SignTransaction(mtx, &keystore, coins, request.params[3], result, tip);
    return result;
},
    };
}

const RPCResult decodepsbt_inputs{
    RPCResult::Type::ARR, "inputs", "",
    {
        {RPCResult::Type::OBJ, "", "",
        {
            {RPCResult::Type::OBJ, "non_witness_utxo", /*optional=*/true, "Decoded network transaction for non-witness UTXOs",
            {
                {RPCResult::Type::ELISION, "",""},
            }},
            {RPCResult::Type::OBJ, "witness_utxo", /*optional=*/true, "Transaction output for witness UTXOs",
            {
                {RPCResult::Type::NUM, "amount", "The value in " + CURRENCY_UNIT},
                {RPCResult::Type::OBJ, "scriptPubKey", "",
                {
                    {RPCResult::Type::STR, "asm", "Disassembly of the public key script"},
                    {RPCResult::Type::STR, "desc", "Inferred descriptor for the output"},
                    {RPCResult::Type::STR_HEX, "hex", "The raw public key script bytes, hex-encoded"},
                    {RPCResult::Type::STR, "type", "The type, eg 'pubkeyhash'"},
                    {RPCResult::Type::STR, "address", /*optional=*/true, "The Bitcoin address (only if a well-defined address exists)"},
                }},
            }},
            {RPCResult::Type::OBJ_DYN, "partial_signatures", /*optional=*/true, "",
            {
                {RPCResult::Type::STR, "pubkey", "The public key and signature that corresponds to it."},
            }},
            {RPCResult::Type::STR, "sighash", /*optional=*/true, "The sighash type to be used"},
            {RPCResult::Type::OBJ, "redeem_script", /*optional=*/true, "",
            {
                {RPCResult::Type::STR, "asm", "Disassembly of the redeem script"},
                {RPCResult::Type::STR_HEX, "hex", "The raw redeem script bytes, hex-encoded"},
                {RPCResult::Type::STR, "type", "The type, eg 'pubkeyhash'"},
            }},
            {RPCResult::Type::OBJ, "witness_script", /*optional=*/true, "",
            {
                {RPCResult::Type::STR, "asm", "Disassembly of the witness script"},
                {RPCResult::Type::STR_HEX, "hex", "The raw witness script bytes, hex-encoded"},
                {RPCResult::Type::STR, "type", "The type, eg 'pubkeyhash'"},
            }},
            {RPCResult::Type::ARR, "bip32_derivs", /*optional=*/true, "",
            {
                {RPCResult::Type::OBJ, "", "",
                {
                    {RPCResult::Type::STR, "pubkey", "The public key with the derivation path as the value."},
                    {RPCResult::Type::STR, "master_fingerprint", "The fingerprint of the master key"},
                    {RPCResult::Type::STR, "path", "The path"},
                }},
            }},
            {RPCResult::Type::OBJ, "final_scriptSig", /*optional=*/true, "",
            {
                {RPCResult::Type::STR, "asm", "Disassembly of the final signature script"},
                {RPCResult::Type::STR_HEX, "hex", "The raw final signature script bytes, hex-encoded"},
            }},
            {RPCResult::Type::ARR, "final_scriptwitness", /*optional=*/true, "",
            {
                {RPCResult::Type::STR_HEX, "", "hex-encoded witness data (if any)"},
            }},
            {RPCResult::Type::OBJ_DYN, "ripemd160_preimages", /*optional=*/ true, "",
            {
                {RPCResult::Type::STR, "hash", "The hash and preimage that corresponds to it."},
            }},
            {RPCResult::Type::OBJ_DYN, "sha256_preimages", /*optional=*/ true, "",
            {
                {RPCResult::Type::STR, "hash", "The hash and preimage that corresponds to it."},
            }},
            {RPCResult::Type::OBJ_DYN, "hash160_preimages", /*optional=*/ true, "",
            {
                {RPCResult::Type::STR, "hash", "The hash and preimage that corresponds to it."},
            }},
            {RPCResult::Type::OBJ_DYN, "hash256_preimages", /*optional=*/ true, "",
            {
                {RPCResult::Type::STR, "hash", "The hash and preimage that corresponds to it."},
            }},
            {RPCResult::Type::STR_HEX, "taproot_key_path_sig", /*optional=*/ true, "hex-encoded signature for the Taproot key path spend"},
            {RPCResult::Type::ARR, "taproot_script_path_sigs", /*optional=*/ true, "",
            {
                {RPCResult::Type::OBJ, "signature", /*optional=*/ true, "The signature for the pubkey and leaf hash combination",
                {
                    {RPCResult::Type::STR, "pubkey", "The x-only pubkey for this signature"},
                    {RPCResult::Type::STR, "leaf_hash", "The leaf hash for this signature"},
                    {RPCResult::Type::STR, "sig", "The signature itself"},
                }},
            }},
            {RPCResult::Type::ARR, "taproot_scripts", /*optional=*/ true, "",
            {
                {RPCResult::Type::OBJ, "", "",
                {
                    {RPCResult::Type::STR_HEX, "script", "A leaf script"},
                    {RPCResult::Type::NUM, "leaf_ver", "The version number for the leaf script"},
                    {RPCResult::Type::ARR, "control_blocks", "The control blocks for this script",
                    {
                        {RPCResult::Type::STR_HEX, "control_block", "A hex-encoded control block for this script"},
                    }},
                }},
            }},
            {RPCResult::Type::ARR, "taproot_bip32_derivs", /*optional=*/ true, "",
            {
                {RPCResult::Type::OBJ, "", "",
                {
                    {RPCResult::Type::STR, "pubkey", "The x-only public key this path corresponds to"},
                    {RPCResult::Type::STR, "master_fingerprint", "The fingerprint of the master key"},
                    {RPCResult::Type::STR, "path", "The path"},
                    {RPCResult::Type::ARR, "leaf_hashes", "The hashes of the leaves this pubkey appears in",
                    {
                        {RPCResult::Type::STR_HEX, "hash", "The hash of a leaf this pubkey appears in"},
                    }},
                }},
            }},
            {RPCResult::Type::STR_HEX, "taproot_internal_key", /*optional=*/ true, "The hex-encoded Taproot x-only internal key"},
            {RPCResult::Type::STR_HEX, "taproot_merkle_root", /*optional=*/ true, "The hex-encoded Taproot merkle root"},
            {RPCResult::Type::OBJ_DYN, "unknown", /*optional=*/ true, "The unknown input fields",
            {
                {RPCResult::Type::STR_HEX, "key", "(key-value pair) An unknown key-value pair"},
            }},
            {RPCResult::Type::ARR, "proprietary", /*optional=*/true, "The input proprietary map",
            {
                {RPCResult::Type::OBJ, "", "",
                {
                    {RPCResult::Type::STR_HEX, "identifier", "The hex string for the proprietary identifier"},
                    {RPCResult::Type::NUM, "subtype", "The number for the subtype"},
                    {RPCResult::Type::STR_HEX, "key", "The hex for the key"},
                    {RPCResult::Type::STR_HEX, "value", "The hex for the value"},
                }},
            }},
        }},
    }
};

const RPCResult decodepsbt_outputs{
    RPCResult::Type::ARR, "outputs", "",
    {
        {RPCResult::Type::OBJ, "", "",
        {
            {RPCResult::Type::OBJ, "redeem_script", /*optional=*/true, "",
            {
                {RPCResult::Type::STR, "asm", "Disassembly of the redeem script"},
                {RPCResult::Type::STR_HEX, "hex", "The raw redeem script bytes, hex-encoded"},
                {RPCResult::Type::STR, "type", "The type, eg 'pubkeyhash'"},
            }},
            {RPCResult::Type::OBJ, "witness_script", /*optional=*/true, "",
            {
                {RPCResult::Type::STR, "asm", "Disassembly of the witness script"},
                {RPCResult::Type::STR_HEX, "hex", "The raw witness script bytes, hex-encoded"},
                {RPCResult::Type::STR, "type", "The type, eg 'pubkeyhash'"},
            }},
            {RPCResult::Type::ARR, "bip32_derivs", /*optional=*/true, "",
            {
                {RPCResult::Type::OBJ, "", "",
                {
                    {RPCResult::Type::STR, "pubkey", "The public key this path corresponds to"},
                    {RPCResult::Type::STR, "master_fingerprint", "The fingerprint of the master key"},
                    {RPCResult::Type::STR, "path", "The path"},
                }},
            }},
            {RPCResult::Type::STR_HEX, "taproot_internal_key", /*optional=*/ true, "The hex-encoded Taproot x-only internal key"},
            {RPCResult::Type::ARR, "taproot_tree", /*optional=*/ true, "The tuples that make up the Taproot tree, in depth first search order",
            {
                {RPCResult::Type::OBJ, "tuple", /*optional=*/ true, "A single leaf script in the taproot tree",
                {
                    {RPCResult::Type::NUM, "depth", "The depth of this element in the tree"},
                    {RPCResult::Type::NUM, "leaf_ver", "The version of this leaf"},
                    {RPCResult::Type::STR, "script", "The hex-encoded script itself"},
                }},
            }},
            {RPCResult::Type::ARR, "taproot_bip32_derivs", /*optional=*/ true, "",
            {
                {RPCResult::Type::OBJ, "", "",
                {
                    {RPCResult::Type::STR, "pubkey", "The x-only public key this path corresponds to"},
                    {RPCResult::Type::STR, "master_fingerprint", "The fingerprint of the master key"},
                    {RPCResult::Type::STR, "path", "The path"},
                    {RPCResult::Type::ARR, "leaf_hashes", "The hashes of the leaves this pubkey appears in",
                    {
                        {RPCResult::Type::STR_HEX, "hash", "The hash of a leaf this pubkey appears in"},
                    }},
                }},
            }},
            {RPCResult::Type::OBJ_DYN, "unknown", /*optional=*/true, "The unknown output fields",
            {
                {RPCResult::Type::STR_HEX, "key", "(key-value pair) An unknown key-value pair"},
            }},
            {RPCResult::Type::ARR, "proprietary", /*optional=*/true, "The output proprietary map",
            {
                {RPCResult::Type::OBJ, "", "",
                {
                    {RPCResult::Type::STR_HEX, "identifier", "The hex string for the proprietary identifier"},
                    {RPCResult::Type::NUM, "subtype", "The number for the subtype"},
                    {RPCResult::Type::STR_HEX, "key", "The hex for the key"},
                    {RPCResult::Type::STR_HEX, "value", "The hex for the value"},
                }},
            }},
        }},
    }
};

static RPCHelpMan decodepsbt()
{
    return RPCHelpMan{
        "decodepsbt",
        "\nReturn a JSON object representing the serialized, base64-encoded partially signed Bitcoin transaction.\n"
        "\nNote that for Elements, PSBTs (or PSET) follow the Partially Signed Elements Transaction specification.\n",
                {
                    {"psbt", RPCArg::Type::STR, RPCArg::Optional::NO, "The PSBT base64 string"},
                },
                RPCResult{
                    RPCResult::Type::OBJ, "", "",
                    {
                        {RPCResult::Type::OBJ, "tx", "The decoded network-serialized unsigned transaction.",
                        {
                            {RPCResult::Type::ELISION, "", "The layout is the same as the output of decoderawtransaction."},
                        }},
                        {RPCResult::Type::ARR, "global_xpubs", "",
                        {
                            {RPCResult::Type::OBJ, "", "",
                            {
                                {RPCResult::Type::STR, "xpub", "The extended public key this path corresponds to"},
                                {RPCResult::Type::STR_HEX, "master_fingerprint", "The fingerprint of the master key"},
                                {RPCResult::Type::STR, "path", "The path"},
                            }},
                        }},
                        {RPCResult::Type::NUM, "tx_version", "The version number of the unsigned transaction. Not to be confused with PSBT version"},
                        {RPCResult::Type::NUM, "fallback_locktime", "The locktime to fallback to if no inputs specify a required locktime."},
                        {RPCResult::Type::NUM, "fees", "The fees specified in this psbt.", {}, /*skip_type_check=*/true}, // ELEMENTS has an explicit fee output, bitcoin does not (they are implicit)
                        {RPCResult::Type::NUM, "input_count", "The number of inputs in this psbt"},
                        {RPCResult::Type::NUM, "output_count", "The number of outputs in this psbt."},
                        {RPCResult::Type::NUM, "inputs_modifiable", "Whether inputs can be modified"},
                        {RPCResult::Type::NUM, "outputs_modifiable", "Whether outputs can be modified"},
                        {RPCResult::Type::ARR, "sighash_single_indexes", "The indexes which have SIGHASH_SINGLE signatures",
                            {{RPCResult::Type::NUM, "", "Index of an input with a SIGHASH_SINGLE signature"}},
                        },
                        {RPCResult::Type::NUM, "psbt_version", "The PSBT version number. Not to be confused with the unsigned transaction version"},
                        {RPCResult::Type::OBJ_DYN, "scalar_offsets", "The PSET scalar elements",
                        {
                             {RPCResult::Type::STR_HEX, "scalar", "A scalar offset stored in the PSET"},
                        }},
                        {RPCResult::Type::OBJ, "proprietary", "The global proprietary map",
                        {
                            {RPCResult::Type::OBJ, "", "",
                            {
                                {RPCResult::Type::STR_HEX, "identifier", "The hex string for the proprietary identifier"},
                                {RPCResult::Type::NUM, "subtype", "The number for the subtype"},
                                {RPCResult::Type::STR_HEX, "key", "The hex for the key"},
                                {RPCResult::Type::STR_HEX, "value", "The hex for the value"},
                            }},
                        }},
                        {RPCResult::Type::OBJ_DYN, "unknown", /*optional=*/true, "The unknown global fields",
                        {
                             {RPCResult::Type::STR_HEX, "key", "(key-value pair) An unknown key-value pair"},
                        }},
                        decodepsbt_inputs,
                        decodepsbt_outputs,
                        {RPCResult::Type::STR_AMOUNT, "fee", /*optional=*/true, "The transaction fee paid if all UTXOs slots in the PSBT have been filled."},
                    }, /*skip_type_check=*/true // ELEMENTS FIXME: go through and make the types correct in these docs, and then remove this argument. If we remove it now, every call will throw an exception
                },
                RPCExamples{
                    HelpExampleCli("decodepsbt", "\"psbt\"")
                },
        [&](const RPCHelpMan& self, const JSONRPCRequest& request) -> UniValue
{
    if (!g_con_elementsmode)
        throw std::runtime_error("PSBT operations are disabled when not in elementsmode.\n");

    // Unserialize the transactions
    PartiallySignedTransaction psbtx;
    std::string error;
    if (!DecodeBase64PSBT(psbtx, request.params[0].get_str(), error)) {
        throw JSONRPCError(RPC_DESERIALIZATION_ERROR, strprintf("TX decode failed %s", error));
    }

    UniValue result(UniValue::VOBJ);

    if (psbtx.tx != std::nullopt) {
        // Add the decoded tx
        UniValue tx_univ(UniValue::VOBJ);
        TxToUniv(CTransaction(*psbtx.tx), /*block_hash=*/uint256(), /*entry=*/tx_univ, /*include_hex=*/false);
        result.pushKV("tx", tx_univ);
    }

    // Add the global xpubs
    UniValue global_xpubs(UniValue::VARR);
    for (std::pair<KeyOriginInfo, std::set<CExtPubKey>> xpub_pair : psbtx.m_xpubs) {
        for (auto& xpub : xpub_pair.second) {
            std::vector<unsigned char> ser_xpub;
            ser_xpub.assign(BIP32_EXTKEY_WITH_VERSION_SIZE, 0);
            xpub.EncodeWithVersion(ser_xpub.data());

            UniValue keypath(UniValue::VOBJ);
            keypath.pushKV("xpub", EncodeBase58Check(ser_xpub));
            keypath.pushKV("master_fingerprint", HexStr(Span<unsigned char>(xpub_pair.first.fingerprint, xpub_pair.first.fingerprint + 4)));
            keypath.pushKV("path", WriteHDKeypath(xpub_pair.first.path));
            global_xpubs.push_back(keypath);
        }
    }
    result.pushKV("global_xpubs", global_xpubs);

    // Add PSBTv2 stuff
    if (psbtx.GetVersion() == 2) {
        if (psbtx.tx_version != std::nullopt) {
            result.pushKV("tx_version", *psbtx.tx_version);
        }
        if (psbtx.fallback_locktime != std::nullopt) {
            result.pushKV("fallback_locktime", static_cast<uint64_t>(*psbtx.fallback_locktime));
        }
        result.pushKV("input_count", static_cast<uint64_t>(psbtx.inputs.size()));
        result.pushKV("output_count", static_cast<uint64_t>(psbtx.inputs.size()));
        if (psbtx.m_tx_modifiable != std::nullopt) {
            result.pushKV("inputs_modifiable", psbtx.m_tx_modifiable->test(0));
            result.pushKV("outputs_modifiable", psbtx.m_tx_modifiable->test(1));
            result.pushKV("has_sighash_single", psbtx.m_tx_modifiable->test(2));
        }
    }

    // PSBT version
    result.pushKV("psbt_version", static_cast<uint64_t>(psbtx.GetVersion()));

    // Elements: scalar offsets
    if (psbtx.m_scalar_offsets.size() > 0) {
        UniValue scalars(UniValue::VARR);
        for (const auto& scalar : psbtx.m_scalar_offsets) {
            scalars.push_back(HexStr(scalar));
        }
        result.pushKV("scalar_offsets", scalars);
    }

    // Proprietary
    UniValue proprietary(UniValue::VARR);
    for (const auto& entry : psbtx.m_proprietary) {
        UniValue this_prop(UniValue::VOBJ);
        this_prop.pushKV("identifier", HexStr(entry.identifier));
        this_prop.pushKV("subtype", entry.subtype);
        this_prop.pushKV("key", HexStr(entry.key));
        this_prop.pushKV("value", HexStr(entry.value));
        proprietary.push_back(this_prop);
    }
    result.pushKV("proprietary", proprietary);

    result.pushKV("fees", AmountMapToUniv(GetFeeMap(CTransaction(psbtx.GetUnsignedTx())), ""));

    // Unknown data
    UniValue unknowns(UniValue::VOBJ);
    for (auto entry : psbtx.unknown) {
        unknowns.pushKV(HexStr(entry.first), HexStr(entry.second));
    }
    result.pushKV("unknown", unknowns);

    // inputs
    UniValue inputs(UniValue::VARR);
    for (unsigned int i = 0; i < psbtx.inputs.size(); ++i) {
        const PSBTInput& input = psbtx.inputs[i];
        UniValue in(UniValue::VOBJ);
        // UTXOs
        CTxOut txout;
        if (!input.witness_utxo.IsNull()) {
            txout = input.witness_utxo;

            UniValue o(UniValue::VOBJ);
            ScriptToUniv(txout.scriptPubKey, /*out=*/o, /*include_hex=*/true, /*include_address=*/true);

            UniValue out(UniValue::VOBJ);
            if (txout.nValue.IsExplicit()) {
                CAmount nValue = txout.nValue.GetAmount();
                out.pushKV("amount", ValueFromAmount(nValue));
            } else {
                out.pushKV("amountcommitment", txout.nValue.GetHex());
            }
            if (txout.nAsset.IsExplicit()) {
                out.pushKV("asset", txout.nAsset.GetAsset().GetHex());
            } else {
                out.pushKV("assetcommitment", txout.nAsset.GetHex());
            }
            out.pushKV("scriptPubKey", o);

            in.pushKV("witness_utxo", out);
        }
        if (input.non_witness_utxo) {
            if (*input.prev_out < input.non_witness_utxo->vout.size()) {
                txout = input.non_witness_utxo->vout[*input.prev_out];
            }

            UniValue non_wit(UniValue::VOBJ);
            TxToUniv(*input.non_witness_utxo, /*block_hash=*/uint256(), /*entry=*/non_wit, /*include_hex=*/false);
            in.pushKV("non_witness_utxo", non_wit);
        }

        // Partial sigs
        if (!input.partial_sigs.empty()) {
            UniValue partial_sigs(UniValue::VOBJ);
            for (const auto& sig : input.partial_sigs) {
                partial_sigs.pushKV(HexStr(sig.second.first), HexStr(sig.second.second));
            }
            in.pushKV("partial_signatures", partial_sigs);
        }

        // Sighash
        if (input.sighash_type != std::nullopt) {
            in.pushKV("sighash", SighashToStr((unsigned char)*input.sighash_type));
        }

        // Redeem script and witness script
        if (!input.redeem_script.empty()) {
            UniValue r(UniValue::VOBJ);
            ScriptToUniv(input.redeem_script, /*out=*/r);
            in.pushKV("redeem_script", r);
        }
        if (!input.witness_script.empty()) {
            UniValue r(UniValue::VOBJ);
            ScriptToUniv(input.witness_script, /*out=*/r);
            in.pushKV("witness_script", r);
        }

        // keypaths
        if (!input.hd_keypaths.empty()) {
            UniValue keypaths(UniValue::VARR);
            for (auto entry : input.hd_keypaths) {
                UniValue keypath(UniValue::VOBJ);
                keypath.pushKV("pubkey", HexStr(entry.first));

                keypath.pushKV("master_fingerprint", strprintf("%08x", ReadBE32(entry.second.fingerprint)));
                keypath.pushKV("path", WriteHDKeypath(entry.second.path));
                keypaths.push_back(keypath);
            }
            in.pushKV("bip32_derivs", keypaths);
        }

        // Final scriptSig and scriptwitness
        if (!input.final_script_sig.empty()) {
            UniValue scriptsig(UniValue::VOBJ);
            scriptsig.pushKV("asm", ScriptToAsmStr(input.final_script_sig, true));
            scriptsig.pushKV("hex", HexStr(input.final_script_sig));
            in.pushKV("final_scriptSig", scriptsig);
        }
        if (!input.final_script_witness.IsNull()) {
            UniValue txinwitness(UniValue::VARR);
            for (const auto& item : input.final_script_witness.stack) {
                txinwitness.push_back(HexStr(item));
            }
            in.pushKV("final_scriptwitness", txinwitness);
        }

        // PSBTv2
        if (psbtx.GetVersion() == 2) {
            if (!input.prev_txid.IsNull()) {
                in.pushKV("previous_txid", input.prev_txid.GetHex());
            }
            if (input.prev_out != std::nullopt) {
                in.pushKV("previous_vout", static_cast<uint64_t>(*input.prev_out));
            }
            if (input.sequence != std::nullopt) {
                in.pushKV("sequence", static_cast<uint64_t>(*input.sequence));
            }
            if (input.time_locktime != std::nullopt) {
                in.pushKV("time_locktime", static_cast<uint64_t>(*input.time_locktime));
            }
            if (input.height_locktime!= std::nullopt) {
                in.pushKV("height_locktime", static_cast<uint64_t>(*input.height_locktime));
            }
        }

        // Issuance Value
        if (input.m_issuance_value != std::nullopt) {
            in.pushKV("issuance_value", ValueFromAmount(*input.m_issuance_value));
        }

        // Issuance value commitment
        if (!input.m_issuance_value_commitment.IsNull()) {
            in.pushKV("issuance_value_commitment", input.m_issuance_value_commitment.GetHex());
        }

        // Issuance value rangeproof
        if (!input.m_issuance_rangeproof.empty()) {
            in.pushKV("issuance_value_rangeproof", HexStr(input.m_issuance_rangeproof));
        }

        // Issuance blind value proof
        if (!input.m_blind_issuance_value_proof.empty()) {
            in.pushKV("blind_issuance_value_proof", HexStr(input.m_blind_issuance_value_proof));
        }

        // Issuance inflation keys amount
        if (input.m_issuance_inflation_keys_amount != std::nullopt) {
            in.pushKV("issuance_reissuance_amount", ValueFromAmount(*input.m_issuance_inflation_keys_amount));
        }

        // Issuance inflation keys value commitment
        if (!input.m_issuance_inflation_keys_commitment.IsNull()) {
            in.pushKV("issuance_reissuance_amount_commitment", input.m_issuance_inflation_keys_commitment.GetHex());
        }

        // Issuance inflation keys value rangeproof
        if (!input.m_issuance_inflation_keys_rangeproof.empty()) {
            in.pushKV("issuance_reissuance_amount_rangeproof", HexStr(input.m_issuance_inflation_keys_rangeproof));
        }

        // Issuance blind inflation keys value proof
        if (!input.m_blind_issuance_inflation_keys_proof.empty()) {
            in.pushKV("blind_reissuance_amount_proof", HexStr(input.m_blind_issuance_inflation_keys_proof));
        }

        // Issuance blinding nonce
        if (!input.m_issuance_blinding_nonce.IsNull()) {
            in.pushKV("issuance_blinding_nonce", input.m_issuance_blinding_nonce.GetHex());
        }

        // Issuance asset entropy
        if (!input.m_issuance_asset_entropy.IsNull()) {
            in.pushKV("issuance_asset_entropy", input.m_issuance_asset_entropy.GetHex());
        }

        // Peg-in stuff
        if (Params().GetConsensus().ParentChainHasPow()) {
            if (input.m_peg_in_tx.index() > 0) {
                const auto peg_in_tx = std::get_if<Sidechain::Bitcoin::CTransactionRef>(&input.m_peg_in_tx);
                if (peg_in_tx) {
                    CDataStream ss_tx(SER_NETWORK, PROTOCOL_VERSION | SERIALIZE_TRANSACTION_NO_WITNESS);
                    ss_tx << *peg_in_tx;
                    in.pushKV("pegin_bitcoin_tx", HexStr(ss_tx));
                }
            }
            if (input.m_peg_in_txout_proof.index() > 0) {
                const auto txout_proof = std::get_if<Sidechain::Bitcoin::CMerkleBlock>(&input.m_peg_in_txout_proof);
                if (txout_proof) {
                    CDataStream ss_mb(SER_NETWORK, PROTOCOL_VERSION | SERIALIZE_TRANSACTION_NO_WITNESS);
                    ss_mb << *txout_proof;
                    in.pushKV("pegin_txout_proof", HexStr(ss_mb));
                }
            }
        } else {
            if (input.m_peg_in_tx.index() > 0) {
                const auto peg_in_tx = std::get_if<CTransactionRef>(&input.m_peg_in_tx);
                if (peg_in_tx) {
                    CDataStream ss_tx(SER_NETWORK, PROTOCOL_VERSION | SERIALIZE_TRANSACTION_NO_WITNESS);
                    ss_tx << *peg_in_tx;
                    in.pushKV("pegin_bitcoin_tx", HexStr(ss_tx));
                }
            }
            if (input.m_peg_in_txout_proof.index() > 0) {
                const auto txout_proof = std::get_if<CMerkleBlock>(&input.m_peg_in_txout_proof);
                if (txout_proof) {
                    CDataStream ss_mb(SER_NETWORK, PROTOCOL_VERSION | SERIALIZE_TRANSACTION_NO_WITNESS);
                    ss_mb << *txout_proof;
                    in.pushKV("pegin_txout_proof", HexStr(ss_mb));
                }
            }
        }

        if (!input.m_peg_in_claim_script.empty()) {
            in.pushKV("pegin_claim_script", HexStr(input.m_peg_in_claim_script));
        }
        if (!input.m_peg_in_genesis_hash.IsNull()) {
            in.pushKV("pegin_genesis_hash", input.m_peg_in_genesis_hash.GetHex());
        }
        if (input.m_peg_in_value != std::nullopt) {
            in.pushKV("pegin_value", ValueFromAmount(*input.m_peg_in_value));
        }
        if (!input.m_peg_in_witness.IsNull()) {
            UniValue witness(UniValue::VARR);
            for (const auto& item : input.m_peg_in_witness.stack) {
                witness.push_back(HexStr(item));
            }
            in.pushKV("pegin_witness", witness);
        }
        if (!input.m_utxo_rangeproof.empty()) {
            in.pushKV("utxo_rangeproof", HexStr(input.m_utxo_rangeproof));
        }

        if (input.m_explicit_value.has_value()) {
            in.pushKV("explicit_value", ValueFromAmount(*input.m_explicit_value));
        }
        if (!input.m_value_proof.empty()) {
            in.pushKV("value_proof", HexStr(input.m_value_proof));
        }
        if (!input.m_explicit_asset.IsNull()) {
            in.pushKV("explicit_asset", input.m_explicit_asset.GetHex());
        }
        if (!input.m_asset_proof.empty()) {
            in.pushKV("asset_proof", HexStr(input.m_asset_proof));
        }

        if (input.m_blinded_issuance.has_value()) {
            in.pushKV("blinded_issuance", *input.m_blinded_issuance);
        }

        switch (VerifyBlindProofs(input)) {
        case BlindProofResult::OK:
            // all good
            break;
        case BlindProofResult::NOT_FULLY_BLINDED:
            in.pushKV("status", "ERROR: Proofs provided for unblinded input");
            break;
        case BlindProofResult::MISSING_VALUE_PROOF:
            in.pushKV("status", "WARNING: has confidential and explicit values but no proof connecting them");
            break;
        case BlindProofResult::MISSING_ASSET_PROOF:
            in.pushKV("status", "WARNING: has confidential and explicit assets but no proof connecting them");
            break;
        case BlindProofResult::INVALID_VALUE_PROOF:
            in.pushKV("status", "ERROR: has invalid value proof, the value may be a lie!");
            break;
        case BlindProofResult::INVALID_ASSET_PROOF:
            in.pushKV("status", "ERROR: has invalid asset proof, the asset may be a lie!");
            break;
        }


        // Ripemd160 hash preimages
        if (!input.ripemd160_preimages.empty()) {
            UniValue ripemd160_preimages(UniValue::VOBJ);
            for (const auto& [hash, preimage] : input.ripemd160_preimages) {
                ripemd160_preimages.pushKV(HexStr(hash), HexStr(preimage));
            }
            in.pushKV("ripemd160_preimages", ripemd160_preimages);
        }

        // Sha256 hash preimages
        if (!input.sha256_preimages.empty()) {
            UniValue sha256_preimages(UniValue::VOBJ);
            for (const auto& [hash, preimage] : input.sha256_preimages) {
                sha256_preimages.pushKV(HexStr(hash), HexStr(preimage));
            }
            in.pushKV("sha256_preimages", sha256_preimages);
        }

        // Hash160 hash preimages
        if (!input.hash160_preimages.empty()) {
            UniValue hash160_preimages(UniValue::VOBJ);
            for (const auto& [hash, preimage] : input.hash160_preimages) {
                hash160_preimages.pushKV(HexStr(hash), HexStr(preimage));
            }
            in.pushKV("hash160_preimages", hash160_preimages);
        }

        // Hash256 hash preimages
        if (!input.hash256_preimages.empty()) {
            UniValue hash256_preimages(UniValue::VOBJ);
            for (const auto& [hash, preimage] : input.hash256_preimages) {
                hash256_preimages.pushKV(HexStr(hash), HexStr(preimage));
            }
            in.pushKV("hash256_preimages", hash256_preimages);
        }

        // Taproot key path signature
        if (!input.m_tap_key_sig.empty()) {
            in.pushKV("taproot_key_path_sig", HexStr(input.m_tap_key_sig));
        }

        // Taproot script path signatures
        if (!input.m_tap_script_sigs.empty()) {
            UniValue script_sigs(UniValue::VARR);
            for (const auto& [pubkey_leaf, sig] : input.m_tap_script_sigs) {
                const auto& [xonly, leaf_hash] = pubkey_leaf;
                UniValue sigobj(UniValue::VOBJ);
                sigobj.pushKV("pubkey", HexStr(xonly));
                sigobj.pushKV("leaf_hash", HexStr(leaf_hash));
                sigobj.pushKV("sig", HexStr(sig));
                script_sigs.push_back(sigobj);
            }
            in.pushKV("taproot_script_path_sigs", script_sigs);
        }

        // Taproot leaf scripts
        if (!input.m_tap_scripts.empty()) {
            UniValue tap_scripts(UniValue::VARR);
            for (const auto& [leaf, control_blocks] : input.m_tap_scripts) {
                const auto& [script, leaf_ver] = leaf;
                UniValue script_info(UniValue::VOBJ);
                script_info.pushKV("script", HexStr(script));
                script_info.pushKV("leaf_ver", leaf_ver);
                UniValue control_blocks_univ(UniValue::VARR);
                for (const auto& control_block : control_blocks) {
                    control_blocks_univ.push_back(HexStr(control_block));
                }
                script_info.pushKV("control_blocks", control_blocks_univ);
                tap_scripts.push_back(script_info);
            }
            in.pushKV("taproot_scripts", tap_scripts);
        }

        // Taproot bip32 keypaths
        if (!input.m_tap_bip32_paths.empty()) {
            UniValue keypaths(UniValue::VARR);
            for (const auto& [xonly, leaf_origin] : input.m_tap_bip32_paths) {
                const auto& [leaf_hashes, origin] = leaf_origin;
                UniValue path_obj(UniValue::VOBJ);
                path_obj.pushKV("pubkey", HexStr(xonly));
                path_obj.pushKV("master_fingerprint", strprintf("%08x", ReadBE32(origin.fingerprint)));
                path_obj.pushKV("path", WriteHDKeypath(origin.path));
                UniValue leaf_hashes_arr(UniValue::VARR);
                for (const auto& leaf_hash : leaf_hashes) {
                    leaf_hashes_arr.push_back(HexStr(leaf_hash));
                }
                path_obj.pushKV("leaf_hashes", leaf_hashes_arr);
                keypaths.push_back(path_obj);
            }
            in.pushKV("taproot_bip32_derivs", keypaths);
        }

        // Taproot internal key
        if (!input.m_tap_internal_key.IsNull()) {
            in.pushKV("taproot_internal_key", HexStr(input.m_tap_internal_key));
        }

        // Write taproot merkle root
        if (!input.m_tap_merkle_root.IsNull()) {
            in.pushKV("taproot_merkle_root", HexStr(input.m_tap_merkle_root));
        }

        // Proprietary
        if (!input.m_proprietary.empty()) {
            UniValue proprietary(UniValue::VARR);
            for (const auto& entry : input.m_proprietary) {
                UniValue this_prop(UniValue::VOBJ);
                this_prop.pushKV("identifier", HexStr(entry.identifier));
                this_prop.pushKV("subtype", entry.subtype);
                this_prop.pushKV("key", HexStr(entry.key));
                this_prop.pushKV("value", HexStr(entry.value));
                proprietary.push_back(this_prop);
            }
            in.pushKV("proprietary", proprietary);
        }

        // Unknown data
        if (input.unknown.size() > 0) {
            UniValue unknowns(UniValue::VOBJ);
            for (auto entry : input.unknown) {
                unknowns.pushKV(HexStr(entry.first), HexStr(entry.second));
            }
            in.pushKV("unknown", unknowns);
        }

        inputs.push_back(in);
    }
    result.pushKV("inputs", inputs);

    // outputs
    UniValue outputs(UniValue::VARR);
    for (unsigned int i = 0; i < psbtx.outputs.size(); ++i) {
        const PSBTOutput& output = psbtx.outputs[i];
        UniValue out(UniValue::VOBJ);
        // Redeem script and witness script
        if (!output.redeem_script.empty()) {
            UniValue r(UniValue::VOBJ);
            ScriptToUniv(output.redeem_script, /*out=*/r);
            out.pushKV("redeem_script", r);
        }
        if (!output.witness_script.empty()) {
            UniValue r(UniValue::VOBJ);
            ScriptToUniv(output.witness_script, /*out=*/r);
            out.pushKV("witness_script", r);
        }

        // keypaths
        if (!output.hd_keypaths.empty()) {
            UniValue keypaths(UniValue::VARR);
            for (auto entry : output.hd_keypaths) {
                UniValue keypath(UniValue::VOBJ);
                keypath.pushKV("pubkey", HexStr(entry.first));
                keypath.pushKV("master_fingerprint", strprintf("%08x", ReadBE32(entry.second.fingerprint)));
                keypath.pushKV("path", WriteHDKeypath(entry.second.path));
                keypaths.push_back(keypath);
            }
            out.pushKV("bip32_derivs", keypaths);
        }

        // PSBTv2 stuff
        if (psbtx.GetVersion() == 2) {
            if (output.amount != std::nullopt) {
                out.pushKV("amount", ValueFromAmount(*output.amount));
            }
            if (output.script != std::nullopt) {
                UniValue spk(UniValue::VOBJ);
                ScriptToUniv(*output.script, /*out=*/spk, /*include_hex=*/true, /*include_address=*/true);
                out.pushKV("script", spk);
            }
        }

        // Value commitment
        if (!output.m_value_commitment.IsNull()) {
            out.pushKV("value_commitment", output.m_value_commitment.GetHex());
        }

        // Asset commitment
        if (!output.m_asset_commitment.IsNull()) {
            out.pushKV("asset_commitment", output.m_asset_commitment.GetHex());
        }

        // Asset
        if (!output.m_asset.IsNull()) {
            out.pushKV("asset", output.m_asset.GetHex());
        }

        // Rangeproof
        if (!output.m_value_rangeproof.empty()) {
            out.pushKV("rangeproof", HexStr(output.m_value_rangeproof));
        }

        // Surjection proof
        if (!output.m_asset_surjection_proof.empty()) {
            out.pushKV("surjection_proof", HexStr(output.m_asset_surjection_proof));
        }

        // ECDH pubkey
        if (output.m_ecdh_pubkey.IsValid()) {
            out.pushKV("ecdh_pubkey", HexStr(output.m_ecdh_pubkey));
        }

        // Blinding pubkey
        if (output.m_blinding_pubkey.IsValid()) {
            out.pushKV("blinding_pubkey", HexStr(output.m_blinding_pubkey));
        }

        // Blinder index
        if (output.m_blinder_index != std::nullopt) {
            out.pushKV("blinder_index", (int64_t)*output.m_blinder_index);
        }

        // Blind value proof
        if (!output.m_blind_value_proof.empty()) {
            out.pushKV("blind_value_proof", HexStr(output.m_blind_value_proof));
        }

        // Blind asset proof
        if (!output.m_blind_asset_proof.empty()) {
            out.pushKV("blind_asset_proof", HexStr(output.m_blind_asset_proof));
        }

        switch (VerifyBlindProofs(output)) {
        case BlindProofResult::OK:
            // all good
            break;
        case BlindProofResult::NOT_FULLY_BLINDED:
            out.pushKV("status", "needs blinding");
            break;
        case BlindProofResult::MISSING_VALUE_PROOF:
            out.pushKV("status", "WARNING: has confidential and explicit values but no proof connecting them");
            break;
        case BlindProofResult::MISSING_ASSET_PROOF:
            out.pushKV("status", "WARNING: has confidential and explicit assets but no proof connecting them");
            break;
        case BlindProofResult::INVALID_VALUE_PROOF:
            out.pushKV("status", "ERROR: has invalid value proof, the value may be a lie!");
            break;
        case BlindProofResult::INVALID_ASSET_PROOF:
            out.pushKV("status", "ERROR: has invalid asset proof, the asset may be a lie!");
            break;
        }

        // Taproot internal key
        if (!output.m_tap_internal_key.IsNull()) {
            out.pushKV("taproot_internal_key", HexStr(output.m_tap_internal_key));
        }

        // Taproot tree
        if (!output.m_tap_tree.empty()) {
            UniValue tree(UniValue::VARR);
            for (const auto& [depth, leaf_ver, script] : output.m_tap_tree) {
                UniValue elem(UniValue::VOBJ);
                elem.pushKV("depth", (int)depth);
                elem.pushKV("leaf_ver", (int)leaf_ver);
                elem.pushKV("script", HexStr(script));
                tree.push_back(elem);
            }
            out.pushKV("taproot_tree", tree);
        }

        // Taproot bip32 keypaths
        if (!output.m_tap_bip32_paths.empty()) {
            UniValue keypaths(UniValue::VARR);
            for (const auto& [xonly, leaf_origin] : output.m_tap_bip32_paths) {
                const auto& [leaf_hashes, origin] = leaf_origin;
                UniValue path_obj(UniValue::VOBJ);
                path_obj.pushKV("pubkey", HexStr(xonly));
                path_obj.pushKV("master_fingerprint", strprintf("%08x", ReadBE32(origin.fingerprint)));
                path_obj.pushKV("path", WriteHDKeypath(origin.path));
                UniValue leaf_hashes_arr(UniValue::VARR);
                for (const auto& leaf_hash : leaf_hashes) {
                    leaf_hashes_arr.push_back(HexStr(leaf_hash));
                }
                path_obj.pushKV("leaf_hashes", leaf_hashes_arr);
                keypaths.push_back(path_obj);
            }
            out.pushKV("taproot_bip32_derivs", keypaths);
        }

        // Proprietary
        if (!output.m_proprietary.empty()) {
            UniValue proprietary(UniValue::VARR);
            for (const auto& entry : output.m_proprietary) {
                UniValue this_prop(UniValue::VOBJ);
                this_prop.pushKV("identifier", HexStr(entry.identifier));
                this_prop.pushKV("subtype", entry.subtype);
                this_prop.pushKV("key", HexStr(entry.key));
                this_prop.pushKV("value", HexStr(entry.value));
                proprietary.push_back(this_prop);
            }
            out.pushKV("proprietary", proprietary);
        }

        // Unknown data
        if (output.unknown.size() > 0) {
            UniValue unknowns(UniValue::VOBJ);
            for (auto entry : output.unknown) {
                unknowns.pushKV(HexStr(entry.first), HexStr(entry.second));
            }
            out.pushKV("unknown", unknowns);
        }

        outputs.push_back(out);
    }
    result.pushKV("outputs", outputs);

    return result;
},
    };
}

static RPCHelpMan combinepsbt()
{
    return RPCHelpMan{"combinepsbt",
                "\nCombine multiple partially signed Bitcoin transactions into one transaction.\n"
                "Implements the Combiner role.\n",
                {
                    {"txs", RPCArg::Type::ARR, RPCArg::Optional::NO, "The base64 strings of partially signed transactions",
                        {
                            {"psbt", RPCArg::Type::STR, RPCArg::Optional::OMITTED, "A base64 string of a PSBT"},
                        },
                        },
                },
                RPCResult{
                    RPCResult::Type::STR, "", "The base64-encoded partially signed transaction"
                },
                RPCExamples{
                    HelpExampleCli("combinepsbt", R"('["mybase64_1", "mybase64_2", "mybase64_3"]')")
                },
        [&](const RPCHelpMan& self, const JSONRPCRequest& request) -> UniValue
{
    if (!g_con_elementsmode)
        throw std::runtime_error("PSBT operations are disabled when not in elementsmode.\n");

    // Unserialize the transactions
    std::vector<PartiallySignedTransaction> psbtxs;
    UniValue txs = request.params[0].get_array();
    if (txs.empty()) {
        throw JSONRPCError(RPC_INVALID_PARAMETER, "Parameter 'txs' cannot be empty");
    }
    for (unsigned int i = 0; i < txs.size(); ++i) {
        PartiallySignedTransaction psbtx;
        std::string error;
        if (!DecodeBase64PSBT(psbtx, txs[i].get_str(), error)) {
            throw JSONRPCError(RPC_DESERIALIZATION_ERROR, strprintf("TX decode failed %s", error));
        }
        psbtxs.push_back(psbtx);
    }

    // Find if (and which) psbt has all the output blinding stuff set
    unsigned int base_psbt_index = 0;
    bool has_fully_blinded = false;
    int unblinded_count = 0;
    for (unsigned int i = 0; i < psbtxs.size(); ++i) {
        const auto& psbt = psbtxs[i];
        bool is_fully_blinded = true;
        for (const auto& psbt_out : psbt.outputs) {
            if (psbt_out.IsBlinded()) {
                is_fully_blinded &= psbt_out.IsFullyBlinded();
            } else {
                unblinded_count++;
            }
        }
        if (is_fully_blinded) {
            base_psbt_index = i;
            has_fully_blinded = true;
            break;
        }
    }

    // Swap the psbt we want to use as base with the 0'th psbt which is the position for the base psbt
    if (base_psbt_index > 0) {
        std::swap(psbtxs[base_psbt_index], psbtxs[0]);
    }

    PartiallySignedTransaction merged_psbt;
    const TransactionError error = CombinePSBTs(merged_psbt, psbtxs);
    if (error != TransactionError::OK) {
        throw JSONRPCTransactionError(error);
    }

    // If we did not use a fully blinded psbt as the base, but the result is now fully blinded, that's not good so fail
    if (!has_fully_blinded) {
        bool is_fully_blinded = true;
        for (const auto& psbt_out : merged_psbt.outputs) {
            if (psbt_out.IsBlinded()) {
                is_fully_blinded &= psbt_out.IsFullyBlinded();
            }
        }
        if (is_fully_blinded) {
            LogPrintf("Cannot combine PSETs. Num unblinded outputs: %d\n", unblinded_count);
            throw JSONRPCError(RPC_DESERIALIZATION_ERROR, "Cannot combine PSETs as the values and blinders would become imbalanced");
        }
    }

    return EncodePSBT(merged_psbt);
},
    };
}

static RPCHelpMan finalizepsbt()
{
    return RPCHelpMan{"finalizepsbt",
                "Finalize the inputs of a PSBT. If the transaction is fully signed, it will produce a\n"
                "network serialized transaction which can be broadcast with sendrawtransaction. Otherwise a PSBT will be\n"
                "created which has the final_scriptSig and final_scriptWitness fields filled for inputs that are complete.\n"
                "Implements the Finalizer and Extractor roles.\n",
                {
                    {"psbt", RPCArg::Type::STR, RPCArg::Optional::NO, "A base64 string of a PSBT"},
                    {"extract", RPCArg::Type::BOOL, RPCArg::Default{true}, "If true and the transaction is complete,\n"
            "                             extract and return the complete transaction in normal network serialization instead of the PSBT."},
                },
                RPCResult{
                    RPCResult::Type::OBJ, "", "",
                    {
                        {RPCResult::Type::STR, "psbt", /*optional=*/true, "The base64-encoded partially signed transaction if not extracted"},
                        {RPCResult::Type::STR_HEX, "hex", /*optional=*/true, "The hex-encoded network transaction if extracted"},
                        {RPCResult::Type::BOOL, "complete", "If the transaction has a complete set of signatures"},
                    }
                },
                RPCExamples{
                    HelpExampleCli("finalizepsbt", "\"psbt\"")
                },
        [&](const RPCHelpMan& self, const JSONRPCRequest& request) -> UniValue
{
    if (!g_con_elementsmode)
        throw std::runtime_error("PSBT operations are disabled when not in elementsmode.\n");

    // Unserialize the transactions
    PartiallySignedTransaction psbtx;
    std::string error;
    if (!DecodeBase64PSBT(psbtx, request.params[0].get_str(), error)) {
        throw JSONRPCError(RPC_DESERIALIZATION_ERROR, strprintf("TX decode failed %s", error));
    }

    bool extract = request.params[1].isNull() || (!request.params[1].isNull() && request.params[1].get_bool());

    CMutableTransaction mtx;
    bool complete = FinalizeAndExtractPSBT(psbtx, mtx);

    UniValue result(UniValue::VOBJ);
    CDataStream ssTx(SER_NETWORK, PROTOCOL_VERSION);
    std::string result_str;

    if (complete && extract) {
        ssTx << mtx;
        result_str = HexStr(ssTx);
        result.pushKV("hex", result_str);
    } else {
        ssTx << psbtx;
        result_str = EncodeBase64(ssTx.str());
        result.pushKV("psbt", result_str);
    }
    result.pushKV("complete", complete);
    return result;
},
    };
}

static RPCHelpMan createpsbt()
{
    return RPCHelpMan{"createpsbt",
                "\nCreates a transaction in the Partially Signed Transaction format.\n"
                "Implements the Creator role.\n",
                {
                    {"inputs", RPCArg::Type::ARR, RPCArg::Optional::NO, "The json objects",
                        {
                            {"", RPCArg::Type::OBJ, RPCArg::Optional::OMITTED, "",
                                {
                                    {"txid", RPCArg::Type::STR_HEX, RPCArg::Optional::NO, "The transaction id"},
                                    {"vout", RPCArg::Type::NUM, RPCArg::Optional::NO, "The output number"},
                                    {"sequence", RPCArg::Type::NUM, RPCArg::DefaultHint{"depends on the value of the 'replaceable' and 'locktime' arguments"}, "The sequence number"},
                                    {"pegin_bitcoin_tx", RPCArg::Type::STR_HEX, RPCArg::Optional::NO, "The raw bitcoin transaction (in hex) depositing bitcoin to the mainchain_address generated by getpeginaddress"},
                                    {"pegin_txout_proof", RPCArg::Type::STR_HEX, RPCArg::Optional::NO, "A rawtxoutproof (in hex) generated by the mainchain daemon's `gettxoutproof` containing a proof of only bitcoin_tx"},
                                    {"pegin_claim_script", RPCArg::Type::STR_HEX, RPCArg::Optional::NO, "The witness program generated by getpeginaddress."},
                                    {"issuance_amount", RPCArg::Type::NUM, RPCArg::Optional::OMITTED, "The amount to be issued"},
                                    {"issuance_tokens", RPCArg::Type::NUM, RPCArg::Optional::OMITTED, "The number of asset issuance tokens to generate"},
                                    {"asset_entropy", RPCArg::Type::STR_HEX, RPCArg::Optional::OMITTED, "For new asset issuance, this is any additional entropy to be used in the asset tag calculation. For reissuance, this is the original asaset entropy"},
                                    {"asset_blinding_nonce", RPCArg::Type::STR_HEX, RPCArg::Optional::OMITTED, "Do not set for new asset issuance. For reissuance, this is the blinding factor for reissuance token output for the asset being reissued"},
                                    {"blind_reissuance",  RPCArg::Type::BOOL, RPCArg::Default{true}, "Whether to mark the issuance input for blinding or not. Only affects issuances with re-issuance tokens."},
                                },
                                },
                        },
                        },
                    {"outputs", RPCArg::Type::ARR, RPCArg::Optional::NO, "The outputs (key-value pairs), where none of the keys are duplicated.\n"
                            "That is, each address can only appear once and there can only be one 'data' object.\n"
                            "For compatibility reasons, a dictionary, which holds the key-value pairs directly, is also\n"
                            "                             accepted as second parameter.",
                        {
                            {"", RPCArg::Type::OBJ_USER_KEYS, RPCArg::Optional::OMITTED, "",
                                {
                                    {"address", RPCArg::Type::AMOUNT, RPCArg::Optional::NO, "A key-value pair. The key (string) is the bitcoin address, the value (float or string) is the amount in " + CURRENCY_UNIT},
                                    {"blinder_index", RPCArg::Type::NUM, RPCArg::Optional::OMITTED, "The index of the input whose signer will blind this output. Must be provided if this output is to be blinded"},
                                    {"asset", RPCArg::Type::STR, RPCArg::Optional::OMITTED, "The asset tag for this output if it is not the main chain asset"},
                                },
                                },
                            {"", RPCArg::Type::OBJ, RPCArg::Optional::OMITTED, "",
                                {
                                    {"data", RPCArg::Type::STR_HEX, RPCArg::Optional::NO, "A key-value pair. The key must be \"data\", the value is hex-encoded data"},
                                },
                                },
                        },
                        },
                    {"locktime", RPCArg::Type::NUM, RPCArg::Default{0}, "Raw locktime. Non-0 value also locktime-activates inputs"},
                    {"replaceable", RPCArg::Type::BOOL, RPCArg::Default{false}, "Marks this transaction as BIP125 replaceable.\n"
                            "                             Allows this transaction to be replaced by a transaction with higher fees. If provided, it is an error if explicit sequence numbers are incompatible."},
                    {"psbt_version", RPCArg::Type::NUM, RPCArg::Default{2}, "The PSBT version number to use."},
                },
                RPCResult{
                    RPCResult::Type::STR, "", "The resulting raw transaction (base64-encoded string)"
                },
                RPCExamples{
                    HelpExampleCli("createpsbt", "\"[{\\\"txid\\\":\\\"myid\\\",\\\"vout\\\":0}]\" \"[{\\\"data\\\":\\\"00010203\\\"}]\"")
                },
        [&](const RPCHelpMan& self, const JSONRPCRequest& request) -> UniValue
{
    if (!g_con_elementsmode)
        throw std::runtime_error("PSBT operations are disabled when not in elementsmode.\n");

    ChainstateManager& chainman = EnsureAnyChainman(request.context);

    std::optional<bool> rbf;
    if (!request.params[3].isNull()) {
        rbf = request.params[3].get_bool();
    }
    std::map<CTxOut, PSBTOutput> psbt_outs;
    auto tip = WITH_LOCK(::cs_main, return chainman.ActiveChain().Tip());
    CMutableTransaction rawTx = ConstructTransaction(request.params[0], request.params[1], request.params[2], rbf, tip, &psbt_outs, true /* allow_peg_in */, true /* allow_issuance */);

    // Make a blank psbt
    uint32_t psbt_version = 2;
    if (!request.params[4].isNull()) {
        psbt_version = request.params[4].getInt<int>();
    }
    if (psbt_version != 2) {
        throw JSONRPCError(RPC_INVALID_PARAMETER, "The PSBT version can only be 2");
    }

    // Make a blank psbt
    std::set<uint256> new_assets;
    std::set<uint256> new_reissuance;
    for (unsigned int i = 0; i < rawTx.vin.size(); ++i) {
        if (!rawTx.vin[i].assetIssuance.IsNull()) {
            const UniValue& blind_reissuance_v = request.params[0].get_array()[i].get_obj().find_value("blind_reissuance");
            bool blind_reissuance = blind_reissuance_v.isNull() ? true : blind_reissuance_v.get_bool();
            uint256 entropy;
            CAsset asset;
            CAsset token;

            if (rawTx.vin[i].assetIssuance.assetBlindingNonce.IsNull()) {
                // New issuance, calculate the final entropy
                GenerateAssetEntropy(entropy, rawTx.vin[i].prevout, rawTx.vin[i].assetIssuance.assetEntropy);
            } else {
                // Reissuance, use original entropy set in assetEntropy
                entropy = rawTx.vin[i].assetIssuance.assetEntropy;
            }

            CalculateAsset(asset, entropy);
            new_assets.insert(asset.id);

            if (!rawTx.vin[i].assetIssuance.nInflationKeys.IsNull()) {
                // Calculate reissuance asset tag if there will be reissuance tokens
                CalculateReissuanceToken(token, entropy, blind_reissuance);
                new_reissuance.insert(token.id);
            }
        }
    }
    PartiallySignedTransaction psbtx(rawTx, psbt_version);
    for (unsigned int i = 0; i < rawTx.vout.size(); ++i) {
        PSBTOutput& output = psbtx.outputs[i];
        auto it = psbt_outs.find(rawTx.vout.at(i));
        if (it != psbt_outs.end()) {
            PSBTOutput& construct_psbt_out = it->second;

            output.m_blinding_pubkey = construct_psbt_out.m_blinding_pubkey;
            output.m_blinder_index = construct_psbt_out.m_blinder_index;
        }

        // Check the asset
        if (new_assets.count(output.m_asset) > 0) {
            new_assets.erase(output.m_asset);
        }
        if (new_reissuance.count(output.m_asset) > 0) {
            new_reissuance.erase(output.m_asset);
        }
    }

    // Make sure all newly issued assets and reissuance tokens had outputs
    if (new_assets.size() > 0) {
        throw JSONRPCError(RPC_INVALID_PARAMETER, "Missing output for new assets");
    }
    if (new_reissuance.size() > 0) {
        throw JSONRPCError(RPC_INVALID_PARAMETER, "Missing output for reissuance tokens");
    }

    return EncodePSBT(psbtx);
},
    };
}

static RPCHelpMan converttopsbt()
{
    return RPCHelpMan{"converttopsbt",
                "\nConverts a network serialized transaction to a PSBT. This should be used only with createrawtransaction and fundrawtransaction\n"
                "createpsbt and walletcreatefundedpsbt should be used for new applications.\n",
                {
                    {"hexstring", RPCArg::Type::STR_HEX, RPCArg::Optional::NO, "The hex string of a raw transaction"},
                    {"permitsigdata", RPCArg::Type::BOOL, RPCArg::Default{false}, "If true, any signatures in the input will be discarded and conversion\n"
                            "                              will continue. If false, RPC will fail if any signatures are present."},
                    {"iswitness", RPCArg::Type::BOOL, RPCArg::DefaultHint{"depends on heuristic tests"}, "Whether the transaction hex is a serialized witness transaction.\n"
                        "If iswitness is not present, heuristic tests will be used in decoding.\n"
                        "If true, only witness deserialization will be tried.\n"
                        "If false, only non-witness deserialization will be tried.\n"
                        "This boolean should reflect whether the transaction has inputs\n"
                        "(e.g. fully valid, or on-chain transactions), if known by the caller."
                    },
                },
                RPCResult{
                    RPCResult::Type::STR, "", "The resulting raw transaction (base64-encoded string)"
                },
                RPCExamples{
                            "\nCreate a transaction\n"
                            + HelpExampleCli("createrawtransaction", "\"[{\\\"txid\\\":\\\"myid\\\",\\\"vout\\\":0}]\" \"[{\\\"data\\\":\\\"00010203\\\"}]\"") +
                            "\nConvert the transaction to a PSBT\n"
                            + HelpExampleCli("converttopsbt", "\"rawtransaction\"")
                },
        [&](const RPCHelpMan& self, const JSONRPCRequest& request) -> UniValue
{
    if (!g_con_elementsmode)
        throw std::runtime_error("PSBT operations are disabled when not in elementsmode.\n");

    // parse hex string from parameter
    CMutableTransaction tx;
    bool permitsigdata = request.params[1].isNull() ? false : request.params[1].get_bool();
    bool witness_specified = !request.params[2].isNull();
    bool iswitness = witness_specified ? request.params[2].get_bool() : false;
    const bool try_witness = witness_specified ? iswitness : true;
    const bool try_no_witness = witness_specified ? !iswitness : true;
    if (!DecodeHexTx(tx, request.params[0].get_str(), try_no_witness, try_witness)) {
        throw JSONRPCError(RPC_DESERIALIZATION_ERROR, "TX decode failed");
    }

    // Remove all scriptSigs and scriptWitnesses from inputs
    for (CTxIn& input : tx.vin) {
        if (!input.scriptSig.empty() && !permitsigdata) {
            throw JSONRPCError(RPC_DESERIALIZATION_ERROR, "Inputs must not have scriptSigs");
        }
        input.scriptSig.clear();
    }
    for (CTxInWitness& witness: tx.witness.vtxinwit) {
        if (!witness.scriptWitness.IsNull() && !permitsigdata) {
            throw JSONRPCError(RPC_DESERIALIZATION_ERROR, "Inputs must not have scriptWitnesses");
        }
    }
    tx.witness.SetNull();

    // Make a blank psbt
    PartiallySignedTransaction psbtx(tx, 2 /* version */);

    // Set the blinder index to 0 for all outputs that are blinded
    for (auto& outputs : psbtx.outputs) {
        outputs.m_blinder_index = 0;
    }

    // Serialize the PSBT
    CDataStream ssTx(SER_NETWORK, PROTOCOL_VERSION);
    ssTx << psbtx;

    return EncodeBase64(ssTx);
},
    };
}

static RPCHelpMan utxoupdatepsbt()
{
    return RPCHelpMan{"utxoupdatepsbt",
            "\nUpdates all segwit inputs and outputs in a PSBT with data from output descriptors, the UTXO set, txindex, or the mempool.\n",
            {
                {"psbt", RPCArg::Type::STR, RPCArg::Optional::NO, "A base64 string of a PSBT"},
                {"descriptors", RPCArg::Type::ARR, RPCArg::Optional::OMITTED, "An array of either strings or objects", {
                    {"", RPCArg::Type::STR, RPCArg::Optional::OMITTED, "An output descriptor"},
                    {"", RPCArg::Type::OBJ, RPCArg::Optional::OMITTED, "An object with an output descriptor and extra information", {
                         {"desc", RPCArg::Type::STR, RPCArg::Optional::NO, "An output descriptor"},
                         {"range", RPCArg::Type::RANGE, RPCArg::Default{1000}, "Up to what index HD chains should be explored (either end or [begin,end])"},
                    }},
                }},
            },
            RPCResult {
                    RPCResult::Type::STR, "", "The base64-encoded partially signed transaction with inputs updated"
            },
            RPCExamples {
                HelpExampleCli("utxoupdatepsbt", "\"psbt\"")
            },
        [&](const RPCHelpMan& self, const JSONRPCRequest& request) -> UniValue
{
    // Parse descriptors, if any.
    FlatSigningProvider provider;
    if (!request.params[1].isNull()) {
        auto descs = request.params[1].get_array();
        for (size_t i = 0; i < descs.size(); ++i) {
            EvalDescriptorStringOrObject(descs[i], provider);
        }
    }

    // We don't actually need private keys further on; hide them as a precaution.
    const PartiallySignedTransaction& psbtx = ProcessPSBT(
        request.params[0].get_str(),
        request.context,
        HidingSigningProvider(&provider, /*hide_secret=*/true, /*hide_origin=*/false),
        /*sighash_type=*/SIGHASH_ALL,
        /*finalize=*/false);

    CDataStream ssTx(SER_NETWORK, PROTOCOL_VERSION);
    ssTx << psbtx;
    return EncodeBase64(ssTx);
},
    };
}

static RPCHelpMan parsepsbt()
{
    return RPCHelpMan{"parsepsbt",
            "\nparse and print a PSBT.\n",
            {
                {"psbt", RPCArg::Type::STR, RPCArg::Optional::NO, "A base64 string of a PSBT"}
            },
            RPCResult {
                RPCResult::Type::OBJ, "", "",
                {
                    {RPCResult::Type::STR, "psbt", "The base64-encoded partially signed transaction"},
                        {RPCResult::Type::BOOL, "canonical", "Whether the input PSBT matches the output PSBT"}
                }
            },
            RPCExamples {
                HelpExampleCli("parsepsbt", "\"psbt\"")
            },
        [&](const RPCHelpMan& self, const JSONRPCRequest& request) -> UniValue
{
    // Unserialize the PSBT
    PartiallySignedTransaction psbtx;
    std::string error;
    if (!DecodeBase64PSBT(psbtx, request.params[0].get_str(), error)) {
        throw JSONRPCError(RPC_DESERIALIZATION_ERROR, strprintf("PSBT decode failed %s", error));
    }

    // Serialize the PSBT
    CDataStream ssTx(SER_NETWORK, PROTOCOL_VERSION);
    ssTx << psbtx;
    const std::string encoded = EncodeBase64(ssTx);
    UniValue result(UniValue::VOBJ);
    result.pushKV("psbt", encoded);
    result.pushKV("canonical", encoded == request.params[0].get_str());
    return result;
},
    };
}
#if 0
static RPCHelpMan joinpsbts()
{
    return RPCHelpMan{"joinpsbts",
            "\nJoins multiple distinct PSBTs with different inputs and outputs into one PSBT with inputs and outputs from all of the PSBTs\n"
            "No input in any of the PSBTs can be in more than one of the PSBTs.\n",
            {
                {"txs", RPCArg::Type::ARR, RPCArg::Optional::NO, "The base64 strings of partially signed transactions",
                    {
                        {"psbt", RPCArg::Type::STR, RPCArg::Optional::NO, "A base64 string of a PSBT"}
                    }}
            },
            RPCResult {
                    RPCResult::Type::STR, "", "The base64-encoded partially signed transaction"
            },
            RPCExamples {
                HelpExampleCli("joinpsbts", "\"psbt\"")
            },
        [&](const RPCHelpMan& self, const JSONRPCRequest& request) -> UniValue
{
    // Unserialize the transactions
    std::vector<PartiallySignedTransaction> psbtxs;
    UniValue txs = request.params[0].get_array();

    if (txs.size() <= 1) {
        throw JSONRPCError(RPC_INVALID_PARAMETER, "At least two PSBTs are required to join PSBTs.");
    }

    int32_t best_version = 1;
    uint32_t best_locktime = 0xffffffff;
    for (unsigned int i = 0; i < txs.size(); ++i) {
        PartiallySignedTransaction psbtx;
        std::string error;
        if (!DecodeBase64PSBT(psbtx, txs[i].get_str(), error)) {
            throw JSONRPCError(RPC_DESERIALIZATION_ERROR, strprintf("TX decode failed %s", error));
        }
        if (psbtx.GetVersion() != 0) {
            throw JSONRPCError(RPC_INVALID_PARAMETER, "joinpsbts only operates on version 0 PSBTs");
        }
        psbtxs.push_back(psbtx);
        // Choose the highest version number
        if (*psbtx.tx_version > best_version) {
            best_version = *psbtx.tx_version;
            best_version = static_cast<uint32_t>(psbtx.tx->nVersion);
        }
        // Choose the lowest lock time
        if (*psbtx.fallback_locktime < best_locktime) {
            best_locktime = *psbtx.fallback_locktime;
        }
    }

    // Create a blank psbt where everything will be added
    PartiallySignedTransaction merged_psbt;
    merged_psbt.tx_version = best_version;
    merged_psbt.fallback_locktime = best_locktime;
    // TODO: Remove for PSBTv2
    merged_psbt.tx = CMutableTransaction();
    merged_psbt.tx->nVersion = best_version;
    merged_psbt.tx->nLockTime = best_locktime;

    // Merge
    for (auto& psbt : psbtxs) {
        for (unsigned int i = 0; i < psbt.inputs.size(); ++i) {
            if (!merged_psbt.AddInput(psbt.inputs[i])) {
                throw JSONRPCError(RPC_INVALID_PARAMETER, strprintf("Input %s:%d exists in multiple PSBTs", psbt.inputs[i].prev_txid.ToString(), *psbt.inputs[i].prev_out));
            }
        }
        for (unsigned int i = 0; i < psbt.outputs.size(); ++i) {
            merged_psbt.AddOutput(psbt.outputs[i]);
        }
        for (auto& xpub_pair : psbt.m_xpubs) {
            if (merged_psbt.m_xpubs.count(xpub_pair.first) == 0) {
                merged_psbt.m_xpubs[xpub_pair.first] = xpub_pair.second;
            } else {
                merged_psbt.m_xpubs[xpub_pair.first].insert(xpub_pair.second.begin(), xpub_pair.second.end());
            }
        }
        merged_psbt.unknown.insert(psbt.unknown.begin(), psbt.unknown.end());
    }

    // Generate list of shuffled indices for shuffling inputs and outputs of the merged PSBT
    std::vector<int> input_indices(merged_psbt.inputs.size());
    std::iota(input_indices.begin(), input_indices.end(), 0);
    std::vector<int> output_indices(merged_psbt.outputs.size());
    std::iota(output_indices.begin(), output_indices.end(), 0);

    // Shuffle input and output indices lists
    Shuffle(input_indices.begin(), input_indices.end(), FastRandomContext());
    Shuffle(output_indices.begin(), output_indices.end(), FastRandomContext());

    PartiallySignedTransaction shuffled_psbt;
    shuffled_psbt.tx_version = merged_psbt.tx_version;
    shuffled_psbt.fallback_locktime = merged_psbt.fallback_locktime;
    // TODO: Remove for PSBTv2
    shuffled_psbt.tx = CMutableTransaction();
    shuffled_psbt.tx->nVersion = merged_psbt.tx->nVersion;
    shuffled_psbt.tx->nLockTime = merged_psbt.tx->nLockTime;
    for (int i : input_indices) {
        shuffled_psbt.AddInput(merged_psbt.inputs[i]);
    }
    for (int i : output_indices) {
        shuffled_psbt.AddOutput(merged_psbt.outputs[i]);
    }
    shuffled_psbt.unknown.insert(merged_psbt.unknown.begin(), merged_psbt.unknown.end());

    CDataStream ssTx(SER_NETWORK, PROTOCOL_VERSION);
    ssTx << shuffled_psbt;
    return EncodeBase64(ssTx);
},
    };
}
#endif

static RPCHelpMan analyzepsbt()
{
    return RPCHelpMan{"analyzepsbt",
            "\nAnalyzes and provides information about the current status of a PSBT and its inputs\n",
            {
                {"psbt", RPCArg::Type::STR, RPCArg::Optional::NO, "A base64 string of a PSBT"}
            },
            RPCResult {
                RPCResult::Type::OBJ, "", "",
                {
                    {RPCResult::Type::ARR, "inputs", /*optional=*/true, "",
                    {
                        {RPCResult::Type::OBJ, "", "",
                        {
                            {RPCResult::Type::BOOL, "has_utxo", "Whether a UTXO is provided"},
                            {RPCResult::Type::BOOL, "is_final", "Whether the input is finalized"},
                            {RPCResult::Type::OBJ, "missing", /*optional=*/true, "Things that are missing that are required to complete this input",
                            {
                                {RPCResult::Type::ARR, "pubkeys", /*optional=*/true, "",
                                {
                                    {RPCResult::Type::STR_HEX, "keyid", "Public key ID, hash160 of the public key, of a public key whose BIP 32 derivation path is missing"},
                                }},
                                {RPCResult::Type::ARR, "signatures", /*optional=*/true, "",
                                {
                                    {RPCResult::Type::STR_HEX, "keyid", "Public key ID, hash160 of the public key, of a public key whose signature is missing"},
                                }},
                                {RPCResult::Type::STR_HEX, "redeemscript", /*optional=*/true, "Hash160 of the redeemScript that is missing"},
                                {RPCResult::Type::STR_HEX, "witnessscript", /*optional=*/true, "SHA256 of the witnessScript that is missing"},
                            }},
                            {RPCResult::Type::STR, "next", /*optional=*/true, "Role of the next person that this input needs to go to"},
                        }},
                    }},
                    {RPCResult::Type::ARR, "outputs", "",
                    {
                        {RPCResult::Type::OBJ, "", "",
                        {
                            {RPCResult::Type::BOOL, "blind", "whether the output should be blinded"},
                            {RPCResult::Type::STR, "status", "to what extent the output has been blinded"},
                        }},
                    }},
                    {RPCResult::Type::NUM, "estimated_vsize", /*optional=*/true, "Estimated vsize of the final signed transaction"},
                    {RPCResult::Type::STR_AMOUNT, "estimated_feerate", /*optional=*/true, "Estimated feerate of the final signed transaction in " + CURRENCY_UNIT + "/kvB. Shown only if all UTXO slots in the PSBT have been filled"},
                    {RPCResult::Type::STR_AMOUNT, "fee", /*optional=*/true, "The transaction fee paid. Shown only if all UTXO slots in the PSBT have been filled"},
                    {RPCResult::Type::STR, "next", "Role of the next person that this psbt needs to go to"},
                    {RPCResult::Type::STR, "error", /*optional=*/true, "Error message (if there is one)"},
                }
            },
            RPCExamples {
                HelpExampleCli("analyzepsbt", "\"psbt\"")
            },
        [&](const RPCHelpMan& self, const JSONRPCRequest& request) -> UniValue
{
    // Unserialize the transaction
    PartiallySignedTransaction psbtx;
    std::string error;
    if (!DecodeBase64PSBT(psbtx, request.params[0].get_str(), error)) {
        throw JSONRPCError(RPC_DESERIALIZATION_ERROR, strprintf("TX decode failed %s", error));
    }

    PSBTAnalysis psbta = AnalyzePSBT(psbtx);

    UniValue result(UniValue::VOBJ);
    UniValue inputs_result(UniValue::VARR);
    for (const auto& input : psbta.inputs) {
        UniValue input_univ(UniValue::VOBJ);
        UniValue missing(UniValue::VOBJ);

        input_univ.pushKV("has_utxo", input.has_utxo);
        input_univ.pushKV("is_final", input.is_final);
        input_univ.pushKV("next", PSBTRoleName(input.next));

        if (!input.missing_pubkeys.empty()) {
            UniValue missing_pubkeys_univ(UniValue::VARR);
            for (const CKeyID& pubkey : input.missing_pubkeys) {
                missing_pubkeys_univ.push_back(HexStr(pubkey));
            }
            missing.pushKV("pubkeys", missing_pubkeys_univ);
        }
        if (!input.missing_redeem_script.IsNull()) {
            missing.pushKV("redeemscript", HexStr(input.missing_redeem_script));
        }
        if (!input.missing_witness_script.IsNull()) {
            missing.pushKV("witnessscript", HexStr(input.missing_witness_script));
        }
        if (!input.missing_sigs.empty()) {
            UniValue missing_sigs_univ(UniValue::VARR);
            for (const CKeyID& pubkey : input.missing_sigs) {
                missing_sigs_univ.push_back(HexStr(pubkey));
            }
            missing.pushKV("signatures", missing_sigs_univ);
        }
        if (!missing.getKeys().empty()) {
            input_univ.pushKV("missing", missing);
        }
        inputs_result.push_back(input_univ);
    }
    if (!inputs_result.empty()) result.pushKV("inputs", inputs_result);

    UniValue outputs_result(UniValue::VARR);
    for (const auto& output : psbta.outputs) {
        UniValue output_univ(UniValue::VOBJ);

        output_univ.pushKV("blind", output.is_blind);
        switch (output.proof_result) {
        case BlindProofResult::OK:
            output_univ.pushKV("status", "done");
            break;
        case BlindProofResult::NOT_FULLY_BLINDED:
            output_univ.pushKV("status", "unblinded");
            break;
        case BlindProofResult::MISSING_VALUE_PROOF:
            output_univ.pushKV("status", "WARNING: has confidential and explicit values but no proof connecting them");
            break;
        case BlindProofResult::MISSING_ASSET_PROOF:
            output_univ.pushKV("status", "WARNING: has confidential and explicit assets but no proof connecting them");
            break;
        case BlindProofResult::INVALID_VALUE_PROOF:
            output_univ.pushKV("status", "ERROR: has invalid value proof, the value may be a lie!");
            break;
        case BlindProofResult::INVALID_ASSET_PROOF:
            output_univ.pushKV("status", "ERROR: has invalid asset proof, the asset may be a lie!");
            break;
        }

        outputs_result.push_back(output_univ);
    }
    if (!outputs_result.empty()) result.pushKV("outputs", outputs_result);

    if (psbta.estimated_vsize != std::nullopt) {
        result.pushKV("estimated_vsize", (int)*psbta.estimated_vsize);
    }
    if (psbta.estimated_feerate != std::nullopt) {
        result.pushKV("estimated_feerate", ValueFromAmount(psbta.estimated_feerate->GetFeePerK()));
    }
    if (psbta.fee != std::nullopt) {
        result.pushKV("fee", ValueFromAmount(*psbta.fee));
    }
    result.pushKV("next", PSBTRoleName(psbta.next));
    if (!psbta.error.empty()) {
        result.pushKV("error", psbta.error);
    }

    return result;
},
    };
}

<<<<<<< HEAD
//
// ELEMENTS:

static RPCHelpMan rawblindrawtransaction()
{
    return RPCHelpMan{"rawblindrawtransaction",
                "\nConvert one or more outputs of a raw transaction into confidential ones.\n"
                "Returns the hex-encoded raw transaction.\n"
                "The input raw transaction cannot have already-blinded outputs.\n"
                "The output keys used can be specified by using a confidential address in createrawtransaction.\n"
                "If an additional blinded output is required to make a balanced blinding, a 0-value unspendable output will be added. Since there is no access to the wallet the blinding pubkey from the last output with blinding key will be repeated.\n"
                "You can not blind issuances with this call.\n",
                {
                    {"hexstring", RPCArg::Type::STR_HEX, RPCArg::Optional::NO, "A hex-encoded raw transaction."},
                    {"inputamountblinders", RPCArg::Type::ARR, RPCArg::Optional::NO, "An array with one entry per transaction input.",
                        {
                            {"inputamountblinder", RPCArg::Type::STR_HEX, RPCArg::Optional::NO, "A hex-encoded blinding factor, one for each input."
            "                           Blinding factors can be found in the \"blinder\" output of listunspent."},
                        }
                    },
                    {"inputamounts", RPCArg::Type::ARR, RPCArg::Optional::NO, "An array with one entry per transaction input.",
                        {
                            {"inputamount", RPCArg::Type::AMOUNT, RPCArg::Optional::NO, "An amount for each input."},
                        }
                    },
                    {"inputassets", RPCArg::Type::ARR, RPCArg::Optional::NO, "An array with one entry per transaction input.",
                        {
                            {"inputasset", RPCArg::Type::STR_HEX, RPCArg::Optional::NO, "A hex-encoded asset id, one for each input."},
                        }
                    },
                    {"inputassetblinders", RPCArg::Type::ARR, RPCArg::Optional::NO, "An array with one entry per transaction input.",
                        {
                            {"inputassetblinder", RPCArg::Type::STR_HEX, RPCArg::Optional::NO, "A hex-encoded asset blinding factor, one for each input."},
                        }
                    },
                    {"totalblinder", RPCArg::Type::STR, RPCArg::Optional::OMITTED, "Ignored for now."},
                    {"ignoreblindfail", RPCArg::Type::BOOL, RPCArg::Default{true}, "Return a transaction even when a blinding attempt fails due to number of blinded inputs/outputs."},
                },
                RPCResult{
                     RPCResult::Type::STR, "transaction", "hex string of the transaction"
                },
                RPCExamples{""},
        [&](const RPCHelpMan& self, const JSONRPCRequest& request) -> UniValue
{
    NodeContext& node = EnsureAnyNodeContext(request.context);
    ChainstateManager& chainman = EnsureChainman(node);
    std::vector<unsigned char> txData(ParseHexV(request.params[0], "argument 1"));
    CDataStream ssData(txData, SER_NETWORK, PROTOCOL_VERSION);
    CMutableTransaction tx;
    try {
        ssData >> tx;
    } catch (const std::exception &) {
        throw JSONRPCError(RPC_DESERIALIZATION_ERROR, "TX decode failed");
    }

    UniValue inputBlinds = request.params[1].get_array();
    UniValue inputAmounts = request.params[2].get_array();
    UniValue inputAssets = request.params[3].get_array();
    UniValue inputAssetBlinds = request.params[4].get_array();

    bool fIgnoreBlindFail = true;
    if (!request.params[6].isNull()) {
        fIgnoreBlindFail = request.params[6].get_bool();
    }

    int n_blinded_ins = 0;

    if (inputBlinds.size() != tx.vin.size()) {
        throw JSONRPCError(RPC_INVALID_PARAMETER,
            "Invalid parameter: one (potentially empty) input blind for each input must be provided");
    }
    if (inputAmounts.size() != tx.vin.size()) {
        throw JSONRPCError(RPC_INVALID_PARAMETER,
            "Invalid parameter: one (potentially empty) input blind for each input must be provided");
    }
    if (inputAssets.size() != tx.vin.size()) {
        throw JSONRPCError(RPC_INVALID_PARAMETER,
            "Invalid parameter: one (potentially empty) input asset id for each input must be provided");
    }
    if (inputAssetBlinds.size() != tx.vin.size()) {
        throw JSONRPCError(RPC_INVALID_PARAMETER,
            "Invalid parameter: one (potentially empty) input asset blind for each input must be provided");
    }

    auto tip = WITH_LOCK(::cs_main, return chainman.ActiveChain().Tip());
    const auto& fedpegscripts = GetValidFedpegScripts(tip, Params().GetConsensus(), true /* nextblock_validation */);

    std::vector<CAmount> input_amounts;
    std::vector<uint256> input_blinds;
    std::vector<uint256> input_asset_blinds;
    std::vector<CAsset> input_assets;
    std::vector<uint256> output_value_blinds;
    std::vector<uint256> output_asset_blinds;
    std::vector<CAsset> output_assets;
    std::vector<CPubKey> output_pubkeys;
    for (size_t nIn = 0; nIn < tx.vin.size(); nIn++) {
        // Special handling for pegin inputs: no blinds and explicit amount/asset.
        if (tx.vin[nIn].m_is_pegin) {
            std::string err;
            if (tx.witness.vtxinwit.size() != tx.vin.size() || !IsValidPeginWitness(tx.witness.vtxinwit[nIn].m_pegin_witness, fedpegscripts, tx.vin[nIn].prevout, err, false)) {
                throw JSONRPCError(RPC_INVALID_PARAMETER, strprintf("Transaction contains invalid peg-in input: %s", err));
            }
            CTxOut pegin_output = GetPeginOutputFromWitness(tx.witness.vtxinwit[nIn].m_pegin_witness);
            input_blinds.push_back(uint256());
            input_asset_blinds.push_back(uint256());
            input_assets.push_back(pegin_output.nAsset.GetAsset());
            input_amounts.push_back(pegin_output.nValue.GetAmount());
            continue;
        }

        if (!inputBlinds[nIn].isStr())
            throw JSONRPCError(RPC_INVALID_PARAMETER, "input blinds must be an array of hex strings");
        if (!inputAssetBlinds[nIn].isStr())
            throw JSONRPCError(RPC_INVALID_PARAMETER, "input asset blinds must be an array of hex strings");
        if (!inputAssets[nIn].isStr())
            throw JSONRPCError(RPC_INVALID_PARAMETER, "input asset ids must be an array of hex strings");

        std::string blind(inputBlinds[nIn].get_str());
        std::string assetblind(inputAssetBlinds[nIn].get_str());
        std::string asset(inputAssets[nIn].get_str());
        if (!IsHex(blind) || blind.length() != 32*2)
            throw JSONRPCError(RPC_INVALID_PARAMETER, "input blinds must be an array of 32-byte hex-encoded strings");
        if (!IsHex(assetblind) || assetblind.length() != 32*2)
            throw JSONRPCError(RPC_INVALID_PARAMETER, "input asset blinds must be an array of 32-byte hex-encoded strings");
        if (!IsHex(asset) || asset.length() != 32*2)
            throw JSONRPCError(RPC_INVALID_PARAMETER, "input asset blinds must be an array of 32-byte hex-encoded strings");

        input_blinds.push_back(uint256S(blind));
        input_asset_blinds.push_back(uint256S(assetblind));
        input_assets.push_back(CAsset(uint256S(asset)));
        input_amounts.push_back(AmountFromValue(inputAmounts[nIn]));

        if (!input_blinds.back().IsNull()) {
            n_blinded_ins++;
        }
    }

    RawFillBlinds(tx, output_value_blinds, output_asset_blinds, output_pubkeys);

    // How many are we trying to blind?
    int num_pubkeys = 0;
    unsigned int keyIndex = (unsigned) -1;
    for (unsigned int i = 0; i < output_pubkeys.size(); i++) {
        const CPubKey& key = output_pubkeys[i];
        if (key.IsValid()) {
            num_pubkeys++;
            keyIndex = i;
        }
    }

    if (num_pubkeys == 0 && n_blinded_ins == 0) {
        // Vacuous, just return the transaction
        return EncodeHexTx(CTransaction(tx));
    } else if (n_blinded_ins > 0 && num_pubkeys == 0) {
        // No notion of wallet, cannot complete this blinding without passed-in pubkey
        throw JSONRPCError(RPC_INVALID_PARAMETER, "Unable to blind transaction: Add another output to blind in order to complete the blinding.");
    } else if (n_blinded_ins == 0 && num_pubkeys == 1) {
        if (fIgnoreBlindFail) {
            // Just get rid of the ECDH key in the nonce field and return
            tx.vout[keyIndex].nNonce.SetNull();
            return EncodeHexTx(CTransaction(tx));
        } else {
            throw JSONRPCError(RPC_INVALID_PARAMETER, "Unable to blind transaction: Add another output to blind in order to complete the blinding.");
        }
    }

    int ret = BlindTransaction(input_blinds, input_asset_blinds, input_assets, input_amounts, output_value_blinds, output_asset_blinds, output_pubkeys, std::vector<CKey>(), std::vector<CKey>(), tx);
    if (ret != num_pubkeys) {
        // TODO Have more rich return values, communicating to user what has been blinded
        // User may be ok not blinding something that for instance has no corresponding type on input
        throw JSONRPCError(RPC_INVALID_PARAMETER, "Unable to blind transaction: Are you sure each asset type to blind is represented in the inputs?");
    }

    return EncodeHexTx(CTransaction(tx));
},
    };
}

struct RawIssuanceDetails
{
    int input_index;
    uint256 entropy;
    CAsset asset;
    CAsset token;
};

// Appends a single issuance to the first input that doesn't have one, and includes
// a single output per asset type in shuffled positions. Requires at least one output
// to exist (the fee output, which must be last).
void issueasset_base(CMutableTransaction& mtx, RawIssuanceDetails& issuance_details, const CAmount asset_amount, const CAmount token_amount, const CTxDestination& asset_dest, const CTxDestination& token_dest, const bool blind_issuance, const uint256& contract_hash)
{
    CHECK_NONFATAL(asset_amount > 0 || token_amount > 0);
    CHECK_NONFATAL(mtx.vout.size() > 0);

    CScript asset_script = GetScriptForDestination(asset_dest);
    CScript token_script = GetScriptForDestination(token_dest);

    // Find an input with no issuance field
    size_t issuance_input_index = 0;
    for (; issuance_input_index < mtx.vin.size(); issuance_input_index++) {
        if (mtx.vin[issuance_input_index].assetIssuance.IsNull()) {
            break;
        }
    }
    // Can't add another one, exit
    if (issuance_input_index == mtx.vin.size()) {
        issuance_details.input_index = -1;
        return;
    }

    uint256 entropy;
    CAsset asset;
    CAsset token;
    GenerateAssetEntropy(entropy, mtx.vin[issuance_input_index].prevout, contract_hash);
    CalculateAsset(asset, entropy);
    CalculateReissuanceToken(token, entropy, blind_issuance);

    issuance_details.input_index = issuance_input_index;
    issuance_details.entropy = entropy;
    issuance_details.asset = asset;
    issuance_details.token = token;

    mtx.vin[issuance_input_index].assetIssuance.assetEntropy = contract_hash;

    if (asset_amount > 0) {
        // Fee output is required to be last. We will insert _before_ the selected position, which preserves that.
        int asset_place = GetRand<int>(mtx.vout.size());

        CTxOut asset_out(asset, asset_amount, asset_script);
        // If blinded address, insert the pubkey into the nonce field for later substitution by blinding
        if (IsBlindDestination(asset_dest)) {
            CPubKey asset_blind = GetDestinationBlindingKey(asset_dest);
            asset_out.nNonce.vchCommitment = std::vector<unsigned char>(asset_blind.begin(), asset_blind.end());
        }

        mtx.vout.insert(mtx.vout.begin()+asset_place, asset_out);
    }
    // Explicit 0 is represented by a null value, don't set to non-null in that case
    if (blind_issuance || asset_amount != 0) {
        mtx.vin[issuance_input_index].assetIssuance.nAmount = asset_amount;
    }

    if (token_amount > 0) {
        // Calculate this _after_ we conditionally insert the asset output, which changes mtx.vout.size().
        int token_place = GetRand<int>(mtx.vout.size());

        CTxOut token_out(token, token_amount, token_script);
        // If blinded address, insert the pubkey into the nonce field for later substitution by blinding
        if (IsBlindDestination(token_dest)) {
            CPubKey token_blind = GetDestinationBlindingKey(token_dest);
            token_out.nNonce.vchCommitment = std::vector<unsigned char>(token_blind.begin(), token_blind.end());
        }

        mtx.vin[issuance_input_index].assetIssuance.nInflationKeys = token_amount;
        mtx.vout.insert(mtx.vout.begin()+token_place, token_out);
    }
}

// Appends a single reissuance to the specified input if none exists, and the
// corresponding output in a shuffled position. Errors otherwise. Requires at
// least one output to exist (the fee output, which must be last).
void reissueasset_base(CMutableTransaction& mtx, size_t issuance_input_index, const CAmount asset_amount, const CTxDestination& asset_dest, const uint256& asset_blinder, const uint256& entropy)
{
    CHECK_NONFATAL(mtx.vout.size() > 0);
    CHECK_NONFATAL(asset_amount > 0);
    CHECK_NONFATAL(mtx.vin[issuance_input_index].assetIssuance.IsNull());

    CScript asset_script = GetScriptForDestination(asset_dest);

    CAsset asset;
    CalculateAsset(asset, entropy);

    mtx.vin[issuance_input_index].assetIssuance.assetEntropy = entropy;
    mtx.vin[issuance_input_index].assetIssuance.assetBlindingNonce = asset_blinder;
    mtx.vin[issuance_input_index].assetIssuance.nAmount = asset_amount;

    // Place assets into randomly placed output slots, before change output, inserted in place
    int asset_place = GetRand<int>(mtx.vout.size());

    CTxOut asset_out(asset, asset_amount, asset_script);
    // If blinded address, insert the pubkey into the nonce field for later substitution by blinding
    if (IsBlindDestination(asset_dest)) {
        CPubKey asset_blind = GetDestinationBlindingKey(asset_dest);
        asset_out.nNonce.vchCommitment = std::vector<unsigned char>(asset_blind.begin(), asset_blind.end());
    }
    mtx.vout.insert(mtx.vout.begin()+asset_place, asset_out);
    mtx.vin[issuance_input_index].assetIssuance.nAmount = asset_amount;
}

static RPCHelpMan rawissueasset()
{
    return RPCHelpMan{"rawissueasset",
                "\nCreate an asset by attaching issuances to transaction inputs. Returns the transaction hex. There must be as many inputs as issuances requested. The final transaction hex is the final version of the transaction appended to the last object in the array.\n",
                {
                    {"transaction", RPCArg::Type::STR_HEX, RPCArg::Optional::NO, "Transaction in hex in which to include an issuance input."},
                    {"issuances", RPCArg::Type::ARR, RPCArg::Optional::NO, "List of issuances to create. Each issuance must have one non-zero amount.",
                        {
                            {"", RPCArg::Type::OBJ, RPCArg::Optional::NO, "",
                                {
                                    {"asset_amount", RPCArg::Type::AMOUNT, RPCArg::Optional::OMITTED, "Amount of asset to generate, if any."},
                                    {"asset_address", RPCArg::Type::STR, RPCArg::Optional::OMITTED, "Destination address of generated asset. Required if `asset_amount` given."},
                                    {"token_amount", RPCArg::Type::AMOUNT, RPCArg::Optional::OMITTED, "Amount of reissuance token to generate, if any."},
                                    {"token_address", RPCArg::Type::STR, RPCArg::Optional::OMITTED, "Destination address of generated reissuance tokens. Required if `token_amount` given."},
                                    {"blind", RPCArg::Type::BOOL, RPCArg::Default{true}, "Whether to mark the issuance input for blinding or not. Only affects issuances with re-issuance tokens."},
                                    {"contract_hash", RPCArg::Type::STR_HEX, RPCArg::Default{"0000...0000"}, "Contract hash that is put into issuance definition. Must be 32 bytes worth in hex string form. This will affect the asset id."},
                                }
                            }
                        }
                    },
                },
                RPCResult{
                    RPCResult::Type::ARR, "", "Results of issuances, in the order of `issuances` arguments",
                    {
                        {RPCResult::Type::OBJ, "", "",
                        {
                            {RPCResult::Type::STR_HEX, "hex", "The transaction with issuances appended. Only appended to final index in returned array"},
                            {RPCResult::Type::NUM, "vin", "The input position of the issuance in the transaction"},
                            {RPCResult::Type::STR_HEX, "entropy", "Entropy of the asset type"},
                            {RPCResult::Type::STR_HEX, "asset", "Asset type for issuance if known"},
                            {RPCResult::Type::STR_HEX, "token", "Token type for issuance"},
                        }},
                    },
                },
                RPCExamples{""},
        [&](const RPCHelpMan& self, const JSONRPCRequest& request) -> UniValue
{
    CMutableTransaction mtx;

    if (!DecodeHexTx(mtx, request.params[0].get_str()))
        throw JSONRPCError(RPC_DESERIALIZATION_ERROR, "TX decode failed");

    UniValue issuances = request.params[1].get_array();

    UniValue ret(UniValue::VARR);

    // Count issuances, only append hex to final one
    unsigned int issuances_til_now = 0;

    // Validate fee output location, required by the implementation of issueasset_base
    if (mtx.vout.size() == 0){
        throw JSONRPCError(RPC_INVALID_PARAMETER, "Transaction must have at least one output.");
    }
    if (!mtx.vout[mtx.vout.size() - 1].IsFee()) {
        throw JSONRPCError(RPC_INVALID_PARAMETER, "Last transaction output must be fee.");
    }
    for (size_t i = 0; i < mtx.vout.size() - 1; i++) {
        if (mtx.vout[i].IsFee()) {
            throw JSONRPCError(RPC_INVALID_PARAMETER, "Transaction can only have one fee output.");
        }
    }

    for (unsigned int idx = 0; idx < issuances.size(); idx++) {
        const UniValue& issuance = issuances[idx];
        const UniValue& issuance_o = issuance.get_obj();

        CTxDestination asset_dest = CNoDestination();
        CTxDestination token_dest = CNoDestination();

        CAmount asset_amount = 0;
        const UniValue& asset_amount_uni = issuance_o["asset_amount"];
        if (asset_amount_uni.isNum()) {
            asset_amount = AmountFromValue(asset_amount_uni, false);
            if (asset_amount <= 0) {
                throw JSONRPCError(RPC_INVALID_PARAMETER, "Invalid parameter, asset_amount must be positive");
            }
            const UniValue& asset_address_uni = issuance_o["asset_address"];
            if (!asset_address_uni.isStr()) {
                throw JSONRPCError(RPC_INVALID_PARAMETER, "Invalid parameter, missing corresponding asset_address");
            }
            asset_dest = DecodeDestination(asset_address_uni.get_str());
            if (std::get_if<CNoDestination>(&asset_dest)) {
                throw JSONRPCError(RPC_INVALID_PARAMETER, strprintf("Invalid asset address provided: %s", asset_address_uni.get_str()));
            }
        }

        CAmount token_amount = 0;
        const UniValue& token_amount_uni = issuance_o["token_amount"];
        if (token_amount_uni.isNum()) {
            token_amount = AmountFromValue(token_amount_uni, false);
            if (token_amount <= 0) {
                throw JSONRPCError(RPC_INVALID_PARAMETER, "Invalid parameter, token_amount must be positive");
            }
            const UniValue& token_address_uni = issuance_o["token_address"];
            if (!token_address_uni.isStr()) {
                throw JSONRPCError(RPC_INVALID_PARAMETER, "Invalid parameter, missing corresponding token_address");
            }
            token_dest = DecodeDestination(token_address_uni.get_str());
            if (std::get_if<CNoDestination>(&token_dest)) {
                throw JSONRPCError(RPC_INVALID_PARAMETER, strprintf("Invalid token address provided: %s", token_address_uni.get_str()));
            }
        }

        if (asset_amount == 0 && token_amount == 0) {
            throw JSONRPCError(RPC_TYPE_ERROR, "Issuance must have one non-zero component");
        }

        // If we have issuances, check if reissuance tokens will be generated via blinding path
        const UniValue blind_uni = issuance_o["blind"];
        const bool blind_issuance = !blind_uni.isBool() || blind_uni.get_bool();

        // Check for optional contract to hash into definition
        uint256 contract_hash;
        if (!issuance_o["contract_hash"].isNull()) {
            contract_hash = ParseHashV(issuance_o["contract_hash"], "contract_hash");
        }

        RawIssuanceDetails details;

        issueasset_base(mtx, details, asset_amount, token_amount, asset_dest, token_dest, blind_issuance, contract_hash);
        if (details.input_index == -1) {
            throw JSONRPCError(RPC_INVALID_PARAMETER, "Failed to find enough blank inputs for listed issuances.");
        }

        issuances_til_now++;

        UniValue obj(UniValue::VOBJ);
        if (issuances_til_now == issuances.size()) {
            obj.pushKV("hex", EncodeHexTx(CTransaction(mtx)));
        }
        obj.pushKV("vin", details.input_index);
        obj.pushKV("entropy", details.entropy.GetHex());
        obj.pushKV("asset", details.asset.GetHex());
        obj.pushKV("token", details.token.GetHex());

        ret.push_back(obj);
    }

    return ret;
},
    };
}

static RPCHelpMan rawreissueasset()
{
    return RPCHelpMan{"rawreissueasset",
                "\nRe-issue an asset by attaching pseudo-inputs to transaction inputs, revealing the underlying reissuance token of the input. Returns the transaction hex.\n",
                {
                    {"transaction", RPCArg::Type::STR_HEX, RPCArg::Optional::NO, "Transaction in hex in which to include an issuance input."},
                    {"reissuances", RPCArg::Type::ARR, RPCArg::Optional::NO, "List of re-issuances to create. Each issuance must have one non-zero amount.",
                        {
                            {"", RPCArg::Type::OBJ, RPCArg::Optional::NO, "",
                                {
                                    {"asset_amount", RPCArg::Type::AMOUNT, RPCArg::Optional::NO, "Amount of asset to generate, if any."},
                                    {"asset_address", RPCArg::Type::STR, RPCArg::Optional::NO, "Destination address of generated asset. Required if `asset_amount` given."},
                                    {"input_index", RPCArg::Type::NUM, RPCArg::Optional::NO, "The input position of the reissuance in the transaction."},
                                    {"asset_blinder", RPCArg::Type::STR_HEX, RPCArg::Optional::NO, "The blinding factor of the reissuance token output being spent."},
                                    {"entropy", RPCArg::Type::STR_HEX, RPCArg::Optional::NO, "The `entropy` returned during initial issuance for the asset being reissued."},
                                }
                            }
                        }
                    },
=======
RPCHelpMan descriptorprocesspsbt()
{
    return RPCHelpMan{"descriptorprocesspsbt",
                "\nUpdate all segwit inputs in a PSBT with information from output descriptors, the UTXO set or the mempool. \n"
                "Then, sign the inputs we are able to with information from the output descriptors. ",
                {
                    {"psbt", RPCArg::Type::STR, RPCArg::Optional::NO, "The transaction base64 string"},
                    {"descriptors", RPCArg::Type::ARR, RPCArg::Optional::NO, "An array of either strings or objects", {
                        {"", RPCArg::Type::STR, RPCArg::Optional::OMITTED, "An output descriptor"},
                        {"", RPCArg::Type::OBJ, RPCArg::Optional::OMITTED, "An object with an output descriptor and extra information", {
                             {"desc", RPCArg::Type::STR, RPCArg::Optional::NO, "An output descriptor"},
                             {"range", RPCArg::Type::RANGE, RPCArg::Default{1000}, "Up to what index HD chains should be explored (either end or [begin,end])"},
                        }},
                    }},
                    {"sighashtype", RPCArg::Type::STR, RPCArg::Default{"DEFAULT for Taproot, ALL otherwise"}, "The signature hash type to sign with if not specified by the PSBT. Must be one of\n"
            "       \"DEFAULT\"\n"
            "       \"ALL\"\n"
            "       \"NONE\"\n"
            "       \"SINGLE\"\n"
            "       \"ALL|ANYONECANPAY\"\n"
            "       \"NONE|ANYONECANPAY\"\n"
            "       \"SINGLE|ANYONECANPAY\""},
                    {"bip32derivs", RPCArg::Type::BOOL, RPCArg::Default{true}, "Include BIP 32 derivation paths for public keys if we know them"},
                    {"finalize", RPCArg::Type::BOOL, RPCArg::Default{true}, "Also finalize inputs if possible"},
>>>>>>> 22139f6e
                },
                RPCResult{
                    RPCResult::Type::OBJ, "", "",
                    {
<<<<<<< HEAD
                        {RPCResult::Type::STR_HEX, "hex", "The transaction with reissuances appended"},
                    },
                },
                RPCExamples{""},
        [&](const RPCHelpMan& self, const JSONRPCRequest& request) -> UniValue
{
    CMutableTransaction mtx;

    if (!DecodeHexTx(mtx, request.params[0].get_str()))
        throw JSONRPCError(RPC_DESERIALIZATION_ERROR, "TX decode failed");

    if (mtx.vout.empty()) {
        throw JSONRPCError(RPC_INVALID_PARAMETER, "Transaction must have at least one output.");
    }

    // Validate fee output location, required by the implementation of reissueasset_base
    if (!mtx.vout[mtx.vout.size() - 1].IsFee()) {
        throw JSONRPCError(RPC_INVALID_PARAMETER, "Last transaction output must be fee.");
    }
    for (size_t i = 0; i < mtx.vout.size() - 1; i++) {
        if (mtx.vout[i].IsFee()) {
            throw JSONRPCError(RPC_INVALID_PARAMETER, "Transaction can only have one fee output.");
        }
    }

    UniValue issuances = request.params[1].get_array();

    for (unsigned int idx = 0; idx < issuances.size(); idx++) {
        const UniValue& issuance = issuances[idx];
        const UniValue& issuance_o = issuance.get_obj();

        CAmount asset_amount = 0;
        const UniValue& asset_amount_uni = issuance_o["asset_amount"];
        if (asset_amount_uni.isNum()) {
            asset_amount = AmountFromValue(asset_amount_uni, false);
            if (asset_amount <= 0) {
                throw JSONRPCError(RPC_INVALID_PARAMETER, "Invalid parameter, asset_amount must be positive");
            }
        } else {
            throw JSONRPCError(RPC_INVALID_PARAMETER, "Asset amount must be given for each reissuance.");
        }

        const UniValue& asset_address_uni = issuance_o["asset_address"];
        if (!asset_address_uni.isStr()) {
            throw JSONRPCError(RPC_INVALID_PARAMETER, "Reissuance missing asset_address");
        }
        CTxDestination asset_dest = DecodeDestination(asset_address_uni.get_str());
        if (std::get_if<CNoDestination>(&asset_dest)) {
            throw JSONRPCError(RPC_INVALID_PARAMETER, strprintf("Invalid asset address provided: %s", asset_address_uni.get_str()));
        }

        int input_index = -1;
        const UniValue& input_index_o = issuance_o["input_index"];
        if (input_index_o.isNum()) {
            input_index = input_index_o.getInt<int>();
            if (input_index < 0) {
                throw JSONRPCError(RPC_INVALID_PARAMETER, "Input index must be non-negative.");
            } else if ((size_t) input_index >= mtx.vin.size()) {
                throw JSONRPCError(RPC_INVALID_PARAMETER, "Input index must exist in transaction.");
            } else if (!mtx.vin[input_index].assetIssuance.IsNull()) {
                throw JSONRPCError(RPC_INVALID_PARAMETER, "Selected transaction input already has issuance data.");
            }
        } else {
            throw JSONRPCError(RPC_INVALID_PARAMETER, "Input indexes for all reissuances are required.");
        }

        uint256 asset_blinder = ParseHashV(issuance_o["asset_blinder"], "asset_blinder");
        uint256 entropy = ParseHashV(issuance_o["entropy"], "entropy");
        reissueasset_base(mtx, input_index, asset_amount, asset_dest, asset_blinder, entropy);
    }

    UniValue ret(UniValue::VOBJ);
    ret.pushKV("hex", EncodeHexTx(CTransaction(mtx)));
    return ret;
},
    };
}

static RPCHelpMan calculateasset()
{
    return RPCHelpMan{"calculateasset",
            "\nCalculate the asset tags and reissuance asset tags for a given prevout and contract hash\n",
            {
                {"txid", RPCArg::Type::STR_HEX, RPCArg::Optional::NO, "Transaction id of the output that will be spent for this issuance."},
                {"vout", RPCArg::Type::NUM, RPCArg::Optional::NO, "Output index of the output that will be spent for this issuance."},
                {"asset_entropy", RPCArg::Type::STR_HEX, RPCArg::Optional::OMITTED, "Additional asset entropy to be included in the asset tag. This is the contract hash."},
                {"blind_reissuance", RPCArg::Type::BOOL, RPCArg::Default{true}, "Whether the reissuance asset tag will be blinded"},
            },
            RPCResult{
                RPCResult::Type::OBJ, "", "",
                {
                    {RPCResult::Type::STR_HEX, "asset_tag", "Calculated asset tag."},
                    {RPCResult::Type::STR_HEX, "reissuance_asset_tag", "Asset tag for the reissuance tokens."},
                    {RPCResult::Type::STR_HEX, "final_asset_entropy", "The calculated asset entropy that is needed for reissuance."},
                },
            },
            RPCExamples{""},
        [&](const RPCHelpMan& self, const JSONRPCRequest& request) -> UniValue
{

    uint256 txid = ParseHashV(request.params[0], "txid");
    uint32_t vout = request.params[1].getInt<int>();

    uint256 asset_entropy;
    if (!request.params[2].isNull()) {
        asset_entropy = ParseHashV(request.params[2], "asset_entropy");
    }

    bool blind_reissuance = request.params[3].isNull() ? true : request.params[3].get_bool();

    uint256 entropy;
    CAsset asset;
    CAsset token;
    COutPoint outpoint(txid, vout);
    GenerateAssetEntropy(entropy, outpoint, asset_entropy);
    CalculateAsset(asset, entropy);
    CalculateReissuanceToken(token, entropy, blind_reissuance);

    UniValue out(UniValue::VOBJ);
    out.pushKV("asset_tag", asset.GetHex());
    out.pushKV("reissuance_asset_tag", token.GetHex());
    out.pushKV("final_asset_entropy", entropy.GetHex());
    return out;
},
    };
}

static RPCHelpMan updatepsbtpegin()
{
    return RPCHelpMan{"updatepsbtpegin",
            "\nFill in Peg-in input data for a particular input in a PSBT. Data is filled if provided.\n",
            {
                {"psbt", RPCArg::Type::STR, RPCArg::Optional::NO,"The elements PSBT to update"},
                {"input", RPCArg::Type::NUM, RPCArg::Optional::NO, "The index of the input to update"},
                {"value", RPCArg::Type::AMOUNT, RPCArg::Optional::OMITTED, "The value of the peg-in"},
                {"bitcoin_tx", RPCArg::Type::STR_HEX, RPCArg::Optional::OMITTED, "The raw bitcoin transaction (in hex) depositing bitcoin to the mainchain_address generated by getpeginaddress"},
                {"txout_proof", RPCArg::Type::STR_HEX, RPCArg::Optional::OMITTED, "A rawtxoutproof (in hex) generated by the mainchain daemon'sgettxoutproof containing a proof of only bitcoin_tx"},
                {"claim_script", RPCArg::Type::STR_HEX, RPCArg::Optional::OMITTED, "The witness program generated by getpeginaddress."},
                {"genesis_hash", RPCArg::Type::STR_HEX, RPCArg::Optional::OMITTED, "The hash of the genesis block of the chain the bitcoin_tx is in"},
            },
            RPCResult{
                RPCResult::Type::STR, "", "The resulting raw transaction (base64-encoded string)"
            },
            RPCExamples{
                HelpExampleCli("updatepsbtpegin", "psbt 0")
            },
        [&](const RPCHelpMan& self, const JSONRPCRequest& request) -> UniValue
{
    if (!g_con_elementsmode)
        throw std::runtime_error("PSBT operations are disabled when not in elementsmode.\n");


    // Unserialize the transaction
    PartiallySignedTransaction psbtx;
    std::string error;
    if (!DecodeBase64PSBT(psbtx, request.params[0].get_str(), error)) {
        throw JSONRPCError(RPC_DESERIALIZATION_ERROR, strprintf("TX decode failed %s", error));
    }

    // Get the input to update
    int input_index = request.params[1].getInt<int>();
    PSBTInput& input = psbtx.inputs[input_index];

    // Peg-in value
    if (!request.params[2].isNull()) {
        CAmount value = AmountFromValue(request.params[2]);
        input.m_peg_in_value = value;
    }

    // Peg-in tx
    if (!request.params[3].isNull()) {
        const std::vector<unsigned char> tx_data = ParseHex(request.params[3].get_str());
        CDataStream ss_tx(tx_data, SER_NETWORK, PROTOCOL_VERSION);
        try {
            if (Params().GetConsensus().ParentChainHasPow()) {
                Sidechain::Bitcoin::CTransactionRef tx;
                ss_tx >> tx;
                input.m_peg_in_tx = tx;
            } else {
                CTransactionRef tx;
                ss_tx >> tx;
                input.m_peg_in_tx = tx;
            }
        } catch (...) {
            throw JSONRPCError(RPC_TYPE_ERROR, "The bitcoin_tx is malformed");
        }
    }

    // Txout proof
    if (!request.params[4].isNull()) {
        const std::vector<unsigned char> proof_data = ParseHex(request.params[4].get_str());
        CDataStream ss_proof(proof_data, SER_NETWORK, PROTOCOL_VERSION | SERIALIZE_TRANSACTION_NO_WITNESS);
        try {
            if (Params().GetConsensus().ParentChainHasPow()) {
                Sidechain::Bitcoin::CMerkleBlock merkle_block;
                ss_proof >> merkle_block;
                input.m_peg_in_txout_proof = merkle_block;
            } else {
                CMerkleBlock merkle_block;
                ss_proof >> merkle_block;
                input.m_peg_in_txout_proof = merkle_block;
            }
        } catch (...) {
            throw JSONRPCError(RPC_TYPE_ERROR, "The txout proof is malformed");
        }
        if (!ss_proof.empty()) {
            throw JSONRPCError(RPC_INVALID_PARAMETER, "Invalid txout proof");
        }
    }

    // Claim script
    if (!request.params[5].isNull()) {
        std::vector<unsigned char> script_bytes = ParseHexV(request.params[5], "claim_script");
        CScript script(script_bytes.begin(), script_bytes.end());
        input.m_peg_in_claim_script = script;
    }

    // Genesis Hash
    if (!request.params[6].isNull()) {
        input.m_peg_in_genesis_hash = ParseHashV(request.params[6], "genesis_hash");
    }

    return EncodePSBT(psbtx);
},
    };
}

// END ELEMENTS
//

=======
                        {RPCResult::Type::STR, "psbt", "The base64-encoded partially signed transaction"},
                        {RPCResult::Type::BOOL, "complete", "If the transaction has a complete set of signatures"},
                    }
                },
                RPCExamples{
                    HelpExampleCli("descriptorprocesspsbt", "\"psbt\" \"[\\\"descriptor1\\\", \\\"descriptor2\\\"]\"") +
                    HelpExampleCli("descriptorprocesspsbt", "\"psbt\" \"[{\\\"desc\\\":\\\"mydescriptor\\\", \\\"range\\\":21}]\"")
                },
        [&](const RPCHelpMan& self, const JSONRPCRequest& request) -> UniValue
{
    // Add descriptor information to a signing provider
    FlatSigningProvider provider;

    auto descs = request.params[1].get_array();
    for (size_t i = 0; i < descs.size(); ++i) {
        EvalDescriptorStringOrObject(descs[i], provider, /*expand_priv=*/true);
    }

    int sighash_type = ParseSighashString(request.params[2]);
    bool bip32derivs = request.params[3].isNull() ? true : request.params[3].get_bool();
    bool finalize = request.params[4].isNull() ? true : request.params[4].get_bool();

    const PartiallySignedTransaction& psbtx = ProcessPSBT(
        request.params[0].get_str(),
        request.context,
        HidingSigningProvider(&provider, /*hide_secret=*/false, !bip32derivs),
        sighash_type,
        finalize);

    // Check whether or not all of the inputs are now signed
    bool complete = true;
    for (const auto& input : psbtx.inputs) {
        complete &= PSBTInputSigned(input);
    }

    CDataStream ssTx(SER_NETWORK, PROTOCOL_VERSION);
    ssTx << psbtx;

    UniValue result(UniValue::VOBJ);

    result.pushKV("psbt", EncodeBase64(ssTx));
    result.pushKV("complete", complete);

    return result;
},
    };
}

>>>>>>> 22139f6e
void RegisterRawTransactionRPCCommands(CRPCTable& t)
{
    static const CRPCCommand commands[] =
    {
        {"rawtransactions", &getrawtransaction},
        {"rawtransactions", &createrawtransaction},
        {"rawtransactions", &decoderawtransaction},
        {"rawtransactions", &decodescript},
        {"rawtransactions", &combinerawtransaction},
        {"rawtransactions", &signrawtransactionwithkey},
        {"rawtransactions", &decodepsbt},
        {"rawtransactions", &combinepsbt},
        {"rawtransactions", &finalizepsbt},
        {"rawtransactions", &createpsbt},
        {"rawtransactions", &converttopsbt},
        {"rawtransactions", &utxoupdatepsbt},
<<<<<<< HEAD
        {"rawtransactions", &parsepsbt},
    #if 0
=======
        {"rawtransactions", &descriptorprocesspsbt},
>>>>>>> 22139f6e
        {"rawtransactions", &joinpsbts},
    #endif
        {"rawtransactions", &analyzepsbt},

        // ELEMENTS
        {"rawtransactions", &rawissueasset},
        {"rawtransactions", &rawreissueasset},
        {"rawtransactions", &rawblindrawtransaction},
        {"rawtransactions", &calculateasset},
        {"rawtransactions", &updatepsbtpegin},
    };
    for (const auto& c : commands) {
        t.appendCommand(c.name, &c);
    }
}<|MERGE_RESOLUTION|>--- conflicted
+++ resolved
@@ -290,16 +290,10 @@
         }
 
         // Update script/keypath information using descriptor data.
-<<<<<<< HEAD
-        // Note that SignPSBTInput does a lot more than just constructing ECDSA signatures
-        // we don't actually care about those here, in fact.
-        SignPSBTInput(provider, psbtx, /*index=*/input.GetOutPoint().n, &txdata, /*sighash=*/1);
-=======
         // Note that SignPSBTInput does a lot more than just constructing ECDSA signatures.
         // We only actually care about those if our signing provider doesn't hide private
         // information, as is the case with `descriptorprocesspsbt`
-        SignPSBTInput(provider, psbtx, /*index=*/i, &txdata, sighash_type, /*out_sigdata=*/nullptr, finalize);
->>>>>>> 22139f6e
+        SignPSBTInput(provider, psbtx, /*index=*/input.GetOutPoint().n, &txdata, sighash_type, /*out_sigdata=*/nullptr, finalize);
     }
 
     // Update script/keypath information using descriptor data.
@@ -2508,7 +2502,6 @@
     };
 }
 
-<<<<<<< HEAD
 //
 // ELEMENTS:
 
@@ -2960,7 +2953,240 @@
                             }
                         }
                     },
-=======
+                },
+                RPCResult{
+                    RPCResult::Type::OBJ, "", "",
+                    {
+                        {RPCResult::Type::STR_HEX, "hex", "The transaction with reissuances appended"},
+                    },
+                },
+                RPCExamples{""},
+        [&](const RPCHelpMan& self, const JSONRPCRequest& request) -> UniValue
+{
+    CMutableTransaction mtx;
+
+    if (!DecodeHexTx(mtx, request.params[0].get_str()))
+        throw JSONRPCError(RPC_DESERIALIZATION_ERROR, "TX decode failed");
+
+    if (mtx.vout.empty()) {
+        throw JSONRPCError(RPC_INVALID_PARAMETER, "Transaction must have at least one output.");
+    }
+
+    // Validate fee output location, required by the implementation of reissueasset_base
+    if (!mtx.vout[mtx.vout.size() - 1].IsFee()) {
+        throw JSONRPCError(RPC_INVALID_PARAMETER, "Last transaction output must be fee.");
+    }
+    for (size_t i = 0; i < mtx.vout.size() - 1; i++) {
+        if (mtx.vout[i].IsFee()) {
+            throw JSONRPCError(RPC_INVALID_PARAMETER, "Transaction can only have one fee output.");
+        }
+    }
+
+    UniValue issuances = request.params[1].get_array();
+
+    for (unsigned int idx = 0; idx < issuances.size(); idx++) {
+        const UniValue& issuance = issuances[idx];
+        const UniValue& issuance_o = issuance.get_obj();
+
+        CAmount asset_amount = 0;
+        const UniValue& asset_amount_uni = issuance_o["asset_amount"];
+        if (asset_amount_uni.isNum()) {
+            asset_amount = AmountFromValue(asset_amount_uni, false);
+            if (asset_amount <= 0) {
+                throw JSONRPCError(RPC_INVALID_PARAMETER, "Invalid parameter, asset_amount must be positive");
+            }
+        } else {
+            throw JSONRPCError(RPC_INVALID_PARAMETER, "Asset amount must be given for each reissuance.");
+        }
+
+        const UniValue& asset_address_uni = issuance_o["asset_address"];
+        if (!asset_address_uni.isStr()) {
+            throw JSONRPCError(RPC_INVALID_PARAMETER, "Reissuance missing asset_address");
+        }
+        CTxDestination asset_dest = DecodeDestination(asset_address_uni.get_str());
+        if (std::get_if<CNoDestination>(&asset_dest)) {
+            throw JSONRPCError(RPC_INVALID_PARAMETER, strprintf("Invalid asset address provided: %s", asset_address_uni.get_str()));
+        }
+
+        int input_index = -1;
+        const UniValue& input_index_o = issuance_o["input_index"];
+        if (input_index_o.isNum()) {
+            input_index = input_index_o.getInt<int>();
+            if (input_index < 0) {
+                throw JSONRPCError(RPC_INVALID_PARAMETER, "Input index must be non-negative.");
+            } else if ((size_t) input_index >= mtx.vin.size()) {
+                throw JSONRPCError(RPC_INVALID_PARAMETER, "Input index must exist in transaction.");
+            } else if (!mtx.vin[input_index].assetIssuance.IsNull()) {
+                throw JSONRPCError(RPC_INVALID_PARAMETER, "Selected transaction input already has issuance data.");
+            }
+        } else {
+            throw JSONRPCError(RPC_INVALID_PARAMETER, "Input indexes for all reissuances are required.");
+        }
+
+        uint256 asset_blinder = ParseHashV(issuance_o["asset_blinder"], "asset_blinder");
+        uint256 entropy = ParseHashV(issuance_o["entropy"], "entropy");
+        reissueasset_base(mtx, input_index, asset_amount, asset_dest, asset_blinder, entropy);
+    }
+
+    UniValue ret(UniValue::VOBJ);
+    ret.pushKV("hex", EncodeHexTx(CTransaction(mtx)));
+    return ret;
+},
+    };
+}
+
+static RPCHelpMan calculateasset()
+{
+    return RPCHelpMan{"calculateasset",
+            "\nCalculate the asset tags and reissuance asset tags for a given prevout and contract hash\n",
+            {
+                {"txid", RPCArg::Type::STR_HEX, RPCArg::Optional::NO, "Transaction id of the output that will be spent for this issuance."},
+                {"vout", RPCArg::Type::NUM, RPCArg::Optional::NO, "Output index of the output that will be spent for this issuance."},
+                {"asset_entropy", RPCArg::Type::STR_HEX, RPCArg::Optional::OMITTED, "Additional asset entropy to be included in the asset tag. This is the contract hash."},
+                {"blind_reissuance", RPCArg::Type::BOOL, RPCArg::Default{true}, "Whether the reissuance asset tag will be blinded"},
+            },
+            RPCResult{
+                RPCResult::Type::OBJ, "", "",
+                {
+                    {RPCResult::Type::STR_HEX, "asset_tag", "Calculated asset tag."},
+                    {RPCResult::Type::STR_HEX, "reissuance_asset_tag", "Asset tag for the reissuance tokens."},
+                    {RPCResult::Type::STR_HEX, "final_asset_entropy", "The calculated asset entropy that is needed for reissuance."},
+                },
+            },
+            RPCExamples{""},
+        [&](const RPCHelpMan& self, const JSONRPCRequest& request) -> UniValue
+{
+
+    uint256 txid = ParseHashV(request.params[0], "txid");
+    uint32_t vout = request.params[1].getInt<int>();
+
+    uint256 asset_entropy;
+    if (!request.params[2].isNull()) {
+        asset_entropy = ParseHashV(request.params[2], "asset_entropy");
+    }
+
+    bool blind_reissuance = request.params[3].isNull() ? true : request.params[3].get_bool();
+
+    uint256 entropy;
+    CAsset asset;
+    CAsset token;
+    COutPoint outpoint(txid, vout);
+    GenerateAssetEntropy(entropy, outpoint, asset_entropy);
+    CalculateAsset(asset, entropy);
+    CalculateReissuanceToken(token, entropy, blind_reissuance);
+
+    UniValue out(UniValue::VOBJ);
+    out.pushKV("asset_tag", asset.GetHex());
+    out.pushKV("reissuance_asset_tag", token.GetHex());
+    out.pushKV("final_asset_entropy", entropy.GetHex());
+    return out;
+},
+    };
+}
+
+static RPCHelpMan updatepsbtpegin()
+{
+    return RPCHelpMan{"updatepsbtpegin",
+            "\nFill in Peg-in input data for a particular input in a PSBT. Data is filled if provided.\n",
+            {
+                {"psbt", RPCArg::Type::STR, RPCArg::Optional::NO,"The elements PSBT to update"},
+                {"input", RPCArg::Type::NUM, RPCArg::Optional::NO, "The index of the input to update"},
+                {"value", RPCArg::Type::AMOUNT, RPCArg::Optional::OMITTED, "The value of the peg-in"},
+                {"bitcoin_tx", RPCArg::Type::STR_HEX, RPCArg::Optional::OMITTED, "The raw bitcoin transaction (in hex) depositing bitcoin to the mainchain_address generated by getpeginaddress"},
+                {"txout_proof", RPCArg::Type::STR_HEX, RPCArg::Optional::OMITTED, "A rawtxoutproof (in hex) generated by the mainchain daemon'sgettxoutproof containing a proof of only bitcoin_tx"},
+                {"claim_script", RPCArg::Type::STR_HEX, RPCArg::Optional::OMITTED, "The witness program generated by getpeginaddress."},
+                {"genesis_hash", RPCArg::Type::STR_HEX, RPCArg::Optional::OMITTED, "The hash of the genesis block of the chain the bitcoin_tx is in"},
+            },
+            RPCResult{
+                RPCResult::Type::STR, "", "The resulting raw transaction (base64-encoded string)"
+            },
+            RPCExamples{
+                HelpExampleCli("updatepsbtpegin", "psbt 0")
+            },
+        [&](const RPCHelpMan& self, const JSONRPCRequest& request) -> UniValue
+{
+    if (!g_con_elementsmode)
+        throw std::runtime_error("PSBT operations are disabled when not in elementsmode.\n");
+
+
+    // Unserialize the transaction
+    PartiallySignedTransaction psbtx;
+    std::string error;
+    if (!DecodeBase64PSBT(psbtx, request.params[0].get_str(), error)) {
+        throw JSONRPCError(RPC_DESERIALIZATION_ERROR, strprintf("TX decode failed %s", error));
+    }
+
+    // Get the input to update
+    int input_index = request.params[1].getInt<int>();
+    PSBTInput& input = psbtx.inputs[input_index];
+
+    // Peg-in value
+    if (!request.params[2].isNull()) {
+        CAmount value = AmountFromValue(request.params[2]);
+        input.m_peg_in_value = value;
+    }
+
+    // Peg-in tx
+    if (!request.params[3].isNull()) {
+        const std::vector<unsigned char> tx_data = ParseHex(request.params[3].get_str());
+        CDataStream ss_tx(tx_data, SER_NETWORK, PROTOCOL_VERSION);
+        try {
+            if (Params().GetConsensus().ParentChainHasPow()) {
+                Sidechain::Bitcoin::CTransactionRef tx;
+                ss_tx >> tx;
+                input.m_peg_in_tx = tx;
+            } else {
+                CTransactionRef tx;
+                ss_tx >> tx;
+                input.m_peg_in_tx = tx;
+            }
+        } catch (...) {
+            throw JSONRPCError(RPC_TYPE_ERROR, "The bitcoin_tx is malformed");
+        }
+    }
+
+    // Txout proof
+    if (!request.params[4].isNull()) {
+        const std::vector<unsigned char> proof_data = ParseHex(request.params[4].get_str());
+        CDataStream ss_proof(proof_data, SER_NETWORK, PROTOCOL_VERSION | SERIALIZE_TRANSACTION_NO_WITNESS);
+        try {
+            if (Params().GetConsensus().ParentChainHasPow()) {
+                Sidechain::Bitcoin::CMerkleBlock merkle_block;
+                ss_proof >> merkle_block;
+                input.m_peg_in_txout_proof = merkle_block;
+            } else {
+                CMerkleBlock merkle_block;
+                ss_proof >> merkle_block;
+                input.m_peg_in_txout_proof = merkle_block;
+            }
+        } catch (...) {
+            throw JSONRPCError(RPC_TYPE_ERROR, "The txout proof is malformed");
+        }
+        if (!ss_proof.empty()) {
+            throw JSONRPCError(RPC_INVALID_PARAMETER, "Invalid txout proof");
+        }
+    }
+
+    // Claim script
+    if (!request.params[5].isNull()) {
+        std::vector<unsigned char> script_bytes = ParseHexV(request.params[5], "claim_script");
+        CScript script(script_bytes.begin(), script_bytes.end());
+        input.m_peg_in_claim_script = script;
+    }
+
+    // Genesis Hash
+    if (!request.params[6].isNull()) {
+        input.m_peg_in_genesis_hash = ParseHashV(request.params[6], "genesis_hash");
+    }
+
+    return EncodePSBT(psbtx);
+},
+    };
+}
+
+// END ELEMENTS
+//
+
 RPCHelpMan descriptorprocesspsbt()
 {
     return RPCHelpMan{"descriptorprocesspsbt",
@@ -2985,243 +3211,10 @@
             "       \"SINGLE|ANYONECANPAY\""},
                     {"bip32derivs", RPCArg::Type::BOOL, RPCArg::Default{true}, "Include BIP 32 derivation paths for public keys if we know them"},
                     {"finalize", RPCArg::Type::BOOL, RPCArg::Default{true}, "Also finalize inputs if possible"},
->>>>>>> 22139f6e
                 },
                 RPCResult{
                     RPCResult::Type::OBJ, "", "",
                     {
-<<<<<<< HEAD
-                        {RPCResult::Type::STR_HEX, "hex", "The transaction with reissuances appended"},
-                    },
-                },
-                RPCExamples{""},
-        [&](const RPCHelpMan& self, const JSONRPCRequest& request) -> UniValue
-{
-    CMutableTransaction mtx;
-
-    if (!DecodeHexTx(mtx, request.params[0].get_str()))
-        throw JSONRPCError(RPC_DESERIALIZATION_ERROR, "TX decode failed");
-
-    if (mtx.vout.empty()) {
-        throw JSONRPCError(RPC_INVALID_PARAMETER, "Transaction must have at least one output.");
-    }
-
-    // Validate fee output location, required by the implementation of reissueasset_base
-    if (!mtx.vout[mtx.vout.size() - 1].IsFee()) {
-        throw JSONRPCError(RPC_INVALID_PARAMETER, "Last transaction output must be fee.");
-    }
-    for (size_t i = 0; i < mtx.vout.size() - 1; i++) {
-        if (mtx.vout[i].IsFee()) {
-            throw JSONRPCError(RPC_INVALID_PARAMETER, "Transaction can only have one fee output.");
-        }
-    }
-
-    UniValue issuances = request.params[1].get_array();
-
-    for (unsigned int idx = 0; idx < issuances.size(); idx++) {
-        const UniValue& issuance = issuances[idx];
-        const UniValue& issuance_o = issuance.get_obj();
-
-        CAmount asset_amount = 0;
-        const UniValue& asset_amount_uni = issuance_o["asset_amount"];
-        if (asset_amount_uni.isNum()) {
-            asset_amount = AmountFromValue(asset_amount_uni, false);
-            if (asset_amount <= 0) {
-                throw JSONRPCError(RPC_INVALID_PARAMETER, "Invalid parameter, asset_amount must be positive");
-            }
-        } else {
-            throw JSONRPCError(RPC_INVALID_PARAMETER, "Asset amount must be given for each reissuance.");
-        }
-
-        const UniValue& asset_address_uni = issuance_o["asset_address"];
-        if (!asset_address_uni.isStr()) {
-            throw JSONRPCError(RPC_INVALID_PARAMETER, "Reissuance missing asset_address");
-        }
-        CTxDestination asset_dest = DecodeDestination(asset_address_uni.get_str());
-        if (std::get_if<CNoDestination>(&asset_dest)) {
-            throw JSONRPCError(RPC_INVALID_PARAMETER, strprintf("Invalid asset address provided: %s", asset_address_uni.get_str()));
-        }
-
-        int input_index = -1;
-        const UniValue& input_index_o = issuance_o["input_index"];
-        if (input_index_o.isNum()) {
-            input_index = input_index_o.getInt<int>();
-            if (input_index < 0) {
-                throw JSONRPCError(RPC_INVALID_PARAMETER, "Input index must be non-negative.");
-            } else if ((size_t) input_index >= mtx.vin.size()) {
-                throw JSONRPCError(RPC_INVALID_PARAMETER, "Input index must exist in transaction.");
-            } else if (!mtx.vin[input_index].assetIssuance.IsNull()) {
-                throw JSONRPCError(RPC_INVALID_PARAMETER, "Selected transaction input already has issuance data.");
-            }
-        } else {
-            throw JSONRPCError(RPC_INVALID_PARAMETER, "Input indexes for all reissuances are required.");
-        }
-
-        uint256 asset_blinder = ParseHashV(issuance_o["asset_blinder"], "asset_blinder");
-        uint256 entropy = ParseHashV(issuance_o["entropy"], "entropy");
-        reissueasset_base(mtx, input_index, asset_amount, asset_dest, asset_blinder, entropy);
-    }
-
-    UniValue ret(UniValue::VOBJ);
-    ret.pushKV("hex", EncodeHexTx(CTransaction(mtx)));
-    return ret;
-},
-    };
-}
-
-static RPCHelpMan calculateasset()
-{
-    return RPCHelpMan{"calculateasset",
-            "\nCalculate the asset tags and reissuance asset tags for a given prevout and contract hash\n",
-            {
-                {"txid", RPCArg::Type::STR_HEX, RPCArg::Optional::NO, "Transaction id of the output that will be spent for this issuance."},
-                {"vout", RPCArg::Type::NUM, RPCArg::Optional::NO, "Output index of the output that will be spent for this issuance."},
-                {"asset_entropy", RPCArg::Type::STR_HEX, RPCArg::Optional::OMITTED, "Additional asset entropy to be included in the asset tag. This is the contract hash."},
-                {"blind_reissuance", RPCArg::Type::BOOL, RPCArg::Default{true}, "Whether the reissuance asset tag will be blinded"},
-            },
-            RPCResult{
-                RPCResult::Type::OBJ, "", "",
-                {
-                    {RPCResult::Type::STR_HEX, "asset_tag", "Calculated asset tag."},
-                    {RPCResult::Type::STR_HEX, "reissuance_asset_tag", "Asset tag for the reissuance tokens."},
-                    {RPCResult::Type::STR_HEX, "final_asset_entropy", "The calculated asset entropy that is needed for reissuance."},
-                },
-            },
-            RPCExamples{""},
-        [&](const RPCHelpMan& self, const JSONRPCRequest& request) -> UniValue
-{
-
-    uint256 txid = ParseHashV(request.params[0], "txid");
-    uint32_t vout = request.params[1].getInt<int>();
-
-    uint256 asset_entropy;
-    if (!request.params[2].isNull()) {
-        asset_entropy = ParseHashV(request.params[2], "asset_entropy");
-    }
-
-    bool blind_reissuance = request.params[3].isNull() ? true : request.params[3].get_bool();
-
-    uint256 entropy;
-    CAsset asset;
-    CAsset token;
-    COutPoint outpoint(txid, vout);
-    GenerateAssetEntropy(entropy, outpoint, asset_entropy);
-    CalculateAsset(asset, entropy);
-    CalculateReissuanceToken(token, entropy, blind_reissuance);
-
-    UniValue out(UniValue::VOBJ);
-    out.pushKV("asset_tag", asset.GetHex());
-    out.pushKV("reissuance_asset_tag", token.GetHex());
-    out.pushKV("final_asset_entropy", entropy.GetHex());
-    return out;
-},
-    };
-}
-
-static RPCHelpMan updatepsbtpegin()
-{
-    return RPCHelpMan{"updatepsbtpegin",
-            "\nFill in Peg-in input data for a particular input in a PSBT. Data is filled if provided.\n",
-            {
-                {"psbt", RPCArg::Type::STR, RPCArg::Optional::NO,"The elements PSBT to update"},
-                {"input", RPCArg::Type::NUM, RPCArg::Optional::NO, "The index of the input to update"},
-                {"value", RPCArg::Type::AMOUNT, RPCArg::Optional::OMITTED, "The value of the peg-in"},
-                {"bitcoin_tx", RPCArg::Type::STR_HEX, RPCArg::Optional::OMITTED, "The raw bitcoin transaction (in hex) depositing bitcoin to the mainchain_address generated by getpeginaddress"},
-                {"txout_proof", RPCArg::Type::STR_HEX, RPCArg::Optional::OMITTED, "A rawtxoutproof (in hex) generated by the mainchain daemon'sgettxoutproof containing a proof of only bitcoin_tx"},
-                {"claim_script", RPCArg::Type::STR_HEX, RPCArg::Optional::OMITTED, "The witness program generated by getpeginaddress."},
-                {"genesis_hash", RPCArg::Type::STR_HEX, RPCArg::Optional::OMITTED, "The hash of the genesis block of the chain the bitcoin_tx is in"},
-            },
-            RPCResult{
-                RPCResult::Type::STR, "", "The resulting raw transaction (base64-encoded string)"
-            },
-            RPCExamples{
-                HelpExampleCli("updatepsbtpegin", "psbt 0")
-            },
-        [&](const RPCHelpMan& self, const JSONRPCRequest& request) -> UniValue
-{
-    if (!g_con_elementsmode)
-        throw std::runtime_error("PSBT operations are disabled when not in elementsmode.\n");
-
-
-    // Unserialize the transaction
-    PartiallySignedTransaction psbtx;
-    std::string error;
-    if (!DecodeBase64PSBT(psbtx, request.params[0].get_str(), error)) {
-        throw JSONRPCError(RPC_DESERIALIZATION_ERROR, strprintf("TX decode failed %s", error));
-    }
-
-    // Get the input to update
-    int input_index = request.params[1].getInt<int>();
-    PSBTInput& input = psbtx.inputs[input_index];
-
-    // Peg-in value
-    if (!request.params[2].isNull()) {
-        CAmount value = AmountFromValue(request.params[2]);
-        input.m_peg_in_value = value;
-    }
-
-    // Peg-in tx
-    if (!request.params[3].isNull()) {
-        const std::vector<unsigned char> tx_data = ParseHex(request.params[3].get_str());
-        CDataStream ss_tx(tx_data, SER_NETWORK, PROTOCOL_VERSION);
-        try {
-            if (Params().GetConsensus().ParentChainHasPow()) {
-                Sidechain::Bitcoin::CTransactionRef tx;
-                ss_tx >> tx;
-                input.m_peg_in_tx = tx;
-            } else {
-                CTransactionRef tx;
-                ss_tx >> tx;
-                input.m_peg_in_tx = tx;
-            }
-        } catch (...) {
-            throw JSONRPCError(RPC_TYPE_ERROR, "The bitcoin_tx is malformed");
-        }
-    }
-
-    // Txout proof
-    if (!request.params[4].isNull()) {
-        const std::vector<unsigned char> proof_data = ParseHex(request.params[4].get_str());
-        CDataStream ss_proof(proof_data, SER_NETWORK, PROTOCOL_VERSION | SERIALIZE_TRANSACTION_NO_WITNESS);
-        try {
-            if (Params().GetConsensus().ParentChainHasPow()) {
-                Sidechain::Bitcoin::CMerkleBlock merkle_block;
-                ss_proof >> merkle_block;
-                input.m_peg_in_txout_proof = merkle_block;
-            } else {
-                CMerkleBlock merkle_block;
-                ss_proof >> merkle_block;
-                input.m_peg_in_txout_proof = merkle_block;
-            }
-        } catch (...) {
-            throw JSONRPCError(RPC_TYPE_ERROR, "The txout proof is malformed");
-        }
-        if (!ss_proof.empty()) {
-            throw JSONRPCError(RPC_INVALID_PARAMETER, "Invalid txout proof");
-        }
-    }
-
-    // Claim script
-    if (!request.params[5].isNull()) {
-        std::vector<unsigned char> script_bytes = ParseHexV(request.params[5], "claim_script");
-        CScript script(script_bytes.begin(), script_bytes.end());
-        input.m_peg_in_claim_script = script;
-    }
-
-    // Genesis Hash
-    if (!request.params[6].isNull()) {
-        input.m_peg_in_genesis_hash = ParseHashV(request.params[6], "genesis_hash");
-    }
-
-    return EncodePSBT(psbtx);
-},
-    };
-}
-
-// END ELEMENTS
-//
-
-=======
                         {RPCResult::Type::STR, "psbt", "The base64-encoded partially signed transaction"},
                         {RPCResult::Type::BOOL, "complete", "If the transaction has a complete set of signatures"},
                     }
@@ -3270,7 +3263,6 @@
     };
 }
 
->>>>>>> 22139f6e
 void RegisterRawTransactionRPCCommands(CRPCTable& t)
 {
     static const CRPCCommand commands[] =
@@ -3287,12 +3279,9 @@
         {"rawtransactions", &createpsbt},
         {"rawtransactions", &converttopsbt},
         {"rawtransactions", &utxoupdatepsbt},
-<<<<<<< HEAD
         {"rawtransactions", &parsepsbt},
+        {"rawtransactions", &descriptorprocesspsbt},
     #if 0
-=======
-        {"rawtransactions", &descriptorprocesspsbt},
->>>>>>> 22139f6e
         {"rawtransactions", &joinpsbts},
     #endif
         {"rawtransactions", &analyzepsbt},
