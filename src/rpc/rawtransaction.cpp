// Copyright (c) 2010 Satoshi Nakamoto
// Copyright (c) 2009-2019 The Bitcoin Core developers
// Distributed under the MIT software license, see the accompanying
// file COPYING or http://www.opensource.org/licenses/mit-license.php.

#include <asset.h>
#include <chain.h>
#include <coins.h>
#include <compat/byteswap.h>
#include <consensus/validation.h>
#include <core_io.h>
#include <index/txindex.h>
#include <key_io.h>
#include <merkleblock.h>
#include <net.h>
#include <node/coin.h>
#include <node/psbt.h>
#include <node/transaction.h>
<<<<<<< HEAD
#include <pegins.h>
=======
#include <policy/policy.h>
>>>>>>> 0ee04742
#include <policy/rbf.h>
#include <primitives/transaction.h>
#include <psbt.h>
#include <random.h>
#include <rpc/rawtransaction_util.h>
#include <rpc/server.h>
#include <rpc/util.h>
#include <script/script.h>
#include <script/script_error.h>
#include <script/sign.h>
#include <script/signingprovider.h>
#include <script/standard.h>
#include <uint256.h>
#include <util/moneystr.h>
#include <util/rbf.h>
#include <util/strencodings.h>
#include <validation.h>
#include <validationinterface.h>
#include <confidential_validation.h>
#include <blind.h>
#include <issuance.h>


#include <numeric>
#include <stdint.h>

#include <univalue.h>

/** High fee rate for sendrawtransaction and testmempoolaccept.
 * By default, transaction with a fee rate higher than this will be rejected by
 * the RPCs. This can be overridden with the maxfeerate argument.
 */
static const CFeeRate DEFAULT_MAX_RAW_TX_FEE_RATE{COIN / 10};

static void TxToJSON(const CTransaction& tx, const uint256 hashBlock, UniValue& entry)
{
    // Call into TxToUniv() in bitcoin-common to decode the transaction hex.
    //
    // Blockchain contextual information (confirmations and blocktime) is not
    // available to code in bitcoin-common, so we query them here and push the
    // data into the returned UniValue.
    TxToUniv(tx, uint256(), entry, true, RPCSerializationFlags());

    if (!hashBlock.IsNull()) {
        LOCK(cs_main);

        entry.pushKV("blockhash", hashBlock.GetHex());
        CBlockIndex* pindex = LookupBlockIndex(hashBlock);
        if (pindex) {
            if (::ChainActive().Contains(pindex)) {
                entry.pushKV("confirmations", 1 + ::ChainActive().Height() - pindex->nHeight);
                entry.pushKV("time", pindex->GetBlockTime());
                entry.pushKV("blocktime", pindex->GetBlockTime());
            }
            else
                entry.pushKV("confirmations", 0);
        }
    }
}

static UniValue getrawtransaction(const JSONRPCRequest& request)
{
    RPCHelpMan{
                "getrawtransaction",
                "\nReturn the raw transaction data.\n"

                "\nBy default this function only works for mempool transactions. When called with a blockhash\n"
                "argument, getrawtransaction will return the transaction if the specified block is available and\n"
                "the transaction is found in that block. When called without a blockhash argument, getrawtransaction\n"
                "will return the transaction if it is in the mempool, or if -txindex is enabled and the transaction\n"
                "is in a block in the blockchain.\n"

                "\nHint: Use gettransaction for wallet transactions.\n"

                "\nIf verbose is 'true', returns an Object with information about 'txid'.\n"
                "If verbose is 'false' or omitted, returns a string that is serialized, hex-encoded data for 'txid'.\n",
                {
                    {"txid", RPCArg::Type::STR_HEX, RPCArg::Optional::NO, "The transaction id"},
                    {"verbose", RPCArg::Type::BOOL, /* default */ "false", "If false, return a string, otherwise return a json object"},
                    {"blockhash", RPCArg::Type::STR_HEX, RPCArg::Optional::OMITTED_NAMED_ARG, "The block in which to look for the transaction"},
                },
                {
                    RPCResult{"if verbose is not set or set to false",
            "\"data\"      (string) The serialized, hex-encoded data for 'txid'\n"
                     },
                     RPCResult{"if verbose is set to true",
            "{\n"
            "  \"in_active_chain\": b, (bool) Whether specified block is in the active chain or not (only present with explicit \"blockhash\" argument)\n"
            "  \"hex\" : \"data\",       (string) The serialized, hex-encoded data for 'txid'\n"
            "  \"txid\" : \"id\",        (string) The transaction id (same as provided)\n"
            "  \"hash\" : \"id\",        (string) The transaction hash (differs from txid for witness transactions)\n"
            "  \"size\" : n,             (numeric) The serialized transaction size\n"
            "  \"vsize\" : n,            (numeric) The virtual transaction size (differs from size for witness transactions)\n"
            "  \"weight\" : n,           (numeric) The transaction's weight (between vsize*4-3 and vsize*4)\n"
            "  \"version\" : n,          (numeric) The version\n"
            "  \"locktime\" : ttt,       (numeric) The lock time\n"
            "  \"vin\" : [               (array of json objects)\n"
            "     {\n"
            "       \"txid\": \"id\",    (string) The transaction id\n"
            "       \"vout\": n,         (numeric) \n"
            "       \"scriptSig\": {     (json object) The script\n"
            "         \"asm\": \"asm\",  (string) asm\n"
            "         \"hex\": \"hex\"   (string) hex\n"
            "       },\n"
            "       \"sequence\": n      (numeric) The script sequence number\n"
            "       \"txinwitness\": [\"hex\", ...] (array of string) hex-encoded witness data (if any)\n"
            "     }\n"
            "     ,...\n"
            "  ],\n"
            "  \"vout\" : [              (array of json objects)\n"
            "     {\n"
            "       \"value\" : x.xxx,            (numeric) The value in " + CURRENCY_UNIT + "\n"
            "       \"n\" : n,                    (numeric) index\n"
            "       \"scriptPubKey\" : {          (json object)\n"
            "         \"asm\" : \"asm\",          (string) the asm\n"
            "         \"hex\" : \"hex\",          (string) the hex\n"
            "         \"reqSigs\" : n,            (numeric) The required sigs\n"
            "         \"type\" : \"pubkeyhash\",  (string) The type, eg 'pubkeyhash'\n"
            "         \"addresses\" : [           (json array of string)\n"
            "           \"address\"        (string) bitcoin address\n"
            "           ,...\n"
            "         ],\n"
            "         \"pegout_chain\" : \"hex\", (string) (only pegout) Hash of genesis block of parent chain'\n"
            "         \"pegout_asm\":\"asm\",     (string) (only pegout) pegout scriptpubkey (asm)'\n"
            "         \"pegout_hex\":\"hex\",     (string) (only pegout) pegout scriptpubkey (hex)'\n"
            "         \"pegout_type\" : \"pubkeyhash\", (string) (only pegout) The pegout type, eg 'pubkeyhash'\n"
            "         \"pegout_addresses\" : [    (json array of string) (only pegout)\n"
            "       }\n"
            "     }\n"
            "     ,...\n"
            "  ],\n"
            "  \"blockhash\" : \"hash\",   (string) the block hash\n"
            "  \"confirmations\" : n,      (numeric) The confirmations\n"
            "  \"blocktime\" : ttt         (numeric) The block time in seconds since epoch (Jan 1 1970 GMT)\n"
            "  \"time\" : ttt,             (numeric) Same as \"blocktime\"\n"
            "}\n"
                    },
                },
                RPCExamples{
                    HelpExampleCli("getrawtransaction", "\"mytxid\"")
            + HelpExampleCli("getrawtransaction", "\"mytxid\" true")
            + HelpExampleRpc("getrawtransaction", "\"mytxid\", true")
            + HelpExampleCli("getrawtransaction", "\"mytxid\" false \"myblockhash\"")
            + HelpExampleCli("getrawtransaction", "\"mytxid\" true \"myblockhash\"")
                },
    }.Check(request);

    bool in_active_chain = true;
    uint256 hash = ParseHashV(request.params[0], "parameter 1");
    CBlockIndex* blockindex = nullptr;

    if (!Params().GetConsensus().connect_genesis_outputs &&
            hash == Params().GenesisBlock().hashMerkleRoot) {
        // Special exception for the genesis block coinbase transaction
        throw JSONRPCError(RPC_INVALID_ADDRESS_OR_KEY, "The genesis block coinbase is not considered an ordinary transaction and cannot be retrieved");
    }

    // Accept either a bool (true) or a num (>=1) to indicate verbose output.
    bool fVerbose = false;
    if (!request.params[1].isNull()) {
        fVerbose = request.params[1].isNum() ? (request.params[1].get_int() != 0) : request.params[1].get_bool();
    }

    if (!request.params[2].isNull()) {
        LOCK(cs_main);

        uint256 blockhash = ParseHashV(request.params[2], "parameter 3");
        blockindex = LookupBlockIndex(blockhash);
        if (!blockindex) {
            throw JSONRPCError(RPC_INVALID_ADDRESS_OR_KEY, "Block hash not found");
        }
        in_active_chain = ::ChainActive().Contains(blockindex);
    }

    bool f_txindex_ready = false;
    if (g_txindex && !blockindex) {
        f_txindex_ready = g_txindex->BlockUntilSyncedToCurrentChain();
    }

    CTransactionRef tx;
    uint256 hash_block;
    if (!GetTransaction(hash, tx, Params().GetConsensus(), hash_block, blockindex)) {
        std::string errmsg;
        if (blockindex) {
            if (!(blockindex->nStatus & BLOCK_HAVE_DATA)) {
                throw JSONRPCError(RPC_MISC_ERROR, "Block not available");
            }
            errmsg = "No such transaction found in the provided block";
        } else if (!g_txindex) {
            errmsg = "No such mempool transaction. Use -txindex or provide a block hash to enable blockchain transaction queries";
        } else if (!f_txindex_ready) {
            errmsg = "No such mempool transaction. Blockchain transactions are still in the process of being indexed";
        } else {
            errmsg = "No such mempool or blockchain transaction";
        }
        throw JSONRPCError(RPC_INVALID_ADDRESS_OR_KEY, errmsg + ". Use gettransaction for wallet transactions.");
    }

    if (!fVerbose) {
        return EncodeHexTx(CTransaction(*tx), RPCSerializationFlags());
    }

    UniValue result(UniValue::VOBJ);
    if (blockindex) result.pushKV("in_active_chain", in_active_chain);
    TxToJSON(*tx, hash_block, result);
    return result;
}

static UniValue gettxoutproof(const JSONRPCRequest& request)
{
            RPCHelpMan{"gettxoutproof",
                "\nReturns a hex-encoded proof that \"txid\" was included in a block.\n"
                "\nNOTE: By default this function only works sometimes. This is when there is an\n"
                "unspent output in the utxo for this transaction. To make it always work,\n"
                "you need to maintain a transaction index, using the -txindex command line option or\n"
                "specify the block in which the transaction is included manually (by blockhash).\n",
                {
                    {"txids", RPCArg::Type::ARR, RPCArg::Optional::NO, "A json array of txids to filter",
                        {
                            {"txid", RPCArg::Type::STR_HEX, RPCArg::Optional::OMITTED, "A transaction hash"},
                        },
                        },
                    {"blockhash", RPCArg::Type::STR_HEX, RPCArg::Optional::OMITTED_NAMED_ARG, "If specified, looks for txid in the block with this hash"},
                },
                RPCResult{
            "\"data\"           (string) A string that is a serialized, hex-encoded data for the proof.\n"
                },
                RPCExamples{""},
            }.Check(request);

    std::set<uint256> setTxids;
    uint256 oneTxid;
    UniValue txids = request.params[0].get_array();
    for (unsigned int idx = 0; idx < txids.size(); idx++) {
        const UniValue& txid = txids[idx];
        uint256 hash(ParseHashV(txid, "txid"));
        if (setTxids.count(hash))
            throw JSONRPCError(RPC_INVALID_PARAMETER, std::string("Invalid parameter, duplicated txid: ")+txid.get_str());
       setTxids.insert(hash);
       oneTxid = hash;
    }

    CBlockIndex* pblockindex = nullptr;
    uint256 hashBlock;
    if (!request.params[1].isNull()) {
        LOCK(cs_main);
        hashBlock = ParseHashV(request.params[1], "blockhash");
        pblockindex = LookupBlockIndex(hashBlock);
        if (!pblockindex) {
            throw JSONRPCError(RPC_INVALID_ADDRESS_OR_KEY, "Block not found");
        }
    } else {
        LOCK(cs_main);

        // Loop through txids and try to find which block they're in. Exit loop once a block is found.
        for (const auto& tx : setTxids) {
            const Coin& coin = AccessByTxid(::ChainstateActive().CoinsTip(), tx);
            if (!coin.IsSpent()) {
                pblockindex = ::ChainActive()[coin.nHeight];
                break;
            }
        }
    }


    // Allow txindex to catch up if we need to query it and before we acquire cs_main.
    if (g_txindex && !pblockindex) {
        g_txindex->BlockUntilSyncedToCurrentChain();
    }

    LOCK(cs_main);

    if (pblockindex == nullptr)
    {
        CTransactionRef tx;
        if (!GetTransaction(oneTxid, tx, Params().GetConsensus(), hashBlock) || hashBlock.IsNull())
            throw JSONRPCError(RPC_INVALID_ADDRESS_OR_KEY, "Transaction not yet in block");
        pblockindex = LookupBlockIndex(hashBlock);
        if (!pblockindex) {
            throw JSONRPCError(RPC_INTERNAL_ERROR, "Transaction index corrupt");
        }
    }

    CBlock block;
    if(!ReadBlockFromDisk(block, pblockindex, Params().GetConsensus()))
        throw JSONRPCError(RPC_INTERNAL_ERROR, "Can't read block from disk");

    unsigned int ntxFound = 0;
    for (const auto& tx : block.vtx)
        if (setTxids.count(tx->GetHash()))
            ntxFound++;
    if (ntxFound != setTxids.size())
        throw JSONRPCError(RPC_INVALID_ADDRESS_OR_KEY, "Not all transactions found in specified or retrieved block");

    CDataStream ssMB(SER_NETWORK, PROTOCOL_VERSION | SERIALIZE_TRANSACTION_NO_WITNESS);
    CMerkleBlock mb(block, setTxids);
    ssMB << mb;
    std::string strHex = HexStr(ssMB.begin(), ssMB.end());
    return strHex;
}

static UniValue verifytxoutproof(const JSONRPCRequest& request)
{
            RPCHelpMan{"verifytxoutproof",
                "\nVerifies that a proof points to a transaction in a block, returning the transaction it commits to\n"
                "and throwing an RPC error if the block is not in our best chain\n",
                {
                    {"proof", RPCArg::Type::STR_HEX, RPCArg::Optional::NO, "The hex-encoded proof generated by gettxoutproof"},
                },
                RPCResult{
            "[\"txid\"]      (array, strings) The txid(s) which the proof commits to, or empty array if the proof can not be validated.\n"
                },
                RPCExamples{""},
            }.Check(request);

    CDataStream ssMB(ParseHexV(request.params[0], "proof"), SER_NETWORK, PROTOCOL_VERSION | SERIALIZE_TRANSACTION_NO_WITNESS);
    CMerkleBlock merkleBlock;
    ssMB >> merkleBlock;

    UniValue res(UniValue::VARR);

    std::vector<uint256> vMatch;
    std::vector<unsigned int> vIndex;
    if (merkleBlock.txn.ExtractMatches(vMatch, vIndex) != merkleBlock.header.hashMerkleRoot)
        return res;

    LOCK(cs_main);

    const CBlockIndex* pindex = LookupBlockIndex(merkleBlock.header.GetHash());
    if (!pindex || !::ChainActive().Contains(pindex) || pindex->nTx == 0) {
        throw JSONRPCError(RPC_INVALID_ADDRESS_OR_KEY, "Block not found in chain");
    }

    // Check if proof is valid, only add results if so
    if (pindex->nTx == merkleBlock.txn.GetNumTransactions()) {
        for (const uint256& hash : vMatch) {
            res.push_back(hash.GetHex());
        }
    }

    return res;
}

static UniValue createrawtransaction(const JSONRPCRequest& request)
{
            RPCHelpMan{"createrawtransaction",
                "\nCreate a transaction spending the given inputs and creating new outputs.\n"
                "Outputs can be addresses or data.\n"
                "Returns hex-encoded raw transaction.\n"
                "Note that the transaction's inputs are not signed, and\n"
                "it is not stored in the wallet or transmitted to the network.\n",
                {
                    {"inputs", RPCArg::Type::ARR, RPCArg::Optional::NO, "A json array of json objects",
                        {
                            {"", RPCArg::Type::OBJ, RPCArg::Optional::OMITTED, "",
                                {
                                    {"txid", RPCArg::Type::STR_HEX, RPCArg::Optional::NO, "The transaction id"},
                                    {"vout", RPCArg::Type::NUM, RPCArg::Optional::NO, "The output number"},
                                    {"sequence", RPCArg::Type::NUM, /* default */ "depends on the value of the 'replaceable' and 'locktime' arguments", "The sequence number"},
                                },
                                },
                        },
                        },
                    {"outputs", RPCArg::Type::ARR, RPCArg::Optional::NO, "a json array with outputs (key-value pairs), where none of the keys are duplicated.\n"
                            "That is, each address can only appear once and there can only be one 'data' object.\n"
                            "For compatibility reasons, a dictionary, which holds the key-value pairs directly, is also\n"
                            "                             accepted as second parameter.",
                        {
                            {"", RPCArg::Type::OBJ, RPCArg::Optional::OMITTED, "",
                                {
                                    {"address", RPCArg::Type::AMOUNT, RPCArg::Optional::NO, "A key-value pair. The key (string) is the bitcoin address, the value (float or string) is the amount in " + CURRENCY_UNIT},
                                },
                                },
                            {"", RPCArg::Type::OBJ, RPCArg::Optional::OMITTED, "",
                                {
                                    {"data", RPCArg::Type::STR_HEX, RPCArg::Optional::NO, "A key-value pair. The key must be \"data\", the value is hex-encoded data"},
                                },
                                },
                            {"", RPCArg::Type::OBJ, RPCArg::Optional::OMITTED, "",
                                {
                                    {"vdata", RPCArg::Type::STR_HEX, RPCArg::Optional::NO, "The key is \"vdata\", the value is an array of hex encoded data"},
                                },
                                },
                            {"", RPCArg::Type::OBJ, RPCArg::Optional::OMITTED, "",
                                {
                                    {"burn", RPCArg::Type::STR_HEX, RPCArg::Optional::NO, "A key-value pair. The key must be \"burn\", the value is the amount that will be burned."},
                                },
                                },
                            {"", RPCArg::Type::OBJ, RPCArg::Optional::OMITTED, "",
                                {
                                    {"fee", RPCArg::Type::AMOUNT, RPCArg::Optional::NO, "The key is \"fee\", the value the fee output you want to add."},
                                },
                                },
                        },
                        },
                    {"locktime", RPCArg::Type::NUM, /* default */ "0", "Raw locktime. Non-0 value also locktime-activates inputs"},
                    {"replaceable", RPCArg::Type::BOOL, /* default */ "false", "Marks this transaction as BIP125-replaceable.\n"
            "                             Allows this transaction to be replaced by a transaction with higher fees. If provided, it is an error if explicit sequence numbers are incompatible."},
                    {"output_assets", RPCArg::Type::OBJ, RPCArg::Optional::OMITTED, "A json object of addresses to the assets (label or hex ID) used to pay them. (default: bitcoin)",
                        {
                            {"address", RPCArg::Type::STR, RPCArg::Optional::OMITTED, "A key-value pair. The key (string) is the bitcoin address, the value is the asset label or asset ID."},
                            {"fee", RPCArg::Type::STR, RPCArg::Optional::OMITTED, "A key-value pair. The key (string) is the bitcoin address, the value is the asset label or asset ID."},
                        },
                        },
                },
                RPCResult{
            "\"transaction\"              (string) hex string of the transaction\n"
                },
                RPCExamples{
                    HelpExampleCli("createrawtransaction", "\"[{\\\"txid\\\":\\\"myid\\\",\\\"vout\\\":0}]\" \"[{\\\"address\\\":0.01}]\"")
            + HelpExampleCli("createrawtransaction", "\"[{\\\"txid\\\":\\\"myid\\\",\\\"vout\\\":0}]\" \"[{\\\"data\\\":\\\"00010203\\\"}]\"")
            + HelpExampleRpc("createrawtransaction", "\"[{\\\"txid\\\":\\\"myid\\\",\\\"vout\\\":0}]\", \"[{\\\"address\\\":0.01}]\"")
            + HelpExampleRpc("createrawtransaction", "\"[{\\\"txid\\\":\\\"myid\\\",\\\"vout\\\":0}]\", \"[{\\\"data\\\":\\\"00010203\\\"}]\"")
                },
            }.Check(request);

    RPCTypeCheck(request.params, {
        UniValue::VARR,
        UniValueType(), // ARR or OBJ, checked later
        UniValue::VNUM,
        UniValue::VBOOL,
        UniValue::VOBJ
        }, true
    );

    bool rbf = false;
    if (!request.params[3].isNull()) {
        rbf = request.params[3].isTrue();
    }
    CMutableTransaction rawTx = ConstructTransaction(request.params[0], request.params[1], request.params[2], rbf, request.params[4]);

    return EncodeHexTx(CTransaction(rawTx));
}

static UniValue decoderawtransaction(const JSONRPCRequest& request)
{
    RPCHelpMan{"decoderawtransaction",
                "\nReturn a JSON object representing the serialized, hex-encoded transaction.\n",
                {
                    {"hexstring", RPCArg::Type::STR_HEX, RPCArg::Optional::NO, "The transaction hex string"},
                    {"iswitness", RPCArg::Type::BOOL, /* default */ "depends on heuristic tests", "Whether the transaction hex is a serialized witness transaction.\n"
                        "If iswitness is not present, heuristic tests will be used in decoding.\n"
                        "If true, only witness deserialization will be tried.\n"
                        "If false, only non-witness deserialization will be tried.\n"
                        "This boolean should reflect whether the transaction has inputs\n"
                        "(e.g. fully valid, or on-chain transactions), if known by the caller."
                    },
                },
                RPCResult{
            "{\n"
            "  \"txid\" : \"id\",        (string) The transaction id\n"
            "  \"hash\" : \"id\",        (string) The transaction hash (differs from txid for witness transactions)\n"
            "  \"size\" : n,             (numeric) The transaction size\n"
            "  \"vsize\" : n,            (numeric) The virtual transaction size (differs from size for witness transactions)\n"
            "  \"weight\" : n,           (numeric) The transaction's weight (between vsize*4 - 3 and vsize*4)\n"
            "  \"version\" : n,          (numeric) The version\n"
            "  \"locktime\" : ttt,       (numeric) The lock time\n"
            "  \"vin\" : [               (array of json objects)\n"
            "     {\n"
            "       \"txid\": \"id\",    (string) The transaction id\n"
            "       \"vout\": n,         (numeric) The output number\n"
            "       \"scriptSig\": {     (json object) The script\n"
            "         \"asm\": \"asm\",  (string) asm\n"
            "         \"hex\": \"hex\"   (string) hex\n"
            "       },\n"
            "       \"txinwitness\": [\"hex\", ...] (array of string) hex-encoded witness data (if any)\n"
            "       \"sequence\": n     (numeric) The script sequence number\n"
            "     }\n"
            "     ,...\n"
            "  ],\n"
            "  \"vout\" : [             (array of json objects)\n"
            "     {\n"
            "       \"value\" : x.xxx,            (numeric) The value in " + CURRENCY_UNIT + "\n"
            "       \"n\" : n,                    (numeric) index\n"
            "       \"scriptPubKey\" : {          (json object)\n"
            "         \"asm\" : \"asm\",          (string) the asm\n"
            "         \"hex\" : \"hex\",          (string) the hex\n"
            "         \"reqSigs\" : n,            (numeric) The required sigs\n"
            "         \"type\" : \"pubkeyhash\",  (string) The type, eg 'pubkeyhash'\n"
            "         \"addresses\" : [           (json array of string)\n"
            "           \"12tvKAXCxZjSmdNbao16dKXC8tRWfcF5oc\"   (string) bitcoin address\n"
            "           ,...\n"
            "         ]\n"
            "       }\n"
            "     }\n"
            "     ,...\n"
            "  ],\n"
            "}\n"
                },
                RPCExamples{
                    HelpExampleCli("decoderawtransaction", "\"hexstring\"")
            + HelpExampleRpc("decoderawtransaction", "\"hexstring\"")
                },
    }.Check(request);

    RPCTypeCheck(request.params, {UniValue::VSTR, UniValue::VBOOL});

    CMutableTransaction mtx;

    bool try_witness = request.params[1].isNull() ? true : request.params[1].get_bool();
    bool try_no_witness = request.params[1].isNull() ? true : !request.params[1].get_bool();

    if (!DecodeHexTx(mtx, request.params[0].get_str(), try_no_witness, try_witness)) {
        throw JSONRPCError(RPC_DESERIALIZATION_ERROR, "TX decode failed");
    }

    UniValue result(UniValue::VOBJ);
    TxToUniv(CTransaction(std::move(mtx)), uint256(), result, false);

    return result;
}

static std::string GetAllOutputTypes()
{
    std::string ret;
    for (int i = TX_NONSTANDARD; i <= TX_WITNESS_UNKNOWN; ++i) {
        if (i != TX_NONSTANDARD) ret += ", ";
        ret += GetTxnOutputType(static_cast<txnouttype>(i));
    }
    return ret;
}

static UniValue decodescript(const JSONRPCRequest& request)
{
    RPCHelpMan{"decodescript",
                "\nDecode a hex-encoded script.\n",
                {
                    {"hexstring", RPCArg::Type::STR_HEX, RPCArg::Optional::NO, "the hex-encoded script"},
                },
                RPCResult{
            "{\n"
            "  \"asm\":\"asm\",          (string) Script public key\n"
            "  \"type\":\"type\",        (string) The output type (e.g. "+GetAllOutputTypes()+")\n"
            "  \"reqSigs\": n,         (numeric) The required signatures\n"
            "  \"addresses\": [        (json array of string)\n"
            "     \"address\"          (string) bitcoin address\n"
            "     ,...\n"
            "  ],\n"
            "  \"p2sh\":\"str\"          (string) address of P2SH script wrapping this redeem script (not returned if the script is already a P2SH).\n"
            "  \"segwit\": {           (json object) Result of a witness script public key wrapping this redeem script (not returned if the script is a P2SH or witness).\n"
            "    \"asm\":\"str\",        (string) String representation of the script public key\n"
            "    \"hex\":\"hexstr\",     (string) Hex string of the script public key\n"
            "    \"type\":\"str\",       (string) The type of the script public key (e.g. witness_v0_keyhash or witness_v0_scripthash)\n"
            "    \"reqSigs\": n,       (numeric) The required signatures (always 1)\n"
            "    \"addresses\": [      (json array of string) (always length 1)\n"
            "      \"address\"         (string) segwit address\n"
            "       ,...\n"
            "    ],\n"
            "    \"p2sh-segwit\":\"str\" (string) address of the P2SH script wrapping this witness redeem script.\n"
            "}\n"
                },
                RPCExamples{
                    HelpExampleCli("decodescript", "\"hexstring\"")
            + HelpExampleRpc("decodescript", "\"hexstring\"")
                },
    }.Check(request);

    RPCTypeCheck(request.params, {UniValue::VSTR});

    UniValue r(UniValue::VOBJ);
    CScript script;
    if (request.params[0].get_str().size() > 0){
        std::vector<unsigned char> scriptData(ParseHexV(request.params[0], "argument"));
        script = CScript(scriptData.begin(), scriptData.end());
    } else {
        // Empty scripts are valid
    }
    ScriptPubKeyToUniv(script, r, /* fIncludeHex */ false);

    UniValue type;
    type = find_value(r, "type");

    if (type.isStr() && type.get_str() != "scripthash") {
        // P2SH cannot be wrapped in a P2SH. If this script is already a P2SH,
        // don't return the address for a P2SH of the P2SH.
        r.pushKV("p2sh", EncodeDestination(ScriptHash(script)));
        // P2SH and witness programs cannot be wrapped in P2WSH, if this script
        // is a witness program, don't return addresses for a segwit programs.
        if (type.get_str() == "pubkey" || type.get_str() == "pubkeyhash" || type.get_str() == "multisig" || type.get_str() == "nonstandard" || type.get_str() == "true") {
            std::vector<std::vector<unsigned char>> solutions_data;
            txnouttype which_type = Solver(script, solutions_data);
            // Uncompressed pubkeys cannot be used with segwit checksigs.
            // If the script contains an uncompressed pubkey, skip encoding of a segwit program.
            if ((which_type == TX_PUBKEY) || (which_type == TX_MULTISIG)) {
                for (const auto& solution : solutions_data) {
                    if ((solution.size() != 1) && !CPubKey(solution).IsCompressed()) {
                        return r;
                    }
                }
            }
            UniValue sr(UniValue::VOBJ);
            CScript segwitScr;
            if (which_type == TX_PUBKEY) {
                segwitScr = GetScriptForDestination(WitnessV0KeyHash(Hash160(solutions_data[0].begin(), solutions_data[0].end())));
            } else if (which_type == TX_PUBKEYHASH) {
                segwitScr = GetScriptForDestination(WitnessV0KeyHash(solutions_data[0]));
            } else {
                // Scripts that are not fit for P2WPKH are encoded as P2WSH.
                // Newer segwit program versions should be considered when then become available.
                segwitScr = GetScriptForDestination(WitnessV0ScriptHash(script));
            }
            ScriptPubKeyToUniv(segwitScr, sr, /* fIncludeHex */ true);
            sr.pushKV("p2sh-segwit", EncodeDestination(ScriptHash(segwitScr)));
            r.pushKV("segwit", sr);
        }
    }

    return r;
}

static UniValue combinerawtransaction(const JSONRPCRequest& request)
{
            RPCHelpMan{"combinerawtransaction",
                "\nCombine multiple partially signed transactions into one transaction.\n"
                "The combined transaction may be another partially signed transaction or a \n"
                "fully signed transaction.",
                {
                    {"txs", RPCArg::Type::ARR, RPCArg::Optional::NO, "A json array of hex strings of partially signed transactions",
                        {
                            {"hexstring", RPCArg::Type::STR_HEX, RPCArg::Optional::OMITTED, "A transaction hash"},
                        },
                        },
                },
                RPCResult{
            "\"hex\"            (string) The hex-encoded raw transaction with signature(s)\n"
                },
                RPCExamples{
                    HelpExampleCli("combinerawtransaction", "[\"myhex1\", \"myhex2\", \"myhex3\"]")
                },
            }.Check(request);


    UniValue txs = request.params[0].get_array();
    std::vector<CMutableTransaction> txVariants(txs.size());

    for (unsigned int idx = 0; idx < txs.size(); idx++) {
        if (!DecodeHexTx(txVariants[idx], txs[idx].get_str(), true)) {
            throw JSONRPCError(RPC_DESERIALIZATION_ERROR, strprintf("TX decode failed for tx %d", idx));
        }
    }

    if (txVariants.empty()) {
        throw JSONRPCError(RPC_DESERIALIZATION_ERROR, "Missing transactions");
    }

    // mergedTx will end up with all the signatures; it
    // starts as a clone of the rawtx:
    CMutableTransaction mergedTx(txVariants[0]);

    // Fetch previous transactions (inputs):
    CCoinsView viewDummy;
    CCoinsViewCache view(&viewDummy);
    {
        LOCK(cs_main);
        LOCK(mempool.cs);
        CCoinsViewCache &viewChain = ::ChainstateActive().CoinsTip();
        CCoinsViewMemPool viewMempool(&viewChain, mempool);
        view.SetBackend(viewMempool); // temporarily switch cache backend to db+mempool view

        for (const CTxIn& txin : mergedTx.vin) {
            view.AccessCoin(txin.prevout); // Load entries from viewChain into view; can fail.
        }

        view.SetBackend(viewDummy); // switch back to avoid locking mempool for too long
    }

    // Sign what we can:
    for (unsigned int i = 0; i < mergedTx.vin.size(); i++) {
        CTxIn& txin = mergedTx.vin[i];
        const Coin& coin = view.AccessCoin(txin.prevout);
        if (coin.IsSpent()) {
            throw JSONRPCError(RPC_VERIFY_ERROR, "Input not found or already spent");
        }
        SignatureData sigdata;

        // ... and merge in other signatures:
        for (const CMutableTransaction& txv : txVariants) {
            if (txv.vin.size() > i) {
                sigdata.MergeSignatureData(DataFromTransaction(txv, i, coin.out));
            }
        }
        ProduceSignature(DUMMY_SIGNING_PROVIDER, MutableTransactionSignatureCreator(&mergedTx, i, coin.out.nValue, 1), coin.out.scriptPubKey, sigdata);

        UpdateTransaction(mergedTx, i, sigdata);
    }

    return EncodeHexTx(CTransaction(mergedTx));
}

static UniValue signrawtransactionwithkey(const JSONRPCRequest& request)
{
            RPCHelpMan{"signrawtransactionwithkey",
                "\nSign inputs for raw transaction (serialized, hex-encoded).\n"
                "The second argument is an array of base58-encoded private\n"
                "keys that will be the only keys used to sign the transaction.\n"
                "The third optional argument (may be null) is an array of previous transaction outputs that\n"
                "this transaction depends on but may not yet be in the block chain.\n",
                {
                    {"hexstring", RPCArg::Type::STR, RPCArg::Optional::NO, "The transaction hex string"},
                    {"privkeys", RPCArg::Type::ARR, RPCArg::Optional::NO, "A json array of base58-encoded private keys for signing",
                        {
                            {"privatekey", RPCArg::Type::STR_HEX, RPCArg::Optional::OMITTED, "private key in base58-encoding"},
                        },
                        },
                    {"prevtxs", RPCArg::Type::ARR, RPCArg::Optional::OMITTED_NAMED_ARG, "A json array of previous dependent transaction outputs",
                        {
                            {"", RPCArg::Type::OBJ, RPCArg::Optional::OMITTED, "",
                                {
                                    {"txid", RPCArg::Type::STR_HEX, RPCArg::Optional::NO, "The transaction id"},
                                    {"vout", RPCArg::Type::NUM, RPCArg::Optional::NO, "The output number"},
                                    {"scriptPubKey", RPCArg::Type::STR_HEX, RPCArg::Optional::NO, "script key"},
                                    {"redeemScript", RPCArg::Type::STR_HEX, RPCArg::Optional::OMITTED, "(required for P2SH) redeem script"},
                                    {"witnessScript", RPCArg::Type::STR_HEX, RPCArg::Optional::OMITTED, "(required for P2WSH or P2SH-P2WSH) witness script"},
                                    {"amount", RPCArg::Type::AMOUNT, RPCArg::Optional::OMITTED, "The amount spent (required if non-confidential segwit output)"},
                                    {"amountcommitment", RPCArg::Type::STR_HEX, RPCArg::Optional::OMITTED, "The amount commitment spent (required if confidential segwit output)"},
                                },
                                },
                        },
                        },
                    {"sighashtype", RPCArg::Type::STR, /* default */ "ALL", "The signature hash type. Must be one of:\n"
            "       \"ALL\"\n"
            "       \"NONE\"\n"
            "       \"SINGLE\"\n"
            "       \"ALL|ANYONECANPAY\"\n"
            "       \"NONE|ANYONECANPAY\"\n"
            "       \"SINGLE|ANYONECANPAY\"\n"
                    },
                },
                RPCResult{
            "{\n"
            "  \"hex\" : \"value\",                  (string) The hex-encoded raw transaction with signature(s)\n"
            "  \"complete\" : true|false,          (boolean) If the transaction has a complete set of signatures\n"
            "  \"errors\" : [                      (json array of objects) Script verification errors (if there are any)\n"
            "    {\n"
            "      \"txid\" : \"hash\",              (string) The hash of the referenced, previous transaction\n"
            "      \"vout\" : n,                   (numeric) The index of the output to spent and used as input\n"
            "      \"scriptSig\" : \"hex\",          (string) The hex-encoded signature script\n"
            "      \"sequence\" : n,               (numeric) Script sequence number\n"
            "      \"error\" : \"text\"              (string) Verification or signing error related to the input\n"
            "    }\n"
            "    ,...\n"
            "  ]\n"
            "  \"warning\" : \"text\"            (string) Warning that a peg-in input signed may be immature. This could mean lack of connectivity to or misconfiguration of the daemon."
            "}\n"
                },
                RPCExamples{
                    HelpExampleCli("signrawtransactionwithkey", "\"myhex\" \"[\\\"key1\\\",\\\"key2\\\"]\"")
            + HelpExampleRpc("signrawtransactionwithkey", "\"myhex\", \"[\\\"key1\\\",\\\"key2\\\"]\"")
                },
            }.Check(request);

    RPCTypeCheck(request.params, {UniValue::VSTR, UniValue::VARR, UniValue::VARR, UniValue::VSTR}, true);

    CMutableTransaction mtx;
    if (!DecodeHexTx(mtx, request.params[0].get_str(), true)) {
        throw JSONRPCError(RPC_DESERIALIZATION_ERROR, "TX decode failed");
    }

    FillableSigningProvider keystore;
    const UniValue& keys = request.params[1].get_array();
    for (unsigned int idx = 0; idx < keys.size(); ++idx) {
        UniValue k = keys[idx];
        CKey key = DecodeSecret(k.get_str());
        if (!key.IsValid()) {
            throw JSONRPCError(RPC_INVALID_ADDRESS_OR_KEY, "Invalid private key");
        }
        keystore.AddKey(key);
    }

    // Fetch previous transactions (inputs):
    std::map<COutPoint, Coin> coins;
    for (const CTxIn& txin : mtx.vin) {
        coins[txin.prevout]; // Create empty map entry keyed by prevout.
    }
    FindCoins(coins);

    // Parse the prevtxs array
    ParsePrevouts(request.params[2], &keystore, coins);

    return SignTransaction(mtx, &keystore, coins, request.params[3]);
}

UniValue sendrawtransaction(const JSONRPCRequest& request)
{
    RPCHelpMan{"sendrawtransaction",
                "\nSubmit a raw transaction (serialized, hex-encoded) to local node and network.\n"
                "\nNote that the transaction will be sent unconditionally to all peers, so using this\n"
                "for manual rebroadcast may degrade privacy by leaking the transaction's origin, as\n"
                "nodes will normally not rebroadcast non-wallet transactions already in their mempool.\n"
                "\nAlso see createrawtransaction and signrawtransactionwithkey calls.\n",
                {
                    {"hexstring", RPCArg::Type::STR_HEX, RPCArg::Optional::NO, "The hex string of the raw transaction"},
                    {"maxfeerate", RPCArg::Type::AMOUNT, /* default */ FormatMoney(DEFAULT_MAX_RAW_TX_FEE_RATE.GetFeePerK()),
                        "Reject transactions whose fee rate is higher than the specified value, expressed in " + CURRENCY_UNIT +
                            "/kB.\nSet to 0 to accept any fee rate.\n"},
                },
                RPCResult{
            "\"hex\"             (string) The transaction hash in hex\n"
                },
                RPCExamples{
            "\nCreate a transaction\n"
            + HelpExampleCli("createrawtransaction", "\"[{\\\"txid\\\" : \\\"mytxid\\\",\\\"vout\\\":0}]\" \"{\\\"myaddress\\\":0.01}\"") +
            "Sign the transaction, and get back the hex\n"
            + HelpExampleCli("signrawtransactionwithwallet", "\"myhex\"") +
            "\nSend the transaction (signed hex)\n"
            + HelpExampleCli("sendrawtransaction", "\"signedhex\"") +
            "\nAs a JSON-RPC call\n"
            + HelpExampleRpc("sendrawtransaction", "\"signedhex\"")
                },
    }.Check(request);

    RPCTypeCheck(request.params, {
        UniValue::VSTR,
        UniValueType(), // NUM or BOOL, checked later
    });

    // parse hex string from parameter
    CMutableTransaction mtx;
    if (!DecodeHexTx(mtx, request.params[0].get_str()))
        throw JSONRPCError(RPC_DESERIALIZATION_ERROR, "TX decode failed");
    CTransactionRef tx(MakeTransactionRef(std::move(mtx)));

    CFeeRate max_raw_tx_fee_rate = DEFAULT_MAX_RAW_TX_FEE_RATE;
    // TODO: temporary migration code for old clients. Remove in v0.20
    if (request.params[1].isBool()) {
        throw JSONRPCError(RPC_INVALID_PARAMETER, "Second argument must be numeric (maxfeerate) and no longer supports a boolean. To allow a transaction with high fees, set maxfeerate to 0.");
    } else if (!request.params[1].isNull()) {
        max_raw_tx_fee_rate = CFeeRate(AmountFromValue(request.params[1]));
    }

<<<<<<< HEAD
    for (const auto& out : tx->vout) {
        // If we have a nonce, it could be a smuggled pubkey, or it could be a
        //   proper nonce produced by blinding. In the latter case, the value
        //   will always be blinded and not explicit. In the former case, we
        //   error out because the transaction is not blinded properly.
        if (!out.nNonce.IsNull() && out.nValue.IsExplicit()) {
            throw JSONRPCError(RPC_TRANSACTION_ERROR, "Transaction output has nonce, but is not blinded. Did you forget to call blindpsbt, blindrawtranssaction, or rawblindrawtransaction?");
        }
    }
=======
    int64_t virtual_size = GetVirtualTransactionSize(*tx);
    CAmount max_raw_tx_fee = max_raw_tx_fee_rate.GetFee(virtual_size);
>>>>>>> 0ee04742

    std::string err_string;
    AssertLockNotHeld(cs_main);
    const TransactionError err = BroadcastTransaction(tx, err_string, max_raw_tx_fee, /*relay*/ true, /*wait_callback*/ true);
    if (TransactionError::OK != err) {
        throw JSONRPCTransactionError(err, err_string);
    }

    return tx->GetHash().GetHex();
}

static UniValue testmempoolaccept(const JSONRPCRequest& request)
{
    RPCHelpMan{"testmempoolaccept",
                "\nReturns result of mempool acceptance tests indicating if raw transaction (serialized, hex-encoded) would be accepted by mempool.\n"
                "\nThis checks if the transaction violates the consensus or policy rules.\n"
                "\nSee sendrawtransaction call.\n",
                {
                    {"rawtxs", RPCArg::Type::ARR, RPCArg::Optional::NO, "An array of hex strings of raw transactions.\n"
            "                                        Length must be one for now.",
                        {
                            {"rawtx", RPCArg::Type::STR_HEX, RPCArg::Optional::OMITTED, ""},
                        },
                        },
                    {"maxfeerate", RPCArg::Type::AMOUNT, /* default */ FormatMoney(DEFAULT_MAX_RAW_TX_FEE_RATE.GetFeePerK()), "Reject transactions whose fee rate is higher than the specified value, expressed in " + CURRENCY_UNIT + "/kB\n"},
                },
                RPCResult{
            "[                   (array) The result of the mempool acceptance test for each raw transaction in the input array.\n"
            "                            Length is exactly one for now.\n"
            " {\n"
            "  \"txid\"           (string) The transaction hash in hex\n"
            "  \"allowed\"        (boolean) If the mempool allows this tx to be inserted\n"
            "  \"reject-reason\"  (string) Rejection string (only present when 'allowed' is false)\n"
            " }\n"
            "]\n"
                },
                RPCExamples{
            "\nCreate a transaction\n"
            + HelpExampleCli("createrawtransaction", "\"[{\\\"txid\\\" : \\\"mytxid\\\",\\\"vout\\\":0}]\" \"{\\\"myaddress\\\":0.01}\"") +
            "Sign the transaction, and get back the hex\n"
            + HelpExampleCli("signrawtransactionwithwallet", "\"myhex\"") +
            "\nTest acceptance of the transaction (signed hex)\n"
            + HelpExampleCli("testmempoolaccept", "[\"signedhex\"]") +
            "\nAs a JSON-RPC call\n"
            + HelpExampleRpc("testmempoolaccept", "[\"signedhex\"]")
                },
    }.Check(request);

    RPCTypeCheck(request.params, {
        UniValue::VARR,
        UniValueType(), // NUM or BOOL, checked later
    });

    if (request.params[0].get_array().size() != 1) {
        throw JSONRPCError(RPC_INVALID_PARAMETER, "Array must contain exactly one raw transaction for now");
    }

    CMutableTransaction mtx;
    if (!DecodeHexTx(mtx, request.params[0].get_array()[0].get_str())) {
        throw JSONRPCError(RPC_DESERIALIZATION_ERROR, "TX decode failed");
    }
    CTransactionRef tx(MakeTransactionRef(std::move(mtx)));
    const uint256& tx_hash = tx->GetHash();

    CFeeRate max_raw_tx_fee_rate = DEFAULT_MAX_RAW_TX_FEE_RATE;
    // TODO: temporary migration code for old clients. Remove in v0.20
    if (request.params[1].isBool()) {
        throw JSONRPCError(RPC_INVALID_PARAMETER, "Second argument must be numeric (maxfeerate) and no longer supports a boolean. To allow a transaction with high fees, set maxfeerate to 0.");
    } else if (!request.params[1].isNull()) {
        max_raw_tx_fee_rate = CFeeRate(AmountFromValue(request.params[1]));
    }

    int64_t virtual_size = GetVirtualTransactionSize(*tx);
    CAmount max_raw_tx_fee = max_raw_tx_fee_rate.GetFee(virtual_size);

    UniValue result(UniValue::VARR);
    UniValue result_0(UniValue::VOBJ);
    result_0.pushKV("txid", tx_hash.GetHex());

    CValidationState state;
    bool missing_inputs;
    bool test_accept_res;
    {
        LOCK(cs_main);
        test_accept_res = AcceptToMemoryPool(mempool, state, std::move(tx), &missing_inputs,
            nullptr /* plTxnReplaced */, false /* bypass_limits */, max_raw_tx_fee, /* test_accept */ true);
    }
    result_0.pushKV("allowed", test_accept_res);
    if (!test_accept_res) {
        if (state.IsInvalid()) {
            result_0.pushKV("reject-reason", strprintf("%i: %s", state.GetRejectCode(), state.GetRejectReason()));
        } else if (missing_inputs) {
            result_0.pushKV("reject-reason", "missing-inputs");
        } else {
            result_0.pushKV("reject-reason", state.GetRejectReason());
        }
    }

    result.push_back(std::move(result_0));
    return result;
}

static std::string WriteHDKeypath(std::vector<uint32_t>& keypath)
{
    std::string keypath_str = "m";
    for (uint32_t num : keypath) {
        keypath_str += "/";
        bool hardened = false;
        if (num & 0x80000000) {
            hardened = true;
            num &= ~0x80000000;
        }

        keypath_str += std::to_string(num);
        if (hardened) {
            keypath_str += "'";
        }
    }
    return keypath_str;
}

UniValue blindpsbt(const JSONRPCRequest& request)
{
    if (!g_con_elementsmode)
        throw std::runtime_error("PSBT operations are disabled when not in elementsmode.\n");

    if (request.fHelp || request.params.size() < 1 || request.params.size() > 2)
        throw std::runtime_error(
            RPCHelpMan{"blindpsbt",
                "\nUses the blinding data from the PSBT inputs to generate the blinding data for the PSBT outputs.\n",
                {
                    {"psbt", RPCArg::Type::STR, RPCArg::Optional::NO, "The PSBT base64 string"},
                    {"ignoreblindfail", RPCArg::Type::BOOL, /* default*/ "true", "Return a transaction even when a blinding attempt fails due to number of blinded inputs/outputs."},
                },
                RPCResult{
                    "\"psbt\"       (string) The base64-encoded partially signed transaction\n"
                },
                RPCExamples{
                    HelpExampleCli("blindpsbt", "\"psbt\"")
                    + HelpExampleRpc("blindpsbt", "\"psbt\"")
                }
            }.ToString()
        );

    RPCTypeCheck(request.params, {UniValue::VSTR, UniValue::VBOOL}, true);

    // Unserialize the transactions
    PartiallySignedTransaction psbtx;
    std::string error;
    if (!DecodeBase64PSBT(psbtx, request.params[0].get_str(), error)) {
        throw JSONRPCError(RPC_DESERIALIZATION_ERROR, strprintf("TX decode failed %s", error));
    }

    bool fIgnoreBlindFail = true;
    if (!request.params[1].isNull()) {
        fIgnoreBlindFail = request.params[1].get_bool();
    }

    // TODO(gwillen): Refactor out significant duplicated code between here and rawblindrawtransaction.

    std::vector<CAmount> input_amounts;
    std::vector<uint256> input_blinds;
    std::vector<uint256> input_asset_blinds;
    std::vector<CAsset> input_assets;
    std::vector<uint256> output_value_blinds;
    std::vector<uint256> output_asset_blinds;
    std::vector<CAsset> output_assets;
    std::vector<CPubKey> output_pubkeys;

    int n_blinded_ins = 0;

    // TODO(gwillen): If blinding is not possible due to missing input data, we should bail here with a useful error message.
    for (const auto& input : psbtx.inputs) {
        input_blinds.push_back(input.value_blinding_factor);
        input_asset_blinds.push_back(input.asset_blinding_factor);
        input_assets.push_back(input.asset);
        input_amounts.push_back(input.value ? *input.value : CAmount(-1));

        if (!input_blinds.back().IsNull()) {
            n_blinded_ins++;
        }
    }

    for (auto& output : psbtx.outputs) {
        output_pubkeys.push_back(output.blinding_pubkey);
    }

    // How many are we trying to blind?
    int num_pubkeys = 0;
    unsigned int keyIndex = -1;
    for (unsigned int i = 0; i < output_pubkeys.size(); i++) {
        const CPubKey& key = output_pubkeys[i];
        if (key.IsValid()) {
            num_pubkeys++;
            keyIndex = i;
        }
    }

    CMutableTransaction& tx = *psbtx.tx;

    // TODO(gwillen): Replace all this with the 'bonus output' scheme to use an OP_RETURN to balance blinders, with a rangeproof exponent of -1 (public).
    if (num_pubkeys == 0 && n_blinded_ins == 0) {
        // Vacuous, just return the transaction
        return EncodePSBT(psbtx);
    } else if (n_blinded_ins > 0 && num_pubkeys == 0) {
        // No notion of wallet, cannot complete this blinding without passed-in pubkey
        throw JSONRPCError(RPC_INVALID_PARAMETER, "Unable to blind transaction: Add another output to blind in order to complete the blinding.");
    } else if (n_blinded_ins == 0 && num_pubkeys == 1) {
        if (fIgnoreBlindFail) {
            // Remove the pubkey to signal that blinding is complete
            psbtx.outputs[keyIndex].blinding_pubkey = CPubKey();
            return EncodePSBT(psbtx);
        } else {
            throw JSONRPCError(RPC_INVALID_PARAMETER, "Unable to blind transaction: Add another output to blind in order to complete the blinding.");
        }
    }

    CMutableTransaction tx_tmp = tx;  // We don't want to mutate the transaction in the PSBT yet, just extract blinding data

    // TODO(gwillen): Make this do something better than fail silently if there are any issuances, reissuances, pegins, etc.
    int ret = BlindTransaction(input_blinds, input_asset_blinds, input_assets, input_amounts, output_value_blinds, output_asset_blinds, output_pubkeys, std::vector<CKey>(), std::vector<CKey>(), tx_tmp);
    if (ret != num_pubkeys) {
        // TODO Have more rich return values, communicating to user what has been blinded
        // User may be ok not blinding something that for instance has no corresponding type on input
        throw JSONRPCError(RPC_INVALID_PARAMETER, "Unable to blind transaction: Are you sure each asset type to blind is represented in the inputs?");
    }

    for (size_t i = 0; i < psbtx.outputs.size(); ++i) {
        PSBTOutput& o = psbtx.outputs[i];

        o.value_commitment = tx_tmp.vout[i].nValue;
        o.asset_commitment = tx_tmp.vout[i].nAsset;
        o.nonce_commitment = tx_tmp.vout[i].nNonce;
        o.value_blinding_factor = output_value_blinds[i];
        o.asset_blinding_factor = output_asset_blinds[i];
        o.range_proof = tx_tmp.witness.vtxoutwit[i].vchRangeproof;
        o.surjection_proof = tx_tmp.witness.vtxoutwit[i].vchSurjectionproof;

        o.blinding_pubkey = CPubKey();  // Once we're done blinding, remove the pubkeys to signal that it's complete
    }

    return EncodePSBT(psbtx);
}

UniValue decodepsbt(const JSONRPCRequest& request)
{
    if (!g_con_elementsmode)
        throw std::runtime_error("PSBT operations are disabled when not in elementsmode.\n");

            RPCHelpMan{"decodepsbt",
                "\nReturn a JSON object representing the serialized, base64-encoded partially signed Bitcoin transaction.\n",
                {
                    {"psbt", RPCArg::Type::STR, RPCArg::Optional::NO, "The PSBT base64 string"},
                },
                RPCResult{
            "{\n"
            "  \"tx\" : {                   (json object) The decoded network-serialized unsigned transaction.\n"
            "    ...                                      The layout is the same as the output of decoderawtransaction.\n"
            "  },\n"
            "  \"unknown\" : {                (json object) The unknown global fields\n"
            "    \"key\" : \"value\"            (key-value pair) An unknown key-value pair\n"
            "     ...\n"
            "  },\n"
            "  \"inputs\" : [                 (array of json objects)\n"
            "    {\n"
            "      \"non_witness_utxo\" : {   (json object, optional) Decoded network transaction for non-witness UTXOs\n"
            "        ...\n"
            "      },\n"
            "      \"witness_utxo\" : {            (json object, optional) Transaction output for witness UTXOs\n"
            "        \"amount\" : x.xxx,           (numeric) The value in " + CURRENCY_UNIT + "\n"
            "        \"scriptPubKey\" : {          (json object)\n"
            "          \"asm\" : \"asm\",            (string) The asm\n"
            "          \"hex\" : \"hex\",            (string) The hex\n"
            "          \"type\" : \"pubkeyhash\",    (string) The type, eg 'pubkeyhash'\n"
            "          \"address\" : \"address\"     (string) Bitcoin address if there is one\n"
            "        }\n"
            "      },\n"
            "      \"partial_signatures\" : {             (json object, optional)\n"
            "        \"pubkey\" : \"signature\",           (string) The public key and signature that corresponds to it.\n"
            "        ,...\n"
            "      },\n"
            "      \"sighash\" : \"type\",                  (string, optional) The sighash type to be used\n"
            "      \"redeem_script\" : {       (json object, optional)\n"
            "        \"asm\" : \"asm\",            (string) The asm\n"
            "        \"hex\" : \"hex\",            (string) The hex\n"
            "        \"type\" : \"pubkeyhash\",    (string) The type, eg 'pubkeyhash'\n"
            "      },\n"
            "      \"witness_script\" : {       (json object, optional)\n"
            "        \"asm\" : \"asm\",            (string) The asm\n"
            "        \"hex\" : \"hex\",            (string) The hex\n"
            "        \"type\" : \"pubkeyhash\",    (string) The type, eg 'pubkeyhash'\n"
            "      },\n"
            "      \"bip32_derivs\" : {          (json object, optional)\n"
            "        \"pubkey\" : {                     (json object, optional) The public key with the derivation path as the value.\n"
            "          \"master_fingerprint\" : \"fingerprint\"     (string) The fingerprint of the master key\n"
            "          \"path\" : \"path\",                         (string) The path\n"
            "        }\n"
            "        ,...\n"
            "      },\n"
            "      \"final_scriptsig\" : {       (json object, optional)\n"
            "        \"asm\" : \"asm\",            (string) The asm\n"
            "        \"hex\" : \"hex\",            (string) The hex\n"
            "      },\n"
            "      \"final_scriptwitness\": [\"hex\", ...], (array of string) hex-encoded witness data (if any)\n"
            "      \"value\": x.xxx,                      (numeric) The (unblinded) value of the input in " + CURRENCY_UNIT + "\n"
            "      \"value_blinding_factor\": \"hex\" ,   (string) The value blinding factor from the output being spent\n"
            "      \"asset\": \"hex\" ,                   (string) The (unblinded) asset id of the input\n"
            "      \"asset_blinding_factor\": \"hex\" ,   (string) The asset blinding factor from the output being spent\n"
            "      \"unknown\" : {                (json object) The unknown input fields\n"
            "        \"key\" : \"value\"            (key-value pair) An unknown key-value pair\n"
            "        ...\n"
            "      }\n"
            "    }\n"
            "    ,...\n"
            "  ]\n"
            "  \"outputs\" : [                 (array of json objects)\n"
            "    {\n"
            "      \"redeem_script\" : {       (json object, optional)\n"
            "          \"asm\" : \"asm\",            (string) The asm\n"
            "          \"hex\" : \"hex\",            (string) The hex\n"
            "          \"type\" : \"pubkeyhash\",    (string) The type, eg 'pubkeyhash'\n"
            "        }\n"
            "      \"witness_script\" : {       (json object, optional)\n"
            "          \"asm\" : \"asm\",            (string) The asm\n"
            "          \"hex\" : \"hex\",            (string) The hex\n"
            "          \"type\" : \"pubkeyhash\",    (string) The type, eg 'pubkeyhash'\n"
            "      }\n"
            "      \"bip32_derivs\" : [          (array of json objects, optional)\n"
            "        {\n"
            "          \"pubkey\" : \"pubkey\",                     (string) The public key this path corresponds to\n"
            "          \"master_fingerprint\" : \"fingerprint\"     (string) The fingerprint of the master key\n"
            "          \"path\" : \"path\",                         (string) The path\n"
            "          }\n"
            "        }\n"
            "        ,...\n"
            "      ],\n"
            "      \"value_commitment\": \"hex\" ,        (string) The blinded value of the output\n"
            "      \"value_blinding_factor\": \"hex\" ,   (string) The value blinding factor for the output\n"
            "      \"asset_commitment\": \"hex\" ,        (string) The blinded asset id of the output\n"
            "      \"asset_blinding_factor\": \"hex\" ,   (string) The asset blinding factor for the output\n"
            "      \"nonce_commitment\": \"hex\" ,        (string) The nonce for the output\n"
            "      \"surjection_proof\": \"hex\" ,        (string) The surjection proof for the output\n"
            "      \"blinding_pubkey\": \"hex\" ,         (string) The blinding pubkey for the output\n"
            "      \"unknown\" : {                (json object) The unknown output fields\n"
            "        \"key\" : \"value\"            (key-value pair) An unknown key-value pair\n"
            "         ...\n"
            "      },\n"
            "    }\n"
            "    ,...\n"
            "  ]\n"
            "  \"fee\" : fee                      (numeric, optional) The transaction fee paid if all UTXOs slots in the PSBT have been filled.\n"
            "}\n"
                },
                RPCExamples{
                    HelpExampleCli("decodepsbt", "\"psbt\"")
                },
            }.Check(request);

    RPCTypeCheck(request.params, {UniValue::VSTR});

    // Unserialize the transactions
    PartiallySignedTransaction psbtx;
    std::string error;
    if (!DecodeBase64PSBT(psbtx, request.params[0].get_str(), error)) {
        throw JSONRPCError(RPC_DESERIALIZATION_ERROR, strprintf("TX decode failed %s", error));
    }

    UniValue result(UniValue::VOBJ);

    // Add the decoded tx
    UniValue tx_univ(UniValue::VOBJ);
    TxToUniv(CTransaction(*psbtx.tx), uint256(), tx_univ, false);
    result.pushKV("tx", tx_univ);
    result.pushKV("fees", AmountMapToUniv(GetFeeMap(CTransaction(*psbtx.tx)), ""));

    // Unknown data
    UniValue unknowns(UniValue::VOBJ);
    for (auto entry : psbtx.unknown) {
        unknowns.pushKV(HexStr(entry.first), HexStr(entry.second));
    }
    result.pushKV("unknown", unknowns);

    // inputs
    UniValue inputs(UniValue::VARR);
    for (unsigned int i = 0; i < psbtx.inputs.size(); ++i) {
        const PSBTInput& input = psbtx.inputs[i];
        UniValue in(UniValue::VOBJ);
        // UTXOs
        if (!input.witness_utxo.IsNull()) {
            const CTxOut& txout = input.witness_utxo;

            UniValue out(UniValue::VOBJ);

            if (txout.nValue.IsExplicit()) {
                out.pushKV("amount", ValueFromAmount(txout.nValue.GetAmount()));
            } else {
                out.pushKV("amountcommitment", txout.nValue.GetHex());
            }

            UniValue o(UniValue::VOBJ);
            ScriptToUniv(txout.scriptPubKey, o, true);
            out.pushKV("scriptPubKey", o);
            in.pushKV("witness_utxo", out);
        } else if (input.non_witness_utxo) {
            UniValue non_wit(UniValue::VOBJ);
            TxToUniv(*input.non_witness_utxo, uint256(), non_wit, false);
            in.pushKV("non_witness_utxo", non_wit);
        }

        // Partial sigs
        if (!input.partial_sigs.empty()) {
            UniValue partial_sigs(UniValue::VOBJ);
            for (const auto& sig : input.partial_sigs) {
                partial_sigs.pushKV(HexStr(sig.second.first), HexStr(sig.second.second));
            }
            in.pushKV("partial_signatures", partial_sigs);
        }

        // Sighash
        if (input.sighash_type > 0) {
            in.pushKV("sighash", SighashToStr((unsigned char)input.sighash_type));
        }

        // Redeem script and witness script
        if (!input.redeem_script.empty()) {
            UniValue r(UniValue::VOBJ);
            ScriptToUniv(input.redeem_script, r, false);
            in.pushKV("redeem_script", r);
        }
        if (!input.witness_script.empty()) {
            UniValue r(UniValue::VOBJ);
            ScriptToUniv(input.witness_script, r, false);
            in.pushKV("witness_script", r);
        }

        // keypaths
        if (!input.hd_keypaths.empty()) {
            UniValue keypaths(UniValue::VARR);
            for (auto entry : input.hd_keypaths) {
                UniValue keypath(UniValue::VOBJ);
                keypath.pushKV("pubkey", HexStr(entry.first));

                keypath.pushKV("master_fingerprint", strprintf("%08x", ReadBE32(entry.second.fingerprint)));
                keypath.pushKV("path", WriteHDKeypath(entry.second.path));
                keypaths.push_back(keypath);
            }
            in.pushKV("bip32_derivs", keypaths);
        }

        // Final scriptSig and scriptwitness
        if (!input.final_script_sig.empty()) {
            UniValue scriptsig(UniValue::VOBJ);
            scriptsig.pushKV("asm", ScriptToAsmStr(input.final_script_sig, true));
            scriptsig.pushKV("hex", HexStr(input.final_script_sig));
            in.pushKV("final_scriptSig", scriptsig);
        }
        if (!input.final_script_witness.IsNull()) {
            UniValue txinwitness(UniValue::VARR);
            for (const auto& item : input.final_script_witness.stack) {
                txinwitness.push_back(HexStr(item.begin(), item.end()));
            }
            in.pushKV("final_scriptwitness", txinwitness);
        }

        // Value
        if (input.value) {
            in.pushKV("value", ValueFromAmount(*input.value));
        }

        // Value blinder
        if (!input.value_blinding_factor.IsNull()) {
            in.pushKV("value_blinding_factor", input.value_blinding_factor.GetHex());
        }

        // Asset
        if (!input.asset.IsNull()) {
            in.pushKV("asset", input.asset.id.GetHex());
        }

        // Asset blinder
        if (!input.asset_blinding_factor.IsNull()) {
            in.pushKV("asset_blinding_factor", input.asset_blinding_factor.GetHex());
        }

        // Unknown data
        if (input.unknown.size() > 0) {
            UniValue unknowns(UniValue::VOBJ);
            for (auto entry : input.unknown) {
                unknowns.pushKV(HexStr(entry.first), HexStr(entry.second));
            }
            in.pushKV("unknown", unknowns);
        }

        inputs.push_back(in);
    }
    result.pushKV("inputs", inputs);

    // outputs
    UniValue outputs(UniValue::VARR);
    for (unsigned int i = 0; i < psbtx.outputs.size(); ++i) {
        const PSBTOutput& output = psbtx.outputs[i];
        UniValue out(UniValue::VOBJ);
        // Redeem script and witness script
        if (!output.redeem_script.empty()) {
            UniValue r(UniValue::VOBJ);
            ScriptToUniv(output.redeem_script, r, false);
            out.pushKV("redeem_script", r);
        }
        if (!output.witness_script.empty()) {
            UniValue r(UniValue::VOBJ);
            ScriptToUniv(output.witness_script, r, false);
            out.pushKV("witness_script", r);
        }

        // keypaths
        if (!output.hd_keypaths.empty()) {
            UniValue keypaths(UniValue::VARR);
            for (auto entry : output.hd_keypaths) {
                UniValue keypath(UniValue::VOBJ);
                keypath.pushKV("pubkey", HexStr(entry.first));
                keypath.pushKV("master_fingerprint", strprintf("%08x", ReadBE32(entry.second.fingerprint)));
                keypath.pushKV("path", WriteHDKeypath(entry.second.path));
                keypaths.push_back(keypath);
            }
            out.pushKV("bip32_derivs", keypaths);
        }

        // Value commitment
        if (!output.value_commitment.IsNull()) {
            out.pushKV("value_commitment", output.value_commitment.GetHex());
        }

        // Value blinder
        if (!output.value_blinding_factor.IsNull()) {
            out.pushKV("value_blinding_factor", output.value_blinding_factor.GetHex());
        }

        // Asset commitment
        if (!output.asset_commitment.IsNull()) {
            out.pushKV("asset_commitment", output.asset_commitment.GetHex());
        }

        // Asset blinder
        if (!output.asset_blinding_factor.IsNull()) {
            out.pushKV("asset_blinding_factor", output.asset_blinding_factor.GetHex());
        }

        // Nonce commitment
        if (!output.nonce_commitment.IsNull()) {
            out.pushKV("nonce_commitment", output.nonce_commitment.GetHex());
        }

        // Range proof omitted due to size

        // Surjection proof
        if (!output.surjection_proof.empty()) {
            out.pushKV("surjection_proof", HexStr(output.surjection_proof));
        }

        // Blinding pubkey
        if (output.blinding_pubkey.IsValid()) {
            out.pushKV("blinding_pubkey", HexStr(output.blinding_pubkey));
        }

        // Unknown data
        if (output.unknown.size() > 0) {
            UniValue unknowns(UniValue::VOBJ);
            for (auto entry : output.unknown) {
                unknowns.pushKV(HexStr(entry.first), HexStr(entry.second));
            }
            out.pushKV("unknown", unknowns);
        }

        outputs.push_back(out);
    }
    result.pushKV("outputs", outputs);

    return result;
}

UniValue combinepsbt(const JSONRPCRequest& request)
{
    if (!g_con_elementsmode)
        throw std::runtime_error("PSBT operations are disabled when not in elementsmode.\n");

            RPCHelpMan{"combinepsbt",
                "\nCombine multiple partially signed Bitcoin transactions into one transaction.\n"
                "Implements the Combiner role.\n",
                {
                    {"txs", RPCArg::Type::ARR, RPCArg::Optional::NO, "A json array of base64 strings of partially signed transactions",
                        {
                            {"psbt", RPCArg::Type::STR, RPCArg::Optional::OMITTED, "A base64 string of a PSBT"},
                        },
                        },
                },
                RPCResult{
            "  \"psbt\"          (string) The base64-encoded partially signed transaction\n"
                },
                RPCExamples{
                    HelpExampleCli("combinepsbt", "[\"mybase64_1\", \"mybase64_2\", \"mybase64_3\"]")
                },
            }.Check(request);

    RPCTypeCheck(request.params, {UniValue::VARR}, true);

    // Unserialize the transactions
    std::vector<PartiallySignedTransaction> psbtxs;
    UniValue txs = request.params[0].get_array();
    if (txs.empty()) {
        throw JSONRPCError(RPC_INVALID_PARAMETER, "Parameter 'txs' cannot be empty");
    }
    for (unsigned int i = 0; i < txs.size(); ++i) {
        PartiallySignedTransaction psbtx;
        std::string error;
        if (!DecodeBase64PSBT(psbtx, txs[i].get_str(), error)) {
            throw JSONRPCError(RPC_DESERIALIZATION_ERROR, strprintf("TX decode failed %s", error));
        }
        psbtxs.push_back(psbtx);
    }

    PartiallySignedTransaction merged_psbt;
    const TransactionError error = CombinePSBTs(merged_psbt, psbtxs);
    if (error != TransactionError::OK) {
        throw JSONRPCTransactionError(error);
    }

    return EncodePSBT(merged_psbt);
}

UniValue finalizepsbt(const JSONRPCRequest& request)
{
    if (!g_con_elementsmode)
        throw std::runtime_error("PSBT operations are disabled when not in elementsmode.\n");

            RPCHelpMan{"finalizepsbt",
                "Finalize the inputs of a PSBT. If the transaction is fully signed, it will produce a\n"
                "network serialized transaction which can be broadcast with sendrawtransaction. Otherwise a PSBT will be\n"
                "created which has the final_scriptSig and final_scriptWitness fields filled for inputs that are complete.\n"
                "Implements the Finalizer and Extractor roles.\n",
                {
                    {"psbt", RPCArg::Type::STR, RPCArg::Optional::NO, "A base64 string of a PSBT"},
                    {"extract", RPCArg::Type::BOOL, /* default */ "true", "If true and the transaction is complete,\n"
            "                             extract and return the complete transaction in normal network serialization instead of the PSBT."},
                },
                RPCResult{
            "{\n"
            "  \"psbt\" : \"value\",          (string) The base64-encoded partially signed transaction if not extracted\n"
            "  \"hex\" : \"value\",           (string) The hex-encoded network transaction if extracted\n"
            "  \"complete\" : true|false,   (boolean) If the transaction has a complete set of signatures\n"
            "  ]\n"
            "}\n"
                },
                RPCExamples{
                    HelpExampleCli("finalizepsbt", "\"psbt\"")
                },
            }.Check(request);

    RPCTypeCheck(request.params, {UniValue::VSTR, UniValue::VBOOL}, true);

    // Unserialize the transactions
    PartiallySignedTransaction psbtx;
    std::string error;
    if (!DecodeBase64PSBT(psbtx, request.params[0].get_str(), error)) {
        throw JSONRPCError(RPC_DESERIALIZATION_ERROR, strprintf("TX decode failed %s", error));
    }

    bool extract = request.params[1].isNull() || (!request.params[1].isNull() && request.params[1].get_bool());

    CMutableTransaction mtx;
    bool complete = FinalizeAndExtractPSBT(psbtx, mtx);

    UniValue result(UniValue::VOBJ);
    CDataStream ssTx(SER_NETWORK, PROTOCOL_VERSION);
    std::string result_str;

    if (complete && extract) {
        ssTx << mtx;
        result_str = HexStr(ssTx.str());
        result.pushKV("hex", result_str);
    } else {
        ssTx << psbtx;
        result_str = EncodeBase64(ssTx.str());
        result.pushKV("psbt", result_str);
    }
    result.pushKV("complete", complete);
    return result;
}

UniValue createpsbt(const JSONRPCRequest& request)
{
    if (!g_con_elementsmode)
        throw std::runtime_error("PSBT operations are disabled when not in elementsmode.\n");

            RPCHelpMan{"createpsbt",
                "\nCreates a transaction in the Partially Signed Transaction format.\n"
                "Implements the Creator role.\n",
                {
                    {"inputs", RPCArg::Type::ARR, RPCArg::Optional::NO, "A json array of json objects",
                        {
                            {"", RPCArg::Type::OBJ, RPCArg::Optional::OMITTED, "",
                                {
                                    {"txid", RPCArg::Type::STR_HEX, RPCArg::Optional::NO, "The transaction id"},
                                    {"vout", RPCArg::Type::NUM, RPCArg::Optional::NO, "The output number"},
                                    {"sequence", RPCArg::Type::NUM, /* default */ "depends on the value of the 'replaceable' and 'locktime' arguments", "The sequence number"},
                                },
                                },
                        },
                        },
                    {"outputs", RPCArg::Type::ARR, RPCArg::Optional::NO, "a json array with outputs (key-value pairs), where none of the keys are duplicated.\n"
                            "That is, each address can only appear once and there can only be one 'data' object.\n"
                            "For compatibility reasons, a dictionary, which holds the key-value pairs directly, is also\n"
                            "                             accepted as second parameter.",
                        {
                            {"", RPCArg::Type::OBJ, RPCArg::Optional::OMITTED, "",
                                {
                                    {"address", RPCArg::Type::AMOUNT, RPCArg::Optional::NO, "A key-value pair. The key (string) is the bitcoin address, the value (float or string) is the amount in " + CURRENCY_UNIT},
                                },
                                },
                            {"", RPCArg::Type::OBJ, RPCArg::Optional::OMITTED, "",
                                {
                                    {"data", RPCArg::Type::STR_HEX, RPCArg::Optional::NO, "A key-value pair. The key must be \"data\", the value is hex-encoded data"},
                                },
                                },
                        },
                        },
                    {"locktime", RPCArg::Type::NUM, /* default */ "0", "Raw locktime. Non-0 value also locktime-activates inputs"},
                    {"replaceable", RPCArg::Type::BOOL, /* default */ "false", "Marks this transaction as BIP125 replaceable.\n"
                            "                             Allows this transaction to be replaced by a transaction with higher fees. If provided, it is an error if explicit sequence numbers are incompatible."},
                    {"output_assets", RPCArg::Type::OBJ, RPCArg::Optional::OMITTED, "A json object of addresses to the assets (label or hex ID) used to pay them. (default: bitcoin)",
                        {
                            {"address", RPCArg::Type::STR, RPCArg::Optional::OMITTED, "A key-value pair. The key (string) is the bitcoin address, the value is the asset label or asset ID."},
                            {"fee", RPCArg::Type::STR, RPCArg::Optional::OMITTED, "A key-value pair. The key (string) is the bitcoin address, the value is the asset label or asset ID."},
                        },
                        },
                },
                RPCResult{
                            "  \"psbt\"        (string)  The resulting raw transaction (base64-encoded string)\n"
                },
                RPCExamples{
                    HelpExampleCli("createpsbt", "\"[{\\\"txid\\\":\\\"myid\\\",\\\"vout\\\":0}]\" \"[{\\\"data\\\":\\\"00010203\\\"}]\"")
                },
            }.Check(request);


    RPCTypeCheck(request.params, {
        UniValue::VARR,
        UniValueType(), // ARR or OBJ, checked later
        UniValue::VNUM,
        UniValue::VBOOL,
        }, true
    );

    std::vector<CPubKey> output_pubkeys;
    bool rbf = false;
    if (!request.params[3].isNull()) {
        rbf = request.params[3].isTrue();
    }
    CMutableTransaction rawTx = ConstructTransaction(request.params[0], request.params[1], request.params[2], rbf, request.params[4], &output_pubkeys);

    // Make a blank psbt
    PartiallySignedTransaction psbtx(rawTx);
    for (unsigned int i = 0; i < rawTx.vout.size(); ++i) {
        psbtx.outputs[i].blinding_pubkey = output_pubkeys[i];
    }

    return EncodePSBT(psbtx);
}

UniValue converttopsbt(const JSONRPCRequest& request)
{
    if (!g_con_elementsmode)
        throw std::runtime_error("PSBT operations are disabled when not in elementsmode.\n");

            RPCHelpMan{"converttopsbt",
                "\nConverts a network serialized transaction to a PSBT. This should be used only with createrawtransaction and fundrawtransaction\n"
                "createpsbt and walletcreatefundedpsbt should be used for new applications.\n",
                {
                    {"hexstring", RPCArg::Type::STR_HEX, RPCArg::Optional::NO, "The hex string of a raw transaction"},
                    {"permitsigdata", RPCArg::Type::BOOL, /* default */ "false", "If true, any signatures in the input will be discarded and conversion\n"
                            "                              will continue. If false, RPC will fail if any signatures are present."},
                    {"iswitness", RPCArg::Type::BOOL, /* default */ "depends on heuristic tests", "Whether the transaction hex is a serialized witness transaction.\n"
                        "If iswitness is not present, heuristic tests will be used in decoding.\n"
                        "If true, only witness deserialization will be tried.\n"
                        "If false, only non-witness deserialization will be tried.\n"
                        "This boolean should reflect whether the transaction has inputs\n"
                        "(e.g. fully valid, or on-chain transactions), if known by the caller."
                    },
                },
                RPCResult{
                            "  \"psbt\"        (string)  The resulting raw transaction (base64-encoded string)\n"
                },
                RPCExamples{
                            "\nCreate a transaction\n"
                            + HelpExampleCli("createrawtransaction", "\"[{\\\"txid\\\":\\\"myid\\\",\\\"vout\\\":0}]\" \"[{\\\"data\\\":\\\"00010203\\\"}]\"") +
                            "\nConvert the transaction to a PSBT\n"
                            + HelpExampleCli("converttopsbt", "\"rawtransaction\"")
                },
    }.Check(request);

    RPCTypeCheck(request.params, {UniValue::VSTR, UniValue::VBOOL, UniValue::VBOOL}, true);

    // parse hex string from parameter
    CMutableTransaction tx;
    bool permitsigdata = request.params[1].isNull() ? false : request.params[1].get_bool();
    bool witness_specified = !request.params[2].isNull();
    bool iswitness = witness_specified ? request.params[2].get_bool() : false;
    const bool try_witness = witness_specified ? iswitness : true;
    const bool try_no_witness = witness_specified ? !iswitness : true;
    if (!DecodeHexTx(tx, request.params[0].get_str(), try_no_witness, try_witness)) {
        throw JSONRPCError(RPC_DESERIALIZATION_ERROR, "TX decode failed");
    }

    // Remove all scriptSigs and scriptWitnesses from inputs
    for (CTxIn& input : tx.vin) {
        if (!input.scriptSig.empty() && !permitsigdata) {
            throw JSONRPCError(RPC_DESERIALIZATION_ERROR, "Inputs must not have scriptSigs");
        }
        input.scriptSig.clear();
    }
    for (CTxInWitness& witness: tx.witness.vtxinwit) {
        if (!witness.scriptWitness.IsNull() && !permitsigdata) {
            throw JSONRPCError(RPC_DESERIALIZATION_ERROR, "Inputs must not have scriptWitnesses");
        }
    }
    tx.witness.SetNull();

    // Make a blank psbt
    PartiallySignedTransaction psbtx;
    for (unsigned int i = 0; i < tx.vin.size(); ++i) {
        psbtx.inputs.push_back(PSBTInput());
    }
    for (unsigned int i = 0; i < tx.vout.size(); ++i) {
        psbtx.outputs.push_back(PSBTOutput());
        // At this point, if the nonce field is present it should be a smuggled
        //   pubkey, and not a real nonce. Convert it back to a pubkey and strip
        //   it out.
        psbtx.outputs[i].blinding_pubkey = CPubKey(tx.vout[i].nNonce.vchCommitment);
        tx.vout[i].nNonce.SetNull();
    }

    psbtx.tx = tx;

    // Serialize the PSBT
    CDataStream ssTx(SER_NETWORK, PROTOCOL_VERSION);
    ssTx << psbtx;

    return EncodeBase64((unsigned char*)ssTx.data(), ssTx.size());
}

UniValue utxoupdatepsbt(const JSONRPCRequest& request)
{
            RPCHelpMan{"utxoupdatepsbt",
            "\nUpdates all segwit inputs and outputs in a PSBT with data from output descriptors, the UTXO set or the mempool.\n",
            {
                {"psbt", RPCArg::Type::STR, RPCArg::Optional::NO, "A base64 string of a PSBT"},
                {"descriptors", RPCArg::Type::ARR, RPCArg::Optional::OMITTED_NAMED_ARG, "An array of either strings or objects", {
                    {"", RPCArg::Type::STR, RPCArg::Optional::OMITTED, "An output descriptor"},
                    {"", RPCArg::Type::OBJ, RPCArg::Optional::OMITTED, "An object with an output descriptor and extra information", {
                         {"desc", RPCArg::Type::STR, RPCArg::Optional::NO, "An output descriptor"},
                         {"range", RPCArg::Type::RANGE, "1000", "Up to what index HD chains should be explored (either end or [begin,end])"},
                    }},
                }},
            },
            RPCResult {
                "  \"psbt\"          (string) The base64-encoded partially signed transaction with inputs updated\n"
            },
            RPCExamples {
                HelpExampleCli("utxoupdatepsbt", "\"psbt\"")
            }}.Check(request);

    RPCTypeCheck(request.params, {UniValue::VSTR, UniValue::VARR}, true);

    // Unserialize the transactions
    PartiallySignedTransaction psbtx;
    std::string error;
    if (!DecodeBase64PSBT(psbtx, request.params[0].get_str(), error)) {
        throw JSONRPCError(RPC_DESERIALIZATION_ERROR, strprintf("TX decode failed %s", error));
    }

    // Parse descriptors, if any.
    FlatSigningProvider provider;
    if (!request.params[1].isNull()) {
        auto descs = request.params[1].get_array();
        for (size_t i = 0; i < descs.size(); ++i) {
            EvalDescriptorStringOrObject(descs[i], provider);
        }
    }
    // We don't actually need private keys further on; hide them as a precaution.
    HidingSigningProvider public_provider(&provider, /* nosign */ true, /* nobip32derivs */ false);

    // Fetch previous transactions (inputs):
    CCoinsView viewDummy;
    CCoinsViewCache view(&viewDummy);
    {
        LOCK2(cs_main, mempool.cs);
        CCoinsViewCache &viewChain = ::ChainstateActive().CoinsTip();
        CCoinsViewMemPool viewMempool(&viewChain, mempool);
        view.SetBackend(viewMempool); // temporarily switch cache backend to db+mempool view

        for (const CTxIn& txin : psbtx.tx->vin) {
            view.AccessCoin(txin.prevout); // Load entries from viewChain into view; can fail.
        }

        view.SetBackend(viewDummy); // switch back to avoid locking mempool for too long
    }

    // Fill the inputs
    for (unsigned int i = 0; i < psbtx.tx->vin.size(); ++i) {
        PSBTInput& input = psbtx.inputs.at(i);

        if (input.non_witness_utxo || !input.witness_utxo.IsNull()) {
            continue;
        }

        const Coin& coin = view.AccessCoin(psbtx.tx->vin[i].prevout);

        if (IsSegWitOutput(provider, coin.out.scriptPubKey)) {
            input.witness_utxo = coin.out;
        }

        // Update script/keypath information using descriptor data.
        // Note that SignPSBTInput does a lot more than just constructing ECDSA signatures
        // we don't actually care about those here, in fact.
        SignPSBTInput(public_provider, psbtx, i, /* sighash_type */ 1);
    }

    // Update script/keypath information using descriptor data.
    for (unsigned int i = 0; i < psbtx.tx->vout.size(); ++i) {
        UpdatePSBTOutput(public_provider, psbtx, i);
    }

    CDataStream ssTx(SER_NETWORK, PROTOCOL_VERSION);
    ssTx << psbtx;
    return EncodeBase64((unsigned char*)ssTx.data(), ssTx.size());
}

UniValue joinpsbts(const JSONRPCRequest& request)
{
            RPCHelpMan{"joinpsbts",
            "\nJoins multiple distinct PSBTs with different inputs and outputs into one PSBT with inputs and outputs from all of the PSBTs\n"
            "No input in any of the PSBTs can be in more than one of the PSBTs.\n",
            {
                {"txs", RPCArg::Type::ARR, RPCArg::Optional::NO, "A json array of base64 strings of partially signed transactions",
                    {
                        {"psbt", RPCArg::Type::STR, RPCArg::Optional::NO, "A base64 string of a PSBT"}
                    }}
            },
            RPCResult {
                "  \"psbt\"          (string) The base64-encoded partially signed transaction\n"
            },
            RPCExamples {
                HelpExampleCli("joinpsbts", "\"psbt\"")
            }}.Check(request);

    RPCTypeCheck(request.params, {UniValue::VARR}, true);

    // Unserialize the transactions
    std::vector<PartiallySignedTransaction> psbtxs;
    UniValue txs = request.params[0].get_array();

    if (txs.size() <= 1) {
        throw JSONRPCError(RPC_INVALID_PARAMETER, "At least two PSBTs are required to join PSBTs.");
    }

    int32_t best_version = 1;
    uint32_t best_locktime = 0xffffffff;
    for (unsigned int i = 0; i < txs.size(); ++i) {
        PartiallySignedTransaction psbtx;
        std::string error;
        if (!DecodeBase64PSBT(psbtx, txs[i].get_str(), error)) {
            throw JSONRPCError(RPC_DESERIALIZATION_ERROR, strprintf("TX decode failed %s", error));
        }
        psbtxs.push_back(psbtx);
        // Choose the highest version number
        if (psbtx.tx->nVersion > best_version) {
            best_version = psbtx.tx->nVersion;
        }
        // Choose the lowest lock time
        if (psbtx.tx->nLockTime < best_locktime) {
            best_locktime = psbtx.tx->nLockTime;
        }
    }

    // Create a blank psbt where everything will be added
    PartiallySignedTransaction merged_psbt;
    merged_psbt.tx = CMutableTransaction();
    merged_psbt.tx->nVersion = best_version;
    merged_psbt.tx->nLockTime = best_locktime;

    // Merge
    for (auto& psbt : psbtxs) {
        for (unsigned int i = 0; i < psbt.tx->vin.size(); ++i) {
            if (!merged_psbt.AddInput(psbt.tx->vin[i], psbt.inputs[i])) {
                throw JSONRPCError(RPC_INVALID_PARAMETER, strprintf("Input %s:%d exists in multiple PSBTs", psbt.tx->vin[i].prevout.hash.ToString().c_str(), psbt.tx->vin[i].prevout.n));
            }
        }
        for (unsigned int i = 0; i < psbt.tx->vout.size(); ++i) {
            merged_psbt.AddOutput(psbt.tx->vout[i], psbt.outputs[i]);
        }
        merged_psbt.unknown.insert(psbt.unknown.begin(), psbt.unknown.end());
    }

    // Generate list of shuffled indices for shuffling inputs and outputs of the merged PSBT
    std::vector<int> input_indices(merged_psbt.inputs.size());
    std::iota(input_indices.begin(), input_indices.end(), 0);
    std::vector<int> output_indices(merged_psbt.outputs.size());
    std::iota(output_indices.begin(), output_indices.end(), 0);

    // Shuffle input and output indicies lists
    Shuffle(input_indices.begin(), input_indices.end(), FastRandomContext());
    Shuffle(output_indices.begin(), output_indices.end(), FastRandomContext());

    PartiallySignedTransaction shuffled_psbt;
    shuffled_psbt.tx = CMutableTransaction();
    shuffled_psbt.tx->nVersion = merged_psbt.tx->nVersion;
    shuffled_psbt.tx->nLockTime = merged_psbt.tx->nLockTime;
    for (int i : input_indices) {
        shuffled_psbt.AddInput(merged_psbt.tx->vin[i], merged_psbt.inputs[i]);
    }
    for (int i : output_indices) {
        shuffled_psbt.AddOutput(merged_psbt.tx->vout[i], merged_psbt.outputs[i]);
    }
    shuffled_psbt.unknown.insert(merged_psbt.unknown.begin(), merged_psbt.unknown.end());

    CDataStream ssTx(SER_NETWORK, PROTOCOL_VERSION);
    ssTx << shuffled_psbt;
    return EncodeBase64((unsigned char*)ssTx.data(), ssTx.size());
}

UniValue analyzepsbt(const JSONRPCRequest& request)
{
            RPCHelpMan{"analyzepsbt",
            "\nAnalyzes and provides information about the current status of a PSBT and its inputs\n",
            {
                {"psbt", RPCArg::Type::STR, RPCArg::Optional::NO, "A base64 string of a PSBT"}
            },
            RPCResult {
                "{\n"
                "  \"inputs\" : [                      (array of json objects)\n"
                "    {\n"
                "      \"has_utxo\" : true|false     (boolean) Whether a UTXO is provided\n"
                "      \"is_final\" : true|false     (boolean) Whether the input is finalized\n"
                "      \"missing\" : {               (json object, optional) Things that are missing that are required to complete this input\n"
                "        \"pubkeys\" : [             (array, optional)\n"
                "          \"keyid\"                 (string) Public key ID, hash160 of the public key, of a public key whose BIP 32 derivation path is missing\n"
                "        ]\n"
                "        \"signatures\" : [          (array, optional)\n"
                "          \"keyid\"                 (string) Public key ID, hash160 of the public key, of a public key whose signature is missing\n"
                "        ]\n"
                "        \"redeemscript\" : \"hash\"   (string, optional) Hash160 of the redeemScript that is missing\n"
                "        \"witnessscript\" : \"hash\"  (string, optional) SHA256 of the witnessScript that is missing\n"
                "      }\n"
                "      \"next\" : \"role\"             (string, optional) Role of the next person that this input needs to go to\n"
                "    }\n"
                "    ,...\n"
                "  ]\n"
                "  \"estimated_vsize\" : vsize       (numeric, optional) Estimated vsize of the final signed transaction\n"
                "  \"estimated_feerate\" : feerate   (numeric, optional) Estimated feerate of the final signed transaction in " + CURRENCY_UNIT + "/kB. Shown only if all UTXO slots in the PSBT have been filled.\n"
                "  \"fee\" : fee                     (numeric, optional) The transaction fee paid. Shown only if all UTXO slots in the PSBT have been filled.\n"
                "  \"next\" : \"role\"                 (string) Role of the next person that this psbt needs to go to\n"
                "}\n"
            },
            RPCExamples {
                HelpExampleCli("analyzepsbt", "\"psbt\"")
            }}.Check(request);

    RPCTypeCheck(request.params, {UniValue::VSTR});

    // Unserialize the transaction
    PartiallySignedTransaction psbtx;
    std::string error;
    if (!DecodeBase64PSBT(psbtx, request.params[0].get_str(), error)) {
        throw JSONRPCError(RPC_DESERIALIZATION_ERROR, strprintf("TX decode failed %s", error));
    }

    PSBTAnalysis psbta = AnalyzePSBT(psbtx);

    UniValue result(UniValue::VOBJ);
    UniValue inputs_result(UniValue::VARR);
    for (const auto& input : psbta.inputs) {
        UniValue input_univ(UniValue::VOBJ);
        UniValue missing(UniValue::VOBJ);

        input_univ.pushKV("has_utxo", input.has_utxo);
        input_univ.pushKV("is_final", input.is_final);
        input_univ.pushKV("next", PSBTRoleName(input.next));

        if (!input.missing_pubkeys.empty()) {
            UniValue missing_pubkeys_univ(UniValue::VARR);
            for (const CKeyID& pubkey : input.missing_pubkeys) {
                missing_pubkeys_univ.push_back(HexStr(pubkey));
            }
            missing.pushKV("pubkeys", missing_pubkeys_univ);
        }
        if (!input.missing_redeem_script.IsNull()) {
            missing.pushKV("redeemscript", HexStr(input.missing_redeem_script));
        }
        if (!input.missing_witness_script.IsNull()) {
            missing.pushKV("witnessscript", HexStr(input.missing_witness_script));
        }
        if (!input.missing_sigs.empty()) {
            UniValue missing_sigs_univ(UniValue::VARR);
            for (const CKeyID& pubkey : input.missing_sigs) {
                missing_sigs_univ.push_back(HexStr(pubkey));
            }
            missing.pushKV("signatures", missing_sigs_univ);
        }
        if (!missing.getKeys().empty()) {
            input_univ.pushKV("missing", missing);
        }
        inputs_result.push_back(input_univ);
    }
    result.pushKV("inputs", inputs_result);

    if (psbta.estimated_vsize != nullopt) {
        result.pushKV("estimated_vsize", (int)*psbta.estimated_vsize);
    }
    if (psbta.estimated_feerate != nullopt) {
        result.pushKV("estimated_feerate", ValueFromAmount(psbta.estimated_feerate->GetFeePerK()));
    }
    if (psbta.fee != nullopt) {
        result.pushKV("fee", AmountMapToUniv(*psbta.fee, ""));
    }
    result.pushKV("next", PSBTRoleName(psbta.next));

    return result;
}

//
// ELEMENTS:

UniValue rawblindrawtransaction(const JSONRPCRequest& request)
{
    if (request.fHelp || (request.params.size() < 5 || request.params.size() > 7))
        throw std::runtime_error(
            RPCHelpMan{"rawblindrawtransaction",
                "\nConvert one or more outputs of a raw transaction into confidential ones.\n"
                "Returns the hex-encoded raw transaction.\n"
                "The input raw transaction cannot have already-blinded outputs.\n"
                "The output keys used can be specified by using a confidential address in createrawtransaction.\n"
                "If an additional blinded output is required to make a balanced blinding, a 0-value unspendable output will be added. Since there is no access to the wallet the blinding pubkey from the last output with blinding key will be repeated.\n"
                "You can not blind issuances with this call.\n",
                {
                    {"hexstring", RPCArg::Type::STR_HEX, RPCArg::Optional::NO, "A hex-encoded raw transaction."},
                    {"inputamountblinders", RPCArg::Type::ARR, RPCArg::Optional::NO, "An array with one entry per transaction input.",
                        {
                            {"inputamountblinder", RPCArg::Type::STR_HEX, RPCArg::Optional::NO, "A hex-encoded blinding factor, one for each input."
            "                           Blinding factors can be found in the \"blinder\" output of listunspent."},
                        }
                    },
                    {"inputamounts", RPCArg::Type::ARR, RPCArg::Optional::NO, "An array with one entry per transaction input.",
                        {
                            {"inputamount", RPCArg::Type::AMOUNT, RPCArg::Optional::NO, "An amount for each input."},
                        }
                    },
                    {"inputassets", RPCArg::Type::ARR, RPCArg::Optional::NO, "An array with one entry per transaction input.",
                        {
                            {"inputasset", RPCArg::Type::STR_HEX, RPCArg::Optional::NO, "A hex-encoded asset id, one for each input."},
                        }
                    },
                    {"inputassetblinders", RPCArg::Type::ARR, RPCArg::Optional::NO, "An array with one entry per transaction input.",
                        {
                            {"inputassetblinder", RPCArg::Type::STR_HEX, RPCArg::Optional::NO, "A hex-encoded asset blinding factor, one for each input."},
                        }
                    },
                    {"totalblinder", RPCArg::Type::STR, RPCArg::Optional::OMITTED_NAMED_ARG, "Ignored for now."},
                    {"ignoreblindfail", RPCArg::Type::BOOL, /* default */ "true", "Return a transaction even when a blinding attempt fails due to number of blinded inputs/outputs."},
                },
                RPCResult{
            "\"transaction\"              (string) hex string of the transaction\n"
                },
                RPCExamples{""},
            }.ToString());

    std::vector<unsigned char> txData(ParseHexV(request.params[0], "argument 1"));
    CDataStream ssData(txData, SER_NETWORK, PROTOCOL_VERSION);
    CMutableTransaction tx;
    try {
        ssData >> tx;
    } catch (const std::exception &) {
        throw JSONRPCError(RPC_DESERIALIZATION_ERROR, "TX decode failed");
    }

    UniValue inputBlinds = request.params[1].get_array();
    UniValue inputAmounts = request.params[2].get_array();
    UniValue inputAssets = request.params[3].get_array();
    UniValue inputAssetBlinds = request.params[4].get_array();

    bool fIgnoreBlindFail = true;
    if (!request.params[6].isNull()) {
        fIgnoreBlindFail = request.params[6].get_bool();
    }

    int n_blinded_ins = 0;

    if (inputBlinds.size() != tx.vin.size()) {
        throw JSONRPCError(RPC_INVALID_PARAMETER,
            "Invalid parameter: one (potentially empty) input blind for each input must be provided");
    }
    if (inputAmounts.size() != tx.vin.size()) {
        throw JSONRPCError(RPC_INVALID_PARAMETER,
            "Invalid parameter: one (potentially empty) input blind for each input must be provided");
    }
    if (inputAssets.size() != tx.vin.size()) {
        throw JSONRPCError(RPC_INVALID_PARAMETER,
            "Invalid parameter: one (potentially empty) input asset id for each input must be provided");
    }
    if (inputAssetBlinds.size() != tx.vin.size()) {
        throw JSONRPCError(RPC_INVALID_PARAMETER,
            "Invalid parameter: one (potentially empty) input asset blind for each input must be provided");
    }

    const auto& fedpegscripts = GetValidFedpegScripts(::ChainActive().Tip(), Params().GetConsensus(), true /* nextblock_validation */);

    std::vector<CAmount> input_amounts;
    std::vector<uint256> input_blinds;
    std::vector<uint256> input_asset_blinds;
    std::vector<CAsset> input_assets;
    std::vector<uint256> output_value_blinds;
    std::vector<uint256> output_asset_blinds;
    std::vector<CAsset> output_assets;
    std::vector<CPubKey> output_pubkeys;
    for (size_t nIn = 0; nIn < tx.vin.size(); nIn++) {
        // Special handling for pegin inputs: no blinds and explicit amount/asset.
        if (tx.vin[nIn].m_is_pegin) {
            std::string err;
            if (tx.witness.vtxinwit.size() != tx.vin.size() || !IsValidPeginWitness(tx.witness.vtxinwit[nIn].m_pegin_witness, fedpegscripts, tx.vin[nIn].prevout, err, false)) {
                throw JSONRPCError(RPC_INVALID_PARAMETER, strprintf("Transaction contains invalid peg-in input: %s", err));
            }
            CTxOut pegin_output = GetPeginOutputFromWitness(tx.witness.vtxinwit[nIn].m_pegin_witness);
            input_blinds.push_back(uint256());
            input_asset_blinds.push_back(uint256());
            input_assets.push_back(pegin_output.nAsset.GetAsset());
            input_amounts.push_back(pegin_output.nValue.GetAmount());
            continue;
        }

        if (!inputBlinds[nIn].isStr())
            throw JSONRPCError(RPC_INVALID_PARAMETER, "input blinds must be an array of hex strings");
        if (!inputAssetBlinds[nIn].isStr())
            throw JSONRPCError(RPC_INVALID_PARAMETER, "input asset blinds must be an array of hex strings");
        if (!inputAssets[nIn].isStr())
            throw JSONRPCError(RPC_INVALID_PARAMETER, "input asset ids must be an array of hex strings");

        std::string blind(inputBlinds[nIn].get_str());
        std::string assetblind(inputAssetBlinds[nIn].get_str());
        std::string asset(inputAssets[nIn].get_str());
        if (!IsHex(blind) || blind.length() != 32*2)
            throw JSONRPCError(RPC_INVALID_PARAMETER, "input blinds must be an array of 32-byte hex-encoded strings");
        if (!IsHex(assetblind) || assetblind.length() != 32*2)
            throw JSONRPCError(RPC_INVALID_PARAMETER, "input asset blinds must be an array of 32-byte hex-encoded strings");
        if (!IsHex(asset) || asset.length() != 32*2)
            throw JSONRPCError(RPC_INVALID_PARAMETER, "input asset blinds must be an array of 32-byte hex-encoded strings");

        input_blinds.push_back(uint256S(blind));
        input_asset_blinds.push_back(uint256S(assetblind));
        input_assets.push_back(CAsset(uint256S(asset)));
        input_amounts.push_back(AmountFromValue(inputAmounts[nIn]));

        if (!input_blinds.back().IsNull()) {
            n_blinded_ins++;
        }
    }

    RawFillBlinds(tx, output_value_blinds, output_asset_blinds, output_pubkeys);

    // How many are we trying to blind?
    int num_pubkeys = 0;
    unsigned int keyIndex = -1;
    for (unsigned int i = 0; i < output_pubkeys.size(); i++) {
        const CPubKey& key = output_pubkeys[i];
        if (key.IsValid()) {
            num_pubkeys++;
            keyIndex = i;
        }
    }

    if (num_pubkeys == 0 && n_blinded_ins == 0) {
        // Vacuous, just return the transaction
        return EncodeHexTx(CTransaction(tx));
    } else if (n_blinded_ins > 0 && num_pubkeys == 0) {
        // No notion of wallet, cannot complete this blinding without passed-in pubkey
        throw JSONRPCError(RPC_INVALID_PARAMETER, "Unable to blind transaction: Add another output to blind in order to complete the blinding.");
    } else if (n_blinded_ins == 0 && num_pubkeys == 1) {
        if (fIgnoreBlindFail) {
            // Just get rid of the ECDH key in the nonce field and return
            tx.vout[keyIndex].nNonce.SetNull();
            return EncodeHexTx(CTransaction(tx));
        } else {
            throw JSONRPCError(RPC_INVALID_PARAMETER, "Unable to blind transaction: Add another output to blind in order to complete the blinding.");
        }
    }

    int ret = BlindTransaction(input_blinds, input_asset_blinds, input_assets, input_amounts, output_value_blinds, output_asset_blinds, output_pubkeys, std::vector<CKey>(), std::vector<CKey>(), tx);
    if (ret != num_pubkeys) {
        // TODO Have more rich return values, communicating to user what has been blinded
        // User may be ok not blinding something that for instance has no corresponding type on input
        throw JSONRPCError(RPC_INVALID_PARAMETER, "Unable to blind transaction: Are you sure each asset type to blind is represented in the inputs?");
    }

    return EncodeHexTx(CTransaction(tx));
}

struct RawIssuanceDetails
{
    int input_index;
    uint256 entropy;
    CAsset asset;
    CAsset token;
};

// Appends a single issuance to the first input that doesn't have one, and includes
// a single output per asset type in shuffled positions.
void issueasset_base(CMutableTransaction& mtx, RawIssuanceDetails& issuance_details, const CAmount asset_amount, const CAmount token_amount, const std::string& asset_address_str, const std::string& token_address_str, const bool blind_issuance, const uint256& contract_hash)
{

    CTxDestination asset_address(DecodeDestination(asset_address_str));
    CTxDestination token_address(DecodeDestination(token_address_str));
    CScript asset_destination = GetScriptForDestination(asset_address);
    CScript token_destination = GetScriptForDestination(token_address);

    // Find an input with no issuance field
    size_t issuance_input_index = 0;
    for (; issuance_input_index < mtx.vin.size(); issuance_input_index++) {
        if (mtx.vin[issuance_input_index].assetIssuance.IsNull()) {
            break;
        }
    }
    // Can't add another one, exit
    if (issuance_input_index == mtx.vin.size()) {
        issuance_details.input_index = -1;
        return;
    }

    uint256 entropy;
    CAsset asset;
    CAsset token;
    GenerateAssetEntropy(entropy, mtx.vin[issuance_input_index].prevout, contract_hash);
    CalculateAsset(asset, entropy);
    CalculateReissuanceToken(token, entropy, blind_issuance);

    issuance_details.input_index = issuance_input_index;
    issuance_details.entropy = entropy;
    issuance_details.asset = asset;
    issuance_details.token = token;

    mtx.vin[issuance_input_index].assetIssuance.assetEntropy = contract_hash;

    // Place assets into randomly placed output slots, just insert in place
    // -1 due to fee output being at the end no matter what.
    int asset_place = GetRandInt(mtx.vout.size()-1);
    int token_place = GetRandInt(mtx.vout.size()); // Don't bias insertion

    CTxOut asset_out(asset, asset_amount, asset_destination);
    // If blinded address, insert the pubkey into the nonce field for later substitution by blinding
    if (IsBlindDestination(asset_address)) {
        CPubKey asset_blind = GetDestinationBlindingKey(asset_address);
        asset_out.nNonce.vchCommitment = std::vector<unsigned char>(asset_blind.begin(), asset_blind.end());
    }
    // Explicit 0 is represented by a null value, don't set to non-null in that case
    if (blind_issuance || asset_amount != 0) {
        mtx.vin[issuance_input_index].assetIssuance.nAmount = asset_amount;
    }
    // Don't make zero value output(impossible by consensus)
    if (asset_amount > 0) {
        mtx.vout.insert(mtx.vout.begin()+asset_place, asset_out);
    }

    CTxOut token_out(token, token_amount, token_destination);
    // If blinded address, insert the pubkey into the nonce field for later substitution by blinding
    if (IsBlindDestination(token_address)) {
        CPubKey token_blind = GetDestinationBlindingKey(token_address);
        token_out.nNonce.vchCommitment = std::vector<unsigned char>(token_blind.begin(), token_blind.end());
    }
    // Explicit 0 is represented by a null value, don't set to non-null in that case
    if (token_amount > 0) {
        mtx.vin[issuance_input_index].assetIssuance.nInflationKeys = token_amount;
        mtx.vout.insert(mtx.vout.begin()+token_place, token_out);
    }
}

// Appends a single reissuance to the specified input if none exists,
// and the corresponding output in a shuffled position. Errors otherwise.
void reissueasset_base(CMutableTransaction& mtx, int& issuance_input_index, const CAmount asset_amount, const std::string& asset_address_str, const uint256& asset_blinder, const uint256& entropy)
{

    CTxDestination asset_address(DecodeDestination(asset_address_str));
    CScript asset_destination = GetScriptForDestination(asset_address);

    // Check if issuance already exists, error if already exists
    if ((size_t)issuance_input_index >= mtx.vin.size() || !mtx.vin[issuance_input_index].assetIssuance.IsNull()) {
        issuance_input_index = -1;
        return;
    }

    CAsset asset;
    CalculateAsset(asset, entropy);

    mtx.vin[issuance_input_index].assetIssuance.assetEntropy = entropy;
    mtx.vin[issuance_input_index].assetIssuance.assetBlindingNonce = asset_blinder;
    mtx.vin[issuance_input_index].assetIssuance.nAmount = asset_amount;

    // Place assets into randomly placed output slots, before change output, inserted in place
    assert(mtx.vout.size() >= 1);
    int asset_place = GetRandInt(mtx.vout.size()-1);

    CTxOut asset_out(asset, asset_amount, asset_destination);
    // If blinded address, insert the pubkey into the nonce field for later substitution by blinding
    if (IsBlindDestination(asset_address)) {
        CPubKey asset_blind = GetDestinationBlindingKey(asset_address);
        asset_out.nNonce.vchCommitment = std::vector<unsigned char>(asset_blind.begin(), asset_blind.end());
    }
    assert(asset_amount > 0);
    mtx.vout.insert(mtx.vout.begin()+asset_place, asset_out);
    mtx.vin[issuance_input_index].assetIssuance.nAmount = asset_amount;
}

UniValue rawissueasset(const JSONRPCRequest& request)
{
    if (request.fHelp || request.params.size() != 2)
        throw std::runtime_error(
            RPCHelpMan{"rawissueasset",
                "\nCreate an asset by attaching issuances to transaction inputs. Returns the transaction hex. There must be as many inputs as issuances requested. The final transaction hex is the final version of the transaction appended to the last object in the array.\n",
                {
                    {"transaction", RPCArg::Type::STR_HEX, RPCArg::Optional::NO, "Transaction in hex in which to include an issuance input."},
                    {"issuances", RPCArg::Type::ARR, RPCArg::Optional::NO, "List of issuances to create. Each issuance must have one non-zero amount.",
                        {
                            {"", RPCArg::Type::OBJ, RPCArg::Optional::NO, "",
                                {
                                    {"asset_amount", RPCArg::Type::AMOUNT, RPCArg::Optional::OMITTED_NAMED_ARG, "Amount of asset to generate, if any."},
                                    {"asset_address", RPCArg::Type::STR, RPCArg::Optional::OMITTED_NAMED_ARG, "Destination address of generated asset. Required if `asset_amount` given."},
                                    {"token_amount", RPCArg::Type::AMOUNT, RPCArg::Optional::OMITTED_NAMED_ARG, "Amount of reissuance token to generate, if any."},
                                    {"token_address", RPCArg::Type::STR, RPCArg::Optional::OMITTED_NAMED_ARG, "Destination address of generated reissuance tokens. Required if `token_amount` given."},
                                    {"blind", RPCArg::Type::BOOL, /* default */ "true", "Whether to mark the issuance input for blinding or not. Only affects issuances with re-issuance tokens."},
                                    {"contract_hash", RPCArg::Type::STR_HEX, /* default */ "0000...0000", "Contract hash that is put into issuance definition. Must be 32 bytes worth in hex string form. This will affect the asset id."},
                                }
                            }
                        }
                    },
                },
                RPCResult{
            "[                           (json array) Results of issuances, in the order of `issuances` argument\n"
            "  {                           (json object)\n"
            "    \"hex\":<hex>,            (string) The transaction with issuances appended. Only appended to final index in returned array.\n"
            "    \"vin\":\"n\",            (numeric) The input position of the issuance in the transaction.\n"
            "    \"entropy\":\"<entropy>\" (string) Entropy of the asset type.\n"
            "    \"asset\":\"<asset>\",    (string) Asset type for issuance if known.\n"
            "    \"token\":\"<token>\",    (string) Token type for issuance.\n"
            "  },\n"
            "  ...\n"
            "]"
                },
                RPCExamples{""},
            }.ToString());

    CMutableTransaction mtx;

    if (!DecodeHexTx(mtx, request.params[0].get_str()))
        throw JSONRPCError(RPC_DESERIALIZATION_ERROR, "TX decode failed");

    UniValue issuances = request.params[1].get_array();

    std::string asset_address_str = "";
    std::string token_address_str = "";

    UniValue ret(UniValue::VARR);

    // Count issuances, only append hex to final one
    unsigned int issuances_til_now = 0;

    for (unsigned int idx = 0; idx < issuances.size(); idx++) {
        const UniValue& issuance = issuances[idx];
        const UniValue& issuance_o = issuance.get_obj();

        CAmount asset_amount = 0;
        const UniValue& asset_amount_uni = issuance_o["asset_amount"];
        if (asset_amount_uni.isNum()) {
            asset_amount = AmountFromValue(asset_amount_uni);
            if (asset_amount <= 0) {
                throw JSONRPCError(RPC_INVALID_PARAMETER, "Invalid parameter, asset_amount must be positive");
            }
            const UniValue& asset_address_uni = issuance_o["asset_address"];
            if (!asset_address_uni.isStr()) {
                throw JSONRPCError(RPC_INVALID_PARAMETER, "Invalid parameter, missing corresponding asset_address");
            }
            asset_address_str = asset_address_uni.get_str();
        }

        CAmount token_amount = 0;
        const UniValue& token_amount_uni = issuance_o["token_amount"];
        if (token_amount_uni.isNum()) {
            token_amount = AmountFromValue(token_amount_uni);
            if (token_amount <= 0) {
                throw JSONRPCError(RPC_INVALID_PARAMETER, "Invalid parameter, token_amount must be positive");
            }
            const UniValue& token_address_uni = issuance_o["token_address"];
            if (!token_address_uni.isStr()) {
                throw JSONRPCError(RPC_INVALID_PARAMETER, "Invalid parameter, missing corresponding token_address");
            }
            token_address_str = token_address_uni.get_str();
        }
        if (asset_amount == 0 && token_amount == 0) {
            throw JSONRPCError(RPC_TYPE_ERROR, "Issuance must have one non-zero component");
        }

        // If we have issuances, check if reissuance tokens will be generated via blinding path
        const UniValue blind_uni = issuance_o["blind"];
        const bool blind_issuance = !blind_uni.isBool() || blind_uni.get_bool();

        // Check for optional contract to hash into definition
        uint256 contract_hash;
        if (!issuance_o["contract_hash"].isNull()) {
            contract_hash = ParseHashV(issuance_o["contract_hash"], "contract_hash");
        }

        RawIssuanceDetails details;

        issueasset_base(mtx, details, asset_amount, token_amount, asset_address_str, token_address_str, blind_issuance, contract_hash);
        if (details.input_index == -1) {
            throw JSONRPCError(RPC_INVALID_PARAMETER, "Failed to find enough blank inputs for listed issuances.");
        }

        issuances_til_now++;

        UniValue obj(UniValue::VOBJ);
        if (issuances_til_now == issuances.size()) {
            obj.pushKV("hex", EncodeHexTx(CTransaction(mtx)));
        }
        obj.pushKV("vin", details.input_index);
        obj.pushKV("entropy", details.entropy.GetHex());
        obj.pushKV("asset", details.asset.GetHex());
        obj.pushKV("token", details.token.GetHex());

        ret.push_back(obj);
    }

    return ret;
}

UniValue rawreissueasset(const JSONRPCRequest& request)
{
    if (request.fHelp || request.params.size() != 2)
        throw std::runtime_error(
            RPCHelpMan{"rawreissueasset",
                "\nRe-issue an asset by attaching pseudo-inputs to transaction inputs, revealing the underlying reissuance token of the input. Returns the transaction hex.\n",
                {
                    {"transaction", RPCArg::Type::STR_HEX, RPCArg::Optional::NO, "Transaction in hex in which to include an issuance input."},
                    {"reissuances", RPCArg::Type::ARR, RPCArg::Optional::NO, "List of re-issuances to create. Each issuance must have one non-zero amount.",
                        {
                            {"", RPCArg::Type::OBJ, RPCArg::Optional::NO, "",
                                {
                                    {"asset_amount", RPCArg::Type::AMOUNT, RPCArg::Optional::NO, "Amount of asset to generate, if any."},
                                    {"asset_address", RPCArg::Type::STR, RPCArg::Optional::NO, "Destination address of generated asset. Required if `asset_amount` given."},
                                    {"input_index", RPCArg::Type::NUM, RPCArg::Optional::NO, "The input position of the reissuance in the transaction."},
                                    {"asset_blinder", RPCArg::Type::STR_HEX, RPCArg::Optional::NO, "The blinding factor of the reissuance token output being spent."},
                                    {"entropy", RPCArg::Type::STR_HEX, RPCArg::Optional::NO, "The `entropy` returned during initial issuance for the asset being reissued."},
                                }
                            }
                        }
                    },
                },
                RPCResult{
            "{                             (json object)\n"
            "    \"hex\":<hex>,            (string) The transaction with reissuances appended.\n"
            "}\n"
                },
                RPCExamples{""},
            }.ToString());

    CMutableTransaction mtx;

    if (!DecodeHexTx(mtx, request.params[0].get_str()))
        throw JSONRPCError(RPC_DESERIALIZATION_ERROR, "TX decode failed");

    if (mtx.vout.empty()) {
        throw JSONRPCError(RPC_INVALID_PARAMETER, "Transaction must have at least one output.");
    }

    UniValue issuances = request.params[1].get_array();

    unsigned int num_issuances = 0;

    for (unsigned int idx = 0; idx < issuances.size(); idx++) {
        const UniValue& issuance = issuances[idx];
        const UniValue& issuance_o = issuance.get_obj();

        CAmount asset_amount = 0;
        const UniValue& asset_amount_uni = issuance_o["asset_amount"];
        if (asset_amount_uni.isNum()) {
            asset_amount = AmountFromValue(asset_amount_uni);
            if (asset_amount <= 0) {
                throw JSONRPCError(RPC_INVALID_PARAMETER, "Invalid parameter, asset_amount must be positive");
            }
        } else {
            throw JSONRPCError(RPC_INVALID_PARAMETER, "Asset amount must be given for each reissuance.");
        }

        const UniValue& asset_address_uni = issuance_o["asset_address"];
        if (!asset_address_uni.isStr()) {
            throw JSONRPCError(RPC_INVALID_PARAMETER, "Reissuance missing asset_address");
        }
        std::string asset_address_str = asset_address_uni.get_str();

        int input_index = -1;
        const UniValue& input_index_o = issuance_o["input_index"];
        if (input_index_o.isNum()) {
            input_index = input_index_o.get_int();
            if (input_index < 0) {
                throw JSONRPCError(RPC_INVALID_PARAMETER, "Input index must be non-negative.");
            }
        } else {
            throw JSONRPCError(RPC_INVALID_PARAMETER, "Input indexes for all reissuances are required.");
        }

        uint256 asset_blinder = ParseHashV(issuance_o["asset_blinder"], "asset_blinder");

        uint256 entropy = ParseHashV(issuance_o["entropy"], "entropy");

        reissueasset_base(mtx, input_index, asset_amount, asset_address_str, asset_blinder, entropy);
        if (input_index == -1) {
            throw JSONRPCError(RPC_INVALID_PARAMETER, "Selected transaction input already has issuance data.");
        }

        num_issuances++;
    }

    if (num_issuances != issuances.size()) {
        throw JSONRPCError(RPC_INVALID_PARAMETER, "Failed to find enough blank inputs for listed issuances.");
    }

    UniValue ret(UniValue::VOBJ);
    ret.pushKV("hex", EncodeHexTx(CTransaction(mtx)));
    return ret;
}

// END ELEMENTS
//

// clang-format off
static const CRPCCommand commands[] =
{ //  category              name                            actor (function)            argNames
  //  --------------------- ------------------------        -----------------------     ----------
    { "rawtransactions",    "getrawtransaction",            &getrawtransaction,         {"txid","verbose","blockhash"} },
    { "rawtransactions",    "createrawtransaction",         &createrawtransaction,      {"inputs","outputs","locktime","replaceable", "output_assets"} },
    { "rawtransactions",    "decoderawtransaction",         &decoderawtransaction,      {"hexstring","iswitness"} },
    { "rawtransactions",    "decodescript",                 &decodescript,              {"hexstring"} },
    { "rawtransactions",    "sendrawtransaction",           &sendrawtransaction,        {"hexstring","allowhighfees|maxfeerate"} },
    { "rawtransactions",    "combinerawtransaction",        &combinerawtransaction,     {"txs"} },
    { "rawtransactions",    "signrawtransactionwithkey",    &signrawtransactionwithkey, {"hexstring","privkeys","prevtxs","sighashtype"} },
    { "rawtransactions",    "testmempoolaccept",            &testmempoolaccept,         {"rawtxs","allowhighfees|maxfeerate"} },
    { "rawtransactions",    "decodepsbt",                   &decodepsbt,                {"psbt"} },
    { "rawtransactions",    "combinepsbt",                  &combinepsbt,               {"txs"} },
    { "rawtransactions",    "blindpsbt",                    &blindpsbt,                 {"psbt","ignoreblindfail"} },
    { "rawtransactions",    "finalizepsbt",                 &finalizepsbt,              {"psbt", "extract"} },
    { "rawtransactions",    "createpsbt",                   &createpsbt,                {"inputs","outputs","locktime","replaceable"} },
    { "rawtransactions",    "converttopsbt",                &converttopsbt,             {"hexstring","permitsigdata","iswitness"} },
    { "rawtransactions",    "utxoupdatepsbt",               &utxoupdatepsbt,            {"psbt", "descriptors"} },
    { "rawtransactions",    "joinpsbts",                    &joinpsbts,                 {"txs"} },
    { "rawtransactions",    "analyzepsbt",                  &analyzepsbt,               {"psbt"} },

    { "blockchain",         "gettxoutproof",                &gettxoutproof,             {"txids", "blockhash"} },
    { "blockchain",         "verifytxoutproof",             &verifytxoutproof,          {"proof"} },
    { "rawtransactions",    "rawissueasset",                &rawissueasset,             {"transaction", "issuances"}},
    { "rawtransactions",    "rawreissueasset",              &rawreissueasset,           {"transaction", "reissuances"}},
    { "rawtransactions",    "rawblindrawtransaction",       &rawblindrawtransaction,    {"hexstring", "inputblinder", "inputamount", "inputasset", "inputassetblinder", "totalblinder", "ignoreblindfail"} },
};
// clang-format on

void RegisterRawTransactionRPCCommands(CRPCTable &t)
{
    for (unsigned int vcidx = 0; vcidx < ARRAYLEN(commands); vcidx++)
        t.appendCommand(commands[vcidx].name, &commands[vcidx]);
}<|MERGE_RESOLUTION|>--- conflicted
+++ resolved
@@ -16,11 +16,8 @@
 #include <node/coin.h>
 #include <node/psbt.h>
 #include <node/transaction.h>
-<<<<<<< HEAD
 #include <pegins.h>
-=======
 #include <policy/policy.h>
->>>>>>> 0ee04742
 #include <policy/rbf.h>
 #include <primitives/transaction.h>
 #include <psbt.h>
@@ -851,7 +848,6 @@
         max_raw_tx_fee_rate = CFeeRate(AmountFromValue(request.params[1]));
     }
 
-<<<<<<< HEAD
     for (const auto& out : tx->vout) {
         // If we have a nonce, it could be a smuggled pubkey, or it could be a
         //   proper nonce produced by blinding. In the latter case, the value
@@ -861,10 +857,9 @@
             throw JSONRPCError(RPC_TRANSACTION_ERROR, "Transaction output has nonce, but is not blinded. Did you forget to call blindpsbt, blindrawtranssaction, or rawblindrawtransaction?");
         }
     }
-=======
+
     int64_t virtual_size = GetVirtualTransactionSize(*tx);
     CAmount max_raw_tx_fee = max_raw_tx_fee_rate.GetFee(virtual_size);
->>>>>>> 0ee04742
 
     std::string err_string;
     AssertLockNotHeld(cs_main);
