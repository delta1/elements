--- conflicted
+++ resolved
@@ -1620,13 +1620,7 @@
         throw JSONRPCTransactionError(error);
     }
 
-<<<<<<< HEAD
     return EncodePSBT(merged_psbt);
-=======
-    CDataStream ssTx(SER_NETWORK, PROTOCOL_VERSION);
-    ssTx << merged_psbt;
-    return EncodeBase64(ssTx);
->>>>>>> 2c0fc856
 },
     };
 }
@@ -1807,11 +1801,7 @@
         }
     }
 
-<<<<<<< HEAD
     return EncodePSBT(psbtx);
-=======
-    return EncodeBase64(ssTx);
->>>>>>> 2c0fc856
 },
     };
 }
