// Copyright (c) 2010 Satoshi Nakamoto
// Copyright (c) 2009-2021 The Bitcoin Core developers
// Distributed under the MIT software license, see the accompanying
// file COPYING or http://www.opensource.org/licenses/mit-license.php.

#include <asset.h>
#include <base58.h>
#include <block_proof.h>
#include <chain.h>
#include <coins.h>
#include <consensus/amount.h>
#include <consensus/validation.h>
#include <core_io.h>
#include <index/txindex.h>
#include <key_io.h>
#include <net.h>
#include <node/blockstorage.h>
#include <node/coin.h>
#include <node/context.h>
#include <node/psbt.h>
#include <node/transaction.h>
#include <pegins.h>
#include <policy/packages.h>
#include <policy/policy.h>
#include <policy/rbf.h>
#include <primitives/transaction.h>
#include <primitives/bitcoin/merkleblock.h>
#include <primitives/bitcoin/transaction.h>
#include <psbt.h>
#include <random.h>
#include <rpc/blockchain.h>
#include <rpc/rawtransaction_util.h>
#include <rpc/server.h>
#include <rpc/server_util.h>
#include <rpc/util.h>
#include <script/pegins.h>
#include <script/script.h>
#include <script/sign.h>
#include <script/signingprovider.h>
#include <script/standard.h>
#include <uint256.h>
#include <undo.h>
#include <util/bip32.h>
#include <util/rbf.h>
#include <util/check.h>
#include <util/strencodings.h>
#include <util/string.h>
#include <util/vector.h>
#include <validation.h>
#include <validationinterface.h>
#include <confidential_validation.h>
#include <blind.h>
#include <issuance.h>

#include <numeric>
#include <stdint.h>

#include <univalue.h>

using node::AnalyzePSBT;
using node::FindCoins;
using node::GetTransaction;
using node::NodeContext;
using node::PSBTAnalysis;
using node::ReadBlockFromDisk;
using node::UndoReadFromDisk;

static void TxToJSON(const CTransaction& tx, const uint256 hashBlock, UniValue& entry, Chainstate& active_chainstate, const CTxUndo* txundo = nullptr, TxVerbosity verbosity = TxVerbosity::SHOW_TXID)
{
    // Call into TxToUniv() in bitcoin-common to decode the transaction hex.
    //
    // Blockchain contextual information (confirmations and blocktime) is not
    // available to code in bitcoin-common, so we query them here and push the
    // data into the returned UniValue.
    TxToUniv(tx, /*block_hash=*/uint256(), entry, /*include_hex=*/true, RPCSerializationFlags(), txundo, verbosity);

    if (!hashBlock.IsNull()) {
        LOCK(cs_main);

        entry.pushKV("blockhash", hashBlock.GetHex());
        const CBlockIndex* pindex = active_chainstate.m_blockman.LookupBlockIndex(hashBlock);
        if (pindex) {
            if (active_chainstate.m_chain.Contains(pindex)) {
                entry.pushKV("confirmations", 1 + active_chainstate.m_chain.Height() - pindex->nHeight);
                entry.pushKV("time", pindex->GetBlockTime());
                entry.pushKV("blocktime", pindex->GetBlockTime());
            }
            else
                entry.pushKV("confirmations", 0);
        }
    }
}

static std::vector<RPCResult> ScriptPubKeyDoc() {
    return
         {
             {RPCResult::Type::STR, "asm", "Disassembly of the public key script"},
             {RPCResult::Type::STR, "desc", "Inferred descriptor for the output"},
             {RPCResult::Type::STR_HEX, "hex", "The raw public key script bytes, hex-encoded"},
             {RPCResult::Type::STR, "address", /*optional=*/true, "The Bitcoin address (only if a well-defined address exists)"},
             {RPCResult::Type::STR, "type", "The type (one of: " + GetAllOutputTypes() + ")"},
         };
}

static std::vector<RPCResult> DecodeTxDoc(const std::string& txid_field_doc)
{
    return {
        // When updating this documentation, update `getrawtransaction` in the same way.
        {RPCResult::Type::STR_HEX, "txid", "The transaction id"},
        {RPCResult::Type::STR_HEX, "hash", "The transaction hash (differs from txid for witness transactions)"},
        {RPCResult::Type::OBJ, "fee", "The fee specified in the transaction", {}, /*skip_type_check=*/true}, // Elements: this is an object
        {RPCResult::Type::NUM, "size", "The serialized transaction size"},
        {RPCResult::Type::NUM, "vsize", "The virtual transaction size (differs from size for witness transactions)"},
        {RPCResult::Type::NUM, "weight", "The transaction's weight (between vsize*4-3 and vsize*4)"},
        {RPCResult::Type::STR_HEX, "withash", /*optional=*/true, "The hash of the witness"},
        {RPCResult::Type::STR_HEX, "wtxid", /*optional=*/true, "Hash of the serialized transaction, including witness data"},
        {RPCResult::Type::NUM, "version", "The version"},
        {RPCResult::Type::NUM_TIME, "locktime", "The lock time"},
        {RPCResult::Type::ARR, "vin", "",
        {
            {RPCResult::Type::OBJ, "", "",
            {
                {RPCResult::Type::STR_HEX, "coinbase", /*optional=*/true, "The coinbase value (only if coinbase transaction)"},
                {RPCResult::Type::STR_HEX, "txid", /*optional=*/true, "The transaction id (if not coinbase transaction)"},
                {RPCResult::Type::NUM, "vout", /*optional=*/true, "The output number (if not coinbase transaction)"},
                {RPCResult::Type::OBJ, "scriptSig", /*optional=*/true, "The script (if not coinbase transaction)",
                {
                    {RPCResult::Type::STR, "asm", "Disassembly of the signature script"},
                    {RPCResult::Type::STR_HEX, "hex", "The raw signature script bytes, hex-encoded"},
                }},
                {RPCResult::Type::ARR, "txinwitness", /*optional=*/true, "",
                {
                    {RPCResult::Type::STR_HEX, "hex", "hex-encoded witness data (if any)"},
                }},
                {RPCResult::Type::NUM, "sequence", "The script sequence number"},
                {RPCResult::Type::BOOL, "is_pegin", "Is this input a pegin"},
                {RPCResult::Type::ARR, "pegin_witness", /*optional=*/true, "",
                {
                    {RPCResult::Type::STR_HEX, "", "hex-encoded witness data (if any)"},
                }},
            }},
        }},
        {RPCResult::Type::ARR, "vout", "",
        {
            {RPCResult::Type::OBJ, "", "",
            {
                {RPCResult::Type::STR_AMOUNT, "value", /*optional=*/true, "The value in " + CURRENCY_UNIT + " if known"}, // ELEMENTS: present if not confidential
                {RPCResult::Type::STR_HEX, "asset", /*optional=*/true, "Asset type for issuance if known"},
                {RPCResult::Type::STR_HEX, "assetcommitment", /*optional=*/true, "Commitment for the asset"},
                {RPCResult::Type::STR_HEX, "commitmentnonce", "The commitment nonce"},
                {RPCResult::Type::BOOL, "commitmentnonce_fully_valid", "Whether the commitment nonce is fully valid"}, // ELEMENTS: FIXME (this is a pretty bad explanation)
                {RPCResult::Type::NUM, "ct-bits", /*optional=*/true, "The mantissa of the range proof"},
                {RPCResult::Type::NUM, "ct-exponent", /*optional=*/true, "The exponent of the range proof"},
                {RPCResult::Type::NUM, "n", "index"},
<<<<<<< HEAD
                {RPCResult::Type::STR_HEX, "surjectionproof", /*optional=*/true, "The surjection proof for the output"},
                {RPCResult::Type::NUM, "value-maximum", /*optional=*/true, "The maximum value in the range of the confidential output"},
                {RPCResult::Type::NUM, "value-minimum", /*optional=*/true, "The minimum value in the range of the confidential output"},
                {RPCResult::Type::STR_HEX, "valuecommitment", /*optional=*/true, "The commitment of the value"},
                {RPCResult::Type::OBJ, "scriptPubKey", "",
                {
                    {RPCResult::Type::STR, "asm", "Disassembly of the public key script"},
                    {RPCResult::Type::STR, "desc", "Inferred descriptor for the output"},
                    {RPCResult::Type::STR_HEX, "hex", "The raw public key script bytes, hex-encoded"},
                    {RPCResult::Type::STR, "pegout_address", /*optional=*/true, "(only pegout)"},
                    {RPCResult::Type::STR, "pegout_asm", /*optional=*/true, "(only pegout) pegout scriptpubkey (asm)"},
                    {RPCResult::Type::STR_HEX, "pegout_hex", /*optional=*/true, "(only pegout) pegout scriptpubkey (hex)"},
                    {RPCResult::Type::STR_HEX, "pegout_chain", /*optional=*/true, "(only pegout) Hash of genesis block of parent chain"},
                    {RPCResult::Type::STR_HEX, "pegout_desc", /*optional=*/true, ""}, // ELEMENTS FIXME: what is thiss field for?
                    {RPCResult::Type::STR, "pegout_type", /*optional=*/true, "(only pegout) The pegout type, eg 'pubkeyhash'"},
                    {RPCResult::Type::STR, "type", "The type, eg 'pubkeyhash'"},
                    {RPCResult::Type::STR, "address", /*optional=*/true, "The Bitcoin address (only if a well-defined address exists)"},
                }},
=======
                {RPCResult::Type::OBJ, "scriptPubKey", "", ScriptPubKeyDoc()},
>>>>>>> dd7d82be
            }},
        }},
    };
}

static std::vector<RPCArg> CreateTxDoc()
{
    return {
        {"inputs", RPCArg::Type::ARR, RPCArg::Optional::NO, "The inputs",
            {
                {"", RPCArg::Type::OBJ, RPCArg::Optional::OMITTED, "",
                    {
                        {"txid", RPCArg::Type::STR_HEX, RPCArg::Optional::NO, "The transaction id"},
                        {"vout", RPCArg::Type::NUM, RPCArg::Optional::NO, "The output number"},
                        {"sequence", RPCArg::Type::NUM, RPCArg::DefaultHint{"depends on the value of the 'replaceable' and 'locktime' arguments"}, "The sequence number"},
                        {"pegin_bitcoin_tx", RPCArg::Type::STR_HEX, RPCArg::Optional::OMITTED_NAMED_ARG, "(only for pegin inputs) The raw bitcoin transaction (in hex) depositing bitcoin to the mainchain_address generated by getpeginaddress"},
                        {"pegin_txout_proof", RPCArg::Type::STR_HEX, RPCArg::Optional::OMITTED_NAMED_ARG, "(only for pegin inputs) A rawtxoutproof (in hex) generated by the mainchain daemon's `gettxoutproof` containing a proof of only bitcoin_tx"},
                        {"pegin_claim_script", RPCArg::Type::STR_HEX, RPCArg::Optional::OMITTED_NAMED_ARG, "(only for pegin inputs) The claim script generated by getpeginaddress."},
                    },
                    },
            },
            },
        {"outputs", RPCArg::Type::ARR, RPCArg::Optional::NO, "The outputs (key-value pairs), where none of the keys are duplicated.\n"
                "That is, each address can only appear once and there can only be one 'data' object.\n"
                "For compatibility reasons, a dictionary, which holds the key-value pairs directly, is also\n"
                "                             accepted as second parameter.",
            {
                {"", RPCArg::Type::OBJ_USER_KEYS, RPCArg::Optional::OMITTED, "",
                    {
                        {"address", RPCArg::Type::AMOUNT, RPCArg::Optional::NO, "A key-value pair. The key (string) is the bitcoin address, the value (float or string) is the amount in " + CURRENCY_UNIT},
                        {"asset", RPCArg::Type::STR, RPCArg::Optional::OMITTED, "The asset tag for this output if it is not the main chain asset"},
                    },
                    },
                {"", RPCArg::Type::OBJ, RPCArg::Optional::OMITTED, "",
                    {
                        {"data", RPCArg::Type::STR_HEX, RPCArg::Optional::NO, "A key-value pair. The key must be \"data\", the value is hex-encoded data"},
                    },
                    },
                {"", RPCArg::Type::OBJ, RPCArg::Optional::OMITTED, "",
                    {
                        {"vdata", RPCArg::Type::STR_HEX, RPCArg::Optional::NO, "The key is \"vdata\", the value is an array of hex encoded data"},
                    },
                    },
                {"", RPCArg::Type::OBJ, RPCArg::Optional::OMITTED, "",
                    {
                        {"burn", RPCArg::Type::STR_HEX, RPCArg::Optional::NO, "A key-value pair. The key must be \"burn\", the value is the amount that will be burned."},
                    },
                    },
                {"", RPCArg::Type::OBJ, RPCArg::Optional::OMITTED, "",
                    {
                        {"fee", RPCArg::Type::AMOUNT, RPCArg::Optional::NO, "The key is \"fee\", the value the fee output you want to add."},
                    },
                    },
            },
            },
        {"locktime", RPCArg::Type::NUM, RPCArg::Default{0}, "Raw locktime. Non-0 value also locktime-activates inputs"},
        {"replaceable", RPCArg::Type::BOOL, RPCArg::Default{true}, "Marks this transaction as BIP125-replaceable.\n"
                "Allows this transaction to be replaced by a transaction with higher fees. If provided, it is an error if explicit sequence numbers are incompatible."},
    };
}

static RPCHelpMan getrawtransaction()
{
    return RPCHelpMan{
                "getrawtransaction",

                "By default, this call only returns a transaction if it is in the mempool. If -txindex is enabled\n"
                "and no blockhash argument is passed, it will return the transaction if it is in the mempool or any block.\n"
                "If a blockhash argument is passed, it will return the transaction if\n"
                "the specified block is available and the transaction is in that block.\n\n"
                "Hint: Use gettransaction for wallet transactions.\n\n"

                "If verbosity is 0 or omitted, returns the serialized transaction as a hex-encoded string.\n"
                "If verbosity is 1, returns a JSON Object with information about the transaction.\n"
                "If verbosity is 2, returns a JSON Object with information about the transaction, including fee and prevout information.",
                {
                    {"txid", RPCArg::Type::STR_HEX, RPCArg::Optional::NO, "The transaction id"},
                    {"verbosity|verbose", RPCArg::Type::NUM, RPCArg::Default{0}, "0 for hex-encoded data, 1 for a JSON object, and 2 for JSON object with fee and prevout"},
                    {"blockhash", RPCArg::Type::STR_HEX, RPCArg::Optional::OMITTED_NAMED_ARG, "The block in which to look for the transaction"},
                },
                {
                    RPCResult{"if verbosity is not set or set to 0",
                         RPCResult::Type::STR, "data", "The serialized transaction as a hex-encoded string for 'txid'"
                     },
                     RPCResult{"if verbosity is set to 1",
                         RPCResult::Type::OBJ, "", "",
                         Cat<std::vector<RPCResult>>(
                         {
                             {RPCResult::Type::BOOL, "in_active_chain", /*optional=*/true, "Whether specified block is in the active chain or not (only present with explicit \"blockhash\" argument)"},
                             {RPCResult::Type::STR_HEX, "blockhash", /*optional=*/true, "the block hash"},
                             {RPCResult::Type::NUM, "confirmations", /*optional=*/true, "The confirmations"},
                             {RPCResult::Type::NUM_TIME, "blocktime", /*optional=*/true, "The block time expressed in " + UNIX_EPOCH_TIME},
                             {RPCResult::Type::NUM, "time", /*optional=*/true, "Same as \"blocktime\""},
                             {RPCResult::Type::OBJ, "fee", "The fee supplied for the transaction.", {}, /*skip_type_check=*/true}, // ELEMENTS: this is an object (assetId and value), but in bitcoin this is a STR_AMOUNT
                             {RPCResult::Type::STR_HEX, "hex", "The serialized, hex-encoded data for 'txid'"},
                         },
                         DecodeTxDoc(/*txid_field_doc=*/"The transaction id (same as provided)")),
                    },
                    RPCResult{"for verbosity = 2",
                        RPCResult::Type::OBJ, "", "",
                        {
                            {RPCResult::Type::ELISION, "", "Same output as verbosity = 1"},
                            {RPCResult::Type::NUM, "fee", /*optional=*/true, "transaction fee in " + CURRENCY_UNIT + ", omitted if block undo data is not available"},
                            {RPCResult::Type::ARR, "vin", "",
                            {
                                {RPCResult::Type::OBJ, "", "utxo being spent, omitted if block undo data is not available",
                                {
                                    {RPCResult::Type::ELISION, "", "Same output as verbosity = 1"},
                                    {RPCResult::Type::OBJ, "prevout", /*optional=*/true, "Only if undo information is available)",
                                    {
                                        {RPCResult::Type::BOOL, "generated", "Coinbase or not"},
                                        {RPCResult::Type::NUM, "height", "The height of the prevout"},
                                        {RPCResult::Type::STR_AMOUNT, "value", "The value in " + CURRENCY_UNIT},
                                        {RPCResult::Type::OBJ, "scriptPubKey", "", ScriptPubKeyDoc()},
                                    }},
                                }},
                            }},
                        }},
                },
                RPCExamples{
                    HelpExampleCli("getrawtransaction", "\"mytxid\"")
            + HelpExampleCli("getrawtransaction", "\"mytxid\" 1")
            + HelpExampleRpc("getrawtransaction", "\"mytxid\", 1")
            + HelpExampleCli("getrawtransaction", "\"mytxid\" 0 \"myblockhash\"")
            + HelpExampleCli("getrawtransaction", "\"mytxid\" 1 \"myblockhash\"")
            + HelpExampleCli("getrawtransaction", "\"mytxid\" 2 \"myblockhash\"")
                },
        [&](const RPCHelpMan& self, const JSONRPCRequest& request) -> UniValue
{
    const NodeContext& node = EnsureAnyNodeContext(request.context);
    ChainstateManager& chainman = EnsureChainman(node);

    uint256 hash = ParseHashV(request.params[0], "parameter 1");
    const CBlockIndex* blockindex = nullptr;

    if (!chainman.GetParams().GetConsensus().connect_genesis_outputs &&
            hash == chainman.GetParams().GenesisBlock().hashMerkleRoot) {
        // Special exception for the genesis block coinbase transaction
        throw JSONRPCError(RPC_INVALID_ADDRESS_OR_KEY, "The genesis block coinbase is not considered an ordinary transaction and cannot be retrieved");
    }

    // Accept either a bool (true) or a num (>=0) to indicate verbosity.
    int verbosity{0};
    if (!request.params[1].isNull()) {
        if (request.params[1].isBool()) {
            verbosity = request.params[1].get_bool();
        } else {
            verbosity = request.params[1].getInt<int>();
        }
    }

    if (!request.params[2].isNull()) {
        LOCK(cs_main);

        uint256 blockhash = ParseHashV(request.params[2], "parameter 3");
        blockindex = chainman.m_blockman.LookupBlockIndex(blockhash);
        if (!blockindex) {
            throw JSONRPCError(RPC_INVALID_ADDRESS_OR_KEY, "Block hash not found");
        }
    }

    bool f_txindex_ready = false;
    if (g_txindex && !blockindex) {
        f_txindex_ready = g_txindex->BlockUntilSyncedToCurrentChain();
    }

    uint256 hash_block;
    const CTransactionRef tx = GetTransaction(blockindex, node.mempool.get(), hash, chainman.GetConsensus(), hash_block);
    if (!tx) {
        std::string errmsg;
        if (blockindex) {
            const bool block_has_data = WITH_LOCK(::cs_main, return blockindex->nStatus & BLOCK_HAVE_DATA);
            if (!block_has_data) {
                throw JSONRPCError(RPC_MISC_ERROR, "Block not available");
            }
            errmsg = "No such transaction found in the provided block";
        } else if (!g_txindex) {
            errmsg = "No such mempool transaction. Use -txindex or provide a block hash to enable blockchain transaction queries";
        } else if (!f_txindex_ready) {
            errmsg = "No such mempool transaction. Blockchain transactions are still in the process of being indexed";
        } else {
            errmsg = "No such mempool or blockchain transaction";
        }
        throw JSONRPCError(RPC_INVALID_ADDRESS_OR_KEY, errmsg + ". Use gettransaction for wallet transactions.");
    }

    if (verbosity <= 0) {
        return EncodeHexTx(CTransaction(*tx), RPCSerializationFlags());
    }

    UniValue result(UniValue::VOBJ);
    if (blockindex) {
        LOCK(cs_main);
        result.pushKV("in_active_chain", chainman.ActiveChain().Contains(blockindex));
    }
    // If request is verbosity >= 1 but no blockhash was given, then look up the blockindex
    if (request.params[2].isNull()) {
        LOCK(cs_main);
        blockindex = chainman.m_blockman.LookupBlockIndex(hash_block);
    }
    if (verbosity == 1) {
        TxToJSON(*tx, hash_block, result, chainman.ActiveChainstate());
        return result;
    }

    CBlockUndo blockUndo;
    CBlock block;
    const bool is_block_pruned{WITH_LOCK(cs_main, return chainman.m_blockman.IsBlockPruned(blockindex))};

    if (tx->IsCoinBase() ||
        !blockindex || is_block_pruned ||
        !(UndoReadFromDisk(blockUndo, blockindex) && ReadBlockFromDisk(block, blockindex, Params().GetConsensus()))) {
        TxToJSON(*tx, hash_block, result, chainman.ActiveChainstate());
        return result;
    }

    CTxUndo* undoTX {nullptr};
    auto it = std::find_if(block.vtx.begin(), block.vtx.end(), [tx](CTransactionRef t){ return *t == *tx; });
    if (it != block.vtx.end()) {
        // -1 as blockundo does not have coinbase tx
        undoTX = &blockUndo.vtxundo.at(it - block.vtx.begin() - 1);
    }
    TxToJSON(*tx, hash_block, result, chainman.ActiveChainstate(), undoTX, TxVerbosity::SHOW_DETAILS_AND_PREVOUT);
    return result;
},
    };
}

static RPCHelpMan createrawtransaction()
{
    return RPCHelpMan{"createrawtransaction",
                "\nCreate a transaction spending the given inputs and creating new outputs.\n"
                "Outputs can be addresses or data.\n"
                "Returns hex-encoded raw transaction.\n"
                "Note that the transaction's inputs are not signed, and\n"
                "it is not stored in the wallet or transmitted to the network.\n",
                CreateTxDoc(),
                RPCResult{
                    RPCResult::Type::STR_HEX, "transaction", "hex string of the transaction"
                },
                RPCExamples{
                    HelpExampleCli("createrawtransaction", "\"[{\\\"txid\\\":\\\"myid\\\",\\\"vout\\\":0}]\" \"[{\\\"address\\\":0.01}]\"")
            + HelpExampleCli("createrawtransaction", "\"[{\\\"txid\\\":\\\"myid\\\",\\\"vout\\\":0}]\" \"[{\\\"data\\\":\\\"00010203\\\"}]\"")
            + HelpExampleRpc("createrawtransaction", "\"[{\\\"txid\\\":\\\"myid\\\",\\\"vout\\\":0}]\", \"[{\\\"address\\\":0.01}]\"")
            + HelpExampleRpc("createrawtransaction", "\"[{\\\"txid\\\":\\\"myid\\\",\\\"vout\\\":0}]\", \"[{\\\"data\\\":\\\"00010203\\\"}]\"")
                },
        [&](const RPCHelpMan& self, const JSONRPCRequest& request) -> UniValue
{
    ChainstateManager& chainman = EnsureAnyChainman(request.context);

    RPCTypeCheck(request.params, {
        UniValue::VARR,
        UniValue::VARR,
        UniValue::VNUM,
        UniValue::VBOOL,
        }, true
    );

    std::optional<bool> rbf;
    if (!request.params[3].isNull()) {
        rbf = request.params[3].get_bool();
    }
    auto tip = WITH_LOCK(::cs_main, return chainman.ActiveChain().Tip());
    CMutableTransaction rawTx = ConstructTransaction(request.params[0], request.params[1], request.params[2], rbf, tip);

    return EncodeHexTx(CTransaction(rawTx));
},
    };
}

static RPCHelpMan decoderawtransaction()
{
    return RPCHelpMan{"decoderawtransaction",
                "Return a JSON object representing the serialized, hex-encoded transaction.",
                {
                    {"hexstring", RPCArg::Type::STR_HEX, RPCArg::Optional::NO, "The transaction hex string"},
                    {"iswitness", RPCArg::Type::BOOL, RPCArg::DefaultHint{"depends on heuristic tests"}, "Whether the transaction hex is a serialized witness transaction.\n"
                        "If iswitness is not present, heuristic tests will be used in decoding.\n"
                        "If true, only witness deserialization will be tried.\n"
                        "If false, only non-witness deserialization will be tried.\n"
                        "This boolean should reflect whether the transaction has inputs\n"
                        "(e.g. fully valid, or on-chain transactions), if known by the caller."
                    },
                },
                RPCResult{
                    RPCResult::Type::OBJ, "", "",
                    DecodeTxDoc(/*txid_field_doc=*/"The transaction id"),
                },
                RPCExamples{
                    HelpExampleCli("decoderawtransaction", "\"hexstring\"")
            + HelpExampleRpc("decoderawtransaction", "\"hexstring\"")
                },
        [&](const RPCHelpMan& self, const JSONRPCRequest& request) -> UniValue
{
    RPCTypeCheck(request.params, {UniValue::VSTR, UniValue::VBOOL});

    CMutableTransaction mtx;

    bool try_witness = request.params[1].isNull() ? true : request.params[1].get_bool();
    bool try_no_witness = request.params[1].isNull() ? true : !request.params[1].get_bool();

    if (!DecodeHexTx(mtx, request.params[0].get_str(), try_no_witness, try_witness)) {
        throw JSONRPCError(RPC_DESERIALIZATION_ERROR, "TX decode failed");
    }

    UniValue result(UniValue::VOBJ);
    TxToUniv(CTransaction(std::move(mtx)), /*block_hash=*/uint256(), /*entry=*/result, /*include_hex=*/false);

    return result;
},
    };
}

static RPCHelpMan decodescript()
{
    return RPCHelpMan{
        "decodescript",
        "\nDecode a hex-encoded script.\n",
        {
            {"hexstring", RPCArg::Type::STR_HEX, RPCArg::Optional::NO, "the hex-encoded script"},
        },
        RPCResult{
            RPCResult::Type::OBJ, "", "",
            {
                {RPCResult::Type::STR, "asm", "Script public key"},
                {RPCResult::Type::STR, "desc", "Inferred descriptor for the script"},
                {RPCResult::Type::STR, "type", "The output type (e.g. " + GetAllOutputTypes() + ")"},
                {RPCResult::Type::STR, "address", /*optional=*/true, "The Bitcoin address (only if a well-defined address exists)"},
                {RPCResult::Type::STR, "p2sh", /*optional=*/true,
                 "address of P2SH script wrapping this redeem script (not returned for types that should not be wrapped)"},
                {RPCResult::Type::OBJ, "segwit", /*optional=*/true,
                 "Result of a witness script public key wrapping this redeem script (not returned for types that should not be wrapped)",
                 {
                     {RPCResult::Type::STR, "asm", "String representation of the script public key"},
                     {RPCResult::Type::STR_HEX, "hex", "Hex string of the script public key"},
                     {RPCResult::Type::STR, "type", "The type of the script public key (e.g. witness_v0_keyhash or witness_v0_scripthash)"},
                     {RPCResult::Type::STR, "address", /*optional=*/true, "The Bitcoin address (only if a well-defined address exists)"},
                     {RPCResult::Type::STR, "desc", "Inferred descriptor for the script"},
                     {RPCResult::Type::STR, "p2sh-segwit", "address of the P2SH script wrapping this witness redeem script"},
                 }},
            },
        },
        RPCExamples{
            HelpExampleCli("decodescript", "\"hexstring\"")
          + HelpExampleRpc("decodescript", "\"hexstring\"")
        },
        [&](const RPCHelpMan& self, const JSONRPCRequest& request) -> UniValue
{
    RPCTypeCheck(request.params, {UniValue::VSTR});

    UniValue r(UniValue::VOBJ);
    CScript script;
    if (request.params[0].get_str().size() > 0){
        std::vector<unsigned char> scriptData(ParseHexV(request.params[0], "argument"));
        script = CScript(scriptData.begin(), scriptData.end());
    } else {
        // Empty scripts are valid
    }
    ScriptToUniv(script, /*out=*/r, /*include_hex=*/false, /*include_address=*/true);

    std::vector<std::vector<unsigned char>> solutions_data;
    const TxoutType which_type{Solver(script, solutions_data)};

    const bool can_wrap{[&] {
        switch (which_type) {
        // ELEMENTS
        case TxoutType::OP_TRUE:
        case TxoutType::FEE:
            return true;
        case TxoutType::MULTISIG:
        case TxoutType::NONSTANDARD:
        case TxoutType::PUBKEY:
        case TxoutType::PUBKEYHASH:
        case TxoutType::WITNESS_V0_KEYHASH:
        case TxoutType::WITNESS_V0_SCRIPTHASH:
            // Can be wrapped if the checks below pass
            break;
        case TxoutType::NULL_DATA:
        case TxoutType::SCRIPTHASH:
        case TxoutType::WITNESS_UNKNOWN:
        case TxoutType::WITNESS_V1_TAPROOT:
            // Should not be wrapped
            return false;
        } // no default case, so the compiler can warn about missing cases
        if (!script.HasValidOps() || script.IsUnspendable()) {
            return false;
        }
        for (CScript::const_iterator it{script.begin()}; it != script.end();) {
            opcodetype op;
            CHECK_NONFATAL(script.GetOp(it, op));
            if (op == OP_CHECKSIGADD || IsOpSuccess(op)) {
                return false;
            }
        }
        return true;
    }()};

    if (can_wrap) {
        r.pushKV("p2sh", EncodeDestination(ScriptHash(script)));
        // P2SH and witness programs cannot be wrapped in P2WSH, if this script
        // is a witness program, don't return addresses for a segwit programs.
        const bool can_wrap_P2WSH{[&] {
            switch (which_type) {
            // ELEMENTS
            case TxoutType::OP_TRUE:
            case TxoutType::FEE:
                return true;
            case TxoutType::MULTISIG:
            case TxoutType::PUBKEY:
            // Uncompressed pubkeys cannot be used with segwit checksigs.
            // If the script contains an uncompressed pubkey, skip encoding of a segwit program.
                for (const auto& solution : solutions_data) {
                    if ((solution.size() != 1) && !CPubKey(solution).IsCompressed()) {
                        return false;
                    }
                }
                return true;
            case TxoutType::NONSTANDARD:
            case TxoutType::PUBKEYHASH:
                // Can be P2WSH wrapped
                return true;
            case TxoutType::NULL_DATA:
            case TxoutType::SCRIPTHASH:
            case TxoutType::WITNESS_UNKNOWN:
            case TxoutType::WITNESS_V0_KEYHASH:
            case TxoutType::WITNESS_V0_SCRIPTHASH:
            case TxoutType::WITNESS_V1_TAPROOT:
                // Should not be wrapped
                return false;
            } // no default case, so the compiler can warn about missing cases
            NONFATAL_UNREACHABLE();
        }()};
        if (can_wrap_P2WSH) {
            UniValue sr(UniValue::VOBJ);
            CScript segwitScr;
            if (which_type == TxoutType::PUBKEY) {
                segwitScr = GetScriptForDestination(WitnessV0KeyHash(Hash160(solutions_data[0])));
            } else if (which_type == TxoutType::PUBKEYHASH) {
                segwitScr = GetScriptForDestination(WitnessV0KeyHash(uint160{solutions_data[0]}));
            } else {
                // Scripts that are not fit for P2WPKH are encoded as P2WSH.
                segwitScr = GetScriptForDestination(WitnessV0ScriptHash(script));
            }
            ScriptToUniv(segwitScr, /*out=*/sr, /*include_hex=*/true, /*include_address=*/true);
            sr.pushKV("p2sh-segwit", EncodeDestination(ScriptHash(segwitScr)));
            r.pushKV("segwit", sr);
        }
    }

    return r;
},
    };
}

static RPCHelpMan combinerawtransaction()
{
    return RPCHelpMan{"combinerawtransaction",
                "\nCombine multiple partially signed transactions into one transaction.\n"
                "The combined transaction may be another partially signed transaction or a \n"
                "fully signed transaction.",
                {
                    {"txs", RPCArg::Type::ARR, RPCArg::Optional::NO, "The hex strings of partially signed transactions",
                        {
                            {"hexstring", RPCArg::Type::STR_HEX, RPCArg::Optional::OMITTED, "A hex-encoded raw transaction"},
                        },
                        },
                },
                RPCResult{
                    RPCResult::Type::STR, "", "The hex-encoded raw transaction with signature(s)"
                },
                RPCExamples{
                    HelpExampleCli("combinerawtransaction", R"('["myhex1", "myhex2", "myhex3"]')")
                },
        [&](const RPCHelpMan& self, const JSONRPCRequest& request) -> UniValue
{

    UniValue txs = request.params[0].get_array();
    std::vector<CMutableTransaction> txVariants(txs.size());

    for (unsigned int idx = 0; idx < txs.size(); idx++) {
        if (!DecodeHexTx(txVariants[idx], txs[idx].get_str())) {
            throw JSONRPCError(RPC_DESERIALIZATION_ERROR, strprintf("TX decode failed for tx %d. Make sure the tx has at least one input.", idx));
        }
    }

    if (txVariants.empty()) {
        throw JSONRPCError(RPC_DESERIALIZATION_ERROR, "Missing transactions");
    }

    // mergedTx will end up with all the signatures; it
    // starts as a clone of the rawtx:
    CMutableTransaction mergedTx(txVariants[0]);

    // Fetch previous transactions (inputs):
    CCoinsView viewDummy;
    CCoinsViewCache view(&viewDummy);
    {
        NodeContext& node = EnsureAnyNodeContext(request.context);
        const CTxMemPool& mempool = EnsureMemPool(node);
        ChainstateManager& chainman = EnsureChainman(node);
        LOCK2(cs_main, mempool.cs);
        CCoinsViewCache &viewChain = chainman.ActiveChainstate().CoinsTip();
        CCoinsViewMemPool viewMempool(&viewChain, mempool);
        view.SetBackend(viewMempool); // temporarily switch cache backend to db+mempool view

        for (const CTxIn& txin : mergedTx.vin) {
            view.AccessCoin(txin.prevout); // Load entries from viewChain into view; can fail.
        }

        view.SetBackend(viewDummy); // switch back to avoid locking mempool for too long
    }

    // Sign what we can:
    for (unsigned int i = 0; i < mergedTx.vin.size(); i++) {
        CTxIn& txin = mergedTx.vin[i];
        const Coin& coin = view.AccessCoin(txin.prevout);
        if (coin.IsSpent()) {
            throw JSONRPCError(RPC_VERIFY_ERROR, "Input not found or already spent");
        }
        SignatureData sigdata;

        // ... and merge in other signatures:
        for (const CMutableTransaction& txv : txVariants) {
            if (txv.vin.size() > i) {
                sigdata.MergeSignatureData(DataFromTransaction(txv, i, coin.out));
            }
        }
        ProduceSignature(DUMMY_SIGNING_PROVIDER, MutableTransactionSignatureCreator(mergedTx, i, coin.out.nValue, 1), coin.out.scriptPubKey, sigdata);

        UpdateTransaction(mergedTx, i, sigdata);
    }

    return EncodeHexTx(CTransaction(mergedTx));
},
    };
}

static RPCHelpMan signrawtransactionwithkey()
{
    return RPCHelpMan{"signrawtransactionwithkey",
                "\nSign inputs for raw transaction (serialized, hex-encoded).\n"
                "The second argument is an array of base58-encoded private\n"
                "keys that will be the only keys used to sign the transaction.\n"
                "The third optional argument (may be null) is an array of previous transaction outputs that\n"
                "this transaction depends on but may not yet be in the block chain.\n",
                {
                    {"hexstring", RPCArg::Type::STR, RPCArg::Optional::NO, "The transaction hex string"},
                    {"privkeys", RPCArg::Type::ARR, RPCArg::Optional::NO, "The base58-encoded private keys for signing",
                        {
                            {"privatekey", RPCArg::Type::STR_HEX, RPCArg::Optional::OMITTED, "private key in base58-encoding"},
                        },
                        },
                    {"prevtxs", RPCArg::Type::ARR, RPCArg::Optional::OMITTED_NAMED_ARG, "The previous dependent transaction outputs",
                        {
                            {"", RPCArg::Type::OBJ, RPCArg::Optional::OMITTED, "",
                                {
                                    {"txid", RPCArg::Type::STR_HEX, RPCArg::Optional::NO, "The transaction id"},
                                    {"vout", RPCArg::Type::NUM, RPCArg::Optional::NO, "The output number"},
                                    {"scriptPubKey", RPCArg::Type::STR_HEX, RPCArg::Optional::NO, "script key"},
                                    {"redeemScript", RPCArg::Type::STR_HEX, RPCArg::Optional::OMITTED, "(required for P2SH) redeem script"},
                                    {"witnessScript", RPCArg::Type::STR_HEX, RPCArg::Optional::OMITTED, "(required for P2WSH or P2SH-P2WSH) witness script"},
                                    {"amount", RPCArg::Type::AMOUNT, RPCArg::Optional::OMITTED, "The amount spent (required if non-confidential segwit output)"},
                                    {"amountcommitment", RPCArg::Type::STR_HEX, RPCArg::Optional::OMITTED, "The amount commitment spent (required if confidential segwit output)"},
                                },
                                },
                        },
                        },
                    {"sighashtype", RPCArg::Type::STR, RPCArg::Default{"DEFAULT for Taproot, ALL otherwise"}, "The signature hash type. Must be one of:\n"
            "       \"DEFAULT\"\n"
            "       \"ALL\"\n"
            "       \"NONE\"\n"
            "       \"SINGLE\"\n"
            "       \"ALL|ANYONECANPAY\"\n"
            "       \"NONE|ANYONECANPAY\"\n"
            "       \"SINGLE|ANYONECANPAY\"\n"
            "       \"ALL|RANGEPROOF\"\n"
            "       \"NONE|RANGEPROOF\"\n"
            "       \"SINGLE|RANGEPROOF\"\n"
            "       \"ALL|ANYONECANPAY|RANGEPROOF\"\n"
            "       \"NONE|ANYONECANPAY|RANGEPROOF\"\n"
            "       \"SINGLE|ANYONECANPAY|RANGEPROOF\"\n"
                    },
                },
                RPCResult{
                    RPCResult::Type::OBJ, "", "",
                    {
                        {RPCResult::Type::STR_HEX, "hex", "The hex-encoded raw transaction with signature(s)"},
                        {RPCResult::Type::BOOL, "complete", "If the transaction has a complete set of signatures"},
                        {RPCResult::Type::ARR, "errors", /*optional=*/true, "Script verification errors (if there are any)",
                        {
                            {RPCResult::Type::OBJ, "", "",
                            {
                                {RPCResult::Type::STR_HEX, "txid", "The hash of the referenced, previous transaction"},
                                {RPCResult::Type::NUM, "vout", "The index of the output to spent and used as input"},
                                {RPCResult::Type::ARR, "witness", "",
                                {
                                    {RPCResult::Type::STR_HEX, "witness", ""},
                                }},
                                {RPCResult::Type::STR_HEX, "scriptSig", "The hex-encoded signature script"},
                                {RPCResult::Type::NUM, "sequence", "Script sequence number"},
                                {RPCResult::Type::STR, "error", "Verification or signing error related to the input"},
                            }},
                        }},
                        {RPCResult::Type::STR, "warning", "Warning that a peg-in input signed may be immature. This could mean lack of connectivity to or misconfiguration of the daemon"},
                    }
                },
                RPCExamples{
                    HelpExampleCli("signrawtransactionwithkey", "\"myhex\" \"[\\\"key1\\\",\\\"key2\\\"]\"")
            + HelpExampleRpc("signrawtransactionwithkey", "\"myhex\", \"[\\\"key1\\\",\\\"key2\\\"]\"")
                },
        [&](const RPCHelpMan& self, const JSONRPCRequest& request) -> UniValue
{
    ChainstateManager& chainman = EnsureAnyChainman(request.context);

    RPCTypeCheck(request.params, {UniValue::VSTR, UniValue::VARR, UniValue::VARR, UniValue::VSTR}, true);

    CMutableTransaction mtx;
    if (!DecodeHexTx(mtx, request.params[0].get_str())) {
        throw JSONRPCError(RPC_DESERIALIZATION_ERROR, "TX decode failed. Make sure the tx has at least one input.");
    }

    FillableSigningProvider keystore;
    const UniValue& keys = request.params[1].get_array();
    for (unsigned int idx = 0; idx < keys.size(); ++idx) {
        UniValue k = keys[idx];
        CKey key = DecodeSecret(k.get_str());
        if (!key.IsValid()) {
            throw JSONRPCError(RPC_INVALID_ADDRESS_OR_KEY, "Invalid private key");
        }
        keystore.AddKey(key);
    }

    // Fetch previous transactions (inputs):
    std::map<COutPoint, Coin> coins;
    for (const CTxIn& txin : mtx.vin) {
        coins[txin.prevout]; // Create empty map entry keyed by prevout.
    }
    NodeContext& node = EnsureAnyNodeContext(request.context);
    FindCoins(node, coins);

    // Parse the prevtxs array
    ParsePrevouts(request.params[2], &keystore, coins);

    UniValue result(UniValue::VOBJ);
    auto tip = WITH_LOCK(::cs_main, return chainman.ActiveChain().Tip());
    SignTransaction(mtx, &keystore, coins, request.params[3], result, tip);
    return result;
},
    };
}

const RPCResult decodepsbt_inputs{
    RPCResult::Type::ARR, "inputs", "",
    {
        {RPCResult::Type::OBJ, "", "",
        {
            {RPCResult::Type::OBJ, "non_witness_utxo", /*optional=*/true, "Decoded network transaction for non-witness UTXOs",
            {
                {RPCResult::Type::ELISION, "",""},
            }},
            {RPCResult::Type::OBJ, "witness_utxo", /*optional=*/true, "Transaction output for witness UTXOs",
            {
                {RPCResult::Type::NUM, "amount", "The value in " + CURRENCY_UNIT},
                {RPCResult::Type::OBJ, "scriptPubKey", "",
                {
                    {RPCResult::Type::STR, "asm", "Disassembly of the public key script"},
                    {RPCResult::Type::STR, "desc", "Inferred descriptor for the output"},
                    {RPCResult::Type::STR_HEX, "hex", "The raw public key script bytes, hex-encoded"},
                    {RPCResult::Type::STR, "type", "The type, eg 'pubkeyhash'"},
                    {RPCResult::Type::STR, "address", /*optional=*/true, "The Bitcoin address (only if a well-defined address exists)"},
                }},
            }},
            {RPCResult::Type::OBJ_DYN, "partial_signatures", /*optional=*/true, "",
            {
                {RPCResult::Type::STR, "pubkey", "The public key and signature that corresponds to it."},
            }},
            {RPCResult::Type::STR, "sighash", /*optional=*/true, "The sighash type to be used"},
            {RPCResult::Type::OBJ, "redeem_script", /*optional=*/true, "",
            {
                {RPCResult::Type::STR, "asm", "Disassembly of the redeem script"},
                {RPCResult::Type::STR_HEX, "hex", "The raw redeem script bytes, hex-encoded"},
                {RPCResult::Type::STR, "type", "The type, eg 'pubkeyhash'"},
            }},
            {RPCResult::Type::OBJ, "witness_script", /*optional=*/true, "",
            {
                {RPCResult::Type::STR, "asm", "Disassembly of the witness script"},
                {RPCResult::Type::STR_HEX, "hex", "The raw witness script bytes, hex-encoded"},
                {RPCResult::Type::STR, "type", "The type, eg 'pubkeyhash'"},
            }},
            {RPCResult::Type::ARR, "bip32_derivs", /*optional=*/true, "",
            {
                {RPCResult::Type::OBJ, "", "",
                {
                    {RPCResult::Type::STR, "pubkey", "The public key with the derivation path as the value."},
                    {RPCResult::Type::STR, "master_fingerprint", "The fingerprint of the master key"},
                    {RPCResult::Type::STR, "path", "The path"},
                }},
            }},
            {RPCResult::Type::OBJ, "final_scriptSig", /*optional=*/true, "",
            {
                {RPCResult::Type::STR, "asm", "Disassembly of the final signature script"},
                {RPCResult::Type::STR_HEX, "hex", "The raw final signature script bytes, hex-encoded"},
            }},
            {RPCResult::Type::ARR, "final_scriptwitness", /*optional=*/true, "",
            {
                {RPCResult::Type::STR_HEX, "", "hex-encoded witness data (if any)"},
            }},
            {RPCResult::Type::OBJ_DYN, "ripemd160_preimages", /*optional=*/ true, "",
            {
                {RPCResult::Type::STR, "hash", "The hash and preimage that corresponds to it."},
            }},
            {RPCResult::Type::OBJ_DYN, "sha256_preimages", /*optional=*/ true, "",
            {
                {RPCResult::Type::STR, "hash", "The hash and preimage that corresponds to it."},
            }},
            {RPCResult::Type::OBJ_DYN, "hash160_preimages", /*optional=*/ true, "",
            {
                {RPCResult::Type::STR, "hash", "The hash and preimage that corresponds to it."},
            }},
            {RPCResult::Type::OBJ_DYN, "hash256_preimages", /*optional=*/ true, "",
            {
                {RPCResult::Type::STR, "hash", "The hash and preimage that corresponds to it."},
            }},
            {RPCResult::Type::STR_HEX, "taproot_key_path_sig", /*optional=*/ true, "hex-encoded signature for the Taproot key path spend"},
            {RPCResult::Type::ARR, "taproot_script_path_sigs", /*optional=*/ true, "",
            {
                {RPCResult::Type::OBJ, "signature", /*optional=*/ true, "The signature for the pubkey and leaf hash combination",
                {
                    {RPCResult::Type::STR, "pubkey", "The x-only pubkey for this signature"},
                    {RPCResult::Type::STR, "leaf_hash", "The leaf hash for this signature"},
                    {RPCResult::Type::STR, "sig", "The signature itself"},
                }},
            }},
            {RPCResult::Type::ARR, "taproot_scripts", /*optional=*/ true, "",
            {
                {RPCResult::Type::OBJ, "", "",
                {
                    {RPCResult::Type::STR_HEX, "script", "A leaf script"},
                    {RPCResult::Type::NUM, "leaf_ver", "The version number for the leaf script"},
                    {RPCResult::Type::ARR, "control_blocks", "The control blocks for this script",
                    {
                        {RPCResult::Type::STR_HEX, "control_block", "A hex-encoded control block for this script"},
                    }},
                }},
            }},
            {RPCResult::Type::ARR, "taproot_bip32_derivs", /*optional=*/ true, "",
            {
                {RPCResult::Type::OBJ, "", "",
                {
                    {RPCResult::Type::STR, "pubkey", "The x-only public key this path corresponds to"},
                    {RPCResult::Type::STR, "master_fingerprint", "The fingerprint of the master key"},
                    {RPCResult::Type::STR, "path", "The path"},
                    {RPCResult::Type::ARR, "leaf_hashes", "The hashes of the leaves this pubkey appears in",
                    {
                        {RPCResult::Type::STR_HEX, "hash", "The hash of a leaf this pubkey appears in"},
                    }},
                }},
            }},
            {RPCResult::Type::STR_HEX, "taproot_internal_key", /*optional=*/ true, "The hex-encoded Taproot x-only internal key"},
            {RPCResult::Type::STR_HEX, "taproot_merkle_root", /*optional=*/ true, "The hex-encoded Taproot merkle root"},
            {RPCResult::Type::OBJ_DYN, "unknown", /*optional=*/ true, "The unknown input fields",
            {
                {RPCResult::Type::STR_HEX, "key", "(key-value pair) An unknown key-value pair"},
            }},
            {RPCResult::Type::ARR, "proprietary", /*optional=*/true, "The input proprietary map",
            {
                {RPCResult::Type::OBJ, "", "",
                {
                    {RPCResult::Type::STR_HEX, "identifier", "The hex string for the proprietary identifier"},
                    {RPCResult::Type::NUM, "subtype", "The number for the subtype"},
                    {RPCResult::Type::STR_HEX, "key", "The hex for the key"},
                    {RPCResult::Type::STR_HEX, "value", "The hex for the value"},
                }},
            }},
        }},
    }
};

const RPCResult decodepsbt_outputs{
    RPCResult::Type::ARR, "outputs", "",
    {
        {RPCResult::Type::OBJ, "", "",
        {
            {RPCResult::Type::OBJ, "redeem_script", /*optional=*/true, "",
            {
                {RPCResult::Type::STR, "asm", "Disassembly of the redeem script"},
                {RPCResult::Type::STR_HEX, "hex", "The raw redeem script bytes, hex-encoded"},
                {RPCResult::Type::STR, "type", "The type, eg 'pubkeyhash'"},
            }},
            {RPCResult::Type::OBJ, "witness_script", /*optional=*/true, "",
            {
                {RPCResult::Type::STR, "asm", "Disassembly of the witness script"},
                {RPCResult::Type::STR_HEX, "hex", "The raw witness script bytes, hex-encoded"},
                {RPCResult::Type::STR, "type", "The type, eg 'pubkeyhash'"},
            }},
            {RPCResult::Type::ARR, "bip32_derivs", /*optional=*/true, "",
            {
                {RPCResult::Type::OBJ, "", "",
                {
                    {RPCResult::Type::STR, "pubkey", "The public key this path corresponds to"},
                    {RPCResult::Type::STR, "master_fingerprint", "The fingerprint of the master key"},
                    {RPCResult::Type::STR, "path", "The path"},
                }},
            }},
            {RPCResult::Type::STR_HEX, "taproot_internal_key", /*optional=*/ true, "The hex-encoded Taproot x-only internal key"},
            {RPCResult::Type::ARR, "taproot_tree", /*optional=*/ true, "The tuples that make up the Taproot tree, in depth first search order",
            {
                {RPCResult::Type::OBJ, "tuple", /*optional=*/ true, "A single leaf script in the taproot tree",
                {
                    {RPCResult::Type::NUM, "depth", "The depth of this element in the tree"},
                    {RPCResult::Type::NUM, "leaf_ver", "The version of this leaf"},
                    {RPCResult::Type::STR, "script", "The hex-encoded script itself"},
                }},
            }},
            {RPCResult::Type::ARR, "taproot_bip32_derivs", /*optional=*/ true, "",
            {
                {RPCResult::Type::OBJ, "", "",
                {
                    {RPCResult::Type::STR, "pubkey", "The x-only public key this path corresponds to"},
                    {RPCResult::Type::STR, "master_fingerprint", "The fingerprint of the master key"},
                    {RPCResult::Type::STR, "path", "The path"},
                    {RPCResult::Type::ARR, "leaf_hashes", "The hashes of the leaves this pubkey appears in",
                    {
                        {RPCResult::Type::STR_HEX, "hash", "The hash of a leaf this pubkey appears in"},
                    }},
                }},
            }},
            {RPCResult::Type::OBJ_DYN, "unknown", /*optional=*/true, "The unknown output fields",
            {
                {RPCResult::Type::STR_HEX, "key", "(key-value pair) An unknown key-value pair"},
            }},
            {RPCResult::Type::ARR, "proprietary", /*optional=*/true, "The output proprietary map",
            {
                {RPCResult::Type::OBJ, "", "",
                {
                    {RPCResult::Type::STR_HEX, "identifier", "The hex string for the proprietary identifier"},
                    {RPCResult::Type::NUM, "subtype", "The number for the subtype"},
                    {RPCResult::Type::STR_HEX, "key", "The hex for the key"},
                    {RPCResult::Type::STR_HEX, "value", "The hex for the value"},
                }},
            }},
        }},
    }
};

static RPCHelpMan decodepsbt()
{
    return RPCHelpMan{
        "decodepsbt",
        "\nReturn a JSON object representing the serialized, base64-encoded partially signed Bitcoin transaction.\n"
        "\nNote that for Elements, PSBTs (or PSET) follow the Partially Signed Elements Transaction specification.\n",
                {
                    {"psbt", RPCArg::Type::STR, RPCArg::Optional::NO, "The PSBT base64 string"},
                },
                RPCResult{
                    RPCResult::Type::OBJ, "", "",
                    {
                        {RPCResult::Type::OBJ, "tx", "The decoded network-serialized unsigned transaction.",
                        {
                            {RPCResult::Type::ELISION, "", "The layout is the same as the output of decoderawtransaction."},
                        }},
                        {RPCResult::Type::ARR, "global_xpubs", "",
                        {
                            {RPCResult::Type::OBJ, "", "",
                            {
                                {RPCResult::Type::STR, "xpub", "The extended public key this path corresponds to"},
                                {RPCResult::Type::STR_HEX, "master_fingerprint", "The fingerprint of the master key"},
                                {RPCResult::Type::STR, "path", "The path"},
                            }},
                        }},
                        {RPCResult::Type::NUM, "tx_version", "The version number of the unsigned transaction. Not to be confused with PSBT version"},
                        {RPCResult::Type::NUM, "fallback_locktime", "The locktime to fallback to if no inputs specify a required locktime."},
                        {RPCResult::Type::NUM, "fees", "The fees specified in this psbt.", {}, /*skip_type_check=*/true}, // ELEMENTS has an explicit fee output, bitcoin does not (they are implicit)
                        {RPCResult::Type::NUM, "input_count", "The number of inputs in this psbt"},
                        {RPCResult::Type::NUM, "output_count", "The number of outputs in this psbt."},
                        {RPCResult::Type::NUM, "inputs_modifiable", "Whether inputs can be modified"},
                        {RPCResult::Type::NUM, "outputs_modifiable", "Whether outputs can be modified"},
                        {RPCResult::Type::ARR, "sighash_single_indexes", "The indexes which have SIGHASH_SINGLE signatures",
                            {{RPCResult::Type::NUM, "", "Index of an input with a SIGHASH_SINGLE signature"}},
                        },
                        {RPCResult::Type::NUM, "psbt_version", "The PSBT version number. Not to be confused with the unsigned transaction version"},
                        {RPCResult::Type::OBJ_DYN, "scalar_offsets", "The PSET scalar elements",
                        {
                             {RPCResult::Type::STR_HEX, "scalar", "A scalar offset stored in the PSET"},
                        }},
                        {RPCResult::Type::OBJ, "proprietary", "The global proprietary map",
                        {
                            {RPCResult::Type::OBJ, "", "",
                            {
                                {RPCResult::Type::STR_HEX, "identifier", "The hex string for the proprietary identifier"},
                                {RPCResult::Type::NUM, "subtype", "The number for the subtype"},
                                {RPCResult::Type::STR_HEX, "key", "The hex for the key"},
                                {RPCResult::Type::STR_HEX, "value", "The hex for the value"},
                            }},
                        }},
                        {RPCResult::Type::OBJ_DYN, "unknown", /*optional=*/true, "The unknown global fields",
                        {
                             {RPCResult::Type::STR_HEX, "key", "(key-value pair) An unknown key-value pair"},
                        }},
                        decodepsbt_inputs,
                        decodepsbt_outputs,
                        {RPCResult::Type::STR_AMOUNT, "fee", /*optional=*/true, "The transaction fee paid if all UTXOs slots in the PSBT have been filled."},
                    }, /*skip_type_check=*/true // ELEMENTS FIXME: go through and make the types correct in these docs, and then remove this argument. If we remove it now, every call will throw an exception
                },
                RPCExamples{
                    HelpExampleCli("decodepsbt", "\"psbt\"")
                },
        [&](const RPCHelpMan& self, const JSONRPCRequest& request) -> UniValue
{
    if (!g_con_elementsmode)
        throw std::runtime_error("PSBT operations are disabled when not in elementsmode.\n");

    RPCTypeCheck(request.params, {UniValue::VSTR});

    // Unserialize the transactions
    PartiallySignedTransaction psbtx;
    std::string error;
    if (!DecodeBase64PSBT(psbtx, request.params[0].get_str(), error)) {
        throw JSONRPCError(RPC_DESERIALIZATION_ERROR, strprintf("TX decode failed %s", error));
    }

    UniValue result(UniValue::VOBJ);

    if (psbtx.tx != std::nullopt) {
        // Add the decoded tx
        UniValue tx_univ(UniValue::VOBJ);
        TxToUniv(CTransaction(*psbtx.tx), /*block_hash=*/uint256(), /*entry=*/tx_univ, /*include_hex=*/false);
        result.pushKV("tx", tx_univ);
    }

    // Add the global xpubs
    UniValue global_xpubs(UniValue::VARR);
    for (std::pair<KeyOriginInfo, std::set<CExtPubKey>> xpub_pair : psbtx.m_xpubs) {
        for (auto& xpub : xpub_pair.second) {
            std::vector<unsigned char> ser_xpub;
            ser_xpub.assign(BIP32_EXTKEY_WITH_VERSION_SIZE, 0);
            xpub.EncodeWithVersion(ser_xpub.data());

            UniValue keypath(UniValue::VOBJ);
            keypath.pushKV("xpub", EncodeBase58Check(ser_xpub));
            keypath.pushKV("master_fingerprint", HexStr(Span<unsigned char>(xpub_pair.first.fingerprint, xpub_pair.first.fingerprint + 4)));
            keypath.pushKV("path", WriteHDKeypath(xpub_pair.first.path));
            global_xpubs.push_back(keypath);
        }
    }
    result.pushKV("global_xpubs", global_xpubs);

    // Add PSBTv2 stuff
    if (psbtx.GetVersion() == 2) {
        if (psbtx.tx_version != std::nullopt) {
            result.pushKV("tx_version", *psbtx.tx_version);
        }
        if (psbtx.fallback_locktime != std::nullopt) {
            result.pushKV("fallback_locktime", static_cast<uint64_t>(*psbtx.fallback_locktime));
        }
        result.pushKV("input_count", static_cast<uint64_t>(psbtx.inputs.size()));
        result.pushKV("output_count", static_cast<uint64_t>(psbtx.inputs.size()));
        if (psbtx.m_tx_modifiable != std::nullopt) {
            result.pushKV("inputs_modifiable", psbtx.m_tx_modifiable->test(0));
            result.pushKV("outputs_modifiable", psbtx.m_tx_modifiable->test(1));
            result.pushKV("has_sighash_single", psbtx.m_tx_modifiable->test(2));
        }
    }

    // PSBT version
    result.pushKV("psbt_version", static_cast<uint64_t>(psbtx.GetVersion()));

    // Elements: scalar offsets
    if (psbtx.m_scalar_offsets.size() > 0) {
        UniValue scalars(UniValue::VARR);
        for (const auto& scalar : psbtx.m_scalar_offsets) {
            scalars.push_back(HexStr(scalar));
        }
        result.pushKV("scalar_offsets", scalars);
    }

    // Proprietary
    UniValue proprietary(UniValue::VARR);
    for (const auto& entry : psbtx.m_proprietary) {
        UniValue this_prop(UniValue::VOBJ);
        this_prop.pushKV("identifier", HexStr(entry.identifier));
        this_prop.pushKV("subtype", entry.subtype);
        this_prop.pushKV("key", HexStr(entry.key));
        this_prop.pushKV("value", HexStr(entry.value));
        proprietary.push_back(this_prop);
    }
    result.pushKV("proprietary", proprietary);

    result.pushKV("fees", AmountMapToUniv(GetFeeMap(CTransaction(psbtx.GetUnsignedTx())), ""));

    // Unknown data
    UniValue unknowns(UniValue::VOBJ);
    for (auto entry : psbtx.unknown) {
        unknowns.pushKV(HexStr(entry.first), HexStr(entry.second));
    }
    result.pushKV("unknown", unknowns);

    // inputs
    UniValue inputs(UniValue::VARR);
    for (unsigned int i = 0; i < psbtx.inputs.size(); ++i) {
        const PSBTInput& input = psbtx.inputs[i];
        UniValue in(UniValue::VOBJ);
        // UTXOs
        CTxOut txout;
        if (!input.witness_utxo.IsNull()) {
            txout = input.witness_utxo;

            UniValue o(UniValue::VOBJ);
            ScriptToUniv(txout.scriptPubKey, /*out=*/o, /*include_hex=*/true, /*include_address=*/true);

            UniValue out(UniValue::VOBJ);
            if (txout.nValue.IsExplicit()) {
                CAmount nValue = txout.nValue.GetAmount();
                out.pushKV("amount", ValueFromAmount(nValue));
            } else {
                out.pushKV("amountcommitment", txout.nValue.GetHex());
            }
            if (txout.nAsset.IsExplicit()) {
                out.pushKV("asset", txout.nAsset.GetAsset().GetHex());
            } else {
                out.pushKV("assetcommitment", txout.nAsset.GetHex());
            }
            out.pushKV("scriptPubKey", o);

            in.pushKV("witness_utxo", out);
        }
        if (input.non_witness_utxo) {
            if (*input.prev_out < input.non_witness_utxo->vout.size()) {
                txout = input.non_witness_utxo->vout[*input.prev_out];
            }

            UniValue non_wit(UniValue::VOBJ);
            TxToUniv(*input.non_witness_utxo, /*block_hash=*/uint256(), /*entry=*/non_wit, /*include_hex=*/false);
            in.pushKV("non_witness_utxo", non_wit);
        }

        // Partial sigs
        if (!input.partial_sigs.empty()) {
            UniValue partial_sigs(UniValue::VOBJ);
            for (const auto& sig : input.partial_sigs) {
                partial_sigs.pushKV(HexStr(sig.second.first), HexStr(sig.second.second));
            }
            in.pushKV("partial_signatures", partial_sigs);
        }

        // Sighash
        if (input.sighash_type != std::nullopt) {
            in.pushKV("sighash", SighashToStr((unsigned char)*input.sighash_type));
        }

        // Redeem script and witness script
        if (!input.redeem_script.empty()) {
            UniValue r(UniValue::VOBJ);
            ScriptToUniv(input.redeem_script, /*out=*/r);
            in.pushKV("redeem_script", r);
        }
        if (!input.witness_script.empty()) {
            UniValue r(UniValue::VOBJ);
            ScriptToUniv(input.witness_script, /*out=*/r);
            in.pushKV("witness_script", r);
        }

        // keypaths
        if (!input.hd_keypaths.empty()) {
            UniValue keypaths(UniValue::VARR);
            for (auto entry : input.hd_keypaths) {
                UniValue keypath(UniValue::VOBJ);
                keypath.pushKV("pubkey", HexStr(entry.first));

                keypath.pushKV("master_fingerprint", strprintf("%08x", ReadBE32(entry.second.fingerprint)));
                keypath.pushKV("path", WriteHDKeypath(entry.second.path));
                keypaths.push_back(keypath);
            }
            in.pushKV("bip32_derivs", keypaths);
        }

        // Final scriptSig and scriptwitness
        if (!input.final_script_sig.empty()) {
            UniValue scriptsig(UniValue::VOBJ);
            scriptsig.pushKV("asm", ScriptToAsmStr(input.final_script_sig, true));
            scriptsig.pushKV("hex", HexStr(input.final_script_sig));
            in.pushKV("final_scriptSig", scriptsig);
        }
        if (!input.final_script_witness.IsNull()) {
            UniValue txinwitness(UniValue::VARR);
            for (const auto& item : input.final_script_witness.stack) {
                txinwitness.push_back(HexStr(item));
            }
            in.pushKV("final_scriptwitness", txinwitness);
        }

        // PSBTv2
        if (psbtx.GetVersion() == 2) {
            if (!input.prev_txid.IsNull()) {
                in.pushKV("previous_txid", input.prev_txid.GetHex());
            }
            if (input.prev_out != std::nullopt) {
                in.pushKV("previous_vout", static_cast<uint64_t>(*input.prev_out));
            }
            if (input.sequence != std::nullopt) {
                in.pushKV("sequence", static_cast<uint64_t>(*input.sequence));
            }
            if (input.time_locktime != std::nullopt) {
                in.pushKV("time_locktime", static_cast<uint64_t>(*input.time_locktime));
            }
            if (input.height_locktime!= std::nullopt) {
                in.pushKV("height_locktime", static_cast<uint64_t>(*input.height_locktime));
            }
        }

        // Issuance Value
        if (input.m_issuance_value != std::nullopt) {
            in.pushKV("issuance_value", ValueFromAmount(*input.m_issuance_value));
        }

        // Issuance value commitment
        if (!input.m_issuance_value_commitment.IsNull()) {
            in.pushKV("issuance_value_commitment", input.m_issuance_value_commitment.GetHex());
        }

        // Issuance value rangeproof
        if (!input.m_issuance_rangeproof.empty()) {
            in.pushKV("issuance_value_rangeproof", HexStr(input.m_issuance_rangeproof));
        }

        // Issuance blind value proof
        if (!input.m_blind_issuance_value_proof.empty()) {
            in.pushKV("blind_issuance_value_proof", HexStr(input.m_blind_issuance_value_proof));
        }

        // Issuance inflation keys amount
        if (input.m_issuance_inflation_keys_amount != std::nullopt) {
            in.pushKV("issuance_reissuance_amount", ValueFromAmount(*input.m_issuance_inflation_keys_amount));
        }

        // Issuance inflation keys value commitment
        if (!input.m_issuance_inflation_keys_commitment.IsNull()) {
            in.pushKV("issuance_reissuance_amount_commitment", input.m_issuance_inflation_keys_commitment.GetHex());
        }

        // Issuance inflation keys value rangeproof
        if (!input.m_issuance_inflation_keys_rangeproof.empty()) {
            in.pushKV("issuance_reissuance_amount_rangeproof", HexStr(input.m_issuance_inflation_keys_rangeproof));
        }

        // Issuance blind inflation keys value proof
        if (!input.m_blind_issuance_inflation_keys_proof.empty()) {
            in.pushKV("blind_reissuance_amount_proof", HexStr(input.m_blind_issuance_inflation_keys_proof));
        }

        // Issuance blinding nonce
        if (!input.m_issuance_blinding_nonce.IsNull()) {
            in.pushKV("issuance_blinding_nonce", input.m_issuance_blinding_nonce.GetHex());
        }

        // Issuance asset entropy
        if (!input.m_issuance_asset_entropy.IsNull()) {
            in.pushKV("issuance_asset_entropy", input.m_issuance_asset_entropy.GetHex());
        }

        // Peg-in stuff
        if (Params().GetConsensus().ParentChainHasPow()) {
            if (input.m_peg_in_tx.index() > 0) {
                const auto peg_in_tx = std::get_if<Sidechain::Bitcoin::CTransactionRef>(&input.m_peg_in_tx);
                if (peg_in_tx) {
                    CDataStream ss_tx(SER_NETWORK, PROTOCOL_VERSION | SERIALIZE_TRANSACTION_NO_WITNESS);
                    ss_tx << *peg_in_tx;
                    in.pushKV("pegin_bitcoin_tx", HexStr(ss_tx));
                }
            }
            if (input.m_peg_in_txout_proof.index() > 0) {
                const auto txout_proof = std::get_if<Sidechain::Bitcoin::CMerkleBlock>(&input.m_peg_in_txout_proof);
                if (txout_proof) {
                    CDataStream ss_mb(SER_NETWORK, PROTOCOL_VERSION | SERIALIZE_TRANSACTION_NO_WITNESS);
                    ss_mb << *txout_proof;
                    in.pushKV("pegin_txout_proof", HexStr(ss_mb));
                }
            }
        } else {
            if (input.m_peg_in_tx.index() > 0) {
                const auto peg_in_tx = std::get_if<CTransactionRef>(&input.m_peg_in_tx);
                if (peg_in_tx) {
                    CDataStream ss_tx(SER_NETWORK, PROTOCOL_VERSION | SERIALIZE_TRANSACTION_NO_WITNESS);
                    ss_tx << *peg_in_tx;
                    in.pushKV("pegin_bitcoin_tx", HexStr(ss_tx));
                }
            }
            if (input.m_peg_in_txout_proof.index() > 0) {
                const auto txout_proof = std::get_if<CMerkleBlock>(&input.m_peg_in_txout_proof);
                if (txout_proof) {
                    CDataStream ss_mb(SER_NETWORK, PROTOCOL_VERSION | SERIALIZE_TRANSACTION_NO_WITNESS);
                    ss_mb << *txout_proof;
                    in.pushKV("pegin_txout_proof", HexStr(ss_mb));
                }
            }
        }

        if (!input.m_peg_in_claim_script.empty()) {
            in.pushKV("pegin_claim_script", HexStr(input.m_peg_in_claim_script));
        }
        if (!input.m_peg_in_genesis_hash.IsNull()) {
            in.pushKV("pegin_genesis_hash", input.m_peg_in_genesis_hash.GetHex());
        }
        if (input.m_peg_in_value != std::nullopt) {
            in.pushKV("pegin_value", ValueFromAmount(*input.m_peg_in_value));
        }
        if (!input.m_peg_in_witness.IsNull()) {
            UniValue witness(UniValue::VARR);
            for (const auto& item : input.m_peg_in_witness.stack) {
                witness.push_back(HexStr(item));
            }
            in.pushKV("pegin_witness", witness);
        }
        if (!input.m_utxo_rangeproof.empty()) {
            in.pushKV("utxo_rangeproof", HexStr(input.m_utxo_rangeproof));
        }

        if (input.m_explicit_value.has_value()) {
            in.pushKV("explicit_value", ValueFromAmount(*input.m_explicit_value));
        }
        if (!input.m_value_proof.empty()) {
            in.pushKV("value_proof", HexStr(input.m_value_proof));
        }
        if (!input.m_explicit_asset.IsNull()) {
            in.pushKV("explicit_asset", input.m_explicit_asset.GetHex());
        }
        if (!input.m_asset_proof.empty()) {
            in.pushKV("asset_proof", HexStr(input.m_asset_proof));
        }

        if (input.m_blinded_issuance.has_value()) {
            in.pushKV("blinded_issuance", *input.m_blinded_issuance);
        }

        switch (VerifyBlindProofs(input)) {
        case BlindProofResult::OK:
            // all good
            break;
        case BlindProofResult::NOT_FULLY_BLINDED:
            in.pushKV("status", "ERROR: Proofs provided for unblinded input");
            break;
        case BlindProofResult::MISSING_VALUE_PROOF:
            in.pushKV("status", "WARNING: has confidential and explicit values but no proof connecting them");
            break;
        case BlindProofResult::MISSING_ASSET_PROOF:
            in.pushKV("status", "WARNING: has confidential and explicit assets but no proof connecting them");
            break;
        case BlindProofResult::INVALID_VALUE_PROOF:
            in.pushKV("status", "ERROR: has invalid value proof, the value may be a lie!");
            break;
        case BlindProofResult::INVALID_ASSET_PROOF:
            in.pushKV("status", "ERROR: has invalid asset proof, the asset may be a lie!");
            break;
        }


        // Ripemd160 hash preimages
        if (!input.ripemd160_preimages.empty()) {
            UniValue ripemd160_preimages(UniValue::VOBJ);
            for (const auto& [hash, preimage] : input.ripemd160_preimages) {
                ripemd160_preimages.pushKV(HexStr(hash), HexStr(preimage));
            }
            in.pushKV("ripemd160_preimages", ripemd160_preimages);
        }

        // Sha256 hash preimages
        if (!input.sha256_preimages.empty()) {
            UniValue sha256_preimages(UniValue::VOBJ);
            for (const auto& [hash, preimage] : input.sha256_preimages) {
                sha256_preimages.pushKV(HexStr(hash), HexStr(preimage));
            }
            in.pushKV("sha256_preimages", sha256_preimages);
        }

        // Hash160 hash preimages
        if (!input.hash160_preimages.empty()) {
            UniValue hash160_preimages(UniValue::VOBJ);
            for (const auto& [hash, preimage] : input.hash160_preimages) {
                hash160_preimages.pushKV(HexStr(hash), HexStr(preimage));
            }
            in.pushKV("hash160_preimages", hash160_preimages);
        }

        // Hash256 hash preimages
        if (!input.hash256_preimages.empty()) {
            UniValue hash256_preimages(UniValue::VOBJ);
            for (const auto& [hash, preimage] : input.hash256_preimages) {
                hash256_preimages.pushKV(HexStr(hash), HexStr(preimage));
            }
            in.pushKV("hash256_preimages", hash256_preimages);
        }

        // Taproot key path signature
        if (!input.m_tap_key_sig.empty()) {
            in.pushKV("taproot_key_path_sig", HexStr(input.m_tap_key_sig));
        }

        // Taproot script path signatures
        if (!input.m_tap_script_sigs.empty()) {
            UniValue script_sigs(UniValue::VARR);
            for (const auto& [pubkey_leaf, sig] : input.m_tap_script_sigs) {
                const auto& [xonly, leaf_hash] = pubkey_leaf;
                UniValue sigobj(UniValue::VOBJ);
                sigobj.pushKV("pubkey", HexStr(xonly));
                sigobj.pushKV("leaf_hash", HexStr(leaf_hash));
                sigobj.pushKV("sig", HexStr(sig));
                script_sigs.push_back(sigobj);
            }
            in.pushKV("taproot_script_path_sigs", script_sigs);
        }

        // Taproot leaf scripts
        if (!input.m_tap_scripts.empty()) {
            UniValue tap_scripts(UniValue::VARR);
            for (const auto& [leaf, control_blocks] : input.m_tap_scripts) {
                const auto& [script, leaf_ver] = leaf;
                UniValue script_info(UniValue::VOBJ);
                script_info.pushKV("script", HexStr(script));
                script_info.pushKV("leaf_ver", leaf_ver);
                UniValue control_blocks_univ(UniValue::VARR);
                for (const auto& control_block : control_blocks) {
                    control_blocks_univ.push_back(HexStr(control_block));
                }
                script_info.pushKV("control_blocks", control_blocks_univ);
                tap_scripts.push_back(script_info);
            }
            in.pushKV("taproot_scripts", tap_scripts);
        }

        // Taproot bip32 keypaths
        if (!input.m_tap_bip32_paths.empty()) {
            UniValue keypaths(UniValue::VARR);
            for (const auto& [xonly, leaf_origin] : input.m_tap_bip32_paths) {
                const auto& [leaf_hashes, origin] = leaf_origin;
                UniValue path_obj(UniValue::VOBJ);
                path_obj.pushKV("pubkey", HexStr(xonly));
                path_obj.pushKV("master_fingerprint", strprintf("%08x", ReadBE32(origin.fingerprint)));
                path_obj.pushKV("path", WriteHDKeypath(origin.path));
                UniValue leaf_hashes_arr(UniValue::VARR);
                for (const auto& leaf_hash : leaf_hashes) {
                    leaf_hashes_arr.push_back(HexStr(leaf_hash));
                }
                path_obj.pushKV("leaf_hashes", leaf_hashes_arr);
                keypaths.push_back(path_obj);
            }
            in.pushKV("taproot_bip32_derivs", keypaths);
        }

        // Taproot internal key
        if (!input.m_tap_internal_key.IsNull()) {
            in.pushKV("taproot_internal_key", HexStr(input.m_tap_internal_key));
        }

        // Write taproot merkle root
        if (!input.m_tap_merkle_root.IsNull()) {
            in.pushKV("taproot_merkle_root", HexStr(input.m_tap_merkle_root));
        }

        // Proprietary
        if (!input.m_proprietary.empty()) {
            UniValue proprietary(UniValue::VARR);
            for (const auto& entry : input.m_proprietary) {
                UniValue this_prop(UniValue::VOBJ);
                this_prop.pushKV("identifier", HexStr(entry.identifier));
                this_prop.pushKV("subtype", entry.subtype);
                this_prop.pushKV("key", HexStr(entry.key));
                this_prop.pushKV("value", HexStr(entry.value));
                proprietary.push_back(this_prop);
            }
            in.pushKV("proprietary", proprietary);
        }

        // Unknown data
        if (input.unknown.size() > 0) {
            UniValue unknowns(UniValue::VOBJ);
            for (auto entry : input.unknown) {
                unknowns.pushKV(HexStr(entry.first), HexStr(entry.second));
            }
            in.pushKV("unknown", unknowns);
        }

        inputs.push_back(in);
    }
    result.pushKV("inputs", inputs);

    // outputs
    UniValue outputs(UniValue::VARR);
    for (unsigned int i = 0; i < psbtx.outputs.size(); ++i) {
        const PSBTOutput& output = psbtx.outputs[i];
        UniValue out(UniValue::VOBJ);
        // Redeem script and witness script
        if (!output.redeem_script.empty()) {
            UniValue r(UniValue::VOBJ);
            ScriptToUniv(output.redeem_script, /*out=*/r);
            out.pushKV("redeem_script", r);
        }
        if (!output.witness_script.empty()) {
            UniValue r(UniValue::VOBJ);
            ScriptToUniv(output.witness_script, /*out=*/r);
            out.pushKV("witness_script", r);
        }

        // keypaths
        if (!output.hd_keypaths.empty()) {
            UniValue keypaths(UniValue::VARR);
            for (auto entry : output.hd_keypaths) {
                UniValue keypath(UniValue::VOBJ);
                keypath.pushKV("pubkey", HexStr(entry.first));
                keypath.pushKV("master_fingerprint", strprintf("%08x", ReadBE32(entry.second.fingerprint)));
                keypath.pushKV("path", WriteHDKeypath(entry.second.path));
                keypaths.push_back(keypath);
            }
            out.pushKV("bip32_derivs", keypaths);
        }

        // PSBTv2 stuff
        if (psbtx.GetVersion() == 2) {
            if (output.amount != std::nullopt) {
                out.pushKV("amount", ValueFromAmount(*output.amount));
            }
            if (output.script != std::nullopt) {
                UniValue spk(UniValue::VOBJ);
                ScriptToUniv(*output.script, /*out=*/spk, /*include_hex=*/true, /*include_address=*/true);
                out.pushKV("script", spk);
            }
        }

        // Value commitment
        if (!output.m_value_commitment.IsNull()) {
            out.pushKV("value_commitment", output.m_value_commitment.GetHex());
        }

        // Asset commitment
        if (!output.m_asset_commitment.IsNull()) {
            out.pushKV("asset_commitment", output.m_asset_commitment.GetHex());
        }

        // Asset
        if (!output.m_asset.IsNull()) {
            out.pushKV("asset", output.m_asset.GetHex());
        }

        // Rangeproof
        if (!output.m_value_rangeproof.empty()) {
            out.pushKV("rangeproof", HexStr(output.m_value_rangeproof));
        }

        // Surjection proof
        if (!output.m_asset_surjection_proof.empty()) {
            out.pushKV("surjection_proof", HexStr(output.m_asset_surjection_proof));
        }

        // ECDH pubkey
        if (output.m_ecdh_pubkey.IsValid()) {
            out.pushKV("ecdh_pubkey", HexStr(output.m_ecdh_pubkey));
        }

        // Blinding pubkey
        if (output.m_blinding_pubkey.IsValid()) {
            out.pushKV("blinding_pubkey", HexStr(output.m_blinding_pubkey));
        }

        // Blinder index
        if (output.m_blinder_index != std::nullopt) {
            out.pushKV("blinder_index", (int64_t)*output.m_blinder_index);
        }

        // Blind value proof
        if (!output.m_blind_value_proof.empty()) {
            out.pushKV("blind_value_proof", HexStr(output.m_blind_value_proof));
        }

        // Blind asset proof
        if (!output.m_blind_asset_proof.empty()) {
            out.pushKV("blind_asset_proof", HexStr(output.m_blind_asset_proof));
        }

        switch (VerifyBlindProofs(output)) {
        case BlindProofResult::OK:
            // all good
            break;
        case BlindProofResult::NOT_FULLY_BLINDED:
            out.pushKV("status", "needs blinding");
            break;
        case BlindProofResult::MISSING_VALUE_PROOF:
            out.pushKV("status", "WARNING: has confidential and explicit values but no proof connecting them");
            break;
        case BlindProofResult::MISSING_ASSET_PROOF:
            out.pushKV("status", "WARNING: has confidential and explicit assets but no proof connecting them");
            break;
        case BlindProofResult::INVALID_VALUE_PROOF:
            out.pushKV("status", "ERROR: has invalid value proof, the value may be a lie!");
            break;
        case BlindProofResult::INVALID_ASSET_PROOF:
            out.pushKV("status", "ERROR: has invalid asset proof, the asset may be a lie!");
            break;
        }

        // Taproot internal key
        if (!output.m_tap_internal_key.IsNull()) {
            out.pushKV("taproot_internal_key", HexStr(output.m_tap_internal_key));
        }

        // Taproot tree
        if (!output.m_tap_tree.empty()) {
            UniValue tree(UniValue::VARR);
            for (const auto& [depth, leaf_ver, script] : output.m_tap_tree) {
                UniValue elem(UniValue::VOBJ);
                elem.pushKV("depth", (int)depth);
                elem.pushKV("leaf_ver", (int)leaf_ver);
                elem.pushKV("script", HexStr(script));
                tree.push_back(elem);
            }
            out.pushKV("taproot_tree", tree);
        }

        // Taproot bip32 keypaths
        if (!output.m_tap_bip32_paths.empty()) {
            UniValue keypaths(UniValue::VARR);
            for (const auto& [xonly, leaf_origin] : output.m_tap_bip32_paths) {
                const auto& [leaf_hashes, origin] = leaf_origin;
                UniValue path_obj(UniValue::VOBJ);
                path_obj.pushKV("pubkey", HexStr(xonly));
                path_obj.pushKV("master_fingerprint", strprintf("%08x", ReadBE32(origin.fingerprint)));
                path_obj.pushKV("path", WriteHDKeypath(origin.path));
                UniValue leaf_hashes_arr(UniValue::VARR);
                for (const auto& leaf_hash : leaf_hashes) {
                    leaf_hashes_arr.push_back(HexStr(leaf_hash));
                }
                path_obj.pushKV("leaf_hashes", leaf_hashes_arr);
                keypaths.push_back(path_obj);
            }
            out.pushKV("taproot_bip32_derivs", keypaths);
        }

        // Proprietary
        if (!output.m_proprietary.empty()) {
            UniValue proprietary(UniValue::VARR);
            for (const auto& entry : output.m_proprietary) {
                UniValue this_prop(UniValue::VOBJ);
                this_prop.pushKV("identifier", HexStr(entry.identifier));
                this_prop.pushKV("subtype", entry.subtype);
                this_prop.pushKV("key", HexStr(entry.key));
                this_prop.pushKV("value", HexStr(entry.value));
                proprietary.push_back(this_prop);
            }
            out.pushKV("proprietary", proprietary);
        }

        // Unknown data
        if (output.unknown.size() > 0) {
            UniValue unknowns(UniValue::VOBJ);
            for (auto entry : output.unknown) {
                unknowns.pushKV(HexStr(entry.first), HexStr(entry.second));
            }
            out.pushKV("unknown", unknowns);
        }

        outputs.push_back(out);
    }
    result.pushKV("outputs", outputs);

    return result;
},
    };
}

static RPCHelpMan combinepsbt()
{
    return RPCHelpMan{"combinepsbt",
                "\nCombine multiple partially signed Bitcoin transactions into one transaction.\n"
                "Implements the Combiner role.\n",
                {
                    {"txs", RPCArg::Type::ARR, RPCArg::Optional::NO, "The base64 strings of partially signed transactions",
                        {
                            {"psbt", RPCArg::Type::STR, RPCArg::Optional::OMITTED, "A base64 string of a PSBT"},
                        },
                        },
                },
                RPCResult{
                    RPCResult::Type::STR, "", "The base64-encoded partially signed transaction"
                },
                RPCExamples{
                    HelpExampleCli("combinepsbt", R"('["mybase64_1", "mybase64_2", "mybase64_3"]')")
                },
        [&](const RPCHelpMan& self, const JSONRPCRequest& request) -> UniValue
{
    if (!g_con_elementsmode)
        throw std::runtime_error("PSBT operations are disabled when not in elementsmode.\n");

    RPCTypeCheck(request.params, {UniValue::VARR}, true);

    // Unserialize the transactions
    std::vector<PartiallySignedTransaction> psbtxs;
    UniValue txs = request.params[0].get_array();
    if (txs.empty()) {
        throw JSONRPCError(RPC_INVALID_PARAMETER, "Parameter 'txs' cannot be empty");
    }
    for (unsigned int i = 0; i < txs.size(); ++i) {
        PartiallySignedTransaction psbtx;
        std::string error;
        if (!DecodeBase64PSBT(psbtx, txs[i].get_str(), error)) {
            throw JSONRPCError(RPC_DESERIALIZATION_ERROR, strprintf("TX decode failed %s", error));
        }
        psbtxs.push_back(psbtx);
    }

    // Find if (and which) psbt has all the output blinding stuff set
    unsigned int base_psbt_index = 0;
    bool has_fully_blinded = false;
    for (unsigned int i = 0; i < psbtxs.size(); ++i) {
        const auto& psbt = psbtxs[i];
        bool is_fully_blinded = true;
        int unblinded_count = 0;
        for (const auto& psbt_out : psbt.outputs) {
            if (psbt_out.IsBlinded()) {
                is_fully_blinded &= psbt_out.IsFullyBlinded();
            } else {
                unblinded_count++;
            }
        }
        if (is_fully_blinded) {
            base_psbt_index = i;
            has_fully_blinded = true;
            break;
        }
    }

    // Swap the psbt we want to use as base with the 0'th psbt which is the position for the base psbt
    if (base_psbt_index > 0) {
        std::swap(psbtxs[base_psbt_index], psbtxs[0]);
    }

    PartiallySignedTransaction merged_psbt;
    const TransactionError error = CombinePSBTs(merged_psbt, psbtxs);
    if (error != TransactionError::OK) {
        throw JSONRPCTransactionError(error);
    }

    // If we did not use a fully blinded psbt as the base, but the result is now fully blinded, that's not good so fail
    if (!has_fully_blinded) {
        bool is_fully_blinded = true;
        for (const auto& psbt_out : merged_psbt.outputs) {
            if (psbt_out.IsBlinded()) {
                is_fully_blinded &= psbt_out.IsFullyBlinded();
            }
        }
        if (is_fully_blinded) {
            throw JSONRPCError(RPC_DESERIALIZATION_ERROR, "Cannot combine PSETs as the values and blinders would become imbalanced");
        }
    }

    return EncodePSBT(merged_psbt);
},
    };
}

static RPCHelpMan finalizepsbt()
{
    return RPCHelpMan{"finalizepsbt",
                "Finalize the inputs of a PSBT. If the transaction is fully signed, it will produce a\n"
                "network serialized transaction which can be broadcast with sendrawtransaction. Otherwise a PSBT will be\n"
                "created which has the final_scriptSig and final_scriptWitness fields filled for inputs that are complete.\n"
                "Implements the Finalizer and Extractor roles.\n",
                {
                    {"psbt", RPCArg::Type::STR, RPCArg::Optional::NO, "A base64 string of a PSBT"},
                    {"extract", RPCArg::Type::BOOL, RPCArg::Default{true}, "If true and the transaction is complete,\n"
            "                             extract and return the complete transaction in normal network serialization instead of the PSBT."},
                },
                RPCResult{
                    RPCResult::Type::OBJ, "", "",
                    {
                        {RPCResult::Type::STR, "psbt", /*optional=*/true, "The base64-encoded partially signed transaction if not extracted"},
                        {RPCResult::Type::STR_HEX, "hex", /*optional=*/true, "The hex-encoded network transaction if extracted"},
                        {RPCResult::Type::BOOL, "complete", "If the transaction has a complete set of signatures"},
                    }
                },
                RPCExamples{
                    HelpExampleCli("finalizepsbt", "\"psbt\"")
                },
        [&](const RPCHelpMan& self, const JSONRPCRequest& request) -> UniValue
{
    if (!g_con_elementsmode)
        throw std::runtime_error("PSBT operations are disabled when not in elementsmode.\n");

    RPCTypeCheck(request.params, {UniValue::VSTR, UniValue::VBOOL}, true);

    // Unserialize the transactions
    PartiallySignedTransaction psbtx;
    std::string error;
    if (!DecodeBase64PSBT(psbtx, request.params[0].get_str(), error)) {
        throw JSONRPCError(RPC_DESERIALIZATION_ERROR, strprintf("TX decode failed %s", error));
    }

    bool extract = request.params[1].isNull() || (!request.params[1].isNull() && request.params[1].get_bool());

    CMutableTransaction mtx;
    bool complete = FinalizeAndExtractPSBT(psbtx, mtx);

    UniValue result(UniValue::VOBJ);
    CDataStream ssTx(SER_NETWORK, PROTOCOL_VERSION);
    std::string result_str;

    if (complete && extract) {
        ssTx << mtx;
        result_str = HexStr(ssTx);
        result.pushKV("hex", result_str);
    } else {
        ssTx << psbtx;
        result_str = EncodeBase64(ssTx.str());
        result.pushKV("psbt", result_str);
    }
    result.pushKV("complete", complete);
    return result;
},
    };
}

static RPCHelpMan createpsbt()
{
    return RPCHelpMan{"createpsbt",
                "\nCreates a transaction in the Partially Signed Transaction format.\n"
                "Implements the Creator role.\n",
                {
                    {"inputs", RPCArg::Type::ARR, RPCArg::Optional::NO, "The json objects",
                        {
                            {"", RPCArg::Type::OBJ, RPCArg::Optional::OMITTED, "",
                                {
                                    {"txid", RPCArg::Type::STR_HEX, RPCArg::Optional::NO, "The transaction id"},
                                    {"vout", RPCArg::Type::NUM, RPCArg::Optional::NO, "The output number"},
                                    {"sequence", RPCArg::Type::NUM, RPCArg::DefaultHint{"depends on the value of the 'replaceable' and 'locktime' arguments"}, "The sequence number"},
                                    {"pegin_bitcoin_tx", RPCArg::Type::STR_HEX, RPCArg::Optional::NO, "The raw bitcoin transaction (in hex) depositing bitcoin to the mainchain_address generated by getpeginaddress"},
                                    {"pegin_txout_proof", RPCArg::Type::STR_HEX, RPCArg::Optional::NO, "A rawtxoutproof (in hex) generated by the mainchain daemon's `gettxoutproof` containing a proof of only bitcoin_tx"},
                                    {"pegin_claim_script", RPCArg::Type::STR_HEX, RPCArg::Optional::NO, "The witness program generated by getpeginaddress."},
                                    {"issuance_amount", RPCArg::Type::NUM, RPCArg::Optional::OMITTED, "The amount to be issued"},
                                    {"issuance_tokens", RPCArg::Type::NUM, RPCArg::Optional::OMITTED, "The number of asset issuance tokens to generate"},
                                    {"asset_entropy", RPCArg::Type::STR_HEX, RPCArg::Optional::OMITTED, "For new asset issuance, this is any additional entropy to be used in the asset tag calculation. For reissuance, this is the original asaset entropy"},
                                    {"asset_blinding_nonce", RPCArg::Type::STR_HEX, RPCArg::Optional::OMITTED, "Do not set for new asset issuance. For reissuance, this is the blinding factor for reissuance token output for the asset being reissued"},
                                    {"blind_reissuance",  RPCArg::Type::BOOL, RPCArg::Default{true}, "Whether to mark the issuance input for blinding or not. Only affects issuances with re-issuance tokens."},
                                },
                                },
                        },
                        },
                    {"outputs", RPCArg::Type::ARR, RPCArg::Optional::NO, "The outputs (key-value pairs), where none of the keys are duplicated.\n"
                            "That is, each address can only appear once and there can only be one 'data' object.\n"
                            "For compatibility reasons, a dictionary, which holds the key-value pairs directly, is also\n"
                            "                             accepted as second parameter.",
                        {
                            {"", RPCArg::Type::OBJ_USER_KEYS, RPCArg::Optional::OMITTED, "",
                                {
                                    {"address", RPCArg::Type::AMOUNT, RPCArg::Optional::NO, "A key-value pair. The key (string) is the bitcoin address, the value (float or string) is the amount in " + CURRENCY_UNIT},
                                    {"blinder_index", RPCArg::Type::NUM, RPCArg::Optional::OMITTED, "The index of the input whose signer will blind this output. Must be provided if this output is to be blinded"},
                                    {"asset", RPCArg::Type::STR, RPCArg::Optional::OMITTED, "The asset tag for this output if it is not the main chain asset"},
                                },
                                },
                            {"", RPCArg::Type::OBJ, RPCArg::Optional::OMITTED, "",
                                {
                                    {"data", RPCArg::Type::STR_HEX, RPCArg::Optional::NO, "A key-value pair. The key must be \"data\", the value is hex-encoded data"},
                                },
                                },
                        },
                        },
                    {"locktime", RPCArg::Type::NUM, RPCArg::Default{0}, "Raw locktime. Non-0 value also locktime-activates inputs"},
                    {"replaceable", RPCArg::Type::BOOL, RPCArg::Default{false}, "Marks this transaction as BIP125 replaceable.\n"
                            "                             Allows this transaction to be replaced by a transaction with higher fees. If provided, it is an error if explicit sequence numbers are incompatible."},
                    {"psbt_version", RPCArg::Type::NUM, RPCArg::Default{2}, "The PSBT version number to use."},
                },
                RPCResult{
                    RPCResult::Type::STR, "", "The resulting raw transaction (base64-encoded string)"
                },
                RPCExamples{
                    HelpExampleCli("createpsbt", "\"[{\\\"txid\\\":\\\"myid\\\",\\\"vout\\\":0}]\" \"[{\\\"data\\\":\\\"00010203\\\"}]\"")
                },
        [&](const RPCHelpMan& self, const JSONRPCRequest& request) -> UniValue
{
    if (!g_con_elementsmode)
        throw std::runtime_error("PSBT operations are disabled when not in elementsmode.\n");

    ChainstateManager& chainman = EnsureAnyChainman(request.context);

    RPCTypeCheck(request.params, {
        UniValue::VARR,
        UniValue::VARR,
        UniValue::VNUM,
        UniValue::VBOOL,
        UniValue::VNUM,
        }, true
    );

    std::optional<bool> rbf;
    if (!request.params[3].isNull()) {
        rbf = request.params[3].get_bool();
    }
    std::map<CTxOut, PSBTOutput> psbt_outs;
    auto tip = WITH_LOCK(::cs_main, return chainman.ActiveChain().Tip());
    CMutableTransaction rawTx = ConstructTransaction(request.params[0], request.params[1], request.params[2], rbf, tip, &psbt_outs, true /* allow_peg_in */, true /* allow_issuance */);

    // Make a blank psbt
    uint32_t psbt_version = 2;
    if (!request.params[4].isNull()) {
        psbt_version = request.params[4].getInt<int>();
    }
    if (psbt_version != 2) {
        throw JSONRPCError(RPC_INVALID_PARAMETER, "The PSBT version can only be 2");
    }

    // Make a blank psbt
    std::set<uint256> new_assets;
    std::set<uint256> new_reissuance;
    for (unsigned int i = 0; i < rawTx.vin.size(); ++i) {
        if (!rawTx.vin[i].assetIssuance.IsNull()) {
            const UniValue& blind_reissuance_v = find_value(request.params[0].get_array()[i].get_obj(), "blind_reissuance");
            bool blind_reissuance = blind_reissuance_v.isNull() ? true : blind_reissuance_v.get_bool();
            uint256 entropy;
            CAsset asset;
            CAsset token;

            if (rawTx.vin[i].assetIssuance.assetBlindingNonce.IsNull()) {
                // New issuance, calculate the final entropy
                GenerateAssetEntropy(entropy, rawTx.vin[i].prevout, rawTx.vin[i].assetIssuance.assetEntropy);
            } else {
                // Reissuance, use original entropy set in assetEntropy
                entropy = rawTx.vin[i].assetIssuance.assetEntropy;
            }

            CalculateAsset(asset, entropy);
            new_assets.insert(asset.id);

            if (!rawTx.vin[i].assetIssuance.nInflationKeys.IsNull()) {
                // Calculate reissuance asset tag if there will be reissuance tokens
                CalculateReissuanceToken(token, entropy, blind_reissuance);
                new_reissuance.insert(token.id);
            }
        }
    }
    PartiallySignedTransaction psbtx(rawTx, psbt_version);
    for (unsigned int i = 0; i < rawTx.vout.size(); ++i) {
        PSBTOutput& output = psbtx.outputs[i];
        auto it = psbt_outs.find(rawTx.vout.at(i));
        if (it != psbt_outs.end()) {
            PSBTOutput& construct_psbt_out = it->second;

            output.m_blinding_pubkey = construct_psbt_out.m_blinding_pubkey;
            output.m_blinder_index = construct_psbt_out.m_blinder_index;
        }

        // Check the asset
        if (new_assets.count(output.m_asset) > 0) {
            new_assets.erase(output.m_asset);
        }
        if (new_reissuance.count(output.m_asset) > 0) {
            new_reissuance.erase(output.m_asset);
        }
    }

    // Make sure all newly issued assets and reissuance tokens had outputs
    if (new_assets.size() > 0) {
        throw JSONRPCError(RPC_INVALID_PARAMETER, "Missing output for new assets");
    }
    if (new_reissuance.size() > 0) {
        throw JSONRPCError(RPC_INVALID_PARAMETER, "Missing output for reissuance tokens");
    }

    return EncodePSBT(psbtx);
},
    };
}

static RPCHelpMan converttopsbt()
{
    return RPCHelpMan{"converttopsbt",
                "\nConverts a network serialized transaction to a PSBT. This should be used only with createrawtransaction and fundrawtransaction\n"
                "createpsbt and walletcreatefundedpsbt should be used for new applications.\n",
                {
                    {"hexstring", RPCArg::Type::STR_HEX, RPCArg::Optional::NO, "The hex string of a raw transaction"},
                    {"permitsigdata", RPCArg::Type::BOOL, RPCArg::Default{false}, "If true, any signatures in the input will be discarded and conversion\n"
                            "                              will continue. If false, RPC will fail if any signatures are present."},
                    {"iswitness", RPCArg::Type::BOOL, RPCArg::DefaultHint{"depends on heuristic tests"}, "Whether the transaction hex is a serialized witness transaction.\n"
                        "If iswitness is not present, heuristic tests will be used in decoding.\n"
                        "If true, only witness deserialization will be tried.\n"
                        "If false, only non-witness deserialization will be tried.\n"
                        "This boolean should reflect whether the transaction has inputs\n"
                        "(e.g. fully valid, or on-chain transactions), if known by the caller."
                    },
                },
                RPCResult{
                    RPCResult::Type::STR, "", "The resulting raw transaction (base64-encoded string)"
                },
                RPCExamples{
                            "\nCreate a transaction\n"
                            + HelpExampleCli("createrawtransaction", "\"[{\\\"txid\\\":\\\"myid\\\",\\\"vout\\\":0}]\" \"[{\\\"data\\\":\\\"00010203\\\"}]\"") +
                            "\nConvert the transaction to a PSBT\n"
                            + HelpExampleCli("converttopsbt", "\"rawtransaction\"")
                },
        [&](const RPCHelpMan& self, const JSONRPCRequest& request) -> UniValue
{
    if (!g_con_elementsmode)
        throw std::runtime_error("PSBT operations are disabled when not in elementsmode.\n");

    RPCTypeCheck(request.params, {UniValue::VSTR, UniValue::VBOOL, UniValue::VBOOL}, true);

    // parse hex string from parameter
    CMutableTransaction tx;
    bool permitsigdata = request.params[1].isNull() ? false : request.params[1].get_bool();
    bool witness_specified = !request.params[2].isNull();
    bool iswitness = witness_specified ? request.params[2].get_bool() : false;
    const bool try_witness = witness_specified ? iswitness : true;
    const bool try_no_witness = witness_specified ? !iswitness : true;
    if (!DecodeHexTx(tx, request.params[0].get_str(), try_no_witness, try_witness)) {
        throw JSONRPCError(RPC_DESERIALIZATION_ERROR, "TX decode failed");
    }

    // Remove all scriptSigs and scriptWitnesses from inputs
    for (CTxIn& input : tx.vin) {
        if (!input.scriptSig.empty() && !permitsigdata) {
            throw JSONRPCError(RPC_DESERIALIZATION_ERROR, "Inputs must not have scriptSigs");
        }
        input.scriptSig.clear();
    }
    for (CTxInWitness& witness: tx.witness.vtxinwit) {
        if (!witness.scriptWitness.IsNull() && !permitsigdata) {
            throw JSONRPCError(RPC_DESERIALIZATION_ERROR, "Inputs must not have scriptWitnesses");
        }
    }
    tx.witness.SetNull();

    // Make a blank psbt
    PartiallySignedTransaction psbtx(tx, 2 /* version */);

    // Set the blinder index to 0 for all outputs that are blinded
    for (auto& outputs : psbtx.outputs) {
        outputs.m_blinder_index = 0;
    }

    // Serialize the PSBT
    CDataStream ssTx(SER_NETWORK, PROTOCOL_VERSION);
    ssTx << psbtx;

    return EncodeBase64(ssTx);
},
    };
}

static RPCHelpMan utxoupdatepsbt()
{
    return RPCHelpMan{"utxoupdatepsbt",
            "\nUpdates all segwit inputs and outputs in a PSBT with data from output descriptors, the UTXO set or the mempool.\n",
            {
                {"psbt", RPCArg::Type::STR, RPCArg::Optional::NO, "A base64 string of a PSBT"},
                {"descriptors", RPCArg::Type::ARR, RPCArg::Optional::OMITTED_NAMED_ARG, "An array of either strings or objects", {
                    {"", RPCArg::Type::STR, RPCArg::Optional::OMITTED, "An output descriptor"},
                    {"", RPCArg::Type::OBJ, RPCArg::Optional::OMITTED, "An object with an output descriptor and extra information", {
                         {"desc", RPCArg::Type::STR, RPCArg::Optional::NO, "An output descriptor"},
                         {"range", RPCArg::Type::RANGE, RPCArg::Default{1000}, "Up to what index HD chains should be explored (either end or [begin,end])"},
                    }},
                }},
            },
            RPCResult {
                    RPCResult::Type::STR, "", "The base64-encoded partially signed transaction with inputs updated"
            },
            RPCExamples {
                HelpExampleCli("utxoupdatepsbt", "\"psbt\"")
            },
        [&](const RPCHelpMan& self, const JSONRPCRequest& request) -> UniValue
{
    RPCTypeCheck(request.params, {UniValue::VSTR, UniValue::VARR}, true);

    // Unserialize the transactions
    PartiallySignedTransaction psbtx;
    std::string error;
    if (!DecodeBase64PSBT(psbtx, request.params[0].get_str(), error)) {
        throw JSONRPCError(RPC_DESERIALIZATION_ERROR, strprintf("TX decode failed %s", error));
    }

    // Parse descriptors, if any.
    FlatSigningProvider provider;
    if (!request.params[1].isNull()) {
        auto descs = request.params[1].get_array();
        for (size_t i = 0; i < descs.size(); ++i) {
            EvalDescriptorStringOrObject(descs[i], provider);
        }
    }
    // We don't actually need private keys further on; hide them as a precaution.
    HidingSigningProvider public_provider(&provider, /*hide_secret=*/true, /*hide_origin=*/false);

    // Fetch previous transactions (inputs):
    CCoinsView viewDummy;
    CCoinsViewCache view(&viewDummy);
    {
        NodeContext& node = EnsureAnyNodeContext(request.context);
        const CTxMemPool& mempool = EnsureMemPool(node);
        ChainstateManager& chainman = EnsureChainman(node);
        LOCK2(cs_main, mempool.cs);
        CCoinsViewCache &viewChain = chainman.ActiveChainstate().CoinsTip();
        CCoinsViewMemPool viewMempool(&viewChain, mempool);
        view.SetBackend(viewMempool); // temporarily switch cache backend to db+mempool view

        for (const PSBTInput& txin : psbtx.inputs) {
            view.AccessCoin(txin.GetOutPoint()); // Load entries from viewChain into view; can fail.
        }

        view.SetBackend(viewDummy); // switch back to avoid locking mempool for too long
    }

    // Fill the inputs
    const PrecomputedTransactionData txdata = PrecomputePSBTData(psbtx);
    for (unsigned int i = 0; i < psbtx.inputs.size(); ++i) {
        PSBTInput& input = psbtx.inputs.at(i);

        if (input.non_witness_utxo || !input.witness_utxo.IsNull()) {
            continue;
        }

        const Coin& coin = view.AccessCoin(input.GetOutPoint());

        if (IsSegWitOutput(provider, coin.out.scriptPubKey)) {
            input.witness_utxo = coin.out;
        }

        // Update script/keypath information using descriptor data.
        // Note that SignPSBTInput does a lot more than just constructing ECDSA signatures
        // we don't actually care about those here, in fact.
        SignPSBTInput(public_provider, psbtx, i, &txdata, /*sighash=*/1);
    }

    // Update script/keypath information using descriptor data.
    for (unsigned int i = 0; i < psbtx.outputs.size(); ++i) {
        UpdatePSBTOutput(public_provider, psbtx, i);
    }

    CDataStream ssTx(SER_NETWORK, PROTOCOL_VERSION);
    ssTx << psbtx;
    return EncodeBase64(ssTx);
},
    };
}

static RPCHelpMan parsepsbt()
{
    return RPCHelpMan{"parsepsbt",
            "\nparse and print a PSBT.\n",
            {
                {"psbt", RPCArg::Type::STR, RPCArg::Optional::NO, "A base64 string of a PSBT"}
            },
            RPCResult {
                RPCResult::Type::OBJ, "", "",
                {
                    {RPCResult::Type::STR, "psbt", "The base64-encoded partially signed transaction"},
                        {RPCResult::Type::BOOL, "canonical", "Whether the input PSBT matches the output PSBT"}
                }
            },
            RPCExamples {
                HelpExampleCli("parsepsbt", "\"psbt\"")
            },
        [&](const RPCHelpMan& self, const JSONRPCRequest& request) -> UniValue
{
    RPCTypeCheck(request.params, {UniValue::VSTR}, true);

    // Unserialize the PSBT
    PartiallySignedTransaction psbtx;
    std::string error;
    if (!DecodeBase64PSBT(psbtx, request.params[0].get_str(), error)) {
        throw JSONRPCError(RPC_DESERIALIZATION_ERROR, strprintf("PSBT decode failed %s", error));
    }

    // Serialize the PSBT
    CDataStream ssTx(SER_NETWORK, PROTOCOL_VERSION);
    ssTx << psbtx;
    const std::string encoded = EncodeBase64(ssTx);
    UniValue result(UniValue::VOBJ);
    result.pushKV("psbt", encoded);
    result.pushKV("canonical", encoded == request.params[0].get_str());
    return result;
},
    };
}
#if 0
static RPCHelpMan joinpsbts()
{
    return RPCHelpMan{"joinpsbts",
            "\nJoins multiple distinct PSBTs with different inputs and outputs into one PSBT with inputs and outputs from all of the PSBTs\n"
            "No input in any of the PSBTs can be in more than one of the PSBTs.\n",
            {
                {"txs", RPCArg::Type::ARR, RPCArg::Optional::NO, "The base64 strings of partially signed transactions",
                    {
                        {"psbt", RPCArg::Type::STR, RPCArg::Optional::NO, "A base64 string of a PSBT"}
                    }}
            },
            RPCResult {
                    RPCResult::Type::STR, "", "The base64-encoded partially signed transaction"
            },
            RPCExamples {
                HelpExampleCli("joinpsbts", "\"psbt\"")
            },
        [&](const RPCHelpMan& self, const JSONRPCRequest& request) -> UniValue
{
    RPCTypeCheck(request.params, {UniValue::VARR}, true);

    // Unserialize the transactions
    std::vector<PartiallySignedTransaction> psbtxs;
    UniValue txs = request.params[0].get_array();

    if (txs.size() <= 1) {
        throw JSONRPCError(RPC_INVALID_PARAMETER, "At least two PSBTs are required to join PSBTs.");
    }

    int32_t best_version = 1;
    uint32_t best_locktime = 0xffffffff;
    for (unsigned int i = 0; i < txs.size(); ++i) {
        PartiallySignedTransaction psbtx;
        std::string error;
        if (!DecodeBase64PSBT(psbtx, txs[i].get_str(), error)) {
            throw JSONRPCError(RPC_DESERIALIZATION_ERROR, strprintf("TX decode failed %s", error));
        }
        if (psbtx.GetVersion() != 0) {
            throw JSONRPCError(RPC_INVALID_PARAMETER, "joinpsbts only operates on version 0 PSBTs");
        }
        psbtxs.push_back(psbtx);
        // Choose the highest version number
        if (*psbtx.tx_version > best_version) {
            best_version = *psbtx.tx_version;
            best_version = static_cast<uint32_t>(psbtx.tx->nVersion);
        }
        // Choose the lowest lock time
        if (*psbtx.fallback_locktime < best_locktime) {
            best_locktime = *psbtx.fallback_locktime;
        }
    }

    // Create a blank psbt where everything will be added
    PartiallySignedTransaction merged_psbt;
    merged_psbt.tx_version = best_version;
    merged_psbt.fallback_locktime = best_locktime;
    // TODO: Remove for PSBTv2
    merged_psbt.tx = CMutableTransaction();
    merged_psbt.tx->nVersion = best_version;
    merged_psbt.tx->nLockTime = best_locktime;

    // Merge
    for (auto& psbt : psbtxs) {
        for (unsigned int i = 0; i < psbt.inputs.size(); ++i) {
            if (!merged_psbt.AddInput(psbt.inputs[i])) {
                throw JSONRPCError(RPC_INVALID_PARAMETER, strprintf("Input %s:%d exists in multiple PSBTs", psbt.inputs[i].prev_txid.ToString(), *psbt.inputs[i].prev_out));
            }
        }
        for (unsigned int i = 0; i < psbt.outputs.size(); ++i) {
            merged_psbt.AddOutput(psbt.outputs[i]);
        }
        for (auto& xpub_pair : psbt.m_xpubs) {
            if (merged_psbt.m_xpubs.count(xpub_pair.first) == 0) {
                merged_psbt.m_xpubs[xpub_pair.first] = xpub_pair.second;
            } else {
                merged_psbt.m_xpubs[xpub_pair.first].insert(xpub_pair.second.begin(), xpub_pair.second.end());
            }
        }
        merged_psbt.unknown.insert(psbt.unknown.begin(), psbt.unknown.end());
    }

    // Generate list of shuffled indices for shuffling inputs and outputs of the merged PSBT
    std::vector<int> input_indices(merged_psbt.inputs.size());
    std::iota(input_indices.begin(), input_indices.end(), 0);
    std::vector<int> output_indices(merged_psbt.outputs.size());
    std::iota(output_indices.begin(), output_indices.end(), 0);

    // Shuffle input and output indices lists
    Shuffle(input_indices.begin(), input_indices.end(), FastRandomContext());
    Shuffle(output_indices.begin(), output_indices.end(), FastRandomContext());

    PartiallySignedTransaction shuffled_psbt;
    shuffled_psbt.tx_version = merged_psbt.tx_version;
    shuffled_psbt.fallback_locktime = merged_psbt.fallback_locktime;
    // TODO: Remove for PSBTv2
    shuffled_psbt.tx = CMutableTransaction();
    shuffled_psbt.tx->nVersion = merged_psbt.tx->nVersion;
    shuffled_psbt.tx->nLockTime = merged_psbt.tx->nLockTime;
    for (int i : input_indices) {
        shuffled_psbt.AddInput(merged_psbt.inputs[i]);
    }
    for (int i : output_indices) {
        shuffled_psbt.AddOutput(merged_psbt.outputs[i]);
    }
    shuffled_psbt.unknown.insert(merged_psbt.unknown.begin(), merged_psbt.unknown.end());

    CDataStream ssTx(SER_NETWORK, PROTOCOL_VERSION);
    ssTx << shuffled_psbt;
    return EncodeBase64(ssTx);
},
    };
}
#endif

static RPCHelpMan analyzepsbt()
{
    return RPCHelpMan{"analyzepsbt",
            "\nAnalyzes and provides information about the current status of a PSBT and its inputs\n",
            {
                {"psbt", RPCArg::Type::STR, RPCArg::Optional::NO, "A base64 string of a PSBT"}
            },
            RPCResult {
                RPCResult::Type::OBJ, "", "",
                {
                    {RPCResult::Type::ARR, "inputs", /*optional=*/true, "",
                    {
                        {RPCResult::Type::OBJ, "", "",
                        {
                            {RPCResult::Type::BOOL, "has_utxo", "Whether a UTXO is provided"},
                            {RPCResult::Type::BOOL, "is_final", "Whether the input is finalized"},
                            {RPCResult::Type::OBJ, "missing", /*optional=*/true, "Things that are missing that are required to complete this input",
                            {
                                {RPCResult::Type::ARR, "pubkeys", /*optional=*/true, "",
                                {
                                    {RPCResult::Type::STR_HEX, "keyid", "Public key ID, hash160 of the public key, of a public key whose BIP 32 derivation path is missing"},
                                }},
                                {RPCResult::Type::ARR, "signatures", /*optional=*/true, "",
                                {
                                    {RPCResult::Type::STR_HEX, "keyid", "Public key ID, hash160 of the public key, of a public key whose signature is missing"},
                                }},
                                {RPCResult::Type::STR_HEX, "redeemscript", /*optional=*/true, "Hash160 of the redeemScript that is missing"},
                                {RPCResult::Type::STR_HEX, "witnessscript", /*optional=*/true, "SHA256 of the witnessScript that is missing"},
                            }},
                            {RPCResult::Type::STR, "next", /*optional=*/true, "Role of the next person that this input needs to go to"},
                        }},
                    }},
                    {RPCResult::Type::ARR, "outputs", "",
                    {
                        {RPCResult::Type::OBJ, "", "",
                        {
                            {RPCResult::Type::BOOL, "blind", "whether the output should be blinded"},
                            {RPCResult::Type::STR, "status", "to what extent the output has been blinded"},
                        }},
                    }},
                    {RPCResult::Type::NUM, "estimated_vsize", /*optional=*/true, "Estimated vsize of the final signed transaction"},
                    {RPCResult::Type::STR_AMOUNT, "estimated_feerate", /*optional=*/true, "Estimated feerate of the final signed transaction in " + CURRENCY_UNIT + "/kvB. Shown only if all UTXO slots in the PSBT have been filled"},
                    {RPCResult::Type::STR_AMOUNT, "fee", /*optional=*/true, "The transaction fee paid. Shown only if all UTXO slots in the PSBT have been filled"},
                    {RPCResult::Type::STR, "next", "Role of the next person that this psbt needs to go to"},
                    {RPCResult::Type::STR, "error", /*optional=*/true, "Error message (if there is one)"},
                }
            },
            RPCExamples {
                HelpExampleCli("analyzepsbt", "\"psbt\"")
            },
        [&](const RPCHelpMan& self, const JSONRPCRequest& request) -> UniValue
{
    RPCTypeCheck(request.params, {UniValue::VSTR});

    // Unserialize the transaction
    PartiallySignedTransaction psbtx;
    std::string error;
    if (!DecodeBase64PSBT(psbtx, request.params[0].get_str(), error)) {
        throw JSONRPCError(RPC_DESERIALIZATION_ERROR, strprintf("TX decode failed %s", error));
    }

    PSBTAnalysis psbta = AnalyzePSBT(psbtx);

    UniValue result(UniValue::VOBJ);
    UniValue inputs_result(UniValue::VARR);
    for (const auto& input : psbta.inputs) {
        UniValue input_univ(UniValue::VOBJ);
        UniValue missing(UniValue::VOBJ);

        input_univ.pushKV("has_utxo", input.has_utxo);
        input_univ.pushKV("is_final", input.is_final);
        input_univ.pushKV("next", PSBTRoleName(input.next));

        if (!input.missing_pubkeys.empty()) {
            UniValue missing_pubkeys_univ(UniValue::VARR);
            for (const CKeyID& pubkey : input.missing_pubkeys) {
                missing_pubkeys_univ.push_back(HexStr(pubkey));
            }
            missing.pushKV("pubkeys", missing_pubkeys_univ);
        }
        if (!input.missing_redeem_script.IsNull()) {
            missing.pushKV("redeemscript", HexStr(input.missing_redeem_script));
        }
        if (!input.missing_witness_script.IsNull()) {
            missing.pushKV("witnessscript", HexStr(input.missing_witness_script));
        }
        if (!input.missing_sigs.empty()) {
            UniValue missing_sigs_univ(UniValue::VARR);
            for (const CKeyID& pubkey : input.missing_sigs) {
                missing_sigs_univ.push_back(HexStr(pubkey));
            }
            missing.pushKV("signatures", missing_sigs_univ);
        }
        if (!missing.getKeys().empty()) {
            input_univ.pushKV("missing", missing);
        }
        inputs_result.push_back(input_univ);
    }
    if (!inputs_result.empty()) result.pushKV("inputs", inputs_result);

    UniValue outputs_result(UniValue::VARR);
    for (const auto& output : psbta.outputs) {
        UniValue output_univ(UniValue::VOBJ);

        output_univ.pushKV("blind", output.is_blind);
        switch (output.proof_result) {
        case BlindProofResult::OK:
            output_univ.pushKV("status", "done");
            break;
        case BlindProofResult::NOT_FULLY_BLINDED:
            output_univ.pushKV("status", "unblinded");
            break;
        case BlindProofResult::MISSING_VALUE_PROOF:
            output_univ.pushKV("status", "WARNING: has confidential and explicit values but no proof connecting them");
            break;
        case BlindProofResult::MISSING_ASSET_PROOF:
            output_univ.pushKV("status", "WARNING: has confidential and explicit assets but no proof connecting them");
            break;
        case BlindProofResult::INVALID_VALUE_PROOF:
            output_univ.pushKV("status", "ERROR: has invalid value proof, the value may be a lie!");
            break;
        case BlindProofResult::INVALID_ASSET_PROOF:
            output_univ.pushKV("status", "ERROR: has invalid asset proof, the asset may be a lie!");
            break;
        }

        outputs_result.push_back(output_univ);
    }
    if (!outputs_result.empty()) result.pushKV("outputs", outputs_result);

    if (psbta.estimated_vsize != std::nullopt) {
        result.pushKV("estimated_vsize", (int)*psbta.estimated_vsize);
    }
    if (psbta.estimated_feerate != std::nullopt) {
        result.pushKV("estimated_feerate", ValueFromAmount(psbta.estimated_feerate->GetFeePerK()));
    }
    if (psbta.fee != std::nullopt) {
        result.pushKV("fee", ValueFromAmount(*psbta.fee));
    }
    result.pushKV("next", PSBTRoleName(psbta.next));
    if (!psbta.error.empty()) {
        result.pushKV("error", psbta.error);
    }

    return result;
},
    };
}

//
// ELEMENTS:

static RPCHelpMan rawblindrawtransaction()
{
    return RPCHelpMan{"rawblindrawtransaction",
                "\nConvert one or more outputs of a raw transaction into confidential ones.\n"
                "Returns the hex-encoded raw transaction.\n"
                "The input raw transaction cannot have already-blinded outputs.\n"
                "The output keys used can be specified by using a confidential address in createrawtransaction.\n"
                "If an additional blinded output is required to make a balanced blinding, a 0-value unspendable output will be added. Since there is no access to the wallet the blinding pubkey from the last output with blinding key will be repeated.\n"
                "You can not blind issuances with this call.\n",
                {
                    {"hexstring", RPCArg::Type::STR_HEX, RPCArg::Optional::NO, "A hex-encoded raw transaction."},
                    {"inputamountblinders", RPCArg::Type::ARR, RPCArg::Optional::NO, "An array with one entry per transaction input.",
                        {
                            {"inputamountblinder", RPCArg::Type::STR_HEX, RPCArg::Optional::NO, "A hex-encoded blinding factor, one for each input."
            "                           Blinding factors can be found in the \"blinder\" output of listunspent."},
                        }
                    },
                    {"inputamounts", RPCArg::Type::ARR, RPCArg::Optional::NO, "An array with one entry per transaction input.",
                        {
                            {"inputamount", RPCArg::Type::AMOUNT, RPCArg::Optional::NO, "An amount for each input."},
                        }
                    },
                    {"inputassets", RPCArg::Type::ARR, RPCArg::Optional::NO, "An array with one entry per transaction input.",
                        {
                            {"inputasset", RPCArg::Type::STR_HEX, RPCArg::Optional::NO, "A hex-encoded asset id, one for each input."},
                        }
                    },
                    {"inputassetblinders", RPCArg::Type::ARR, RPCArg::Optional::NO, "An array with one entry per transaction input.",
                        {
                            {"inputassetblinder", RPCArg::Type::STR_HEX, RPCArg::Optional::NO, "A hex-encoded asset blinding factor, one for each input."},
                        }
                    },
                    {"totalblinder", RPCArg::Type::STR, RPCArg::Optional::OMITTED_NAMED_ARG, "Ignored for now."},
                    {"ignoreblindfail", RPCArg::Type::BOOL, RPCArg::Default{true}, "Return a transaction even when a blinding attempt fails due to number of blinded inputs/outputs."},
                },
                RPCResult{
                     RPCResult::Type::STR, "transaction", "hex string of the transaction"
                },
                RPCExamples{""},
        [&](const RPCHelpMan& self, const JSONRPCRequest& request) -> UniValue
{
    NodeContext& node = EnsureAnyNodeContext(request.context);
    ChainstateManager& chainman = EnsureChainman(node);
    std::vector<unsigned char> txData(ParseHexV(request.params[0], "argument 1"));
    CDataStream ssData(txData, SER_NETWORK, PROTOCOL_VERSION);
    CMutableTransaction tx;
    try {
        ssData >> tx;
    } catch (const std::exception &) {
        throw JSONRPCError(RPC_DESERIALIZATION_ERROR, "TX decode failed");
    }

    UniValue inputBlinds = request.params[1].get_array();
    UniValue inputAmounts = request.params[2].get_array();
    UniValue inputAssets = request.params[3].get_array();
    UniValue inputAssetBlinds = request.params[4].get_array();

    bool fIgnoreBlindFail = true;
    if (!request.params[6].isNull()) {
        fIgnoreBlindFail = request.params[6].get_bool();
    }

    int n_blinded_ins = 0;

    if (inputBlinds.size() != tx.vin.size()) {
        throw JSONRPCError(RPC_INVALID_PARAMETER,
            "Invalid parameter: one (potentially empty) input blind for each input must be provided");
    }
    if (inputAmounts.size() != tx.vin.size()) {
        throw JSONRPCError(RPC_INVALID_PARAMETER,
            "Invalid parameter: one (potentially empty) input blind for each input must be provided");
    }
    if (inputAssets.size() != tx.vin.size()) {
        throw JSONRPCError(RPC_INVALID_PARAMETER,
            "Invalid parameter: one (potentially empty) input asset id for each input must be provided");
    }
    if (inputAssetBlinds.size() != tx.vin.size()) {
        throw JSONRPCError(RPC_INVALID_PARAMETER,
            "Invalid parameter: one (potentially empty) input asset blind for each input must be provided");
    }

    auto tip = WITH_LOCK(::cs_main, return chainman.ActiveChain().Tip());
    const auto& fedpegscripts = GetValidFedpegScripts(tip, Params().GetConsensus(), true /* nextblock_validation */);

    std::vector<CAmount> input_amounts;
    std::vector<uint256> input_blinds;
    std::vector<uint256> input_asset_blinds;
    std::vector<CAsset> input_assets;
    std::vector<uint256> output_value_blinds;
    std::vector<uint256> output_asset_blinds;
    std::vector<CAsset> output_assets;
    std::vector<CPubKey> output_pubkeys;
    for (size_t nIn = 0; nIn < tx.vin.size(); nIn++) {
        // Special handling for pegin inputs: no blinds and explicit amount/asset.
        if (tx.vin[nIn].m_is_pegin) {
            std::string err;
            if (tx.witness.vtxinwit.size() != tx.vin.size() || !IsValidPeginWitness(tx.witness.vtxinwit[nIn].m_pegin_witness, fedpegscripts, tx.vin[nIn].prevout, err, false)) {
                throw JSONRPCError(RPC_INVALID_PARAMETER, strprintf("Transaction contains invalid peg-in input: %s", err));
            }
            CTxOut pegin_output = GetPeginOutputFromWitness(tx.witness.vtxinwit[nIn].m_pegin_witness);
            input_blinds.push_back(uint256());
            input_asset_blinds.push_back(uint256());
            input_assets.push_back(pegin_output.nAsset.GetAsset());
            input_amounts.push_back(pegin_output.nValue.GetAmount());
            continue;
        }

        if (!inputBlinds[nIn].isStr())
            throw JSONRPCError(RPC_INVALID_PARAMETER, "input blinds must be an array of hex strings");
        if (!inputAssetBlinds[nIn].isStr())
            throw JSONRPCError(RPC_INVALID_PARAMETER, "input asset blinds must be an array of hex strings");
        if (!inputAssets[nIn].isStr())
            throw JSONRPCError(RPC_INVALID_PARAMETER, "input asset ids must be an array of hex strings");

        std::string blind(inputBlinds[nIn].get_str());
        std::string assetblind(inputAssetBlinds[nIn].get_str());
        std::string asset(inputAssets[nIn].get_str());
        if (!IsHex(blind) || blind.length() != 32*2)
            throw JSONRPCError(RPC_INVALID_PARAMETER, "input blinds must be an array of 32-byte hex-encoded strings");
        if (!IsHex(assetblind) || assetblind.length() != 32*2)
            throw JSONRPCError(RPC_INVALID_PARAMETER, "input asset blinds must be an array of 32-byte hex-encoded strings");
        if (!IsHex(asset) || asset.length() != 32*2)
            throw JSONRPCError(RPC_INVALID_PARAMETER, "input asset blinds must be an array of 32-byte hex-encoded strings");

        input_blinds.push_back(uint256S(blind));
        input_asset_blinds.push_back(uint256S(assetblind));
        input_assets.push_back(CAsset(uint256S(asset)));
        input_amounts.push_back(AmountFromValue(inputAmounts[nIn]));

        if (!input_blinds.back().IsNull()) {
            n_blinded_ins++;
        }
    }

    RawFillBlinds(tx, output_value_blinds, output_asset_blinds, output_pubkeys);

    // How many are we trying to blind?
    int num_pubkeys = 0;
    unsigned int keyIndex = (unsigned) -1;
    for (unsigned int i = 0; i < output_pubkeys.size(); i++) {
        const CPubKey& key = output_pubkeys[i];
        if (key.IsValid()) {
            num_pubkeys++;
            keyIndex = i;
        }
    }

    if (num_pubkeys == 0 && n_blinded_ins == 0) {
        // Vacuous, just return the transaction
        return EncodeHexTx(CTransaction(tx));
    } else if (n_blinded_ins > 0 && num_pubkeys == 0) {
        // No notion of wallet, cannot complete this blinding without passed-in pubkey
        throw JSONRPCError(RPC_INVALID_PARAMETER, "Unable to blind transaction: Add another output to blind in order to complete the blinding.");
    } else if (n_blinded_ins == 0 && num_pubkeys == 1) {
        if (fIgnoreBlindFail) {
            // Just get rid of the ECDH key in the nonce field and return
            tx.vout[keyIndex].nNonce.SetNull();
            return EncodeHexTx(CTransaction(tx));
        } else {
            throw JSONRPCError(RPC_INVALID_PARAMETER, "Unable to blind transaction: Add another output to blind in order to complete the blinding.");
        }
    }

    int ret = BlindTransaction(input_blinds, input_asset_blinds, input_assets, input_amounts, output_value_blinds, output_asset_blinds, output_pubkeys, std::vector<CKey>(), std::vector<CKey>(), tx);
    if (ret != num_pubkeys) {
        // TODO Have more rich return values, communicating to user what has been blinded
        // User may be ok not blinding something that for instance has no corresponding type on input
        throw JSONRPCError(RPC_INVALID_PARAMETER, "Unable to blind transaction: Are you sure each asset type to blind is represented in the inputs?");
    }

    return EncodeHexTx(CTransaction(tx));
},
    };
}

struct RawIssuanceDetails
{
    int input_index;
    uint256 entropy;
    CAsset asset;
    CAsset token;
};

// Appends a single issuance to the first input that doesn't have one, and includes
// a single output per asset type in shuffled positions. Requires at least one output
// to exist (the fee output, which must be last).
void issueasset_base(CMutableTransaction& mtx, RawIssuanceDetails& issuance_details, const CAmount asset_amount, const CAmount token_amount, const CTxDestination& asset_dest, const CTxDestination& token_dest, const bool blind_issuance, const uint256& contract_hash)
{
    CHECK_NONFATAL(asset_amount > 0 || token_amount > 0);
    CHECK_NONFATAL(mtx.vout.size() > 0);

    CScript asset_script = GetScriptForDestination(asset_dest);
    CScript token_script = GetScriptForDestination(token_dest);

    // Find an input with no issuance field
    size_t issuance_input_index = 0;
    for (; issuance_input_index < mtx.vin.size(); issuance_input_index++) {
        if (mtx.vin[issuance_input_index].assetIssuance.IsNull()) {
            break;
        }
    }
    // Can't add another one, exit
    if (issuance_input_index == mtx.vin.size()) {
        issuance_details.input_index = -1;
        return;
    }

    uint256 entropy;
    CAsset asset;
    CAsset token;
    GenerateAssetEntropy(entropy, mtx.vin[issuance_input_index].prevout, contract_hash);
    CalculateAsset(asset, entropy);
    CalculateReissuanceToken(token, entropy, blind_issuance);

    issuance_details.input_index = issuance_input_index;
    issuance_details.entropy = entropy;
    issuance_details.asset = asset;
    issuance_details.token = token;

    mtx.vin[issuance_input_index].assetIssuance.assetEntropy = contract_hash;

    if (asset_amount > 0) {
        // Fee output is required to be last. We will insert _before_ the selected position, which preserves that.
        int asset_place = GetRand<int>(mtx.vout.size());

        CTxOut asset_out(asset, asset_amount, asset_script);
        // If blinded address, insert the pubkey into the nonce field for later substitution by blinding
        if (IsBlindDestination(asset_dest)) {
            CPubKey asset_blind = GetDestinationBlindingKey(asset_dest);
            asset_out.nNonce.vchCommitment = std::vector<unsigned char>(asset_blind.begin(), asset_blind.end());
        }

        mtx.vout.insert(mtx.vout.begin()+asset_place, asset_out);
    }
    // Explicit 0 is represented by a null value, don't set to non-null in that case
    if (blind_issuance || asset_amount != 0) {
        mtx.vin[issuance_input_index].assetIssuance.nAmount = asset_amount;
    }

    if (token_amount > 0) {
        // Calculate this _after_ we conditionally insert the asset output, which changes mtx.vout.size().
        int token_place = GetRand<int>(mtx.vout.size());

        CTxOut token_out(token, token_amount, token_script);
        // If blinded address, insert the pubkey into the nonce field for later substitution by blinding
        if (IsBlindDestination(token_dest)) {
            CPubKey token_blind = GetDestinationBlindingKey(token_dest);
            token_out.nNonce.vchCommitment = std::vector<unsigned char>(token_blind.begin(), token_blind.end());
        }

        mtx.vin[issuance_input_index].assetIssuance.nInflationKeys = token_amount;
        mtx.vout.insert(mtx.vout.begin()+token_place, token_out);
    }
}

// Appends a single reissuance to the specified input if none exists, and the
// corresponding output in a shuffled position. Errors otherwise. Requires at
// least one output to exist (the fee output, which must be last).
void reissueasset_base(CMutableTransaction& mtx, size_t issuance_input_index, const CAmount asset_amount, const CTxDestination& asset_dest, const uint256& asset_blinder, const uint256& entropy)
{
    CHECK_NONFATAL(mtx.vout.size() > 0);
    CHECK_NONFATAL(asset_amount > 0);
    CHECK_NONFATAL(mtx.vin[issuance_input_index].assetIssuance.IsNull());

    CScript asset_script = GetScriptForDestination(asset_dest);

    CAsset asset;
    CalculateAsset(asset, entropy);

    mtx.vin[issuance_input_index].assetIssuance.assetEntropy = entropy;
    mtx.vin[issuance_input_index].assetIssuance.assetBlindingNonce = asset_blinder;
    mtx.vin[issuance_input_index].assetIssuance.nAmount = asset_amount;

    // Place assets into randomly placed output slots, before change output, inserted in place
    int asset_place = GetRand<int>(mtx.vout.size());

    CTxOut asset_out(asset, asset_amount, asset_script);
    // If blinded address, insert the pubkey into the nonce field for later substitution by blinding
    if (IsBlindDestination(asset_dest)) {
        CPubKey asset_blind = GetDestinationBlindingKey(asset_dest);
        asset_out.nNonce.vchCommitment = std::vector<unsigned char>(asset_blind.begin(), asset_blind.end());
    }
    mtx.vout.insert(mtx.vout.begin()+asset_place, asset_out);
    mtx.vin[issuance_input_index].assetIssuance.nAmount = asset_amount;
}

static RPCHelpMan rawissueasset()
{
    return RPCHelpMan{"rawissueasset",
                "\nCreate an asset by attaching issuances to transaction inputs. Returns the transaction hex. There must be as many inputs as issuances requested. The final transaction hex is the final version of the transaction appended to the last object in the array.\n",
                {
                    {"transaction", RPCArg::Type::STR_HEX, RPCArg::Optional::NO, "Transaction in hex in which to include an issuance input."},
                    {"issuances", RPCArg::Type::ARR, RPCArg::Optional::NO, "List of issuances to create. Each issuance must have one non-zero amount.",
                        {
                            {"", RPCArg::Type::OBJ, RPCArg::Optional::NO, "",
                                {
                                    {"asset_amount", RPCArg::Type::AMOUNT, RPCArg::Optional::OMITTED_NAMED_ARG, "Amount of asset to generate, if any."},
                                    {"asset_address", RPCArg::Type::STR, RPCArg::Optional::OMITTED_NAMED_ARG, "Destination address of generated asset. Required if `asset_amount` given."},
                                    {"token_amount", RPCArg::Type::AMOUNT, RPCArg::Optional::OMITTED_NAMED_ARG, "Amount of reissuance token to generate, if any."},
                                    {"token_address", RPCArg::Type::STR, RPCArg::Optional::OMITTED_NAMED_ARG, "Destination address of generated reissuance tokens. Required if `token_amount` given."},
                                    {"blind", RPCArg::Type::BOOL, RPCArg::Default{true}, "Whether to mark the issuance input for blinding or not. Only affects issuances with re-issuance tokens."},
                                    {"contract_hash", RPCArg::Type::STR_HEX, RPCArg::Default{"0000...0000"}, "Contract hash that is put into issuance definition. Must be 32 bytes worth in hex string form. This will affect the asset id."},
                                }
                            }
                        }
                    },
                },
                RPCResult{
                    RPCResult::Type::ARR, "", "Results of issuances, in the order of `issuances` arguments",
                    {
                        {RPCResult::Type::OBJ, "", "",
                        {
                            {RPCResult::Type::STR_HEX, "hex", "The transaction with issuances appended. Only appended to final index in returned array"},
                            {RPCResult::Type::NUM, "vin", "The input position of the issuance in the transaction"},
                            {RPCResult::Type::STR_HEX, "entropy", "Entropy of the asset type"},
                            {RPCResult::Type::STR_HEX, "asset", "Asset type for issuance if known"},
                            {RPCResult::Type::STR_HEX, "token", "Token type for issuance"},
                        }},
                    },
                },
                RPCExamples{""},
        [&](const RPCHelpMan& self, const JSONRPCRequest& request) -> UniValue
{
    CMutableTransaction mtx;

    if (!DecodeHexTx(mtx, request.params[0].get_str()))
        throw JSONRPCError(RPC_DESERIALIZATION_ERROR, "TX decode failed");

    UniValue issuances = request.params[1].get_array();

    UniValue ret(UniValue::VARR);

    // Count issuances, only append hex to final one
    unsigned int issuances_til_now = 0;

    // Validate fee output location, required by the implementation of issueasset_base
    if (mtx.vout.size() == 0){
        throw JSONRPCError(RPC_INVALID_PARAMETER, "Transaction must have at least one output.");
    }
    if (!mtx.vout[mtx.vout.size() - 1].IsFee()) {
        throw JSONRPCError(RPC_INVALID_PARAMETER, "Last transaction output must be fee.");
    }
    for (size_t i = 0; i < mtx.vout.size() - 1; i++) {
        if (mtx.vout[i].IsFee()) {
            throw JSONRPCError(RPC_INVALID_PARAMETER, "Transaction can only have one fee output.");
        }
    }

    for (unsigned int idx = 0; idx < issuances.size(); idx++) {
        const UniValue& issuance = issuances[idx];
        const UniValue& issuance_o = issuance.get_obj();

        CTxDestination asset_dest = CNoDestination();
        CTxDestination token_dest = CNoDestination();

        CAmount asset_amount = 0;
        const UniValue& asset_amount_uni = issuance_o["asset_amount"];
        if (asset_amount_uni.isNum()) {
            asset_amount = AmountFromValue(asset_amount_uni, false);
            if (asset_amount <= 0) {
                throw JSONRPCError(RPC_INVALID_PARAMETER, "Invalid parameter, asset_amount must be positive");
            }
            const UniValue& asset_address_uni = issuance_o["asset_address"];
            if (!asset_address_uni.isStr()) {
                throw JSONRPCError(RPC_INVALID_PARAMETER, "Invalid parameter, missing corresponding asset_address");
            }
            asset_dest = DecodeDestination(asset_address_uni.get_str());
            if (std::get_if<CNoDestination>(&asset_dest)) {
                throw JSONRPCError(RPC_INVALID_PARAMETER, strprintf("Invalid asset address provided: %s", asset_address_uni.get_str()));
            }
        }

        CAmount token_amount = 0;
        const UniValue& token_amount_uni = issuance_o["token_amount"];
        if (token_amount_uni.isNum()) {
            token_amount = AmountFromValue(token_amount_uni, false);
            if (token_amount <= 0) {
                throw JSONRPCError(RPC_INVALID_PARAMETER, "Invalid parameter, token_amount must be positive");
            }
            const UniValue& token_address_uni = issuance_o["token_address"];
            if (!token_address_uni.isStr()) {
                throw JSONRPCError(RPC_INVALID_PARAMETER, "Invalid parameter, missing corresponding token_address");
            }
            token_dest = DecodeDestination(token_address_uni.get_str());
            if (std::get_if<CNoDestination>(&token_dest)) {
                throw JSONRPCError(RPC_INVALID_PARAMETER, strprintf("Invalid token address provided: %s", token_address_uni.get_str()));
            }
        }

        if (asset_amount == 0 && token_amount == 0) {
            throw JSONRPCError(RPC_TYPE_ERROR, "Issuance must have one non-zero component");
        }

        // If we have issuances, check if reissuance tokens will be generated via blinding path
        const UniValue blind_uni = issuance_o["blind"];
        const bool blind_issuance = !blind_uni.isBool() || blind_uni.get_bool();

        // Check for optional contract to hash into definition
        uint256 contract_hash;
        if (!issuance_o["contract_hash"].isNull()) {
            contract_hash = ParseHashV(issuance_o["contract_hash"], "contract_hash");
        }

        RawIssuanceDetails details;

        issueasset_base(mtx, details, asset_amount, token_amount, asset_dest, token_dest, blind_issuance, contract_hash);
        if (details.input_index == -1) {
            throw JSONRPCError(RPC_INVALID_PARAMETER, "Failed to find enough blank inputs for listed issuances.");
        }

        issuances_til_now++;

        UniValue obj(UniValue::VOBJ);
        if (issuances_til_now == issuances.size()) {
            obj.pushKV("hex", EncodeHexTx(CTransaction(mtx)));
        }
        obj.pushKV("vin", details.input_index);
        obj.pushKV("entropy", details.entropy.GetHex());
        obj.pushKV("asset", details.asset.GetHex());
        obj.pushKV("token", details.token.GetHex());

        ret.push_back(obj);
    }

    return ret;
},
    };
}

static RPCHelpMan rawreissueasset()
{
    return RPCHelpMan{"rawreissueasset",
                "\nRe-issue an asset by attaching pseudo-inputs to transaction inputs, revealing the underlying reissuance token of the input. Returns the transaction hex.\n",
                {
                    {"transaction", RPCArg::Type::STR_HEX, RPCArg::Optional::NO, "Transaction in hex in which to include an issuance input."},
                    {"reissuances", RPCArg::Type::ARR, RPCArg::Optional::NO, "List of re-issuances to create. Each issuance must have one non-zero amount.",
                        {
                            {"", RPCArg::Type::OBJ, RPCArg::Optional::NO, "",
                                {
                                    {"asset_amount", RPCArg::Type::AMOUNT, RPCArg::Optional::NO, "Amount of asset to generate, if any."},
                                    {"asset_address", RPCArg::Type::STR, RPCArg::Optional::NO, "Destination address of generated asset. Required if `asset_amount` given."},
                                    {"input_index", RPCArg::Type::NUM, RPCArg::Optional::NO, "The input position of the reissuance in the transaction."},
                                    {"asset_blinder", RPCArg::Type::STR_HEX, RPCArg::Optional::NO, "The blinding factor of the reissuance token output being spent."},
                                    {"entropy", RPCArg::Type::STR_HEX, RPCArg::Optional::NO, "The `entropy` returned during initial issuance for the asset being reissued."},
                                }
                            }
                        }
                    },
                },
                RPCResult{
                    RPCResult::Type::OBJ, "", "",
                    {
                        {RPCResult::Type::STR_HEX, "hex", "The transaction with reissuances appended"},
                    },
                },
                RPCExamples{""},
        [&](const RPCHelpMan& self, const JSONRPCRequest& request) -> UniValue
{
    CMutableTransaction mtx;

    if (!DecodeHexTx(mtx, request.params[0].get_str()))
        throw JSONRPCError(RPC_DESERIALIZATION_ERROR, "TX decode failed");

    if (mtx.vout.empty()) {
        throw JSONRPCError(RPC_INVALID_PARAMETER, "Transaction must have at least one output.");
    }

    // Validate fee output location, required by the implementation of reissueasset_base
    if (!mtx.vout[mtx.vout.size() - 1].IsFee()) {
        throw JSONRPCError(RPC_INVALID_PARAMETER, "Last transaction output must be fee.");
    }
    for (size_t i = 0; i < mtx.vout.size() - 1; i++) {
        if (mtx.vout[i].IsFee()) {
            throw JSONRPCError(RPC_INVALID_PARAMETER, "Transaction can only have one fee output.");
        }
    }

    UniValue issuances = request.params[1].get_array();

    for (unsigned int idx = 0; idx < issuances.size(); idx++) {
        const UniValue& issuance = issuances[idx];
        const UniValue& issuance_o = issuance.get_obj();

        CAmount asset_amount = 0;
        const UniValue& asset_amount_uni = issuance_o["asset_amount"];
        if (asset_amount_uni.isNum()) {
            asset_amount = AmountFromValue(asset_amount_uni, false);
            if (asset_amount <= 0) {
                throw JSONRPCError(RPC_INVALID_PARAMETER, "Invalid parameter, asset_amount must be positive");
            }
        } else {
            throw JSONRPCError(RPC_INVALID_PARAMETER, "Asset amount must be given for each reissuance.");
        }

        const UniValue& asset_address_uni = issuance_o["asset_address"];
        if (!asset_address_uni.isStr()) {
            throw JSONRPCError(RPC_INVALID_PARAMETER, "Reissuance missing asset_address");
        }
        CTxDestination asset_dest = DecodeDestination(asset_address_uni.get_str());
        if (std::get_if<CNoDestination>(&asset_dest)) {
            throw JSONRPCError(RPC_INVALID_PARAMETER, strprintf("Invalid asset address provided: %s", asset_address_uni.get_str()));
        }

        int input_index = -1;
        const UniValue& input_index_o = issuance_o["input_index"];
        if (input_index_o.isNum()) {
            input_index = input_index_o.getInt<int>();
            if (input_index < 0) {
                throw JSONRPCError(RPC_INVALID_PARAMETER, "Input index must be non-negative.");
            } else if ((size_t) input_index >= mtx.vin.size()) {
                throw JSONRPCError(RPC_INVALID_PARAMETER, "Input index must exist in transaction.");
            } else if (!mtx.vin[input_index].assetIssuance.IsNull()) {
                throw JSONRPCError(RPC_INVALID_PARAMETER, "Selected transaction input already has issuance data.");
            }
        } else {
            throw JSONRPCError(RPC_INVALID_PARAMETER, "Input indexes for all reissuances are required.");
        }

        uint256 asset_blinder = ParseHashV(issuance_o["asset_blinder"], "asset_blinder");
        uint256 entropy = ParseHashV(issuance_o["entropy"], "entropy");
        reissueasset_base(mtx, input_index, asset_amount, asset_dest, asset_blinder, entropy);
    }

    UniValue ret(UniValue::VOBJ);
    ret.pushKV("hex", EncodeHexTx(CTransaction(mtx)));
    return ret;
},
    };
}

static RPCHelpMan calculateasset()
{
    return RPCHelpMan{"calculateasset",
            "\nCalculate the asset tags and reissuance asset tags for a given prevout and contract hash\n",
            {
                {"txid", RPCArg::Type::STR_HEX, RPCArg::Optional::NO, "Transaction id of the output that will be spent for this issuance."},
                {"vout", RPCArg::Type::NUM, RPCArg::Optional::NO, "Output index of the output that will be spent for this issuance."},
                {"asset_entropy", RPCArg::Type::STR_HEX, RPCArg::Optional::OMITTED, "Additional asset entropy to be included in the asset tag. This is the contract hash."},
                {"blind_reissuance", RPCArg::Type::BOOL, RPCArg::Default{true}, "Whether the reissuance asset tag will be blinded"},
            },
            RPCResult{
                RPCResult::Type::OBJ, "", "",
                {
                    {RPCResult::Type::STR_HEX, "asset_tag", "Calculated asset tag."},
                    {RPCResult::Type::STR_HEX, "reissuance_asset_tag", "Asset tag for the reissuance tokens."},
                    {RPCResult::Type::STR_HEX, "final_asset_entropy", "The calculated asset entropy that is needed for reissuance."},
                },
            },
            RPCExamples{""},
        [&](const RPCHelpMan& self, const JSONRPCRequest& request) -> UniValue
{
    RPCTypeCheck(request.params, {UniValue::VSTR, UniValue::VNUM, UniValue::VSTR, UniValue::VBOOL}, true);

    uint256 txid = ParseHashV(request.params[0], "txid");
    uint32_t vout = request.params[1].getInt<int>();

    uint256 asset_entropy;
    if (!request.params[2].isNull()) {
        asset_entropy = ParseHashV(request.params[2], "asset_entropy");
    }

    bool blind_reissuance = request.params[3].isNull() ? true : request.params[3].get_bool();

    uint256 entropy;
    CAsset asset;
    CAsset token;
    COutPoint outpoint(txid, vout);
    GenerateAssetEntropy(entropy, outpoint, asset_entropy);
    CalculateAsset(asset, entropy);
    CalculateReissuanceToken(token, entropy, blind_reissuance);

    UniValue out(UniValue::VOBJ);
    out.pushKV("asset_tag", asset.GetHex());
    out.pushKV("reissuance_asset_tag", token.GetHex());
    out.pushKV("final_asset_entropy", entropy.GetHex());
    return out;
},
    };
}

static RPCHelpMan updatepsbtpegin()
{
    return RPCHelpMan{"updatepsbtpegin",
            "\nFill in Peg-in input data for a particular input in a PSBT. Data is filled if provided.\n",
            {
                {"psbt", RPCArg::Type::STR, RPCArg::Optional::NO,"The elements PSBT to update"},
                {"input", RPCArg::Type::NUM, RPCArg::Optional::NO, "The index of the input to update"},
                {"value", RPCArg::Type::AMOUNT, RPCArg::Optional::OMITTED, "The value of the peg-in"},
                {"bitcoin_tx", RPCArg::Type::STR_HEX, RPCArg::Optional::OMITTED, "The raw bitcoin transaction (in hex) depositing bitcoin to the mainchain_address generated by getpeginaddress"},
                {"txout_proof", RPCArg::Type::STR_HEX, RPCArg::Optional::OMITTED, "A rawtxoutproof (in hex) generated by the mainchain daemon'sgettxoutproof containing a proof of only bitcoin_tx"},
                {"claim_script", RPCArg::Type::STR_HEX, RPCArg::Optional::OMITTED, "The witness program generated by getpeginaddress."},
                {"genesis_hash", RPCArg::Type::STR_HEX, RPCArg::Optional::OMITTED, "The hash of the genesis block of the chain the bitcoin_tx is in"},
            },
            RPCResult{
                RPCResult::Type::STR, "", "The resulting raw transaction (base64-encoded string)"
            },
            RPCExamples{
                HelpExampleCli("updatepsbtpegin", "psbt 0")
            },
        [&](const RPCHelpMan& self, const JSONRPCRequest& request) -> UniValue
{
    if (!g_con_elementsmode)
        throw std::runtime_error("PSBT operations are disabled when not in elementsmode.\n");

    RPCTypeCheck(request.params, {UniValue::VSTR, UniValue::VNUM, UniValueType(), UniValue::VSTR, UniValue::VSTR, UniValue::VSTR, UniValue::VSTR}, true);

    // Unserialize the transaction
    PartiallySignedTransaction psbtx;
    std::string error;
    if (!DecodeBase64PSBT(psbtx, request.params[0].get_str(), error)) {
        throw JSONRPCError(RPC_DESERIALIZATION_ERROR, strprintf("TX decode failed %s", error));
    }

    // Get the input to update
    int input_index = request.params[1].getInt<int>();
    PSBTInput& input = psbtx.inputs[input_index];

    // Peg-in value
    if (!request.params[2].isNull()) {
        CAmount value = AmountFromValue(request.params[2]);
        input.m_peg_in_value = value;
    }

    // Peg-in tx
    if (!request.params[3].isNull()) {
        const std::vector<unsigned char> tx_data = ParseHex(request.params[3].get_str());
        CDataStream ss_tx(tx_data, SER_NETWORK, PROTOCOL_VERSION);
        try {
            if (Params().GetConsensus().ParentChainHasPow()) {
                Sidechain::Bitcoin::CTransactionRef tx;
                ss_tx >> tx;
                input.m_peg_in_tx = tx;
            } else {
                CTransactionRef tx;
                ss_tx >> tx;
                input.m_peg_in_tx = tx;
            }
        } catch (...) {
            throw JSONRPCError(RPC_TYPE_ERROR, "The bitcoin_tx is malformed");
        }
    }

    // Txout proof
    if (!request.params[4].isNull()) {
        const std::vector<unsigned char> proof_data = ParseHex(request.params[4].get_str());
        CDataStream ss_proof(proof_data, SER_NETWORK, PROTOCOL_VERSION | SERIALIZE_TRANSACTION_NO_WITNESS);
        try {
            if (Params().GetConsensus().ParentChainHasPow()) {
                Sidechain::Bitcoin::CMerkleBlock merkle_block;
                ss_proof >> merkle_block;
                input.m_peg_in_txout_proof = merkle_block;
            } else {
                CMerkleBlock merkle_block;
                ss_proof >> merkle_block;
                input.m_peg_in_txout_proof = merkle_block;
            }
        } catch (...) {
            throw JSONRPCError(RPC_TYPE_ERROR, "The txout proof is malformed");
        }
        if (!ss_proof.empty()) {
            throw JSONRPCError(RPC_INVALID_PARAMETER, "Invalid txout proof");
        }
    }

    // Claim script
    if (!request.params[5].isNull()) {
        std::vector<unsigned char> script_bytes = ParseHexV(request.params[5], "claim_script");
        CScript script(script_bytes.begin(), script_bytes.end());
        input.m_peg_in_claim_script = script;
    }

    // Genesis Hash
    if (!request.params[6].isNull()) {
        input.m_peg_in_genesis_hash = ParseHashV(request.params[6], "genesis_hash");
    }

    return EncodePSBT(psbtx);
},
    };
}

// END ELEMENTS
//

void RegisterRawTransactionRPCCommands(CRPCTable& t)
{
    static const CRPCCommand commands[] =
    {
        {"rawtransactions", &getrawtransaction},
        {"rawtransactions", &createrawtransaction},
        {"rawtransactions", &decoderawtransaction},
        {"rawtransactions", &decodescript},
        {"rawtransactions", &combinerawtransaction},
        {"rawtransactions", &signrawtransactionwithkey},
        {"rawtransactions", &decodepsbt},
        {"rawtransactions", &combinepsbt},
        {"rawtransactions", &finalizepsbt},
        {"rawtransactions", &createpsbt},
        {"rawtransactions", &converttopsbt},
        {"rawtransactions", &utxoupdatepsbt},
        {"rawtransactions", &parsepsbt},
    #if 0
        {"rawtransactions", &joinpsbts},
    #endif
        {"rawtransactions", &analyzepsbt},

        // ELEMENTS
        {"rawtransactions", &rawissueasset},
        {"rawtransactions", &rawreissueasset},
        {"rawtransactions", &rawblindrawtransaction},
        {"rawtransactions", &calculateasset},
        {"rawtransactions", &updatepsbtpegin},
    };
    for (const auto& c : commands) {
        t.appendCommand(c.name, &c);
    }
}<|MERGE_RESOLUTION|>--- conflicted
+++ resolved
@@ -97,8 +97,14 @@
              {RPCResult::Type::STR, "asm", "Disassembly of the public key script"},
              {RPCResult::Type::STR, "desc", "Inferred descriptor for the output"},
              {RPCResult::Type::STR_HEX, "hex", "The raw public key script bytes, hex-encoded"},
+             {RPCResult::Type::STR, "pegout_address", /*optional=*/true, "(only pegout)"},
+             {RPCResult::Type::STR, "pegout_asm", /*optional=*/true, "(only pegout) pegout scriptpubkey (asm)"},
+             {RPCResult::Type::STR_HEX, "pegout_hex", /*optional=*/true, "(only pegout) pegout scriptpubkey (hex)"},
+             {RPCResult::Type::STR_HEX, "pegout_chain", /*optional=*/true, "(only pegout) Hash of genesis block of parent chain"},
+             {RPCResult::Type::STR_HEX, "pegout_desc", /*optional=*/true, ""}, // ELEMENTS FIXME: what is thiss field for?
+             {RPCResult::Type::STR, "pegout_type", /*optional=*/true, "(only pegout) The pegout type, eg 'pubkeyhash'"},
+             {RPCResult::Type::STR, "type", "The type (one of: " + GetAllOutputTypes() + ")"},
              {RPCResult::Type::STR, "address", /*optional=*/true, "The Bitcoin address (only if a well-defined address exists)"},
-             {RPCResult::Type::STR, "type", "The type (one of: " + GetAllOutputTypes() + ")"},
          };
 }
 
@@ -152,28 +158,11 @@
                 {RPCResult::Type::NUM, "ct-bits", /*optional=*/true, "The mantissa of the range proof"},
                 {RPCResult::Type::NUM, "ct-exponent", /*optional=*/true, "The exponent of the range proof"},
                 {RPCResult::Type::NUM, "n", "index"},
-<<<<<<< HEAD
                 {RPCResult::Type::STR_HEX, "surjectionproof", /*optional=*/true, "The surjection proof for the output"},
                 {RPCResult::Type::NUM, "value-maximum", /*optional=*/true, "The maximum value in the range of the confidential output"},
                 {RPCResult::Type::NUM, "value-minimum", /*optional=*/true, "The minimum value in the range of the confidential output"},
                 {RPCResult::Type::STR_HEX, "valuecommitment", /*optional=*/true, "The commitment of the value"},
-                {RPCResult::Type::OBJ, "scriptPubKey", "",
-                {
-                    {RPCResult::Type::STR, "asm", "Disassembly of the public key script"},
-                    {RPCResult::Type::STR, "desc", "Inferred descriptor for the output"},
-                    {RPCResult::Type::STR_HEX, "hex", "The raw public key script bytes, hex-encoded"},
-                    {RPCResult::Type::STR, "pegout_address", /*optional=*/true, "(only pegout)"},
-                    {RPCResult::Type::STR, "pegout_asm", /*optional=*/true, "(only pegout) pegout scriptpubkey (asm)"},
-                    {RPCResult::Type::STR_HEX, "pegout_hex", /*optional=*/true, "(only pegout) pegout scriptpubkey (hex)"},
-                    {RPCResult::Type::STR_HEX, "pegout_chain", /*optional=*/true, "(only pegout) Hash of genesis block of parent chain"},
-                    {RPCResult::Type::STR_HEX, "pegout_desc", /*optional=*/true, ""}, // ELEMENTS FIXME: what is thiss field for?
-                    {RPCResult::Type::STR, "pegout_type", /*optional=*/true, "(only pegout) The pegout type, eg 'pubkeyhash'"},
-                    {RPCResult::Type::STR, "type", "The type, eg 'pubkeyhash'"},
-                    {RPCResult::Type::STR, "address", /*optional=*/true, "The Bitcoin address (only if a well-defined address exists)"},
-                }},
-=======
                 {RPCResult::Type::OBJ, "scriptPubKey", "", ScriptPubKeyDoc()},
->>>>>>> dd7d82be
             }},
         }},
     };
