--- conflicted
+++ resolved
@@ -480,11 +480,7 @@
     if (!request.params[3].isNull()) {
         rbf = request.params[3].isTrue();
     }
-<<<<<<< HEAD
-    CMutableTransaction rawTx = ConstructTransaction(request.params[0], request.params[1], request.params[2], rbf, chainman.ActiveChain().Tip(), request.params[4]);
-=======
-    CMutableTransaction rawTx = ConstructTransaction(request.params[0], request.params[1], request.params[2], rbf);
->>>>>>> 9a154599
+    CMutableTransaction rawTx = ConstructTransaction(request.params[0], request.params[1], request.params[2], rbf, chainman.ActiveChain().Tip());
 
     return EncodeHexTx(CTransaction(rawTx));
 },
@@ -1088,131 +1084,6 @@
     };
 }
 
-<<<<<<< HEAD
-static RPCHelpMan blindpsbt()
-{
-    return RPCHelpMan{"blindpsbt",
-                "\nUses the blinding data from the PSBT inputs to generate the blinding data for the PSBT outputs.\n",
-                {
-                    {"psbt", RPCArg::Type::STR, RPCArg::Optional::NO, "The PSBT base64 string"},
-                    {"ignoreblindfail", RPCArg::Type::BOOL, RPCArg::Default{true}, "Return a transaction even when a blinding attempt fails due to number of blinded inputs/outputs."},
-                },
-                RPCResult{
-                    RPCResult::Type::STR, "psbt", "base64-encoded partially signed transaction",
-                },
-                RPCExamples{
-                    HelpExampleCli("blindpsbt", "\"psbt\"")
-                    + HelpExampleRpc("blindpsbt", "\"psbt\"")
-                },
-        [&](const RPCHelpMan& self, const JSONRPCRequest& request) -> UniValue
-{
-    if (!g_con_elementsmode)
-        throw std::runtime_error("PSBT operations are disabled when not in elementsmode.\n");
-
-    RPCTypeCheck(request.params, {UniValue::VSTR, UniValue::VBOOL}, true);
-
-    // Unserialize the transactions
-    PartiallySignedTransaction psbtx;
-    std::string error;
-    if (!DecodeBase64PSBT(psbtx, request.params[0].get_str(), error)) {
-        throw JSONRPCError(RPC_DESERIALIZATION_ERROR, strprintf("TX decode failed %s", error));
-    }
-
-    bool fIgnoreBlindFail = true;
-    if (!request.params[1].isNull()) {
-        fIgnoreBlindFail = request.params[1].get_bool();
-    }
-
-    // TODO(gwillen): Refactor out significant duplicated code between here and rawblindrawtransaction.
-
-    std::vector<CAmount> input_amounts;
-    std::vector<uint256> input_blinds;
-    std::vector<uint256> input_asset_blinds;
-    std::vector<CAsset> input_assets;
-    std::vector<uint256> output_value_blinds;
-    std::vector<uint256> output_asset_blinds;
-    std::vector<CAsset> output_assets;
-    std::vector<CPubKey> output_pubkeys;
-
-    int n_blinded_ins = 0;
-
-    // TODO(gwillen): If blinding is not possible due to missing input data, we should bail here with a useful error message.
-    for (const auto& input : psbtx.inputs) {
-        input_blinds.push_back(input.value_blinding_factor);
-        input_asset_blinds.push_back(input.asset_blinding_factor);
-        input_assets.push_back(input.asset);
-        input_amounts.push_back(input.value ? *input.value : CAmount(-1));
-
-        if (!input_blinds.back().IsNull()) {
-            n_blinded_ins++;
-        }
-    }
-
-    for (auto& output : psbtx.outputs) {
-        output_pubkeys.push_back(output.blinding_pubkey);
-    }
-
-    // How many are we trying to blind?
-    int num_pubkeys = 0;
-    unsigned int keyIndex = (unsigned) -1;
-    for (unsigned int i = 0; i < output_pubkeys.size(); i++) {
-        const CPubKey& key = output_pubkeys[i];
-        if (key.IsValid()) {
-            num_pubkeys++;
-            keyIndex = i;
-        }
-    }
-
-    CMutableTransaction& tx = *psbtx.tx;
-
-    // TODO(gwillen): Replace all this with the 'bonus output' scheme to use an OP_RETURN to balance blinders, with a rangeproof exponent of -1 (public).
-    if (num_pubkeys == 0 && n_blinded_ins == 0) {
-        // Vacuous, just return the transaction
-        return EncodePSBT(psbtx);
-    } else if (n_blinded_ins > 0 && num_pubkeys == 0) {
-        // No notion of wallet, cannot complete this blinding without passed-in pubkey
-        throw JSONRPCError(RPC_INVALID_PARAMETER, "Unable to blind transaction: Add another output to blind in order to complete the blinding.");
-    } else if (n_blinded_ins == 0 && num_pubkeys == 1) {
-        if (fIgnoreBlindFail) {
-            // Remove the pubkey to signal that blinding is complete
-            psbtx.outputs[keyIndex].blinding_pubkey = CPubKey();
-            return EncodePSBT(psbtx);
-        } else {
-            throw JSONRPCError(RPC_INVALID_PARAMETER, "Unable to blind transaction: Add another output to blind in order to complete the blinding.");
-        }
-    }
-
-    CMutableTransaction tx_tmp = tx;  // We don't want to mutate the transaction in the PSBT yet, just extract blinding data
-
-    // TODO(gwillen): Make this do something better than fail silently if there are any issuances, reissuances, pegins, etc.
-    int ret = BlindTransaction(input_blinds, input_asset_blinds, input_assets, input_amounts, output_value_blinds, output_asset_blinds, output_pubkeys, std::vector<CKey>(), std::vector<CKey>(), tx_tmp);
-    if (ret != num_pubkeys) {
-        // TODO Have more rich return values, communicating to user what has been blinded
-        // User may be ok not blinding something that for instance has no corresponding type on input
-        throw JSONRPCError(RPC_INVALID_PARAMETER, "Unable to blind transaction: Are you sure each asset type to blind is represented in the inputs?");
-    }
-
-    for (size_t i = 0; i < psbtx.outputs.size(); ++i) {
-        PSBTOutput& o = psbtx.outputs[i];
-
-        o.value_commitment = tx_tmp.vout[i].nValue;
-        o.asset_commitment = tx_tmp.vout[i].nAsset;
-        o.nonce_commitment = tx_tmp.vout[i].nNonce;
-        o.value_blinding_factor = output_value_blinds[i];
-        o.asset_blinding_factor = output_asset_blinds[i];
-        o.range_proof = tx_tmp.witness.vtxoutwit[i].vchRangeproof;
-        o.surjection_proof = tx_tmp.witness.vtxoutwit[i].vchSurjectionproof;
-
-        o.blinding_pubkey = CPubKey();  // Once we're done blinding, remove the pubkeys to signal that it's complete
-    }
-
-    return EncodePSBT(psbtx);
-},
-    };
-}
-
-=======
->>>>>>> 9a154599
 static RPCHelpMan decodepsbt()
 {
     return RPCHelpMan{"decodepsbt",
@@ -1431,7 +1302,7 @@
 
     UniValue result(UniValue::VOBJ);
 
-    if (psbtx.tx != nullopt) {
+    if (psbtx.tx != std::nullopt) {
         // Add the decoded tx
         UniValue tx_univ(UniValue::VOBJ);
         TxToUniv(CTransaction(*psbtx.tx), uint256(), tx_univ, false);
@@ -1457,15 +1328,15 @@
 
     // Add PSBTv2 stuff
     if (psbtx.GetVersion() == 2) {
-        if (psbtx.tx_version != nullopt) {
+        if (psbtx.tx_version != std::nullopt) {
             result.pushKV("tx_version", *psbtx.tx_version);
         }
-        if (psbtx.fallback_locktime != nullopt) {
+        if (psbtx.fallback_locktime != std::nullopt) {
             result.pushKV("fallback_locktime", static_cast<uint64_t>(*psbtx.fallback_locktime));
         }
         result.pushKV("input_count", static_cast<uint64_t>(psbtx.inputs.size()));
         result.pushKV("output_count", static_cast<uint64_t>(psbtx.inputs.size()));
-        if (psbtx.m_tx_modifiable != nullopt) {
+        if (psbtx.m_tx_modifiable != std::nullopt) {
             result.pushKV("inputs_modifiable", psbtx.m_tx_modifiable->test(0));
             result.pushKV("outputs_modifiable", psbtx.m_tx_modifiable->test(1));
             result.pushKV("has_sighash_single", psbtx.m_tx_modifiable->test(2));
@@ -1599,22 +1470,22 @@
             if (!input.prev_txid.IsNull()) {
                 in.pushKV("previous_txid", input.prev_txid.GetHex());
             }
-            if (input.prev_out != nullopt) {
+            if (input.prev_out != std::nullopt) {
                 in.pushKV("previous_vout", static_cast<uint64_t>(*input.prev_out));
             }
-            if (input.sequence != nullopt) {
+            if (input.sequence != std::nullopt) {
                 in.pushKV("sequence", static_cast<uint64_t>(*input.sequence));
             }
-            if (input.time_locktime != nullopt) {
+            if (input.time_locktime != std::nullopt) {
                 in.pushKV("time_locktime", static_cast<uint64_t>(*input.time_locktime));
             }
-            if (input.height_locktime!= nullopt) {
+            if (input.height_locktime!= std::nullopt) {
                 in.pushKV("height_locktime", static_cast<uint64_t>(*input.height_locktime));
             }
         }
 
         // Issuance Value
-        if (input.m_issuance_value != nullopt) {
+        if (input.m_issuance_value != std::nullopt) {
             in.pushKV("issuance_value", ValueFromAmount(*input.m_issuance_value));
         }
 
@@ -1629,7 +1500,7 @@
         }
 
         // Issuance inflation keys amount
-        if (input.m_issuance_inflation_keys_amount != nullopt) {
+        if (input.m_issuance_inflation_keys_amount != std::nullopt) {
             in.pushKV("issuance_reissuance_amount", ValueFromAmount(*input.m_issuance_inflation_keys_amount));
         }
 
@@ -1655,71 +1526,39 @@
 
         // Peg-in stuff
         if (Params().GetConsensus().ParentChainHasPow()) {
-<<<<<<< HEAD
-            if (input.peg_in_tx.index() > 0) {
-                const auto btc_peg_in_tx = std::get_if<Sidechain::Bitcoin::CTransactionRef>(&input.peg_in_tx);
-                if (btc_peg_in_tx) {
+            if (input.m_peg_in_tx.index() > 0) {
+                const auto peg_in_tx = std::get_if<Sidechain::Bitcoin::CTransactionRef>(&input.m_peg_in_tx);
+                if (peg_in_tx) {
                     CDataStream ss_tx(SER_NETWORK, PROTOCOL_VERSION | SERIALIZE_TRANSACTION_NO_WITNESS);
-                    ss_tx << *btc_peg_in_tx;
+                    ss_tx << *peg_in_tx;
                     in.pushKV("pegin_bitcoin_tx", HexStr(ss_tx));
                 }
             }
-            if (input.txout_proof.index() > 0) {
-                const auto btc_txout_proof = std::get_if<Sidechain::Bitcoin::CMerkleBlock>(&input.txout_proof);
-                if (btc_txout_proof) {
+            if (input.m_peg_in_txout_proof.index() > 0) {
+                const auto txout_proof = std::get_if<Sidechain::Bitcoin::CMerkleBlock>(&input.m_peg_in_txout_proof);
+                if (txout_proof) {
                     CDataStream ss_mb(SER_NETWORK, PROTOCOL_VERSION | SERIALIZE_TRANSACTION_NO_WITNESS);
-                    ss_mb << *btc_txout_proof;
-=======
-            if (input.m_peg_in_tx.which() > 0) {
-                const Sidechain::Bitcoin::CTransactionRef& peg_in_tx = boost::get<Sidechain::Bitcoin::CTransactionRef>(input.m_peg_in_tx);
+                    ss_mb << *txout_proof;
+                    in.pushKV("pegin_txout_proof", HexStr(ss_mb));
+                }
+            }
+        } else {
+            if (input.m_peg_in_tx.index() > 0) {
+                const auto peg_in_tx = std::get_if<CTransactionRef>(&input.m_peg_in_tx);
                 if (peg_in_tx) {
                     CDataStream ss_tx(SER_NETWORK, PROTOCOL_VERSION | SERIALIZE_TRANSACTION_NO_WITNESS);
-                    ss_tx << peg_in_tx;
+                    ss_tx << *peg_in_tx;
                     in.pushKV("pegin_bitcoin_tx", HexStr(ss_tx));
                 }
             }
-            if (input.m_peg_in_txout_proof.which() > 0) {
-                const Sidechain::Bitcoin::CMerkleBlock& txout_proof = boost::get<Sidechain::Bitcoin::CMerkleBlock>(input.m_peg_in_txout_proof);
-                if (!txout_proof.header.IsNull()) {
+            if (input.m_peg_in_txout_proof.index() > 0) {
+                const auto txout_proof = std::get_if<CMerkleBlock>(&input.m_peg_in_txout_proof);
+                if (txout_proof) {
                     CDataStream ss_mb(SER_NETWORK, PROTOCOL_VERSION | SERIALIZE_TRANSACTION_NO_WITNESS);
-                    ss_mb << txout_proof;
->>>>>>> 9a154599
+                    ss_mb << *txout_proof;
                     in.pushKV("pegin_txout_proof", HexStr(ss_mb));
                 }
             }
-        } else {
-<<<<<<< HEAD
-            if (input.peg_in_tx.index() > 0) {
-                const auto elem_peg_in_tx = std::get_if<CTransactionRef>(&input.peg_in_tx);
-                if (elem_peg_in_tx) {
-                    CDataStream ss_tx(SER_NETWORK, PROTOCOL_VERSION | SERIALIZE_TRANSACTION_NO_WITNESS);
-                    ss_tx << *elem_peg_in_tx;
-                    in.pushKV("pegin_bitcoin_tx", HexStr(ss_tx));
-                }
-            }
-            if (input.txout_proof.index() > 0) {
-                const auto elem_txout_proof = std::get_if<CMerkleBlock>(&input.txout_proof);
-                if (elem_txout_proof) {
-                    CDataStream ss_mb(SER_NETWORK, PROTOCOL_VERSION | SERIALIZE_TRANSACTION_NO_WITNESS);
-                    ss_mb << *elem_txout_proof;
-=======
-            if (input.m_peg_in_tx.which() > 0) {
-                const CTransactionRef& peg_in_tx = boost::get<CTransactionRef>(input.m_peg_in_tx);
-                if (peg_in_tx) {
-                    CDataStream ss_tx(SER_NETWORK, PROTOCOL_VERSION | SERIALIZE_TRANSACTION_NO_WITNESS);
-                    ss_tx << peg_in_tx;
-                    in.pushKV("pegin_bitcoin_tx", HexStr(ss_tx));
-                }
-            }
-            if (input.m_peg_in_txout_proof.which() > 0) {
-                const CMerkleBlock& txout_proof = boost::get<CMerkleBlock>(input.m_peg_in_txout_proof);
-                if (!txout_proof.header.IsNull()) {
-                    CDataStream ss_mb(SER_NETWORK, PROTOCOL_VERSION | SERIALIZE_TRANSACTION_NO_WITNESS);
-                    ss_mb << txout_proof;
->>>>>>> 9a154599
-                    in.pushKV("pegin_txout_proof", HexStr(ss_mb));
-                }
-            }
         }
 
         if (!input.m_peg_in_claim_script.empty()) {
@@ -1728,7 +1567,7 @@
         if (!input.m_peg_in_genesis_hash.IsNull()) {
             in.pushKV("pegin_genesis_hash", input.m_peg_in_genesis_hash.GetHex());
         }
-        if (input.m_peg_in_value != nullopt) {
+        if (input.m_peg_in_value != std::nullopt) {
             in.pushKV("pegin_value", ValueFromAmount(*input.m_peg_in_value));
         }
         if (!input.m_peg_in_witness.IsNull()) {
@@ -1801,10 +1640,10 @@
 
         // PSBTv2 stuff
         if (psbtx.GetVersion() == 2) {
-            if (output.amount != nullopt) {
+            if (output.amount != std::nullopt) {
                 out.pushKV("amount", ValueFromAmount(*output.amount));
             }
-            if (output.script != nullopt) {
+            if (output.script != std::nullopt) {
                 UniValue spk(UniValue::VOBJ);
                 ScriptPubKeyToUniv(*output.script, spk, true);
                 out.pushKV("script", spk);
@@ -1847,7 +1686,7 @@
         }
 
         // Blinder index
-        if (output.m_blinder_index != nullopt) {
+        if (output.m_blinder_index != std::nullopt) {
             out.pushKV("blinder_index", (int64_t)*output.m_blinder_index);
         }
 
@@ -2054,7 +1893,7 @@
                                     {"issuance_tokens", RPCArg::Type::NUM, RPCArg::Optional::OMITTED, "The number of asset issuance tokens to generate"},
                                     {"asset_entropy", RPCArg::Type::STR_HEX, RPCArg::Optional::OMITTED, "For new asset issuance, this is any additional entropy to be used in the asset tag calculation. For reissuance, this is the original asaset entropy"},
                                     {"asset_blinding_nonce", RPCArg::Type::STR_HEX, RPCArg::Optional::OMITTED, "Do not set for new asset issuance. For reissuance, this is the blinding factor for reissuance token output for the asset being reissued"},
-                                    {"blind_reissuance",  RPCArg::Type::BOOL, /* default */ "true", "Whether to mark the issuance input for blinding or not. Only affects issuances with re-issuance tokens."},
+                                    {"blind_reissuance",  RPCArg::Type::BOOL, RPCArg::Default{true}, "Whether to mark the issuance input for blinding or not. Only affects issuances with re-issuance tokens."},
                                 },
                                 },
                         },
@@ -2081,7 +1920,7 @@
                     {"locktime", RPCArg::Type::NUM, RPCArg::Default{0}, "Raw locktime. Non-0 value also locktime-activates inputs"},
                     {"replaceable", RPCArg::Type::BOOL, RPCArg::Default{false}, "Marks this transaction as BIP125 replaceable.\n"
                             "                             Allows this transaction to be replaced by a transaction with higher fees. If provided, it is an error if explicit sequence numbers are incompatible."},
-                    {"psbt_version", RPCArg::Type::NUM, /* default */ "2", "The PSBT version number to use."},
+                    {"psbt_version", RPCArg::Type::NUM, RPCArg::Default{2}, "The PSBT version number to use."},
                 },
                 RPCResult{
                     RPCResult::Type::STR, "", "The resulting raw transaction (base64-encoded string)"
@@ -2109,12 +1948,8 @@
     if (!request.params[3].isNull()) {
         rbf = request.params[3].isTrue();
     }
-<<<<<<< HEAD
-    CMutableTransaction rawTx = ConstructTransaction(request.params[0], request.params[1], request.params[2], rbf, chainman.ActiveChain().Tip(), request.params[4], &output_pubkeys);
-=======
     std::map<CTxOut, PSBTOutput> psbt_outs;
-    CMutableTransaction rawTx = ConstructTransaction(request.params[0], request.params[1], request.params[2], rbf, &psbt_outs, true /* allow_peg_in */, true /* allow_issuance */);
->>>>>>> 9a154599
+    CMutableTransaction rawTx = ConstructTransaction(request.params[0], request.params[1], request.params[2], rbf, chainman.ActiveChain().Tip(), &psbt_outs, true /* allow_peg_in */, true /* allow_issuance */);
 
     // Make a blank psbt
     uint32_t psbt_version = 2;
@@ -2324,12 +2159,8 @@
     }
 
     // Fill the inputs
-<<<<<<< HEAD
     const PrecomputedTransactionData txdata = PrecomputePSBTData(psbtx);
-    for (unsigned int i = 0; i < psbtx.tx->vin.size(); ++i) {
-=======
     for (unsigned int i = 0; i < psbtx.inputs.size(); ++i) {
->>>>>>> 9a154599
         PSBTInput& input = psbtx.inputs.at(i);
 
         if (input.non_witness_utxo || !input.witness_utxo.IsNull()) {
@@ -2573,13 +2404,8 @@
     if (psbta.estimated_feerate != std::nullopt) {
         result.pushKV("estimated_feerate", ValueFromAmount(psbta.estimated_feerate->GetFeePerK()));
     }
-<<<<<<< HEAD
     if (psbta.fee != std::nullopt) {
-        result.pushKV("fee", AmountMapToUniv(*psbta.fee, ""));
-=======
-    if (psbta.fee != nullopt) {
         result.pushKV("fee", ValueFromAmount(*psbta.fee));
->>>>>>> 9a154599
     }
     result.pushKV("next", PSBTRoleName(psbta.next));
     if (!psbta.error.empty()) {
@@ -3131,7 +2957,7 @@
                 {"txid", RPCArg::Type::STR_HEX, RPCArg::Optional::NO, "Transaction id of the output that will be spent for this issuance."},
                 {"vout", RPCArg::Type::NUM, RPCArg::Optional::NO, "Output index of the output that will be spent for this issuance."},
                 {"asset_entropy", RPCArg::Type::STR_HEX, RPCArg::Optional::OMITTED, "Additional asset entropy to be included in the asset tag. This is the contract hash."},
-                {"blind_reissuance", RPCArg::Type::STR_HEX, /* default */ "true", "Whether the reissuance asset tag will be blinded"},
+                {"blind_reissuance", RPCArg::Type::BOOL, RPCArg::Default{true}, "Whether the reissuance asset tag will be blinded"},
             },
             RPCResult{
                 RPCResult::Type::OBJ, "", "",
@@ -3283,7 +3109,6 @@
 static const CRPCCommand commands[] =
 { //  category              actor (function)            argNames
   //  --------------------- ------------------------        -----------------------     ----------
-<<<<<<< HEAD
     { "rawtransactions",    &getrawtransaction,           },
     { "rawtransactions",    &createrawtransaction,        },
     { "rawtransactions",    &decoderawtransaction,        },
@@ -3294,12 +3119,13 @@
     { "rawtransactions",    &testmempoolaccept,           },
     { "rawtransactions",    &decodepsbt,                  },
     { "rawtransactions",    &combinepsbt,                 },
-    { "rawtransactions",    &blindpsbt,                   },
     { "rawtransactions",    &finalizepsbt,                },
     { "rawtransactions",    &createpsbt,                  },
     { "rawtransactions",    &converttopsbt,               },
     { "rawtransactions",    &utxoupdatepsbt,              },
+#if 0
     { "rawtransactions",    &joinpsbts,                   },
+#endif
     { "rawtransactions",    &analyzepsbt,                 },
 
     { "blockchain",         &gettxoutproof,               },
@@ -3307,34 +3133,8 @@
     { "rawtransactions",    &rawissueasset,               },
     { "rawtransactions",    &rawreissueasset,             },
     { "rawtransactions",    &rawblindrawtransaction,      },
-=======
-    { "rawtransactions",    "getrawtransaction",            &getrawtransaction,         {"txid","verbose","blockhash"} },
-    { "rawtransactions",    "createrawtransaction",         &createrawtransaction,      {"inputs","outputs","locktime","replaceable"} },
-    { "rawtransactions",    "decoderawtransaction",         &decoderawtransaction,      {"hexstring","iswitness"} },
-    { "rawtransactions",    "decodescript",                 &decodescript,              {"hexstring"} },
-    { "rawtransactions",    "sendrawtransaction",           &sendrawtransaction,        {"hexstring","maxfeerate"} },
-    { "rawtransactions",    "combinerawtransaction",        &combinerawtransaction,     {"txs"} },
-    { "rawtransactions",    "signrawtransactionwithkey",    &signrawtransactionwithkey, {"hexstring","privkeys","prevtxs","sighashtype"} },
-    { "rawtransactions",    "testmempoolaccept",            &testmempoolaccept,         {"rawtxs","maxfeerate"} },
-    { "rawtransactions",    "decodepsbt",                   &decodepsbt,                {"psbt"} },
-    { "rawtransactions",    "combinepsbt",                  &combinepsbt,               {"txs"} },
-    { "rawtransactions",    "finalizepsbt",                 &finalizepsbt,              {"psbt","extract"} },
-    { "rawtransactions",    "createpsbt",                   &createpsbt,                {"inputs","outputs","locktime","replaceable","psbt_version"} },
-    { "rawtransactions",    "converttopsbt",                &converttopsbt,             {"hexstring","permitsigdata","iswitness"} },
-    { "rawtransactions",    "utxoupdatepsbt",               &utxoupdatepsbt,            {"psbt","descriptors"} },
-#if 0
-    { "rawtransactions",    "joinpsbts",                    &joinpsbts,                 {"txs"} },
-#endif
-    { "rawtransactions",    "analyzepsbt",                  &analyzepsbt,               {"psbt"} },
-
-    { "blockchain",         "gettxoutproof",                &gettxoutproof,             {"txids","blockhash"} },
-    { "blockchain",         "verifytxoutproof",             &verifytxoutproof,          {"proof"} },
-    { "rawtransactions",    "rawissueasset",                &rawissueasset,             {"transaction","issuances"}},
-    { "rawtransactions",    "rawreissueasset",              &rawreissueasset,           {"transaction","reissuances"}},
-    { "rawtransactions",    "rawblindrawtransaction",       &rawblindrawtransaction,    {"hexstring","inputamountblinders","inputamounts","inputassets","inputassetblinders","totalblinder","ignoreblindfail"} },
-    { "rawtransactions",    "calculateasset",               &calculateasset,            {"txid", "vout", "asset_entropy", "blind_reissuance"} },
-    { "rawtransactions",    "updatepsbtpegin",              &updatepsbtpegin,           {"psbt", "input", "value", "bitcoin_tx", "txout_proof", "claim_script", "genesis_hash"} },
->>>>>>> 9a154599
+    { "rawtransactions",    &calculateasset,              },
+    { "rawtransactions",    &updatepsbtpegin,             },
 };
 // clang-format on
     for (const auto& c : commands) {
