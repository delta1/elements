// Copyright (c) 2017-2022 The Bitcoin Core developers
// Distributed under the MIT software license, see the accompanying
// file COPYING or http://www.opensource.org/licenses/mit-license.php.

#ifndef BITCOIN_RPC_RAWTRANSACTION_UTIL_H
#define BITCOIN_RPC_RAWTRANSACTION_UTIL_H

#include <map>
#include <optional>
#include <string>
#include <vector>

#include <chain.h>
#include <merkleblock.h>
#include <primitives/bitcoin/merkleblock.h>
#include <primitives/bitcoin/transaction.h>
#include <primitives/transaction.h>
#include <pubkey.h>
#include <psbt.h>

struct bilingual_str;
class FillableSigningProvider;
class UniValue;
struct CMutableTransaction;
class Coin;
class COutPoint;
class SigningProvider;

/**
 * Sign a transaction with the given keystore and previous transactions
 *
 * @param  mtx           The transaction to-be-signed
 * @param  keystore      Temporary keystore containing signing keys
 * @param  coins         Map of unspent outputs
 * @param  hashType      The signature hash type
 * @param result         JSON object where signed transaction results accumulate
 */
void SignTransaction(CMutableTransaction& mtx, const SigningProvider* keystore, const std::map<COutPoint, Coin>& coins, const UniValue& hashType, UniValue& result, const CBlockIndex* active_chain_tip);
void SignTransactionResultToJSON(CMutableTransaction& mtx, bool complete, const std::map<COutPoint, Coin>& coins, const std::map<int, bilingual_str>& input_errors, bool immature_pegin, UniValue& result);

/**
  * Parse a prevtxs UniValue array and get the map of coins from it
  *
  * @param  prevTxsUnival Array of previous txns outputs that tx depends on but may not yet be in the block chain
  * @param  keystore      A pointer to the temporary keystore if there is one
  * @param  coins         Map of unspent outputs - coins in mempool and current chain UTXO set, may be extended by previous txns outputs after call
  */
void ParsePrevouts(const UniValue& prevTxsUnival, FillableSigningProvider* keystore, std::map<COutPoint, Coin>& coins);

<<<<<<< HEAD
/** Create a transaction from univalue parameters. If (and only if)
    output_pubkeys_out is null, the "nonce hack" of storing Confidential
    Assets output pubkeys in nonces will be used. */
CMutableTransaction ConstructTransaction(const UniValue& inputs_in, const UniValue& outputs_in, const UniValue& locktime, std::optional<bool> rbf, const CBlockIndex* active_chain_tip, std::map<CTxOut, PSBTOutput>* outputs_aux = nullptr, bool allow_peg_in = true, bool allow_issuance = true);

/** Create a peg-in input */
void CreatePegInInput(CMutableTransaction& mtx, uint32_t input_idx, CTransactionRef& tx_btc, CMerkleBlock& merkle_block, const std::set<CScript>& claim_scripts, const std::vector<unsigned char>& txData, const std::vector<unsigned char>& txOutProofData, const CBlockIndex* active_chain_tip);
void CreatePegInInput(CMutableTransaction& mtx, uint32_t input_idx, Sidechain::Bitcoin::CTransactionRef& tx_btc, Sidechain::Bitcoin::CMerkleBlock& merkle_block, const std::set<CScript>& claim_scripts, const std::vector<unsigned char>& txData, const std::vector<unsigned char>& txOutProofData, const CBlockIndex* active_chain_tip);

/** Check a peg-in input against the current fedpeg parameters */
bool ValidateTransactionPeginInputs(const CMutableTransaction& mtx, const CBlockIndex* active_chain_tip, std::map<int, bilingual_str>& input_errors);
=======

/** Normalize univalue-represented inputs and add them to the transaction */
void AddInputs(CMutableTransaction& rawTx, const UniValue& inputs_in, bool rbf);

/** Normalize univalue-represented outputs and add them to the transaction */
void AddOutputs(CMutableTransaction& rawTx, const UniValue& outputs_in);

/** Create a transaction from univalue parameters */
CMutableTransaction ConstructTransaction(const UniValue& inputs_in, const UniValue& outputs_in, const UniValue& locktime, std::optional<bool> rbf);
>>>>>>> 73966f75

#endif // BITCOIN_RPC_RAWTRANSACTION_UTIL_H<|MERGE_RESOLUTION|>--- conflicted
+++ resolved
@@ -47,11 +47,18 @@
   */
 void ParsePrevouts(const UniValue& prevTxsUnival, FillableSigningProvider* keystore, std::map<COutPoint, Coin>& coins);
 
-<<<<<<< HEAD
+/** Normalize univalue-represented inputs and add them to the transaction */
+void AddInputs(CMutableTransaction& rawTx, const UniValue& inputs_in, bool rbf, const CBlockIndex* active_chain_tip, bool allow_peg_in = true, bool allow_issuance = true);
+
+/** Normalize univalue-represented outputs and add them to the transaction */
+void AddOutputs(CMutableTransaction& rawTx, const UniValue& outputs_in, std::map<CTxOut, PSBTOutput>* outputs_aux = nullptr);
+
 /** Create a transaction from univalue parameters. If (and only if)
     output_pubkeys_out is null, the "nonce hack" of storing Confidential
     Assets output pubkeys in nonces will be used. */
 CMutableTransaction ConstructTransaction(const UniValue& inputs_in, const UniValue& outputs_in, const UniValue& locktime, std::optional<bool> rbf, const CBlockIndex* active_chain_tip, std::map<CTxOut, PSBTOutput>* outputs_aux = nullptr, bool allow_peg_in = true, bool allow_issuance = true);
+
+// ELEMENTS
 
 /** Create a peg-in input */
 void CreatePegInInput(CMutableTransaction& mtx, uint32_t input_idx, CTransactionRef& tx_btc, CMerkleBlock& merkle_block, const std::set<CScript>& claim_scripts, const std::vector<unsigned char>& txData, const std::vector<unsigned char>& txOutProofData, const CBlockIndex* active_chain_tip);
@@ -59,16 +66,5 @@
 
 /** Check a peg-in input against the current fedpeg parameters */
 bool ValidateTransactionPeginInputs(const CMutableTransaction& mtx, const CBlockIndex* active_chain_tip, std::map<int, bilingual_str>& input_errors);
-=======
-
-/** Normalize univalue-represented inputs and add them to the transaction */
-void AddInputs(CMutableTransaction& rawTx, const UniValue& inputs_in, bool rbf);
-
-/** Normalize univalue-represented outputs and add them to the transaction */
-void AddOutputs(CMutableTransaction& rawTx, const UniValue& outputs_in);
-
-/** Create a transaction from univalue parameters */
-CMutableTransaction ConstructTransaction(const UniValue& inputs_in, const UniValue& outputs_in, const UniValue& locktime, std::optional<bool> rbf);
->>>>>>> 73966f75
 
 #endif // BITCOIN_RPC_RAWTRANSACTION_UTIL_H