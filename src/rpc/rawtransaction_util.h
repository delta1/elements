// Copyright (c) 2017-2020 The Bitcoin Core developers
// Distributed under the MIT software license, see the accompanying
// file COPYING or http://www.opensource.org/licenses/mit-license.php.

#ifndef BITCOIN_RPC_RAWTRANSACTION_UTIL_H
#define BITCOIN_RPC_RAWTRANSACTION_UTIL_H

#include <map>
#include <string>
#include <vector>

#include <chain.h>
#include <merkleblock.h>
#include <primitives/bitcoin/merkleblock.h>
#include <primitives/bitcoin/transaction.h>
#include <primitives/transaction.h>
#include <pubkey.h>
#include <psbt.h>

struct bilingual_str;
class FillableSigningProvider;
class UniValue;
struct CMutableTransaction;
class Coin;
class COutPoint;
class SigningProvider;

/**
 * Sign a transaction with the given keystore and previous transactions
 *
 * @param  mtx           The transaction to-be-signed
 * @param  keystore      Temporary keystore containing signing keys
 * @param  coins         Map of unspent outputs
 * @param  hashType      The signature hash type
 * @param result         JSON object where signed transaction results accumulate
 */
<<<<<<< HEAD
void SignTransaction(CMutableTransaction& mtx, const SigningProvider* keystore, const std::map<COutPoint, Coin>& coins, const UniValue& hashType, UniValue& result, const CBlockIndex* active_chain_tip);
void SignTransactionResultToJSON(CMutableTransaction& mtx, bool complete, const std::map<COutPoint, Coin>& coins, const std::map<int, std::string>& input_errors, bool immature_pegin, UniValue& result);
=======
void SignTransaction(CMutableTransaction& mtx, const SigningProvider* keystore, const std::map<COutPoint, Coin>& coins, const UniValue& hashType, UniValue& result);
void SignTransactionResultToJSON(CMutableTransaction& mtx, bool complete, const std::map<COutPoint, Coin>& coins, const std::map<int, bilingual_str>& input_errors, UniValue& result);
>>>>>>> b1a672d1

/**
  * Parse a prevtxs UniValue array and get the map of coins from it
  *
  * @param  prevTxsUnival Array of previous txns outputs that tx depends on but may not yet be in the block chain
  * @param  keystore      A pointer to the temporary keystore if there is one
  * @param  coins         Map of unspent outputs - coins in mempool and current chain UTXO set, may be extended by previous txns outputs after call
  */
void ParsePrevouts(const UniValue& prevTxsUnival, FillableSigningProvider* keystore, std::map<COutPoint, Coin>& coins);

/** Create a transaction from univalue parameters. If (and only if)
    output_pubkeys_out is null, the "nonce hack" of storing Confidential
    Assets output pubkeys in nonces will be used. */
CMutableTransaction ConstructTransaction(const UniValue& inputs_in, const UniValue& outputs_in, const UniValue& locktime, bool rbf, const CBlockIndex* active_chain_tip, std::map<CTxOut, PSBTOutput>* outputs_aux = nullptr, bool allow_peg_in = true, bool allow_issuance = true);

/** Create a peg-in input */
void CreatePegInInput(CMutableTransaction& mtx, uint32_t input_idx, CTransactionRef& tx_btc, CMerkleBlock& merkle_block, const std::set<CScript>& claim_scripts, const std::vector<unsigned char>& txData, const std::vector<unsigned char>& txOutProofData, const CBlockIndex* active_chain_tip);
void CreatePegInInput(CMutableTransaction& mtx, uint32_t input_idx, Sidechain::Bitcoin::CTransactionRef& tx_btc, Sidechain::Bitcoin::CMerkleBlock& merkle_block, const std::set<CScript>& claim_scripts, const std::vector<unsigned char>& txData, const std::vector<unsigned char>& txOutProofData, const CBlockIndex* active_chain_tip);

/** Check a peg-in input against the current fedpeg parameters */
bool ValidateTransactionPeginInputs(const CMutableTransaction& mtx, const CBlockIndex* active_chain_tip, std::map<int, std::string>& input_errors);

#endif // BITCOIN_RPC_RAWTRANSACTION_UTIL_H<|MERGE_RESOLUTION|>--- conflicted
+++ resolved
@@ -34,13 +34,8 @@
  * @param  hashType      The signature hash type
  * @param result         JSON object where signed transaction results accumulate
  */
-<<<<<<< HEAD
 void SignTransaction(CMutableTransaction& mtx, const SigningProvider* keystore, const std::map<COutPoint, Coin>& coins, const UniValue& hashType, UniValue& result, const CBlockIndex* active_chain_tip);
-void SignTransactionResultToJSON(CMutableTransaction& mtx, bool complete, const std::map<COutPoint, Coin>& coins, const std::map<int, std::string>& input_errors, bool immature_pegin, UniValue& result);
-=======
-void SignTransaction(CMutableTransaction& mtx, const SigningProvider* keystore, const std::map<COutPoint, Coin>& coins, const UniValue& hashType, UniValue& result);
-void SignTransactionResultToJSON(CMutableTransaction& mtx, bool complete, const std::map<COutPoint, Coin>& coins, const std::map<int, bilingual_str>& input_errors, UniValue& result);
->>>>>>> b1a672d1
+void SignTransactionResultToJSON(CMutableTransaction& mtx, bool complete, const std::map<COutPoint, Coin>& coins, const std::map<int, bilingual_str>& input_errors, bool immature_pegin, UniValue& result);
 
 /**
   * Parse a prevtxs UniValue array and get the map of coins from it
@@ -61,6 +56,6 @@
 void CreatePegInInput(CMutableTransaction& mtx, uint32_t input_idx, Sidechain::Bitcoin::CTransactionRef& tx_btc, Sidechain::Bitcoin::CMerkleBlock& merkle_block, const std::set<CScript>& claim_scripts, const std::vector<unsigned char>& txData, const std::vector<unsigned char>& txOutProofData, const CBlockIndex* active_chain_tip);
 
 /** Check a peg-in input against the current fedpeg parameters */
-bool ValidateTransactionPeginInputs(const CMutableTransaction& mtx, const CBlockIndex* active_chain_tip, std::map<int, std::string>& input_errors);
+bool ValidateTransactionPeginInputs(const CMutableTransaction& mtx, const CBlockIndex* active_chain_tip, std::map<int, bilingual_str>& input_errors);
 
 #endif // BITCOIN_RPC_RAWTRANSACTION_UTIL_H