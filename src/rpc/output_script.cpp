// Copyright (c) 2010 Satoshi Nakamoto
// Copyright (c) 2009-2022 The Bitcoin Core developers
// Distributed under the MIT software license, see the accompanying
// file COPYING or http://www.opensource.org/licenses/mit-license.php.

#include <key_io.h>
#include <outputtype.h>
#include <pubkey.h>
#include <rpc/protocol.h>
#include <rpc/request.h>
#include <rpc/server.h>
#include <rpc/util.h>
#include <script/descriptor.h>
#include <script/script.h>
#include <script/signingprovider.h>
#include <tinyformat.h>
#include <univalue.h>
#include <util/check.h>
#include <util/strencodings.h>

#include <cstdint>
#include <memory>
#include <optional>
#include <string>
#include <tuple>
#include <vector>

static RPCHelpMan validateaddress()
{
    return RPCHelpMan{
        "validateaddress",
        "\nReturn information about the given bitcoin address.\n",
        {
            {"address", RPCArg::Type::STR, RPCArg::Optional::NO, "The bitcoin address to validate"},
        },
        RPCResult{
            RPCResult::Type::OBJ, "", "",
            {
                {RPCResult::Type::BOOL, "isvalid", "If the address is valid or not"},
                {RPCResult::Type::BOOL, "isvalid_parent", "If the address is valid or not for parent chain"},
                {RPCResult::Type::STR, "address", /*optional=*/true, "The bitcoin address validated"},
                {RPCResult::Type::STR_HEX, "scriptPubKey", /*optional=*/true, "The hex-encoded scriptPubKey generated by the address"},
                {RPCResult::Type::BOOL, "isscript", /*optional=*/true, "If the key is a script"},
                {RPCResult::Type::BOOL, "iswitness", /*optional=*/true, "If the address is a witness address"},
                {RPCResult::Type::NUM, "witness_version", /*optional=*/true, "The version number of the witness program"},
                {RPCResult::Type::STR_HEX, "witness_program", /*optional=*/true, "The hex value of the witness program"},
                {RPCResult::Type::STR_HEX, "confidential_key", "the raw blinding public key for that address, if any. \"\" if none"},
                {RPCResult::Type::STR, "unconfidential", "The address without confidentiality key"},
                {RPCResult::Type::OBJ, "parent_address_info", /*optional=*/true, "If the address isvalid_parent, this object contains details about the parent address type",
                {
                    {RPCResult::Type::STR, "address", ""},
                    {RPCResult::Type::STR_HEX, "scriptPubKey", ""},
                }},
                {RPCResult::Type::STR, "error", /*optional=*/true, "Error message, if any"},
                {RPCResult::Type::STR, "error_parent", /* optional */ true, "Error message, if any"},
                {RPCResult::Type::ARR, "error_locations", /*optional=*/true, "Indices of likely error locations in address, if known (e.g. Bech32 errors)",
                    {
                        {RPCResult::Type::NUM, "index", "index of a potential error"},
                    }},
            }
        },
        RPCExamples{
            HelpExampleCli("validateaddress", "\"" + EXAMPLE_ADDRESS[0] + "\"") +
            HelpExampleRpc("validateaddress", "\"" + EXAMPLE_ADDRESS[0] + "\"")
        },
        [&](const RPCHelpMan& self, const JSONRPCRequest& request) -> UniValue
{
    std::string error_msg;
    std::vector<int> error_locations;
    CTxDestination dest = DecodeDestination(request.params[0].get_str(), error_msg, &error_locations);
    std::string error_msg_parent;
    CTxDestination parent_dest = DecodeParentDestination(request.params[0].get_str(), error_msg_parent);
    const bool isValid = IsValidDestination(dest);
    const bool is_valid_parent = IsValidDestination(parent_dest);
    CHECK_NONFATAL(isValid == error_msg.empty());
    CHECK_NONFATAL(is_valid_parent == error_msg_parent.empty());

    UniValue ret(UniValue::VOBJ);
    ret.pushKV("isvalid", isValid);
    ret.pushKV("isvalid_parent", is_valid_parent);
    if (isValid) {
        std::string currentAddress = EncodeDestination(dest);
        ret.pushKV("address", currentAddress);

        CScript scriptPubKey = GetScriptForDestination(dest);
        ret.pushKV("scriptPubKey", HexStr(scriptPubKey));

        UniValue detail = DescribeAddress(dest);
        ret.pushKVs(detail);
        UniValue blind_detail = DescribeBlindAddress(dest);
        ret.pushKVs(blind_detail);
    }
    if (is_valid_parent) {
        UniValue parent_info(UniValue::VOBJ);
        std::string currentAddress = EncodeParentDestination(parent_dest);
        parent_info.pushKV("address", currentAddress);

        CScript scriptPubKey = GetScriptForDestination(parent_dest);
        parent_info.pushKV("scriptPubKey", HexStr(scriptPubKey));

        UniValue detail = DescribeAddress(parent_dest);
        parent_info.pushKVs(detail);
        UniValue blind_detail = DescribeBlindAddress(parent_dest);
        parent_info.pushKVs(blind_detail);
        ret.pushKV("parent_address_info", parent_info);
    }
    if (!isValid && !is_valid_parent) {
        UniValue error_indices(UniValue::VARR);
        for (int i : error_locations) error_indices.push_back(i);
        ret.pushKV("error_locations", error_indices);
        ret.pushKV("error", error_msg);
        ret.pushKV("error_parent", error_msg_parent);
    }

    return ret;
},
    };
}

static RPCHelpMan createmultisig()
{
    return RPCHelpMan{"createmultisig",
                "\nCreates a multi-signature address with n signature of m keys required.\n"
                "It returns a json object with the address and redeemScript.\n",
                {
                    {"nrequired", RPCArg::Type::NUM, RPCArg::Optional::NO, "The number of required signatures out of the n keys."},
                    {"keys", RPCArg::Type::ARR, RPCArg::Optional::NO, "The hex-encoded public keys.",
                        {
                            {"key", RPCArg::Type::STR_HEX, RPCArg::Optional::OMITTED, "The hex-encoded public key"},
                        }},
                    {"address_type", RPCArg::Type::STR, RPCArg::Default{"legacy"}, "The address type to use. Options are \"legacy\", \"p2sh-segwit\", and \"bech32\"."},
                },
                RPCResult{
                    RPCResult::Type::OBJ, "", "",
                    {
                        {RPCResult::Type::STR, "address", "The value of the new multisig address."},
                        {RPCResult::Type::STR_HEX, "redeemScript", "The string value of the hex-encoded redemption script."},
                        {RPCResult::Type::STR, "descriptor", "The descriptor for this multisig"},
                        {RPCResult::Type::ARR, "warnings", /*optional=*/true, "Any warnings resulting from the creation of this multisig",
                        {
                            {RPCResult::Type::STR, "", ""},
                        }},
                    }
                },
                RPCExamples{
            "\nCreate a multisig address from 2 public keys\n"
            + HelpExampleCli("createmultisig", "2 \"[\\\"03789ed0bb717d88f7d321a368d905e7430207ebbd82bd342cf11ae157a7ace5fd\\\",\\\"03dbc6764b8884a92e871274b87583e6d5c2a58819473e17e107ef3f6aa5a61626\\\"]\"") +
            "\nAs a JSON-RPC call\n"
            + HelpExampleRpc("createmultisig", "2, [\"03789ed0bb717d88f7d321a368d905e7430207ebbd82bd342cf11ae157a7ace5fd\",\"03dbc6764b8884a92e871274b87583e6d5c2a58819473e17e107ef3f6aa5a61626\"]")
                },
        [&](const RPCHelpMan& self, const JSONRPCRequest& request) -> UniValue
        {
            int required = request.params[0].getInt<int>();

    // Get the public keys
    const UniValue& keys = request.params[1].get_array();
    std::vector<CPubKey> pubkeys;
    for (unsigned int i = 0; i < keys.size(); ++i) {
        if (IsHex(keys[i].get_str()) && (keys[i].get_str().length() == 66 || keys[i].get_str().length() == 130)) {
            pubkeys.push_back(HexToPubKey(keys[i].get_str()));
        } else {
            throw JSONRPCError(RPC_INVALID_ADDRESS_OR_KEY, strprintf("Invalid public key: %s\n.", keys[i].get_str()));
        }
    }

    // Get the output type
    OutputType output_type = OutputType::LEGACY;
    if (!request.params[2].isNull()) {
        std::optional<OutputType> parsed = ParseOutputType(request.params[2].get_str());
        if (!parsed) {
            throw JSONRPCError(RPC_INVALID_ADDRESS_OR_KEY, strprintf("Unknown address type '%s'", request.params[2].get_str()));
        } else if (parsed.value() == OutputType::BECH32M) {
            throw JSONRPCError(RPC_INVALID_ADDRESS_OR_KEY, "createmultisig cannot create bech32m multisig addresses");
        }
        output_type = parsed.value();
    }

    // Construct using pay-to-script-hash:
    FillableSigningProvider keystore;
    CScript inner;
    const CTxDestination dest = AddAndGetMultisigDestination(required, pubkeys, output_type, keystore, inner);

    // Make the descriptor
    std::unique_ptr<Descriptor> descriptor = InferDescriptor(GetScriptForDestination(dest), keystore);

    UniValue result(UniValue::VOBJ);
    result.pushKV("address", EncodeDestination(dest));
    result.pushKV("redeemScript", HexStr(inner));
    result.pushKV("descriptor", descriptor->ToString());

            UniValue warnings(UniValue::VARR);
            if (descriptor->GetOutputType() != output_type) {
                // Only warns if the user has explicitly chosen an address type we cannot generate
                warnings.push_back("Unable to make chosen address type, please ensure no uncompressed public keys are present.");
            }
            PushWarnings(warnings, result);

    return result;
},
    };
}

static RPCHelpMan getdescriptorinfo()
{
    const std::string EXAMPLE_DESCRIPTOR = "wpkh([d34db33f/84h/0h/0h]0279be667ef9dcbbac55a06295Ce870b07029Bfcdb2dce28d959f2815b16f81798)";

    return RPCHelpMan{"getdescriptorinfo",
            {"\nAnalyses a descriptor.\n"},
            {
                {"descriptor", RPCArg::Type::STR, RPCArg::Optional::NO, "The descriptor."},
            },
            RPCResult{
                RPCResult::Type::OBJ, "", "",
                {
                    {RPCResult::Type::STR, "descriptor", "The descriptor in canonical form, without private keys"},
                    {RPCResult::Type::STR, "checksum", "The checksum for the input descriptor"},
                    {RPCResult::Type::BOOL, "isrange", "Whether the descriptor is ranged"},
                    {RPCResult::Type::BOOL, "issolvable", "Whether the descriptor is solvable"},
                    {RPCResult::Type::BOOL, "hasprivatekeys", "Whether the input descriptor contained at least one private key"},
                }
            },
            RPCExamples{
                "Analyse a descriptor\n" +
                HelpExampleCli("getdescriptorinfo", "\"" + EXAMPLE_DESCRIPTOR + "\"") +
                HelpExampleRpc("getdescriptorinfo", "\"" + EXAMPLE_DESCRIPTOR + "\"")
            },
        [&](const RPCHelpMan& self, const JSONRPCRequest& request) -> UniValue
        {
            FlatSigningProvider provider;
            std::string error;
            auto desc = Parse(request.params[0].get_str(), provider, error);
            if (!desc) {
                throw JSONRPCError(RPC_INVALID_ADDRESS_OR_KEY, error);
            }

    UniValue result(UniValue::VOBJ);
    result.pushKV("descriptor", desc->ToString());
    result.pushKV("checksum", GetDescriptorChecksum(request.params[0].get_str()));
    result.pushKV("isrange", desc->IsRange());
    result.pushKV("issolvable", desc->IsSolvable());
    result.pushKV("hasprivatekeys", provider.keys.size() > 0);
    return result;
},
    };
}

static RPCHelpMan deriveaddresses()
{
    const std::string EXAMPLE_DESCRIPTOR = "wpkh([d34db33f/84h/0h/0h]xpub6DJ2dNUysrn5Vt36jH2KLBT2i1auw1tTSSomg8PhqNiUtx8QX2SvC9nrHu81fT41fvDUnhMjEzQgXnQjKEu3oaqMSzhSrHMxyyoEAmUHQbY/0/*)#cjjspncu";

    return RPCHelpMan{"deriveaddresses",
        {"\nDerives one or more addresses corresponding to an output descriptor.\n"
         "Examples of output descriptors are:\n"
         "    pkh(<pubkey>)                                     P2PKH outputs for the given pubkey\n"
         "    wpkh(<pubkey>)                                    Native segwit P2PKH outputs for the given pubkey\n"
         "    sh(multi(<n>,<pubkey>,<pubkey>,...))              P2SH-multisig outputs for the given threshold and pubkeys\n"
         "    raw(<hex script>)                                 Outputs whose scriptPubKey equals the specified hex scripts\n"
         "    tr(<pubkey>,multi_a(<n>,<pubkey>,<pubkey>,...))   P2TR-multisig outputs for the given threshold and pubkeys\n"
         "\nIn the above, <pubkey> either refers to a fixed public key in hexadecimal notation, or to an xpub/xprv optionally followed by one\n"
         "or more path elements separated by \"/\", where \"h\" represents a hardened child key.\n"
         "For more information on output descriptors, see the documentation in the doc/descriptors.md file.\n"},
        {
            {"descriptor", RPCArg::Type::STR, RPCArg::Optional::NO, "The descriptor."},
            {"range", RPCArg::Type::RANGE, RPCArg::Optional::OMITTED, "If a ranged descriptor is used, this specifies the end or the range (in [begin,end] notation) to derive."},
        },
        RPCResult{
                RPCResult::Type::ARR, "", "",
                {
                    {RPCResult::Type::STR, "address", "the derived addresses"},
                }
        },
        RPCExamples{
            "First three native segwit receive addresses\n" +
            HelpExampleCli("deriveaddresses", "\"" + EXAMPLE_DESCRIPTOR + "\" \"[0,2]\"") +
            HelpExampleRpc("deriveaddresses", "\"" + EXAMPLE_DESCRIPTOR + "\", \"[0,2]\"")
        },
        [&](const RPCHelpMan& self, const JSONRPCRequest& request) -> UniValue
        {
            const std::string desc_str = request.params[0].get_str();

    int64_t range_begin = 0;
    int64_t range_end = 0;

    if (request.params.size() >= 2 && !request.params[1].isNull()) {
        std::tie(range_begin, range_end) = ParseDescriptorRange(request.params[1]);
    }

    FlatSigningProvider key_provider;
    std::string error;
    auto desc = Parse(desc_str, key_provider, error, /* require_checksum = */ true);
    if (!desc) {
        throw JSONRPCError(RPC_INVALID_ADDRESS_OR_KEY, error);
    }

    if (!desc->IsRange() && request.params.size() > 1) {
        throw JSONRPCError(RPC_INVALID_PARAMETER, "Range should not be specified for an un-ranged descriptor");
    }

    if (desc->IsRange() && request.params.size() == 1) {
        throw JSONRPCError(RPC_INVALID_PARAMETER, "Range must be specified for a ranged descriptor");
    }

    UniValue addresses(UniValue::VARR);

<<<<<<< HEAD
    for (int64_t i = range_begin; i <= range_end; ++i) {
        FlatSigningProvider provider;
        std::vector<CScript> scripts;
        if (!desc->Expand(i, key_provider, scripts, provider)) {
            throw JSONRPCError(RPC_INVALID_ADDRESS_OR_KEY, "Cannot derive script without private keys");
        }
=======
                for (const CScript& script : scripts) {
                    CTxDestination dest;
                    if (!ExtractDestination(script, dest)) {
                        // ExtractDestination no longer returns true for P2PK since it doesn't have a corresponding address
                        // However combo will output P2PK and should just ignore that script
                        if (scripts.size() > 1 && std::get_if<PubKeyDestination>(&dest)) {
                            continue;
                        }
                        throw JSONRPCError(RPC_INVALID_ADDRESS_OR_KEY, "Descriptor does not have a corresponding address");
                    }
>>>>>>> 53313c49

        for (const CScript &script : scripts) {
            CTxDestination dest;
            if (!ExtractDestination(script, dest)) {
                throw JSONRPCError(RPC_INVALID_ADDRESS_OR_KEY, "Descriptor does not have a corresponding address");
            }

            addresses.push_back(EncodeDestination(dest));
        }
    }

    // This should not be possible, but an assert seems overkill:
    if (addresses.empty()) {
        throw JSONRPCError(RPC_MISC_ERROR, "Unexpected empty result");
    }

    return addresses;
},
    };
}

void RegisterOutputScriptRPCCommands(CRPCTable& t)
{
    static const CRPCCommand commands[]{
        {"util", &validateaddress},
        {"util", &createmultisig},
        {"util", &deriveaddresses},
        {"util", &getdescriptorinfo},
    };
    for (const auto& c : commands) {
        t.appendCommand(c.name, &c);
    }
}<|MERGE_RESOLUTION|>--- conflicted
+++ resolved
@@ -302,29 +302,21 @@
 
     UniValue addresses(UniValue::VARR);
 
-<<<<<<< HEAD
     for (int64_t i = range_begin; i <= range_end; ++i) {
         FlatSigningProvider provider;
         std::vector<CScript> scripts;
         if (!desc->Expand(i, key_provider, scripts, provider)) {
             throw JSONRPCError(RPC_INVALID_ADDRESS_OR_KEY, "Cannot derive script without private keys");
         }
-=======
-                for (const CScript& script : scripts) {
-                    CTxDestination dest;
-                    if (!ExtractDestination(script, dest)) {
-                        // ExtractDestination no longer returns true for P2PK since it doesn't have a corresponding address
-                        // However combo will output P2PK and should just ignore that script
-                        if (scripts.size() > 1 && std::get_if<PubKeyDestination>(&dest)) {
-                            continue;
-                        }
-                        throw JSONRPCError(RPC_INVALID_ADDRESS_OR_KEY, "Descriptor does not have a corresponding address");
-                    }
->>>>>>> 53313c49
 
         for (const CScript &script : scripts) {
             CTxDestination dest;
             if (!ExtractDestination(script, dest)) {
+                // ExtractDestination no longer returns true for P2PK since it doesn't have a corresponding address
+                // However combo will output P2PK and should just ignore that script
+                if (scripts.size() > 1 && std::get_if<PubKeyDestination>(&dest)) {
+                    continue;
+                }
                 throw JSONRPCError(RPC_INVALID_ADDRESS_OR_KEY, "Descriptor does not have a corresponding address");
             }
 
