// Copyright (c) 2010 Satoshi Nakamoto
// Copyright (c) 2009-2022 The Bitcoin Core developers
// Distributed under the MIT software license, see the accompanying
// file COPYING or http://www.opensource.org/licenses/mit-license.php.

#include <rpc/rawtransaction_util.h>

#include <block_proof.h>
#include <coins.h>
#include <consensus/amount.h>
#include <core_io.h>
#include <key_io.h>
#include <pegins.h>
#include <policy/policy.h>
#include <primitives/transaction.h>
#include <primitives/bitcoin/merkleblock.h>
#include <primitives/bitcoin/transaction.h>
#include <rpc/request.h>
#include <rpc/util.h>
#include <script/sign.h>
#include <script/signingprovider.h>
#include <tinyformat.h>
#include <univalue.h>
#include <util/rbf.h>
#include <util/strencodings.h>
#include <util/translation.h>
#include <validation.h>

template<typename T_tx>
unsigned int GetPeginTxnOutputIndex(const T_tx& txn, const CScript& witnessProgram, const std::vector<std::pair<CScript, CScript>>& fedpegscripts)
{
    for (const auto & scripts : fedpegscripts) {
        CScript mainchain_script = GetScriptForDestination(WitnessV0ScriptHash(calculate_contract(scripts.second, witnessProgram)));
        if (scripts.first.IsPayToScriptHash()) {
            mainchain_script = GetScriptForDestination(ScriptHash(mainchain_script));
        }
        for (unsigned int nOut = 0; nOut < txn.vout.size(); nOut++) {
            if (txn.vout[nOut].scriptPubKey == mainchain_script) {
                return nOut;
            }
        }
    }
    return txn.vout.size();
}

// Modifies an existing transaction input in-place to be a valid peg-in input, and inserts the witness if deemed valid.
template<typename T_tx_ref, typename T_merkle_block>
static void CreatePegInInputInner(CMutableTransaction& mtx, uint32_t input_idx, T_tx_ref& txBTCRef, T_merkle_block& merkleBlock, const std::set<CScript>& claim_scripts, const std::vector<unsigned char>& txData, const std::vector<unsigned char>& txOutProofData, const CBlockIndex* active_chain_tip)
{
    if ((mtx.vin.size() > input_idx && !mtx.vin[input_idx].scriptSig.empty()) || (mtx.witness.vtxinwit.size() > input_idx && !mtx.witness.vtxinwit[input_idx].IsNull())) {
        throw JSONRPCError(RPC_INVALID_PARAMETER, "Attempting to add a peg-in to an input that already has a scriptSig or witness");
    }

    CDataStream ssTx(txData, SER_NETWORK, PROTOCOL_VERSION);
    try {
        ssTx >> txBTCRef;
    }
    catch (...) {
        throw JSONRPCError(RPC_TYPE_ERROR, "The included bitcoinTx is malformed. Are you sure that is the whole string?");
    }

    CDataStream ssTxOutProof(txOutProofData, SER_NETWORK, PROTOCOL_VERSION | SERIALIZE_TRANSACTION_NO_WITNESS);
    try {
        ssTxOutProof >> merkleBlock;
    }
    catch (...) {
        throw JSONRPCError(RPC_TYPE_ERROR, "The included txoutproof is malformed. Are you sure that is the whole string?");
    }

    if (!ssTxOutProof.empty()) {
        throw JSONRPCError(RPC_INVALID_PARAMETER, "Invalid tx out proof");
    }

    std::vector<uint256> txHashes;
    std::vector<unsigned int> txIndices;
    if (merkleBlock.txn.ExtractMatches(txHashes, txIndices) != merkleBlock.header.hashMerkleRoot)
        throw JSONRPCError(RPC_INVALID_PARAMETER, "Invalid tx out proof");

    if (txHashes.size() != 1 || txHashes[0] != txBTCRef->GetHash())
        throw JSONRPCError(RPC_INVALID_PARAMETER, "The txoutproof must contain bitcoinTx and only bitcoinTx");

    CScript witness_script;
    unsigned int nOut = txBTCRef->vout.size();
    const auto fedpegscripts = GetValidFedpegScripts(active_chain_tip, Params().GetConsensus(), true /* nextblock_validation */);
    for (const CScript& script : claim_scripts) {
        nOut = GetPeginTxnOutputIndex(*txBTCRef, script, fedpegscripts);
        if (nOut != txBTCRef->vout.size()) {
            witness_script = script;
            break;
        }
    }
    if (nOut == txBTCRef->vout.size()) {
        if (claim_scripts.size() == 1) {
            throw JSONRPCError(RPC_INVALID_PARAMETER, "Given claim_script does not match the given Bitcoin transaction.");
        } else {
            throw JSONRPCError(RPC_INVALID_PARAMETER, "Failed to find output in bitcoinTx to the mainchain_address from getpeginaddress");
        }
    }
    CHECK_NONFATAL(witness_script != CScript());

    int version = -1;
    std::vector<unsigned char> witness_program;
    if (!witness_script.IsWitnessProgram(version, witness_program) || version != 0) {
        throw JSONRPCError(RPC_INVALID_PARAMETER, "Given or recovered script is not a v0 witness program.");
    }

    CAmount value = 0;
    if (!GetAmountFromParentChainPegin(value, *txBTCRef, nOut)) {
        throw JSONRPCError(RPC_INVALID_PARAMETER, strprintf("Amounts to pegin must be explicit and asset must be %s", Params().GetConsensus().parent_pegged_asset.GetHex()));
    }

    // Add/replace input in mtx
    if (mtx.vin.size() <= input_idx) {
        mtx.vin.resize(input_idx + 1);
    }
    mtx.vin[input_idx] = CTxIn(COutPoint(txHashes[0], nOut), CScript(), ~(uint32_t)0);

    // Construct pegin proof
    CScriptWitness pegin_witness = CreatePeginWitness(value, Params().GetConsensus().pegged_asset, Params().ParentGenesisBlockHash(), witness_script, txBTCRef, merkleBlock);

    // Peg-in witness isn't valid, even though the block header is(without depth check)
    // We re-check depth before returning with more descriptive result
    std::string err;
    if (!IsValidPeginWitness(pegin_witness, fedpegscripts, mtx.vin[input_idx].prevout, err, false)) {
        throw JSONRPCError(RPC_INVALID_PARAMETER, strprintf("Constructed peg-in witness is invalid: %s", err));
    }

    // Put input witness in transaction
    mtx.vin[input_idx].m_is_pegin = true;
    CTxInWitness txinwit;
    txinwit.m_pegin_witness = pegin_witness;

    if (mtx.witness.vtxinwit.size() <= input_idx) {
        mtx.witness.vtxinwit.resize(input_idx + 1);
    }
    mtx.witness.vtxinwit[input_idx] = txinwit;
}

void CreatePegInInput(CMutableTransaction& mtx, uint32_t input_idx, CTransactionRef& tx_btc, CMerkleBlock& merkle_block, const std::set<CScript>& claim_scripts, const std::vector<unsigned char>& txData, const std::vector<unsigned char>& txOutProofData, const CBlockIndex* active_chain_tip)
{
    CreatePegInInputInner(mtx, input_idx, tx_btc, merkle_block, claim_scripts, txData, txOutProofData, active_chain_tip);
}
void CreatePegInInput(CMutableTransaction& mtx, uint32_t input_idx, Sidechain::Bitcoin::CTransactionRef& tx_btc, Sidechain::Bitcoin::CMerkleBlock& merkle_block, const std::set<CScript>& claim_scripts, const std::vector<unsigned char>& txData, const std::vector<unsigned char>& txOutProofData, const CBlockIndex* active_chain_tip)
{
    CreatePegInInputInner(mtx, input_idx, tx_btc, merkle_block, claim_scripts, txData, txOutProofData, active_chain_tip);
}

void AddInputs(CMutableTransaction& rawTx, const UniValue& inputs_in, std::optional<bool> rbf, const CBlockIndex* active_chain_tip, bool allow_peg_in, bool allow_issuance)
{
    UniValue inputs;
    if (inputs_in.isNull()) {
        inputs = UniValue::VARR;
    } else {
        inputs = inputs_in.get_array();
    }

    for (unsigned int idx = 0; idx < inputs.size(); idx++) {
        const UniValue& input = inputs[idx];
        const UniValue& o = input.get_obj();

        uint256 txid = ParseHashO(o, "txid");

        const UniValue& vout_v = o.find_value("vout");
        if (!vout_v.isNum())
            throw JSONRPCError(RPC_INVALID_PARAMETER, "Invalid parameter, missing vout key");
        int nOutput = vout_v.getInt<int>();
        if (nOutput < 0)
            throw JSONRPCError(RPC_INVALID_PARAMETER, "Invalid parameter, vout cannot be negative");

        uint32_t nSequence;

        if (rbf.value_or(true)) {
            nSequence = MAX_BIP125_RBF_SEQUENCE; /* CTxIn::SEQUENCE_FINAL - 2 */
        } else if (rawTx.nLockTime) {
            nSequence = CTxIn::MAX_SEQUENCE_NONFINAL; /* CTxIn::SEQUENCE_FINAL - 1 */
        } else {
            nSequence = CTxIn::SEQUENCE_FINAL;
        }

        // set the sequence number if passed in the parameters object
        const UniValue& sequenceObj = o.find_value("sequence");
        if (sequenceObj.isNum()) {
            int64_t seqNr64 = sequenceObj.getInt<int64_t>();
            if (seqNr64 < 0 || seqNr64 > CTxIn::SEQUENCE_FINAL) {
                throw JSONRPCError(RPC_INVALID_PARAMETER, "Invalid parameter, sequence number is out of range");
            } else {
                nSequence = (uint32_t)seqNr64;
            }
        }

        CTxIn in(COutPoint(txid, nOutput), CScript(), nSequence);

        // Get issuance stuff if it's there
        const UniValue& blinding_nonce_v = find_value(o, "asset_blinding_nonce");
        const UniValue& entropy_v = find_value(o, "asset_entropy");
        const UniValue& amount_v = find_value(o, "issuance_amount");
        const UniValue& issuance_tokens_v = find_value(o, "issuance_tokens");
        const UniValue& blind_reissuance_v = find_value(o, "blind_reissuance");
        if (!amount_v.isNull() && allow_issuance) {
            if (!amount_v.isNum()) {
                throw JSONRPCError(RPC_INVALID_PARAMETER, "issuance_amount is not a number");
            }
            CAmount amt = AmountFromValue(amount_v);
            // issuance_tokens may be null for reissuance
            if (!issuance_tokens_v.isNull()) {
                if (!issuance_tokens_v.isNum()) {
                    throw JSONRPCError(RPC_INVALID_PARAMETER, "issuance_tokens is not a number");
                }
                CAmount num_inflation = AmountFromValue(issuance_tokens_v);
                in.assetIssuance.nInflationKeys.SetToAmount(num_inflation);
            }
            uint256 blinding_nonce;
            if (!blinding_nonce_v.isNull()) {
                blinding_nonce = ParseHashV(blinding_nonce_v, "asset_blinding_nonce");
            }
            uint256 entropy;
            if (!entropy_v.isNull()) {
                entropy = ParseHashV(entropy_v, "asset_entropy");
            }
            in.assetIssuance.nAmount.SetToAmount(amt);
            in.assetIssuance.assetBlindingNonce = blinding_nonce;
            in.assetIssuance.assetEntropy = entropy;
        } else if (!blinding_nonce_v.isNull() || !entropy_v.isNull() || !issuance_tokens_v.isNull() || !blind_reissuance_v.isNull()) {
            throw JSONRPCError(RPC_INVALID_PARAMETER, "auxiliary issuance arguments provided without issuance amount");
        }

        // Add to the tx
        rawTx.vin.push_back(in);

        // Get the pegin stuff if it's there
        const UniValue& pegin_tx = find_value(o, "pegin_bitcoin_tx");
        const UniValue& pegin_tx_proof = find_value(o, "pegin_txout_proof");
        const UniValue& pegin_script = find_value(o, "pegin_claim_script");
        if (!pegin_tx.isNull() && !pegin_tx_proof.isNull() && !pegin_script.isNull() && allow_peg_in) {
            if (!IsHex(pegin_script.get_str())) {
                throw JSONRPCError(RPC_INVALID_PARAMETER, "Given claim_script is not hex.");
            }
            // If given manually, no need for it to be a witness script
            std::vector<unsigned char> claim_script_bytes(ParseHex(pegin_script.get_str()));
            CScript claim_script(claim_script_bytes.begin(), claim_script_bytes.end());
            std::set<CScript> claim_scripts;
            claim_scripts.insert(std::move(claim_script));
            if (Params().GetConsensus().ParentChainHasPow()) {
                Sidechain::Bitcoin::CTransactionRef tx_btc;
                Sidechain::Bitcoin::CMerkleBlock merkle_block;
                CreatePegInInput(rawTx, idx, tx_btc, merkle_block, claim_scripts, ParseHex(pegin_tx.get_str()), ParseHex(pegin_tx_proof.get_str()), active_chain_tip);
                if (!CheckParentProofOfWork(merkle_block.header.GetHash(), merkle_block.header.nBits, Params().GetConsensus())) {
                    throw JSONRPCError(RPC_INVALID_PARAMETER, "Invalid tx out proof");
                }
            } else {
                CTransactionRef tx_btc;
                CMerkleBlock merkle_block;
                CreatePegInInput(rawTx, idx, tx_btc, merkle_block, claim_scripts, ParseHex(pegin_tx.get_str()), ParseHex(pegin_tx_proof.get_str()), active_chain_tip);
                if (!CheckProofSignedParent(merkle_block.header, Params().GetConsensus())) {
                    throw JSONRPCError(RPC_INVALID_PARAMETER, "Invalid tx out proof");
                }
            }
        } else if (!pegin_tx.isNull() || !pegin_tx_proof.isNull() || !pegin_script.isNull()) {
            if (allow_peg_in) {
                throw JSONRPCError(RPC_INVALID_PARAMETER, "Some but not all pegin_ arguments provided");
            } else {
                throw JSONRPCError(RPC_INVALID_PARAMETER, "pegin_ arguments provided but this command does not support peg-ins");
            }
        }

    }
}

void AddOutputs(CMutableTransaction& rawTx, const UniValue& outputs_in, std::map<CTxOut, PSBTOutput>* outputs_aux)
{
    if (outputs_in.isNull()) {
        throw JSONRPCError(RPC_INVALID_PARAMETER, "Invalid parameter, output argument must be non-null");
    }

    const bool outputs_is_obj = outputs_in.isObject();
    UniValue outputs = outputs_is_obj ? outputs_in.get_obj() : outputs_in.get_array();

    // Keep track of the fee output so we can add it in the very end of the transaction.
    CTxOut fee_out;

    // Duplicate checking
    std::set<CTxDestination> destinations;
    bool has_data{false};

    std::vector<PSBTOutput> psbt_outs;
    for (unsigned int i = 0; i < outputs.size(); ++i) {
        const UniValue& output = outputs[i].get_obj();
        // New PSBTOutput with version 2
        PSBTOutput psbt_out(2);

        // ELEMENTS:
        // Asset defaults to policyAsset
        CTxOut out(::policyAsset, 0, CScript());

        bool is_fee = false;
        for (const std::string& name_ : output.getKeys()) {
            if (name_ == "data") {
                if (has_data) {
                    throw JSONRPCError(RPC_INVALID_PARAMETER, "Invalid parameter, duplicate key: data");
                }
                has_data = true;
                std::vector<unsigned char> data = ParseHexV(output[name_].getValStr(), "Data");

                out.nValue = 0;
                out.scriptPubKey = CScript() << OP_RETURN << data;
            } else if (name_ == "vdata") {
                // ELEMENTS: support multi-push OP_RETURN
                UniValue vdata = output[name_].get_array();
                CScript datascript = CScript() << OP_RETURN;
                for (size_t i = 0; i < vdata.size(); i++) {
                    std::vector<unsigned char> data = ParseHexV(vdata[i].get_str(), "Data");
                    datascript << data;
                }

                out.nValue = 0;
                out.scriptPubKey = datascript;
            } else if (name_ == "fee") {
                // ELEMENTS: explicit fee outputs
                CAmount nAmount = AmountFromValue(output[name_]);
                out.nValue = nAmount;
                out.scriptPubKey = CScript();
                is_fee = true;
                break;
            } else if (name_ == "burn") {
                CScript datascript = CScript() << OP_RETURN;
                CAmount nAmount = AmountFromValue(output[name_]);
                out.nValue = nAmount;
                out.scriptPubKey = datascript;
            } else if (name_ == "asset") {
                // ELEMENTS: Assets are specified
                out.nAsset = CAsset(ParseHashO(output, name_));
            } else if (name_ == "blinder_index") {
                // For PSET
                psbt_out.m_blinder_index = find_value(output, name_).getInt<int>();
            } else {
                CTxDestination destination = DecodeDestination(name_);
                if (!IsValidDestination(destination)) {
                    throw JSONRPCError(RPC_INVALID_ADDRESS_OR_KEY, std::string("Invalid Bitcoin address: ") + name_);
                }

                if (!destinations.insert(destination).second) {
                    throw JSONRPCError(RPC_INVALID_PARAMETER, std::string("Invalid parameter, duplicated address: ") + name_);
                }

                CScript scriptPubKey = GetScriptForDestination(destination);
                CAmount nAmount = AmountFromValue(output[name_]);

                out.nValue = nAmount;
                out.scriptPubKey = scriptPubKey;
                CPubKey blind_pub;
                if (IsBlindDestination(destination)) {
                    blind_pub = GetDestinationBlindingKey(destination);
                    if (!outputs_aux) {
                        // Only use the pubkey-in-nonce hack if the caller is not getting the pubkeys the nice way.
                        out.nNonce.vchCommitment = std::vector<unsigned char>(blind_pub.begin(), blind_pub.end());
                    }
                }
                psbt_out.m_blinding_pubkey = blind_pub;
            }
        }
        if (is_fee) {
            fee_out = out;
        } else {
            rawTx.vout.push_back(out);
            psbt_outs.push_back(psbt_out);
        }
    }

    // Add fee output in the end.
    if (!fee_out.nValue.IsNull() && fee_out.nValue.GetAmount() > 0) {
        rawTx.vout.push_back(fee_out);
        // New PSBTOutput with version 2
        psbt_outs.emplace_back(2);
    }

    if (outputs_aux) {
        for (unsigned int i = 0; i < rawTx.vout.size(); ++i) {
            outputs_aux->insert(std::make_pair(rawTx.vout[i], psbt_outs[i]));
        }
    }
}

CMutableTransaction ConstructTransaction(const UniValue& inputs_in, const UniValue& outputs_in, const UniValue& locktime, std::optional<bool> rbf, const CBlockIndex* active_chain_tip, std::map<CTxOut, PSBTOutput>* outputs_aux, bool allow_peg_in, bool allow_issuance)
{
    CMutableTransaction rawTx;

    if (!locktime.isNull()) {
        int64_t nLockTime = locktime.getInt<int64_t>();
        if (nLockTime < 0 || nLockTime > LOCKTIME_MAX)
            throw JSONRPCError(RPC_INVALID_PARAMETER, "Invalid parameter, locktime out of range");
        rawTx.nLockTime = nLockTime;
    }

    AddInputs(rawTx, inputs_in, rbf, active_chain_tip, allow_peg_in, allow_issuance);
    AddOutputs(rawTx, outputs_in, outputs_aux);

    if (rbf.has_value() && rbf.value() && rawTx.vin.size() > 0 && !SignalsOptInRBF(CTransaction(rawTx))) {
        throw JSONRPCError(RPC_INVALID_PARAMETER, "Invalid parameter combination: Sequence number(s) contradict replaceable option");
    }

    return rawTx;
}


/** Pushes a JSON object for script verification or signing errors to vErrorsRet. */
static void TxInErrorToJSON(const CTxIn& txin, const CTxInWitness& txinwit, UniValue& vErrorsRet, const std::string& strMessage)
{
    UniValue entry(UniValue::VOBJ);
    entry.pushKV("txid", txin.prevout.hash.ToString());
    entry.pushKV("vout", (uint64_t)txin.prevout.n);
    UniValue witness(UniValue::VARR);
    for (unsigned int i = 0; i < txinwit.scriptWitness.stack.size(); i++) {
        witness.push_back(HexStr(txinwit.scriptWitness.stack[i]));
    }
    entry.pushKV("witness", witness);
    entry.pushKV("scriptSig", HexStr(txin.scriptSig));
    entry.pushKV("sequence", (uint64_t)txin.nSequence);
    entry.pushKV("error", strMessage);
    vErrorsRet.push_back(entry);
}

void ParsePrevouts(const UniValue& prevTxsUnival, FillableSigningProvider* keystore, std::map<COutPoint, Coin>& coins)
{
    if (!prevTxsUnival.isNull()) {
        const UniValue& prevTxs = prevTxsUnival.get_array();
        for (unsigned int idx = 0; idx < prevTxs.size(); ++idx) {
            const UniValue& p = prevTxs[idx];
            if (!p.isObject()) {
                throw JSONRPCError(RPC_DESERIALIZATION_ERROR, "expected object with {\"txid'\",\"vout\",\"scriptPubKey\"}");
            }

            const UniValue& prevOut = p.get_obj();

            RPCTypeCheckObj(prevOut,
                {
                    {"txid", UniValueType(UniValue::VSTR)},
                    {"vout", UniValueType(UniValue::VNUM)},
                    {"scriptPubKey", UniValueType(UniValue::VSTR)},
                });

            uint256 txid = ParseHashO(prevOut, "txid");

            int nOut = prevOut.find_value("vout").getInt<int>();
            if (nOut < 0) {
                throw JSONRPCError(RPC_DESERIALIZATION_ERROR, "vout cannot be negative");
            }

            COutPoint out(txid, nOut);
            std::vector<unsigned char> pkData(ParseHexO(prevOut, "scriptPubKey"));
            CScript scriptPubKey(pkData.begin(), pkData.end());

            {
                auto coin = coins.find(out);
                if (coin != coins.end() && !coin->second.IsSpent() && coin->second.out.scriptPubKey != scriptPubKey) {
                    std::string err("Previous output scriptPubKey mismatch:\n");
                    err = err + ScriptToAsmStr(coin->second.out.scriptPubKey) + "\nvs:\n"+
                        ScriptToAsmStr(scriptPubKey);
                    throw JSONRPCError(RPC_DESERIALIZATION_ERROR, err);
                }
                Coin newcoin;
                newcoin.out.scriptPubKey = scriptPubKey;
                newcoin.out.nValue = CConfidentialValue(MAX_MONEY);
                if (prevOut.exists("amount")) {
<<<<<<< HEAD
                    newcoin.out.nValue = CConfidentialValue(AmountFromValue(find_value(prevOut, "amount")));
                } else if (prevOut.exists("amountcommitment")) {
                    // Segwit sigs require the amount commitment to be sighashed
                    newcoin.out.nValue.vchCommitment = ParseHexO(prevOut, "amountcommitment");
=======
                    newcoin.out.nValue = AmountFromValue(prevOut.find_value("amount"));
>>>>>>> e0a70c5b
                }
                newcoin.nHeight = 1;
                coins[out] = std::move(newcoin);
            }

            // if redeemScript and private keys were given, add redeemScript to the keystore so it can be signed
            const bool is_p2sh = scriptPubKey.IsPayToScriptHash();
            const bool is_p2wsh = scriptPubKey.IsPayToWitnessScriptHash();
            if (keystore && (is_p2sh || is_p2wsh)) {
                RPCTypeCheckObj(prevOut,
                    {
                        {"redeemScript", UniValueType(UniValue::VSTR)},
                        {"witnessScript", UniValueType(UniValue::VSTR)},
                    }, true);
                const UniValue& rs{prevOut.find_value("redeemScript")};
                const UniValue& ws{prevOut.find_value("witnessScript")};
                if (rs.isNull() && ws.isNull()) {
                    throw JSONRPCError(RPC_INVALID_PARAMETER, "Missing redeemScript/witnessScript");
                }

                // work from witnessScript when possible
                std::vector<unsigned char> scriptData(!ws.isNull() ? ParseHexV(ws, "witnessScript") : ParseHexV(rs, "redeemScript"));
                CScript script(scriptData.begin(), scriptData.end());
                keystore->AddCScript(script);
                // Automatically also add the P2WSH wrapped version of the script (to deal with P2SH-P2WSH).
                // This is done for redeemScript only for compatibility, it is encouraged to use the explicit witnessScript field instead.
                CScript witness_output_script{GetScriptForDestination(WitnessV0ScriptHash(script))};
                keystore->AddCScript(witness_output_script);

                if (!ws.isNull() && !rs.isNull()) {
                    // if both witnessScript and redeemScript are provided,
                    // they should either be the same (for backwards compat),
                    // or the redeemScript should be the encoded form of
                    // the witnessScript (ie, for p2sh-p2wsh)
                    if (ws.get_str() != rs.get_str()) {
                        std::vector<unsigned char> redeemScriptData(ParseHexV(rs, "redeemScript"));
                        CScript redeemScript(redeemScriptData.begin(), redeemScriptData.end());
                        if (redeemScript != witness_output_script) {
                            throw JSONRPCError(RPC_INVALID_PARAMETER, "redeemScript does not correspond to witnessScript");
                        }
                    }
                }

                if (is_p2sh) {
                    const CTxDestination p2sh{ScriptHash(script)};
                    const CTxDestination p2sh_p2wsh{ScriptHash(witness_output_script)};
                    if (scriptPubKey == GetScriptForDestination(p2sh)) {
                        // traditional p2sh; arguably an error if
                        // we got here with rs.IsNull(), because
                        // that means the p2sh script was specified
                        // via witnessScript param, but for now
                        // we'll just quietly accept it
                    } else if (scriptPubKey == GetScriptForDestination(p2sh_p2wsh)) {
                        // p2wsh encoded as p2sh; ideally the witness
                        // script was specified in the witnessScript
                        // param, but also support specifying it via
                        // redeemScript param for backwards compat
                        // (in which case ws.IsNull() == true)
                    } else {
                        // otherwise, can't generate scriptPubKey from
                        // either script, so we got unusable parameters
                        throw JSONRPCError(RPC_INVALID_PARAMETER, "redeemScript/witnessScript does not match scriptPubKey");
                    }
                } else if (is_p2wsh) {
                    // plain p2wsh; could throw an error if script
                    // was specified by redeemScript rather than
                    // witnessScript (ie, ws.IsNull() == true), but
                    // accept it for backwards compat
                    const CTxDestination p2wsh{WitnessV0ScriptHash(script)};
                    if (scriptPubKey != GetScriptForDestination(p2wsh)) {
                        throw JSONRPCError(RPC_INVALID_PARAMETER, "redeemScript/witnessScript does not match scriptPubKey");
                    }
                }
            }
        }
    }
}

// ELEMENTS: check whether pegin inputs make sense against the current fedpegscript
bool ValidateTransactionPeginInputs(const CMutableTransaction& mtx, const CBlockIndex* active_chain_tip, std::map<int, bilingual_str>& input_errors)
{
    const auto& fedpegscripts = GetValidFedpegScripts(active_chain_tip, Params().GetConsensus(), true /* nextblock_validation */);
    // Track an immature peg-in that's otherwise valid, give warning
    bool immature_pegin = false;

    for (unsigned int i = 0; i < mtx.vin.size(); i++) {
        const CTxIn& txin = mtx.vin[i];
        std::string err;
        if (txin.m_is_pegin && (mtx.witness.vtxinwit.size() <= i || !IsValidPeginWitness(mtx.witness.vtxinwit[i].m_pegin_witness, fedpegscripts, txin.prevout, err, false))) {
            input_errors[i] = _("Peg-in input has invalid proof.");
            continue;
        }
        // Report warning about immature peg-in though
        bool depth_failed = false;
        if(txin.m_is_pegin && !IsValidPeginWitness(mtx.witness.vtxinwit[i].m_pegin_witness, fedpegscripts, txin.prevout, err, true, &depth_failed)) {
            CHECK_NONFATAL(depth_failed);
            immature_pegin = true;
        }
    }
    return immature_pegin;
}

void SignTransaction(CMutableTransaction& mtx, const SigningProvider* keystore, const std::map<COutPoint, Coin>& coins, const UniValue& hashType, UniValue& result, const CBlockIndex* active_chain_tip)
{
    int nHashType = ParseSighashString(hashType);

    // Script verification errors
    std::map<int, bilingual_str> input_errors;

    bool immature_pegin = ValidateTransactionPeginInputs(mtx, active_chain_tip, input_errors);
    bool complete = SignTransaction(mtx, keystore, coins, nHashType, Params().HashGenesisBlock(), input_errors);
    SignTransactionResultToJSON(mtx, complete, coins, input_errors, immature_pegin, result);
}

void SignTransactionResultToJSON(CMutableTransaction& mtx, bool complete, const std::map<COutPoint, Coin>& coins, const std::map<int, bilingual_str>& input_errors, bool immature_pegin, UniValue& result)
{
    // Make errors UniValue
    UniValue vErrors(UniValue::VARR);
    for (const auto& err_pair : input_errors) {
        if (err_pair.second.original == "Missing amount") {
            // This particular error needs to be an exception for some reason
            throw JSONRPCError(RPC_TYPE_ERROR, strprintf("Missing amount for %s", coins.at(mtx.vin.at(err_pair.first).prevout).out.ToString()));
        }
        TxInErrorToJSON(mtx.vin.at(err_pair.first), mtx.witness.vtxinwit.at(err_pair.first), vErrors, err_pair.second.original);
    }

    result.pushKV("hex", EncodeHexTx(CTransaction(mtx)));
    result.pushKV("complete", complete);
    if (!vErrors.empty()) {
        if (result.exists("errors")) {
            vErrors.push_backV(result["errors"].getValues());
        }
        result.pushKV("errors", vErrors);
    }
    if (immature_pegin) {
        result.pushKV("warning", "Possibly immature peg-in input(s) detected, signed anyways.");
    }
}<|MERGE_RESOLUTION|>--- conflicted
+++ resolved
@@ -191,11 +191,11 @@
         CTxIn in(COutPoint(txid, nOutput), CScript(), nSequence);
 
         // Get issuance stuff if it's there
-        const UniValue& blinding_nonce_v = find_value(o, "asset_blinding_nonce");
-        const UniValue& entropy_v = find_value(o, "asset_entropy");
-        const UniValue& amount_v = find_value(o, "issuance_amount");
-        const UniValue& issuance_tokens_v = find_value(o, "issuance_tokens");
-        const UniValue& blind_reissuance_v = find_value(o, "blind_reissuance");
+        const UniValue& blinding_nonce_v = o.find_value("asset_blinding_nonce");
+        const UniValue& entropy_v = o.find_value("asset_entropy");
+        const UniValue& amount_v = o.find_value("issuance_amount");
+        const UniValue& issuance_tokens_v = o.find_value("issuance_tokens");
+        const UniValue& blind_reissuance_v = o.find_value("blind_reissuance");
         if (!amount_v.isNull() && allow_issuance) {
             if (!amount_v.isNum()) {
                 throw JSONRPCError(RPC_INVALID_PARAMETER, "issuance_amount is not a number");
@@ -228,9 +228,9 @@
         rawTx.vin.push_back(in);
 
         // Get the pegin stuff if it's there
-        const UniValue& pegin_tx = find_value(o, "pegin_bitcoin_tx");
-        const UniValue& pegin_tx_proof = find_value(o, "pegin_txout_proof");
-        const UniValue& pegin_script = find_value(o, "pegin_claim_script");
+        const UniValue& pegin_tx = o.find_value("pegin_bitcoin_tx");
+        const UniValue& pegin_tx_proof = o.find_value("pegin_txout_proof");
+        const UniValue& pegin_script = o.find_value("pegin_claim_script");
         if (!pegin_tx.isNull() && !pegin_tx_proof.isNull() && !pegin_script.isNull() && allow_peg_in) {
             if (!IsHex(pegin_script.get_str())) {
                 throw JSONRPCError(RPC_INVALID_PARAMETER, "Given claim_script is not hex.");
@@ -331,7 +331,7 @@
                 out.nAsset = CAsset(ParseHashO(output, name_));
             } else if (name_ == "blinder_index") {
                 // For PSET
-                psbt_out.m_blinder_index = find_value(output, name_).getInt<int>();
+                psbt_out.m_blinder_index = output.find_value(name_).getInt<int>();
             } else {
                 CTxDestination destination = DecodeDestination(name_);
                 if (!IsValidDestination(destination)) {
@@ -461,14 +461,10 @@
                 newcoin.out.scriptPubKey = scriptPubKey;
                 newcoin.out.nValue = CConfidentialValue(MAX_MONEY);
                 if (prevOut.exists("amount")) {
-<<<<<<< HEAD
-                    newcoin.out.nValue = CConfidentialValue(AmountFromValue(find_value(prevOut, "amount")));
+                    newcoin.out.nValue = CConfidentialValue(AmountFromValue(prevOut.find_value("amount")));
                 } else if (prevOut.exists("amountcommitment")) {
                     // Segwit sigs require the amount commitment to be sighashed
                     newcoin.out.nValue.vchCommitment = ParseHexO(prevOut, "amountcommitment");
-=======
-                    newcoin.out.nValue = AmountFromValue(prevOut.find_value("amount"));
->>>>>>> e0a70c5b
                 }
                 newcoin.nHeight = 1;
                 coins[out] = std::move(newcoin);
