--- conflicted
+++ resolved
@@ -361,13 +361,8 @@
     entry.pushKV("txid", txin.prevout.hash.ToString());
     entry.pushKV("vout", (uint64_t)txin.prevout.n);
     UniValue witness(UniValue::VARR);
-<<<<<<< HEAD
     for (unsigned int i = 0; i < txinwit.scriptWitness.stack.size(); i++) {
-        witness.push_back(HexStr(txinwit.scriptWitness.stack[i].begin(), txinwit.scriptWitness.stack[i].end()));
-=======
-    for (unsigned int i = 0; i < txin.scriptWitness.stack.size(); i++) {
-        witness.push_back(HexStr(txin.scriptWitness.stack[i]));
->>>>>>> 532b134c
+        witness.push_back(HexStr(txinwit.scriptWitness.stack[i]));
     }
     entry.pushKV("witness", witness);
     entry.pushKV("scriptSig", HexStr(txin.scriptSig));
