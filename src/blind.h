// Copyright (c) 2017-2019 The Elements Core developers
// // Distributed under the MIT software license, see the accompanying
// // file COPYING or http://www.opensource.org/licenses/mit-license.php.

#ifndef BITCOIN_BLIND_H
#define BITCOIN_BLIND_H

#include <key.h>
#include <pubkey.h>
#include <primitives/transaction.h>
#include <primitives/confidential.h>

#include <secp256k1.h>
#include <secp256k1_rangeproof.h>
#include <secp256k1_surjectionproof.h>

//! ELEMENTS:
<<<<<<< HEAD
// 36-bit rangeproof size
static const size_t DEFAULT_RANGEPROOF_SIZE = 2893;
// 64-bit rangeproof size
static const size_t MAX_RANGEPROOF_SIZE = 5126;
// 3-input ASP size
static const size_t DEFAULT_SURJECTIONPROOF_SIZE = 99;
=======
// 52-bit rangeproof size
static const size_t DEFAULT_RANGEPROOF_SIZE = 4174;
>>>>>>> 95602ec2
// 32 bytes of asset type, 32 bytes of asset blinding factor in sidechannel
static const size_t SIDECHANNEL_MSG_SIZE = 64;

/*
 * Unblind a pair of confidential asset and value.
 * Note that unblinded data will only be outputted if *BOTH* asset and value could be unblinded.
 *
 * blinding_key is used to create the nonce to rewind the rangeproof in conjunction with the nNonce commitment. In the case of a 0-length nNonce, the blinding key is directly used as the nonce.
 * Currently there is only a sidechannel message in the rangeproof so a valid rangeproof must
 * be included in the pair to recover value and asset data.
 */
bool UnblindConfidentialPair(const CKey& blinding_key, const CConfidentialValue& conf_value, const CConfidentialAsset& conf_asset, const CConfidentialNonce& nonce_commitment, const CScript& committedScript, const std::vector<unsigned char>& vchRangeproof, CAmount& amount_out, uint256& blinding_factor_out, CAsset& asset_out, uint256& asset_blinding_factor_out);

bool GenerateRangeproof(std::vector<unsigned char>& rangeproof, const std::vector<unsigned char*>& value_blindptrs, const uint256& nonce, const CAmount amount, const CScript& scriptPubKey, const secp256k1_pedersen_commitment& value_commit, const secp256k1_generator& gen, const CAsset& asset, std::vector<const unsigned char*>& asset_blindptrs);

bool SurjectOutput(CTxOutWitness& txoutwit, const std::vector<secp256k1_fixed_asset_tag>& surjection_targets, const std::vector<secp256k1_generator>& target_asset_generators, const std::vector<uint256 >& target_asset_blinders, const std::vector<const unsigned char*> asset_blindptrs, const secp256k1_generator& output_asset_gen, const CAsset& asset);

uint256 GenerateOutputRangeproofNonce(CTxOut& out, const CPubKey output_pubkey);

void BlindAsset(CConfidentialAsset& conf_asset, secp256k1_generator& asset_gen, const CAsset& asset, const unsigned char* asset_blindptr);

void CreateValueCommitment(CConfidentialValue& conf_value, secp256k1_pedersen_commitment& value_commit, const unsigned char* value_blindptr, const secp256k1_generator& asset_gen, const CAmount amount);

/* Returns the number of outputs that were successfully blinded.
 * In many cases a `0` can be fixed by adding an additional output.
 * @param[in]   input_blinding_factors - A vector of input blinding factors that will be used to create the balanced output blinding factors
 * @param[in]   input_asset_blinding_factors - A vector of input asset blinding factors that will be used to create the balanced output blinding factors
 * @param[in]   input_assets - the asset of each corresponding input
 * @param[in]   input_amounts - the unblinded amounts of each input. Required for owned blinded inputs
 * @param[in/out]   output_blinding_factors - A vector of blinding factors. New blinding factors will replace these values.
 * @param[in/out]   output_asset_blinding_factors - A vector of asset blinding factors. New blinding factors will replace these values.
 * @param[in]   output_pubkeys - If valid, corresponding output must be unblinded, and will result in fully blinded output, modifying the output blinding arguments as well.
 * @param[in]   vBlindIssuanceAsset - List of keys to use as nonces for issuance asset blinding.
 * @param[in]   vBlindIssuanceToken - List of keys to use as nonces for issuance token blinding.
 * @param[in/out]   tx - The transaction to be modified.
 * @param[in] auxiliary_generators - a list of generators to create surjection proofs when inputs are not owned by caller. Passing in non-empty elements results in ignoring of other input arguments for that index
 */
int BlindTransaction(std::vector<uint256 >& input_value_blinding_factors, const std::vector<uint256 >& input_asset_blinding_factors, const std::vector<CAsset >& input_assets, const std::vector<CAmount >& input_amounts, std::vector<uint256 >& out_val_blind_factors, std::vector<uint256 >& out_asset_blind_factors, const std::vector<CPubKey>& output_pubkeys, const std::vector<CKey>& issuance_blinding_privkey, const std::vector<CKey>& token_blinding_privkey, CMutableTransaction& tx, std::vector<std::vector<unsigned char> >* auxiliary_generators = nullptr);

/*
 * Extract pubkeys from nonce commitment placeholders, fill out vector of blank output blinding data
 */
void RawFillBlinds(CMutableTransaction& tx, std::vector<uint256>& output_value_blinds, std::vector<uint256>& output_asset_blinds, std::vector<CPubKey>& output_pubkeys);

size_t GetNumIssuances(const CTransaction& tx);

#endif //BITCOIN_BLIND_H<|MERGE_RESOLUTION|>--- conflicted
+++ resolved
@@ -15,17 +15,12 @@
 #include <secp256k1_surjectionproof.h>
 
 //! ELEMENTS:
-<<<<<<< HEAD
-// 36-bit rangeproof size
-static const size_t DEFAULT_RANGEPROOF_SIZE = 2893;
+// 52-bit rangeproof size
+static const size_t DEFAULT_RANGEPROOF_SIZE = 4174;
 // 64-bit rangeproof size
 static const size_t MAX_RANGEPROOF_SIZE = 5126;
 // 3-input ASP size
 static const size_t DEFAULT_SURJECTIONPROOF_SIZE = 99;
-=======
-// 52-bit rangeproof size
-static const size_t DEFAULT_RANGEPROOF_SIZE = 4174;
->>>>>>> 95602ec2
 // 32 bytes of asset type, 32 bytes of asset blinding factor in sidechannel
 static const size_t SIDECHANNEL_MSG_SIZE = 64;
 
