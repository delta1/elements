// Copyright (c) 2009-2020 The Bitcoin Core developers
// Distributed under the MIT software license, see the accompanying
// file COPYING or http://www.opensource.org/licenses/mit-license.php.

#ifndef BITCOIN_PSBT_H
#define BITCOIN_PSBT_H

#include <attributes.h>
#include <chainparams.h>
#include <node/transaction.h>
#include <pegins.h>
#include <policy/feerate.h>
#include <primitives/transaction.h>
#include <primitives/bitcoin/transaction.h>
#include <primitives/bitcoin/merkleblock.h>
#include <pubkey.h>
#include <script/keyorigin.h>
#include <script/sign.h>
#include <script/signingprovider.h>
#include <span.h>
#include <streams.h>

#include <bitset>
#include <optional>
#include <variant>

// Magic bytes
// static constexpr uint8_t PSBT_MAGIC_BYTES[5] = {'p', 's', 'b', 't', 0xff};
static constexpr uint8_t PSBT_ELEMENTS_MAGIC_BYTES[5] = {'p', 's', 'e', 't', 0xff};

// Global types
static constexpr uint8_t PSBT_GLOBAL_UNSIGNED_TX = 0x00;
static constexpr uint8_t PSBT_GLOBAL_XPUB = 0x01;
<<<<<<< HEAD
static constexpr uint8_t PSBT_GLOBAL_TX_VERSION = 0x02;
static constexpr uint8_t PSBT_GLOBAL_FALLBACK_LOCKTIME = 0x03;
static constexpr uint8_t PSBT_GLOBAL_INPUT_COUNT = 0x04;
static constexpr uint8_t PSBT_GLOBAL_OUTPUT_COUNT = 0x05;
static constexpr uint8_t PSBT_GLOBAL_TX_MODIFIABLE = 0x06;
static constexpr uint8_t PSBT_GLOBAL_VERSION = 0xFB;
static constexpr uint8_t PSBT_GLOBAL_PROPRIETARY = 0xFC;
// Elements proprietary types
static constexpr uint8_t PSBT_ELEMENTS_GLOBAL_SCALAR = 0x00;
static constexpr uint8_t PSBT_ELEMENTS_GLOBAL_TX_MODIFIABLE = 0x01;
=======
static constexpr uint8_t PSBT_GLOBAL_VERSION = 0xFB;
static constexpr uint8_t PSBT_GLOBAL_PROPRIETARY = 0xFC;
>>>>>>> 50c502f5

// Input types
static constexpr uint8_t PSBT_IN_NON_WITNESS_UTXO = 0x00;
static constexpr uint8_t PSBT_IN_WITNESS_UTXO = 0x01;
static constexpr uint8_t PSBT_IN_PARTIAL_SIG = 0x02;
static constexpr uint8_t PSBT_IN_SIGHASH = 0x03;
static constexpr uint8_t PSBT_IN_REDEEMSCRIPT = 0x04;
static constexpr uint8_t PSBT_IN_WITNESSSCRIPT = 0x05;
static constexpr uint8_t PSBT_IN_BIP32_DERIVATION = 0x06;
static constexpr uint8_t PSBT_IN_SCRIPTSIG = 0x07;
static constexpr uint8_t PSBT_IN_SCRIPTWITNESS = 0x08;
<<<<<<< HEAD
static constexpr uint8_t PSBT_IN_PREVIOUS_TXID = 0x0e;
static constexpr uint8_t PSBT_IN_OUTPUT_INDEX = 0x0f;
static constexpr uint8_t PSBT_IN_SEQUENCE = 0x10;
static constexpr uint8_t PSBT_IN_REQUIRED_TIME_LOCKTIME = 0x11;
static constexpr uint8_t PSBT_IN_REQUIRED_HEIGHT_LOCKTIME = 0x12;
static constexpr uint8_t PSBT_IN_PROPRIETARY = 0xFC;
// Elements proprietary types
static constexpr uint8_t PSBT_ELEMENTS_IN_ISSUANCE_VALUE = 0x00;
static constexpr uint8_t PSBT_ELEMENTS_IN_ISSUANCE_VALUE_COMMITMENT = 0x01;
static constexpr uint8_t PSBT_ELEMENTS_IN_ISSUANCE_VALUE_RANGEPROOF = 0x02;
static constexpr uint8_t PSBT_ELEMENTS_IN_ISSUANCE_INFLATION_KEYS_RANGEPROOF = 0x03;
static constexpr uint8_t PSBT_ELEMENTS_IN_PEG_IN_TX = 0x04;
static constexpr uint8_t PSBT_ELEMENTS_IN_PEG_IN_TXOUT_PROOF = 0x05;
static constexpr uint8_t PSBT_ELEMENTS_IN_PEG_IN_GENESIS_HASH = 0x06;
static constexpr uint8_t PSBT_ELEMENTS_IN_PEG_IN_CLAIM_SCRIPT = 0x07;
static constexpr uint8_t PSBT_ELEMENTS_IN_PEG_IN_VALUE = 0x08;
static constexpr uint8_t PSBT_ELEMENTS_IN_PEG_IN_WITNESS = 0x09;
static constexpr uint8_t PSBT_ELEMENTS_IN_ISSUANCE_INFLATION_KEYS_AMOUNT = 0x0a;
static constexpr uint8_t PSBT_ELEMENTS_IN_ISSUANCE_INFLATION_KEYS_COMMITMENT = 0x0b;
static constexpr uint8_t PSBT_ELEMENTS_IN_ISSUANCE_BLINDING_NONCE = 0x0c;
static constexpr uint8_t PSBT_ELEMENTS_IN_ISSUANCE_ASSET_ENTROPY = 0x0d;
static constexpr uint8_t PSBT_ELEMENTS_IN_UTXO_RANGEPROOF = 0x0e;
static constexpr uint8_t PSBT_ELEMENTS_IN_ISSUANCE_BLIND_VALUE_PROOF = 0x0f;
static constexpr uint8_t PSBT_ELEMENTS_IN_ISSUANCE_BLIND_INFLATION_KEYS_PROOF = 0x10;
static constexpr uint8_t PSBT_ELEMENTS_IN_EXPLICIT_VALUE = 0x11;
static constexpr uint8_t PSBT_ELEMENTS_IN_VALUE_PROOF = 0x12;
static constexpr uint8_t PSBT_ELEMENTS_IN_EXPLICIT_ASSET = 0x13;
static constexpr uint8_t PSBT_ELEMENTS_IN_ASSET_PROOF = 0x14;
static constexpr uint8_t PSBT_ELEMENTS_IN_BLINDED_ISSUANCE = 0x15;
=======
static constexpr uint8_t PSBT_IN_PROPRIETARY = 0xFC;
>>>>>>> 50c502f5

// Output types
static constexpr uint8_t PSBT_OUT_REDEEMSCRIPT = 0x00;
static constexpr uint8_t PSBT_OUT_WITNESSSCRIPT = 0x01;
static constexpr uint8_t PSBT_OUT_BIP32_DERIVATION = 0x02;
<<<<<<< HEAD
static constexpr uint8_t PSBT_OUT_AMOUNT = 0x03;
static constexpr uint8_t PSBT_OUT_SCRIPT = 0x04;
static constexpr uint8_t PSBT_OUT_PROPRIETARY = 0xFC;
// Elements proprietary types
static constexpr uint8_t PSBT_ELEMENTS_OUT_VALUE_COMMITMENT = 0x01;
static constexpr uint8_t PSBT_ELEMENTS_OUT_ASSET = 0x02;
static constexpr uint8_t PSBT_ELEMENTS_OUT_ASSET_COMMITMENT = 0x03;
static constexpr uint8_t PSBT_ELEMENTS_OUT_VALUE_RANGEPROOF = 0x04;
static constexpr uint8_t PSBT_ELEMENTS_OUT_ASSET_SURJECTION_PROOF = 0x05;
static constexpr uint8_t PSBT_ELEMENTS_OUT_BLINDING_PUBKEY = 0x06;
static constexpr uint8_t PSBT_ELEMENTS_OUT_ECDH_PUBKEY = 0x07;
static constexpr uint8_t PSBT_ELEMENTS_OUT_BLINDER_INDEX = 0x08;
static constexpr uint8_t PSBT_ELEMENTS_OUT_BLIND_VALUE_PROOF = 0x09;
static constexpr uint8_t PSBT_ELEMENTS_OUT_BLIND_ASSET_PROOF = 0x0a;

// Proprietary type identifier string
static const std::vector<unsigned char> PSBT_ELEMENTS_ID = {'p', 's', 'e', 't'};
=======
static constexpr uint8_t PSBT_OUT_PROPRIETARY = 0xFC;
>>>>>>> 50c502f5

// The separator is 0x00. Reading this in means that the unserializer can interpret it
// as a 0 length key which indicates that this is the separator. The separator has no value.
static constexpr uint8_t PSBT_SEPARATOR = 0x00;

// BIP 174 does not specify a maximum file size, but we set a limit anyway
// to prevent reading a stream indefinitely and running out of memory.
const std::streamsize MAX_FILE_SIZE_PSBT = 100000000; // 100 MiB

// PSBT version number
<<<<<<< HEAD
static constexpr uint32_t PSBT_HIGHEST_VERSION = 2;
=======
static constexpr uint32_t PSBT_HIGHEST_VERSION = 0;
>>>>>>> 50c502f5

/** A structure for PSBT proprietary types */
struct PSBTProprietary
{
    uint64_t subtype;
    std::vector<unsigned char> identifier;
    std::vector<unsigned char> key;
    std::vector<unsigned char> value;

    bool operator<(const PSBTProprietary &b) const {
        return key < b.key;
    }
    bool operator==(const PSBTProprietary &b) const {
        return key == b.key;
    }
};

// Takes a stream and multiple arguments and serializes them as if first serialized into a vector and then into the stream
// The resulting output into the stream has the total serialized length of all of the objects followed by all objects concatenated with each other.
template<typename Stream, typename... X>
void SerializeToVector(Stream& s, const X&... args)
{
    WriteCompactSize(s, GetSerializeSizeMany(s.GetVersion(), args...));
    SerializeMany(s, args...);
}

// Takes a stream and multiple arguments and unserializes them first as a vector then each object individually in the order provided in the arguments
template<typename Stream, typename... X>
void UnserializeFromVector(Stream& s, X&... args)
{
    size_t expected_size = ReadCompactSize(s);
<<<<<<< HEAD
    if (!expected_size) {
        return; /* Zero size = no data to read */
    }
=======
>>>>>>> 50c502f5
    size_t remaining_before = s.size();
    UnserializeMany(s, args...);
    size_t remaining_after = s.size();
    if (remaining_after + expected_size != remaining_before) {
        throw std::ios_base::failure("Size of value was not the stated size");
    }
}

// Deserialize an individual HD keypath to a stream
template<typename Stream>
void DeserializeHDKeypath(Stream& s, KeyOriginInfo& hd_keypath)
{
    // Read in key path
    uint64_t value_len = ReadCompactSize(s);
    if (value_len % 4 || value_len == 0) {
        throw std::ios_base::failure("Invalid length for HD key path");
    }

    s >> hd_keypath.fingerprint;
    for (unsigned int i = 4; i < value_len; i += sizeof(uint32_t)) {
        uint32_t index;
        s >> index;
        hd_keypath.path.push_back(index);
    }
}

// Deserialize HD keypaths into a map
template<typename Stream>
void DeserializeHDKeypaths(Stream& s, const std::vector<unsigned char>& key, std::map<CPubKey, KeyOriginInfo>& hd_keypaths)
{
    // Make sure that the key is the size of pubkey + 1
    if (key.size() != CPubKey::SIZE + 1 && key.size() != CPubKey::COMPRESSED_SIZE + 1) {
        throw std::ios_base::failure("Size of key was not the expected size for the type BIP32 keypath");
    }
    // Read in the pubkey from key
    CPubKey pubkey(key.begin() + 1, key.end());
    if (!pubkey.IsFullyValid()) {
       throw std::ios_base::failure("Invalid pubkey");
    }
    if (hd_keypaths.count(pubkey) > 0) {
        throw std::ios_base::failure("Duplicate Key, pubkey derivation path already provided");
    }

    KeyOriginInfo keypath;
    DeserializeHDKeypath(s, keypath);

    // Add to map
    hd_keypaths.emplace(pubkey, std::move(keypath));
}

// Serialize an individual HD keypath to a stream
template<typename Stream>
void SerializeHDKeypath(Stream& s, KeyOriginInfo hd_keypath)
{
    WriteCompactSize(s, (hd_keypath.path.size() + 1) * sizeof(uint32_t));
    s << hd_keypath.fingerprint;
    for (const auto& path : hd_keypath.path) {
        s << path;
    }
}

// Serialize HD keypaths to a stream from a map
template<typename Stream>
void SerializeHDKeypaths(Stream& s, const std::map<CPubKey, KeyOriginInfo>& hd_keypaths, CompactSizeWriter type)
{
    for (auto keypath_pair : hd_keypaths) {
        if (!keypath_pair.first.IsValid()) {
            throw std::ios_base::failure("Invalid CPubKey being serialized");
        }
<<<<<<< HEAD
        SerializeToVector(s, type, Span(keypath_pair.first));
=======
        SerializeToVector(s, type, Span{keypath_pair.first});
>>>>>>> 50c502f5
        SerializeHDKeypath(s, keypath_pair.second);
    }
}

/** A structure for PSBTs which contain per-input information */
struct PSBTInput
{
    CTransactionRef non_witness_utxo;
    CTxOut witness_utxo;
    CScript redeem_script;
    CScript witness_script;
    CScript final_script_sig;
    CScriptWitness final_script_witness;
    std::map<CPubKey, KeyOriginInfo> hd_keypaths;
    std::map<CKeyID, SigPair> partial_sigs;
    uint256 prev_txid;
    std::optional<uint32_t> prev_out{std::nullopt};
    std::optional<uint32_t> sequence{std::nullopt};
    std::optional<uint32_t> time_locktime{std::nullopt};
    std::optional<uint32_t> height_locktime{std::nullopt};
    std::map<std::vector<unsigned char>, std::vector<unsigned char>> unknown;
    std::set<PSBTProprietary> m_proprietary;
    std::optional<int> sighash_type;

    uint32_t m_psbt_version;

    // Elements proprietary fields
    // Issuances
    std::optional<CAmount> m_issuance_value{std::nullopt};
    CConfidentialValue m_issuance_value_commitment;
    std::vector<unsigned char> m_issuance_rangeproof;
    std::vector<unsigned char> m_issuance_inflation_keys_rangeproof;
    std::optional<CAmount> m_issuance_inflation_keys_amount{std::nullopt};
    CConfidentialValue m_issuance_inflation_keys_commitment;
    uint256 m_issuance_blinding_nonce;
    uint256 m_issuance_asset_entropy;
    std::vector<unsigned char> m_blind_issuance_value_proof;
    std::vector<unsigned char> m_blind_issuance_inflation_keys_proof;
    std::optional<bool> m_blinded_issuance;

    // Peg-in
    std::variant<std::monostate, Sidechain::Bitcoin::CTransactionRef, CTransactionRef> m_peg_in_tx;
    std::variant<std::monostate, Sidechain::Bitcoin::CMerkleBlock, CMerkleBlock> m_peg_in_txout_proof;
    CScript m_peg_in_claim_script;
    uint256 m_peg_in_genesis_hash;
    std::optional<CAmount> m_peg_in_value{std::nullopt};
    CScriptWitness m_peg_in_witness;

    // Auxiliary elements stuff
    std::vector<unsigned char> m_utxo_rangeproof;
    std::optional<CAmount> m_explicit_value;
    std::vector<unsigned char> m_value_proof;
    uint256 m_explicit_asset;
    std::vector<unsigned char> m_asset_proof;

    bool IsNull() const;
    void FillSignatureData(SignatureData& sigdata) const;
    void FromSignatureData(const SignatureData& sigdata);
    bool Merge(const PSBTInput& input);
    bool GetUTXO(CTxOut& utxo) const;
    COutPoint GetOutPoint() const;
    PSBTInput(uint32_t version) : m_psbt_version(version) {}

    template <typename Stream>
    inline void Serialize(Stream& s) const {
        // Write the utxo
        if (non_witness_utxo) {
            SerializeToVector(s, CompactSizeWriter(PSBT_IN_NON_WITNESS_UTXO));
            OverrideStream<Stream> os(&s, s.GetType(), s.GetVersion() | SERIALIZE_TRANSACTION_NO_WITNESS);
            SerializeToVector(os, non_witness_utxo);
        }
        if (!witness_utxo.IsNull()) {
            SerializeToVector(s, CompactSizeWriter(PSBT_IN_WITNESS_UTXO));
            SerializeToVector(s, witness_utxo);
        }

        if (final_script_sig.empty() && final_script_witness.IsNull()) {
            // Write any partial signatures
            for (auto sig_pair : partial_sigs) {
                SerializeToVector(s, CompactSizeWriter(PSBT_IN_PARTIAL_SIG), Span{sig_pair.second.first});
                s << sig_pair.second.second;
            }

            // Write the sighash type
            if (sighash_type != std::nullopt) {
                SerializeToVector(s, CompactSizeWriter(PSBT_IN_SIGHASH));
                SerializeToVector(s, *sighash_type);
            }

            // Write the redeem script
            if (!redeem_script.empty()) {
                SerializeToVector(s, CompactSizeWriter(PSBT_IN_REDEEMSCRIPT));
                s << redeem_script;
            }

            // Write the witness script
            if (!witness_script.empty()) {
                SerializeToVector(s, CompactSizeWriter(PSBT_IN_WITNESSSCRIPT));
                s << witness_script;
            }

            // Write any hd keypaths
            SerializeHDKeypaths(s, hd_keypaths, CompactSizeWriter(PSBT_IN_BIP32_DERIVATION));
        }

        // Write script sig
        if (!final_script_sig.empty()) {
            SerializeToVector(s, CompactSizeWriter(PSBT_IN_SCRIPTSIG));
            s << final_script_sig;
        }
        // write script witness
        if (!final_script_witness.IsNull()) {
            SerializeToVector(s, CompactSizeWriter(PSBT_IN_SCRIPTWITNESS));
            SerializeToVector(s, final_script_witness.stack);
        }

<<<<<<< HEAD
        // Write PSBTv2 fields
        if (m_psbt_version >= 2) {
            // Write prev txid, vout, sequence, and lock times
            if (!prev_txid.IsNull()) {
                SerializeToVector(s, CompactSizeWriter(PSBT_IN_PREVIOUS_TXID));
                SerializeToVector(s, prev_txid);
            }
            if (prev_out != std::nullopt) {
                SerializeToVector(s, CompactSizeWriter(PSBT_IN_OUTPUT_INDEX));
                SerializeToVector(s, *prev_out);
            }
            if (sequence != std::nullopt) {
                SerializeToVector(s, CompactSizeWriter(PSBT_IN_SEQUENCE));
                SerializeToVector(s, *sequence);
            }
            if (time_locktime != std::nullopt) {
                SerializeToVector(s, CompactSizeWriter(PSBT_IN_REQUIRED_TIME_LOCKTIME));
                SerializeToVector(s, *time_locktime);
            }
            if (height_locktime != std::nullopt) {
                SerializeToVector(s, CompactSizeWriter(PSBT_IN_REQUIRED_HEIGHT_LOCKTIME));
                SerializeToVector(s, *height_locktime);
            }

            // Elements proprietary fields are only allowed with v2
            // Issuance value + commitment
            if (m_issuance_value != std::nullopt) {
                SerializeToVector(s, CompactSizeWriter(PSBT_IN_PROPRIETARY), PSBT_ELEMENTS_ID, CompactSizeWriter(PSBT_ELEMENTS_IN_ISSUANCE_VALUE));
                SerializeToVector(s, *m_issuance_value);
            }
            if (!m_issuance_value_commitment.IsNull()) {
                SerializeToVector(s, CompactSizeWriter(PSBT_IN_PROPRIETARY), PSBT_ELEMENTS_ID, CompactSizeWriter(PSBT_ELEMENTS_IN_ISSUANCE_VALUE_COMMITMENT));
                SerializeToVector(s, m_issuance_value_commitment);
            }

            // Issuance rangeproof
            if (!m_issuance_rangeproof.empty()) {
                SerializeToVector(s, CompactSizeWriter(PSBT_IN_PROPRIETARY), PSBT_ELEMENTS_ID, CompactSizeWriter(PSBT_ELEMENTS_IN_ISSUANCE_VALUE_RANGEPROOF));
                s << m_issuance_rangeproof;
            }

            // Issuance inflation keys rangeproof
            if (!m_issuance_inflation_keys_rangeproof.empty()) {
                SerializeToVector(s, CompactSizeWriter(PSBT_IN_PROPRIETARY), PSBT_ELEMENTS_ID, CompactSizeWriter(PSBT_ELEMENTS_IN_ISSUANCE_INFLATION_KEYS_RANGEPROOF));
                s << m_issuance_inflation_keys_rangeproof;
            }

            if (Params().GetConsensus().ParentChainHasPow()) {
                // Peg-in tx
                if (m_peg_in_tx.index() > 0) {
                    const auto peg_in_tx = std::get_if<Sidechain::Bitcoin::CTransactionRef>(&m_peg_in_tx);
                    if (peg_in_tx) {
                        SerializeToVector(s, CompactSizeWriter(PSBT_IN_PROPRIETARY), PSBT_ELEMENTS_ID, CompactSizeWriter(PSBT_ELEMENTS_IN_PEG_IN_TX));
                        OverrideStream<Stream> os(&s, s.GetType(), s.GetVersion() | SERIALIZE_TRANSACTION_NO_WITNESS);
                        SerializeToVector(os, *peg_in_tx);
                    }
                }

                // Peg-in proof
                if (m_peg_in_txout_proof.index() > 0) {
                    const auto txout_proof = std::get_if<Sidechain::Bitcoin::CMerkleBlock>(&m_peg_in_txout_proof);
                    if (txout_proof) {
                        SerializeToVector(s, CompactSizeWriter(PSBT_IN_PROPRIETARY), PSBT_ELEMENTS_ID, CompactSizeWriter(PSBT_ELEMENTS_IN_PEG_IN_TXOUT_PROOF));
                        SerializeToVector(s, *txout_proof);
                    }
                }
            } else {
                // Peg-in tx
                if (m_peg_in_tx.index() > 0) {
                    const auto peg_in_tx = std::get_if<CTransactionRef>(&m_peg_in_tx);
                    if (peg_in_tx) {
                        SerializeToVector(s, CompactSizeWriter(PSBT_IN_PROPRIETARY), PSBT_ELEMENTS_ID, CompactSizeWriter(PSBT_ELEMENTS_IN_PEG_IN_TX));
                        OverrideStream<Stream> os(&s, s.GetType(), s.GetVersion() | SERIALIZE_TRANSACTION_NO_WITNESS);
                        SerializeToVector(os, *peg_in_tx);
                    }
                }

                // Peg-in proof
                if (m_peg_in_txout_proof.index() > 0) {
                    const auto txout_proof = std::get_if<CMerkleBlock>(&m_peg_in_txout_proof);
                    if (txout_proof) {
                        SerializeToVector(s, CompactSizeWriter(PSBT_IN_PROPRIETARY), PSBT_ELEMENTS_ID, CompactSizeWriter(PSBT_ELEMENTS_IN_PEG_IN_TXOUT_PROOF));
                        SerializeToVector(s, *txout_proof);
                    }
                }
            }

            // Peg-in genesis hash
            if (!m_peg_in_genesis_hash.IsNull()) {
                SerializeToVector(s, CompactSizeWriter(PSBT_IN_PROPRIETARY), PSBT_ELEMENTS_ID, CompactSizeWriter(PSBT_ELEMENTS_IN_PEG_IN_GENESIS_HASH));
                SerializeToVector(s, m_peg_in_genesis_hash);
            }

            // Peg-in claim script
            if (!m_peg_in_claim_script.empty()) {
                SerializeToVector(s, CompactSizeWriter(PSBT_IN_PROPRIETARY), PSBT_ELEMENTS_ID, CompactSizeWriter(PSBT_ELEMENTS_IN_PEG_IN_CLAIM_SCRIPT));
                s << m_peg_in_claim_script;
            }

            // Peg-in value
            if (m_peg_in_value != std::nullopt) {
                SerializeToVector(s, CompactSizeWriter(PSBT_IN_PROPRIETARY), PSBT_ELEMENTS_ID, CompactSizeWriter(PSBT_ELEMENTS_IN_PEG_IN_VALUE));
                SerializeToVector(s, *m_peg_in_value);
            }

            // Peg-in witness
            if (!m_peg_in_witness.IsNull()) {
                SerializeToVector(s, CompactSizeWriter(PSBT_IN_PROPRIETARY), PSBT_ELEMENTS_ID, CompactSizeWriter(PSBT_ELEMENTS_IN_PEG_IN_WITNESS));
                SerializeToVector(s, m_peg_in_witness.stack);
            }

            // Issuance inflation keys amount
            if (m_issuance_inflation_keys_amount != std::nullopt) {
                SerializeToVector(s, CompactSizeWriter(PSBT_IN_PROPRIETARY), PSBT_ELEMENTS_ID, CompactSizeWriter(PSBT_ELEMENTS_IN_ISSUANCE_INFLATION_KEYS_AMOUNT));
                SerializeToVector(s, *m_issuance_inflation_keys_amount);
            }

            // Issuance inflation keys commitment
            if (!m_issuance_inflation_keys_commitment.IsNull()) {
                SerializeToVector(s, CompactSizeWriter(PSBT_IN_PROPRIETARY), PSBT_ELEMENTS_ID, CompactSizeWriter(PSBT_ELEMENTS_IN_ISSUANCE_INFLATION_KEYS_COMMITMENT));
                SerializeToVector(s, m_issuance_inflation_keys_commitment);
            }

            // Issuance blinding nonce
            if (!m_issuance_blinding_nonce.IsNull()) {
                SerializeToVector(s, CompactSizeWriter(PSBT_IN_PROPRIETARY), PSBT_ELEMENTS_ID, CompactSizeWriter(PSBT_ELEMENTS_IN_ISSUANCE_BLINDING_NONCE));
                SerializeToVector(s, m_issuance_blinding_nonce);
            }

            // Issuance asset entropy
            if (!m_issuance_asset_entropy.IsNull()) {
                SerializeToVector(s, CompactSizeWriter(PSBT_IN_PROPRIETARY), PSBT_ELEMENTS_ID, CompactSizeWriter(PSBT_ELEMENTS_IN_ISSUANCE_ASSET_ENTROPY));
                SerializeToVector(s, m_issuance_asset_entropy);
            }

            // UTXO rangeproof
            if (!m_utxo_rangeproof.empty()) {
                SerializeToVector(s, CompactSizeWriter(PSBT_OUT_PROPRIETARY), PSBT_ELEMENTS_ID, CompactSizeWriter(PSBT_ELEMENTS_IN_UTXO_RANGEPROOF));
                s << m_utxo_rangeproof;
            }

            // Blind issuance value proof
            if (!m_blind_issuance_value_proof.empty()) {
                SerializeToVector(s, CompactSizeWriter(PSBT_OUT_PROPRIETARY), PSBT_ELEMENTS_ID, CompactSizeWriter(PSBT_ELEMENTS_IN_ISSUANCE_BLIND_VALUE_PROOF));
                s << m_blind_issuance_value_proof;
            }

            // Blind issuance inflation keys value proof
            if (!m_blind_issuance_inflation_keys_proof.empty()) {
                SerializeToVector(s, CompactSizeWriter(PSBT_OUT_PROPRIETARY), PSBT_ELEMENTS_ID, CompactSizeWriter(PSBT_ELEMENTS_IN_ISSUANCE_BLIND_INFLATION_KEYS_PROOF));
                s << m_blind_issuance_inflation_keys_proof;
            }

            // Explicit value and its proof
            if (m_explicit_value.has_value()) {
                SerializeToVector(s, CompactSizeWriter(PSBT_IN_PROPRIETARY), PSBT_ELEMENTS_ID, CompactSizeWriter(PSBT_ELEMENTS_IN_EXPLICIT_VALUE));
                SerializeToVector(s, m_explicit_value.value());
            }
            if (!m_value_proof.empty()) {
                SerializeToVector(s, CompactSizeWriter(PSBT_IN_PROPRIETARY), PSBT_ELEMENTS_ID, CompactSizeWriter(PSBT_ELEMENTS_IN_VALUE_PROOF));
                s << m_value_proof;
            }

            // Explicit asset and its proof
            if (!m_explicit_asset.IsNull()) {
                SerializeToVector(s, CompactSizeWriter(PSBT_IN_PROPRIETARY), PSBT_ELEMENTS_ID, CompactSizeWriter(PSBT_ELEMENTS_IN_EXPLICIT_ASSET));
                SerializeToVector(s, m_explicit_asset);
            }
            if (!m_asset_proof.empty()) {
                SerializeToVector(s, CompactSizeWriter(PSBT_IN_PROPRIETARY), PSBT_ELEMENTS_ID, CompactSizeWriter(PSBT_ELEMENTS_IN_ASSET_PROOF));
                s << m_asset_proof;
            }

            if (m_blinded_issuance.has_value()) {
                SerializeToVector(s, CompactSizeWriter(PSBT_IN_PROPRIETARY), PSBT_ELEMENTS_ID, CompactSizeWriter(PSBT_ELEMENTS_IN_BLINDED_ISSUANCE));
                SerializeToVector(s, *m_blinded_issuance);
            }
        }

=======
>>>>>>> 50c502f5
        // Write proprietary things
        for (const auto& entry : m_proprietary) {
            s << entry.key;
            s << entry.value;
        }

        // Write unknown things
        for (auto& entry : unknown) {
            s << entry.first;
            s << entry.second;
        }

        s << PSBT_SEPARATOR;
    }


    template <typename Stream>
    inline void Unserialize(Stream& s) {
        // Used for duplicate key detection
        std::set<std::vector<unsigned char>> key_lookup;

        // Read loop
        bool found_sep = false;
        while(!s.empty()) {
            // Read
            std::vector<unsigned char> key;
            s >> key;

            // the key is empty if that was actually a separator byte
            // This is a special case for key lengths 0 as those are not allowed (except for separator)
            if (key.empty()) {
                found_sep = true;
                break;
            }

            // Type is compact size uint at beginning of key
            SpanReader skey(s.GetType(), s.GetVersion(), key);
            uint64_t type = ReadCompactSize(skey);

            // Do stuff based on type
            switch(type) {
                case PSBT_IN_NON_WITNESS_UTXO:
                {
                    if (!key_lookup.emplace(key).second) {
                        throw std::ios_base::failure("Duplicate Key, input non-witness utxo already provided");
                    } else if (key.size() != 1) {
                        throw std::ios_base::failure("Non-witness utxo key is more than one byte type");
                    }
                    // Set the stream to unserialize with witness since this is always a valid network transaction
                    OverrideStream<Stream> os(&s, s.GetType(), s.GetVersion() & ~SERIALIZE_TRANSACTION_NO_WITNESS);
                    UnserializeFromVector(os, non_witness_utxo);
                    break;
                }
                case PSBT_IN_WITNESS_UTXO:
                    if (!key_lookup.emplace(key).second) {
                        throw std::ios_base::failure("Duplicate Key, input witness utxo already provided");
                    } else if (key.size() != 1) {
                        throw std::ios_base::failure("Witness utxo key is more than one byte type");
                    }
                    UnserializeFromVector(s, witness_utxo);
                    break;
                case PSBT_IN_PARTIAL_SIG:
                {
                    // Make sure that the key is the size of pubkey + 1
                    if (key.size() != CPubKey::SIZE + 1 && key.size() != CPubKey::COMPRESSED_SIZE + 1) {
                        throw std::ios_base::failure("Size of key was not the expected size for the type partial signature pubkey");
                    }
                    // Read in the pubkey from key
                    CPubKey pubkey(key.begin() + 1, key.end());
                    if (!pubkey.IsFullyValid()) {
                       throw std::ios_base::failure("Invalid pubkey");
                    }
                    if (partial_sigs.count(pubkey.GetID()) > 0) {
                        throw std::ios_base::failure("Duplicate Key, input partial signature for pubkey already provided");
                    }

                    // Read in the signature from value
                    std::vector<unsigned char> sig;
                    s >> sig;

                    // Add to list
                    partial_sigs.emplace(pubkey.GetID(), SigPair(pubkey, std::move(sig)));
                    break;
                }
                case PSBT_IN_SIGHASH:
                    if (!key_lookup.emplace(key).second) {
                        throw std::ios_base::failure("Duplicate Key, input sighash type already provided");
                    } else if (key.size() != 1) {
                        throw std::ios_base::failure("Sighash type key is more than one byte type");
                    }
                    int sighash;
                    UnserializeFromVector(s, sighash);
                    sighash_type = sighash;
                    break;
                case PSBT_IN_REDEEMSCRIPT:
                {
                    if (!key_lookup.emplace(key).second) {
                        throw std::ios_base::failure("Duplicate Key, input redeemScript already provided");
                    } else if (key.size() != 1) {
                        throw std::ios_base::failure("Input redeemScript key is more than one byte type");
                    }
                    s >> redeem_script;
                    break;
                }
                case PSBT_IN_WITNESSSCRIPT:
                {
                    if (!key_lookup.emplace(key).second) {
                        throw std::ios_base::failure("Duplicate Key, input witnessScript already provided");
                    } else if (key.size() != 1) {
                        throw std::ios_base::failure("Input witnessScript key is more than one byte type");
                    }
                    s >> witness_script;
                    break;
                }
                case PSBT_IN_BIP32_DERIVATION:
                {
                    DeserializeHDKeypaths(s, key, hd_keypaths);
                    break;
                }
                case PSBT_IN_SCRIPTSIG:
                {
                    if (!key_lookup.emplace(key).second) {
                        throw std::ios_base::failure("Duplicate Key, input final scriptSig already provided");
                    } else if (key.size() != 1) {
                        throw std::ios_base::failure("Final scriptSig key is more than one byte type");
                    }
                    s >> final_script_sig;
                    break;
                }
                case PSBT_IN_SCRIPTWITNESS:
                {
                    if (!key_lookup.emplace(key).second) {
                        throw std::ios_base::failure("Duplicate Key, input final scriptWitness already provided");
                    } else if (key.size() != 1) {
                        throw std::ios_base::failure("Final scriptWitness key is more than one byte type");
                    }
                    UnserializeFromVector(s, final_script_witness.stack);
                    break;
                }
<<<<<<< HEAD
                case PSBT_IN_PREVIOUS_TXID:
                {
                    if (!key_lookup.emplace(key).second) {
                        throw std::ios_base::failure("Duplicate Key, previous txid is already provided");
                    } else if (key.size() != 1) {
                        throw std::ios_base::failure("Previous txid key is more than one byte type");
                    } else if (m_psbt_version == 0) {
                        throw std::ios_base::failure("Previous txid is only allowed in PSBTv2");
                    }
                    UnserializeFromVector(s, prev_txid);
                    break;
                }
                case PSBT_IN_OUTPUT_INDEX:
                {
                    if (!key_lookup.emplace(key).second) {
                        throw std::ios_base::failure("Duplicate Key, previous output's index is already provided");
                    } else if (key.size() != 1) {
                        throw std::ios_base::failure("Previous output's index is more than one byte type");
                    } else if (m_psbt_version == 0) {
                        throw std::ios_base::failure("Previous output's index is only allowed in PSBTv2");
                    }
                    uint32_t v;
                    UnserializeFromVector(s, v);
                    prev_out = v;
                    break;
                }
                case PSBT_IN_SEQUENCE:
                {
                    if (!key_lookup.emplace(key).second) {
                        throw std::ios_base::failure("Duplicate Key, sequence is already provided");
                    } else if (key.size() != 1) {
                        throw std::ios_base::failure("Sequence key is more than one byte type");
                    } else if (m_psbt_version == 0) {
                        throw std::ios_base::failure("Sequence is only allowed in PSBTv2");
                    }
                    uint32_t v;
                    UnserializeFromVector(s, v);
                    sequence = v;
                    break;
                }
                case PSBT_IN_REQUIRED_TIME_LOCKTIME:
                {
                    if (!key_lookup.emplace(key).second) {
                        throw std::ios_base::failure("Duplicate Key, required time based locktime is already provided");
                    } else if (key.size() != 1) {
                        throw std::ios_base::failure("Required time based locktime is more than one byte type");
                    } else if (m_psbt_version == 0) {
                        throw std::ios_base::failure("Required time based locktime is only allowed in PSBTv2");
                    }
                    uint32_t v;
                    UnserializeFromVector(s, v);
                    time_locktime = v;
                    break;
                }
                case PSBT_IN_REQUIRED_HEIGHT_LOCKTIME:
                {
                    if (!key_lookup.emplace(key).second) {
                        throw std::ios_base::failure("Duplicate Key, required height based locktime is already provided");
                    } else if (key.size() != 1) {
                        throw std::ios_base::failure("Required height based locktime is more than one byte type");
                    } else if (m_psbt_version == 0) {
                        throw std::ios_base::failure("Required height based locktime is only allowed in PSBTv2");
                    }
                    uint32_t v;
                    UnserializeFromVector(s, v);
                    height_locktime = v;
                    break;
                }
                case PSBT_IN_PROPRIETARY:
                {
                    bool known = false;
                    PSBTProprietary this_prop;
                    skey >> this_prop.identifier;
                    size_t subkey_len = skey.size();
                    this_prop.subtype = ReadCompactSize(skey);

                    if (this_prop.identifier == PSBT_ELEMENTS_ID) {
                        known = true;

                        switch(this_prop.subtype) {
                            case PSBT_ELEMENTS_IN_ISSUANCE_VALUE:
                            {
                                if (m_issuance_value != std::nullopt) {
                                    throw std::ios_base::failure("Duplicate Key, input issuance value already provided");
                                } else if (subkey_len != 1) {
                                    throw std::ios_base::failure("Input issuance value is more than one byte type");
                                }
                                CAmount amt;
                                UnserializeFromVector(s, amt);
                                m_issuance_value = amt;
                                break;
                            }
                            case PSBT_ELEMENTS_IN_ISSUANCE_VALUE_COMMITMENT:
                            {
                                if (!m_issuance_value_commitment.IsNull()) {
                                    throw std::ios_base::failure("Duplicate Key, input issuance value commitment already provided");
                                } else if (subkey_len != 1) {
                                    throw std::ios_base::failure("Input issuance value commitment key is more than one byte type");
                                }
                                UnserializeFromVector(s, m_issuance_value_commitment);
                                break;
                            }
                            case PSBT_ELEMENTS_IN_ISSUANCE_VALUE_RANGEPROOF:
                            {
                                if (!m_issuance_rangeproof.empty()) {
                                    throw std::ios_base::failure("Duplicate Key, input issuance value rangeproof already provided");
                                } else if (subkey_len != 1) {
                                    throw std::ios_base::failure("Input issuance value rangeproof key is more than one byte type");
                                }
                                s >> m_issuance_rangeproof;
                                break;
                            }
                            case PSBT_ELEMENTS_IN_ISSUANCE_INFLATION_KEYS_RANGEPROOF:
                            {
                                if (!m_issuance_inflation_keys_rangeproof.empty()) {
                                    throw std::ios_base::failure("Duplicate Key, input issuance inflation keys rangeproof already provided");
                                } else if (subkey_len != 1) {
                                    throw std::ios_base::failure("Input issuance inflation keys rangeproof key is more than one byte type");
                                }
                                s >> m_issuance_inflation_keys_rangeproof;
                                break;
                            }
                            case PSBT_ELEMENTS_IN_PEG_IN_TX:
                            {
                                if (m_peg_in_tx.index() != 0) {
                                    throw std::ios_base::failure("Duplicate Key, peg-in tx already provided");
                                } else if (subkey_len != 1) {
                                    throw std::ios_base::failure("Peg-in tx key is more than one byte type");
                                }
                                if (Params().GetConsensus().ParentChainHasPow()) {
                                    Sidechain::Bitcoin::CTransactionRef tx;
                                    OverrideStream<Stream> os(&s, s.GetType(), s.GetVersion());
                                    UnserializeFromVector(os, tx);
                                    m_peg_in_tx = tx;
                                } else {
                                    CTransactionRef tx;
                                    OverrideStream<Stream> os(&s, s.GetType(), s.GetVersion());
                                    UnserializeFromVector(os, tx);
                                    m_peg_in_tx = tx;
                                }
                                break;
                            }
                            case PSBT_ELEMENTS_IN_PEG_IN_TXOUT_PROOF:
                            {
                                if (m_peg_in_txout_proof.index() != 0) {
                                    throw std::ios_base::failure("Duplicate Key, peg-in txout proof already provided");
                                } else if (subkey_len != 1) {
                                    throw std::ios_base::failure("Peg-in txout proof key is more than one byte type");
                                }
                                if (Params().GetConsensus().ParentChainHasPow()) {
                                    Sidechain::Bitcoin::CMerkleBlock tx_proof;
                                    UnserializeFromVector(s, tx_proof);
                                    m_peg_in_txout_proof = tx_proof;
                                } else {
                                    CMerkleBlock tx_proof;
                                    UnserializeFromVector(s, tx_proof);
                                    m_peg_in_txout_proof = tx_proof;
                                }
                                break;
                            }
                            case PSBT_ELEMENTS_IN_PEG_IN_GENESIS_HASH:
                            {
                                if (!m_peg_in_genesis_hash.IsNull()) {
                                    throw std::ios_base::failure("Duplicate Key, peg-in genesis hash already provided");
                                } else if (subkey_len != 1) {
                                    throw std::ios_base::failure("Peg-in genesis hash is more than one byte type");
                                }
                                UnserializeFromVector(s, m_peg_in_genesis_hash);
                                break;
                            }
                            case PSBT_ELEMENTS_IN_PEG_IN_CLAIM_SCRIPT:
                            {
                                if (!m_peg_in_claim_script.empty()) {
                                    throw std::ios_base::failure("Duplicate Key, peg-in claim script already provided");
                                } else if (subkey_len != 1) {
                                    throw std::ios_base::failure("Peg-in claim script key is more than one byte type");
                                }
                                s >> m_peg_in_claim_script;
                                break;
                            }
                            case PSBT_ELEMENTS_IN_PEG_IN_VALUE:
                            {
                                if (m_peg_in_value != std::nullopt) {
                                    throw std::ios_base::failure("Duplicate Key, input issuance value already provided");
                                } else if (subkey_len != 1) {
                                    throw std::ios_base::failure("Input issuance value is more than one byte type");
                                }
                                CAmount amt;
                                UnserializeFromVector(s, amt);
                                m_peg_in_value = amt;
                                break;
                            }
                            case PSBT_ELEMENTS_IN_PEG_IN_WITNESS:
                            {
                                if (!m_peg_in_witness.IsNull()) {
                                    throw std::ios_base::failure("Duplicate Key, input peg-in witness already provided");
                                } else if (subkey_len != 1) {
                                    throw std::ios_base::failure("Input peg-in witness key is more than one byte type");
                                }
                                UnserializeFromVector(s, m_peg_in_witness.stack);
                                break;
                            }
                            case PSBT_ELEMENTS_IN_ISSUANCE_INFLATION_KEYS_AMOUNT:
                            {
                                if (m_issuance_inflation_keys_amount != std::nullopt) {
                                    throw std::ios_base::failure("Duplicate Key, input issuance inflation keys already provided");
                                } else if (subkey_len != 1) {
                                    throw std::ios_base::failure("Input issuance inflation keys is more than one byte type");
                                }
                                CAmount amt;
                                UnserializeFromVector(s, amt);
                                m_issuance_inflation_keys_amount = amt;
                                break;
                            }
                            case PSBT_ELEMENTS_IN_ISSUANCE_INFLATION_KEYS_COMMITMENT:
                            {
                                if (!m_issuance_inflation_keys_commitment.IsNull()) {
                                    throw std::ios_base::failure("Duplicate Key, input issuance inflation keys commitment already provided");
                                } else if (subkey_len != 1) {
                                    throw std::ios_base::failure("Input issuance inflation keys commitment key is more than one byte type");
                                }
                                UnserializeFromVector(s, m_issuance_inflation_keys_commitment);
                                break;
                            }
                            case PSBT_ELEMENTS_IN_ISSUANCE_BLINDING_NONCE:
                            {
                                if (!m_issuance_blinding_nonce.IsNull()) {
                                    throw std::ios_base::failure("Duplicate Key, input issuance blinding nonce already provided");
                                } else if (subkey_len != 1) {
                                    throw std::ios_base::failure("Input issuance blinding nonce is more than one byte type");
                                }
                                UnserializeFromVector(s, m_issuance_blinding_nonce);
                                break;
                            }
                            case PSBT_ELEMENTS_IN_ISSUANCE_ASSET_ENTROPY:
                            {
                                if (!m_issuance_asset_entropy.IsNull()) {
                                    throw std::ios_base::failure("Duplicate Key, input issuance asset entropy already provided");
                                } else if (subkey_len != 1) {
                                    throw std::ios_base::failure("Input issuance asset entropy is more than one byte type");
                                }
                                UnserializeFromVector(s, m_issuance_asset_entropy);
                                break;
                            }
                            case PSBT_ELEMENTS_IN_UTXO_RANGEPROOF:
                            {
                                if (!m_utxo_rangeproof.empty()) {
                                    throw std::ios_base::failure("Duplicate Key, input utxo rangeproof already provided");
                                } else if (subkey_len != 1) {
                                    throw std::ios_base::failure("Input UTXO rangeproof key is more than one byte type");
                                }
                                s >> m_utxo_rangeproof;
                                break;
                            }
                            case PSBT_ELEMENTS_IN_ISSUANCE_BLIND_VALUE_PROOF:
                            {
                                if (!m_blind_issuance_value_proof.empty()) {
                                    throw std::ios_base::failure("Duplicate Key, input blind issuance value proof already provided");
                                } else if (subkey_len != 1) {
                                    throw std::ios_base::failure("Input blind issuance value key is more than one byte type");
                                }
                                s >> m_blind_issuance_value_proof;
                                break;
                            }
                            case PSBT_ELEMENTS_IN_ISSUANCE_BLIND_INFLATION_KEYS_PROOF:
                            {
                                if (!m_blind_issuance_inflation_keys_proof.empty()) {
                                    throw std::ios_base::failure("Duplicate Key, input blind issuance inflation keys value proof already provided");
                                } else if (subkey_len != 1) {
                                    throw std::ios_base::failure("Input blind issuance inflation keys value proof key is more than one byte type");
                                }
                                s >> m_blind_issuance_inflation_keys_proof;
                                break;
                            }
                            case PSBT_ELEMENTS_IN_EXPLICIT_VALUE:
                            {
                                if (!key_lookup.emplace(key).second) {
                                    throw std::ios_base::failure("Duplicate Key, explicit value is already provided");
                                } else if (subkey_len != 1) {
                                    throw std::ios_base::failure("Input explicit value is more than one byte type");
                                }
                                CAmount v;
                                UnserializeFromVector(s, v);
                                m_explicit_value = v;
                                break;
                            }
                            case PSBT_ELEMENTS_IN_VALUE_PROOF:
                            {
                                if (!key_lookup.emplace(key).second) {
                                    throw std::ios_base::failure("Duplicate Key, explicit value proof is already provided");
                                } else if (subkey_len != 1) {
                                    throw std::ios_base::failure("Input explicit value proof is more than one byte type");
                                }
                                s >> m_value_proof;
                                break;
                            }
                            case PSBT_ELEMENTS_IN_EXPLICIT_ASSET:
                            {
                                if (!key_lookup.emplace(key).second) {
                                    throw std::ios_base::failure("Duplicate Key, explicit asset is already provided");
                                } else if (subkey_len != 1) {
                                    throw std::ios_base::failure("Input explicit asset is more than one byte type");
                                }
                                UnserializeFromVector(s, m_explicit_asset);
                                break;
                            }
                            case PSBT_ELEMENTS_IN_ASSET_PROOF:
                            {
                                if (!key_lookup.emplace(key).second) {
                                    throw std::ios_base::failure("Duplicate Key, explicit asset proof is already provided");
                                } else if (subkey_len != 1) {
                                    throw std::ios_base::failure("Input explicit asset proof is more than one byte type");
                                }
                                s >> m_asset_proof;
                                break;
                            }
                            case PSBT_ELEMENTS_IN_BLINDED_ISSUANCE:
                            {
                                if (!key_lookup.emplace(key).second) {
                                    throw std::ios_base::failure("Duplicate Key, issuance needs blinded flag is already provided");
                                } else if (subkey_len != 1) {
                                    throw std::ios_base::failure("Input issuance needs blinded flag is more than one byte type");
                                }
                                bool b;
                                UnserializeFromVector(s, b);
                                m_blinded_issuance = b;
                                break;
                            }
                            default:
                            {
                                known = false;
                                break;
                            }
                        }
                    }

                    if (!known) {
                        this_prop.key = key;

                        if (m_proprietary.count(this_prop) > 0) {
                            throw std::ios_base::failure("Duplicate Key, proprietary key already found");
                        }
                        s >> this_prop.value;
                        m_proprietary.insert(this_prop);
                    }
=======
                case PSBT_IN_PROPRIETARY:
                {
                    PSBTProprietary this_prop;
                    skey >> this_prop.identifier;
                    this_prop.subtype = ReadCompactSize(skey);
                    this_prop.key = key;

                    if (m_proprietary.count(this_prop) > 0) {
                        throw std::ios_base::failure("Duplicate Key, proprietary key already found");
                    }
                    s >> this_prop.value;
                    m_proprietary.insert(this_prop);
>>>>>>> 50c502f5
                    break;
                }
                // Unknown stuff
                default:
                    if (unknown.count(key) > 0) {
                        throw std::ios_base::failure("Duplicate Key, key for unknown value already provided");
                    }
                    // Read in the value
                    std::vector<unsigned char> val_bytes;
                    s >> val_bytes;
                    unknown.emplace(std::move(key), std::move(val_bytes));
                    break;
            }
        }

        if (!found_sep) {
            throw std::ios_base::failure("Separator is missing at the end of an input map");
        }

        // Make sure required PSBTv2 fields are present
        if (m_psbt_version >= 2) {
            if (prev_txid.IsNull()) {
                throw std::ios_base::failure("Previous TXID is required in PSBTv2");
            }
            if (prev_out == std::nullopt) {
                throw std::ios_base::failure("Previous output's index is required in PSBTv2");
            }
            if (!m_issuance_value_commitment.IsNull() && m_issuance_rangeproof.empty()) {
                throw std::ios_base::failure("Issuance value commitment provided without value rangeproof");
            }
            if (!m_issuance_inflation_keys_commitment.IsNull() && m_issuance_inflation_keys_rangeproof.empty()) {
                throw std::ios_base::failure("Issuance inflation keys commitment provided without inflation keys rangeproof");
            }
            if ((m_explicit_value.has_value() || !m_value_proof.empty()) && (!m_explicit_value.has_value() || m_value_proof.empty())) {
                throw std::ios_base::failure("Input explicit value and value proof must be provided together");
            }
            if ((!m_explicit_asset.IsNull() || !m_asset_proof.empty()) && (m_explicit_asset.IsNull() || m_asset_proof.empty())) {
                throw std::ios_base::failure("Input explicit asset and asset proof must be provided together");
            }
        }
    }

    template <typename Stream>
    PSBTInput(deserialize_type, Stream& s) {
        Unserialize(s);
    }
};

/** A structure for PSBTs which contains per output information */
struct PSBTOutput
{
    CScript redeem_script;
    CScript witness_script;
    std::map<CPubKey, KeyOriginInfo> hd_keypaths;
    std::optional<CAmount> amount{std::nullopt};
    std::optional<CScript> script{std::nullopt};
    std::map<std::vector<unsigned char>, std::vector<unsigned char>> unknown;
    std::set<PSBTProprietary> m_proprietary;
<<<<<<< HEAD

    uint32_t m_psbt_version;

    // Elements proprietary fields
    CConfidentialValue m_value_commitment;
    uint256 m_asset;
    CConfidentialAsset m_asset_commitment;
    std::vector<unsigned char> m_value_rangeproof;
    std::vector<unsigned char> m_asset_surjection_proof;
    CPubKey m_ecdh_pubkey;
    CPubKey m_blinding_pubkey;
    std::optional<uint32_t> m_blinder_index{std::nullopt};
    std::vector<unsigned char> m_blind_value_proof;
    std::vector<unsigned char> m_blind_asset_proof;
=======
>>>>>>> 50c502f5

    bool IsNull() const;
    void FillSignatureData(SignatureData& sigdata) const;
    void FromSignatureData(const SignatureData& sigdata);
    bool Merge(const PSBTOutput& output);
    bool IsBlinded() const; //! This output has a blinding pubkey and is or will be blinded.
    bool IsPartiallyBlinded() const; //! This output has some blinding information. This is not a good state to be in.
    bool IsFullyBlinded() const; //! This output has all of the blinding information and is actually blinded.
    CTxOut GetTxOut() const;
    PSBTOutput(uint32_t version) : m_psbt_version(version) {}

    template <typename Stream>
    inline void Serialize(Stream& s) const {
        // Write the redeem script
        if (!redeem_script.empty()) {
            SerializeToVector(s, CompactSizeWriter(PSBT_OUT_REDEEMSCRIPT));
            s << redeem_script;
        }

        // Write the witness script
        if (!witness_script.empty()) {
            SerializeToVector(s, CompactSizeWriter(PSBT_OUT_WITNESSSCRIPT));
            s << witness_script;
        }

        // Write any hd keypaths
        SerializeHDKeypaths(s, hd_keypaths, CompactSizeWriter(PSBT_OUT_BIP32_DERIVATION));

<<<<<<< HEAD
        if (m_psbt_version >= 2) {
            // Write amount and spk
            if (amount != std::nullopt) {
                SerializeToVector(s, CompactSizeWriter(PSBT_OUT_AMOUNT));
                SerializeToVector(s, *amount);
            }
            if (script.has_value()) {
                SerializeToVector(s, CompactSizeWriter(PSBT_OUT_SCRIPT));
                s << *script;
            }

            // Elements proprietary fields are v2 only
            // Amount
            if (!m_value_commitment.IsNull()) {
                SerializeToVector(s, CompactSizeWriter(PSBT_OUT_PROPRIETARY), PSBT_ELEMENTS_ID, CompactSizeWriter(PSBT_ELEMENTS_OUT_VALUE_COMMITMENT));
                SerializeToVector(s, m_value_commitment);
            }

            // Asset + commitment
            if (!m_asset.IsNull()) {
                SerializeToVector(s, CompactSizeWriter(PSBT_OUT_PROPRIETARY), PSBT_ELEMENTS_ID, CompactSizeWriter(PSBT_ELEMENTS_OUT_ASSET));
                SerializeToVector(s, m_asset);
            }
            if (!m_asset_commitment.IsNull()) {
                SerializeToVector(s, CompactSizeWriter(PSBT_OUT_PROPRIETARY), PSBT_ELEMENTS_ID, CompactSizeWriter(PSBT_ELEMENTS_OUT_ASSET_COMMITMENT));
                SerializeToVector(s, m_asset_commitment);
            }

            // Value rangeproof
            if (!m_value_rangeproof.empty()) {
                SerializeToVector(s, CompactSizeWriter(PSBT_OUT_PROPRIETARY), PSBT_ELEMENTS_ID, CompactSizeWriter(PSBT_ELEMENTS_OUT_VALUE_RANGEPROOF));
                s << m_value_rangeproof;
            }

            // Asset surjection proof
            if (!m_asset_surjection_proof.empty()) {
                SerializeToVector(s, CompactSizeWriter(PSBT_OUT_PROPRIETARY), PSBT_ELEMENTS_ID, CompactSizeWriter(PSBT_ELEMENTS_OUT_ASSET_SURJECTION_PROOF));
                s << m_asset_surjection_proof;
            }

            // Blinding pubkey
            if (m_blinding_pubkey.IsValid()) {
                SerializeToVector(s, CompactSizeWriter(PSBT_OUT_PROPRIETARY), PSBT_ELEMENTS_ID, CompactSizeWriter(PSBT_ELEMENTS_OUT_BLINDING_PUBKEY));
                s << m_blinding_pubkey;
            }

            // ECDH pubkey
            if (m_ecdh_pubkey.IsValid()) {
                SerializeToVector(s, CompactSizeWriter(PSBT_OUT_PROPRIETARY), PSBT_ELEMENTS_ID, CompactSizeWriter(PSBT_ELEMENTS_OUT_ECDH_PUBKEY));
                s << m_ecdh_pubkey;
            }

            // Blinder index
            if (m_blinder_index != std::nullopt) {
                SerializeToVector(s, CompactSizeWriter(PSBT_OUT_PROPRIETARY), PSBT_ELEMENTS_ID, CompactSizeWriter(PSBT_ELEMENTS_OUT_BLINDER_INDEX));
                SerializeToVector(s, *m_blinder_index);
            }

            // Blind value proof
            if (!m_blind_value_proof.empty()) {
                SerializeToVector(s, CompactSizeWriter(PSBT_OUT_PROPRIETARY), PSBT_ELEMENTS_ID, CompactSizeWriter(PSBT_ELEMENTS_OUT_BLIND_VALUE_PROOF));
                s << m_blind_value_proof;
            }

            // Blind asset proof
            if (!m_blind_asset_proof.empty()) {
                SerializeToVector(s, CompactSizeWriter(PSBT_OUT_PROPRIETARY), PSBT_ELEMENTS_ID, CompactSizeWriter(PSBT_ELEMENTS_OUT_BLIND_ASSET_PROOF));
                s << m_blind_asset_proof;
            }
        }

=======
>>>>>>> 50c502f5
        // Write proprietary things
        for (const auto& entry : m_proprietary) {
            s << entry.key;
            s << entry.value;
        }

        // Write unknown things
        for (auto& entry : unknown) {
            s << entry.first;
            s << entry.second;
        }

        s << PSBT_SEPARATOR;
    }


    template <typename Stream>
    inline void Unserialize(Stream& s) {
        // Used for duplicate key detection
        std::set<std::vector<unsigned char>> key_lookup;

        // Read loop
        bool found_sep = false;
        while(!s.empty()) {
            // Read
            std::vector<unsigned char> key;
            s >> key;

            // the key is empty if that was actually a separator byte
            // This is a special case for key lengths 0 as those are not allowed (except for separator)
            if (key.empty()) {
                found_sep = true;
                break;
            }

            // Type is compact size uint at beginning of key
            SpanReader skey(s.GetType(), s.GetVersion(), key);
            uint64_t type = ReadCompactSize(skey);

            // Do stuff based on type
            switch(type) {
                case PSBT_OUT_REDEEMSCRIPT:
                {
                    if (!key_lookup.emplace(key).second) {
                        throw std::ios_base::failure("Duplicate Key, output redeemScript already provided");
                    } else if (key.size() != 1) {
                        throw std::ios_base::failure("Output redeemScript key is more than one byte type");
                    }
                    s >> redeem_script;
                    break;
                }
                case PSBT_OUT_WITNESSSCRIPT:
                {
                    if (!key_lookup.emplace(key).second) {
                        throw std::ios_base::failure("Duplicate Key, output witnessScript already provided");
                    } else if (key.size() != 1) {
                        throw std::ios_base::failure("Output witnessScript key is more than one byte type");
                    }
                    s >> witness_script;
                    break;
                }
                case PSBT_OUT_BIP32_DERIVATION:
                {
                    DeserializeHDKeypaths(s, key, hd_keypaths);
                    break;
                }
<<<<<<< HEAD
                case PSBT_OUT_AMOUNT:
                {
                    if (!key_lookup.emplace(key).second) {
                        throw std::ios_base::failure("Duplicate Key, output amount is already provided");
                    } else if (key.size() != 1) {
                        throw std::ios_base::failure("Output amount key is more than one byte type");
                    }
                    CAmount v;
                    UnserializeFromVector(s, v);
                    amount = v;
                    break;
                }
                case PSBT_OUT_SCRIPT:
                {
                    if (!key_lookup.emplace(key).second) {
                        throw std::ios_base::failure("Duplicate Key, output script is already provided");
                    } else if (key.size() != 1) {
                        throw std::ios_base::failure("Output script key is more than one byte type");
                    }
                    CScript sc;
                    s >> sc;
                    script = sc;
                    break;
                }
                case PSBT_OUT_PROPRIETARY:
                {
                    bool known = false;
                    PSBTProprietary this_prop;
                    skey >> this_prop.identifier;
                    size_t subkey_len = skey.size();
                    this_prop.subtype = ReadCompactSize(skey);

                    if (this_prop.identifier == PSBT_ELEMENTS_ID) {
                        known = true;

                        switch(this_prop.subtype) {
                            case PSBT_ELEMENTS_OUT_VALUE_COMMITMENT:
                            {
                                if (!m_value_commitment.IsNull()) {
                                    throw std::ios_base::failure("Duplicate Key, output value commitment already provided");
                                } else if (subkey_len != 1) {
                                    throw std::ios_base::failure("Output value cmmitment key is more than one byte type");
                                }
                                UnserializeFromVector(s, m_value_commitment);
                                break;
                            }
                            case PSBT_ELEMENTS_OUT_ASSET:
                            {
                                if (!m_asset.IsNull()) {
                                    throw std::ios_base::failure("Duplicate Key, output asset already provided");
                                } else if (subkey_len != 1) {
                                    throw std::ios_base::failure("Output asset key is more than one byte type");
                                }
                                UnserializeFromVector(s, m_asset);
                                break;
                            }
                            case PSBT_ELEMENTS_OUT_ASSET_COMMITMENT:
                            {
                                if (!m_asset_commitment.IsNull()) {
                                    throw std::ios_base::failure("Duplicate Key, output asset commitment already provided");
                                } else if (subkey_len != 1) {
                                    throw std::ios_base::failure("Output asset commitment key is more than one byte type");
                                }
                                UnserializeFromVector(s, m_asset_commitment);
                                break;
                            }
                            case PSBT_ELEMENTS_OUT_VALUE_RANGEPROOF:
                            {
                                if (!m_value_rangeproof.empty()) {
                                    throw std::ios_base::failure("Duplicate Key, output value rangeproof already provided");
                                } else if (subkey_len != 1) {
                                    throw std::ios_base::failure("Output value rangeproof key is more than one byte type");
                                }
                                s >> m_value_rangeproof;
                                break;
                            }
                            case PSBT_ELEMENTS_OUT_ASSET_SURJECTION_PROOF:
                            {
                                if (!m_asset_surjection_proof.empty()) {
                                    throw std::ios_base::failure("Duplicate Key, output asset surjection proof already provided");
                                } else if (subkey_len != 1) {
                                    throw std::ios_base::failure("Output asset surjection proof key is more than one byte type");
                                }
                                s >> m_asset_surjection_proof;
                                break;
                            }
                            case PSBT_ELEMENTS_OUT_BLINDING_PUBKEY:
                            {
                                if (m_blinding_pubkey.IsValid()) {
                                    throw std::ios_base::failure("Duplicate Key, output blinding pubkey already provided");
                                } else if (subkey_len != 1) {
                                    throw std::ios_base::failure("Output blinding pubkey key is more than one byte type");
                                }
                                s >> m_blinding_pubkey;
                                break;
                            }
                            case PSBT_ELEMENTS_OUT_ECDH_PUBKEY:
                            {
                                if (m_ecdh_pubkey.IsValid()) {
                                    throw std::ios_base::failure("Duplicate Key, output ecdh pubkey already provided");
                                } else if (subkey_len != 1) {
                                    throw std::ios_base::failure("Output ecdh pubkey key is more than one byte type");
                                }
                                s >> m_ecdh_pubkey;
                                break;
                            }
                            case PSBT_ELEMENTS_OUT_BLINDER_INDEX:
                            {
                                if (m_blinder_index != std::nullopt) {
                                    throw std::ios_base::failure("Duplicate Key, output blinder_index already provided");
                                } else if (subkey_len != 1) {
                                    throw std::ios_base::failure("Output blinder_index key is more than one byte type");
                                }
                                uint32_t i;
                                UnserializeFromVector(s, i);
                                m_blinder_index = i;
                                break;
                            }
                            case PSBT_ELEMENTS_OUT_BLIND_VALUE_PROOF:
                            {
                                if (!m_blind_value_proof.empty()) {
                                    throw std::ios_base::failure("Duplicate Key, output blind value proof already provided");
                                } else if (subkey_len != 1) {
                                    throw std::ios_base::failure("Output blind value proof key is more than one byte type");
                                }
                                s >> m_blind_value_proof;
                                break;
                            }
                            case PSBT_ELEMENTS_OUT_BLIND_ASSET_PROOF:
                            {
                                if (!m_blind_asset_proof.empty()) {
                                    throw std::ios_base::failure("Duplicate Key, output blind asset proof already provided");
                                } else if (subkey_len != 1) {
                                    throw std::ios_base::failure("Output blind asset proof key is more than one byte type");
                                }
                                s >> m_blind_asset_proof;
                                break;
                            }
                            default:
                            {
                                known = false;
                                break;
                            }
                        }
                    }

                    if (!known) {
                        this_prop.key = key;

                        if (m_proprietary.count(this_prop) > 0) {
                            throw std::ios_base::failure("Duplicate Key, proprietary key already found");
                        }
                        s >> this_prop.value;
                        m_proprietary.insert(this_prop);
                    }
=======
                case PSBT_OUT_PROPRIETARY:
                {
                    PSBTProprietary this_prop;
                    skey >> this_prop.identifier;
                    this_prop.subtype = ReadCompactSize(skey);
                    this_prop.key = key;

                    if (m_proprietary.count(this_prop) > 0) {
                        throw std::ios_base::failure("Duplicate Key, proprietary key already found");
                    }
                    s >> this_prop.value;
                    m_proprietary.insert(this_prop);
>>>>>>> 50c502f5
                    break;
                }
                // Unknown stuff
                default: {
                    if (unknown.count(key) > 0) {
                        throw std::ios_base::failure("Duplicate Key, key for unknown value already provided");
                    }
                    // Read in the value
                    std::vector<unsigned char> val_bytes;
                    s >> val_bytes;
                    unknown.emplace(std::move(key), std::move(val_bytes));
                    break;
                }
            }
        }

        if (!found_sep) {
            throw std::ios_base::failure("Separator is missing at the end of an output map");
        }

        // Make sure required PSBTv2 fields are present
        if (m_psbt_version >= 2) {
            if (amount == std::nullopt && m_value_commitment.IsNull()) {
                throw std::ios_base::failure("Output amount is required in PSBTv2");
            }
            if (script == std::nullopt) {
                throw std::ios_base::failure("Output script is required in PSBTv2");
            }
            if (m_asset.IsNull() && m_asset_commitment.IsNull()) {
                throw std::ios_base::failure("Output asset is required in PSET");
            }
            if (m_blinding_pubkey.IsValid() && m_blinder_index == std::nullopt) {
                throw std::ios_base::failure("Output is blinded but does not have a blinder index");
            }
            if (IsBlinded() && IsPartiallyBlinded() && !IsFullyBlinded()) {
                throw std::ios_base::failure("Blinded output contains some blinding data but not all, this is an invalid state");
            }
        }
    }

    template <typename Stream>
    PSBTOutput(deserialize_type, Stream& s) {
        Unserialize(s);
    }
};

/** A version of CTransaction with the PSBT format*/
struct PartiallySignedTransaction
{
<<<<<<< HEAD
    std::optional<CMutableTransaction> tx{std::nullopt};
    // We use a set of CExtPubKey in the event that there happens to be the same KeyOriginInfos for different CExtPubKeys
    // Note that this map swaps the key and values from the serialization
    std::map<KeyOriginInfo, std::set<CExtPubKey>> m_xpubs;
    std::optional<int32_t> tx_version{std::nullopt};
    std::optional<uint32_t> fallback_locktime{std::nullopt};
    std::optional<std::bitset<8>> m_tx_modifiable{std::nullopt};
    std::vector<PSBTInput> inputs;
    std::vector<PSBTOutput> outputs;
    std::map<std::vector<unsigned char>, std::vector<unsigned char>> unknown;
    std::optional<uint32_t> m_version{std::nullopt};
    std::set<PSBTProprietary> m_proprietary;

    // Elements proprietary fields
    std::set<uint256> m_scalar_offsets;
=======
    std::optional<CMutableTransaction> tx;
    // We use a vector of CExtPubKey in the event that there happens to be the same KeyOriginInfos for different CExtPubKeys
    // Note that this map swaps the key and values from the serialization
    std::map<KeyOriginInfo, std::set<CExtPubKey>> m_xpubs;
    std::vector<PSBTInput> inputs;
    std::vector<PSBTOutput> outputs;
    std::map<std::vector<unsigned char>, std::vector<unsigned char>> unknown;
    std::optional<uint32_t> m_version;
    std::set<PSBTProprietary> m_proprietary;
>>>>>>> 50c502f5

    bool IsNull() const;
    uint32_t GetVersion() const;

    /** Merge psbt into this. The two psbts must have the same underlying CTransaction (i.e. the
      * same actual Bitcoin transaction.) Returns true if the merge succeeded, false otherwise. */
    [[nodiscard]] bool Merge(const PartiallySignedTransaction& psbt);
    bool AddInput(PSBTInput& psbtin);
    bool AddOutput(const PSBTOutput& psbtout);
    void SetupFromTx(const CMutableTransaction& tx);
    void CacheUnsignedTxPieces();
    bool ComputeTimeLock(uint32_t& locktime) const;
    CMutableTransaction GetUnsignedTx(bool foce_unblinded=false) const;
    uint256 GetUniqueID() const;
    PartiallySignedTransaction() {}
    PartiallySignedTransaction(uint32_t version);
    explicit PartiallySignedTransaction(const CMutableTransaction& tx, uint32_t version = 0);
    /** Returns whether the PSBT has outputs that require blinding. Said outputs may already be blinded */
    bool IsBlinded() const;
    /** Returns whether the PSBT is fully blinded. Fully blinded means that no blinding is required, so this includes PSBTs that do not require blinding at all */
    bool IsFullyBlinded() const;

    template <typename Stream>
    inline void Serialize(Stream& s) const {

        // magic bytes
        s << PSBT_ELEMENTS_MAGIC_BYTES;

<<<<<<< HEAD
        if (GetVersion() == 0) {
            // unsigned tx flag
            SerializeToVector(s, CompactSizeWriter(PSBT_GLOBAL_UNSIGNED_TX));
=======
        // unsigned tx flag
        SerializeToVector(s, CompactSizeWriter(PSBT_GLOBAL_UNSIGNED_TX));
>>>>>>> 50c502f5

            // Write serialized tx to a stream
            OverrideStream<Stream> os(&s, s.GetType(), s.GetVersion() | SERIALIZE_TRANSACTION_NO_WITNESS);
            SerializeToVector(os, GetUnsignedTx());
        }

        // Write xpubs
        for (const auto& xpub_pair : m_xpubs) {
            for (const auto& xpub : xpub_pair.second) {
                unsigned char ser_xpub[BIP32_EXTKEY_WITH_VERSION_SIZE];
                xpub.EncodeWithVersion(ser_xpub);
                // Note that the serialization swaps the key and value
                // The xpub is the key (for uniqueness) while the path is the value
                SerializeToVector(s, PSBT_GLOBAL_XPUB, ser_xpub);
                SerializeHDKeypath(s, xpub_pair.first);
            }
        }

        if (GetVersion() >= 2) {
            // Write PSBTv2 tx version, locktime, counts, etc.
            SerializeToVector(s, CompactSizeWriter(PSBT_GLOBAL_TX_VERSION));
            SerializeToVector(s, *tx_version);

            if (fallback_locktime != std::nullopt) {
                SerializeToVector(s, CompactSizeWriter(PSBT_GLOBAL_FALLBACK_LOCKTIME));
                SerializeToVector(s, *fallback_locktime);
            }

            SerializeToVector(s, CompactSizeWriter(PSBT_GLOBAL_INPUT_COUNT));
            SerializeToVector(s, CompactSizeWriter(inputs.size()));
            SerializeToVector(s, CompactSizeWriter(PSBT_GLOBAL_OUTPUT_COUNT));
            SerializeToVector(s, CompactSizeWriter(outputs.size()));

            if (m_tx_modifiable != std::nullopt) {
                SerializeToVector(s, CompactSizeWriter(PSBT_GLOBAL_TX_MODIFIABLE));
                SerializeToVector(s, static_cast<uint8_t>(m_tx_modifiable->to_ulong()));
            }

            // Elements proprietary fields
            // Scalar offsets
            for (const uint256& scalar : m_scalar_offsets) {
                SerializeToVector(s, CompactSizeWriter(PSBT_GLOBAL_PROPRIETARY), PSBT_ELEMENTS_ID, CompactSizeWriter(PSBT_ELEMENTS_GLOBAL_SCALAR), scalar);
                s << PSBT_SEPARATOR; /* Zero length data value */
            }
        }

        // PSBT version
        if (GetVersion() > 0) {
            SerializeToVector(s, CompactSizeWriter(PSBT_GLOBAL_VERSION));
            SerializeToVector(s, *m_version);
        }

        // Write proprietary things
        for (const auto& entry : m_proprietary) {
            s << entry.key;
            s << entry.value;
        }

        // Write xpubs
        for (const auto& xpub_pair : m_xpubs) {
            for (const auto& xpub : xpub_pair.second) {
                unsigned char ser_xpub[BIP32_EXTKEY_WITH_VERSION_SIZE];
                xpub.EncodeWithVersion(ser_xpub);
                // Note that the serialization swaps the key and value
                // The xpub is the key (for uniqueness) while the path is the value
                SerializeToVector(s, PSBT_GLOBAL_XPUB, ser_xpub);
                SerializeHDKeypath(s, xpub_pair.first);
            }
        }

        // PSBT version
        if (GetVersion() > 0) {
            SerializeToVector(s, CompactSizeWriter(PSBT_GLOBAL_VERSION));
            SerializeToVector(s, *m_version);
        }

        // Write proprietary things
        for (const auto& entry : m_proprietary) {
            s << entry.key;
            s << entry.value;
        }

        // Write the unknown things
        for (auto& entry : unknown) {
            s << entry.first;
            s << entry.second;
        }

        // Separator
        s << PSBT_SEPARATOR;

        // Write inputs
        for (const PSBTInput& input : inputs) {
            s << input;
        }
        // Write outputs
        for (const PSBTOutput& output : outputs) {
            s << output;
        }
    }


    template <typename Stream>
    inline void Unserialize(Stream& s) {
        // Read the magic bytes
        uint8_t magic[5];
        s >> magic;
        if (!std::equal(magic, magic + 5, PSBT_ELEMENTS_MAGIC_BYTES)) {
            throw std::ios_base::failure("Invalid PSBT magic bytes");
        }

        // Used for duplicate key detection
        std::set<std::vector<unsigned char>> key_lookup;

        // Track the global xpubs we have already seen. Just for sanity checking
        std::set<CExtPubKey> global_xpubs;

        // Read global data
        bool found_sep = false;
        uint64_t input_count = 0;
        uint64_t output_count = 0;
        bool found_input_count = false;
        bool found_output_count = false;
        while(!s.empty()) {
            // Read
            std::vector<unsigned char> key;
            s >> key;

            // the key is empty if that was actually a separator byte
            // This is a special case for key lengths 0 as those are not allowed (except for separator)
            if (key.empty()) {
                found_sep = true;
                break;
            }

            // Type is compact size uint at beginning of key
            SpanReader skey(s.GetType(), s.GetVersion(), key);
            uint64_t type = ReadCompactSize(skey);

            // Do stuff based on type
            switch(type) {
                case PSBT_GLOBAL_UNSIGNED_TX:
                {
                    if (g_con_elementsmode) {
                        throw std::ios_base::failure("Unsigned tx is not allowed in PSET");
                    }
                    if (!key_lookup.emplace(key).second) {
                        throw std::ios_base::failure("Duplicate Key, unsigned tx already provided");
                    } else if (key.size() != 1) {
                        throw std::ios_base::failure("Global unsigned tx key is more than one byte type");
                    }
                    CMutableTransaction mtx;
                    // Set the stream to serialize with non-witness since this should always be non-witness
                    OverrideStream<Stream> os(&s, s.GetType(), s.GetVersion() | SERIALIZE_TRANSACTION_NO_WITNESS);
                    UnserializeFromVector(os, mtx);
                    tx = std::move(mtx);
                    // Make sure that all scriptSigs and scriptWitnesses are empty
                    for (unsigned int i = 0; i < tx->vin.size(); i++) {
                        const CTxIn& txin = tx->vin[i];
                        if (!txin.scriptSig.empty() || !tx->witness.vtxinwit[i].scriptWitness.IsNull()) {
                            throw std::ios_base::failure("Unsigned tx does not have empty scriptSigs and scriptWitnesses.");
                        }
                    }
                    // Set the input and output counts
                    input_count = tx->vin.size();
                    output_count = tx->vout.size();
                    break;
                }
                case PSBT_GLOBAL_TX_VERSION:
                {
                    if (!key_lookup.emplace(key).second) {
                        throw std::ios_base::failure("Duplicate Key, global transaction version is already provided");
                    } else if (key.size() != 1) {
                        throw std::ios_base::failure("Global transaction version key is more than one byte type");
                    }
                    uint32_t v;
                    UnserializeFromVector(s, v);
                    tx_version = v;
                    break;
                }
                case PSBT_GLOBAL_FALLBACK_LOCKTIME:
                {
                    if (!key_lookup.emplace(key).second) {
                        throw std::ios_base::failure("Duplicate Key, global fallback locktime is already provided");
                    } else if (key.size() != 1) {
                        throw std::ios_base::failure("Global fallback locktime key is more than one byte type");
                    }
                    uint32_t v;
                    UnserializeFromVector(s, v);
                    fallback_locktime = v;
                    break;
                }
                case PSBT_GLOBAL_INPUT_COUNT:
                {
                    if (!key_lookup.emplace(key).second) {
                        throw std::ios_base::failure("Duplicate Key, global input count is already provided");
                    } else if (key.size() != 1) {
                        throw std::ios_base::failure("Global input count key is more than one byte type");
                    }
                    CompactSizeReader reader(input_count);
                    UnserializeFromVector(s, reader);
                    found_input_count = true;
                    break;
                }
                case PSBT_GLOBAL_OUTPUT_COUNT:
                {
                    if (!key_lookup.emplace(key).second) {
                        throw std::ios_base::failure("Duplicate Key, global output count is already provided");
                    } else if (key.size() != 1) {
                        throw std::ios_base::failure("Global output count key is more than one byte type");
                    }
                    CompactSizeReader reader(output_count);
                    UnserializeFromVector(s, reader);
                    found_output_count = true;
                    break;
                }
                case PSBT_GLOBAL_TX_MODIFIABLE:
                {
                    if (!key_lookup.emplace(key).second) {
                        throw std::ios_base::failure("Duplicate Key, tx modifiable flags is already provided");
                    } else if (key.size() != 1) {
                        throw std::ios_base::failure("Global tx modifiable flags key is more than one byte type");
                    }
                    uint8_t tx_mod;
                    UnserializeFromVector(s, tx_mod);
                    m_tx_modifiable.emplace(tx_mod);
                    break;
                }
                case PSBT_GLOBAL_XPUB:
                {
                    if (key.size() != BIP32_EXTKEY_WITH_VERSION_SIZE + 1) {
                        throw std::ios_base::failure("Size of key was not the expected size for the type global xpub");
                    }
                    // Read in the xpub from key
                    CExtPubKey xpub;
                    xpub.DecodeWithVersion(&key.data()[1]);
                    if (!xpub.pubkey.IsFullyValid()) {
                       throw std::ios_base::failure("Invalid pubkey");
                    }
                    if (global_xpubs.count(xpub) > 0) {
                       throw std::ios_base::failure("Duplicate key, global xpub already provided");
                    }
                    global_xpubs.insert(xpub);
                    // Read in the keypath from stream
                    KeyOriginInfo keypath;
                    DeserializeHDKeypath(s, keypath);

                    // Note that we store these swapped to make searches faster.
                    // Serialization uses xpub -> keypath to enqure key uniqueness
                    if (m_xpubs.count(keypath) == 0) {
                        // Make a new set to put the xpub in
                        m_xpubs[keypath] = {xpub};
                    } else {
                        // Insert xpub into existing set
                        m_xpubs[keypath].insert(xpub);
                    }
                    break;
                }
                case PSBT_GLOBAL_VERSION:
                {
                    if (m_version) {
                        throw std::ios_base::failure("Duplicate Key, version already provided");
                    } else if (key.size() != 1) {
                        throw std::ios_base::failure("Global version key is more than one byte type");
                    }
                    uint32_t v;
                    UnserializeFromVector(s, v);
                    m_version = v;
                    if (m_version > PSBT_HIGHEST_VERSION) {
                        throw std::ios_base::failure("Unsupported version number");
                    }
                    break;
                }
                case PSBT_GLOBAL_PROPRIETARY:
                {
                    bool known = false;
                    PSBTProprietary this_prop;
                    skey >> this_prop.identifier;
                    size_t subkey_len = skey.size();
                    this_prop.subtype = ReadCompactSize(skey);

                    if (this_prop.identifier == PSBT_ELEMENTS_ID) {
                        known = true;

                        switch(this_prop.subtype) {
                            case PSBT_ELEMENTS_GLOBAL_SCALAR:
                            {
                                uint256 scalar;
                                skey >> scalar;
                                if (m_scalar_offsets.count(scalar) > 0) {
                                    throw std::ios_base::failure("Duplicate key, the same scalar offset was provided multiple times");
                                } else if (subkey_len != 33) {
                                    throw std::ios_base::failure("Global scalar offset key was not the expected length");
                                }
                                std::vector<unsigned char> val;
                                UnserializeFromVector(s, val);
                                if (val.size() != 0) {
                                    throw std::ios_base::failure("Global scalar value was not empty");
                                }
                                m_scalar_offsets.insert(scalar);
                                break;
                            }
                            default:
                                known = false;
                                break;
                        }
                    }

                    if (!known) {
                        this_prop.key = key;

                        if (m_proprietary.count(this_prop) > 0) {
                            throw std::ios_base::failure("Duplicate Key, proprietary key already found");
                        }
                        s >> this_prop.value;
                        m_proprietary.insert(this_prop);
                    }
                    break;
                }
                case PSBT_GLOBAL_XPUB:
                {
                    if (key.size() != BIP32_EXTKEY_WITH_VERSION_SIZE + 1) {
                        throw std::ios_base::failure("Size of key was not the expected size for the type global xpub");
                    }
                    // Read in the xpub from key
                    CExtPubKey xpub;
                    xpub.DecodeWithVersion(&key.data()[1]);
                    if (!xpub.pubkey.IsFullyValid()) {
                       throw std::ios_base::failure("Invalid pubkey");
                    }
                    if (global_xpubs.count(xpub) > 0) {
                       throw std::ios_base::failure("Duplicate key, global xpub already provided");
                    }
                    global_xpubs.insert(xpub);
                    // Read in the keypath from stream
                    KeyOriginInfo keypath;
                    DeserializeHDKeypath(s, keypath);

                    // Note that we store these swapped to make searches faster.
                    // Serialization uses xpub -> keypath to enqure key uniqueness
                    if (m_xpubs.count(keypath) == 0) {
                        // Make a new set to put the xpub in
                        m_xpubs[keypath] = {xpub};
                    } else {
                        // Insert xpub into existing set
                        m_xpubs[keypath].insert(xpub);
                    }
                    break;
                }
                case PSBT_GLOBAL_VERSION:
                {
                    if (m_version) {
                        throw std::ios_base::failure("Duplicate Key, version already provided");
                    } else if (key.size() != 1) {
                        throw std::ios_base::failure("Global version key is more than one byte type");
                    }
                    uint32_t v;
                    UnserializeFromVector(s, v);
                    m_version = v;
                    if (*m_version > PSBT_HIGHEST_VERSION) {
                        throw std::ios_base::failure("Unsupported version number");
                    }
                    break;
                }
                case PSBT_GLOBAL_PROPRIETARY:
                {
                    PSBTProprietary this_prop;
                    skey >> this_prop.identifier;
                    this_prop.subtype = ReadCompactSize(skey);
                    this_prop.key = key;

                    if (m_proprietary.count(this_prop) > 0) {
                        throw std::ios_base::failure("Duplicate Key, proprietary key already found");
                    }
                    s >> this_prop.value;
                    m_proprietary.insert(this_prop);
                    break;
                }
                // Unknown stuff
                default: {
                    if (unknown.count(key) > 0) {
                        throw std::ios_base::failure("Duplicate Key, key for unknown value already provided");
                    }
                    // Read in the value
                    std::vector<unsigned char> val_bytes;
                    s >> val_bytes;
                    unknown.emplace(std::move(key), std::move(val_bytes));
                }
            }
        }

        if (!found_sep) {
            throw std::ios_base::failure("Separator is missing at the end of the global map");
        }

        uint32_t psbt_ver = GetVersion();

        // Check PSBT version constraints
        if (psbt_ver == 0) {
            // Make sure that we got an unsigned tx for PSBTv0
            if (!tx) {
                throw std::ios_base::failure("No unsigned transcation was provided");
            }
            // Make sure no PSBTv2 fields are present
            if (tx_version != std::nullopt) {
                throw std::ios_base::failure("PSBT_GLOBAL_TX_VERSION is not allowed in PSBTv0");
            }
            if (fallback_locktime != std::nullopt) {
                throw std::ios_base::failure("PSBT_GLOBAL_FALLBACK_LOCKTIME is not allowed in PSBTv0");
            }
            if (found_input_count) {
                throw std::ios_base::failure("PSBT_GLOBAL_INPUT_COUNT is not allowed in PSBTv0");
            }
            if (found_output_count) {
                throw std::ios_base::failure("PSBT_GLOBAL_OUTPUT_COUNT is not allowed in PSBTv0");
            }
            if (m_tx_modifiable != std::nullopt) {
                throw std::ios_base::failure("PSBT_GLOBAL_TX_MODIFIABLE is not allowed in PSBTv0");
            }
        }
        // Disallow v1
        if (psbt_ver == 1) {
            throw std::ios_base::failure("There is no PSBT version 1");
        }
        if (psbt_ver >= 2) {
            // Tx version, input, and output counts are required
            if (tx_version == std::nullopt) {
                throw std::ios_base::failure("PSBT_GLOBAL_TX_VERSION is required in PSBTv2");
            }
            if (!found_input_count) {
                throw std::ios_base::failure("PSBT_GLOBAL_INPUT_COUNT is required in PSBTv2");
            }
            if (!found_output_count) {
                throw std::ios_base::failure("PSBT_GLOBAL_OUTPUT_COUNT is required in PSBTv2");
            }
            // Unsigned tx is disallowed
            if (tx) {
                throw std::ios_base::failure("PSBT_GLOBAL_UNSIGNED_TX is not allowed in PSBTv2");
            }
        }

        // Read input data
        unsigned int i = 0;
        while (!s.empty() && i < input_count) {
            PSBTInput input(psbt_ver);
            s >> input;
            inputs.push_back(input);

            // Make sure the non-witness utxo matches the outpoint
            if (input.non_witness_utxo && ((tx != std::nullopt && input.non_witness_utxo->GetHash() != tx->vin[i].prevout.hash) || (!input.prev_txid.IsNull() && input.non_witness_utxo->GetHash() != input.prev_txid))) {
                throw std::ios_base::failure("Non-witness UTXO does not match outpoint hash");
            }
            ++i;
        }
        // Make sure that the number of inputs matches the number of inputs in the transaction
        if (inputs.size() != input_count) {
            throw std::ios_base::failure("Inputs provided does not match the number of inputs in transaction.");
        }

        // Read output data
        i = 0;
        while (!s.empty() && i < output_count) {
            PSBTOutput output(psbt_ver);
            s >> output;
            outputs.push_back(output);
            ++i;
        }
        // Make sure that the number of outputs matches the number of outputs in the transaction
        if (outputs.size() != output_count) {
            throw std::ios_base::failure("Outputs provided does not match the number of outputs in transaction.");
        }

        CacheUnsignedTxPieces();
    }

    template <typename Stream>
    PartiallySignedTransaction(deserialize_type, Stream& s) {
        Unserialize(s);
    }
};

enum class PSBTRole {
    CREATOR,
    UPDATER,
    BLINDER,
    SIGNER,
    FINALIZER,
    EXTRACTOR
};

std::string PSBTRoleName(PSBTRole role);

/** Compute a PrecomputedTransactionData object from a psbt. */
PrecomputedTransactionData PrecomputePSBTData(const PartiallySignedTransaction& psbt);

/** Checks whether a PSBTInput is already signed. */
bool PSBTInputSigned(const PSBTInput& input);

/** Signs a PSBTInput, verifying that all provided data matches what is being signed.
 *
 * txdata should be the output of PrecomputePSBTData (which can be shared across
 * multiple SignPSBTInput calls). If it is nullptr, a dummy signature will be created.
 **/
bool SignPSBTInput(const SigningProvider& provider, PartiallySignedTransaction& psbt, int index, const PrecomputedTransactionData* txdata, int sighash = SIGHASH_ALL, SignatureData* out_sigdata = nullptr, bool finalize = true);

/** Counts the unsigned inputs of a PSBT. */
size_t CountPSBTUnsignedInputs(const PartiallySignedTransaction& psbt);

/** Updates a PSBTOutput with information from provider.
 *
 * This fills in the redeem_script, witness_script, and hd_keypaths where possible.
 */
void UpdatePSBTOutput(const SigningProvider& provider, PartiallySignedTransaction& psbt, int index);

/**
 * Finalizes a PSBT if possible, combining partial signatures.
 *
 * @param[in,out] psbtx PartiallySignedTransaction to finalize
 * return True if the PSBT is now complete, false otherwise
 */
bool FinalizePSBT(PartiallySignedTransaction& psbtx);

/**
 * Finalizes a PSBT if possible, and extracts it to a CMutableTransaction if it could be finalized.
 *
 * @param[in]  psbtx PartiallySignedTransaction
 * @param[out] result CMutableTransaction representing the complete transaction, if successful
 * @return True if we successfully extracted the transaction, false otherwise
 */
bool FinalizeAndExtractPSBT(PartiallySignedTransaction& psbtx, CMutableTransaction& result);

/**
 * Combines PSBTs with the same underlying transaction, resulting in a single PSBT with all partial signatures from each input.
 *
 * @param[out] out   the combined PSBT, if successful
 * @param[in]  psbtxs the PSBTs to combine
 * @return error (OK if we successfully combined the transactions, other error if they were not compatible)
 */
[[nodiscard]] TransactionError CombinePSBTs(PartiallySignedTransaction& out, const std::vector<PartiallySignedTransaction>& psbtxs);

//! Decode a base64ed PSBT into a PartiallySignedTransaction
[[nodiscard]] bool DecodeBase64PSBT(PartiallySignedTransaction& decoded_psbt, const std::string& base64_psbt, std::string& error);
//! Decode a raw (binary blob) PSBT into a PartiallySignedTransaction
[[nodiscard]] bool DecodeRawPSBT(PartiallySignedTransaction& decoded_psbt, const std::string& raw_psbt, std::string& error);

std::string EncodePSBT(const PartiallySignedTransaction& psbt);

#endif // BITCOIN_PSBT_H<|MERGE_RESOLUTION|>--- conflicted
+++ resolved
@@ -31,7 +31,6 @@
 // Global types
 static constexpr uint8_t PSBT_GLOBAL_UNSIGNED_TX = 0x00;
 static constexpr uint8_t PSBT_GLOBAL_XPUB = 0x01;
-<<<<<<< HEAD
 static constexpr uint8_t PSBT_GLOBAL_TX_VERSION = 0x02;
 static constexpr uint8_t PSBT_GLOBAL_FALLBACK_LOCKTIME = 0x03;
 static constexpr uint8_t PSBT_GLOBAL_INPUT_COUNT = 0x04;
@@ -42,10 +41,6 @@
 // Elements proprietary types
 static constexpr uint8_t PSBT_ELEMENTS_GLOBAL_SCALAR = 0x00;
 static constexpr uint8_t PSBT_ELEMENTS_GLOBAL_TX_MODIFIABLE = 0x01;
-=======
-static constexpr uint8_t PSBT_GLOBAL_VERSION = 0xFB;
-static constexpr uint8_t PSBT_GLOBAL_PROPRIETARY = 0xFC;
->>>>>>> 50c502f5
 
 // Input types
 static constexpr uint8_t PSBT_IN_NON_WITNESS_UTXO = 0x00;
@@ -57,7 +52,6 @@
 static constexpr uint8_t PSBT_IN_BIP32_DERIVATION = 0x06;
 static constexpr uint8_t PSBT_IN_SCRIPTSIG = 0x07;
 static constexpr uint8_t PSBT_IN_SCRIPTWITNESS = 0x08;
-<<<<<<< HEAD
 static constexpr uint8_t PSBT_IN_PREVIOUS_TXID = 0x0e;
 static constexpr uint8_t PSBT_IN_OUTPUT_INDEX = 0x0f;
 static constexpr uint8_t PSBT_IN_SEQUENCE = 0x10;
@@ -87,15 +81,11 @@
 static constexpr uint8_t PSBT_ELEMENTS_IN_EXPLICIT_ASSET = 0x13;
 static constexpr uint8_t PSBT_ELEMENTS_IN_ASSET_PROOF = 0x14;
 static constexpr uint8_t PSBT_ELEMENTS_IN_BLINDED_ISSUANCE = 0x15;
-=======
-static constexpr uint8_t PSBT_IN_PROPRIETARY = 0xFC;
->>>>>>> 50c502f5
 
 // Output types
 static constexpr uint8_t PSBT_OUT_REDEEMSCRIPT = 0x00;
 static constexpr uint8_t PSBT_OUT_WITNESSSCRIPT = 0x01;
 static constexpr uint8_t PSBT_OUT_BIP32_DERIVATION = 0x02;
-<<<<<<< HEAD
 static constexpr uint8_t PSBT_OUT_AMOUNT = 0x03;
 static constexpr uint8_t PSBT_OUT_SCRIPT = 0x04;
 static constexpr uint8_t PSBT_OUT_PROPRIETARY = 0xFC;
@@ -113,9 +103,6 @@
 
 // Proprietary type identifier string
 static const std::vector<unsigned char> PSBT_ELEMENTS_ID = {'p', 's', 'e', 't'};
-=======
-static constexpr uint8_t PSBT_OUT_PROPRIETARY = 0xFC;
->>>>>>> 50c502f5
 
 // The separator is 0x00. Reading this in means that the unserializer can interpret it
 // as a 0 length key which indicates that this is the separator. The separator has no value.
@@ -126,11 +113,7 @@
 const std::streamsize MAX_FILE_SIZE_PSBT = 100000000; // 100 MiB
 
 // PSBT version number
-<<<<<<< HEAD
 static constexpr uint32_t PSBT_HIGHEST_VERSION = 2;
-=======
-static constexpr uint32_t PSBT_HIGHEST_VERSION = 0;
->>>>>>> 50c502f5
 
 /** A structure for PSBT proprietary types */
 struct PSBTProprietary
@@ -162,12 +145,9 @@
 void UnserializeFromVector(Stream& s, X&... args)
 {
     size_t expected_size = ReadCompactSize(s);
-<<<<<<< HEAD
     if (!expected_size) {
         return; /* Zero size = no data to read */
     }
-=======
->>>>>>> 50c502f5
     size_t remaining_before = s.size();
     UnserializeMany(s, args...);
     size_t remaining_after = s.size();
@@ -237,11 +217,7 @@
         if (!keypath_pair.first.IsValid()) {
             throw std::ios_base::failure("Invalid CPubKey being serialized");
         }
-<<<<<<< HEAD
         SerializeToVector(s, type, Span(keypath_pair.first));
-=======
-        SerializeToVector(s, type, Span{keypath_pair.first});
->>>>>>> 50c502f5
         SerializeHDKeypath(s, keypath_pair.second);
     }
 }
@@ -358,7 +334,6 @@
             SerializeToVector(s, final_script_witness.stack);
         }
 
-<<<<<<< HEAD
         // Write PSBTv2 fields
         if (m_psbt_version >= 2) {
             // Write prev txid, vout, sequence, and lock times
@@ -538,8 +513,6 @@
             }
         }
 
-=======
->>>>>>> 50c502f5
         // Write proprietary things
         for (const auto& entry : m_proprietary) {
             s << entry.key;
@@ -679,7 +652,6 @@
                     UnserializeFromVector(s, final_script_witness.stack);
                     break;
                 }
-<<<<<<< HEAD
                 case PSBT_IN_PREVIOUS_TXID:
                 {
                     if (!key_lookup.emplace(key).second) {
@@ -1025,20 +997,6 @@
                         s >> this_prop.value;
                         m_proprietary.insert(this_prop);
                     }
-=======
-                case PSBT_IN_PROPRIETARY:
-                {
-                    PSBTProprietary this_prop;
-                    skey >> this_prop.identifier;
-                    this_prop.subtype = ReadCompactSize(skey);
-                    this_prop.key = key;
-
-                    if (m_proprietary.count(this_prop) > 0) {
-                        throw std::ios_base::failure("Duplicate Key, proprietary key already found");
-                    }
-                    s >> this_prop.value;
-                    m_proprietary.insert(this_prop);
->>>>>>> 50c502f5
                     break;
                 }
                 // Unknown stuff
@@ -1097,7 +1055,6 @@
     std::optional<CScript> script{std::nullopt};
     std::map<std::vector<unsigned char>, std::vector<unsigned char>> unknown;
     std::set<PSBTProprietary> m_proprietary;
-<<<<<<< HEAD
 
     uint32_t m_psbt_version;
 
@@ -1112,8 +1069,6 @@
     std::optional<uint32_t> m_blinder_index{std::nullopt};
     std::vector<unsigned char> m_blind_value_proof;
     std::vector<unsigned char> m_blind_asset_proof;
-=======
->>>>>>> 50c502f5
 
     bool IsNull() const;
     void FillSignatureData(SignatureData& sigdata) const;
@@ -1142,7 +1097,6 @@
         // Write any hd keypaths
         SerializeHDKeypaths(s, hd_keypaths, CompactSizeWriter(PSBT_OUT_BIP32_DERIVATION));
 
-<<<<<<< HEAD
         if (m_psbt_version >= 2) {
             // Write amount and spk
             if (amount != std::nullopt) {
@@ -1214,8 +1168,6 @@
             }
         }
 
-=======
->>>>>>> 50c502f5
         // Write proprietary things
         for (const auto& entry : m_proprietary) {
             s << entry.key;
@@ -1282,7 +1234,6 @@
                     DeserializeHDKeypaths(s, key, hd_keypaths);
                     break;
                 }
-<<<<<<< HEAD
                 case PSBT_OUT_AMOUNT:
                 {
                     if (!key_lookup.emplace(key).second) {
@@ -1438,20 +1389,6 @@
                         s >> this_prop.value;
                         m_proprietary.insert(this_prop);
                     }
-=======
-                case PSBT_OUT_PROPRIETARY:
-                {
-                    PSBTProprietary this_prop;
-                    skey >> this_prop.identifier;
-                    this_prop.subtype = ReadCompactSize(skey);
-                    this_prop.key = key;
-
-                    if (m_proprietary.count(this_prop) > 0) {
-                        throw std::ios_base::failure("Duplicate Key, proprietary key already found");
-                    }
-                    s >> this_prop.value;
-                    m_proprietary.insert(this_prop);
->>>>>>> 50c502f5
                     break;
                 }
                 // Unknown stuff
@@ -1501,7 +1438,6 @@
 /** A version of CTransaction with the PSBT format*/
 struct PartiallySignedTransaction
 {
-<<<<<<< HEAD
     std::optional<CMutableTransaction> tx{std::nullopt};
     // We use a set of CExtPubKey in the event that there happens to be the same KeyOriginInfos for different CExtPubKeys
     // Note that this map swaps the key and values from the serialization
@@ -1517,17 +1453,6 @@
 
     // Elements proprietary fields
     std::set<uint256> m_scalar_offsets;
-=======
-    std::optional<CMutableTransaction> tx;
-    // We use a vector of CExtPubKey in the event that there happens to be the same KeyOriginInfos for different CExtPubKeys
-    // Note that this map swaps the key and values from the serialization
-    std::map<KeyOriginInfo, std::set<CExtPubKey>> m_xpubs;
-    std::vector<PSBTInput> inputs;
-    std::vector<PSBTOutput> outputs;
-    std::map<std::vector<unsigned char>, std::vector<unsigned char>> unknown;
-    std::optional<uint32_t> m_version;
-    std::set<PSBTProprietary> m_proprietary;
->>>>>>> 50c502f5
 
     bool IsNull() const;
     uint32_t GetVersion() const;
@@ -1556,14 +1481,9 @@
         // magic bytes
         s << PSBT_ELEMENTS_MAGIC_BYTES;
 
-<<<<<<< HEAD
         if (GetVersion() == 0) {
             // unsigned tx flag
             SerializeToVector(s, CompactSizeWriter(PSBT_GLOBAL_UNSIGNED_TX));
-=======
-        // unsigned tx flag
-        SerializeToVector(s, CompactSizeWriter(PSBT_GLOBAL_UNSIGNED_TX));
->>>>>>> 50c502f5
 
             // Write serialized tx to a stream
             OverrideStream<Stream> os(&s, s.GetType(), s.GetVersion() | SERIALIZE_TRANSACTION_NO_WITNESS);
@@ -1607,30 +1527,6 @@
             for (const uint256& scalar : m_scalar_offsets) {
                 SerializeToVector(s, CompactSizeWriter(PSBT_GLOBAL_PROPRIETARY), PSBT_ELEMENTS_ID, CompactSizeWriter(PSBT_ELEMENTS_GLOBAL_SCALAR), scalar);
                 s << PSBT_SEPARATOR; /* Zero length data value */
-            }
-        }
-
-        // PSBT version
-        if (GetVersion() > 0) {
-            SerializeToVector(s, CompactSizeWriter(PSBT_GLOBAL_VERSION));
-            SerializeToVector(s, *m_version);
-        }
-
-        // Write proprietary things
-        for (const auto& entry : m_proprietary) {
-            s << entry.key;
-            s << entry.value;
-        }
-
-        // Write xpubs
-        for (const auto& xpub_pair : m_xpubs) {
-            for (const auto& xpub : xpub_pair.second) {
-                unsigned char ser_xpub[BIP32_EXTKEY_WITH_VERSION_SIZE];
-                xpub.EncodeWithVersion(ser_xpub);
-                // Note that the serialization swaps the key and value
-                // The xpub is the key (for uniqueness) while the path is the value
-                SerializeToVector(s, PSBT_GLOBAL_XPUB, ser_xpub);
-                SerializeHDKeypath(s, xpub_pair.first);
             }
         }
 
@@ -1883,65 +1779,6 @@
                     }
                     break;
                 }
-                case PSBT_GLOBAL_XPUB:
-                {
-                    if (key.size() != BIP32_EXTKEY_WITH_VERSION_SIZE + 1) {
-                        throw std::ios_base::failure("Size of key was not the expected size for the type global xpub");
-                    }
-                    // Read in the xpub from key
-                    CExtPubKey xpub;
-                    xpub.DecodeWithVersion(&key.data()[1]);
-                    if (!xpub.pubkey.IsFullyValid()) {
-                       throw std::ios_base::failure("Invalid pubkey");
-                    }
-                    if (global_xpubs.count(xpub) > 0) {
-                       throw std::ios_base::failure("Duplicate key, global xpub already provided");
-                    }
-                    global_xpubs.insert(xpub);
-                    // Read in the keypath from stream
-                    KeyOriginInfo keypath;
-                    DeserializeHDKeypath(s, keypath);
-
-                    // Note that we store these swapped to make searches faster.
-                    // Serialization uses xpub -> keypath to enqure key uniqueness
-                    if (m_xpubs.count(keypath) == 0) {
-                        // Make a new set to put the xpub in
-                        m_xpubs[keypath] = {xpub};
-                    } else {
-                        // Insert xpub into existing set
-                        m_xpubs[keypath].insert(xpub);
-                    }
-                    break;
-                }
-                case PSBT_GLOBAL_VERSION:
-                {
-                    if (m_version) {
-                        throw std::ios_base::failure("Duplicate Key, version already provided");
-                    } else if (key.size() != 1) {
-                        throw std::ios_base::failure("Global version key is more than one byte type");
-                    }
-                    uint32_t v;
-                    UnserializeFromVector(s, v);
-                    m_version = v;
-                    if (*m_version > PSBT_HIGHEST_VERSION) {
-                        throw std::ios_base::failure("Unsupported version number");
-                    }
-                    break;
-                }
-                case PSBT_GLOBAL_PROPRIETARY:
-                {
-                    PSBTProprietary this_prop;
-                    skey >> this_prop.identifier;
-                    this_prop.subtype = ReadCompactSize(skey);
-                    this_prop.key = key;
-
-                    if (m_proprietary.count(this_prop) > 0) {
-                        throw std::ios_base::failure("Duplicate Key, proprietary key already found");
-                    }
-                    s >> this_prop.value;
-                    m_proprietary.insert(this_prop);
-                    break;
-                }
                 // Unknown stuff
                 default: {
                     if (unknown.count(key) > 0) {
