// Copyright (c) 2009-2022 The Bitcoin Core developers
// Distributed under the MIT software license, see the accompanying
// file COPYING or http://www.opensource.org/licenses/mit-license.php.

#ifndef BITCOIN_PSBT_H
#define BITCOIN_PSBT_H

#include <chainparams.h>
#include <node/transaction.h>
#include <pegins.h>
#include <policy/feerate.h>
#include <primitives/transaction.h>
#include <primitives/bitcoin/transaction.h>
#include <primitives/bitcoin/merkleblock.h>
#include <pubkey.h>
#include <script/keyorigin.h>
#include <script/sign.h>
#include <script/signingprovider.h>
#include <span.h>
#include <streams.h>

#include <bitset>
#include <optional>
#include <variant>

// Magic bytes
// static constexpr uint8_t PSBT_MAGIC_BYTES[5] = {'p', 's', 'b', 't', 0xff};
static constexpr uint8_t PSBT_ELEMENTS_MAGIC_BYTES[5] = {'p', 's', 'e', 't', 0xff};

// Global types
static constexpr uint8_t PSBT_GLOBAL_UNSIGNED_TX = 0x00;
static constexpr uint8_t PSBT_GLOBAL_XPUB = 0x01;
static constexpr uint8_t PSBT_GLOBAL_TX_VERSION = 0x02;
static constexpr uint8_t PSBT_GLOBAL_FALLBACK_LOCKTIME = 0x03;
static constexpr uint8_t PSBT_GLOBAL_INPUT_COUNT = 0x04;
static constexpr uint8_t PSBT_GLOBAL_OUTPUT_COUNT = 0x05;
static constexpr uint8_t PSBT_GLOBAL_TX_MODIFIABLE = 0x06;
static constexpr uint8_t PSBT_GLOBAL_VERSION = 0xFB;
static constexpr uint8_t PSBT_GLOBAL_PROPRIETARY = 0xFC;
// Elements proprietary types
static constexpr uint8_t PSBT_ELEMENTS_GLOBAL_SCALAR = 0x00;
static constexpr uint8_t PSBT_ELEMENTS_GLOBAL_TX_MODIFIABLE = 0x01;

// Input types
static constexpr uint8_t PSBT_IN_NON_WITNESS_UTXO = 0x00;
static constexpr uint8_t PSBT_IN_WITNESS_UTXO = 0x01;
static constexpr uint8_t PSBT_IN_PARTIAL_SIG = 0x02;
static constexpr uint8_t PSBT_IN_SIGHASH = 0x03;
static constexpr uint8_t PSBT_IN_REDEEMSCRIPT = 0x04;
static constexpr uint8_t PSBT_IN_WITNESSSCRIPT = 0x05;
static constexpr uint8_t PSBT_IN_BIP32_DERIVATION = 0x06;
static constexpr uint8_t PSBT_IN_SCRIPTSIG = 0x07;
static constexpr uint8_t PSBT_IN_SCRIPTWITNESS = 0x08;
static constexpr uint8_t PSBT_IN_PREVIOUS_TXID = 0x0e;
static constexpr uint8_t PSBT_IN_OUTPUT_INDEX = 0x0f;
static constexpr uint8_t PSBT_IN_SEQUENCE = 0x10;
static constexpr uint8_t PSBT_IN_REQUIRED_TIME_LOCKTIME = 0x11;
static constexpr uint8_t PSBT_IN_REQUIRED_HEIGHT_LOCKTIME = 0x12;
static constexpr uint8_t PSBT_IN_RIPEMD160 = 0x0A;
static constexpr uint8_t PSBT_IN_SHA256 = 0x0B;
static constexpr uint8_t PSBT_IN_HASH160 = 0x0C;
static constexpr uint8_t PSBT_IN_HASH256 = 0x0D;
static constexpr uint8_t PSBT_IN_TAP_KEY_SIG = 0x13;
static constexpr uint8_t PSBT_IN_TAP_SCRIPT_SIG = 0x14;
static constexpr uint8_t PSBT_IN_TAP_LEAF_SCRIPT = 0x15;
static constexpr uint8_t PSBT_IN_TAP_BIP32_DERIVATION = 0x16;
static constexpr uint8_t PSBT_IN_TAP_INTERNAL_KEY = 0x17;
static constexpr uint8_t PSBT_IN_TAP_MERKLE_ROOT = 0x18;
static constexpr uint8_t PSBT_IN_PROPRIETARY = 0xFC;
// Elements proprietary types
static constexpr uint8_t PSBT_ELEMENTS_IN_ISSUANCE_VALUE = 0x00;
static constexpr uint8_t PSBT_ELEMENTS_IN_ISSUANCE_VALUE_COMMITMENT = 0x01;
static constexpr uint8_t PSBT_ELEMENTS_IN_ISSUANCE_VALUE_RANGEPROOF = 0x02;
static constexpr uint8_t PSBT_ELEMENTS_IN_ISSUANCE_INFLATION_KEYS_RANGEPROOF = 0x03;
static constexpr uint8_t PSBT_ELEMENTS_IN_PEG_IN_TX = 0x04;
static constexpr uint8_t PSBT_ELEMENTS_IN_PEG_IN_TXOUT_PROOF = 0x05;
static constexpr uint8_t PSBT_ELEMENTS_IN_PEG_IN_GENESIS_HASH = 0x06;
static constexpr uint8_t PSBT_ELEMENTS_IN_PEG_IN_CLAIM_SCRIPT = 0x07;
static constexpr uint8_t PSBT_ELEMENTS_IN_PEG_IN_VALUE = 0x08;
static constexpr uint8_t PSBT_ELEMENTS_IN_PEG_IN_WITNESS = 0x09;
static constexpr uint8_t PSBT_ELEMENTS_IN_ISSUANCE_INFLATION_KEYS_AMOUNT = 0x0a;
static constexpr uint8_t PSBT_ELEMENTS_IN_ISSUANCE_INFLATION_KEYS_COMMITMENT = 0x0b;
static constexpr uint8_t PSBT_ELEMENTS_IN_ISSUANCE_BLINDING_NONCE = 0x0c;
static constexpr uint8_t PSBT_ELEMENTS_IN_ISSUANCE_ASSET_ENTROPY = 0x0d;
static constexpr uint8_t PSBT_ELEMENTS_IN_UTXO_RANGEPROOF = 0x0e;
static constexpr uint8_t PSBT_ELEMENTS_IN_ISSUANCE_BLIND_VALUE_PROOF = 0x0f;
static constexpr uint8_t PSBT_ELEMENTS_IN_ISSUANCE_BLIND_INFLATION_KEYS_PROOF = 0x10;
static constexpr uint8_t PSBT_ELEMENTS_IN_EXPLICIT_VALUE = 0x11;
static constexpr uint8_t PSBT_ELEMENTS_IN_VALUE_PROOF = 0x12;
static constexpr uint8_t PSBT_ELEMENTS_IN_EXPLICIT_ASSET = 0x13;
static constexpr uint8_t PSBT_ELEMENTS_IN_ASSET_PROOF = 0x14;
static constexpr uint8_t PSBT_ELEMENTS_IN_BLINDED_ISSUANCE = 0x15;

// Output types
static constexpr uint8_t PSBT_OUT_REDEEMSCRIPT = 0x00;
static constexpr uint8_t PSBT_OUT_WITNESSSCRIPT = 0x01;
static constexpr uint8_t PSBT_OUT_BIP32_DERIVATION = 0x02;
static constexpr uint8_t PSBT_OUT_AMOUNT = 0x03;
static constexpr uint8_t PSBT_OUT_SCRIPT = 0x04;
static constexpr uint8_t PSBT_OUT_TAP_INTERNAL_KEY = 0x05;
static constexpr uint8_t PSBT_OUT_TAP_TREE = 0x06;
static constexpr uint8_t PSBT_OUT_TAP_BIP32_DERIVATION = 0x07;
static constexpr uint8_t PSBT_OUT_PROPRIETARY = 0xFC;
// Elements proprietary types
static constexpr uint8_t PSBT_ELEMENTS_OUT_VALUE_COMMITMENT = 0x01;
static constexpr uint8_t PSBT_ELEMENTS_OUT_ASSET = 0x02;
static constexpr uint8_t PSBT_ELEMENTS_OUT_ASSET_COMMITMENT = 0x03;
static constexpr uint8_t PSBT_ELEMENTS_OUT_VALUE_RANGEPROOF = 0x04;
static constexpr uint8_t PSBT_ELEMENTS_OUT_ASSET_SURJECTION_PROOF = 0x05;
static constexpr uint8_t PSBT_ELEMENTS_OUT_BLINDING_PUBKEY = 0x06;
static constexpr uint8_t PSBT_ELEMENTS_OUT_ECDH_PUBKEY = 0x07;
static constexpr uint8_t PSBT_ELEMENTS_OUT_BLINDER_INDEX = 0x08;
static constexpr uint8_t PSBT_ELEMENTS_OUT_BLIND_VALUE_PROOF = 0x09;
static constexpr uint8_t PSBT_ELEMENTS_OUT_BLIND_ASSET_PROOF = 0x0a;

// Proprietary type identifier string
static const std::vector<unsigned char> PSBT_ELEMENTS_ID = {'p', 's', 'e', 't'};

// The separator is 0x00. Reading this in means that the unserializer can interpret it
// as a 0 length key which indicates that this is the separator. The separator has no value.
static constexpr uint8_t PSBT_SEPARATOR = 0x00;

// BIP 174 does not specify a maximum file size, but we set a limit anyway
// to prevent reading a stream indefinitely and running out of memory.
const std::streamsize MAX_FILE_SIZE_PSBT = 100000000; // 100 MB

// PSBT version number
static constexpr uint32_t PSBT_HIGHEST_VERSION = 2;

/** A structure for PSBT proprietary types */
struct PSBTProprietary
{
    uint64_t subtype;
    std::vector<unsigned char> identifier;
    std::vector<unsigned char> key;
    std::vector<unsigned char> value;

    bool operator<(const PSBTProprietary &b) const {
        return key < b.key;
    }
    bool operator==(const PSBTProprietary &b) const {
        return key == b.key;
    }
};

// Takes a stream and multiple arguments and serializes them as if first serialized into a vector and then into the stream
// The resulting output into the stream has the total serialized length of all of the objects followed by all objects concatenated with each other.
template<typename Stream, typename... X>
void SerializeToVector(Stream& s, const X&... args)
{
<<<<<<< HEAD
    WriteCompactSize(s, GetSerializeSizeMany(0, args...));
=======
    SizeComputer sizecomp;
    SerializeMany(sizecomp, args...);
    WriteCompactSize(s, sizecomp.size());
>>>>>>> 950af7c8
    SerializeMany(s, args...);
}

// Takes a stream and multiple arguments and unserializes them first as a vector then each object individually in the order provided in the arguments
template<typename Stream, typename... X>
void UnserializeFromVector(Stream& s, X&&... args)
{
    size_t expected_size = ReadCompactSize(s);
    if (!expected_size) {
        return; /* Zero size = no data to read */
    }
    size_t remaining_before = s.size();
    UnserializeMany(s, args...);
    size_t remaining_after = s.size();
    if (remaining_after + expected_size != remaining_before) {
        throw std::ios_base::failure("Size of value was not the stated size");
    }
}

// Deserialize bytes of given length from the stream as a KeyOriginInfo
template<typename Stream>
KeyOriginInfo DeserializeKeyOrigin(Stream& s, uint64_t length)
{
    // Read in key path
    if (length % 4 || length == 0) {
        throw std::ios_base::failure("Invalid length for HD key path");
    }

    KeyOriginInfo hd_keypath;
    s >> hd_keypath.fingerprint;
    for (unsigned int i = 4; i < length; i += sizeof(uint32_t)) {
        uint32_t index;
        s >> index;
        hd_keypath.path.push_back(index);
    }
    return hd_keypath;
}

// Deserialize a length prefixed KeyOriginInfo from a stream
template<typename Stream>
void DeserializeHDKeypath(Stream& s, KeyOriginInfo& hd_keypath)
{
    hd_keypath = DeserializeKeyOrigin(s, ReadCompactSize(s));
}

// Deserialize HD keypaths into a map
template<typename Stream>
void DeserializeHDKeypaths(Stream& s, const std::vector<unsigned char>& key, std::map<CPubKey, KeyOriginInfo>& hd_keypaths)
{
    // Make sure that the key is the size of pubkey + 1
    if (key.size() != CPubKey::SIZE + 1 && key.size() != CPubKey::COMPRESSED_SIZE + 1) {
        throw std::ios_base::failure("Size of key was not the expected size for the type BIP32 keypath");
    }
    // Read in the pubkey from key
    CPubKey pubkey(key.begin() + 1, key.end());
    if (!pubkey.IsFullyValid()) {
       throw std::ios_base::failure("Invalid pubkey");
    }
    if (hd_keypaths.count(pubkey) > 0) {
        throw std::ios_base::failure("Duplicate Key, pubkey derivation path already provided");
    }

    KeyOriginInfo keypath;
    DeserializeHDKeypath(s, keypath);

    // Add to map
    hd_keypaths.emplace(pubkey, std::move(keypath));
}

// Serialize a KeyOriginInfo to a stream
template<typename Stream>
void SerializeKeyOrigin(Stream& s, KeyOriginInfo hd_keypath)
{
    s << hd_keypath.fingerprint;
    for (const auto& path : hd_keypath.path) {
        s << path;
    }
}

// Serialize a length prefixed KeyOriginInfo to a stream
template<typename Stream>
void SerializeHDKeypath(Stream& s, KeyOriginInfo hd_keypath)
{
    WriteCompactSize(s, (hd_keypath.path.size() + 1) * sizeof(uint32_t));
    SerializeKeyOrigin(s, hd_keypath);
}

// Serialize HD keypaths to a stream from a map
template<typename Stream>
void SerializeHDKeypaths(Stream& s, const std::map<CPubKey, KeyOriginInfo>& hd_keypaths, CompactSizeWriter type)
{
    for (const auto& keypath_pair : hd_keypaths) {
        if (!keypath_pair.first.IsValid()) {
            throw std::ios_base::failure("Invalid CPubKey being serialized");
        }
        SerializeToVector(s, type, Span(keypath_pair.first));
        SerializeHDKeypath(s, keypath_pair.second);
    }
}

/** A structure for PSBTs which contain per-input information */
struct PSBTInput
{
    CTransactionRef non_witness_utxo;
    CTxOut witness_utxo;
    CScript redeem_script;
    CScript witness_script;
    CScript final_script_sig;
    CScriptWitness final_script_witness;
    std::map<CPubKey, KeyOriginInfo> hd_keypaths;
    std::map<CKeyID, SigPair> partial_sigs;
    uint256 prev_txid;
    std::optional<uint32_t> prev_out{std::nullopt};
    std::optional<uint32_t> sequence{std::nullopt};
    std::optional<uint32_t> time_locktime{std::nullopt};
    std::optional<uint32_t> height_locktime{std::nullopt};
    std::map<uint160, std::vector<unsigned char>> ripemd160_preimages;
    std::map<uint256, std::vector<unsigned char>> sha256_preimages;
    std::map<uint160, std::vector<unsigned char>> hash160_preimages;
    std::map<uint256, std::vector<unsigned char>> hash256_preimages;

    // Taproot fields
    std::vector<unsigned char> m_tap_key_sig;
    std::map<std::pair<XOnlyPubKey, uint256>, std::vector<unsigned char>> m_tap_script_sigs;
    std::map<std::pair<std::vector<unsigned char>, int>, std::set<std::vector<unsigned char>, ShortestVectorFirstComparator>> m_tap_scripts;
    std::map<XOnlyPubKey, std::pair<std::set<uint256>, KeyOriginInfo>> m_tap_bip32_paths;
    XOnlyPubKey m_tap_internal_key;
    uint256 m_tap_merkle_root;

    std::map<std::vector<unsigned char>, std::vector<unsigned char>> unknown;
    std::set<PSBTProprietary> m_proprietary;
    std::optional<int> sighash_type;

    uint32_t m_psbt_version;

    // Elements proprietary fields
    // Issuances
    std::optional<CAmount> m_issuance_value{std::nullopt};
    CConfidentialValue m_issuance_value_commitment;
    std::vector<unsigned char> m_issuance_rangeproof;
    std::vector<unsigned char> m_issuance_inflation_keys_rangeproof;
    std::optional<CAmount> m_issuance_inflation_keys_amount{std::nullopt};
    CConfidentialValue m_issuance_inflation_keys_commitment;
    uint256 m_issuance_blinding_nonce;
    uint256 m_issuance_asset_entropy;
    std::vector<unsigned char> m_blind_issuance_value_proof;
    std::vector<unsigned char> m_blind_issuance_inflation_keys_proof;
    std::optional<bool> m_blinded_issuance;

    // Peg-in
    std::variant<std::monostate, Sidechain::Bitcoin::CTransactionRef, CTransactionRef> m_peg_in_tx;
    std::variant<std::monostate, Sidechain::Bitcoin::CMerkleBlock, CMerkleBlock> m_peg_in_txout_proof;
    CScript m_peg_in_claim_script;
    uint256 m_peg_in_genesis_hash;
    std::optional<CAmount> m_peg_in_value{std::nullopt};
    CScriptWitness m_peg_in_witness;

    // Auxiliary elements stuff
    std::vector<unsigned char> m_utxo_rangeproof;
    std::optional<CAmount> m_explicit_value;
    std::vector<unsigned char> m_value_proof;
    uint256 m_explicit_asset;
    std::vector<unsigned char> m_asset_proof;

    bool IsNull() const;
    void FillSignatureData(SignatureData& sigdata) const;
    void FromSignatureData(const SignatureData& sigdata);
    bool Merge(const PSBTInput& input);
    bool GetUTXO(CTxOut& utxo) const;
    COutPoint GetOutPoint() const;
    PSBTInput(uint32_t version) : m_psbt_version(version) {}

    template <typename Stream>
    inline void Serialize(Stream& s) const {
        // Write the utxo
        if (non_witness_utxo) {
            SerializeToVector(s, CompactSizeWriter(PSBT_IN_NON_WITNESS_UTXO));
            SerializeToVector(s, TX_NO_WITNESS(non_witness_utxo));
        }
        if (!witness_utxo.IsNull()) {
            SerializeToVector(s, CompactSizeWriter(PSBT_IN_WITNESS_UTXO));
            SerializeToVector(s, witness_utxo);
        }

        if (final_script_sig.empty() && final_script_witness.IsNull()) {
            // Write any partial signatures
            for (auto sig_pair : partial_sigs) {
                SerializeToVector(s, CompactSizeWriter(PSBT_IN_PARTIAL_SIG), Span{sig_pair.second.first});
                s << sig_pair.second.second;
            }

            // Write the sighash type
            if (sighash_type != std::nullopt) {
                SerializeToVector(s, CompactSizeWriter(PSBT_IN_SIGHASH));
                SerializeToVector(s, *sighash_type);
            }

            // Write the redeem script
            if (!redeem_script.empty()) {
                SerializeToVector(s, CompactSizeWriter(PSBT_IN_REDEEMSCRIPT));
                s << redeem_script;
            }

            // Write the witness script
            if (!witness_script.empty()) {
                SerializeToVector(s, CompactSizeWriter(PSBT_IN_WITNESSSCRIPT));
                s << witness_script;
            }

            // Write any hd keypaths
            SerializeHDKeypaths(s, hd_keypaths, CompactSizeWriter(PSBT_IN_BIP32_DERIVATION));

            // Write any ripemd160 preimage
            for (const auto& [hash, preimage] : ripemd160_preimages) {
                SerializeToVector(s, CompactSizeWriter(PSBT_IN_RIPEMD160), Span{hash});
                s << preimage;
            }

            // Write any sha256 preimage
            for (const auto& [hash, preimage] : sha256_preimages) {
                SerializeToVector(s, CompactSizeWriter(PSBT_IN_SHA256), Span{hash});
                s << preimage;
            }

            // Write any hash160 preimage
            for (const auto& [hash, preimage] : hash160_preimages) {
                SerializeToVector(s, CompactSizeWriter(PSBT_IN_HASH160), Span{hash});
                s << preimage;
            }

            // Write any hash256 preimage
            for (const auto& [hash, preimage] : hash256_preimages) {
                SerializeToVector(s, CompactSizeWriter(PSBT_IN_HASH256), Span{hash});
                s << preimage;
            }

            // Write taproot key sig
            if (!m_tap_key_sig.empty()) {
                SerializeToVector(s, PSBT_IN_TAP_KEY_SIG);
                s << m_tap_key_sig;
            }

            // Write taproot script sigs
            for (const auto& [pubkey_leaf, sig] : m_tap_script_sigs) {
                const auto& [xonly, leaf_hash] = pubkey_leaf;
                SerializeToVector(s, PSBT_IN_TAP_SCRIPT_SIG, xonly, leaf_hash);
                s << sig;
            }

            // Write taproot leaf scripts
            for (const auto& [leaf, control_blocks] : m_tap_scripts) {
                const auto& [script, leaf_ver] = leaf;
                for (const auto& control_block : control_blocks) {
                    SerializeToVector(s, PSBT_IN_TAP_LEAF_SCRIPT, Span{control_block});
                    std::vector<unsigned char> value_v(script.begin(), script.end());
                    value_v.push_back((uint8_t)leaf_ver);
                    s << value_v;
                }
            }

            // Write taproot bip32 keypaths
            for (const auto& [xonly, leaf_origin] : m_tap_bip32_paths) {
                const auto& [leaf_hashes, origin] = leaf_origin;
                SerializeToVector(s, PSBT_IN_TAP_BIP32_DERIVATION, xonly);
                std::vector<unsigned char> value;
                CVectorWriter s_value{s.GetParams().allow_witness, value, 0};
                s_value << leaf_hashes;
                SerializeKeyOrigin(s_value, origin);
                s << value;
            }

            // Write taproot internal key
            if (!m_tap_internal_key.IsNull()) {
                SerializeToVector(s, PSBT_IN_TAP_INTERNAL_KEY);
                s << ToByteVector(m_tap_internal_key);
            }

            // Write taproot merkle root
            if (!m_tap_merkle_root.IsNull()) {
                SerializeToVector(s, PSBT_IN_TAP_MERKLE_ROOT);
                SerializeToVector(s, m_tap_merkle_root);
            }
        }

        // Write script sig
        if (!final_script_sig.empty()) {
            SerializeToVector(s, CompactSizeWriter(PSBT_IN_SCRIPTSIG));
            s << final_script_sig;
        }
        // write script witness
        if (!final_script_witness.IsNull()) {
            SerializeToVector(s, CompactSizeWriter(PSBT_IN_SCRIPTWITNESS));
            SerializeToVector(s, final_script_witness.stack);
        }

        // Write PSBTv2 fields
        if (m_psbt_version >= 2) {
            // Write prev txid, vout, sequence, and lock times
            if (!prev_txid.IsNull()) {
                SerializeToVector(s, CompactSizeWriter(PSBT_IN_PREVIOUS_TXID));
                SerializeToVector(s, prev_txid);
            }
            if (prev_out != std::nullopt) {
                SerializeToVector(s, CompactSizeWriter(PSBT_IN_OUTPUT_INDEX));
                SerializeToVector(s, *prev_out);
            }
            if (sequence != std::nullopt) {
                SerializeToVector(s, CompactSizeWriter(PSBT_IN_SEQUENCE));
                SerializeToVector(s, *sequence);
            }
            if (time_locktime != std::nullopt) {
                SerializeToVector(s, CompactSizeWriter(PSBT_IN_REQUIRED_TIME_LOCKTIME));
                SerializeToVector(s, *time_locktime);
            }
            if (height_locktime != std::nullopt) {
                SerializeToVector(s, CompactSizeWriter(PSBT_IN_REQUIRED_HEIGHT_LOCKTIME));
                SerializeToVector(s, *height_locktime);
            }

            // Elements proprietary fields are only allowed with v2
            // Issuance value + commitment
            if (m_issuance_value != std::nullopt) {
                SerializeToVector(s, CompactSizeWriter(PSBT_IN_PROPRIETARY), PSBT_ELEMENTS_ID, CompactSizeWriter(PSBT_ELEMENTS_IN_ISSUANCE_VALUE));
                SerializeToVector(s, *m_issuance_value);
            }
            if (!m_issuance_value_commitment.IsNull()) {
                SerializeToVector(s, CompactSizeWriter(PSBT_IN_PROPRIETARY), PSBT_ELEMENTS_ID, CompactSizeWriter(PSBT_ELEMENTS_IN_ISSUANCE_VALUE_COMMITMENT));
                SerializeToVector(s, m_issuance_value_commitment);
            }

            // Issuance rangeproof
            if (!m_issuance_rangeproof.empty()) {
                SerializeToVector(s, CompactSizeWriter(PSBT_IN_PROPRIETARY), PSBT_ELEMENTS_ID, CompactSizeWriter(PSBT_ELEMENTS_IN_ISSUANCE_VALUE_RANGEPROOF));
                s << m_issuance_rangeproof;
            }

            // Issuance inflation keys rangeproof
            if (!m_issuance_inflation_keys_rangeproof.empty()) {
                SerializeToVector(s, CompactSizeWriter(PSBT_IN_PROPRIETARY), PSBT_ELEMENTS_ID, CompactSizeWriter(PSBT_ELEMENTS_IN_ISSUANCE_INFLATION_KEYS_RANGEPROOF));
                s << m_issuance_inflation_keys_rangeproof;
            }

            if (Params().GetConsensus().ParentChainHasPow()) {
                // Peg-in tx
                if (m_peg_in_tx.index() > 0) {
                    const auto peg_in_tx = std::get_if<Sidechain::Bitcoin::CTransactionRef>(&m_peg_in_tx);
                    if (peg_in_tx) {
                        SerializeToVector(s, CompactSizeWriter(PSBT_IN_PROPRIETARY), PSBT_ELEMENTS_ID, CompactSizeWriter(PSBT_ELEMENTS_IN_PEG_IN_TX));
                        SerializeToVector(s, TX_NO_WITNESS(*peg_in_tx));
                    }
                }

                // Peg-in proof
                if (m_peg_in_txout_proof.index() > 0) {
                    const auto txout_proof = std::get_if<Sidechain::Bitcoin::CMerkleBlock>(&m_peg_in_txout_proof);
                    if (txout_proof) {
                        SerializeToVector(s, CompactSizeWriter(PSBT_IN_PROPRIETARY), PSBT_ELEMENTS_ID, CompactSizeWriter(PSBT_ELEMENTS_IN_PEG_IN_TXOUT_PROOF));
                        SerializeToVector(s, *txout_proof);
                    }
                }
            } else {
                // Peg-in tx
                if (m_peg_in_tx.index() > 0) {
                    const auto peg_in_tx = std::get_if<CTransactionRef>(&m_peg_in_tx);
                    if (peg_in_tx) {
                        SerializeToVector(s, CompactSizeWriter(PSBT_IN_PROPRIETARY), PSBT_ELEMENTS_ID, CompactSizeWriter(PSBT_ELEMENTS_IN_PEG_IN_TX));
                        SerializeToVector(s, TX_NO_WITNESS(*peg_in_tx));
                    }
                }

                // Peg-in proof
                if (m_peg_in_txout_proof.index() > 0) {
                    const auto txout_proof = std::get_if<CMerkleBlock>(&m_peg_in_txout_proof);
                    if (txout_proof) {
                        SerializeToVector(s, CompactSizeWriter(PSBT_IN_PROPRIETARY), PSBT_ELEMENTS_ID, CompactSizeWriter(PSBT_ELEMENTS_IN_PEG_IN_TXOUT_PROOF));
                        SerializeToVector(s, *txout_proof);
                    }
                }
            }

            // Peg-in genesis hash
            if (!m_peg_in_genesis_hash.IsNull()) {
                SerializeToVector(s, CompactSizeWriter(PSBT_IN_PROPRIETARY), PSBT_ELEMENTS_ID, CompactSizeWriter(PSBT_ELEMENTS_IN_PEG_IN_GENESIS_HASH));
                SerializeToVector(s, m_peg_in_genesis_hash);
            }

            // Peg-in claim script
            if (!m_peg_in_claim_script.empty()) {
                SerializeToVector(s, CompactSizeWriter(PSBT_IN_PROPRIETARY), PSBT_ELEMENTS_ID, CompactSizeWriter(PSBT_ELEMENTS_IN_PEG_IN_CLAIM_SCRIPT));
                s << m_peg_in_claim_script;
            }

            // Peg-in value
            if (m_peg_in_value != std::nullopt) {
                SerializeToVector(s, CompactSizeWriter(PSBT_IN_PROPRIETARY), PSBT_ELEMENTS_ID, CompactSizeWriter(PSBT_ELEMENTS_IN_PEG_IN_VALUE));
                SerializeToVector(s, *m_peg_in_value);
            }

            // Peg-in witness
            if (!m_peg_in_witness.IsNull()) {
                SerializeToVector(s, CompactSizeWriter(PSBT_IN_PROPRIETARY), PSBT_ELEMENTS_ID, CompactSizeWriter(PSBT_ELEMENTS_IN_PEG_IN_WITNESS));
                SerializeToVector(s, m_peg_in_witness.stack);
            }

            // Issuance inflation keys amount
            if (m_issuance_inflation_keys_amount != std::nullopt) {
                SerializeToVector(s, CompactSizeWriter(PSBT_IN_PROPRIETARY), PSBT_ELEMENTS_ID, CompactSizeWriter(PSBT_ELEMENTS_IN_ISSUANCE_INFLATION_KEYS_AMOUNT));
                SerializeToVector(s, *m_issuance_inflation_keys_amount);
            }

            // Issuance inflation keys commitment
            if (!m_issuance_inflation_keys_commitment.IsNull()) {
                SerializeToVector(s, CompactSizeWriter(PSBT_IN_PROPRIETARY), PSBT_ELEMENTS_ID, CompactSizeWriter(PSBT_ELEMENTS_IN_ISSUANCE_INFLATION_KEYS_COMMITMENT));
                SerializeToVector(s, m_issuance_inflation_keys_commitment);
            }

            // Issuance blinding nonce
            if (!m_issuance_blinding_nonce.IsNull()) {
                SerializeToVector(s, CompactSizeWriter(PSBT_IN_PROPRIETARY), PSBT_ELEMENTS_ID, CompactSizeWriter(PSBT_ELEMENTS_IN_ISSUANCE_BLINDING_NONCE));
                SerializeToVector(s, m_issuance_blinding_nonce);
            }

            // Issuance asset entropy
            if (!m_issuance_asset_entropy.IsNull()) {
                SerializeToVector(s, CompactSizeWriter(PSBT_IN_PROPRIETARY), PSBT_ELEMENTS_ID, CompactSizeWriter(PSBT_ELEMENTS_IN_ISSUANCE_ASSET_ENTROPY));
                SerializeToVector(s, m_issuance_asset_entropy);
            }

            // UTXO rangeproof
            if (!m_utxo_rangeproof.empty()) {
                SerializeToVector(s, CompactSizeWriter(PSBT_OUT_PROPRIETARY), PSBT_ELEMENTS_ID, CompactSizeWriter(PSBT_ELEMENTS_IN_UTXO_RANGEPROOF));
                s << m_utxo_rangeproof;
            }

            // Blind issuance value proof
            if (!m_blind_issuance_value_proof.empty()) {
                SerializeToVector(s, CompactSizeWriter(PSBT_OUT_PROPRIETARY), PSBT_ELEMENTS_ID, CompactSizeWriter(PSBT_ELEMENTS_IN_ISSUANCE_BLIND_VALUE_PROOF));
                s << m_blind_issuance_value_proof;
            }

            // Blind issuance inflation keys value proof
            if (!m_blind_issuance_inflation_keys_proof.empty()) {
                SerializeToVector(s, CompactSizeWriter(PSBT_OUT_PROPRIETARY), PSBT_ELEMENTS_ID, CompactSizeWriter(PSBT_ELEMENTS_IN_ISSUANCE_BLIND_INFLATION_KEYS_PROOF));
                s << m_blind_issuance_inflation_keys_proof;
            }

            // Explicit value and its proof
            if (m_explicit_value.has_value()) {
                SerializeToVector(s, CompactSizeWriter(PSBT_IN_PROPRIETARY), PSBT_ELEMENTS_ID, CompactSizeWriter(PSBT_ELEMENTS_IN_EXPLICIT_VALUE));
                SerializeToVector(s, m_explicit_value.value());
            }
            if (!m_value_proof.empty()) {
                SerializeToVector(s, CompactSizeWriter(PSBT_IN_PROPRIETARY), PSBT_ELEMENTS_ID, CompactSizeWriter(PSBT_ELEMENTS_IN_VALUE_PROOF));
                s << m_value_proof;
            }

            // Explicit asset and its proof
            if (!m_explicit_asset.IsNull()) {
                SerializeToVector(s, CompactSizeWriter(PSBT_IN_PROPRIETARY), PSBT_ELEMENTS_ID, CompactSizeWriter(PSBT_ELEMENTS_IN_EXPLICIT_ASSET));
                SerializeToVector(s, m_explicit_asset);
            }
            if (!m_asset_proof.empty()) {
                SerializeToVector(s, CompactSizeWriter(PSBT_IN_PROPRIETARY), PSBT_ELEMENTS_ID, CompactSizeWriter(PSBT_ELEMENTS_IN_ASSET_PROOF));
                s << m_asset_proof;
            }

            if (m_blinded_issuance.has_value()) {
                SerializeToVector(s, CompactSizeWriter(PSBT_IN_PROPRIETARY), PSBT_ELEMENTS_ID, CompactSizeWriter(PSBT_ELEMENTS_IN_BLINDED_ISSUANCE));
                SerializeToVector(s, *m_blinded_issuance);
            }
        }

        // Write proprietary things
        for (const auto& entry : m_proprietary) {
            s << entry.key;
            s << entry.value;
        }

        // Write unknown things
        for (auto& entry : unknown) {
            s << entry.first;
            s << entry.second;
        }

        s << PSBT_SEPARATOR;
    }


    template <typename Stream>
    inline void Unserialize(Stream& s) {
        // Used for duplicate key detection
        std::set<std::vector<unsigned char>> key_lookup;

        // Read loop
        bool found_sep = false;
        while(!s.eof()) {
            // Read
            std::vector<unsigned char> key;
            s >> key;

            // the key is empty if that was actually a separator byte
            // This is a special case for key lengths 0 as those are not allowed (except for separator)
            if (key.empty()) {
                found_sep = true;
                break;
            }

            // Type is compact size uint at beginning of key
            SpanReader skey{s.GetParams().allow_witness, key};
            uint64_t type = ReadCompactSize(skey);

            // Do stuff based on type
            switch(type) {
                case PSBT_IN_NON_WITNESS_UTXO:
                {
                    if (!key_lookup.emplace(key).second) {
                        throw std::ios_base::failure("Duplicate Key, input non-witness utxo already provided");
                    } else if (key.size() != 1) {
                        throw std::ios_base::failure("Non-witness utxo key is more than one byte type");
                    }
                    // Set the stream to unserialize with witness since this is always a valid network transaction
                    UnserializeFromVector(s, TX_WITH_WITNESS(non_witness_utxo));
                    break;
                }
                case PSBT_IN_WITNESS_UTXO:
                    if (!key_lookup.emplace(key).second) {
                        throw std::ios_base::failure("Duplicate Key, input witness utxo already provided");
                    } else if (key.size() != 1) {
                        throw std::ios_base::failure("Witness utxo key is more than one byte type");
                    }
                    UnserializeFromVector(s, witness_utxo);
                    break;
                case PSBT_IN_PARTIAL_SIG:
                {
                    // Make sure that the key is the size of pubkey + 1
                    if (key.size() != CPubKey::SIZE + 1 && key.size() != CPubKey::COMPRESSED_SIZE + 1) {
                        throw std::ios_base::failure("Size of key was not the expected size for the type partial signature pubkey");
                    }
                    // Read in the pubkey from key
                    CPubKey pubkey(key.begin() + 1, key.end());
                    if (!pubkey.IsFullyValid()) {
                       throw std::ios_base::failure("Invalid pubkey");
                    }
                    if (partial_sigs.count(pubkey.GetID()) > 0) {
                        throw std::ios_base::failure("Duplicate Key, input partial signature for pubkey already provided");
                    }

                    // Read in the signature from value
                    std::vector<unsigned char> sig;
                    s >> sig;

                    // Add to list
                    partial_sigs.emplace(pubkey.GetID(), SigPair(pubkey, std::move(sig)));
                    break;
                }
                case PSBT_IN_SIGHASH:
                    if (!key_lookup.emplace(key).second) {
                        throw std::ios_base::failure("Duplicate Key, input sighash type already provided");
                    } else if (key.size() != 1) {
                        throw std::ios_base::failure("Sighash type key is more than one byte type");
                    }
                    int sighash;
                    UnserializeFromVector(s, sighash);
                    sighash_type = sighash;
                    break;
                case PSBT_IN_REDEEMSCRIPT:
                {
                    if (!key_lookup.emplace(key).second) {
                        throw std::ios_base::failure("Duplicate Key, input redeemScript already provided");
                    } else if (key.size() != 1) {
                        throw std::ios_base::failure("Input redeemScript key is more than one byte type");
                    }
                    s >> redeem_script;
                    break;
                }
                case PSBT_IN_WITNESSSCRIPT:
                {
                    if (!key_lookup.emplace(key).second) {
                        throw std::ios_base::failure("Duplicate Key, input witnessScript already provided");
                    } else if (key.size() != 1) {
                        throw std::ios_base::failure("Input witnessScript key is more than one byte type");
                    }
                    s >> witness_script;
                    break;
                }
                case PSBT_IN_BIP32_DERIVATION:
                {
                    DeserializeHDKeypaths(s, key, hd_keypaths);
                    break;
                }
                case PSBT_IN_SCRIPTSIG:
                {
                    if (!key_lookup.emplace(key).second) {
                        throw std::ios_base::failure("Duplicate Key, input final scriptSig already provided");
                    } else if (key.size() != 1) {
                        throw std::ios_base::failure("Final scriptSig key is more than one byte type");
                    }
                    s >> final_script_sig;
                    break;
                }
                case PSBT_IN_SCRIPTWITNESS:
                {
                    if (!key_lookup.emplace(key).second) {
                        throw std::ios_base::failure("Duplicate Key, input final scriptWitness already provided");
                    } else if (key.size() != 1) {
                        throw std::ios_base::failure("Final scriptWitness key is more than one byte type");
                    }
                    UnserializeFromVector(s, final_script_witness.stack);
                    break;
                }
                case PSBT_IN_PREVIOUS_TXID:
                {
                    if (!key_lookup.emplace(key).second) {
                        throw std::ios_base::failure("Duplicate Key, previous txid is already provided");
                    } else if (key.size() != 1) {
                        throw std::ios_base::failure("Previous txid key is more than one byte type");
                    } else if (m_psbt_version == 0) {
                        throw std::ios_base::failure("Previous txid is only allowed in PSBTv2");
                    }
                    UnserializeFromVector(s, prev_txid);
                    break;
                }
                case PSBT_IN_OUTPUT_INDEX:
                {
                    if (!key_lookup.emplace(key).second) {
                        throw std::ios_base::failure("Duplicate Key, previous output's index is already provided");
                    } else if (key.size() != 1) {
                        throw std::ios_base::failure("Previous output's index is more than one byte type");
                    } else if (m_psbt_version == 0) {
                        throw std::ios_base::failure("Previous output's index is only allowed in PSBTv2");
                    }
                    uint32_t v;
                    UnserializeFromVector(s, v);
                    prev_out = v;
                    break;
                }
                case PSBT_IN_SEQUENCE:
                {
                    if (!key_lookup.emplace(key).second) {
                        throw std::ios_base::failure("Duplicate Key, sequence is already provided");
                    } else if (key.size() != 1) {
                        throw std::ios_base::failure("Sequence key is more than one byte type");
                    } else if (m_psbt_version == 0) {
                        throw std::ios_base::failure("Sequence is only allowed in PSBTv2");
                    }
                    uint32_t v;
                    UnserializeFromVector(s, v);
                    sequence = v;
                    break;
                }
                case PSBT_IN_REQUIRED_TIME_LOCKTIME:
                {
                    if (!key_lookup.emplace(key).second) {
                        throw std::ios_base::failure("Duplicate Key, required time based locktime is already provided");
                    } else if (key.size() != 1) {
                        throw std::ios_base::failure("Required time based locktime is more than one byte type");
                    } else if (m_psbt_version == 0) {
                        throw std::ios_base::failure("Required time based locktime is only allowed in PSBTv2");
                    }
                    uint32_t v;
                    UnserializeFromVector(s, v);
                    time_locktime = v;
                    break;
                }
                case PSBT_IN_REQUIRED_HEIGHT_LOCKTIME:
                {
                    if (!key_lookup.emplace(key).second) {
                        throw std::ios_base::failure("Duplicate Key, required height based locktime is already provided");
                    } else if (key.size() != 1) {
                        throw std::ios_base::failure("Required height based locktime is more than one byte type");
                    } else if (m_psbt_version == 0) {
                        throw std::ios_base::failure("Required height based locktime is only allowed in PSBTv2");
                    }
                    uint32_t v;
                    UnserializeFromVector(s, v);
                    height_locktime = v;
                    break;
                }
                case PSBT_IN_RIPEMD160:
                {
                    // Make sure that the key is the size of a ripemd160 hash + 1
                    if (key.size() != CRIPEMD160::OUTPUT_SIZE + 1) {
                        throw std::ios_base::failure("Size of key was not the expected size for the type ripemd160 preimage");
                    }
                    // Read in the hash from key
                    std::vector<unsigned char> hash_vec(key.begin() + 1, key.end());
                    uint160 hash(hash_vec);
                    if (ripemd160_preimages.count(hash) > 0) {
                        throw std::ios_base::failure("Duplicate Key, input ripemd160 preimage already provided");
                    }

                    // Read in the preimage from value
                    std::vector<unsigned char> preimage;
                    s >> preimage;

                    // Add to preimages list
                    ripemd160_preimages.emplace(hash, std::move(preimage));
                    break;
                }
                case PSBT_IN_SHA256:
                {
                    // Make sure that the key is the size of a sha256 hash + 1
                    if (key.size() != CSHA256::OUTPUT_SIZE + 1) {
                        throw std::ios_base::failure("Size of key was not the expected size for the type sha256 preimage");
                    }
                    // Read in the hash from key
                    std::vector<unsigned char> hash_vec(key.begin() + 1, key.end());
                    uint256 hash(hash_vec);
                    if (sha256_preimages.count(hash) > 0) {
                        throw std::ios_base::failure("Duplicate Key, input sha256 preimage already provided");
                    }

                    // Read in the preimage from value
                    std::vector<unsigned char> preimage;
                    s >> preimage;

                    // Add to preimages list
                    sha256_preimages.emplace(hash, std::move(preimage));
                    break;
                }
                case PSBT_IN_HASH160:
                {
                    // Make sure that the key is the size of a hash160 hash + 1
                    if (key.size() != CHash160::OUTPUT_SIZE + 1) {
                        throw std::ios_base::failure("Size of key was not the expected size for the type hash160 preimage");
                    }
                    // Read in the hash from key
                    std::vector<unsigned char> hash_vec(key.begin() + 1, key.end());
                    uint160 hash(hash_vec);
                    if (hash160_preimages.count(hash) > 0) {
                        throw std::ios_base::failure("Duplicate Key, input hash160 preimage already provided");
                    }

                    // Read in the preimage from value
                    std::vector<unsigned char> preimage;
                    s >> preimage;

                    // Add to preimages list
                    hash160_preimages.emplace(hash, std::move(preimage));
                    break;
                }
                case PSBT_IN_HASH256:
                {
                    // Make sure that the key is the size of a hash256 hash + 1
                    if (key.size() != CHash256::OUTPUT_SIZE + 1) {
                        throw std::ios_base::failure("Size of key was not the expected size for the type hash256 preimage");
                    }
                    // Read in the hash from key
                    std::vector<unsigned char> hash_vec(key.begin() + 1, key.end());
                    uint256 hash(hash_vec);
                    if (hash256_preimages.count(hash) > 0) {
                        throw std::ios_base::failure("Duplicate Key, input hash256 preimage already provided");
                    }

                    // Read in the preimage from value
                    std::vector<unsigned char> preimage;
                    s >> preimage;

                    // Add to preimages list
                    hash256_preimages.emplace(hash, std::move(preimage));
                    break;
                }
                case PSBT_IN_TAP_KEY_SIG:
                {
                    if (!key_lookup.emplace(key).second) {
                        throw std::ios_base::failure("Duplicate Key, input Taproot key signature already provided");
                    } else if (key.size() != 1) {
                        throw std::ios_base::failure("Input Taproot key signature key is more than one byte type");
                    }
                    s >> m_tap_key_sig;
                    if (m_tap_key_sig.size() < 64) {
                        throw std::ios_base::failure("Input Taproot key path signature is shorter than 64 bytes");
                    } else if (m_tap_key_sig.size() > 65) {
                        throw std::ios_base::failure("Input Taproot key path signature is longer than 65 bytes");
                    }
                    break;
                }
                case PSBT_IN_TAP_SCRIPT_SIG:
                {
                    if (!key_lookup.emplace(key).second) {
                        throw std::ios_base::failure("Duplicate Key, input Taproot script signature already provided");
                    } else if (key.size() != 65) {
                        throw std::ios_base::failure("Input Taproot script signature key is not 65 bytes");
                    }
                    SpanReader s_key{s.GetParams().allow_witness, Span{key}.subspan(1)};
                    XOnlyPubKey xonly;
                    uint256 hash;
                    s_key >> xonly;
                    s_key >> hash;
                    std::vector<unsigned char> sig;
                    s >> sig;
                    if (sig.size() < 64) {
                        throw std::ios_base::failure("Input Taproot script path signature is shorter than 64 bytes");
                    } else if (sig.size() > 65) {
                        throw std::ios_base::failure("Input Taproot script path signature is longer than 65 bytes");
                    }
                    m_tap_script_sigs.emplace(std::make_pair(xonly, hash), sig);
                    break;
                }
                case PSBT_IN_TAP_LEAF_SCRIPT:
                {
                    if (!key_lookup.emplace(key).second) {
                        throw std::ios_base::failure("Duplicate Key, input Taproot leaf script already provided");
                    } else if (key.size() < 34) {
                        throw std::ios_base::failure("Taproot leaf script key is not at least 34 bytes");
                    } else if ((key.size() - 2) % 32 != 0) {
                        throw std::ios_base::failure("Input Taproot leaf script key's control block size is not valid");
                    }
                    std::vector<unsigned char> script_v;
                    s >> script_v;
                    if (script_v.empty()) {
                        throw std::ios_base::failure("Input Taproot leaf script must be at least 1 byte");
                    }
                    uint8_t leaf_ver = script_v.back();
                    script_v.pop_back();
                    const auto leaf_script = std::make_pair(script_v, (int)leaf_ver);
                    m_tap_scripts[leaf_script].insert(std::vector<unsigned char>(key.begin() + 1, key.end()));
                    break;
                }
                case PSBT_IN_TAP_BIP32_DERIVATION:
                {
                    if (!key_lookup.emplace(key).second) {
                        throw std::ios_base::failure("Duplicate Key, input Taproot BIP32 keypath already provided");
                    } else if (key.size() != 33) {
                        throw std::ios_base::failure("Input Taproot BIP32 keypath key is not at 33 bytes");
                    }
                    SpanReader s_key{s.GetParams().allow_witness, Span{key}.subspan(1)};
                    XOnlyPubKey xonly;
                    s_key >> xonly;
                    std::set<uint256> leaf_hashes;
                    uint64_t value_len = ReadCompactSize(s);
                    size_t before_hashes = s.size();
                    s >> leaf_hashes;
                    size_t after_hashes = s.size();
                    size_t hashes_len = before_hashes - after_hashes;
                    if (hashes_len > value_len) {
                        throw std::ios_base::failure("Input Taproot BIP32 keypath has an invalid length");
                    }
                    size_t origin_len = value_len - hashes_len;
                    m_tap_bip32_paths.emplace(xonly, std::make_pair(leaf_hashes, DeserializeKeyOrigin(s, origin_len)));
                    break;
                }
                case PSBT_IN_TAP_INTERNAL_KEY:
                {
                    if (!key_lookup.emplace(key).second) {
                        throw std::ios_base::failure("Duplicate Key, input Taproot internal key already provided");
                    } else if (key.size() != 1) {
                        throw std::ios_base::failure("Input Taproot internal key key is more than one byte type");
                    }
                    UnserializeFromVector(s, m_tap_internal_key);
                    break;
                }
                case PSBT_IN_TAP_MERKLE_ROOT:
                {
                    if (!key_lookup.emplace(key).second) {
                        throw std::ios_base::failure("Duplicate Key, input Taproot merkle root already provided");
                    } else if (key.size() != 1) {
                        throw std::ios_base::failure("Input Taproot merkle root key is more than one byte type");
                    }
                    UnserializeFromVector(s, m_tap_merkle_root);
                    break;
                }
                case PSBT_IN_PROPRIETARY:
                {
                    bool known = false;
                    PSBTProprietary this_prop;
                    skey >> this_prop.identifier;
                    size_t subkey_len = skey.size();
                    this_prop.subtype = ReadCompactSize(skey);

                    if (this_prop.identifier == PSBT_ELEMENTS_ID) {
                        known = true;

                        switch(this_prop.subtype) {
                            case PSBT_ELEMENTS_IN_ISSUANCE_VALUE:
                            {
                                if (m_issuance_value != std::nullopt) {
                                    throw std::ios_base::failure("Duplicate Key, input issuance value already provided");
                                } else if (subkey_len != 1) {
                                    throw std::ios_base::failure("Input issuance value is more than one byte type");
                                }
                                CAmount amt;
                                UnserializeFromVector(s, amt);
                                m_issuance_value = amt;
                                break;
                            }
                            case PSBT_ELEMENTS_IN_ISSUANCE_VALUE_COMMITMENT:
                            {
                                if (!m_issuance_value_commitment.IsNull()) {
                                    throw std::ios_base::failure("Duplicate Key, input issuance value commitment already provided");
                                } else if (subkey_len != 1) {
                                    throw std::ios_base::failure("Input issuance value commitment key is more than one byte type");
                                }
                                UnserializeFromVector(s, m_issuance_value_commitment);
                                break;
                            }
                            case PSBT_ELEMENTS_IN_ISSUANCE_VALUE_RANGEPROOF:
                            {
                                if (!m_issuance_rangeproof.empty()) {
                                    throw std::ios_base::failure("Duplicate Key, input issuance value rangeproof already provided");
                                } else if (subkey_len != 1) {
                                    throw std::ios_base::failure("Input issuance value rangeproof key is more than one byte type");
                                }
                                s >> m_issuance_rangeproof;
                                break;
                            }
                            case PSBT_ELEMENTS_IN_ISSUANCE_INFLATION_KEYS_RANGEPROOF:
                            {
                                if (!m_issuance_inflation_keys_rangeproof.empty()) {
                                    throw std::ios_base::failure("Duplicate Key, input issuance inflation keys rangeproof already provided");
                                } else if (subkey_len != 1) {
                                    throw std::ios_base::failure("Input issuance inflation keys rangeproof key is more than one byte type");
                                }
                                s >> m_issuance_inflation_keys_rangeproof;
                                break;
                            }
                            case PSBT_ELEMENTS_IN_PEG_IN_TX:
                            {
                                if (m_peg_in_tx.index() != 0) {
                                    throw std::ios_base::failure("Duplicate Key, peg-in tx already provided");
                                } else if (subkey_len != 1) {
                                    throw std::ios_base::failure("Peg-in tx key is more than one byte type");
                                }
                                if (Params().GetConsensus().ParentChainHasPow()) {
                                    Sidechain::Bitcoin::CTransactionRef tx;
                                    UnserializeFromVector(s, TX_WITH_WITNESS(tx));
                                    if (tx) {
                                        m_peg_in_tx = tx;
                                    }
                                } else {
                                    CTransactionRef tx;
                                    UnserializeFromVector(s, TX_WITH_WITNESS(tx));
                                    if (tx) {
                                        m_peg_in_tx = tx;
                                    }
                                }
                                break;
                            }
                            case PSBT_ELEMENTS_IN_PEG_IN_TXOUT_PROOF:
                            {
                                if (m_peg_in_txout_proof.index() != 0) {
                                    throw std::ios_base::failure("Duplicate Key, peg-in txout proof already provided");
                                } else if (subkey_len != 1) {
                                    throw std::ios_base::failure("Peg-in txout proof key is more than one byte type");
                                }
                                if (Params().GetConsensus().ParentChainHasPow()) {
                                    Sidechain::Bitcoin::CMerkleBlock tx_proof;
                                    UnserializeFromVector(s, tx_proof);
                                    m_peg_in_txout_proof = tx_proof;
                                } else {
                                    CMerkleBlock tx_proof;
                                    UnserializeFromVector(s, tx_proof);
                                    m_peg_in_txout_proof = tx_proof;
                                }
                                break;
                            }
                            case PSBT_ELEMENTS_IN_PEG_IN_GENESIS_HASH:
                            {
                                if (!m_peg_in_genesis_hash.IsNull()) {
                                    throw std::ios_base::failure("Duplicate Key, peg-in genesis hash already provided");
                                } else if (subkey_len != 1) {
                                    throw std::ios_base::failure("Peg-in genesis hash is more than one byte type");
                                }
                                UnserializeFromVector(s, m_peg_in_genesis_hash);
                                break;
                            }
                            case PSBT_ELEMENTS_IN_PEG_IN_CLAIM_SCRIPT:
                            {
                                if (!m_peg_in_claim_script.empty()) {
                                    throw std::ios_base::failure("Duplicate Key, peg-in claim script already provided");
                                } else if (subkey_len != 1) {
                                    throw std::ios_base::failure("Peg-in claim script key is more than one byte type");
                                }
                                s >> m_peg_in_claim_script;
                                break;
                            }
                            case PSBT_ELEMENTS_IN_PEG_IN_VALUE:
                            {
                                if (m_peg_in_value != std::nullopt) {
                                    throw std::ios_base::failure("Duplicate Key, input issuance value already provided");
                                } else if (subkey_len != 1) {
                                    throw std::ios_base::failure("Input issuance value is more than one byte type");
                                }
                                CAmount amt;
                                UnserializeFromVector(s, amt);
                                m_peg_in_value = amt;
                                break;
                            }
                            case PSBT_ELEMENTS_IN_PEG_IN_WITNESS:
                            {
                                if (!m_peg_in_witness.IsNull()) {
                                    throw std::ios_base::failure("Duplicate Key, input peg-in witness already provided");
                                } else if (subkey_len != 1) {
                                    throw std::ios_base::failure("Input peg-in witness key is more than one byte type");
                                }
                                UnserializeFromVector(s, m_peg_in_witness.stack);
                                break;
                            }
                            case PSBT_ELEMENTS_IN_ISSUANCE_INFLATION_KEYS_AMOUNT:
                            {
                                if (m_issuance_inflation_keys_amount != std::nullopt) {
                                    throw std::ios_base::failure("Duplicate Key, input issuance inflation keys already provided");
                                } else if (subkey_len != 1) {
                                    throw std::ios_base::failure("Input issuance inflation keys is more than one byte type");
                                }
                                CAmount amt;
                                UnserializeFromVector(s, amt);
                                m_issuance_inflation_keys_amount = amt;
                                break;
                            }
                            case PSBT_ELEMENTS_IN_ISSUANCE_INFLATION_KEYS_COMMITMENT:
                            {
                                if (!m_issuance_inflation_keys_commitment.IsNull()) {
                                    throw std::ios_base::failure("Duplicate Key, input issuance inflation keys commitment already provided");
                                } else if (subkey_len != 1) {
                                    throw std::ios_base::failure("Input issuance inflation keys commitment key is more than one byte type");
                                }
                                UnserializeFromVector(s, m_issuance_inflation_keys_commitment);
                                break;
                            }
                            case PSBT_ELEMENTS_IN_ISSUANCE_BLINDING_NONCE:
                            {
                                if (!m_issuance_blinding_nonce.IsNull()) {
                                    throw std::ios_base::failure("Duplicate Key, input issuance blinding nonce already provided");
                                } else if (subkey_len != 1) {
                                    throw std::ios_base::failure("Input issuance blinding nonce is more than one byte type");
                                }
                                UnserializeFromVector(s, m_issuance_blinding_nonce);
                                break;
                            }
                            case PSBT_ELEMENTS_IN_ISSUANCE_ASSET_ENTROPY:
                            {
                                if (!m_issuance_asset_entropy.IsNull()) {
                                    throw std::ios_base::failure("Duplicate Key, input issuance asset entropy already provided");
                                } else if (subkey_len != 1) {
                                    throw std::ios_base::failure("Input issuance asset entropy is more than one byte type");
                                }
                                UnserializeFromVector(s, m_issuance_asset_entropy);
                                break;
                            }
                            case PSBT_ELEMENTS_IN_UTXO_RANGEPROOF:
                            {
                                if (!m_utxo_rangeproof.empty()) {
                                    throw std::ios_base::failure("Duplicate Key, input utxo rangeproof already provided");
                                } else if (subkey_len != 1) {
                                    throw std::ios_base::failure("Input UTXO rangeproof key is more than one byte type");
                                }
                                s >> m_utxo_rangeproof;
                                break;
                            }
                            case PSBT_ELEMENTS_IN_ISSUANCE_BLIND_VALUE_PROOF:
                            {
                                if (!m_blind_issuance_value_proof.empty()) {
                                    throw std::ios_base::failure("Duplicate Key, input blind issuance value proof already provided");
                                } else if (subkey_len != 1) {
                                    throw std::ios_base::failure("Input blind issuance value key is more than one byte type");
                                }
                                s >> m_blind_issuance_value_proof;
                                break;
                            }
                            case PSBT_ELEMENTS_IN_ISSUANCE_BLIND_INFLATION_KEYS_PROOF:
                            {
                                if (!m_blind_issuance_inflation_keys_proof.empty()) {
                                    throw std::ios_base::failure("Duplicate Key, input blind issuance inflation keys value proof already provided");
                                } else if (subkey_len != 1) {
                                    throw std::ios_base::failure("Input blind issuance inflation keys value proof key is more than one byte type");
                                }
                                s >> m_blind_issuance_inflation_keys_proof;
                                break;
                            }
                            case PSBT_ELEMENTS_IN_EXPLICIT_VALUE:
                            {
                                if (!key_lookup.emplace(key).second) {
                                    throw std::ios_base::failure("Duplicate Key, explicit value is already provided");
                                } else if (subkey_len != 1) {
                                    throw std::ios_base::failure("Input explicit value is more than one byte type");
                                }
                                CAmount v;
                                UnserializeFromVector(s, v);
                                m_explicit_value = v;
                                break;
                            }
                            case PSBT_ELEMENTS_IN_VALUE_PROOF:
                            {
                                if (!key_lookup.emplace(key).second) {
                                    throw std::ios_base::failure("Duplicate Key, explicit value proof is already provided");
                                } else if (subkey_len != 1) {
                                    throw std::ios_base::failure("Input explicit value proof is more than one byte type");
                                }
                                s >> m_value_proof;
                                break;
                            }
                            case PSBT_ELEMENTS_IN_EXPLICIT_ASSET:
                            {
                                if (!key_lookup.emplace(key).second) {
                                    throw std::ios_base::failure("Duplicate Key, explicit asset is already provided");
                                } else if (subkey_len != 1) {
                                    throw std::ios_base::failure("Input explicit asset is more than one byte type");
                                }
                                UnserializeFromVector(s, m_explicit_asset);
                                break;
                            }
                            case PSBT_ELEMENTS_IN_ASSET_PROOF:
                            {
                                if (!key_lookup.emplace(key).second) {
                                    throw std::ios_base::failure("Duplicate Key, explicit asset proof is already provided");
                                } else if (subkey_len != 1) {
                                    throw std::ios_base::failure("Input explicit asset proof is more than one byte type");
                                }
                                s >> m_asset_proof;
                                break;
                            }
                            case PSBT_ELEMENTS_IN_BLINDED_ISSUANCE:
                            {
                                if (!key_lookup.emplace(key).second) {
                                    throw std::ios_base::failure("Duplicate Key, issuance needs blinded flag is already provided");
                                } else if (subkey_len != 1) {
                                    throw std::ios_base::failure("Input issuance needs blinded flag is more than one byte type");
                                }
                                uint8_t b;
                                UnserializeFromVector(s, b);
                                m_blinded_issuance = !!b;
                                break;
                            }
                            default:
                            {
                                known = false;
                                break;
                            }
                        }
                    }

                    if (!known) {
                        this_prop.key = key;

                        if (m_proprietary.count(this_prop) > 0) {
                            throw std::ios_base::failure("Duplicate Key, proprietary key already found");
                        }
                        s >> this_prop.value;
                        m_proprietary.insert(this_prop);
                    }
                    break;
                }
                // Unknown stuff
                default:
                    if (unknown.count(key) > 0) {
                        throw std::ios_base::failure("Duplicate Key, key for unknown value already provided");
                    }
                    // Read in the value
                    std::vector<unsigned char> val_bytes;
                    s >> val_bytes;
                    unknown.emplace(std::move(key), std::move(val_bytes));
                    break;
            }
        }

        if (!found_sep) {
            throw std::ios_base::failure("Separator is missing at the end of an input map");
        }

        // Make sure required PSBTv2 fields are present
        if (m_psbt_version >= 2) {
            if (prev_txid.IsNull()) {
                throw std::ios_base::failure("Previous TXID is required in PSBTv2");
            }
            if (prev_out == std::nullopt) {
                throw std::ios_base::failure("Previous output's index is required in PSBTv2");
            }
            if (!m_issuance_value_commitment.IsNull() && m_issuance_rangeproof.empty()) {
                throw std::ios_base::failure("Issuance value commitment provided without value rangeproof");
            }
            if (!m_issuance_inflation_keys_commitment.IsNull() && m_issuance_inflation_keys_rangeproof.empty()) {
                throw std::ios_base::failure("Issuance inflation keys commitment provided without inflation keys rangeproof");
            }
            if ((m_explicit_value.has_value() || !m_value_proof.empty()) && (!m_explicit_value.has_value() || m_value_proof.empty())) {
                throw std::ios_base::failure("Input explicit value and value proof must be provided together");
            }
            if ((!m_explicit_asset.IsNull() || !m_asset_proof.empty()) && (m_explicit_asset.IsNull() || m_asset_proof.empty())) {
                throw std::ios_base::failure("Input explicit asset and asset proof must be provided together");
            }
        }
    }

    template <typename Stream>
    PSBTInput(deserialize_type, Stream& s) {
        Unserialize(s);
    }
};

/** A structure for PSBTs which contains per output information */
struct PSBTOutput
{
    CScript redeem_script;
    CScript witness_script;
    std::map<CPubKey, KeyOriginInfo> hd_keypaths;
    std::optional<CAmount> amount{std::nullopt};
    std::optional<CScript> script{std::nullopt};
    XOnlyPubKey m_tap_internal_key;
    std::vector<std::tuple<uint8_t, uint8_t, std::vector<unsigned char>>> m_tap_tree;
    std::map<XOnlyPubKey, std::pair<std::set<uint256>, KeyOriginInfo>> m_tap_bip32_paths;
    std::map<std::vector<unsigned char>, std::vector<unsigned char>> unknown;
    std::set<PSBTProprietary> m_proprietary;

    uint32_t m_psbt_version;

    // Elements proprietary fields
    CConfidentialValue m_value_commitment;
    uint256 m_asset;
    CConfidentialAsset m_asset_commitment;
    std::vector<unsigned char> m_value_rangeproof;
    std::vector<unsigned char> m_asset_surjection_proof;
    CPubKey m_ecdh_pubkey;
    CPubKey m_blinding_pubkey;
    std::optional<uint32_t> m_blinder_index{std::nullopt};
    std::vector<unsigned char> m_blind_value_proof;
    std::vector<unsigned char> m_blind_asset_proof;

    bool IsNull() const;
    void FillSignatureData(SignatureData& sigdata) const;
    void FromSignatureData(const SignatureData& sigdata);
    bool Merge(const PSBTOutput& output);
    bool IsBlinded() const; //! This output has a blinding pubkey and is or will be blinded.
    bool IsPartiallyBlinded() const; //! This output has some blinding information. This is not a good state to be in.
    bool IsFullyBlinded() const; //! This output has all of the blinding information and is actually blinded.
    CTxOut GetTxOut() const;
    PSBTOutput(uint32_t version) : m_psbt_version(version) {}

    template <typename Stream>
    inline void Serialize(Stream& s) const {
        // Write the redeem script
        if (!redeem_script.empty()) {
            SerializeToVector(s, CompactSizeWriter(PSBT_OUT_REDEEMSCRIPT));
            s << redeem_script;
        }

        // Write the witness script
        if (!witness_script.empty()) {
            SerializeToVector(s, CompactSizeWriter(PSBT_OUT_WITNESSSCRIPT));
            s << witness_script;
        }

        // Write any hd keypaths
        SerializeHDKeypaths(s, hd_keypaths, CompactSizeWriter(PSBT_OUT_BIP32_DERIVATION));

        if (m_psbt_version >= 2) {
            // Write amount and spk
            if (amount != std::nullopt) {
                SerializeToVector(s, CompactSizeWriter(PSBT_OUT_AMOUNT));
                SerializeToVector(s, *amount);
            }
            if (script.has_value()) {
                SerializeToVector(s, CompactSizeWriter(PSBT_OUT_SCRIPT));
                s << *script;
            }

            // Elements proprietary fields are v2 only
            // Amount
            if (!m_value_commitment.IsNull()) {
                SerializeToVector(s, CompactSizeWriter(PSBT_OUT_PROPRIETARY), PSBT_ELEMENTS_ID, CompactSizeWriter(PSBT_ELEMENTS_OUT_VALUE_COMMITMENT));
                SerializeToVector(s, m_value_commitment);
            }

            // Asset + commitment
            if (!m_asset.IsNull()) {
                SerializeToVector(s, CompactSizeWriter(PSBT_OUT_PROPRIETARY), PSBT_ELEMENTS_ID, CompactSizeWriter(PSBT_ELEMENTS_OUT_ASSET));
                SerializeToVector(s, m_asset);
            }
            if (!m_asset_commitment.IsNull()) {
                SerializeToVector(s, CompactSizeWriter(PSBT_OUT_PROPRIETARY), PSBT_ELEMENTS_ID, CompactSizeWriter(PSBT_ELEMENTS_OUT_ASSET_COMMITMENT));
                SerializeToVector(s, m_asset_commitment);
            }

            // Value rangeproof
            if (!m_value_rangeproof.empty()) {
                SerializeToVector(s, CompactSizeWriter(PSBT_OUT_PROPRIETARY), PSBT_ELEMENTS_ID, CompactSizeWriter(PSBT_ELEMENTS_OUT_VALUE_RANGEPROOF));
                s << m_value_rangeproof;
            }

            // Asset surjection proof
            if (!m_asset_surjection_proof.empty()) {
                SerializeToVector(s, CompactSizeWriter(PSBT_OUT_PROPRIETARY), PSBT_ELEMENTS_ID, CompactSizeWriter(PSBT_ELEMENTS_OUT_ASSET_SURJECTION_PROOF));
                s << m_asset_surjection_proof;
            }

            // Blinding pubkey
            if (m_blinding_pubkey.IsValid()) {
                SerializeToVector(s, CompactSizeWriter(PSBT_OUT_PROPRIETARY), PSBT_ELEMENTS_ID, CompactSizeWriter(PSBT_ELEMENTS_OUT_BLINDING_PUBKEY));
                s << m_blinding_pubkey;
            }

            // ECDH pubkey
            if (m_ecdh_pubkey.IsValid()) {
                SerializeToVector(s, CompactSizeWriter(PSBT_OUT_PROPRIETARY), PSBT_ELEMENTS_ID, CompactSizeWriter(PSBT_ELEMENTS_OUT_ECDH_PUBKEY));
                s << m_ecdh_pubkey;
            }

            // Blinder index
            if (m_blinder_index != std::nullopt) {
                SerializeToVector(s, CompactSizeWriter(PSBT_OUT_PROPRIETARY), PSBT_ELEMENTS_ID, CompactSizeWriter(PSBT_ELEMENTS_OUT_BLINDER_INDEX));
                SerializeToVector(s, *m_blinder_index);
            }

            // Blind value proof
            if (!m_blind_value_proof.empty()) {
                SerializeToVector(s, CompactSizeWriter(PSBT_OUT_PROPRIETARY), PSBT_ELEMENTS_ID, CompactSizeWriter(PSBT_ELEMENTS_OUT_BLIND_VALUE_PROOF));
                s << m_blind_value_proof;
            }

            // Blind asset proof
            if (!m_blind_asset_proof.empty()) {
                SerializeToVector(s, CompactSizeWriter(PSBT_OUT_PROPRIETARY), PSBT_ELEMENTS_ID, CompactSizeWriter(PSBT_ELEMENTS_OUT_BLIND_ASSET_PROOF));
                s << m_blind_asset_proof;
            }
        }

        // Write proprietary things
        for (const auto& entry : m_proprietary) {
            s << entry.key;
            s << entry.value;
        }

        // Write taproot internal key
        if (!m_tap_internal_key.IsNull()) {
            SerializeToVector(s, PSBT_OUT_TAP_INTERNAL_KEY);
            s << ToByteVector(m_tap_internal_key);
        }

        // Write taproot tree
        if (!m_tap_tree.empty()) {
            SerializeToVector(s, PSBT_OUT_TAP_TREE);
            std::vector<unsigned char> value;
            CVectorWriter s_value{s.GetParams().allow_witness, value, 0};
            for (const auto& [depth, leaf_ver, script] : m_tap_tree) {
                s_value << depth;
                s_value << leaf_ver;
                s_value << script;
            }
            s << value;
        }

        // Write taproot bip32 keypaths
        for (const auto& [xonly, leaf] : m_tap_bip32_paths) {
            const auto& [leaf_hashes, origin] = leaf;
            SerializeToVector(s, PSBT_OUT_TAP_BIP32_DERIVATION, xonly);
            std::vector<unsigned char> value;
            CVectorWriter s_value{s.GetParams().allow_witness, value, 0};
            s_value << leaf_hashes;
            SerializeKeyOrigin(s_value, origin);
            s << value;
        }

        // Write unknown things
        for (auto& entry : unknown) {
            s << entry.first;
            s << entry.second;
        }

        s << PSBT_SEPARATOR;
    }


    template <typename Stream>
    inline void Unserialize(Stream& s) {
        // Used for duplicate key detection
        std::set<std::vector<unsigned char>> key_lookup;

        // Read loop
        bool found_sep = false;
        while(!s.eof()) {
            // Read
            std::vector<unsigned char> key;
            s >> key;

            // the key is empty if that was actually a separator byte
            // This is a special case for key lengths 0 as those are not allowed (except for separator)
            if (key.empty()) {
                found_sep = true;
                break;
            }

            // Type is compact size uint at beginning of key
            SpanReader skey{s.GetParams().allow_witness, key};
            uint64_t type = ReadCompactSize(skey);

            // Do stuff based on type
            switch(type) {
                case PSBT_OUT_REDEEMSCRIPT:
                {
                    if (!key_lookup.emplace(key).second) {
                        throw std::ios_base::failure("Duplicate Key, output redeemScript already provided");
                    } else if (key.size() != 1) {
                        throw std::ios_base::failure("Output redeemScript key is more than one byte type");
                    }
                    s >> redeem_script;
                    break;
                }
                case PSBT_OUT_WITNESSSCRIPT:
                {
                    if (!key_lookup.emplace(key).second) {
                        throw std::ios_base::failure("Duplicate Key, output witnessScript already provided");
                    } else if (key.size() != 1) {
                        throw std::ios_base::failure("Output witnessScript key is more than one byte type");
                    }
                    s >> witness_script;
                    break;
                }
                case PSBT_OUT_BIP32_DERIVATION:
                {
                    DeserializeHDKeypaths(s, key, hd_keypaths);
                    break;
                }
                case PSBT_OUT_AMOUNT:
                {
                    if (!key_lookup.emplace(key).second) {
                        throw std::ios_base::failure("Duplicate Key, output amount is already provided");
                    } else if (key.size() != 1) {
                        throw std::ios_base::failure("Output amount key is more than one byte type");
                    }
                    CAmount v;
                    UnserializeFromVector(s, v);
                    amount = v;
                    break;
                }
                case PSBT_OUT_SCRIPT:
                {
                    if (!key_lookup.emplace(key).second) {
                        throw std::ios_base::failure("Duplicate Key, output script is already provided");
                    } else if (key.size() != 1) {
                        throw std::ios_base::failure("Output script key is more than one byte type");
                    }
                    CScript sc;
                    s >> sc;
                    script = sc;
                    break;
                }
                case PSBT_OUT_TAP_INTERNAL_KEY:
                {
                    if (!key_lookup.emplace(key).second) {
                        throw std::ios_base::failure("Duplicate Key, output Taproot internal key already provided");
                    } else if (key.size() != 1) {
                        throw std::ios_base::failure("Output Taproot internal key key is more than one byte type");
                    }
                    UnserializeFromVector(s, m_tap_internal_key);
                    break;
                }
                case PSBT_OUT_TAP_TREE:
                {
                    if (!key_lookup.emplace(key).second) {
                        throw std::ios_base::failure("Duplicate Key, output Taproot tree already provided");
                    } else if (key.size() != 1) {
                        throw std::ios_base::failure("Output Taproot tree key is more than one byte type");
                    }
                    std::vector<unsigned char> tree_v;
                    s >> tree_v;
                    SpanReader s_tree{s.GetParams().allow_witness, tree_v};
                    if (s_tree.empty()) {
                        throw std::ios_base::failure("Output Taproot tree must not be empty");
                    }
                    TaprootBuilder builder;
                    while (!s_tree.empty()) {
                        uint8_t depth;
                        uint8_t leaf_ver;
                        std::vector<unsigned char> script;
                        s_tree >> depth;
                        s_tree >> leaf_ver;
                        s_tree >> script;
                        if (depth > TAPROOT_CONTROL_MAX_NODE_COUNT) {
                            throw std::ios_base::failure("Output Taproot tree has as leaf greater than Taproot maximum depth");
                        }
                        if ((leaf_ver & ~TAPROOT_LEAF_MASK) != 0) {
                            throw std::ios_base::failure("Output Taproot tree has a leaf with an invalid leaf version");
                        }
                        m_tap_tree.emplace_back(depth, leaf_ver, script);
                        builder.Add((int)depth, script, (int)leaf_ver, /*track=*/true);
                    }
                    if (!builder.IsComplete()) {
                        throw std::ios_base::failure("Output Taproot tree is malformed");
                    }
                    break;
                }
                case PSBT_OUT_TAP_BIP32_DERIVATION:
                {
                    if (!key_lookup.emplace(key).second) {
                        throw std::ios_base::failure("Duplicate Key, output Taproot BIP32 keypath already provided");
                    } else if (key.size() != 33) {
                        throw std::ios_base::failure("Output Taproot BIP32 keypath key is not at 33 bytes");
                    }
                    XOnlyPubKey xonly(uint256(Span<uint8_t>(key).last(32)));
                    std::set<uint256> leaf_hashes;
                    uint64_t value_len = ReadCompactSize(s);
                    size_t before_hashes = s.size();
                    s >> leaf_hashes;
                    size_t after_hashes = s.size();
                    size_t hashes_len = before_hashes - after_hashes;
                    if (hashes_len > value_len) {
                        throw std::ios_base::failure("Output Taproot BIP32 keypath has an invalid length");
                    }
                    size_t origin_len = value_len - hashes_len;
                    m_tap_bip32_paths.emplace(xonly, std::make_pair(leaf_hashes, DeserializeKeyOrigin(s, origin_len)));
                    break;
                }
                case PSBT_OUT_PROPRIETARY:
                {
                    bool known = false;
                    PSBTProprietary this_prop;
                    skey >> this_prop.identifier;
                    size_t subkey_len = skey.size();
                    this_prop.subtype = ReadCompactSize(skey);

                    if (this_prop.identifier == PSBT_ELEMENTS_ID) {
                        known = true;

                        switch(this_prop.subtype) {
                            case PSBT_ELEMENTS_OUT_VALUE_COMMITMENT:
                            {
                                if (!m_value_commitment.IsNull()) {
                                    throw std::ios_base::failure("Duplicate Key, output value commitment already provided");
                                } else if (subkey_len != 1) {
                                    throw std::ios_base::failure("Output value cmmitment key is more than one byte type");
                                }
                                UnserializeFromVector(s, m_value_commitment);
                                break;
                            }
                            case PSBT_ELEMENTS_OUT_ASSET:
                            {
                                if (!m_asset.IsNull()) {
                                    throw std::ios_base::failure("Duplicate Key, output asset already provided");
                                } else if (subkey_len != 1) {
                                    throw std::ios_base::failure("Output asset key is more than one byte type");
                                }
                                UnserializeFromVector(s, m_asset);
                                break;
                            }
                            case PSBT_ELEMENTS_OUT_ASSET_COMMITMENT:
                            {
                                if (!m_asset_commitment.IsNull()) {
                                    throw std::ios_base::failure("Duplicate Key, output asset commitment already provided");
                                } else if (subkey_len != 1) {
                                    throw std::ios_base::failure("Output asset commitment key is more than one byte type");
                                }
                                UnserializeFromVector(s, m_asset_commitment);
                                break;
                            }
                            case PSBT_ELEMENTS_OUT_VALUE_RANGEPROOF:
                            {
                                if (!m_value_rangeproof.empty()) {
                                    throw std::ios_base::failure("Duplicate Key, output value rangeproof already provided");
                                } else if (subkey_len != 1) {
                                    throw std::ios_base::failure("Output value rangeproof key is more than one byte type");
                                }
                                s >> m_value_rangeproof;
                                break;
                            }
                            case PSBT_ELEMENTS_OUT_ASSET_SURJECTION_PROOF:
                            {
                                if (!m_asset_surjection_proof.empty()) {
                                    throw std::ios_base::failure("Duplicate Key, output asset surjection proof already provided");
                                } else if (subkey_len != 1) {
                                    throw std::ios_base::failure("Output asset surjection proof key is more than one byte type");
                                }
                                s >> m_asset_surjection_proof;
                                break;
                            }
                            case PSBT_ELEMENTS_OUT_BLINDING_PUBKEY:
                            {
                                if (m_blinding_pubkey.IsValid()) {
                                    throw std::ios_base::failure("Duplicate Key, output blinding pubkey already provided");
                                } else if (subkey_len != 1) {
                                    throw std::ios_base::failure("Output blinding pubkey key is more than one byte type");
                                }
                                s >> m_blinding_pubkey;
                                break;
                            }
                            case PSBT_ELEMENTS_OUT_ECDH_PUBKEY:
                            {
                                if (m_ecdh_pubkey.IsValid()) {
                                    throw std::ios_base::failure("Duplicate Key, output ecdh pubkey already provided");
                                } else if (subkey_len != 1) {
                                    throw std::ios_base::failure("Output ecdh pubkey key is more than one byte type");
                                }
                                s >> m_ecdh_pubkey;
                                break;
                            }
                            case PSBT_ELEMENTS_OUT_BLINDER_INDEX:
                            {
                                if (m_blinder_index != std::nullopt) {
                                    throw std::ios_base::failure("Duplicate Key, output blinder_index already provided");
                                } else if (subkey_len != 1) {
                                    throw std::ios_base::failure("Output blinder_index key is more than one byte type");
                                }
                                uint32_t i;
                                UnserializeFromVector(s, i);
                                m_blinder_index = i;
                                break;
                            }
                            case PSBT_ELEMENTS_OUT_BLIND_VALUE_PROOF:
                            {
                                if (!m_blind_value_proof.empty()) {
                                    throw std::ios_base::failure("Duplicate Key, output blind value proof already provided");
                                } else if (subkey_len != 1) {
                                    throw std::ios_base::failure("Output blind value proof key is more than one byte type");
                                }
                                s >> m_blind_value_proof;
                                break;
                            }
                            case PSBT_ELEMENTS_OUT_BLIND_ASSET_PROOF:
                            {
                                if (!m_blind_asset_proof.empty()) {
                                    throw std::ios_base::failure("Duplicate Key, output blind asset proof already provided");
                                } else if (subkey_len != 1) {
                                    throw std::ios_base::failure("Output blind asset proof key is more than one byte type");
                                }
                                s >> m_blind_asset_proof;
                                break;
                            }
                            default:
                            {
                                known = false;
                                break;
                            }
                        }
                    }

                    if (!known) {
                        this_prop.key = key;

                        if (m_proprietary.count(this_prop) > 0) {
                            throw std::ios_base::failure("Duplicate Key, proprietary key already found");
                        }
                        s >> this_prop.value;
                        m_proprietary.insert(this_prop);
                    }
                    break;
                }
                // Unknown stuff
                default: {
                    if (unknown.count(key) > 0) {
                        throw std::ios_base::failure("Duplicate Key, key for unknown value already provided");
                    }
                    // Read in the value
                    std::vector<unsigned char> val_bytes;
                    s >> val_bytes;
                    unknown.emplace(std::move(key), std::move(val_bytes));
                    break;
                }
            }
        }

        if (!found_sep) {
            throw std::ios_base::failure("Separator is missing at the end of an output map");
        }

        // Make sure required PSBTv2 fields are present
        if (m_psbt_version >= 2) {
            if (amount == std::nullopt && m_value_commitment.IsNull()) {
                throw std::ios_base::failure("Output amount is required in PSBTv2");
            }
            if (script == std::nullopt) {
                throw std::ios_base::failure("Output script is required in PSBTv2");
            }
            if (m_asset.IsNull() && m_asset_commitment.IsNull()) {
                throw std::ios_base::failure("Output asset is required in PSET");
            }
            if (m_blinding_pubkey.IsValid() && m_blinder_index == std::nullopt) {
                throw std::ios_base::failure("Output is blinded but does not have a blinder index");
            }
            if (IsBlinded() && IsPartiallyBlinded() && !IsFullyBlinded()) {
                throw std::ios_base::failure("Blinded output contains some blinding data but not all, this is an invalid state");
            }
        }
    }

    template <typename Stream>
    PSBTOutput(deserialize_type, Stream& s) {
        Unserialize(s);
    }
};

/** A version of CTransaction with the PSBT format*/
struct PartiallySignedTransaction
{
    std::optional<CMutableTransaction> tx{std::nullopt};
    // We use a set of CExtPubKey in the event that there happens to be the same KeyOriginInfos for different CExtPubKeys
    // Note that this map swaps the key and values from the serialization
    std::map<KeyOriginInfo, std::set<CExtPubKey>> m_xpubs;
    std::optional<int32_t> tx_version{std::nullopt};
    std::optional<uint32_t> fallback_locktime{std::nullopt};
    std::optional<std::bitset<8>> m_tx_modifiable{std::nullopt};
    std::vector<PSBTInput> inputs;
    std::vector<PSBTOutput> outputs;
    std::map<std::vector<unsigned char>, std::vector<unsigned char>> unknown;
    std::optional<uint32_t> m_version{std::nullopt};
    std::set<PSBTProprietary> m_proprietary;

    // Elements proprietary fields
    std::set<uint256> m_scalar_offsets;

    bool IsNull() const;
    uint32_t GetVersion() const;

    /** Merge psbt into this. The two psbts must have the same underlying CTransaction (i.e. the
      * same actual Bitcoin transaction.) Returns true if the merge succeeded, false otherwise. */
    [[nodiscard]] bool Merge(const PartiallySignedTransaction& psbt);
    bool AddInput(PSBTInput& psbtin);
    bool AddOutput(const PSBTOutput& psbtout);
    void SetupFromTx(const CMutableTransaction& tx);
    void CacheUnsignedTxPieces();
    bool ComputeTimeLock(uint32_t& locktime) const;
    CMutableTransaction GetUnsignedTx(bool foce_unblinded=false) const;
    uint256 GetUniqueID() const;
    PartiallySignedTransaction() {}
    PartiallySignedTransaction(uint32_t version);
    explicit PartiallySignedTransaction(const CMutableTransaction& tx, uint32_t version = 0);
    /** Returns whether the PSBT has outputs that require blinding. Said outputs may already be blinded */
    bool IsBlinded() const;
    /** Returns whether the PSBT is fully blinded. Fully blinded means that no blinding is required, so this includes PSBTs that do not require blinding at all */
    bool IsFullyBlinded() const;

    template <typename Stream>
    inline void Serialize(Stream& s) const {

        // magic bytes
        s << PSBT_ELEMENTS_MAGIC_BYTES;

        if (GetVersion() == 0) {
            // unsigned tx flag
            SerializeToVector(s, CompactSizeWriter(PSBT_GLOBAL_UNSIGNED_TX));

            // Write serialized tx to a stream
            SerializeToVector(s, TX_NO_WITNESS(*tx));
        }

        // Write xpubs
        for (const auto& xpub_pair : m_xpubs) {
            for (const auto& xpub : xpub_pair.second) {
                unsigned char ser_xpub[BIP32_EXTKEY_WITH_VERSION_SIZE];
                xpub.EncodeWithVersion(ser_xpub);
                // Note that the serialization swaps the key and value
                // The xpub is the key (for uniqueness) while the path is the value
                SerializeToVector(s, PSBT_GLOBAL_XPUB, ser_xpub);
                SerializeHDKeypath(s, xpub_pair.first);
            }
        }

        if (GetVersion() >= 2) {
            // Write PSBTv2 tx version, locktime, counts, etc.
            SerializeToVector(s, CompactSizeWriter(PSBT_GLOBAL_TX_VERSION));
            SerializeToVector(s, *tx_version);

            if (fallback_locktime != std::nullopt) {
                SerializeToVector(s, CompactSizeWriter(PSBT_GLOBAL_FALLBACK_LOCKTIME));
                SerializeToVector(s, *fallback_locktime);
            }

            SerializeToVector(s, CompactSizeWriter(PSBT_GLOBAL_INPUT_COUNT));
            SerializeToVector(s, CompactSizeWriter(inputs.size()));
            SerializeToVector(s, CompactSizeWriter(PSBT_GLOBAL_OUTPUT_COUNT));
            SerializeToVector(s, CompactSizeWriter(outputs.size()));

            if (m_tx_modifiable != std::nullopt) {
                SerializeToVector(s, CompactSizeWriter(PSBT_GLOBAL_TX_MODIFIABLE));
                SerializeToVector(s, static_cast<uint8_t>(m_tx_modifiable->to_ulong()));
            }

            // Elements proprietary fields
            // Scalar offsets
            for (const uint256& scalar : m_scalar_offsets) {
                SerializeToVector(s, CompactSizeWriter(PSBT_GLOBAL_PROPRIETARY), PSBT_ELEMENTS_ID, CompactSizeWriter(PSBT_ELEMENTS_GLOBAL_SCALAR), scalar);
                s << PSBT_SEPARATOR; /* Zero length data value */
            }
        }

        // PSBT version
        if (GetVersion() > 0) {
            SerializeToVector(s, CompactSizeWriter(PSBT_GLOBAL_VERSION));
            SerializeToVector(s, *m_version);
        }

        // Write proprietary things
        for (const auto& entry : m_proprietary) {
            s << entry.key;
            s << entry.value;
        }

        // Write the unknown things
        for (auto& entry : unknown) {
            s << entry.first;
            s << entry.second;
        }

        // Separator
        s << PSBT_SEPARATOR;

        // Write inputs
        for (const PSBTInput& input : inputs) {
            s << input;
        }
        // Write outputs
        for (const PSBTOutput& output : outputs) {
            s << output;
        }
    }


    template <typename Stream>
    inline void Unserialize(Stream& s) {
        // Read the magic bytes
        uint8_t magic[5];
        s >> magic;
        if (!std::equal(magic, magic + 5, PSBT_ELEMENTS_MAGIC_BYTES)) {
            throw std::ios_base::failure("Invalid PSBT magic bytes");
        }

        // Used for duplicate key detection
        std::set<std::vector<unsigned char>> key_lookup;

        // Track the global xpubs we have already seen. Just for sanity checking
        std::set<CExtPubKey> global_xpubs;

        // Read global data
        bool found_sep = false;
        uint64_t input_count = 0;
        uint64_t output_count = 0;
        bool found_input_count = false;
        bool found_output_count = false;
        while(!s.eof()) {
            // Read
            std::vector<unsigned char> key;
            s >> key;

            // the key is empty if that was actually a separator byte
            // This is a special case for key lengths 0 as those are not allowed (except for separator)
            if (key.empty()) {
                found_sep = true;
                break;
            }

            // Type is compact size uint at beginning of key
            SpanReader skey{s.GetParams().allow_witness, key};
            uint64_t type = ReadCompactSize(skey);

            // Do stuff based on type
            switch(type) {
                case PSBT_GLOBAL_UNSIGNED_TX:
                {
                    if (g_con_elementsmode) {
                        throw std::ios_base::failure("Unsigned tx is not allowed in PSET");
                    }
                    if (!key_lookup.emplace(key).second) {
                        throw std::ios_base::failure("Duplicate Key, unsigned tx already provided");
                    } else if (key.size() != 1) {
                        throw std::ios_base::failure("Global unsigned tx key is more than one byte type");
                    }
                    CMutableTransaction mtx;
                    // Set the stream to serialize with non-witness since this should always be non-witness
                    UnserializeFromVector(s, TX_NO_WITNESS(mtx));
                    tx = std::move(mtx);
                    // Make sure that all scriptSigs and scriptWitnesses are empty
                    for (unsigned int i = 0; i < tx->vin.size(); i++) {
                        const CTxIn& txin = tx->vin[i];
                        if (!txin.scriptSig.empty() || !tx->witness.vtxinwit[i].scriptWitness.IsNull()) {
                            throw std::ios_base::failure("Unsigned tx does not have empty scriptSigs and scriptWitnesses.");
                        }
                    }
                    // Set the input and output counts
                    input_count = tx->vin.size();
                    output_count = tx->vout.size();
                    break;
                }
                case PSBT_GLOBAL_TX_VERSION:
                {
                    if (!key_lookup.emplace(key).second) {
                        throw std::ios_base::failure("Duplicate Key, global transaction version is already provided");
                    } else if (key.size() != 1) {
                        throw std::ios_base::failure("Global transaction version key is more than one byte type");
                    }
                    uint32_t v;
                    UnserializeFromVector(s, v);
                    tx_version = v;
                    break;
                }
                case PSBT_GLOBAL_FALLBACK_LOCKTIME:
                {
                    if (!key_lookup.emplace(key).second) {
                        throw std::ios_base::failure("Duplicate Key, global fallback locktime is already provided");
                    } else if (key.size() != 1) {
                        throw std::ios_base::failure("Global fallback locktime key is more than one byte type");
                    }
                    uint32_t v;
                    UnserializeFromVector(s, v);
                    fallback_locktime = v;
                    break;
                }
                case PSBT_GLOBAL_INPUT_COUNT:
                {
                    if (!key_lookup.emplace(key).second) {
                        throw std::ios_base::failure("Duplicate Key, global input count is already provided");
                    } else if (key.size() != 1) {
                        throw std::ios_base::failure("Global input count key is more than one byte type");
                    }
                    CompactSizeReader reader(input_count);
                    UnserializeFromVector(s, reader);
                    found_input_count = true;
                    break;
                }
                case PSBT_GLOBAL_OUTPUT_COUNT:
                {
                    if (!key_lookup.emplace(key).second) {
                        throw std::ios_base::failure("Duplicate Key, global output count is already provided");
                    } else if (key.size() != 1) {
                        throw std::ios_base::failure("Global output count key is more than one byte type");
                    }
                    CompactSizeReader reader(output_count);
                    UnserializeFromVector(s, reader);
                    found_output_count = true;
                    break;
                }
                case PSBT_GLOBAL_TX_MODIFIABLE:
                {
                    if (!key_lookup.emplace(key).second) {
                        throw std::ios_base::failure("Duplicate Key, tx modifiable flags is already provided");
                    } else if (key.size() != 1) {
                        throw std::ios_base::failure("Global tx modifiable flags key is more than one byte type");
                    }
                    uint8_t tx_mod;
                    UnserializeFromVector(s, tx_mod);
                    m_tx_modifiable.emplace(tx_mod);
                    break;
                }
                case PSBT_GLOBAL_XPUB:
                {
                    if (key.size() != BIP32_EXTKEY_WITH_VERSION_SIZE + 1) {
                        throw std::ios_base::failure("Size of key was not the expected size for the type global xpub");
                    }
                    // Read in the xpub from key
                    CExtPubKey xpub;
                    xpub.DecodeWithVersion(&key.data()[1]);
                    if (!xpub.pubkey.IsFullyValid()) {
                       throw std::ios_base::failure("Invalid pubkey");
                    }
                    if (global_xpubs.count(xpub) > 0) {
                       throw std::ios_base::failure("Duplicate key, global xpub already provided");
                    }
                    global_xpubs.insert(xpub);
                    // Read in the keypath from stream
                    KeyOriginInfo keypath;
                    DeserializeHDKeypath(s, keypath);

                    // Note that we store these swapped to make searches faster.
                    // Serialization uses xpub -> keypath to enqure key uniqueness
                    if (m_xpubs.count(keypath) == 0) {
                        // Make a new set to put the xpub in
                        m_xpubs[keypath] = {xpub};
                    } else {
                        // Insert xpub into existing set
                        m_xpubs[keypath].insert(xpub);
                    }
                    break;
                }
                case PSBT_GLOBAL_VERSION:
                {
                    if (m_version) {
                        throw std::ios_base::failure("Duplicate Key, version already provided");
                    } else if (key.size() != 1) {
                        throw std::ios_base::failure("Global version key is more than one byte type");
                    }
                    uint32_t v;
                    UnserializeFromVector(s, v);
                    m_version = v;
                    if (m_version > PSBT_HIGHEST_VERSION) {
                        throw std::ios_base::failure("Unsupported version number");
                    }
                    break;
                }
                case PSBT_GLOBAL_PROPRIETARY:
                {
                    bool known = false;
                    PSBTProprietary this_prop;
                    skey >> this_prop.identifier;
                    size_t subkey_len = skey.size();
                    this_prop.subtype = ReadCompactSize(skey);

                    if (this_prop.identifier == PSBT_ELEMENTS_ID) {
                        known = true;

                        switch(this_prop.subtype) {
                            case PSBT_ELEMENTS_GLOBAL_SCALAR:
                            {
                                uint256 scalar;
                                skey >> scalar;
                                if (m_scalar_offsets.count(scalar) > 0) {
                                    throw std::ios_base::failure("Duplicate key, the same scalar offset was provided multiple times");
                                } else if (subkey_len != 33) {
                                    throw std::ios_base::failure("Global scalar offset key was not the expected length");
                                }
                                std::vector<unsigned char> val;
                                UnserializeFromVector(s, val);
                                if (val.size() != 0) {
                                    throw std::ios_base::failure("Global scalar value was not empty");
                                }
                                m_scalar_offsets.insert(scalar);
                                break;
                            }
                            default:
                                known = false;
                                break;
                        }
                    }

                    if (!known) {
                        this_prop.key = key;

                        if (m_proprietary.count(this_prop) > 0) {
                            throw std::ios_base::failure("Duplicate Key, proprietary key already found");
                        }
                        s >> this_prop.value;
                        m_proprietary.insert(this_prop);
                    }
                    break;
                }
                // Unknown stuff
                default: {
                    if (unknown.count(key) > 0) {
                        throw std::ios_base::failure("Duplicate Key, key for unknown value already provided");
                    }
                    // Read in the value
                    std::vector<unsigned char> val_bytes;
                    s >> val_bytes;
                    unknown.emplace(std::move(key), std::move(val_bytes));
                }
            }
        }

        if (!found_sep) {
            throw std::ios_base::failure("Separator is missing at the end of the global map");
        }

        uint32_t psbt_ver = GetVersion();

        // Check PSBT version constraints
        if (psbt_ver == 0) {
            // Make sure that we got an unsigned tx for PSBTv0
            if (!tx) {
                throw std::ios_base::failure("No unsigned transcation was provided");
            }
            // Make sure no PSBTv2 fields are present
            if (tx_version != std::nullopt) {
                throw std::ios_base::failure("PSBT_GLOBAL_TX_VERSION is not allowed in PSBTv0");
            }
            if (fallback_locktime != std::nullopt) {
                throw std::ios_base::failure("PSBT_GLOBAL_FALLBACK_LOCKTIME is not allowed in PSBTv0");
            }
            if (found_input_count) {
                throw std::ios_base::failure("PSBT_GLOBAL_INPUT_COUNT is not allowed in PSBTv0");
            }
            if (found_output_count) {
                throw std::ios_base::failure("PSBT_GLOBAL_OUTPUT_COUNT is not allowed in PSBTv0");
            }
            if (m_tx_modifiable != std::nullopt) {
                throw std::ios_base::failure("PSBT_GLOBAL_TX_MODIFIABLE is not allowed in PSBTv0");
            }
        }
        // Disallow v1
        if (psbt_ver == 1) {
            throw std::ios_base::failure("There is no PSBT version 1");
        }
        if (psbt_ver >= 2) {
            // Tx version, input, and output counts are required
            if (tx_version == std::nullopt) {
                throw std::ios_base::failure("PSBT_GLOBAL_TX_VERSION is required in PSBTv2");
            }
            if (!found_input_count) {
                throw std::ios_base::failure("PSBT_GLOBAL_INPUT_COUNT is required in PSBTv2");
            }
            if (!found_output_count) {
                throw std::ios_base::failure("PSBT_GLOBAL_OUTPUT_COUNT is required in PSBTv2");
            }
            // Unsigned tx is disallowed
            if (tx) {
                throw std::ios_base::failure("PSBT_GLOBAL_UNSIGNED_TX is not allowed in PSBTv2");
            }
        }

        // Read input data
        unsigned int i = 0;
        while (!s.eof() && i < input_count) {
            PSBTInput input(psbt_ver);
            s >> input;
            inputs.push_back(input);

            // Make sure the non-witness utxo matches the outpoint
            if (input.non_witness_utxo && ((tx != std::nullopt && input.non_witness_utxo->GetHash() != tx->vin[i].prevout.hash) || (!input.prev_txid.IsNull() && input.non_witness_utxo->GetHash() != input.prev_txid))) {
                throw std::ios_base::failure("Non-witness UTXO does not match outpoint hash");
            }
            ++i;
        }
        // Make sure that the number of inputs matches the number of inputs in the transaction
        if (inputs.size() != input_count) {
            throw std::ios_base::failure("Inputs provided does not match the number of inputs in transaction.");
        }

        // Read output data
        i = 0;
        while (!s.eof() && i < output_count) {
            PSBTOutput output(psbt_ver);
            s >> output;
            outputs.push_back(output);
            ++i;
        }
        // Make sure that the number of outputs matches the number of outputs in the transaction
        if (outputs.size() != output_count) {
            throw std::ios_base::failure("Outputs provided does not match the number of outputs in transaction.");
        }

        CacheUnsignedTxPieces();
    }

    template <typename Stream>
    PartiallySignedTransaction(deserialize_type, Stream& s) {
        Unserialize(s);
    }
};

enum class PSBTRole {
    CREATOR,
    UPDATER,
    BLINDER,
    SIGNER,
    FINALIZER,
    EXTRACTOR
};

std::string PSBTRoleName(PSBTRole role);

/** Compute a PrecomputedTransactionData object from a psbt. */
PrecomputedTransactionData PrecomputePSBTData(const PartiallySignedTransaction& psbt);

/** Checks whether a PSBTInput is already signed by checking for non-null finalized fields. */
bool PSBTInputSigned(const PSBTInput& input);

/** Checks whether a PSBTInput is already signed by doing script verification using final fields. */
bool PSBTInputSignedAndVerified(const PartiallySignedTransaction psbt, unsigned int input_index, const PrecomputedTransactionData* txdata);

/** Signs a PSBTInput, verifying that all provided data matches what is being signed.
 *
 * txdata should be the output of PrecomputePSBTData (which can be shared across
 * multiple SignPSBTInput calls). If it is nullptr, a dummy signature will be created.
 **/
bool SignPSBTInput(const SigningProvider& provider, PartiallySignedTransaction& psbt, int index, const PrecomputedTransactionData* txdata, int sighash = SIGHASH_ALL, SignatureData* out_sigdata = nullptr, bool finalize = true);

/**  Reduces the size of the PSBT by dropping unnecessary `non_witness_utxos` (i.e. complete previous transactions) from a psbt when all inputs are segwit v1. */
void RemoveUnnecessaryTransactions(PartiallySignedTransaction& psbtx, const int& sighash_type);

/** Counts the unsigned inputs of a PSBT. */
size_t CountPSBTUnsignedInputs(const PartiallySignedTransaction& psbt);

/** Updates a PSBTOutput with information from provider.
 *
 * This fills in the redeem_script, witness_script, and hd_keypaths where possible.
 */
void UpdatePSBTOutput(const SigningProvider& provider, PartiallySignedTransaction& psbt, int index);

/**
 * Finalizes a PSBT if possible, combining partial signatures.
 *
 * @param[in,out] psbtx PartiallySignedTransaction to finalize
 * return True if the PSBT is now complete, false otherwise
 */
bool FinalizePSBT(PartiallySignedTransaction& psbtx);

/**
 * Finalizes a PSBT if possible, and extracts it to a CMutableTransaction if it could be finalized.
 *
 * @param[in]  psbtx PartiallySignedTransaction
 * @param[out] result CMutableTransaction representing the complete transaction, if successful
 * @return True if we successfully extracted the transaction, false otherwise
 */
bool FinalizeAndExtractPSBT(PartiallySignedTransaction& psbtx, CMutableTransaction& result);

/**
 * Combines PSBTs with the same underlying transaction, resulting in a single PSBT with all partial signatures from each input.
 *
 * @param[out] out   the combined PSBT, if successful
 * @param[in]  psbtxs the PSBTs to combine
 * @return error (OK if we successfully combined the transactions, other error if they were not compatible)
 */
[[nodiscard]] TransactionError CombinePSBTs(PartiallySignedTransaction& out, const std::vector<PartiallySignedTransaction>& psbtxs);

//! Decode a base64ed PSBT into a PartiallySignedTransaction
[[nodiscard]] bool DecodeBase64PSBT(PartiallySignedTransaction& decoded_psbt, const std::string& base64_psbt, std::string& error);
//! Decode a raw (binary blob) PSBT into a PartiallySignedTransaction
[[nodiscard]] bool DecodeRawPSBT(PartiallySignedTransaction& decoded_psbt, Span<const std::byte> raw_psbt, std::string& error);

std::string EncodePSBT(const PartiallySignedTransaction& psbt);

#endif // BITCOIN_PSBT_H<|MERGE_RESOLUTION|>--- conflicted
+++ resolved
@@ -148,13 +148,9 @@
 template<typename Stream, typename... X>
 void SerializeToVector(Stream& s, const X&... args)
 {
-<<<<<<< HEAD
-    WriteCompactSize(s, GetSerializeSizeMany(0, args...));
-=======
     SizeComputer sizecomp;
     SerializeMany(sizecomp, args...);
     WriteCompactSize(s, sizecomp.size());
->>>>>>> 950af7c8
     SerializeMany(s, args...);
 }
 
