--- conflicted
+++ resolved
@@ -659,11 +659,7 @@
             }
 
             // Type is compact size uint at beginning of key
-<<<<<<< HEAD
-            SpanReader skey{s.GetParams().allow_witness, key};
-=======
             SpanReader skey{key};
->>>>>>> fe4e83f5
             uint64_t type = ReadCompactSize(skey);
 
             // Do stuff based on type
@@ -939,11 +935,7 @@
                     } else if (key.size() != 65) {
                         throw std::ios_base::failure("Input Taproot script signature key is not 65 bytes");
                     }
-<<<<<<< HEAD
-                    SpanReader s_key{s.GetParams().allow_witness, Span{key}.subspan(1)};
-=======
                     SpanReader s_key{Span{key}.subspan(1)};
->>>>>>> fe4e83f5
                     XOnlyPubKey xonly;
                     uint256 hash;
                     s_key >> xonly;
@@ -985,11 +977,7 @@
                     } else if (key.size() != 33) {
                         throw std::ios_base::failure("Input Taproot BIP32 keypath key is not at 33 bytes");
                     }
-<<<<<<< HEAD
-                    SpanReader s_key{s.GetParams().allow_witness, Span{key}.subspan(1)};
-=======
                     SpanReader s_key{Span{key}.subspan(1)};
->>>>>>> fe4e83f5
                     XOnlyPubKey xonly;
                     s_key >> xonly;
                     std::set<uint256> leaf_hashes;
@@ -1544,11 +1532,7 @@
             }
 
             // Type is compact size uint at beginning of key
-<<<<<<< HEAD
-            SpanReader skey{s.GetParams().allow_witness, key};
-=======
             SpanReader skey{key};
->>>>>>> fe4e83f5
             uint64_t type = ReadCompactSize(skey);
 
             // Do stuff based on type
@@ -1621,11 +1605,7 @@
                     }
                     std::vector<unsigned char> tree_v;
                     s >> tree_v;
-<<<<<<< HEAD
-                    SpanReader s_tree{s.GetParams().allow_witness, tree_v};
-=======
                     SpanReader s_tree{tree_v};
->>>>>>> fe4e83f5
                     if (s_tree.empty()) {
                         throw std::ios_base::failure("Output Taproot tree must not be empty");
                     }
@@ -2009,11 +1989,7 @@
             }
 
             // Type is compact size uint at beginning of key
-<<<<<<< HEAD
-            SpanReader skey{s.GetParams().allow_witness, key};
-=======
             SpanReader skey{key};
->>>>>>> fe4e83f5
             uint64_t type = ReadCompactSize(skey);
 
             // Do stuff based on type
