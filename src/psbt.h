// Copyright (c) 2009-2020 The Bitcoin Core developers
// Distributed under the MIT software license, see the accompanying
// file COPYING or http://www.opensource.org/licenses/mit-license.php.

#ifndef BITCOIN_PSBT_H
#define BITCOIN_PSBT_H

#include <attributes.h>
#include <chainparams.h>
#include <node/transaction.h>
#include <pegins.h>
#include <policy/feerate.h>
#include <primitives/transaction.h>
#include <primitives/bitcoin/transaction.h>
#include <primitives/bitcoin/merkleblock.h>
#include <pubkey.h>
#include <script/sign.h>
#include <script/signingprovider.h>

#include <bitset>
#include <optional>
#include <variant>

// Magic bytes
// static constexpr uint8_t PSBT_MAGIC_BYTES[5] = {'p', 's', 'b', 't', 0xff};
static constexpr uint8_t PSBT_ELEMENTS_MAGIC_BYTES[5] = {'p', 's', 'e', 't', 0xff};

// Global types
static constexpr uint8_t PSBT_GLOBAL_UNSIGNED_TX = 0x00;
static constexpr uint8_t PSBT_GLOBAL_XPUB = 0x01;
static constexpr uint8_t PSBT_GLOBAL_TX_VERSION = 0x02;
static constexpr uint8_t PSBT_GLOBAL_FALLBACK_LOCKTIME = 0x03;
static constexpr uint8_t PSBT_GLOBAL_INPUT_COUNT = 0x04;
static constexpr uint8_t PSBT_GLOBAL_OUTPUT_COUNT = 0x05;
static constexpr uint8_t PSBT_GLOBAL_TX_MODIFIABLE = 0x06;
static constexpr uint8_t PSBT_GLOBAL_VERSION = 0xFB;
static constexpr uint8_t PSBT_GLOBAL_PROPRIETARY = 0xFC;
// Elements proprietary types
static constexpr uint8_t PSBT_ELEMENTS_GLOBAL_SCALAR = 0x00;
static constexpr uint8_t PSBT_ELEMENTS_GLOBAL_TX_MODIFIABLE = 0x01;

// Input types
static constexpr uint8_t PSBT_IN_NON_WITNESS_UTXO = 0x00;
static constexpr uint8_t PSBT_IN_WITNESS_UTXO = 0x01;
static constexpr uint8_t PSBT_IN_PARTIAL_SIG = 0x02;
static constexpr uint8_t PSBT_IN_SIGHASH = 0x03;
static constexpr uint8_t PSBT_IN_REDEEMSCRIPT = 0x04;
static constexpr uint8_t PSBT_IN_WITNESSSCRIPT = 0x05;
static constexpr uint8_t PSBT_IN_BIP32_DERIVATION = 0x06;
static constexpr uint8_t PSBT_IN_SCRIPTSIG = 0x07;
static constexpr uint8_t PSBT_IN_SCRIPTWITNESS = 0x08;
static constexpr uint8_t PSBT_IN_PREVIOUS_TXID = 0x0e;
static constexpr uint8_t PSBT_IN_OUTPUT_INDEX = 0x0f;
static constexpr uint8_t PSBT_IN_SEQUENCE = 0x10;
static constexpr uint8_t PSBT_IN_REQUIRED_TIME_LOCKTIME = 0x11;
static constexpr uint8_t PSBT_IN_REQUIRED_HEIGHT_LOCKTIME = 0x12;
static constexpr uint8_t PSBT_IN_PROPRIETARY = 0xFC;
// Elements proprietary types
static constexpr uint8_t PSBT_ELEMENTS_IN_ISSUANCE_VALUE = 0x00;
static constexpr uint8_t PSBT_ELEMENTS_IN_ISSUANCE_VALUE_COMMITMENT = 0x01;
static constexpr uint8_t PSBT_ELEMENTS_IN_ISSUANCE_VALUE_RANGEPROOF = 0x02;
static constexpr uint8_t PSBT_ELEMENTS_IN_ISSUANCE_INFLATION_KEYS_RANGEPROOF = 0x03;
static constexpr uint8_t PSBT_ELEMENTS_IN_PEG_IN_TX = 0x04;
static constexpr uint8_t PSBT_ELEMENTS_IN_PEG_IN_TXOUT_PROOF = 0x05;
static constexpr uint8_t PSBT_ELEMENTS_IN_PEG_IN_GENESIS_HASH = 0x06;
static constexpr uint8_t PSBT_ELEMENTS_IN_PEG_IN_CLAIM_SCRIPT = 0x07;
static constexpr uint8_t PSBT_ELEMENTS_IN_PEG_IN_VALUE = 0x08;
static constexpr uint8_t PSBT_ELEMENTS_IN_PEG_IN_WITNESS = 0x09;
static constexpr uint8_t PSBT_ELEMENTS_IN_ISSUANCE_INFLATION_KEYS_AMOUNT = 0x0a;
static constexpr uint8_t PSBT_ELEMENTS_IN_ISSUANCE_INFLATION_KEYS_COMMITMENT = 0x0b;
static constexpr uint8_t PSBT_ELEMENTS_IN_ISSUANCE_BLINDING_NONCE = 0x0c;
static constexpr uint8_t PSBT_ELEMENTS_IN_ISSUANCE_ASSET_ENTROPY = 0x0d;
static constexpr uint8_t PSBT_ELEMENTS_IN_UTXO_RANGEPROOF = 0x0e;
static constexpr uint8_t PSBT_ELEMENTS_IN_ISSUANCE_BLIND_VALUE_PROOF = 0x0f;
static constexpr uint8_t PSBT_ELEMENTS_IN_ISSUANCE_BLIND_INFLATION_KEYS_PROOF = 0x10;

// Output types
static constexpr uint8_t PSBT_OUT_REDEEMSCRIPT = 0x00;
static constexpr uint8_t PSBT_OUT_WITNESSSCRIPT = 0x01;
static constexpr uint8_t PSBT_OUT_BIP32_DERIVATION = 0x02;
static constexpr uint8_t PSBT_OUT_AMOUNT = 0x03;
static constexpr uint8_t PSBT_OUT_SCRIPT = 0x04;
static constexpr uint8_t PSBT_OUT_PROPRIETARY = 0xFC;
// Elements proprietary types
static constexpr uint8_t PSBT_ELEMENTS_OUT_VALUE_COMMITMENT = 0x01;
static constexpr uint8_t PSBT_ELEMENTS_OUT_ASSET = 0x02;
static constexpr uint8_t PSBT_ELEMENTS_OUT_ASSET_COMMITMENT = 0x03;
static constexpr uint8_t PSBT_ELEMENTS_OUT_VALUE_RANGEPROOF = 0x04;
static constexpr uint8_t PSBT_ELEMENTS_OUT_ASSET_SURJECTION_PROOF = 0x05;
static constexpr uint8_t PSBT_ELEMENTS_OUT_BLINDING_PUBKEY = 0x06;
static constexpr uint8_t PSBT_ELEMENTS_OUT_ECDH_PUBKEY = 0x07;
static constexpr uint8_t PSBT_ELEMENTS_OUT_BLINDER_INDEX = 0x08;
static constexpr uint8_t PSBT_ELEMENTS_OUT_BLIND_VALUE_PROOF = 0x09;
static constexpr uint8_t PSBT_ELEMENTS_OUT_BLIND_ASSET_PROOF = 0x0a;

// Proprietary type identifer string
static const std::vector<unsigned char> PSBT_ELEMENTS_ID = {'p', 's', 'e', 't'};

// The separator is 0x00. Reading this in means that the unserializer can interpret it
// as a 0 length key which indicates that this is the separator. The separator has no value.
static constexpr uint8_t PSBT_SEPARATOR = 0x00;

// BIP 174 does not specify a maximum file size, but we set a limit anyway
// to prevent reading a stream indefinitely and running out of memory.
const std::streamsize MAX_FILE_SIZE_PSBT = 100000000; // 100 MiB

// PSBT version number
static constexpr uint32_t PSBT_HIGHEST_VERSION = 2;

/** A structure for PSBT proprietary types */
struct PSBTProprietary
{
    uint64_t subtype;
    std::vector<unsigned char> identifier;
    std::vector<unsigned char> key;
    std::vector<unsigned char> value;

    bool operator<(const PSBTProprietary &b) const {
        return key < b.key;
    }
    bool operator==(const PSBTProprietary &b) const {
        return key == b.key;
    }
};

// Takes a stream and multiple arguments and serializes them as if first serialized into a vector and then into the stream
// The resulting output into the stream has the total serialized length of all of the objects followed by all objects concatenated with each other.
template<typename Stream, typename... X>
void SerializeToVector(Stream& s, const X&... args)
{
    WriteCompactSize(s, GetSerializeSizeMany(s.GetVersion(), args...));
    SerializeMany(s, args...);
}

// Takes a stream and multiple arguments and unserializes them first as a vector then each object individually in the order provided in the arguments
template<typename Stream, typename... X>
void UnserializeFromVector(Stream& s, X&... args)
{
    size_t expected_size = ReadCompactSize(s);
    size_t remaining_before = s.size();
    UnserializeMany(s, args...);
    size_t remaining_after = s.size();
    if (remaining_after + expected_size != remaining_before) {
        throw std::ios_base::failure("Size of value was not the stated size");
    }
}

// Deserialize an individual HD keypath to a stream
template<typename Stream>
void DeserializeHDKeypath(Stream& s, KeyOriginInfo& hd_keypath)
{
    // Read in key path
    uint64_t value_len = ReadCompactSize(s);
    if (value_len % 4 || value_len == 0) {
        throw std::ios_base::failure("Invalid length for HD key path");
    }

    s >> hd_keypath.fingerprint;
    for (unsigned int i = 4; i < value_len; i += sizeof(uint32_t)) {
        uint32_t index;
        s >> index;
        hd_keypath.path.push_back(index);
    }
}

// Deserialize HD keypaths into a map
template<typename Stream>
void DeserializeHDKeypaths(Stream& s, const std::vector<unsigned char>& key, std::map<CPubKey, KeyOriginInfo>& hd_keypaths)
{
    // Make sure that the key is the size of pubkey + 1
    if (key.size() != CPubKey::SIZE + 1 && key.size() != CPubKey::COMPRESSED_SIZE + 1) {
        throw std::ios_base::failure("Size of key was not the expected size for the type BIP32 keypath");
    }
    // Read in the pubkey from key
    CPubKey pubkey(key.begin() + 1, key.end());
    if (!pubkey.IsFullyValid()) {
       throw std::ios_base::failure("Invalid pubkey");
    }
    if (hd_keypaths.count(pubkey) > 0) {
        throw std::ios_base::failure("Duplicate Key, pubkey derivation path already provided");
    }

    KeyOriginInfo keypath;
    DeserializeHDKeypath(s, keypath);

    // Add to map
    hd_keypaths.emplace(pubkey, std::move(keypath));
}

// Serialize an individual HD keypath to a stream
template<typename Stream>
void SerializeHDKeypath(Stream& s, KeyOriginInfo hd_keypath)
{
    WriteCompactSize(s, (hd_keypath.path.size() + 1) * sizeof(uint32_t));
    s << hd_keypath.fingerprint;
    for (const auto& path : hd_keypath.path) {
        s << path;
    }
}

// Serialize HD keypaths to a stream from a map
template<typename Stream>
void SerializeHDKeypaths(Stream& s, const std::map<CPubKey, KeyOriginInfo>& hd_keypaths, CompactSizeWriter type)
{
    for (auto keypath_pair : hd_keypaths) {
        if (!keypath_pair.first.IsValid()) {
            throw std::ios_base::failure("Invalid CPubKey being serialized");
        }
        SerializeToVector(s, type, MakeSpan(keypath_pair.first));
        SerializeHDKeypath(s, keypath_pair.second);
    }
}

/** A structure for PSBTs which contain per-input information */
struct PSBTInput
{
    CTransactionRef non_witness_utxo;
    CTxOut witness_utxo;
    CScript redeem_script;
    CScript witness_script;
    CScript final_script_sig;
    CScriptWitness final_script_witness;
    std::map<CPubKey, KeyOriginInfo> hd_keypaths;
    std::map<CKeyID, SigPair> partial_sigs;
    uint256 prev_txid;
    std::optional<uint32_t> prev_out{std::nullopt};
    std::optional<uint32_t> sequence{std::nullopt};
    std::optional<uint32_t> time_locktime{std::nullopt};
    std::optional<uint32_t> height_locktime{std::nullopt};
    std::map<std::vector<unsigned char>, std::vector<unsigned char>> unknown;
    std::set<PSBTProprietary> m_proprietary;
    int sighash_type = 0;

    uint32_t m_psbt_version;

    // Elements proprietary fields
    // Issuances
    std::optional<CAmount> m_issuance_value{std::nullopt};
    CConfidentialValue m_issuance_value_commitment;
    std::vector<unsigned char> m_issuance_rangeproof;
    std::vector<unsigned char> m_issuance_inflation_keys_rangeproof;
    std::optional<CAmount> m_issuance_inflation_keys_amount{std::nullopt};
    CConfidentialValue m_issuance_inflation_keys_commitment;
    uint256 m_issuance_blinding_nonce;
    uint256 m_issuance_asset_entropy;
    std::vector<unsigned char> m_blind_issuance_value_proof;
    std::vector<unsigned char> m_blind_issuance_inflation_keys_proof;

    // Peg-in
    std::variant<std::monostate, Sidechain::Bitcoin::CTransactionRef, CTransactionRef> m_peg_in_tx;
    std::variant<std::monostate, Sidechain::Bitcoin::CMerkleBlock, CMerkleBlock> m_peg_in_txout_proof;
    CScript m_peg_in_claim_script;
    uint256 m_peg_in_genesis_hash;
    std::optional<CAmount> m_peg_in_value{std::nullopt};
    CScriptWitness m_peg_in_witness;

    // Auxiliary elements stuff
    std::vector<unsigned char> m_utxo_rangeproof;

    bool IsNull() const;
    void FillSignatureData(SignatureData& sigdata) const;
    void FromSignatureData(const SignatureData& sigdata);
    bool Merge(const PSBTInput& input);
    bool GetUTXO(CTxOut& utxo) const;
    COutPoint GetOutPoint() const;
    PSBTInput(uint32_t version) : m_psbt_version(version) {}

    template <typename Stream>
    inline void Serialize(Stream& s) const {
        // Write the utxo
        if (non_witness_utxo) {
            SerializeToVector(s, CompactSizeWriter(PSBT_IN_NON_WITNESS_UTXO));
            OverrideStream<Stream> os(&s, s.GetType(), s.GetVersion() | SERIALIZE_TRANSACTION_NO_WITNESS);
            SerializeToVector(os, non_witness_utxo);
        }
        if (!witness_utxo.IsNull()) {
            SerializeToVector(s, CompactSizeWriter(PSBT_IN_WITNESS_UTXO));
            SerializeToVector(s, witness_utxo);
        }

        if (final_script_sig.empty() && final_script_witness.IsNull()) {
            // Write any partial signatures
            for (auto sig_pair : partial_sigs) {
                SerializeToVector(s, CompactSizeWriter(PSBT_IN_PARTIAL_SIG), MakeSpan(sig_pair.second.first));
                s << sig_pair.second.second;
            }

            // Write the sighash type
            if (sighash_type > 0) {
                SerializeToVector(s, CompactSizeWriter(PSBT_IN_SIGHASH));
                SerializeToVector(s, sighash_type);
            }

            // Write the redeem script
            if (!redeem_script.empty()) {
                SerializeToVector(s, CompactSizeWriter(PSBT_IN_REDEEMSCRIPT));
                s << redeem_script;
            }

            // Write the witness script
            if (!witness_script.empty()) {
                SerializeToVector(s, CompactSizeWriter(PSBT_IN_WITNESSSCRIPT));
                s << witness_script;
            }

            // Write any hd keypaths
            SerializeHDKeypaths(s, hd_keypaths, CompactSizeWriter(PSBT_IN_BIP32_DERIVATION));
        }

        // Write script sig
        if (!final_script_sig.empty()) {
            SerializeToVector(s, CompactSizeWriter(PSBT_IN_SCRIPTSIG));
            s << final_script_sig;
        }
        // write script witness
        if (!final_script_witness.IsNull()) {
            SerializeToVector(s, CompactSizeWriter(PSBT_IN_SCRIPTWITNESS));
            SerializeToVector(s, final_script_witness.stack);
        }

        // Write PSBTv2 fields
        if (m_psbt_version >= 2) {
            // Write prev txid, vout, sequence, and lock times
            if (!prev_txid.IsNull()) {
                SerializeToVector(s, CompactSizeWriter(PSBT_IN_PREVIOUS_TXID));
                SerializeToVector(s, prev_txid);
            }
            if (prev_out != std::nullopt) {
                SerializeToVector(s, CompactSizeWriter(PSBT_IN_OUTPUT_INDEX));
                SerializeToVector(s, *prev_out);
            }
            if (sequence != std::nullopt) {
                SerializeToVector(s, CompactSizeWriter(PSBT_IN_SEQUENCE));
                SerializeToVector(s, *sequence);
            }
            if (time_locktime != std::nullopt) {
                SerializeToVector(s, CompactSizeWriter(PSBT_IN_REQUIRED_TIME_LOCKTIME));
                SerializeToVector(s, *time_locktime);
            }
            if (height_locktime != std::nullopt) {
                SerializeToVector(s, CompactSizeWriter(PSBT_IN_REQUIRED_HEIGHT_LOCKTIME));
                SerializeToVector(s, *height_locktime);
            }

            // Elements proprietary fields are only allowed with v2
            // Issuance value
            if (!m_issuance_value_commitment.IsNull()) {
                SerializeToVector(s, CompactSizeWriter(PSBT_IN_PROPRIETARY), PSBT_ELEMENTS_ID, CompactSizeWriter(PSBT_ELEMENTS_IN_ISSUANCE_VALUE_COMMITMENT));
                SerializeToVector(s, m_issuance_value_commitment);
            }
            if (m_issuance_value != std::nullopt) {
                SerializeToVector(s, CompactSizeWriter(PSBT_IN_PROPRIETARY), PSBT_ELEMENTS_ID, CompactSizeWriter(PSBT_ELEMENTS_IN_ISSUANCE_VALUE));
                SerializeToVector(s, *m_issuance_value);
            }

            // Issuance rangeproof
            if (!m_issuance_rangeproof.empty()) {
                SerializeToVector(s, CompactSizeWriter(PSBT_IN_PROPRIETARY), PSBT_ELEMENTS_ID, CompactSizeWriter(PSBT_ELEMENTS_IN_ISSUANCE_VALUE_RANGEPROOF));
                s << m_issuance_rangeproof;
            }

            // Issuance inflation keys rangeproof
            if (!m_issuance_inflation_keys_rangeproof.empty()) {
                SerializeToVector(s, CompactSizeWriter(PSBT_IN_PROPRIETARY), PSBT_ELEMENTS_ID, CompactSizeWriter(PSBT_ELEMENTS_IN_ISSUANCE_INFLATION_KEYS_RANGEPROOF));
                s << m_issuance_inflation_keys_rangeproof;
            }

            if (Params().GetConsensus().ParentChainHasPow()) {
                // Peg-in tx
                if (m_peg_in_tx.index() > 0) {
                    const auto peg_in_tx = std::get_if<Sidechain::Bitcoin::CTransactionRef>(&m_peg_in_tx);
                    if (peg_in_tx) {
                        SerializeToVector(s, CompactSizeWriter(PSBT_IN_PROPRIETARY), PSBT_ELEMENTS_ID, CompactSizeWriter(PSBT_ELEMENTS_IN_PEG_IN_TX));
                        OverrideStream<Stream> os(&s, s.GetType(), s.GetVersion() | SERIALIZE_TRANSACTION_NO_WITNESS);
                        SerializeToVector(os, *peg_in_tx);
                    }
                }

                // Peg-in proof
                if (m_peg_in_txout_proof.index() > 0) {
                    const auto txout_proof = std::get_if<Sidechain::Bitcoin::CMerkleBlock>(&m_peg_in_txout_proof);
                    if (txout_proof) {
                        SerializeToVector(s, CompactSizeWriter(PSBT_IN_PROPRIETARY), PSBT_ELEMENTS_ID, CompactSizeWriter(PSBT_ELEMENTS_IN_PEG_IN_TXOUT_PROOF));
                        SerializeToVector(s, *txout_proof);
                    }
                }
            } else {
                // Peg-in tx
                if (m_peg_in_tx.index() > 0) {
                    const auto peg_in_tx = std::get_if<CTransactionRef>(&m_peg_in_tx);
                    if (peg_in_tx) {
                        SerializeToVector(s, CompactSizeWriter(PSBT_IN_PROPRIETARY), PSBT_ELEMENTS_ID, CompactSizeWriter(PSBT_ELEMENTS_IN_PEG_IN_TX));
                        OverrideStream<Stream> os(&s, s.GetType(), s.GetVersion() | SERIALIZE_TRANSACTION_NO_WITNESS);
                        SerializeToVector(os, *peg_in_tx);
                    }
                }

                // Peg-in proof
                if (m_peg_in_txout_proof.index() > 0) {
                    const auto txout_proof = std::get_if<CMerkleBlock>(&m_peg_in_txout_proof);
                    if (txout_proof) {
                        SerializeToVector(s, CompactSizeWriter(PSBT_IN_PROPRIETARY), PSBT_ELEMENTS_ID, CompactSizeWriter(PSBT_ELEMENTS_IN_PEG_IN_TXOUT_PROOF));
                        SerializeToVector(s, *txout_proof);
                    }
                }
            }

            // Peg-in genesis hash
            if (!m_peg_in_genesis_hash.IsNull()) {
                SerializeToVector(s, CompactSizeWriter(PSBT_IN_PROPRIETARY), PSBT_ELEMENTS_ID, CompactSizeWriter(PSBT_ELEMENTS_IN_PEG_IN_GENESIS_HASH));
                SerializeToVector(s, m_peg_in_genesis_hash);
            }

            // Peg-in claim script
            if (!m_peg_in_claim_script.empty()) {
                SerializeToVector(s, CompactSizeWriter(PSBT_IN_PROPRIETARY), PSBT_ELEMENTS_ID, CompactSizeWriter(PSBT_ELEMENTS_IN_PEG_IN_CLAIM_SCRIPT));
                s << m_peg_in_claim_script;
            }

            // Peg-in value
            if (m_peg_in_value != std::nullopt) {
                SerializeToVector(s, CompactSizeWriter(PSBT_IN_PROPRIETARY), PSBT_ELEMENTS_ID, CompactSizeWriter(PSBT_ELEMENTS_IN_PEG_IN_VALUE));
                SerializeToVector(s, *m_peg_in_value);
            }

            // Peg-in witness
            if (!m_peg_in_witness.IsNull()) {
                SerializeToVector(s, CompactSizeWriter(PSBT_IN_PROPRIETARY), PSBT_ELEMENTS_ID, CompactSizeWriter(PSBT_ELEMENTS_IN_PEG_IN_WITNESS));
                SerializeToVector(s, m_peg_in_witness.stack);
            }

            // Issuance inflation keys amount
            if (m_issuance_inflation_keys_amount != std::nullopt) {
                SerializeToVector(s, CompactSizeWriter(PSBT_IN_PROPRIETARY), PSBT_ELEMENTS_ID, CompactSizeWriter(PSBT_ELEMENTS_IN_ISSUANCE_INFLATION_KEYS_AMOUNT));
                SerializeToVector(s, *m_issuance_inflation_keys_amount);
            }

            // Issuance inflation keys commitment
            if (!m_issuance_inflation_keys_commitment.IsNull()) {
                SerializeToVector(s, CompactSizeWriter(PSBT_IN_PROPRIETARY), PSBT_ELEMENTS_ID, CompactSizeWriter(PSBT_ELEMENTS_IN_ISSUANCE_INFLATION_KEYS_COMMITMENT));
                SerializeToVector(s, m_issuance_inflation_keys_commitment);
            }

            // Issuance blinding nonce
            if (!m_issuance_blinding_nonce.IsNull()) {
                SerializeToVector(s, CompactSizeWriter(PSBT_IN_PROPRIETARY), PSBT_ELEMENTS_ID, CompactSizeWriter(PSBT_ELEMENTS_IN_ISSUANCE_BLINDING_NONCE));
                SerializeToVector(s, m_issuance_blinding_nonce);
            }

            // Issuance asset entropy
            if (!m_issuance_asset_entropy.IsNull()) {
                SerializeToVector(s, CompactSizeWriter(PSBT_IN_PROPRIETARY), PSBT_ELEMENTS_ID, CompactSizeWriter(PSBT_ELEMENTS_IN_ISSUANCE_ASSET_ENTROPY));
                SerializeToVector(s, m_issuance_asset_entropy);
            }

            // UTXO rangeproof
            if (!m_utxo_rangeproof.empty()) {
                SerializeToVector(s, CompactSizeWriter(PSBT_OUT_PROPRIETARY), PSBT_ELEMENTS_ID, CompactSizeWriter(PSBT_ELEMENTS_IN_UTXO_RANGEPROOF));
                s << m_utxo_rangeproof;
            }

            // Blind issuance value proof
            if (!m_blind_issuance_value_proof.empty()) {
                SerializeToVector(s, CompactSizeWriter(PSBT_OUT_PROPRIETARY), PSBT_ELEMENTS_ID, CompactSizeWriter(PSBT_ELEMENTS_IN_ISSUANCE_BLIND_VALUE_PROOF));
                s << m_blind_issuance_value_proof;
            }

            // Blind issuance inflation keys value proof
            if (!m_blind_issuance_inflation_keys_proof.empty()) {
                SerializeToVector(s, CompactSizeWriter(PSBT_OUT_PROPRIETARY), PSBT_ELEMENTS_ID, CompactSizeWriter(PSBT_ELEMENTS_IN_ISSUANCE_BLIND_INFLATION_KEYS_PROOF));
                s << m_blind_issuance_inflation_keys_proof;
            }
        }

        // Write proprietary things
        for (const auto& entry : m_proprietary) {
            s << entry.key;
            s << entry.value;
        }

        // Write unknown things
        for (auto& entry : unknown) {
            s << entry.first;
            s << entry.second;
        }

        s << PSBT_SEPARATOR;
    }


    template <typename Stream>
    inline void Unserialize(Stream& s) {
        // Used for duplicate key detection
        std::set<std::vector<unsigned char>> key_lookup;

        // Read loop
        bool found_sep = false;
        while(!s.empty()) {
            // Read
            std::vector<unsigned char> key;
            s >> key;

            // the key is empty if that was actually a separator byte
            // This is a special case for key lengths 0 as those are not allowed (except for separator)
            if (key.empty()) {
                found_sep = true;
                break;
            }

            // Type is compact size uint at beginning of key
            VectorReader skey(s.GetType(), s.GetVersion(), key, 0);
            uint64_t type = ReadCompactSize(skey);

            // Do stuff based on type
            switch(type) {
                case PSBT_IN_NON_WITNESS_UTXO:
                {
                    if (!key_lookup.emplace(key).second) {
                        throw std::ios_base::failure("Duplicate Key, input non-witness utxo already provided");
                    } else if (key.size() != 1) {
                        throw std::ios_base::failure("Non-witness utxo key is more than one byte type");
                    }
                    // Set the stream to unserialize with witness since this is always a valid network transaction
                    OverrideStream<Stream> os(&s, s.GetType(), s.GetVersion() & ~SERIALIZE_TRANSACTION_NO_WITNESS);
                    UnserializeFromVector(os, non_witness_utxo);
                    break;
                }
                case PSBT_IN_WITNESS_UTXO:
                    if (!key_lookup.emplace(key).second) {
                        throw std::ios_base::failure("Duplicate Key, input witness utxo already provided");
                    } else if (key.size() != 1) {
                        throw std::ios_base::failure("Witness utxo key is more than one byte type");
                    }
                    UnserializeFromVector(s, witness_utxo);
                    break;
                case PSBT_IN_PARTIAL_SIG:
                {
                    // Make sure that the key is the size of pubkey + 1
                    if (key.size() != CPubKey::SIZE + 1 && key.size() != CPubKey::COMPRESSED_SIZE + 1) {
                        throw std::ios_base::failure("Size of key was not the expected size for the type partial signature pubkey");
                    }
                    // Read in the pubkey from key
                    CPubKey pubkey(key.begin() + 1, key.end());
                    if (!pubkey.IsFullyValid()) {
                       throw std::ios_base::failure("Invalid pubkey");
                    }
                    if (partial_sigs.count(pubkey.GetID()) > 0) {
                        throw std::ios_base::failure("Duplicate Key, input partial signature for pubkey already provided");
                    }

                    // Read in the signature from value
                    std::vector<unsigned char> sig;
                    s >> sig;

                    // Add to list
                    partial_sigs.emplace(pubkey.GetID(), SigPair(pubkey, std::move(sig)));
                    break;
                }
                case PSBT_IN_SIGHASH:
                    if (!key_lookup.emplace(key).second) {
                        throw std::ios_base::failure("Duplicate Key, input sighash type already provided");
                    } else if (key.size() != 1) {
                        throw std::ios_base::failure("Sighash type key is more than one byte type");
                    }
                    UnserializeFromVector(s, sighash_type);
                    break;
                case PSBT_IN_REDEEMSCRIPT:
                {
                    if (!key_lookup.emplace(key).second) {
                        throw std::ios_base::failure("Duplicate Key, input redeemScript already provided");
                    } else if (key.size() != 1) {
                        throw std::ios_base::failure("Input redeemScript key is more than one byte type");
                    }
                    s >> redeem_script;
                    break;
                }
                case PSBT_IN_WITNESSSCRIPT:
                {
                    if (!key_lookup.emplace(key).second) {
                        throw std::ios_base::failure("Duplicate Key, input witnessScript already provided");
                    } else if (key.size() != 1) {
                        throw std::ios_base::failure("Input witnessScript key is more than one byte type");
                    }
                    s >> witness_script;
                    break;
                }
                case PSBT_IN_BIP32_DERIVATION:
                {
                    DeserializeHDKeypaths(s, key, hd_keypaths);
                    break;
                }
                case PSBT_IN_SCRIPTSIG:
                {
                    if (!key_lookup.emplace(key).second) {
                        throw std::ios_base::failure("Duplicate Key, input final scriptSig already provided");
                    } else if (key.size() != 1) {
                        throw std::ios_base::failure("Final scriptSig key is more than one byte type");
                    }
                    s >> final_script_sig;
                    break;
                }
                case PSBT_IN_SCRIPTWITNESS:
                {
                    if (!key_lookup.emplace(key).second) {
                        throw std::ios_base::failure("Duplicate Key, input final scriptWitness already provided");
                    } else if (key.size() != 1) {
                        throw std::ios_base::failure("Final scriptWitness key is more than one byte type");
                    }
                    UnserializeFromVector(s, final_script_witness.stack);
                    break;
                }
                case PSBT_IN_PREVIOUS_TXID:
                {
                    if (!key_lookup.emplace(key).second) {
                        throw std::ios_base::failure("Duplicate Key, previous txid is already provided");
                    } else if (key.size() != 1) {
                        throw std::ios_base::failure("Previous txid key is more than one byte type");
                    } else if (m_psbt_version == 0) {
                        throw std::ios_base::failure("Previous txid is only allowed in PSBTv2");
                    }
                    UnserializeFromVector(s, prev_txid);
                    break;
                }
                case PSBT_IN_OUTPUT_INDEX:
                {
                    if (!key_lookup.emplace(key).second) {
                        throw std::ios_base::failure("Duplicate Key, previous output's index is already provided");
                    } else if (key.size() != 1) {
                        throw std::ios_base::failure("Previous output's index is more than one byte type");
                    } else if (m_psbt_version == 0) {
                        throw std::ios_base::failure("Previous output's index is only allowed in PSBTv2");
                    }
                    uint32_t v;
                    UnserializeFromVector(s, v);
                    prev_out = v;
                    break;
                }
                case PSBT_IN_SEQUENCE:
                {
                    if (!key_lookup.emplace(key).second) {
                        throw std::ios_base::failure("Duplicate Key, sequence is already provided");
                    } else if (key.size() != 1) {
                        throw std::ios_base::failure("Sequence key is more than one byte type");
                    } else if (m_psbt_version == 0) {
                        throw std::ios_base::failure("Sequence is only allowed in PSBTv2");
                    }
                    uint32_t v;
                    UnserializeFromVector(s, v);
                    sequence = v;
                    break;
                }
                case PSBT_IN_REQUIRED_TIME_LOCKTIME:
                {
                    if (!key_lookup.emplace(key).second) {
                        throw std::ios_base::failure("Duplicate Key, required time based locktime is already provided");
                    } else if (key.size() != 1) {
                        throw std::ios_base::failure("Required time based locktime is more than one byte type");
                    } else if (m_psbt_version == 0) {
                        throw std::ios_base::failure("Required time based locktime is only allowed in PSBTv2");
                    }
                    uint32_t v;
                    UnserializeFromVector(s, v);
                    time_locktime = v;
                    break;
                }
                case PSBT_IN_REQUIRED_HEIGHT_LOCKTIME:
                {
                    if (!key_lookup.emplace(key).second) {
                        throw std::ios_base::failure("Duplicate Key, required height based locktime is already provided");
                    } else if (key.size() != 1) {
                        throw std::ios_base::failure("Required height based locktime is more than one byte type");
                    } else if (m_psbt_version == 0) {
                        throw std::ios_base::failure("Required height based locktime is only allowed in PSBTv2");
                    }
                    uint32_t v;
                    UnserializeFromVector(s, v);
                    height_locktime = v;
                    break;
                }
                case PSBT_IN_PROPRIETARY:
                {
                    bool known = false;
                    PSBTProprietary this_prop;
                    skey >> this_prop.identifier;
                    size_t subkey_len = skey.size();
                    this_prop.subtype = ReadCompactSize(skey);

                    if (this_prop.identifier == PSBT_ELEMENTS_ID) {
                        known = true;

                        switch(this_prop.subtype) {
                            case PSBT_ELEMENTS_IN_ISSUANCE_VALUE:
                            {
                                if (m_issuance_value != std::nullopt) {
                                    throw std::ios_base::failure("Duplicate Key, input issuance value already provided");
                                } else if (subkey_len != 1) {
                                    throw std::ios_base::failure("Input issuance value is more than one byte type");
                                }
                                CAmount amt;
                                UnserializeFromVector(s, amt);
                                m_issuance_value = amt;
                                break;
                            }
                            case PSBT_ELEMENTS_IN_ISSUANCE_VALUE_COMMITMENT:
                            {
                                if (!m_issuance_value_commitment.IsNull()) {
                                    throw std::ios_base::failure("Duplicate Key, input issuance value commitment already provided");
                                } else if (subkey_len != 1) {
                                    throw std::ios_base::failure("Input issuance value commitment key is more than one byte type");
                                }
                                UnserializeFromVector(s, m_issuance_value_commitment);
                                break;
                            }
                            case PSBT_ELEMENTS_IN_ISSUANCE_VALUE_RANGEPROOF:
                            {
                                if (!m_issuance_rangeproof.empty()) {
                                    throw std::ios_base::failure("Duplicate Key, input issuance value rangeproof already provided");
                                } else if (subkey_len != 1) {
                                    throw std::ios_base::failure("Input issuance value rangeproof key is more than one byte type");
                                }
                                s >> m_issuance_rangeproof;
                                break;
                            }
                            case PSBT_ELEMENTS_IN_ISSUANCE_INFLATION_KEYS_RANGEPROOF:
                            {
                                if (!m_issuance_inflation_keys_rangeproof.empty()) {
                                    throw std::ios_base::failure("Duplicate Key, input issuance inflation keys rangeproof already provided");
                                } else if (subkey_len != 1) {
                                    throw std::ios_base::failure("Input issuance inflation keys rangeproof key is more than one byte type");
                                }
                                s >> m_issuance_inflation_keys_rangeproof;
                                break;
                            }
                            case PSBT_ELEMENTS_IN_PEG_IN_TX:
                            {
                                if (m_peg_in_tx.index() != 0) {
                                    throw std::ios_base::failure("Duplicate Key, peg-in tx already provided");
                                } else if (subkey_len != 1) {
                                    throw std::ios_base::failure("Peg-in tx key is more than one byte type");
                                }
                                if (Params().GetConsensus().ParentChainHasPow()) {
                                    Sidechain::Bitcoin::CTransactionRef tx;
                                    OverrideStream<Stream> os(&s, s.GetType(), s.GetVersion());
                                    UnserializeFromVector(os, tx);
                                    m_peg_in_tx = tx;
                                } else {
                                    CTransactionRef tx;
                                    OverrideStream<Stream> os(&s, s.GetType(), s.GetVersion());
                                    UnserializeFromVector(os, tx);
                                    m_peg_in_tx = tx;
                                }
                                break;
                            }
                            case PSBT_ELEMENTS_IN_PEG_IN_TXOUT_PROOF:
                            {
                                if (m_peg_in_txout_proof.index() != 0) {
                                    throw std::ios_base::failure("Duplicate Key, peg-in txout proof already provided");
                                } else if (subkey_len != 1) {
                                    throw std::ios_base::failure("Peg-in txout proof key is more than one byte type");
                                }
                                if (Params().GetConsensus().ParentChainHasPow()) {
                                    Sidechain::Bitcoin::CMerkleBlock tx_proof;
                                    UnserializeFromVector(s, tx_proof);
                                    m_peg_in_txout_proof = tx_proof;
                                } else {
                                    CMerkleBlock tx_proof;
                                    UnserializeFromVector(s, tx_proof);
                                    m_peg_in_txout_proof = tx_proof;
                                }
                                break;
                            }
                            case PSBT_ELEMENTS_IN_PEG_IN_GENESIS_HASH:
                            {
                                if (!m_peg_in_genesis_hash.IsNull()) {
                                    throw std::ios_base::failure("Duplicate Key, peg-in genesis hash already provided");
                                } else if (subkey_len != 1) {
                                    throw std::ios_base::failure("Peg-in genesis hash is more than one byte type");
                                }
                                UnserializeFromVector(s, m_peg_in_genesis_hash);
                                break;
                            }
                            case PSBT_ELEMENTS_IN_PEG_IN_CLAIM_SCRIPT:
                            {
                                if (!m_peg_in_claim_script.empty()) {
                                    throw std::ios_base::failure("Duplicate Key, peg-in claim script already provided");
                                } else if (subkey_len != 1) {
                                    throw std::ios_base::failure("Peg-in claim script key is more than one byte type");
                                }
                                s >> m_peg_in_claim_script;
                                break;
                            }
                            case PSBT_ELEMENTS_IN_PEG_IN_VALUE:
                            {
                                if (m_peg_in_value != std::nullopt) {
                                    throw std::ios_base::failure("Duplicate Key, input issuance value already provided");
                                } else if (subkey_len != 1) {
                                    throw std::ios_base::failure("Input issuance value is more than one byte type");
                                }
                                CAmount amt;
                                UnserializeFromVector(s, amt);
                                m_peg_in_value = amt;
                                break;
                            }
                            case PSBT_ELEMENTS_IN_PEG_IN_WITNESS:
                            {
                                if (!m_peg_in_witness.IsNull()) {
                                    throw std::ios_base::failure("Duplicate Key, input peg-in witness already provided");
                                } else if (subkey_len != 1) {
                                    throw std::ios_base::failure("Input peg-in witness key is more than one byte type");
                                }
                                UnserializeFromVector(s, m_peg_in_witness.stack);
                                break;
                            }
                            case PSBT_ELEMENTS_IN_ISSUANCE_INFLATION_KEYS_AMOUNT:
                            {
                                if (m_issuance_inflation_keys_amount != std::nullopt) {
                                    throw std::ios_base::failure("Duplicate Key, input issuance inflation keys already provided");
                                } else if (subkey_len != 1) {
                                    throw std::ios_base::failure("Input issuance inflation keys is more than one byte type");
                                }
                                CAmount amt;
                                UnserializeFromVector(s, amt);
                                m_issuance_inflation_keys_amount = amt;
                                break;
                            }
                            case PSBT_ELEMENTS_IN_ISSUANCE_INFLATION_KEYS_COMMITMENT:
                            {
                                if (!m_issuance_inflation_keys_commitment.IsNull()) {
                                    throw std::ios_base::failure("Duplicate Key, input issuance inflation keys commitment already provided");
                                } else if (subkey_len != 1) {
                                    throw std::ios_base::failure("Input issuance inflation keys commitment key is more than one byte type");
                                }
                                UnserializeFromVector(s, m_issuance_inflation_keys_commitment);
                                break;
                            }
                            case PSBT_ELEMENTS_IN_ISSUANCE_BLINDING_NONCE:
                            {
                                if (!m_issuance_blinding_nonce.IsNull()) {
                                    throw std::ios_base::failure("Duplicate Key, input issuance blinding nonce already provided");
                                } else if (subkey_len != 1) {
                                    throw std::ios_base::failure("Input issuance blinding nonce is more than one byte type");
                                }
                                UnserializeFromVector(s, m_issuance_blinding_nonce);
                                break;
                            }
                            case PSBT_ELEMENTS_IN_ISSUANCE_ASSET_ENTROPY:
                            {
                                if (!m_issuance_asset_entropy.IsNull()) {
                                    throw std::ios_base::failure("Duplicate Key, input issuance asset entropy already provided");
                                } else if (subkey_len != 1) {
                                    throw std::ios_base::failure("Input issuance asset entropy is more than one byte type");
                                }
                                UnserializeFromVector(s, m_issuance_asset_entropy);
                                break;
                            }
                            case PSBT_ELEMENTS_IN_UTXO_RANGEPROOF:
                            {
                                if (!m_utxo_rangeproof.empty()) {
                                    throw std::ios_base::failure("Duplicate Key, input utxo rangeproof already provided");
                                } else if (subkey_len != 1) {
                                    throw std::ios_base::failure("Input UTXO rangeproof key is more than one byte type");
                                }
                                s >> m_utxo_rangeproof;
                                break;
                            }
                            case PSBT_ELEMENTS_IN_ISSUANCE_BLIND_VALUE_PROOF:
                            {
                                if (!m_blind_issuance_value_proof.empty()) {
                                    throw std::ios_base::failure("Duplicate Key, input blind issuance value proof already provided");
                                } else if (subkey_len != 1) {
                                    throw std::ios_base::failure("Input blind issuance value key is more than one byte type");
                                }
                                s >> m_blind_issuance_value_proof;
                                break;
                            }
                            case PSBT_ELEMENTS_IN_ISSUANCE_BLIND_INFLATION_KEYS_PROOF:
                            {
                                if (!m_blind_issuance_inflation_keys_proof.empty()) {
                                    throw std::ios_base::failure("Duplicate Key, input blind issuance inflation keys value proof already provided");
                                } else if (subkey_len != 1) {
                                    throw std::ios_base::failure("Input blind issuance inflation keys value proof key is more than one byte type");
                                }
                                s >> m_blind_issuance_inflation_keys_proof;
                                break;
                            }
                            default:
                            {
                                known = false;
                                break;
                            }
                        }
                    }

                    if (!known) {
                        this_prop.key = key;

                        if (m_proprietary.count(this_prop) > 0) {
                            throw std::ios_base::failure("Duplicate Key, proprietary key already found");
                        }
                        s >> this_prop.value;
                        m_proprietary.insert(this_prop);
                    }
                    break;
                }
                // Unknown stuff
                default:
                    if (unknown.count(key) > 0) {
                        throw std::ios_base::failure("Duplicate Key, key for unknown value already provided");
                    }
                    // Read in the value
                    std::vector<unsigned char> val_bytes;
                    s >> val_bytes;
                    unknown.emplace(std::move(key), std::move(val_bytes));
                    break;
            }
        }

        if (!found_sep) {
            throw std::ios_base::failure("Separator is missing at the end of an input map");
        }

        // Make sure required PSBTv2 fields are present
        if (m_psbt_version >= 2) {
            if (prev_txid.IsNull()) {
                throw std::ios_base::failure("Previous TXID is required in PSBTv2");
            }
            if (prev_out == std::nullopt) {
                throw std::ios_base::failure("Previous output's index is required in PSBTv2");
            }
<<<<<<< HEAD
            if (!m_issuance_value_commitment.IsNull() && m_issuance_value == std::nullopt) {
                throw std::ios_base::failure("Explicit issuance value must be provided if its commitment is provided too");
            }
            if (!m_issuance_value_commitment.IsNull() && m_blind_issuance_value_proof.empty()) {
                throw std::ios_base::failure("Blind issuance value proof must be provided if its commitment is provided too");
            }
            if (!m_issuance_inflation_keys_commitment.IsNull() && m_issuance_inflation_keys_amount == std::nullopt) {
                throw std::ios_base::failure("Explicit issuance inflation keys amount must be provided if its commitment is provided too");
            }
            if (!m_issuance_inflation_keys_commitment.IsNull() && m_blind_issuance_inflation_keys_proof.empty()) {
                throw std::ios_base::failure("Blind issuance inflation keys value proof must be provided if its commitment is provided too");
            }
=======
>>>>>>> 4c7dc062
            if (!m_issuance_value_commitment.IsNull() && m_issuance_rangeproof.empty()) {
                throw std::ios_base::failure("Issuance value commitment provided without value rangeproof");
            }
            if (!m_issuance_inflation_keys_commitment.IsNull() && m_issuance_inflation_keys_rangeproof.empty()) {
                throw std::ios_base::failure("Issuance inflation keys commitment provided without inflation keys rangeproof");
            }
        }
    }

    template <typename Stream>
    PSBTInput(deserialize_type, Stream& s) {
        Unserialize(s);
    }
};

/** A structure for PSBTs which contains per output information */
struct PSBTOutput
{
    CScript redeem_script;
    CScript witness_script;
    std::map<CPubKey, KeyOriginInfo> hd_keypaths;
    std::optional<CAmount> amount{std::nullopt};
    std::optional<CScript> script{std::nullopt};
    std::map<std::vector<unsigned char>, std::vector<unsigned char>> unknown;
    std::set<PSBTProprietary> m_proprietary;

    uint32_t m_psbt_version;

    // Elements proprietary fields
    CConfidentialValue m_value_commitment;
    uint256 m_asset;
    CConfidentialAsset m_asset_commitment;
    std::vector<unsigned char> m_value_rangeproof;
    std::vector<unsigned char> m_asset_surjection_proof;
    CPubKey m_ecdh_pubkey;
    CPubKey m_blinding_pubkey;
    std::optional<uint32_t> m_blinder_index{std::nullopt};
    std::vector<unsigned char> m_blind_value_proof;
    std::vector<unsigned char> m_blind_asset_proof;

    bool IsNull() const;
    void FillSignatureData(SignatureData& sigdata) const;
    void FromSignatureData(const SignatureData& sigdata);
    bool Merge(const PSBTOutput& output);
    bool IsBlinded() const; //! This output has a blinding pubkey and is or will be blinded.
    bool IsPartiallyBlinded() const; //! This output has some blinding information. This is not a good state to be in.
    bool IsFullyBlinded() const; //! This output has all of the blinding information and is actually blinded.
    CTxOut GetTxOut() const;
    PSBTOutput(uint32_t version) : m_psbt_version(version) {}

    template <typename Stream>
    inline void Serialize(Stream& s) const {
        // Write the redeem script
        if (!redeem_script.empty()) {
            SerializeToVector(s, CompactSizeWriter(PSBT_OUT_REDEEMSCRIPT));
            s << redeem_script;
        }

        // Write the witness script
        if (!witness_script.empty()) {
            SerializeToVector(s, CompactSizeWriter(PSBT_OUT_WITNESSSCRIPT));
            s << witness_script;
        }

        // Write any hd keypaths
        SerializeHDKeypaths(s, hd_keypaths, CompactSizeWriter(PSBT_OUT_BIP32_DERIVATION));

        if (m_psbt_version >= 2) {
            // Write spk
            if (script != std::nullopt) {
                SerializeToVector(s, CompactSizeWriter(PSBT_OUT_SCRIPT));
                s << *script;
            }

            // Elements proprietary fields are v2 only
            // Amount
            if (!m_value_commitment.IsNull()) {
                SerializeToVector(s, CompactSizeWriter(PSBT_OUT_PROPRIETARY), PSBT_ELEMENTS_ID, CompactSizeWriter(PSBT_ELEMENTS_OUT_VALUE_COMMITMENT));
                SerializeToVector(s, m_value_commitment);
            }
            if (amount != std::nullopt) {
                SerializeToVector(s, CompactSizeWriter(PSBT_OUT_AMOUNT));
                SerializeToVector(s, *amount);
            }

            // Asset
            if (!m_asset_commitment.IsNull()) {
                SerializeToVector(s, CompactSizeWriter(PSBT_OUT_PROPRIETARY), PSBT_ELEMENTS_ID, CompactSizeWriter(PSBT_ELEMENTS_OUT_ASSET_COMMITMENT));
                SerializeToVector(s, m_asset_commitment);
            }
            if (!m_asset.IsNull()) {
                SerializeToVector(s, CompactSizeWriter(PSBT_OUT_PROPRIETARY), PSBT_ELEMENTS_ID, CompactSizeWriter(PSBT_ELEMENTS_OUT_ASSET));
                SerializeToVector(s, m_asset);
            }

            // Value rangeproof
            if (!m_value_rangeproof.empty()) {
                SerializeToVector(s, CompactSizeWriter(PSBT_OUT_PROPRIETARY), PSBT_ELEMENTS_ID, CompactSizeWriter(PSBT_ELEMENTS_OUT_VALUE_RANGEPROOF));
                s << m_value_rangeproof;
            }

            // Asset surjection proof
            if (!m_asset_surjection_proof.empty()) {
                SerializeToVector(s, CompactSizeWriter(PSBT_OUT_PROPRIETARY), PSBT_ELEMENTS_ID, CompactSizeWriter(PSBT_ELEMENTS_OUT_ASSET_SURJECTION_PROOF));
                s << m_asset_surjection_proof;
            }

            // Blinding pubkey
            if (m_blinding_pubkey.IsValid()) {
                SerializeToVector(s, CompactSizeWriter(PSBT_OUT_PROPRIETARY), PSBT_ELEMENTS_ID, CompactSizeWriter(PSBT_ELEMENTS_OUT_BLINDING_PUBKEY));
                s << m_blinding_pubkey;
            }

            // ECDH pubkey
            if (m_ecdh_pubkey.IsValid()) {
                SerializeToVector(s, CompactSizeWriter(PSBT_OUT_PROPRIETARY), PSBT_ELEMENTS_ID, CompactSizeWriter(PSBT_ELEMENTS_OUT_ECDH_PUBKEY));
                s << m_ecdh_pubkey;
            }

            // Blinder index
            if (m_blinder_index != std::nullopt) {
                SerializeToVector(s, CompactSizeWriter(PSBT_OUT_PROPRIETARY), PSBT_ELEMENTS_ID, CompactSizeWriter(PSBT_ELEMENTS_OUT_BLINDER_INDEX));
                SerializeToVector(s, *m_blinder_index);
            }

            // BLind value proof
            if (!m_blind_value_proof.empty()) {
                SerializeToVector(s, CompactSizeWriter(PSBT_OUT_PROPRIETARY), PSBT_ELEMENTS_ID, CompactSizeWriter(PSBT_ELEMENTS_OUT_BLIND_VALUE_PROOF));
                s << m_blind_value_proof;
            }

            // BLind asset proof
            if (!m_blind_asset_proof.empty()) {
                SerializeToVector(s, CompactSizeWriter(PSBT_OUT_PROPRIETARY), PSBT_ELEMENTS_ID, CompactSizeWriter(PSBT_ELEMENTS_OUT_BLIND_ASSET_PROOF));
                s << m_blind_asset_proof;
            }
        }

        // Write proprietary things
        for (const auto& entry : m_proprietary) {
            s << entry.key;
            s << entry.value;
        }

        // Write unknown things
        for (auto& entry : unknown) {
            s << entry.first;
            s << entry.second;
        }

        s << PSBT_SEPARATOR;
    }


    template <typename Stream>
    inline void Unserialize(Stream& s) {
        // Used for duplicate key detection
        std::set<std::vector<unsigned char>> key_lookup;

        // Read loop
        bool found_sep = false;
        while(!s.empty()) {
            // Read
            std::vector<unsigned char> key;
            s >> key;

            // the key is empty if that was actually a separator byte
            // This is a special case for key lengths 0 as those are not allowed (except for separator)
            if (key.empty()) {
                found_sep = true;
                break;
            }

            // Type is compact size uint at beginning of key
            VectorReader skey(s.GetType(), s.GetVersion(), key, 0);
            uint64_t type = ReadCompactSize(skey);

            // Do stuff based on type
            switch(type) {
                case PSBT_OUT_REDEEMSCRIPT:
                {
                    if (!key_lookup.emplace(key).second) {
                        throw std::ios_base::failure("Duplicate Key, output redeemScript already provided");
                    } else if (key.size() != 1) {
                        throw std::ios_base::failure("Output redeemScript key is more than one byte type");
                    }
                    s >> redeem_script;
                    break;
                }
                case PSBT_OUT_WITNESSSCRIPT:
                {
                    if (!key_lookup.emplace(key).second) {
                        throw std::ios_base::failure("Duplicate Key, output witnessScript already provided");
                    } else if (key.size() != 1) {
                        throw std::ios_base::failure("Output witnessScript key is more than one byte type");
                    }
                    s >> witness_script;
                    break;
                }
                case PSBT_OUT_BIP32_DERIVATION:
                {
                    DeserializeHDKeypaths(s, key, hd_keypaths);
                    break;
                }
                case PSBT_OUT_AMOUNT:
                {
                    if (!key_lookup.emplace(key).second) {
                        throw std::ios_base::failure("Duplicate Key, output amount is already provided");
                    } else if (key.size() != 1) {
                        throw std::ios_base::failure("Output amount key is more than one byte type");
                    }
                    CAmount v;
                    UnserializeFromVector(s, v);
                    amount = v;
                    break;
                }
                case PSBT_OUT_SCRIPT:
                {
                    if (!key_lookup.emplace(key).second) {
                        throw std::ios_base::failure("Duplicate Key, output script is already provided");
                    } else if (key.size() != 1) {
                        throw std::ios_base::failure("Output script key is more than one byte type");
                    }
                    CScript sc;
                    s >> sc;
                    script = sc;
                    break;
                }
                case PSBT_OUT_PROPRIETARY:
                {
                    bool known = false;
                    PSBTProprietary this_prop;
                    skey >> this_prop.identifier;
                    size_t subkey_len = skey.size();
                    this_prop.subtype = ReadCompactSize(skey);

                    if (this_prop.identifier == PSBT_ELEMENTS_ID) {
                        known = true;

                        switch(this_prop.subtype) {
                            case PSBT_ELEMENTS_OUT_VALUE_COMMITMENT:
                            {
                                if (!m_value_commitment.IsNull()) {
                                    throw std::ios_base::failure("Duplicate Key, output value commitment already provided");
                                } else if (subkey_len != 1) {
                                    throw std::ios_base::failure("Output value cmmitment key is more than one byte type");
                                }
                                UnserializeFromVector(s, m_value_commitment);
                                break;
                            }
                            case PSBT_ELEMENTS_OUT_ASSET:
                            {
                                if (!m_asset.IsNull()) {
                                    throw std::ios_base::failure("Duplicate Key, output asset already provided");
                                } else if (subkey_len != 1) {
                                    throw std::ios_base::failure("Output asset key is more than one byte type");
                                }
                                UnserializeFromVector(s, m_asset);
                                break;
                            }
                            case PSBT_ELEMENTS_OUT_ASSET_COMMITMENT:
                            {
                                if (!m_asset_commitment.IsNull()) {
                                    throw std::ios_base::failure("Duplicate Key, output asset commitment already provided");
                                } else if (subkey_len != 1) {
                                    throw std::ios_base::failure("Output asset commitment key is more than one byte type");
                                }
                                UnserializeFromVector(s, m_asset_commitment);
                                break;
                            }
                            case PSBT_ELEMENTS_OUT_VALUE_RANGEPROOF:
                            {
                                if (!m_value_rangeproof.empty()) {
                                    throw std::ios_base::failure("Duplicate Key, output value rangeproof already provided");
                                } else if (subkey_len != 1) {
                                    throw std::ios_base::failure("Output value rangeproof key is more than one byte type");
                                }
                                s >> m_value_rangeproof;
                                break;
                            }
                            case PSBT_ELEMENTS_OUT_ASSET_SURJECTION_PROOF:
                            {
                                if (!m_asset_surjection_proof.empty()) {
                                    throw std::ios_base::failure("Duplicate Key, output asset surjection proof already provided");
                                } else if (subkey_len != 1) {
                                    throw std::ios_base::failure("Output asset surjection proof key is more than one byte type");
                                }
                                s >> m_asset_surjection_proof;
                                break;
                            }
                            case PSBT_ELEMENTS_OUT_BLINDING_PUBKEY:
                            {
                                if (m_blinding_pubkey.IsValid()) {
                                    throw std::ios_base::failure("Duplicate Key, output blinding pubkey already provided");
                                } else if (subkey_len != 1) {
                                    throw std::ios_base::failure("Output blinding pubkey key is more than one byte type");
                                }
                                s >> m_blinding_pubkey;
                                break;
                            }
                            case PSBT_ELEMENTS_OUT_ECDH_PUBKEY:
                            {
                                if (m_ecdh_pubkey.IsValid()) {
                                    throw std::ios_base::failure("Duplicate Key, output ecdh pubkey already provided");
                                } else if (subkey_len != 1) {
                                    throw std::ios_base::failure("Output ecdh pubkey key is more than one byte type");
                                }
                                s >> m_ecdh_pubkey;
                                break;
                            }
                            case PSBT_ELEMENTS_OUT_BLINDER_INDEX:
                            {
                                if (m_blinder_index != std::nullopt) {
                                    throw std::ios_base::failure("Duplicate Key, output blinder_index already provided");
                                } else if (subkey_len != 1) {
                                    throw std::ios_base::failure("Output blinder_index key is more than one byte type");
                                }
                                uint32_t i;
                                UnserializeFromVector(s, i);
                                m_blinder_index = i;
                                break;
                            }
                            case PSBT_ELEMENTS_OUT_BLIND_VALUE_PROOF:
                            {
                                if (!m_blind_value_proof.empty()) {
                                    throw std::ios_base::failure("Duplicate Key, output blind value proof already provided");
                                } else if (subkey_len != 1) {
                                    throw std::ios_base::failure("Output blind value proof key is more than one byte type");
                                }
                                s >> m_blind_value_proof;
                                break;
                            }
                            case PSBT_ELEMENTS_OUT_BLIND_ASSET_PROOF:
                            {
                                if (!m_blind_asset_proof.empty()) {
                                    throw std::ios_base::failure("Duplicate Key, output blind asset proof already provided");
                                } else if (subkey_len != 1) {
                                    throw std::ios_base::failure("Output blind asset proof key is more than one byte type");
                                }
                                s >> m_blind_asset_proof;
                                break;
                            }
                            default:
                            {
                                known = false;
                                break;
                            }
                        }
                    }

                    if (!known) {
                        this_prop.key = key;

                        if (m_proprietary.count(this_prop) > 0) {
                            throw std::ios_base::failure("Duplicate Key, proprietary key already found");
                        }
                        s >> this_prop.value;
                        m_proprietary.insert(this_prop);
                    }
                    break;
                }
                // Unknown stuff
                default: {
                    if (unknown.count(key) > 0) {
                        throw std::ios_base::failure("Duplicate Key, key for unknown value already provided");
                    }
                    // Read in the value
                    std::vector<unsigned char> val_bytes;
                    s >> val_bytes;
                    unknown.emplace(std::move(key), std::move(val_bytes));
                    break;
                }
            }
        }

        if (!found_sep) {
            throw std::ios_base::failure("Separator is missing at the end of an output map");
        }

        // Make sure required PSBTv2 fields are present
        if (m_psbt_version >= 2) {
<<<<<<< HEAD
            if (amount == std::nullopt) {
=======
            if (amount == nullopt && m_value_commitment.IsNull()) {
>>>>>>> 4c7dc062
                throw std::ios_base::failure("Output amount is required in PSBTv2");
            }
            if (script == std::nullopt) {
                throw std::ios_base::failure("Output script is required in PSBTv2");
            }
            if (m_asset.IsNull() && m_asset_commitment.IsNull()) {
                throw std::ios_base::failure("Output asset is required in PSET");
            }
<<<<<<< HEAD
            if (!m_value_commitment.IsNull() && m_blind_value_proof.empty()) {
                throw std::ios_base::failure("Blind value proof must be provided if value commitment is provided");
            }
            if (!m_asset_commitment.IsNull() && m_blind_asset_proof.empty()) {
                throw std::ios_base::failure("Blind asset proof must be provided if asset commitment is provided");
            }
            if (m_blinding_pubkey.IsValid() && m_blinder_index == std::nullopt) {
=======
            if (m_blinding_pubkey.IsValid() && m_blinder_index == nullopt) {
>>>>>>> 4c7dc062
                throw std::ios_base::failure("Output is blinded but does not have a blinder index");
            }
            if (IsBlinded() && IsPartiallyBlinded() && !IsFullyBlinded()) {
                throw std::ios_base::failure("Blinded output contains some blinding data but not all, this is an invalid state");
            }
        }
    }

    template <typename Stream>
    PSBTOutput(deserialize_type, Stream& s) {
        Unserialize(s);
    }
};

/** A version of CTransaction with the PSBT format*/
struct PartiallySignedTransaction
{
    std::optional<CMutableTransaction> tx{std::nullopt};
    // We use a set of CExtPubKey in the event that there happens to be the same KeyOriginInfos for different CExtPubKeys
    // Note that this map swaps the key and values from the serialization
    std::map<KeyOriginInfo, std::set<CExtPubKey>> m_xpubs;
    std::optional<int32_t> tx_version{std::nullopt};
    std::optional<uint32_t> fallback_locktime{std::nullopt};
    std::optional<std::bitset<8>> m_tx_modifiable{std::nullopt};
    std::vector<PSBTInput> inputs;
    std::vector<PSBTOutput> outputs;
    std::map<std::vector<unsigned char>, std::vector<unsigned char>> unknown;
    std::optional<uint32_t> m_version{std::nullopt};
    std::set<PSBTProprietary> m_proprietary;

    // Elements proprietary fields
    std::set<uint256> m_scalar_offsets;

    bool IsNull() const;
    uint32_t GetVersion() const;

    /** Merge psbt into this. The two psbts must have the same underlying CTransaction (i.e. the
      * same actual Bitcoin transaction.) Returns true if the merge succeeded, false otherwise. */
    [[nodiscard]] bool Merge(const PartiallySignedTransaction& psbt);
    bool AddInput(PSBTInput& psbtin);
    bool AddOutput(const PSBTOutput& psbtout);
    void SetupFromTx(const CMutableTransaction& tx);
    void CacheUnsignedTxPieces();
    bool ComputeTimeLock(uint32_t& locktime) const;
    CMutableTransaction GetUnsignedTx(bool foce_unblinded=false) const;
    uint256 GetUniqueID() const;
    PartiallySignedTransaction() {}
    PartiallySignedTransaction(uint32_t version);
    explicit PartiallySignedTransaction(const CMutableTransaction& tx, uint32_t version = 0);
    /** Returns whether the PSBT has outputs that require blinding. Said outputs may already be blinded */
    bool IsBlinded() const;
    /** Returns whether the PSBT is fully blinded. Fully blinded means that no blinding is required, so this includes PSBTs that do not require blinding at all */
    bool IsFullyBlinded() const;

    template <typename Stream>
    inline void Serialize(Stream& s) const {

        // magic bytes
        s << PSBT_ELEMENTS_MAGIC_BYTES;

        if (GetVersion() == 0) {
            // unsigned tx flag
            SerializeToVector(s, CompactSizeWriter(PSBT_GLOBAL_UNSIGNED_TX));

            // Write serialized tx to a stream
            OverrideStream<Stream> os(&s, s.GetType(), s.GetVersion() | SERIALIZE_TRANSACTION_NO_WITNESS);
            SerializeToVector(os, GetUnsignedTx());
        }

        // Write xpubs
        for (const auto& xpub_pair : m_xpubs) {
            for (const auto& xpub : xpub_pair.second) {
                unsigned char ser_xpub[BIP32_EXTKEY_WITH_VERSION_SIZE];
                xpub.EncodeWithVersion(ser_xpub);
                // Note that the serialization swaps the key and value
                // The xpub is the key (for uniqueness) while the path is the value
                SerializeToVector(s, PSBT_GLOBAL_XPUB, ser_xpub);
                SerializeHDKeypath(s, xpub_pair.first);
            }
        }

        if (GetVersion() >= 2) {
            // Write PSBTv2 tx version, locktime, counts, etc.
            SerializeToVector(s, CompactSizeWriter(PSBT_GLOBAL_TX_VERSION));
            SerializeToVector(s, *tx_version);

            if (fallback_locktime != std::nullopt) {
                SerializeToVector(s, CompactSizeWriter(PSBT_GLOBAL_FALLBACK_LOCKTIME));
                SerializeToVector(s, *fallback_locktime);
            }

            SerializeToVector(s, CompactSizeWriter(PSBT_GLOBAL_INPUT_COUNT));
            SerializeToVector(s, CompactSizeWriter(inputs.size()));
            SerializeToVector(s, CompactSizeWriter(PSBT_GLOBAL_OUTPUT_COUNT));
            SerializeToVector(s, CompactSizeWriter(outputs.size()));

            if (m_tx_modifiable != std::nullopt) {
                SerializeToVector(s, CompactSizeWriter(PSBT_GLOBAL_TX_MODIFIABLE));
                SerializeToVector(s, static_cast<uint8_t>(m_tx_modifiable->to_ulong()));
            }

            // Elements proprietary fields
            // Scalar offsets
            for (const uint256& scalar : m_scalar_offsets) {
                SerializeToVector(s, CompactSizeWriter(PSBT_GLOBAL_PROPRIETARY), PSBT_ELEMENTS_ID, CompactSizeWriter(PSBT_ELEMENTS_GLOBAL_SCALAR), scalar);
                SerializeToVector(s, std::vector<unsigned char>());
            }
        }

        // PSBT version
        if (GetVersion() > 0) {
            SerializeToVector(s, CompactSizeWriter(PSBT_GLOBAL_VERSION));
            SerializeToVector(s, *m_version);
        }

        // Write proprietary things
        for (const auto& entry : m_proprietary) {
            s << entry.key;
            s << entry.value;
        }

        // Write the unknown things
        for (auto& entry : unknown) {
            s << entry.first;
            s << entry.second;
        }

        // Separator
        s << PSBT_SEPARATOR;

        // Write inputs
        for (const PSBTInput& input : inputs) {
            s << input;
        }
        // Write outputs
        for (const PSBTOutput& output : outputs) {
            s << output;
        }
    }


    template <typename Stream>
    inline void Unserialize(Stream& s) {
        // Read the magic bytes
        uint8_t magic[5];
        s >> magic;
        if (!std::equal(magic, magic + 5, PSBT_ELEMENTS_MAGIC_BYTES)) {
            throw std::ios_base::failure("Invalid PSBT magic bytes");
        }

        // Used for duplicate key detection
        std::set<std::vector<unsigned char>> key_lookup;

        // Track the global xpubs we have already seen. Just for sanity checking
        std::set<CExtPubKey> global_xpubs;

        // Read global data
        bool found_sep = false;
        uint64_t input_count = 0;
        uint64_t output_count = 0;
        bool found_input_count = false;
        bool found_output_count = false;
        while(!s.empty()) {
            // Read
            std::vector<unsigned char> key;
            s >> key;

            // the key is empty if that was actually a separator byte
            // This is a special case for key lengths 0 as those are not allowed (except for separator)
            if (key.empty()) {
                found_sep = true;
                break;
            }

            // Type is compact size uint at beginning of key
            VectorReader skey(s.GetType(), s.GetVersion(), key, 0);
            uint64_t type = ReadCompactSize(skey);

            // Do stuff based on type
            switch(type) {
                case PSBT_GLOBAL_UNSIGNED_TX:
                {
                    if (g_con_elementsmode) {
                        throw std::ios_base::failure("Unsigned tx is not allowed in PSET");
                    }
                    if (!key_lookup.emplace(key).second) {
                        throw std::ios_base::failure("Duplicate Key, unsigned tx already provided");
                    } else if (key.size() != 1) {
                        throw std::ios_base::failure("Global unsigned tx key is more than one byte type");
                    }
                    CMutableTransaction mtx;
                    // Set the stream to serialize with non-witness since this should always be non-witness
                    OverrideStream<Stream> os(&s, s.GetType(), s.GetVersion() | SERIALIZE_TRANSACTION_NO_WITNESS);
                    UnserializeFromVector(os, mtx);
                    tx = std::move(mtx);
                    // Make sure that all scriptSigs and scriptWitnesses are empty
                    for (unsigned int i = 0; i < tx->vin.size(); i++) {
                        const CTxIn& txin = tx->vin[i];
                        if (!txin.scriptSig.empty() || !tx->witness.vtxinwit[i].scriptWitness.IsNull()) {
                            throw std::ios_base::failure("Unsigned tx does not have empty scriptSigs and scriptWitnesses.");
                        }
                    }
                    // Set the input and output counts
                    input_count = tx->vin.size();
                    output_count = tx->vout.size();
                    break;
                }
                case PSBT_GLOBAL_TX_VERSION:
                {
                    if (!key_lookup.emplace(key).second) {
                        throw std::ios_base::failure("Duplicate Key, global transaction version is already provided");
                    } else if (key.size() != 1) {
                        throw std::ios_base::failure("Global transaction version key is more than one byte type");
                    }
                    uint32_t v;
                    UnserializeFromVector(s, v);
                    tx_version = v;
                    break;
                }
                case PSBT_GLOBAL_FALLBACK_LOCKTIME:
                {
                    if (!key_lookup.emplace(key).second) {
                        throw std::ios_base::failure("Duplicate Key, global fallback locktime is already provided");
                    } else if (key.size() != 1) {
                        throw std::ios_base::failure("Global fallback locktime key is more than one byte type");
                    }
                    uint32_t v;
                    UnserializeFromVector(s, v);
                    fallback_locktime = v;
                    break;
                }
                case PSBT_GLOBAL_INPUT_COUNT:
                {
                    if (!key_lookup.emplace(key).second) {
                        throw std::ios_base::failure("Duplicate Key, global input count is already provided");
                    } else if (key.size() != 1) {
                        throw std::ios_base::failure("Global input count key is more than one byte type");
                    }
                    CompactSizeReader reader(input_count);
                    UnserializeFromVector(s, reader);
                    found_input_count = true;
                    break;
                }
                case PSBT_GLOBAL_OUTPUT_COUNT:
                {
                    if (!key_lookup.emplace(key).second) {
                        throw std::ios_base::failure("Duplicate Key, global output count is already provided");
                    } else if (key.size() != 1) {
                        throw std::ios_base::failure("Global output count key is more than one byte type");
                    }
                    CompactSizeReader reader(output_count);
                    UnserializeFromVector(s, reader);
                    found_output_count = true;
                    break;
                }
                case PSBT_GLOBAL_TX_MODIFIABLE:
                {
                    if (!key_lookup.emplace(key).second) {
                        throw std::ios_base::failure("Duplicate Key, tx modifiable flags is already provided");
                    } else if (key.size() != 1) {
                        throw std::ios_base::failure("Global tx modifiable flags key is more than one byte type");
                    }
                    uint8_t tx_mod;
                    UnserializeFromVector(s, tx_mod);
                    m_tx_modifiable.emplace(tx_mod);
                    break;
                }
                case PSBT_GLOBAL_XPUB:
                {
                    if (key.size() != BIP32_EXTKEY_WITH_VERSION_SIZE + 1) {
                        throw std::ios_base::failure("Size of key was not the expected size for the type global xpub");
                    }
                    // Read in the xpub from key
                    CExtPubKey xpub;
                    xpub.DecodeWithVersion(&key.data()[1]);
                    if (!xpub.pubkey.IsFullyValid()) {
                       throw std::ios_base::failure("Invalid pubkey");
                    }
                    if (global_xpubs.count(xpub) > 0) {
                       throw std::ios_base::failure("Duplicate key, global xpub already provided");
                    }
                    global_xpubs.insert(xpub);
                    // Read in the keypath from stream
                    KeyOriginInfo keypath;
                    DeserializeHDKeypath(s, keypath);

                    // Note that we store these swapped to make searches faster.
                    // Serialization uses xpub -> keypath to enqure key uniqueness
                    if (m_xpubs.count(keypath) == 0) {
                        // Make a new set to put the xpub in
                        m_xpubs[keypath] = {xpub};
                    } else {
                        // Insert xpub into existing set
                        m_xpubs[keypath].insert(xpub);
                    }
                    break;
                }
                case PSBT_GLOBAL_VERSION:
                {
                    if (m_version) {
                        throw std::ios_base::failure("Duplicate Key, version already provided");
                    } else if (key.size() != 1) {
                        throw std::ios_base::failure("Global version key is more than one byte type");
                    }
                    uint32_t v;
                    UnserializeFromVector(s, v);
                    m_version = v;
                    if (m_version > PSBT_HIGHEST_VERSION) {
                        throw std::ios_base::failure("Unsupported version number");
                    }
                    break;
                }
                case PSBT_GLOBAL_PROPRIETARY:
                {
                    bool known = false;
                    PSBTProprietary this_prop;
                    skey >> this_prop.identifier;
                    size_t subkey_len = skey.size();
                    this_prop.subtype = ReadCompactSize(skey);

                    if (this_prop.identifier == PSBT_ELEMENTS_ID) {
                        known = true;

                        switch(this_prop.subtype) {
                            case PSBT_ELEMENTS_GLOBAL_SCALAR:
                            {
                                uint256 scalar;
                                skey >> scalar;
                                if (m_scalar_offsets.count(scalar) > 0) {
                                    throw std::ios_base::failure("Duplicate key, the same scalar offset was provided multiple times");
                                } else if (subkey_len != 33) {
                                    throw std::ios_base::failure("Global scalar offset key was not the expected length");
                                }
                                std::vector<unsigned char> val;
                                UnserializeFromVector(s, val);
                                if (val.size() != 0) {
                                    throw std::ios_base::failure("Global scalar value was not empty");
                                }
                                m_scalar_offsets.insert(scalar);
                                break;
                            }
                        }
                    }

                    if (!known) {
                        this_prop.key = key;

                        if (m_proprietary.count(this_prop) > 0) {
                            throw std::ios_base::failure("Duplicate Key, proprietary key already found");
                        }
                        s >> this_prop.value;
                        m_proprietary.insert(this_prop);
                    }
                    break;
                }
                // Unknown stuff
                default: {
                    if (unknown.count(key) > 0) {
                        throw std::ios_base::failure("Duplicate Key, key for unknown value already provided");
                    }
                    // Read in the value
                    std::vector<unsigned char> val_bytes;
                    s >> val_bytes;
                    unknown.emplace(std::move(key), std::move(val_bytes));
                }
            }
        }

        if (!found_sep) {
            throw std::ios_base::failure("Separator is missing at the end of the global map");
        }

        uint32_t psbt_ver = GetVersion();

        // Check PSBT version constraints
        if (psbt_ver == 0) {
            // Make sure that we got an unsigned tx for PSBTv0
            if (!tx) {
                throw std::ios_base::failure("No unsigned transcation was provided");
            }
            // Make sure no PSBTv2 fields are present
            if (tx_version != std::nullopt) {
                throw std::ios_base::failure("PSBT_GLOBAL_TX_VERSION is not allowed in PSBTv0");
            }
            if (fallback_locktime != std::nullopt) {
                throw std::ios_base::failure("PSBT_GLOBAL_FALLBACK_LOCKTIME is not allowed in PSBTv0");
            }
            if (found_input_count) {
                throw std::ios_base::failure("PSBT_GLOBAL_INPUT_COUNT is not allowed in PSBTv0");
            }
            if (found_output_count) {
                throw std::ios_base::failure("PSBT_GLOBAL_OUTPUT_COUNT is not allowed in PSBTv0");
            }
            if (m_tx_modifiable != std::nullopt) {
                throw std::ios_base::failure("PSBT_GLOBAL_TX_MODIFIABLE is not allowed in PSBTv0");
            }
        }
        // Disallow v1
        if (psbt_ver == 1) {
            throw std::ios_base::failure("There is no PSBT version 1");
        }
        if (psbt_ver >= 2) {
            // Tx version, input, and output counts are required
            if (tx_version == std::nullopt) {
                throw std::ios_base::failure("PSBT_GLOBAL_TX_VERSION is required in PSBTv2");
            }
            if (!found_input_count) {
                throw std::ios_base::failure("PSBT_GLOBAL_INPUT_COUNT is required in PSBTv2");
            }
            if (!found_output_count) {
                throw std::ios_base::failure("PSBT_GLOBAL_OUTPUT_COUNT is required in PSBTv2");
            }
            // Unsigned tx is disallowed
            if (tx) {
                throw std::ios_base::failure("PSBT_GLOBAL_UNSIGNED_TX is not allowed in PSBTv2");
            }
        }

        // Read input data
        unsigned int i = 0;
        while (!s.empty() && i < input_count) {
            PSBTInput input(psbt_ver);
            s >> input;
            inputs.push_back(input);

            // Make sure the non-witness utxo matches the outpoint
            if (input.non_witness_utxo && ((tx != std::nullopt && input.non_witness_utxo->GetHash() != tx->vin[i].prevout.hash) || (!input.prev_txid.IsNull() && input.non_witness_utxo->GetHash() != input.prev_txid))) {
                throw std::ios_base::failure("Non-witness UTXO does not match outpoint hash");
            }
            ++i;
        }
        // Make sure that the number of inputs matches the number of inputs in the transaction
        if (inputs.size() != input_count) {
            throw std::ios_base::failure("Inputs provided does not match the number of inputs in transaction.");
        }

        // Read output data
        i = 0;
        while (!s.empty() && i < output_count) {
            PSBTOutput output(psbt_ver);
            s >> output;
            outputs.push_back(output);
            ++i;
        }
        // Make sure that the number of outputs matches the number of outputs in the transaction
        if (outputs.size() != output_count) {
            throw std::ios_base::failure("Outputs provided does not match the number of outputs in transaction.");
        }

        CacheUnsignedTxPieces();
    }

    template <typename Stream>
    PartiallySignedTransaction(deserialize_type, Stream& s) {
        Unserialize(s);
    }
};

enum class PSBTRole {
    CREATOR,
    UPDATER,
    BLINDER,
    SIGNER,
    FINALIZER,
    EXTRACTOR
};

std::string PSBTRoleName(PSBTRole role);

/** Compute a PrecomputedTransactionData object from a psbt. */
PrecomputedTransactionData PrecomputePSBTData(const PartiallySignedTransaction& psbt);

/** Checks whether a PSBTInput is already signed. */
bool PSBTInputSigned(const PSBTInput& input);

/** Signs a PSBTInput, verifying that all provided data matches what is being signed.
 *
 * txdata should be the output of PrecomputePSBTData (which can be shared across
 * multiple SignPSBTInput calls). If it is nullptr, a dummy signature will be created.
 **/
bool SignPSBTInput(const SigningProvider& provider, PartiallySignedTransaction& psbt, int index, const PrecomputedTransactionData* txdata, int sighash = SIGHASH_ALL, SignatureData* out_sigdata = nullptr);

/** Counts the unsigned inputs of a PSBT. */
size_t CountPSBTUnsignedInputs(const PartiallySignedTransaction& psbt);

/** Updates a PSBTOutput with information from provider.
 *
 * This fills in the redeem_script, witness_script, and hd_keypaths where possible.
 */
void UpdatePSBTOutput(const SigningProvider& provider, PartiallySignedTransaction& psbt, int index);

/**
 * Finalizes a PSBT if possible, combining partial signatures.
 *
 * @param[in,out] psbtx PartiallySignedTransaction to finalize
 * return True if the PSBT is now complete, false otherwise
 */
bool FinalizePSBT(PartiallySignedTransaction& psbtx);

/**
 * Finalizes a PSBT if possible, and extracts it to a CMutableTransaction if it could be finalized.
 *
 * @param[in]  psbtx PartiallySignedTransaction
 * @param[out] result CMutableTransaction representing the complete transaction, if successful
 * @return True if we successfully extracted the transaction, false otherwise
 */
bool FinalizeAndExtractPSBT(PartiallySignedTransaction& psbtx, CMutableTransaction& result);

/**
 * Combines PSBTs with the same underlying transaction, resulting in a single PSBT with all partial signatures from each input.
 *
 * @param[out] out   the combined PSBT, if successful
 * @param[in]  psbtxs the PSBTs to combine
 * @return error (OK if we successfully combined the transactions, other error if they were not compatible)
 */
[[nodiscard]] TransactionError CombinePSBTs(PartiallySignedTransaction& out, const std::vector<PartiallySignedTransaction>& psbtxs);

//! Decode a base64ed PSBT into a PartiallySignedTransaction
[[nodiscard]] bool DecodeBase64PSBT(PartiallySignedTransaction& decoded_psbt, const std::string& base64_psbt, std::string& error);
//! Decode a raw (binary blob) PSBT into a PartiallySignedTransaction
[[nodiscard]] bool DecodeRawPSBT(PartiallySignedTransaction& decoded_psbt, const std::string& raw_psbt, std::string& error);

std::string EncodePSBT(const PartiallySignedTransaction& psbt);

#endif // BITCOIN_PSBT_H<|MERGE_RESOLUTION|>--- conflicted
+++ resolved
@@ -927,21 +927,6 @@
             if (prev_out == std::nullopt) {
                 throw std::ios_base::failure("Previous output's index is required in PSBTv2");
             }
-<<<<<<< HEAD
-            if (!m_issuance_value_commitment.IsNull() && m_issuance_value == std::nullopt) {
-                throw std::ios_base::failure("Explicit issuance value must be provided if its commitment is provided too");
-            }
-            if (!m_issuance_value_commitment.IsNull() && m_blind_issuance_value_proof.empty()) {
-                throw std::ios_base::failure("Blind issuance value proof must be provided if its commitment is provided too");
-            }
-            if (!m_issuance_inflation_keys_commitment.IsNull() && m_issuance_inflation_keys_amount == std::nullopt) {
-                throw std::ios_base::failure("Explicit issuance inflation keys amount must be provided if its commitment is provided too");
-            }
-            if (!m_issuance_inflation_keys_commitment.IsNull() && m_blind_issuance_inflation_keys_proof.empty()) {
-                throw std::ios_base::failure("Blind issuance inflation keys value proof must be provided if its commitment is provided too");
-            }
-=======
->>>>>>> 4c7dc062
             if (!m_issuance_value_commitment.IsNull() && m_issuance_rangeproof.empty()) {
                 throw std::ios_base::failure("Issuance value commitment provided without value rangeproof");
             }
@@ -1323,11 +1308,7 @@
 
         // Make sure required PSBTv2 fields are present
         if (m_psbt_version >= 2) {
-<<<<<<< HEAD
-            if (amount == std::nullopt) {
-=======
-            if (amount == nullopt && m_value_commitment.IsNull()) {
->>>>>>> 4c7dc062
+            if (amount == std::nullopt && m_value_commitment.IsNull()) {
                 throw std::ios_base::failure("Output amount is required in PSBTv2");
             }
             if (script == std::nullopt) {
@@ -1336,17 +1317,7 @@
             if (m_asset.IsNull() && m_asset_commitment.IsNull()) {
                 throw std::ios_base::failure("Output asset is required in PSET");
             }
-<<<<<<< HEAD
-            if (!m_value_commitment.IsNull() && m_blind_value_proof.empty()) {
-                throw std::ios_base::failure("Blind value proof must be provided if value commitment is provided");
-            }
-            if (!m_asset_commitment.IsNull() && m_blind_asset_proof.empty()) {
-                throw std::ios_base::failure("Blind asset proof must be provided if asset commitment is provided");
-            }
             if (m_blinding_pubkey.IsValid() && m_blinder_index == std::nullopt) {
-=======
-            if (m_blinding_pubkey.IsValid() && m_blinder_index == nullopt) {
->>>>>>> 4c7dc062
                 throw std::ios_base::failure("Output is blinded but does not have a blinder index");
             }
             if (IsBlinded() && IsPartiallyBlinded() && !IsFullyBlinded()) {
