--- conflicted
+++ resolved
@@ -52,18 +52,15 @@
 static constexpr uint8_t PSBT_IN_BIP32_DERIVATION = 0x06;
 static constexpr uint8_t PSBT_IN_SCRIPTSIG = 0x07;
 static constexpr uint8_t PSBT_IN_SCRIPTWITNESS = 0x08;
-<<<<<<< HEAD
 static constexpr uint8_t PSBT_IN_PREVIOUS_TXID = 0x0e;
 static constexpr uint8_t PSBT_IN_OUTPUT_INDEX = 0x0f;
 static constexpr uint8_t PSBT_IN_SEQUENCE = 0x10;
 static constexpr uint8_t PSBT_IN_REQUIRED_TIME_LOCKTIME = 0x11;
 static constexpr uint8_t PSBT_IN_REQUIRED_HEIGHT_LOCKTIME = 0x12;
-=======
 static constexpr uint8_t PSBT_IN_RIPEMD160 = 0x0A;
 static constexpr uint8_t PSBT_IN_SHA256 = 0x0B;
 static constexpr uint8_t PSBT_IN_HASH160 = 0x0C;
 static constexpr uint8_t PSBT_IN_HASH256 = 0x0D;
->>>>>>> eb63b8fa
 static constexpr uint8_t PSBT_IN_PROPRIETARY = 0xFC;
 // Elements proprietary types
 static constexpr uint8_t PSBT_ELEMENTS_IN_ISSUANCE_VALUE = 0x00;
@@ -240,18 +237,15 @@
     CScriptWitness final_script_witness;
     std::map<CPubKey, KeyOriginInfo> hd_keypaths;
     std::map<CKeyID, SigPair> partial_sigs;
-<<<<<<< HEAD
     uint256 prev_txid;
     std::optional<uint32_t> prev_out{std::nullopt};
     std::optional<uint32_t> sequence{std::nullopt};
     std::optional<uint32_t> time_locktime{std::nullopt};
     std::optional<uint32_t> height_locktime{std::nullopt};
-=======
     std::map<uint160, std::vector<unsigned char>> ripemd160_preimages;
     std::map<uint256, std::vector<unsigned char>> sha256_preimages;
     std::map<uint160, std::vector<unsigned char>> hash160_preimages;
     std::map<uint256, std::vector<unsigned char>> hash256_preimages;
->>>>>>> eb63b8fa
     std::map<std::vector<unsigned char>, std::vector<unsigned char>> unknown;
     std::set<PSBTProprietary> m_proprietary;
     std::optional<int> sighash_type;
@@ -690,7 +684,6 @@
                     UnserializeFromVector(s, final_script_witness.stack);
                     break;
                 }
-<<<<<<< HEAD
                 case PSBT_IN_PREVIOUS_TXID:
                 {
                     if (!key_lookup.emplace(key).second) {
@@ -757,7 +750,8 @@
                     uint32_t v;
                     UnserializeFromVector(s, v);
                     height_locktime = v;
-=======
+                    break;
+                }
                 case PSBT_IN_RIPEMD160:
                 {
                     // Make sure that the key is the size of a ripemd160 hash + 1
@@ -840,7 +834,6 @@
 
                     // Add to preimages list
                     hash256_preimages.emplace(hash, std::move(preimage));
->>>>>>> eb63b8fa
                     break;
                 }
                 case PSBT_IN_PROPRIETARY:
