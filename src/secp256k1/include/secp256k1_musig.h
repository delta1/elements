--- conflicted
+++ resolved
@@ -9,17 +9,11 @@
 
 #include <stddef.h>
 
-<<<<<<< HEAD
-/** This module implements BIP MuSig2 v1.0.0-rc.3, a multi-signature scheme
- * compatible with BIP-340 ("Schnorr"). You can find an example demonstrating
- * the musig module in examples/musig.c.
-=======
 /** This module implements BIP 327 "MuSig2 for BIP340-compatible
  * Multi-Signatures"
  * (https://github.com/bitcoin/bips/blob/master/bip-0327.mediawiki)
  * v1.0.0. You can find an example demonstrating the musig module in
  * examples/musig.c.
->>>>>>> 93cc036e
  *
  * The module also supports BIP-341 ("Taproot") public key tweaking and adaptor
  * signatures as described in
@@ -221,11 +215,7 @@
     secp256k1_scratch_space *scratch,
     secp256k1_xonly_pubkey *agg_pk,
     secp256k1_musig_keyagg_cache *keyagg_cache,
-<<<<<<< HEAD
-    const secp256k1_pubkey * const* pubkeys,
-=======
     const secp256k1_pubkey * const *pubkeys,
->>>>>>> 93cc036e
     size_t n_pubkeys
 ) SECP256K1_ARG_NONNULL(1) SECP256K1_ARG_NONNULL(5);
 
@@ -452,14 +442,11 @@
  *  created by calling musig_nonce_gen with that pubkey. Otherwise, the
  *  illegal_callback is called.
  *
-<<<<<<< HEAD
-=======
  *  This function does not verify the output partial signature, deviating from
  *  the BIP 327 specification. It is recommended to verify the output partial
  *  signature with `secp256k1_musig_partial_sig_verify` to prevent random or
  *  adversarially provoked computation errors.
  *
->>>>>>> 93cc036e
  *  Returns: 0 if the arguments are invalid or the provided secnonce has already
  *           been used for signing, 1 otherwise
  *  Args:         ctx: pointer to a context object
