--- conflicted
+++ resolved
@@ -240,12 +240,8 @@
     const unsigned char *tweak32
 ) SECP256K1_ARG_NONNULL(1) SECP256K1_ARG_NONNULL(2) SECP256K1_ARG_NONNULL(3);
 
-<<<<<<< HEAD
-/** Compare two public keys using lexicographic order
-=======
 /** Compare two public keys using lexicographic order of their compressed
  *  serialization.
->>>>>>> 93cc036e
  *
  *  Returns: <0 if the first public key is less than the second
  *           >0 if the first public key is greater than the second
@@ -255,14 +251,6 @@
  *        pubkey2:  second public key to compare
  */
 SECP256K1_API int secp256k1_pubkey_cmp(
-<<<<<<< HEAD
-    const secp256k1_context* ctx,
-    const secp256k1_pubkey* pk1,
-    const secp256k1_pubkey* pk2
-) SECP256K1_ARG_NONNULL(1) SECP256K1_ARG_NONNULL(2) SECP256K1_ARG_NONNULL(3);
-
-/** Sorts public keys using lexicographic order
-=======
     const secp256k1_context *ctx,
     const secp256k1_pubkey *pk1,
     const secp256k1_pubkey *pk2
@@ -270,7 +258,6 @@
 
 /** Sort public keys using lexicographic order of their compressed
  *  serialization.
->>>>>>> 93cc036e
  *
  *  Returns: 0 if the arguments are invalid. 1 otherwise.
  *
@@ -279,11 +266,7 @@
  *      n_pubkeys: number of elements in the pubkeys array
  */
 SECP256K1_API int secp256k1_pubkey_sort(
-<<<<<<< HEAD
-    const secp256k1_context* ctx,
-=======
-    const secp256k1_context *ctx,
->>>>>>> 93cc036e
+    const secp256k1_context *ctx,
     const secp256k1_pubkey **pubkeys,
     size_t n_pubkeys
 ) SECP256K1_ARG_NONNULL(1) SECP256K1_ARG_NONNULL(2);
