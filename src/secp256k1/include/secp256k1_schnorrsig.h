#ifndef SECP256K1_SCHNORRSIG_H
#define SECP256K1_SCHNORRSIG_H

#include "secp256k1.h"
#include "secp256k1_extrakeys.h"

#ifdef __cplusplus
extern "C" {
#endif

/** This module implements a variant of Schnorr signatures compliant with
 *  Bitcoin Improvement Proposal 340 "Schnorr Signatures for secp256k1"
 *  (https://github.com/bitcoin/bips/blob/master/bip-0340.mediawiki).
 */

/** A pointer to a function to deterministically generate a nonce.
 *
 *  Same as secp256k1_nonce function with the exception of accepting an
 *  additional pubkey argument and not requiring an attempt argument. The pubkey
 *  argument can protect signature schemes with key-prefixed challenge hash
 *  inputs against reusing the nonce when signing with the wrong precomputed
 *  pubkey.
 *
 *  Returns: 1 if a nonce was successfully generated. 0 will cause signing to
 *           return an error.
 *  Out:  nonce32: pointer to a 32-byte array to be filled by the function
 *  In:       msg: the message being verified. Is NULL if and only if msglen
 *                 is 0.
 *         msglen: the length of the message
 *          key32: pointer to a 32-byte secret key (will not be NULL)
 *     xonly_pk32: the 32-byte serialized xonly pubkey corresponding to key32
 *                 (will not be NULL)
 *           algo: pointer to an array describing the signature
 *                 algorithm (will not be NULL)
 *        algolen: the length of the algo array
 *           data: arbitrary data pointer that is passed through
 *
 *  Except for test cases, this function should compute some cryptographic hash of
 *  the message, the key, the pubkey, the algorithm description, and data.
 */
typedef int (*secp256k1_nonce_function_hardened)(
    unsigned char *nonce32,
    const unsigned char *msg,
    size_t msglen,
    const unsigned char *key32,
    const unsigned char *xonly_pk32,
    const unsigned char *algo,
    size_t algolen,
    void *data
);

/** An implementation of the nonce generation function as defined in Bitcoin
 *  Improvement Proposal 340 "Schnorr Signatures for secp256k1"
 *  (https://github.com/bitcoin/bips/blob/master/bip-0340.mediawiki).
 *
 *  If a data pointer is passed, it is assumed to be a pointer to 32 bytes of
 *  auxiliary random data as defined in BIP-340. If the data pointer is NULL,
 *  the nonce derivation procedure follows BIP-340 by setting the auxiliary
 *  random data to zero. The algo argument must be non-NULL, otherwise the
 *  function will fail and return 0. The hash will be tagged with algo.
 *  Therefore, to create BIP-340 compliant signatures, algo must be set to
 *  "BIP0340/nonce" and algolen to 13.
 */
SECP256K1_API extern const secp256k1_nonce_function_hardened secp256k1_nonce_function_bip340;

/** Data structure that contains additional arguments for schnorrsig_sign_custom.
 *
 *  A schnorrsig_extraparams structure object can be initialized correctly by
 *  setting it to SECP256K1_SCHNORRSIG_EXTRAPARAMS_INIT.
 *
 *  Members:
 *      magic: set to SECP256K1_SCHNORRSIG_EXTRAPARAMS_MAGIC at initialization
 *             and has no other function than making sure the object is
 *             initialized.
 *    noncefp: pointer to a nonce generation function. If NULL,
 *             secp256k1_nonce_function_bip340 is used
 *      ndata: pointer to arbitrary data used by the nonce generation function
 *             (can be NULL). If it is non-NULL and
 *             secp256k1_nonce_function_bip340 is used, then ndata must be a
 *             pointer to 32-byte auxiliary randomness as per BIP-340.
 */
typedef struct {
    unsigned char magic[4];
    secp256k1_nonce_function_hardened noncefp;
    void* ndata;
} secp256k1_schnorrsig_extraparams;

#define SECP256K1_SCHNORRSIG_EXTRAPARAMS_MAGIC { 0xda, 0x6f, 0xb3, 0x8c }
#define SECP256K1_SCHNORRSIG_EXTRAPARAMS_INIT {\
    SECP256K1_SCHNORRSIG_EXTRAPARAMS_MAGIC,\
    NULL,\
    NULL\
}

/** Create a Schnorr signature.
 *
 *  Does _not_ strictly follow BIP-340 because it does not verify the resulting
 *  signature. Instead, you can manually use secp256k1_schnorrsig_verify and
 *  abort if it fails.
 *
 *  This function only signs 32-byte messages. If you have messages of a
 *  different size (or the same size but without a context-specific tag
 *  prefix), it is recommended to create a 32-byte message hash with
 *  secp256k1_tagged_sha256 and then sign the hash. Tagged hashing allows
 *  providing an context-specific tag for domain separation. This prevents
 *  signatures from being valid in multiple contexts by accident.
 *
 *  Returns 1 on success, 0 on failure.
<<<<<<< HEAD
 *  Args:    ctx: pointer to a context object, initialized for signing.
 *  Out:   sig64: pointer to a 64-byte array to store the serialized signature.
 *  In:    msg32: the 32-byte message being signed.
 *       keypair: pointer to an initialized keypair.
 *    aux_rand32: 32 bytes of fresh randomness. While recommended to provide
 *                this, it is only supplemental to security and can be NULL. A
 *                NULL argument is treated the same as an all-zero one. See
=======
 *  Args:    ctx: pointer to a context object, initialized for signing (cannot be NULL)
 *  Out:   sig64: pointer to a 64-byte array to store the serialized signature (cannot be NULL)
 *  In:    msg32: the 32-byte message being signed (cannot be NULL)
 *       keypair: pointer to an initialized keypair (cannot be NULL)
 *    aux_rand32: 32 bytes of fresh randomness. While recommended to provide
 *                this, it is only supplemental to security and can be NULL. See
>>>>>>> 71797bee
 *                BIP-340 "Default Signing" for a full explanation of this
 *                argument and for guidance if randomness is expensive.
 */
SECP256K1_API int secp256k1_schnorrsig_sign32(
    const secp256k1_context* ctx,
    unsigned char *sig64,
    const unsigned char *msg32,
    const secp256k1_keypair *keypair,
<<<<<<< HEAD
    const unsigned char *aux_rand32
) SECP256K1_ARG_NONNULL(1) SECP256K1_ARG_NONNULL(2) SECP256K1_ARG_NONNULL(3) SECP256K1_ARG_NONNULL(4);

/** Same as secp256k1_schnorrsig_sign32, but DEPRECATED. Will be removed in
 *  future versions. */
SECP256K1_API int secp256k1_schnorrsig_sign(
    const secp256k1_context* ctx,
    unsigned char *sig64,
    const unsigned char *msg32,
    const secp256k1_keypair *keypair,
    const unsigned char *aux_rand32
) SECP256K1_ARG_NONNULL(1) SECP256K1_ARG_NONNULL(2) SECP256K1_ARG_NONNULL(3) SECP256K1_ARG_NONNULL(4)
  SECP256K1_DEPRECATED("Use secp256k1_schnorrsig_sign32 instead");

=======
    unsigned char *aux_rand32
) SECP256K1_ARG_NONNULL(1) SECP256K1_ARG_NONNULL(2) SECP256K1_ARG_NONNULL(3) SECP256K1_ARG_NONNULL(4);

>>>>>>> 71797bee
/** Create a Schnorr signature with a more flexible API.
 *
 *  Same arguments as secp256k1_schnorrsig_sign except that it allows signing
 *  variable length messages and accepts a pointer to an extraparams object that
 *  allows customizing signing by passing additional arguments.
 *
 *  Creates the same signatures as schnorrsig_sign if msglen is 32 and the
 *  extraparams.ndata is the same as aux_rand32.
 *
 *  In:     msg: the message being signed. Can only be NULL if msglen is 0.
 *       msglen: length of the message
 *  extraparams: pointer to a extraparams object (can be NULL)
 */
SECP256K1_API int secp256k1_schnorrsig_sign_custom(
    const secp256k1_context* ctx,
    unsigned char *sig64,
    const unsigned char *msg,
    size_t msglen,
    const secp256k1_keypair *keypair,
    secp256k1_schnorrsig_extraparams *extraparams
) SECP256K1_ARG_NONNULL(1) SECP256K1_ARG_NONNULL(2) SECP256K1_ARG_NONNULL(5);

/** Verify a Schnorr signature.
 *
 *  Returns: 1: correct signature
 *           0: incorrect signature
 *  Args:    ctx: a secp256k1 context object, initialized for verification.
<<<<<<< HEAD
 *  In:    sig64: pointer to the 64-byte signature to verify.
=======
 *  In:    sig64: pointer to the 64-byte signature to verify (cannot be NULL)
>>>>>>> 71797bee
 *           msg: the message being verified. Can only be NULL if msglen is 0.
 *        msglen: length of the message
 *        pubkey: pointer to an x-only public key to verify with (cannot be NULL)
 */
SECP256K1_API SECP256K1_WARN_UNUSED_RESULT int secp256k1_schnorrsig_verify(
    const secp256k1_context* ctx,
    const unsigned char *sig64,
    const unsigned char *msg,
    size_t msglen,
    const secp256k1_xonly_pubkey *pubkey
) SECP256K1_ARG_NONNULL(1) SECP256K1_ARG_NONNULL(2) SECP256K1_ARG_NONNULL(5);

#ifdef __cplusplus
}
#endif

#endif /* SECP256K1_SCHNORRSIG_H */<|MERGE_RESOLUTION|>--- conflicted
+++ resolved
@@ -106,50 +106,23 @@
  *  signatures from being valid in multiple contexts by accident.
  *
  *  Returns 1 on success, 0 on failure.
-<<<<<<< HEAD
- *  Args:    ctx: pointer to a context object, initialized for signing.
- *  Out:   sig64: pointer to a 64-byte array to store the serialized signature.
- *  In:    msg32: the 32-byte message being signed.
- *       keypair: pointer to an initialized keypair.
- *    aux_rand32: 32 bytes of fresh randomness. While recommended to provide
- *                this, it is only supplemental to security and can be NULL. A
- *                NULL argument is treated the same as an all-zero one. See
-=======
  *  Args:    ctx: pointer to a context object, initialized for signing (cannot be NULL)
  *  Out:   sig64: pointer to a 64-byte array to store the serialized signature (cannot be NULL)
  *  In:    msg32: the 32-byte message being signed (cannot be NULL)
  *       keypair: pointer to an initialized keypair (cannot be NULL)
  *    aux_rand32: 32 bytes of fresh randomness. While recommended to provide
  *                this, it is only supplemental to security and can be NULL. See
->>>>>>> 71797bee
  *                BIP-340 "Default Signing" for a full explanation of this
  *                argument and for guidance if randomness is expensive.
  */
-SECP256K1_API int secp256k1_schnorrsig_sign32(
-    const secp256k1_context* ctx,
-    unsigned char *sig64,
-    const unsigned char *msg32,
-    const secp256k1_keypair *keypair,
-<<<<<<< HEAD
-    const unsigned char *aux_rand32
-) SECP256K1_ARG_NONNULL(1) SECP256K1_ARG_NONNULL(2) SECP256K1_ARG_NONNULL(3) SECP256K1_ARG_NONNULL(4);
-
-/** Same as secp256k1_schnorrsig_sign32, but DEPRECATED. Will be removed in
- *  future versions. */
 SECP256K1_API int secp256k1_schnorrsig_sign(
     const secp256k1_context* ctx,
     unsigned char *sig64,
     const unsigned char *msg32,
     const secp256k1_keypair *keypair,
-    const unsigned char *aux_rand32
-) SECP256K1_ARG_NONNULL(1) SECP256K1_ARG_NONNULL(2) SECP256K1_ARG_NONNULL(3) SECP256K1_ARG_NONNULL(4)
-  SECP256K1_DEPRECATED("Use secp256k1_schnorrsig_sign32 instead");
-
-=======
     unsigned char *aux_rand32
 ) SECP256K1_ARG_NONNULL(1) SECP256K1_ARG_NONNULL(2) SECP256K1_ARG_NONNULL(3) SECP256K1_ARG_NONNULL(4);
 
->>>>>>> 71797bee
 /** Create a Schnorr signature with a more flexible API.
  *
  *  Same arguments as secp256k1_schnorrsig_sign except that it allows signing
@@ -177,11 +150,7 @@
  *  Returns: 1: correct signature
  *           0: incorrect signature
  *  Args:    ctx: a secp256k1 context object, initialized for verification.
-<<<<<<< HEAD
- *  In:    sig64: pointer to the 64-byte signature to verify.
-=======
  *  In:    sig64: pointer to the 64-byte signature to verify (cannot be NULL)
->>>>>>> 71797bee
  *           msg: the message being verified. Can only be NULL if msglen is 0.
  *        msglen: length of the message
  *        pubkey: pointer to an x-only public key to verify with (cannot be NULL)
