--- conflicted
+++ resolved
@@ -7,10 +7,10 @@
   # Specific warnings can be disabled with -Wno-error=foo.
   # -pedantic-errors is not equivalent to -Werror=pedantic and thus not implied by -Werror according to the GCC manual.
   WERROR_CFLAGS: -Werror -pedantic-errors
-  MAKEFLAGS: -j2
+  MAKEFLAGS: -j4
   BUILD: check
   ### secp256k1 config
-  STATICPRECOMPUTATION: yes
+  ECMULTWINDOW: auto
   ECMULTGENPRECISION: auto
   ASM: no
   WIDEMUL: auto
@@ -21,8 +21,6 @@
   ECDH: no
   RECOVERY: no
   SCHNORRSIG: no
-<<<<<<< HEAD
-=======
   ELLSWIFT: no
   ECDSA_S2C: no
   GENERATOR: no
@@ -31,18 +29,13 @@
   MUSIG: no
   ECDSAADAPTOR: no
   BPPP: no
->>>>>>> 93cc036e
   ### test options
   SECP256K1_TEST_ITERS:
   BENCH: yes
   SECP256K1_BENCH_ITERS: 2
-<<<<<<< HEAD
-  CTIMETEST: yes
-=======
   CTIMETESTS: yes
   # Compile and run the tests
   EXAMPLES: yes
->>>>>>> 93cc036e
 
 # https://cirrus-ci.org/pricing/#compute-credits
 credits_snippet: &CREDITS
@@ -68,42 +61,14 @@
     cat_ci_env_script:
       - env
 
-<<<<<<< HEAD
-merge_base_script_snippet: &MERGE_BASE
-  merge_base_script:
-    - if [ "$CIRRUS_PR" = "" ]; then exit 0; fi
-    - git fetch $CIRRUS_REPO_CLONE_URL $CIRRUS_BASE_BRANCH
-    - git config --global user.email "ci@ci.ci"
-    - git config --global user.name "ci"
-    - git merge FETCH_HEAD  # Merge base to detect silent merge conflicts
-
-task:
-  name: "x86_64: Linux (Debian stable)"
-=======
 linux_container_snippet: &LINUX_CONTAINER
->>>>>>> 93cc036e
   container:
     dockerfile: ci/linux-debian.Dockerfile
     # Reduce number of CPUs to be able to do more builds in parallel.
     cpu: 1
+    # Gives us more CPUs for free if they're available.
+    greedy: true
     # More than enough for our scripts.
-<<<<<<< HEAD
-    memory: 1G
-  matrix: &ENV_MATRIX
-    - env: {WIDEMUL:  int64,  RECOVERY: yes}
-    - env: {WIDEMUL:  int64,                 ECDH: yes, EXPERIMENTAL: yes, SCHNORRSIG: yes}
-    - env: {WIDEMUL: int128}
-    - env: {WIDEMUL: int128,  RECOVERY: yes,            EXPERIMENTAL: yes, SCHNORRSIG: yes}
-    - env: {WIDEMUL: int128,                 ECDH: yes, EXPERIMENTAL: yes, SCHNORRSIG: yes}
-    - env: {WIDEMUL: int128,  ASM: x86_64}
-    - env: {                  RECOVERY: yes,            EXPERIMENTAL: yes, SCHNORRSIG: yes}
-    - env: {                  STATICPRECOMPUTATION: no}
-    - env: {BUILD: distcheck, WITH_VALGRIND: no, CTIMETEST: no, BENCH: no}
-    - env: {CPPFLAGS: -DDETERMINISTIC}
-    - env: {CFLAGS: -O0, CTIMETEST: no}
-    - env: { ECMULTGENPRECISION: 2 }
-    - env: { ECMULTGENPRECISION: 8 }
-=======
     memory: 2G
 
 task:
@@ -125,7 +90,6 @@
     - env: {CFLAGS: -O1, RECOVERY: yes, ECDH: yes, SCHNORRSIG: yes, ELLSWIFT: yes}
     - env: { ECMULTGENPRECISION: 2, ECMULTWINDOW: 2 }
     - env: { ECMULTGENPRECISION: 8, ECMULTWINDOW: 4 }
->>>>>>> 93cc036e
   matrix:
     - env:
         CC: gcc
@@ -141,18 +105,13 @@
 
 task:
   name: "i686: Linux (Debian stable)"
-  container:
-    dockerfile: ci/linux-debian.Dockerfile
-    cpu: 1
-    memory: 1G
+  << : *LINUX_CONTAINER
   env:
     HOST: i686-linux-gnu
     ECDH: yes
     RECOVERY: yes
+    SCHNORRSIG: yes
     EXPERIMENTAL: yes
-<<<<<<< HEAD
-    SCHNORRSIG: yes
-=======
     ECDSA_S2C: yes
     RANGEPROOF: yes
     WHITELIST: yes
@@ -160,7 +119,6 @@
     MUSIG: yes
     ECDSAADAPTOR: yes
     BPPP: yes
->>>>>>> 93cc036e
   matrix:
     - env:
         CC: i686-linux-gnu-gcc
@@ -173,13 +131,9 @@
 task:
   name: "arm64: macOS Ventura"
   macos_instance:
-<<<<<<< HEAD
-    image: catalina-base
-=======
     image: ghcr.io/cirruslabs/macos-ventura-base:latest
   # tasks with valgrind enabled take about 90 minutes
   timeout_in: 120m
->>>>>>> 93cc036e
   env:
     HOMEBREW_NO_AUTO_UPDATE: 1
     HOMEBREW_NO_INSTALL_CLEANUP: 1
@@ -191,48 +145,6 @@
     CTIMETESTS: no
     CC: clang
   matrix:
-<<<<<<< HEAD
-    - env:
-        CC: gcc-9
-    - env:
-        CC: clang
-  # Update Command Line Tools
-  # Uncomment this if the Command Line Tools on the CirrusCI macOS image are too old to brew valgrind.
-  # See https://apple.stackexchange.com/a/195963 for the implementation.
-  ## update_clt_script:
-  ##   - system_profiler SPSoftwareDataType
-  ##   - touch /tmp/.com.apple.dt.CommandLineTools.installondemand.in-progress
-  ##   - |-
-  ##     PROD=$(softwareupdate -l | grep "*.*Command Line" | tail -n 1 | awk -F"*" '{print $2}' | sed -e 's/^ *//' | sed 's/Label: //g' | tr -d '\n')
-  ##   # For debugging
-  ##   - softwareupdate -l && echo "PROD: $PROD"
-  ##   - softwareupdate -i "$PROD" --verbose
-  ##   - rm /tmp/.com.apple.dt.CommandLineTools.installondemand.in-progress
-  ##
-  brew_valgrind_pre_script:
-    - brew config
-    - brew tap --shallow LouisBrunner/valgrind
-    # Fetch valgrind source but don't build it yet.
-    - brew fetch --HEAD LouisBrunner/valgrind/valgrind
-  brew_valgrind_cache:
-    # This is $(brew --cellar valgrind) but command substition does not work here.
-    folder: /usr/local/Cellar/valgrind
-    # Rebuild cache if ...
-    fingerprint_script:
-      # ... macOS version changes:
-      - sw_vers
-      # ... brew changes:
-      - brew config
-      # ... valgrind changes:
-      - git -C "$(brew --cache)/valgrind--git" rev-parse HEAD
-    populate_script:
-      # If there's no hit in the cache, build and install valgrind.
-      - brew install --HEAD LouisBrunner/valgrind/valgrind
-  brew_valgrind_post_script:
-    # If we have restored valgrind from the cache, tell brew to create symlink to the PATH.
-    # If we haven't restored from cached (and just run brew install), this is a no-op.
-    - brew link valgrind
-=======
     - env: {WIDEMUL:  int64,  RECOVERY: yes, ECDH: yes, SCHNORRSIG: yes, ELLSWIFT: yes}
     - env: {WIDEMUL:  int64,  RECOVERY: yes, ECDH: yes, SCHNORRSIG: yes, ELLSWIFT: yes, CC: gcc}
     - env: {WIDEMUL: int128_struct, ECMULTGENPRECISION: 2, ECMULTWINDOW: 4}
@@ -241,7 +153,6 @@
     - env: {WIDEMUL: int128,  RECOVERY: yes, ECDH: yes, SCHNORRSIG: yes, ELLSWIFT: yes, CC: gcc}
     - env: {WIDEMUL: int128,  RECOVERY: yes, ECDH: yes, SCHNORRSIG: yes, ELLSWIFT: yes, CPPFLAGS: -DVERIFY}
     - env: {BUILD: distcheck}
->>>>>>> 93cc036e
   brew_script:
     - brew install automake libtool gcc
   test_script:
@@ -251,10 +162,7 @@
 
 task:
   name: "s390x (big-endian): Linux (Debian stable, QEMU)"
-  container:
-    dockerfile: ci/linux-debian.Dockerfile
-    cpu: 1
-    memory: 1G
+  << : *LINUX_CONTAINER
   env:
     WRAPPER_CMD: qemu-s390x
     SECP256K1_TEST_ITERS: 16
@@ -262,12 +170,6 @@
     WITH_VALGRIND: no
     ECDH: yes
     RECOVERY: yes
-<<<<<<< HEAD
-    EXPERIMENTAL: yes
-    SCHNORRSIG: yes
-    CTIMETEST: no
-  << : *MERGE_BASE
-=======
     SCHNORRSIG: yes
     ELLSWIFT: yes
     EXPERIMENTAL: yes
@@ -279,7 +181,6 @@
     ECDSAADAPTOR: yes
     BPPP: yes
     CTIMETESTS: no
->>>>>>> 93cc036e
   test_script:
     # https://sourceware.org/bugzilla/show_bug.cgi?id=27008
     - rm /etc/ld.so.cache
@@ -288,10 +189,7 @@
 
 task:
   name: "ARM32: Linux (Debian stable, QEMU)"
-  container:
-    dockerfile: ci/linux-debian.Dockerfile
-    cpu: 1
-    memory: 1G
+  << : *LINUX_CONTAINER
   env:
     WRAPPER_CMD: qemu-arm
     SECP256K1_TEST_ITERS: 16
@@ -299,28 +197,19 @@
     WITH_VALGRIND: no
     ECDH: yes
     RECOVERY: yes
-    EXPERIMENTAL: yes
     SCHNORRSIG: yes
     ELLSWIFT: yes
     CTIMETESTS: no
   matrix:
     - env: {}
-<<<<<<< HEAD
-    - env: {ASM: arm}
-  << : *MERGE_BASE
-=======
     - env: {EXPERIMENTAL: yes, ASM: arm32}
->>>>>>> 93cc036e
   test_script:
     - ./ci/cirrus.sh
   << : *CAT_LOGS
 
 task:
   name: "ARM64: Linux (Debian stable, QEMU)"
-  container:
-    dockerfile: ci/linux-debian.Dockerfile
-    cpu: 1
-    memory: 1G
+  << : *LINUX_CONTAINER
   env:
     WRAPPER_CMD: qemu-aarch64
     SECP256K1_TEST_ITERS: 16
@@ -328,7 +217,6 @@
     WITH_VALGRIND: no
     ECDH: yes
     RECOVERY: yes
-    EXPERIMENTAL: yes
     SCHNORRSIG: yes
     ELLSWIFT: yes
     CTIMETESTS: no
@@ -338,10 +226,7 @@
 
 task:
   name: "ppc64le: Linux (Debian stable, QEMU)"
-  container:
-    dockerfile: ci/linux-debian.Dockerfile
-    cpu: 1
-    memory: 1G
+  << : *LINUX_CONTAINER
   env:
     WRAPPER_CMD: qemu-ppc64le
     SECP256K1_TEST_ITERS: 16
@@ -349,30 +234,20 @@
     WITH_VALGRIND: no
     ECDH: yes
     RECOVERY: yes
-    EXPERIMENTAL: yes
-    SCHNORRSIG: yes
-    ELLSWIFT: yes
-    CTIMETESTS: no
-  test_script:
-    - ./ci/cirrus.sh
-  << : *CAT_LOGS
-
-task:
-<<<<<<< HEAD
-  name: "x86_64 (mingw32-w64): Windows (Debian stable, Wine)"
-  container:
-    dockerfile: ci/linux-debian.Dockerfile
-    cpu: 1
-    memory: 1G
-=======
-  << : *LINUX_CONTAINER
->>>>>>> 93cc036e
+    SCHNORRSIG: yes
+    ELLSWIFT: yes
+    CTIMETESTS: no
+  test_script:
+    - ./ci/cirrus.sh
+  << : *CAT_LOGS
+
+task:
+  << : *LINUX_CONTAINER
   env:
     WRAPPER_CMD: wine
     WITH_VALGRIND: no
     ECDH: yes
     RECOVERY: yes
-    EXPERIMENTAL: yes
     SCHNORRSIG: yes
     CTIMETESTS: no
   matrix:
@@ -437,18 +312,11 @@
 
 # Sanitizers
 task:
-  container:
-    dockerfile: ci/linux-debian.Dockerfile
-    cpu: 1
-    memory: 2G
-  env:
-    ECDH: yes
-    RECOVERY: yes
-<<<<<<< HEAD
-    EXPERIMENTAL: yes
-    SCHNORRSIG: yes
-    CTIMETEST: no
-=======
+  timeout_in: 120m
+  << : *LINUX_CONTAINER
+  env:
+    ECDH: yes
+    RECOVERY: yes
     SCHNORRSIG: yes
     ELLSWIFT: yes
     EXPERIMENTAL: yes
@@ -460,14 +328,17 @@
     ECDSAADAPTOR: yes
     BPPP: yes
     CTIMETESTS: no
->>>>>>> 93cc036e
   matrix:
     - name: "Valgrind (memcheck)"
+      container:
+        cpu: 2
       env:
         # The `--error-exitcode` is required to make the test fail if valgrind found errors, otherwise it'll return 0 (https://www.valgrind.org/docs/manual/manual-core.html)
         WRAPPER_CMD: "valgrind --error-exitcode=42"
         SECP256K1_TEST_ITERS: 2
     - name: "UBSan, ASan, LSan"
+      container:
+        memory: 2G
       env:
         CFLAGS: "-fsanitize=undefined,address -g"
         UBSAN_OPTIONS: "print_stacktrace=1:halt_on_error=1"
@@ -478,11 +349,10 @@
   matrix:
     - env:
         ASM: auto
-        STATICPRECOMPUTATION: yes
     - env:
         ASM: no
-        STATICPRECOMPUTATION: no
         ECMULTGENPRECISION: 2
+        ECMULTWINDOW: 2
   matrix:
     - env:
         CC: clang
@@ -495,18 +365,6 @@
 
 # Memory sanitizers
 task:
-<<<<<<< HEAD
-  name: "C++ -fpermissive"
-  container:
-    dockerfile: ci/linux-debian.Dockerfile
-    cpu: 1
-    memory: 1G
-  env:
-    # ./configure correctly errors out when given CC=g++.
-    # We hack around this by passing CC=g++ only to make.
-    CC: gcc
-    MAKEFLAGS: -j2 CC=g++ CFLAGS=-fpermissive\ -g
-=======
   << : *LINUX_CONTAINER
   name: "MSan"
   env:
@@ -546,18 +404,13 @@
     CC: g++
     CFLAGS: -fpermissive -g
     CPPFLAGS: -DSECP256K1_CPLUSPLUS_TEST_OVERRIDE
->>>>>>> 93cc036e
     WERROR_CFLAGS:
-    EXPERIMENTAL: yes
-    ECDH: yes
-    RECOVERY: yes
-    SCHNORRSIG: yes
-    ELLSWIFT: yes
-  test_script:
-    - ./ci/cirrus.sh
-<<<<<<< HEAD
-  << : *CAT_LOGS
-=======
+    ECDH: yes
+    RECOVERY: yes
+    SCHNORRSIG: yes
+    ELLSWIFT: yes
+  test_script:
+    - ./ci/cirrus.sh
   << : *CAT_LOGS
 
 task:
@@ -606,5 +459,4 @@
     - ctest -C RelWithDebInfo --test-dir build -j 5
     - build\src\RelWithDebInfo\bench_ecmult.exe
     - build\src\RelWithDebInfo\bench_internal.exe
-    - build\src\RelWithDebInfo\bench.exe
->>>>>>> 93cc036e
+    - build\src\RelWithDebInfo\bench.exe