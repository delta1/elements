/***********************************************************************
 * Copyright (c) 2014-2015 Pieter Wuille                               *
 * Distributed under the MIT software license, see the accompanying    *
 * file COPYING or https://www.opensource.org/licenses/mit-license.php.*
 ***********************************************************************/
#include <stdio.h>

#include "secp256k1.c"
#include "../include/secp256k1.h"

#include "assumptions.h"
#include "util.h"
#include "hash_impl.h"
#include "field_impl.h"
#include "group_impl.h"
#include "scalar_impl.h"
#include "ecmult_const_impl.h"
#include "ecmult_impl.h"
#include "bench.h"

typedef struct {
    secp256k1_scalar scalar[2];
    secp256k1_fe fe[4];
    secp256k1_ge ge[2];
    secp256k1_gej gej[2];
    unsigned char data[64];
    int wnaf[256];
} bench_inv;

static void bench_setup(void* arg) {
    bench_inv *data = (bench_inv*)arg;

    static const unsigned char init[4][32] = {
        /* Initializer for scalar[0], fe[0], first half of data, the X coordinate of ge[0],
           and the (implied affine) X coordinate of gej[0]. */
        {
            0x02, 0x03, 0x05, 0x07, 0x0b, 0x0d, 0x11, 0x13,
            0x17, 0x1d, 0x1f, 0x25, 0x29, 0x2b, 0x2f, 0x35,
            0x3b, 0x3d, 0x43, 0x47, 0x49, 0x4f, 0x53, 0x59,
            0x61, 0x65, 0x67, 0x6b, 0x6d, 0x71, 0x7f, 0x83
        },
        /* Initializer for scalar[1], fe[1], first half of data, the X coordinate of ge[1],
           and the (implied affine) X coordinate of gej[1]. */
        {
            0x82, 0x83, 0x85, 0x87, 0x8b, 0x8d, 0x81, 0x83,
            0x97, 0xad, 0xaf, 0xb5, 0xb9, 0xbb, 0xbf, 0xc5,
            0xdb, 0xdd, 0xe3, 0xe7, 0xe9, 0xef, 0xf3, 0xf9,
            0x11, 0x15, 0x17, 0x1b, 0x1d, 0xb1, 0xbf, 0xd3
        },
        /* Initializer for fe[2] and the Z coordinate of gej[0]. */
        {
            0x3d, 0x2d, 0xef, 0xf4, 0x25, 0x98, 0x4f, 0x5d,
            0xe2, 0xca, 0x5f, 0x41, 0x3f, 0x3f, 0xce, 0x44,
            0xaa, 0x2c, 0x53, 0x8a, 0xc6, 0x59, 0x1f, 0x38,
            0x38, 0x23, 0xe4, 0x11, 0x27, 0xc6, 0xa0, 0xe7
        },
        /* Initializer for fe[3] and the Z coordinate of gej[1]. */
        {
            0xbd, 0x21, 0xa5, 0xe1, 0x13, 0x50, 0x73, 0x2e,
            0x52, 0x98, 0xc8, 0x9e, 0xab, 0x00, 0xa2, 0x68,
            0x43, 0xf5, 0xd7, 0x49, 0x80, 0x72, 0xa7, 0xf3,
            0xd7, 0x60, 0xe6, 0xab, 0x90, 0x92, 0xdf, 0xc5
        }
    };

    secp256k1_scalar_set_b32(&data->scalar[0], init[0], NULL);
    secp256k1_scalar_set_b32(&data->scalar[1], init[1], NULL);
    secp256k1_fe_set_b32_limit(&data->fe[0], init[0]);
    secp256k1_fe_set_b32_limit(&data->fe[1], init[1]);
    secp256k1_fe_set_b32_limit(&data->fe[2], init[2]);
    secp256k1_fe_set_b32_limit(&data->fe[3], init[3]);
    CHECK(secp256k1_ge_set_xo_var(&data->ge[0], &data->fe[0], 0));
    CHECK(secp256k1_ge_set_xo_var(&data->ge[1], &data->fe[1], 1));
    secp256k1_gej_set_ge(&data->gej[0], &data->ge[0]);
    secp256k1_gej_rescale(&data->gej[0], &data->fe[2]);
    secp256k1_gej_set_ge(&data->gej[1], &data->ge[1]);
    secp256k1_gej_rescale(&data->gej[1], &data->fe[3]);
    memcpy(data->data, init[0], 32);
    memcpy(data->data + 32, init[1], 32);
}

static void bench_scalar_add(void* arg, int iters) {
    int i, j = 0;
    bench_inv *data = (bench_inv*)arg;

    for (i = 0; i < iters; i++) {
        j += secp256k1_scalar_add(&data->scalar[0], &data->scalar[0], &data->scalar[1]);
    }
    CHECK(j <= iters);
}

static void bench_scalar_negate(void* arg, int iters) {
    int i;
    bench_inv *data = (bench_inv*)arg;

    for (i = 0; i < iters; i++) {
        secp256k1_scalar_negate(&data->scalar[0], &data->scalar[0]);
    }
}

<<<<<<< HEAD
void bench_scalar_sqr(void* arg, int iters) {
=======
static void bench_scalar_sqr(void* arg, int iters) {
>>>>>>> 93cc036e
    int i;
    bench_inv *data = (bench_inv*)arg;

    for (i = 0; i < iters; i++) {
        secp256k1_scalar_sqr(&data->scalar[0], &data->scalar[0]);
    }
}

<<<<<<< HEAD
void bench_scalar_mul(void* arg, int iters) {
=======
static void bench_scalar_mul(void* arg, int iters) {
>>>>>>> 93cc036e
    int i;
    bench_inv *data = (bench_inv*)arg;

    for (i = 0; i < iters; i++) {
        secp256k1_scalar_mul(&data->scalar[0], &data->scalar[0], &data->scalar[1]);
    }
}

static void bench_scalar_split(void* arg, int iters) {
    int i, j = 0;
    bench_inv *data = (bench_inv*)arg;
    secp256k1_scalar tmp;

    for (i = 0; i < iters; i++) {
        secp256k1_scalar_split_lambda(&tmp, &data->scalar[1], &data->scalar[0]);
        j += secp256k1_scalar_add(&data->scalar[0], &tmp, &data->scalar[1]);
    }
    CHECK(j <= iters);
}

static void bench_scalar_inverse(void* arg, int iters) {
    int i, j = 0;
    bench_inv *data = (bench_inv*)arg;

    for (i = 0; i < iters; i++) {
        secp256k1_scalar_inverse(&data->scalar[0], &data->scalar[0]);
        j += secp256k1_scalar_add(&data->scalar[0], &data->scalar[0], &data->scalar[1]);
    }
    CHECK(j <= iters);
}

static void bench_scalar_inverse_var(void* arg, int iters) {
    int i, j = 0;
    bench_inv *data = (bench_inv*)arg;

    for (i = 0; i < iters; i++) {
        secp256k1_scalar_inverse_var(&data->scalar[0], &data->scalar[0]);
        j += secp256k1_scalar_add(&data->scalar[0], &data->scalar[0], &data->scalar[1]);
    }
    CHECK(j <= iters);
}

static void bench_field_half(void* arg, int iters) {
    int i;
    bench_inv *data = (bench_inv*)arg;

    for (i = 0; i < iters; i++) {
        secp256k1_fe_half(&data->fe[0]);
    }
}

static void bench_field_normalize(void* arg, int iters) {
    int i;
    bench_inv *data = (bench_inv*)arg;

    for (i = 0; i < iters; i++) {
        secp256k1_fe_normalize(&data->fe[0]);
    }
}

static void bench_field_normalize_weak(void* arg, int iters) {
    int i;
    bench_inv *data = (bench_inv*)arg;

    for (i = 0; i < iters; i++) {
        secp256k1_fe_normalize_weak(&data->fe[0]);
    }
}

static void bench_field_mul(void* arg, int iters) {
    int i;
    bench_inv *data = (bench_inv*)arg;

    for (i = 0; i < iters; i++) {
        secp256k1_fe_mul(&data->fe[0], &data->fe[0], &data->fe[1]);
    }
}

static void bench_field_sqr(void* arg, int iters) {
    int i;
    bench_inv *data = (bench_inv*)arg;

    for (i = 0; i < iters; i++) {
        secp256k1_fe_sqr(&data->fe[0], &data->fe[0]);
    }
}

static void bench_field_inverse(void* arg, int iters) {
    int i;
    bench_inv *data = (bench_inv*)arg;

    for (i = 0; i < iters; i++) {
        secp256k1_fe_inv(&data->fe[0], &data->fe[0]);
        secp256k1_fe_add(&data->fe[0], &data->fe[1]);
    }
}

static void bench_field_inverse_var(void* arg, int iters) {
    int i;
    bench_inv *data = (bench_inv*)arg;

    for (i = 0; i < iters; i++) {
        secp256k1_fe_inv_var(&data->fe[0], &data->fe[0]);
        secp256k1_fe_add(&data->fe[0], &data->fe[1]);
    }
}

static void bench_field_sqrt(void* arg, int iters) {
    int i, j = 0;
    bench_inv *data = (bench_inv*)arg;
    secp256k1_fe t;

    for (i = 0; i < iters; i++) {
        t = data->fe[0];
        j += secp256k1_fe_sqrt(&data->fe[0], &t);
        secp256k1_fe_add(&data->fe[0], &data->fe[1]);
    }
    CHECK(j <= iters);
}

static void bench_field_is_square_var(void* arg, int iters) {
    int i, j = 0;
    bench_inv *data = (bench_inv*)arg;
    secp256k1_fe t = data->fe[0];

    for (i = 0; i < iters; i++) {
        j += secp256k1_fe_is_square_var(&t);
        secp256k1_fe_add(&t, &data->fe[1]);
        secp256k1_fe_normalize_var(&t);
    }
    CHECK(j <= iters);
}

static void bench_group_double_var(void* arg, int iters) {
    int i;
    bench_inv *data = (bench_inv*)arg;

    for (i = 0; i < iters; i++) {
        secp256k1_gej_double_var(&data->gej[0], &data->gej[0], NULL);
    }
}

static void bench_group_add_var(void* arg, int iters) {
    int i;
    bench_inv *data = (bench_inv*)arg;

    for (i = 0; i < iters; i++) {
        secp256k1_gej_add_var(&data->gej[0], &data->gej[0], &data->gej[1], NULL);
    }
}

static void bench_group_add_affine(void* arg, int iters) {
    int i;
    bench_inv *data = (bench_inv*)arg;

    for (i = 0; i < iters; i++) {
        secp256k1_gej_add_ge(&data->gej[0], &data->gej[0], &data->ge[1]);
    }
}

static void bench_group_add_affine_var(void* arg, int iters) {
    int i;
    bench_inv *data = (bench_inv*)arg;

    for (i = 0; i < iters; i++) {
        secp256k1_gej_add_ge_var(&data->gej[0], &data->gej[0], &data->ge[1], NULL);
    }
}

static void bench_group_jacobi_var(void* arg, int iters) {
    int i, j = 0;
    bench_inv *data = (bench_inv*)arg;

    for (i = 0; i < iters; i++) {
        j += secp256k1_gej_has_quad_y_var(&data->gej[0]);
        /* Vary the Y and Z coordinates of the input (the X coordinate doesn't matter to
           secp256k1_gej_has_quad_y_var). Note that the resulting coordinates will
           generally not correspond to a point on the curve, but this is not a problem
           for the code being benchmarked here. Adding and normalizing have less
           overhead than EC operations (which could guarantee the point remains on the
           curve). */
        secp256k1_fe_add(&data->gej[0].y, &data->fe[1]);
        secp256k1_fe_add(&data->gej[0].z, &data->fe[2]);
        secp256k1_fe_normalize_var(&data->gej[0].y);
        secp256k1_fe_normalize_var(&data->gej[0].z);
    }
    CHECK(j <= iters);
}

static void bench_group_add_zinv_var(void* arg, int iters) {
    int i;
    bench_inv *data = (bench_inv*)arg;

    for (i = 0; i < iters; i++) {
        secp256k1_gej_add_zinv_var(&data->gej[0], &data->gej[0], &data->ge[1], &data->gej[0].y);
    }
}

static void bench_group_to_affine_var(void* arg, int iters) {
    int i;
    bench_inv *data = (bench_inv*)arg;

    for (i = 0; i < iters; ++i) {
        secp256k1_ge_set_gej_var(&data->ge[1], &data->gej[0]);
        /* Use the output affine X/Y coordinates to vary the input X/Y/Z coordinates.
           Similar to bench_group_jacobi_var, this approach does not result in
           coordinates of points on the curve. */
        secp256k1_fe_add(&data->gej[0].x, &data->ge[1].y);
        secp256k1_fe_add(&data->gej[0].y, &data->fe[2]);
        secp256k1_fe_add(&data->gej[0].z, &data->ge[1].x);
        secp256k1_fe_normalize_var(&data->gej[0].x);
        secp256k1_fe_normalize_var(&data->gej[0].y);
        secp256k1_fe_normalize_var(&data->gej[0].z);
    }
}

static void bench_ecmult_wnaf(void* arg, int iters) {
    int i, bits = 0, overflow = 0;
    bench_inv *data = (bench_inv*)arg;

    for (i = 0; i < iters; i++) {
        bits += secp256k1_ecmult_wnaf(data->wnaf, 256, &data->scalar[0], WINDOW_A);
        overflow += secp256k1_scalar_add(&data->scalar[0], &data->scalar[0], &data->scalar[1]);
    }
    CHECK(overflow >= 0);
    CHECK(bits <= 256*iters);
}

static void bench_wnaf_const(void* arg, int iters) {
    int i, bits = 0, overflow = 0;
    bench_inv *data = (bench_inv*)arg;

    for (i = 0; i < iters; i++) {
        bits += secp256k1_wnaf_const(data->wnaf, &data->scalar[0], WINDOW_A, 256);
        overflow += secp256k1_scalar_add(&data->scalar[0], &data->scalar[0], &data->scalar[1]);
    }
    CHECK(overflow >= 0);
    CHECK(bits <= 256*iters);
}

static void bench_sha256(void* arg, int iters) {
    int i;
    bench_inv *data = (bench_inv*)arg;
    secp256k1_sha256 sha;

    for (i = 0; i < iters; i++) {
        secp256k1_sha256_initialize(&sha);
        secp256k1_sha256_write(&sha, data->data, 32);
        secp256k1_sha256_finalize(&sha, data->data);
    }
}

static void bench_hmac_sha256(void* arg, int iters) {
    int i;
    bench_inv *data = (bench_inv*)arg;
    secp256k1_hmac_sha256 hmac;

    for (i = 0; i < iters; i++) {
        secp256k1_hmac_sha256_initialize(&hmac, data->data, 32);
        secp256k1_hmac_sha256_write(&hmac, data->data, 32);
        secp256k1_hmac_sha256_finalize(&hmac, data->data);
    }
}

static void bench_rfc6979_hmac_sha256(void* arg, int iters) {
    int i;
    bench_inv *data = (bench_inv*)arg;
    secp256k1_rfc6979_hmac_sha256 rng;

    for (i = 0; i < iters; i++) {
        secp256k1_rfc6979_hmac_sha256_initialize(&rng, data->data, 64);
        secp256k1_rfc6979_hmac_sha256_generate(&rng, data->data, 32);
    }
}

static void bench_context(void* arg, int iters) {
    int i;
    (void)arg;
    for (i = 0; i < iters; i++) {
        secp256k1_context_destroy(secp256k1_context_create(SECP256K1_CONTEXT_NONE));
    }
}

int main(int argc, char **argv) {
    bench_inv data;
    int iters = get_iters(20000);
    int d = argc == 1; /* default */
    print_output_table_header_row();

    if (d || have_flag(argc, argv, "scalar") || have_flag(argc, argv, "add")) run_benchmark("scalar_add", bench_scalar_add, bench_setup, NULL, &data, 10, iters*100);
    if (d || have_flag(argc, argv, "scalar") || have_flag(argc, argv, "negate")) run_benchmark("scalar_negate", bench_scalar_negate, bench_setup, NULL, &data, 10, iters*100);
    if (d || have_flag(argc, argv, "scalar") || have_flag(argc, argv, "sqr")) run_benchmark("scalar_sqr", bench_scalar_sqr, bench_setup, NULL, &data, 10, iters*10);
    if (d || have_flag(argc, argv, "scalar") || have_flag(argc, argv, "mul")) run_benchmark("scalar_mul", bench_scalar_mul, bench_setup, NULL, &data, 10, iters*10);
    if (d || have_flag(argc, argv, "scalar") || have_flag(argc, argv, "split")) run_benchmark("scalar_split", bench_scalar_split, bench_setup, NULL, &data, 10, iters);
    if (d || have_flag(argc, argv, "scalar") || have_flag(argc, argv, "inverse")) run_benchmark("scalar_inverse", bench_scalar_inverse, bench_setup, NULL, &data, 10, iters);
    if (d || have_flag(argc, argv, "scalar") || have_flag(argc, argv, "inverse")) run_benchmark("scalar_inverse_var", bench_scalar_inverse_var, bench_setup, NULL, &data, 10, iters);

    if (d || have_flag(argc, argv, "field") || have_flag(argc, argv, "half")) run_benchmark("field_half", bench_field_half, bench_setup, NULL, &data, 10, iters*100);
    if (d || have_flag(argc, argv, "field") || have_flag(argc, argv, "normalize")) run_benchmark("field_normalize", bench_field_normalize, bench_setup, NULL, &data, 10, iters*100);
    if (d || have_flag(argc, argv, "field") || have_flag(argc, argv, "normalize")) run_benchmark("field_normalize_weak", bench_field_normalize_weak, bench_setup, NULL, &data, 10, iters*100);
    if (d || have_flag(argc, argv, "field") || have_flag(argc, argv, "sqr")) run_benchmark("field_sqr", bench_field_sqr, bench_setup, NULL, &data, 10, iters*10);
    if (d || have_flag(argc, argv, "field") || have_flag(argc, argv, "mul")) run_benchmark("field_mul", bench_field_mul, bench_setup, NULL, &data, 10, iters*10);
    if (d || have_flag(argc, argv, "field") || have_flag(argc, argv, "inverse")) run_benchmark("field_inverse", bench_field_inverse, bench_setup, NULL, &data, 10, iters);
    if (d || have_flag(argc, argv, "field") || have_flag(argc, argv, "inverse")) run_benchmark("field_inverse_var", bench_field_inverse_var, bench_setup, NULL, &data, 10, iters);
    if (d || have_flag(argc, argv, "field") || have_flag(argc, argv, "issquare")) run_benchmark("field_is_square_var", bench_field_is_square_var, bench_setup, NULL, &data, 10, iters);
    if (d || have_flag(argc, argv, "field") || have_flag(argc, argv, "sqrt")) run_benchmark("field_sqrt", bench_field_sqrt, bench_setup, NULL, &data, 10, iters);

    if (d || have_flag(argc, argv, "group") || have_flag(argc, argv, "double")) run_benchmark("group_double_var", bench_group_double_var, bench_setup, NULL, &data, 10, iters*10);
    if (d || have_flag(argc, argv, "group") || have_flag(argc, argv, "add")) run_benchmark("group_add_var", bench_group_add_var, bench_setup, NULL, &data, 10, iters*10);
    if (d || have_flag(argc, argv, "group") || have_flag(argc, argv, "add")) run_benchmark("group_add_affine", bench_group_add_affine, bench_setup, NULL, &data, 10, iters*10);
    if (d || have_flag(argc, argv, "group") || have_flag(argc, argv, "add")) run_benchmark("group_add_affine_var", bench_group_add_affine_var, bench_setup, NULL, &data, 10, iters*10);
    if (d || have_flag(argc, argv, "group") || have_flag(argc, argv, "jacobi")) run_benchmark("group_jacobi_var", bench_group_jacobi_var, bench_setup, NULL, &data, 10, iters);
    if (d || have_flag(argc, argv, "group") || have_flag(argc, argv, "add")) run_benchmark("group_add_zinv_var", bench_group_add_zinv_var, bench_setup, NULL, &data, 10, iters*10);
    if (d || have_flag(argc, argv, "group") || have_flag(argc, argv, "to_affine")) run_benchmark("group_to_affine_var", bench_group_to_affine_var, bench_setup, NULL, &data, 10, iters);

    if (d || have_flag(argc, argv, "ecmult") || have_flag(argc, argv, "wnaf")) run_benchmark("wnaf_const", bench_wnaf_const, bench_setup, NULL, &data, 10, iters);
    if (d || have_flag(argc, argv, "ecmult") || have_flag(argc, argv, "wnaf")) run_benchmark("ecmult_wnaf", bench_ecmult_wnaf, bench_setup, NULL, &data, 10, iters);

    if (d || have_flag(argc, argv, "hash") || have_flag(argc, argv, "sha256")) run_benchmark("hash_sha256", bench_sha256, bench_setup, NULL, &data, 10, iters);
    if (d || have_flag(argc, argv, "hash") || have_flag(argc, argv, "hmac")) run_benchmark("hash_hmac_sha256", bench_hmac_sha256, bench_setup, NULL, &data, 10, iters);
    if (d || have_flag(argc, argv, "hash") || have_flag(argc, argv, "rng6979")) run_benchmark("hash_rfc6979_hmac_sha256", bench_rfc6979_hmac_sha256, bench_setup, NULL, &data, 10, iters);

    if (d || have_flag(argc, argv, "context")) run_benchmark("context_create", bench_context, bench_setup, NULL, &data, 10, iters);

    return 0;
}<|MERGE_RESOLUTION|>--- conflicted
+++ resolved
@@ -98,11 +98,7 @@
     }
 }
 
-<<<<<<< HEAD
-void bench_scalar_sqr(void* arg, int iters) {
-=======
 static void bench_scalar_sqr(void* arg, int iters) {
->>>>>>> 93cc036e
     int i;
     bench_inv *data = (bench_inv*)arg;
 
@@ -111,11 +107,7 @@
     }
 }
 
-<<<<<<< HEAD
-void bench_scalar_mul(void* arg, int iters) {
-=======
 static void bench_scalar_mul(void* arg, int iters) {
->>>>>>> 93cc036e
     int i;
     bench_inv *data = (bench_inv*)arg;
 
