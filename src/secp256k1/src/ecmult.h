--- conflicted
+++ resolved
@@ -11,25 +11,6 @@
 #include "scalar.h"
 #include "scratch.h"
 
-<<<<<<< HEAD
-/* Noone will ever need more than a window size of 24. The code might
- * be correct for larger values of ECMULT_WINDOW_SIZE but this is not
- * tested.
- *
- * The following limitations are known, and there are probably more:
- * If WINDOW_G > 27 and size_t has 32 bits, then the code is incorrect
- * because the size of the memory object that we allocate (in bytes)
- * will not fit in a size_t.
- * If WINDOW_G > 31 and int has 32 bits, then the code is incorrect
- * because certain expressions will overflow.
- */
-#if ECMULT_WINDOW_SIZE < 2 || ECMULT_WINDOW_SIZE > 24
-#  error Set ECMULT_WINDOW_SIZE to an integer in range [2..24].
-#endif
-
-/** The number of entries a table with precomputed multiples needs to have. */
-#define ECMULT_TABLE_SIZE(w) (1L << ((w)-2))
-=======
 typedef struct {
     /* For accelerating the computation of a*P + b*G: */
     secp256k1_ge_storage (*pre_g)[];    /* odd multiples of the generator */
@@ -41,10 +22,9 @@
 static void secp256k1_ecmult_context_finalize_memcpy(secp256k1_ecmult_context *dst, const secp256k1_ecmult_context *src);
 static void secp256k1_ecmult_context_clear(secp256k1_ecmult_context *ctx);
 static int secp256k1_ecmult_context_is_built(const secp256k1_ecmult_context *ctx);
->>>>>>> 71797bee
 
 /** Double multiply: R = na*A + ng*G */
-static void secp256k1_ecmult(secp256k1_gej *r, const secp256k1_gej *a, const secp256k1_scalar *na, const secp256k1_scalar *ng);
+static void secp256k1_ecmult(const secp256k1_ecmult_context *ctx, secp256k1_gej *r, const secp256k1_gej *a, const secp256k1_scalar *na, const secp256k1_scalar *ng);
 
 typedef int (secp256k1_ecmult_multi_callback)(secp256k1_scalar *sc, secp256k1_ge *pt, size_t idx, void *data);
 
@@ -59,6 +39,6 @@
  *          0 if there is not enough scratch space for a single point or
  *          callback returns 0
  */
-static int secp256k1_ecmult_multi_var(const secp256k1_callback* error_callback, secp256k1_scratch *scratch, secp256k1_gej *r, const secp256k1_scalar *inp_g_sc, secp256k1_ecmult_multi_callback cb, void *cbdata, size_t n);
+static int secp256k1_ecmult_multi_var(const secp256k1_callback* error_callback, const secp256k1_ecmult_context *ctx, secp256k1_scratch *scratch, secp256k1_gej *r, const secp256k1_scalar *inp_g_sc, secp256k1_ecmult_multi_callback cb, void *cbdata, size_t n);
 
 #endif /* SECP256K1_ECMULT_H */