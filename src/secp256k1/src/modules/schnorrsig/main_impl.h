--- conflicted
+++ resolved
@@ -65,17 +65,6 @@
         for (i = 0; i < 32; i++) {
             masked_key[i] ^= key32[i];
         }
-    } else {
-        /* Precomputed TaggedHash("BIP0340/aux", 0x0000...00); */
-        static const unsigned char ZERO_MASK[32] = {
-              84, 241, 105, 207, 201, 226, 229, 114,
-             116, 128,  68,  31, 144, 186,  37, 196,
-             136, 244,  97, 199,  11,  94, 165, 220,
-             170, 247, 175, 105, 39,  10, 165,  20
-        };
-        for (i = 0; i < 32; i++) {
-            masked_key[i] = key32[i] ^ ZERO_MASK[i];
-        }
     }
 
     /* Tag the hash with algo which is important to avoid nonce reuse across
@@ -88,8 +77,12 @@
         secp256k1_sha256_initialize_tagged(&sha, algo, algolen);
     }
 
-    /* Hash masked-key||pk||msg using the tagged hash as per the spec */
-    secp256k1_sha256_write(&sha, masked_key, 32);
+    /* Hash (masked-)key||pk||msg using the tagged hash as per the spec */
+    if (data != NULL) {
+        secp256k1_sha256_write(&sha, masked_key, 32);
+    } else {
+        secp256k1_sha256_write(&sha, key32, 32);
+    }
     secp256k1_sha256_write(&sha, xonly_pk32, 32);
     secp256k1_sha256_write(&sha, msg, msglen);
     secp256k1_sha256_finalize(&sha, nonce32);
@@ -129,11 +122,7 @@
     secp256k1_scalar_set_b32(e, buf, NULL);
 }
 
-<<<<<<< HEAD
-static int secp256k1_schnorrsig_sign_internal(const secp256k1_context* ctx, unsigned char *sig64, const unsigned char *msg, size_t msglen, const secp256k1_keypair *keypair, secp256k1_nonce_function_hardened noncefp, void *ndata) {
-=======
 int secp256k1_schnorrsig_sign_internal(const secp256k1_context* ctx, unsigned char *sig64, const unsigned char *msg, size_t msglen, const secp256k1_keypair *keypair, secp256k1_nonce_function_hardened noncefp, void *ndata) {
->>>>>>> 71797bee
     secp256k1_scalar sk;
     secp256k1_scalar e;
     secp256k1_scalar k;
@@ -196,18 +185,8 @@
     return ret;
 }
 
-<<<<<<< HEAD
-int secp256k1_schnorrsig_sign32(const secp256k1_context* ctx, unsigned char *sig64, const unsigned char *msg32, const secp256k1_keypair *keypair, const unsigned char *aux_rand32) {
-    /* We cast away const from the passed aux_rand32 argument since we know the default nonce function does not modify it. */
-    return secp256k1_schnorrsig_sign_internal(ctx, sig64, msg32, 32, keypair, secp256k1_nonce_function_bip340, (unsigned char*)aux_rand32);
-}
-
-int secp256k1_schnorrsig_sign(const secp256k1_context* ctx, unsigned char *sig64, const unsigned char *msg32, const secp256k1_keypair *keypair, const unsigned char *aux_rand32) {
-    return secp256k1_schnorrsig_sign32(ctx, sig64, msg32, keypair, aux_rand32);
-=======
 int secp256k1_schnorrsig_sign(const secp256k1_context* ctx, unsigned char *sig64, const unsigned char *msg32, const secp256k1_keypair *keypair, unsigned char *aux_rand32) {
     return secp256k1_schnorrsig_sign_internal(ctx, sig64, msg32, 32, keypair, secp256k1_nonce_function_bip340, aux_rand32);
->>>>>>> 71797bee
 }
 
 int secp256k1_schnorrsig_sign_custom(const secp256k1_context* ctx, unsigned char *sig64, const unsigned char *msg, size_t msglen, const secp256k1_keypair *keypair, secp256k1_schnorrsig_extraparams *extraparams) {
@@ -237,6 +216,7 @@
     int overflow;
 
     VERIFY_CHECK(ctx != NULL);
+    ARG_CHECK(secp256k1_ecmult_context_is_built(&ctx->ecmult_ctx));
     ARG_CHECK(sig64 != NULL);
     ARG_CHECK(msg != NULL || msglen == 0);
     ARG_CHECK(pubkey != NULL);
@@ -261,7 +241,7 @@
     /* Compute rj =  s*G + (-e)*pkj */
     secp256k1_scalar_negate(&e, &e);
     secp256k1_gej_set_ge(&pkj, &pk);
-    secp256k1_ecmult(&rj, &pkj, &e, &s);
+    secp256k1_ecmult(&ctx->ecmult_ctx, &rj, &pkj, &e, &s);
 
     secp256k1_ge_set_gej_var(&r, &rj);
     if (secp256k1_ge_is_infinity(&r)) {
