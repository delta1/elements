--- conflicted
+++ resolved
@@ -168,15 +168,12 @@
 static void secp256k1_musig_keyaggcoef_internal(secp256k1_scalar *r, const unsigned char *pk_hash, secp256k1_ge *pk, const secp256k1_ge *second_pk) {
     secp256k1_sha256 sha;
 
-<<<<<<< HEAD
-=======
     VERIFY_CHECK(!secp256k1_ge_is_infinity(pk));
 #ifdef VERIFY
     VERIFY_CHECK(pk->x.normalized && pk->y.normalized);
     VERIFY_CHECK(secp256k1_ge_is_infinity(second_pk) || (second_pk->x.normalized && second_pk->y.normalized));
 #endif
 
->>>>>>> 93cc036e
     if (!secp256k1_ge_is_infinity(second_pk)
           && secp256k1_fe_equal(&pk->x, &second_pk->x)
           && secp256k1_fe_is_odd(&pk->y) == secp256k1_fe_is_odd(&second_pk->y)) {
