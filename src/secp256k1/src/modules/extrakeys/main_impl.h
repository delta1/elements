--- conflicted
+++ resolved
@@ -328,9 +328,6 @@
     ARG_CHECK(pubkeys != NULL);
 
     cmp_data.ctx = ctx;
-<<<<<<< HEAD
-    secp256k1_hsort(pubkeys, n_pubkeys, sizeof(*pubkeys), secp256k1_pubkey_sort_cmp, &cmp_data);
-=======
 
     /* Suppress wrong warning (fixed in MSVC 19.33) */
     #if defined(_MSC_VER) && (_MSC_VER < 1933)
@@ -344,7 +341,6 @@
     #pragma warning(pop)
     #endif
 
->>>>>>> 93cc036e
     return 1;
 }
 
