/***********************************************************************
 * Copyright (c) 2013-2015 Pieter Wuille, Gregory Maxwell              *
 * Distributed under the MIT software license, see the accompanying    *
 * file COPYING or https://www.opensource.org/licenses/mit-license.php.*
 ***********************************************************************/

#include <stdio.h>
#include <stdlib.h>
#include <string.h>

#include <time.h>

#ifdef USE_EXTERNAL_DEFAULT_CALLBACKS
    #pragma message("Ignoring USE_EXTERNAL_CALLBACKS in tests.")
    #undef USE_EXTERNAL_DEFAULT_CALLBACKS
#endif
#if defined(VERIFY) && defined(COVERAGE)
    #pragma message("Defining VERIFY for tests being built for coverage analysis support is meaningless.")
#endif
#include "secp256k1.c"

#include "../include/secp256k1.h"
#include "../include/secp256k1_preallocated.h"
#include "testrand_impl.h"
#include "checkmem.h"
#include "util.h"

#include "../contrib/lax_der_parsing.c"
#include "../contrib/lax_der_privatekey_parsing.c"

#include "modinv32_impl.h"
#ifdef SECP256K1_WIDEMUL_INT128
#include "modinv64_impl.h"
#include "int128_impl.h"
#endif

#define CONDITIONAL_TEST(cnt, nam) if (COUNT < (cnt)) { printf("Skipping %s (iteration count too low)\n", nam); } else

static int COUNT = 64;
static secp256k1_context *CTX = NULL;
static secp256k1_context *STATIC_CTX = NULL;

static int all_bytes_equal(const void* s, unsigned char value, size_t n) {
    const unsigned char *p = s;
    size_t i;

    for (i = 0; i < n; i++) {
        if (p[i] != value) {
            return 0;
        }
    }
    return 1;
}

/* TODO Use CHECK_ILLEGAL(_VOID) everywhere and get rid of the uncounting callback */
/* CHECK that expr_or_stmt calls the illegal callback of ctx exactly once
 *
 * For checking functions that use ARG_CHECK_VOID */
#define CHECK_ILLEGAL_VOID(ctx, expr_or_stmt) do { \
    int32_t _calls_to_illegal_callback = 0; \
    secp256k1_callback _saved_illegal_cb = ctx->illegal_callback; \
    secp256k1_context_set_illegal_callback(ctx, \
        counting_illegal_callback_fn, &_calls_to_illegal_callback); \
    { expr_or_stmt; } \
    ctx->illegal_callback = _saved_illegal_cb; \
    CHECK(_calls_to_illegal_callback == 1); \
} while(0);

/* CHECK that expr calls the illegal callback of ctx exactly once and that expr == 0
 *
 * For checking functions that use ARG_CHECK */
#define CHECK_ILLEGAL(ctx, expr) CHECK_ILLEGAL_VOID(ctx, CHECK((expr) == 0))

static void counting_illegal_callback_fn(const char* str, void* data) {
    /* Dummy callback function that just counts. */
    int32_t *p;
    (void)str;
    p = data;
    CHECK(*p != INT32_MAX);
    (*p)++;
}

static void uncounting_illegal_callback_fn(const char* str, void* data) {
    /* Dummy callback function that just counts (backwards). */
    int32_t *p;
    (void)str;
    p = data;
    CHECK(*p != INT32_MIN);
    (*p)--;
}

static void random_field_element_magnitude(secp256k1_fe *fe) {
    secp256k1_fe zero;
    int n = secp256k1_testrand_int(9);
    secp256k1_fe_normalize(fe);
    if (n == 0) {
        return;
    }
    secp256k1_fe_clear(&zero);
    secp256k1_fe_negate(&zero, &zero, 0);
    secp256k1_fe_mul_int_unchecked(&zero, n - 1);
    secp256k1_fe_add(fe, &zero);
#ifdef VERIFY
    CHECK(fe->magnitude == n);
#endif
}

static void random_fe_test(secp256k1_fe *x) {
    unsigned char bin[32];
    do {
        secp256k1_testrand256_test(bin);
        if (secp256k1_fe_set_b32_limit(x, bin)) {
            return;
        }
    } while(1);
}

static void random_fe_non_zero_test(secp256k1_fe *fe) {
    do {
        random_fe_test(fe);
    } while(secp256k1_fe_is_zero(fe));
}

static void random_group_element_test(secp256k1_ge *ge) {
    secp256k1_fe fe;
    do {
        random_fe_test(&fe);
        if (secp256k1_ge_set_xo_var(ge, &fe, secp256k1_testrand_bits(1))) {
            secp256k1_fe_normalize(&ge->y);
            break;
        }
    } while(1);
    ge->infinity = 0;
}

static void random_group_element_jacobian_test(secp256k1_gej *gej, const secp256k1_ge *ge) {
    secp256k1_fe z2, z3;
    random_fe_non_zero_test(&gej->z);
    secp256k1_fe_sqr(&z2, &gej->z);
    secp256k1_fe_mul(&z3, &z2, &gej->z);
    secp256k1_fe_mul(&gej->x, &ge->x, &z2);
    secp256k1_fe_mul(&gej->y, &ge->y, &z3);
    gej->infinity = ge->infinity;
}

static void random_gej_test(secp256k1_gej *gej) {
    secp256k1_ge ge;
    random_group_element_test(&ge);
    random_group_element_jacobian_test(gej, &ge);
}

static void random_scalar_order_test(secp256k1_scalar *num) {
    do {
        unsigned char b32[32];
        int overflow = 0;
        secp256k1_testrand256_test(b32);
        secp256k1_scalar_set_b32(num, b32, &overflow);
        if (overflow || secp256k1_scalar_is_zero(num)) {
            continue;
        }
        break;
    } while(1);
}

static void random_scalar_order(secp256k1_scalar *num) {
    do {
        unsigned char b32[32];
        int overflow = 0;
        secp256k1_testrand256(b32);
        secp256k1_scalar_set_b32(num, b32, &overflow);
        if (overflow || secp256k1_scalar_is_zero(num)) {
            continue;
        }
        break;
    } while(1);
}

static void random_scalar_order_b32(unsigned char *b32) {
    secp256k1_scalar num;
    random_scalar_order(&num);
    secp256k1_scalar_get_b32(b32, &num);
}

static void run_util_tests(void) {
    int i;
    uint64_t r;
    uint64_t r2;
    uint64_t r3;
    int64_t s;
    CHECK(secp256k1_clz64_var(0) == 64);
    CHECK(secp256k1_clz64_var(1) == 63);
    CHECK(secp256k1_clz64_var(2) == 62);
    CHECK(secp256k1_clz64_var(3) == 62);
    CHECK(secp256k1_clz64_var(~0ULL) == 0);
    CHECK(secp256k1_clz64_var((~0ULL) - 1) == 0);
    CHECK(secp256k1_clz64_var((~0ULL) >> 1) == 1);
    CHECK(secp256k1_clz64_var((~0ULL) >> 2) == 2);
    CHECK(secp256k1_sign_and_abs64(&r, INT64_MAX) == 0);
    CHECK(r == INT64_MAX);
    CHECK(secp256k1_sign_and_abs64(&r, INT64_MAX - 1) == 0);
    CHECK(r == INT64_MAX - 1);
    CHECK(secp256k1_sign_and_abs64(&r, INT64_MIN) == 1);
    CHECK(r == (uint64_t)INT64_MAX + 1);
    CHECK(secp256k1_sign_and_abs64(&r, INT64_MIN + 1) == 1);
    CHECK(r == (uint64_t)INT64_MAX);
    CHECK(secp256k1_sign_and_abs64(&r, 0) == 0);
    CHECK(r == 0);
    CHECK(secp256k1_sign_and_abs64(&r, 1) == 0);
    CHECK(r == 1);
    CHECK(secp256k1_sign_and_abs64(&r, -1) == 1);
    CHECK(r == 1);
    CHECK(secp256k1_sign_and_abs64(&r, 2) == 0);
    CHECK(r == 2);
    CHECK(secp256k1_sign_and_abs64(&r, -2) == 1);
    CHECK(r == 2);
    for (i = 0; i < 10; i++) {
        CHECK(secp256k1_clz64_var((~0ULL) - secp256k1_testrand32()) == 0);
        r = ((uint64_t)secp256k1_testrand32() << 32) | secp256k1_testrand32();
        r2 = secp256k1_testrandi64(0, r);
        CHECK(r2 <= r);
        r3 = secp256k1_testrandi64(r2, r);
        CHECK((r3 >= r2) && (r3 <= r));
        r = secp256k1_testrandi64(0, INT64_MAX);
        s = (int64_t)r * (secp256k1_testrand32()&1?-1:1);
        CHECK(secp256k1_sign_and_abs64(&r2, s) == (s < 0));
        CHECK(r2 == r);
    }
}

static void run_xoshiro256pp_tests(void) {
    {
        size_t i;
        /* Sanity check that we run before the actual seeding. */
        for (i = 0; i < sizeof(secp256k1_test_state)/sizeof(secp256k1_test_state[0]); i++) {
            CHECK(secp256k1_test_state[i] == 0);
        }
    }
    {
        int i;
        unsigned char buf32[32];
        unsigned char seed16[16] = {
            'C', 'H', 'I', 'C', 'K', 'E', 'N', '!',
            'C', 'H', 'I', 'C', 'K', 'E', 'N', '!',
        };
        unsigned char buf32_expected[32] = {
            0xAF, 0xCC, 0xA9, 0x16, 0xB5, 0x6C, 0xE3, 0xF0,
            0x44, 0x3F, 0x45, 0xE0, 0x47, 0xA5, 0x08, 0x36,
            0x4C, 0xCC, 0xC1, 0x18, 0xB2, 0xD8, 0x8F, 0xEF,
            0x43, 0x26, 0x15, 0x57, 0x37, 0x00, 0xEF, 0x30,
        };
        secp256k1_testrand_seed(seed16);
        for (i = 0; i < 17; i++) {
            secp256k1_testrand256(buf32);
        }
        CHECK(secp256k1_memcmp_var(buf32, buf32_expected, sizeof(buf32)) == 0);
    }
}

static void run_selftest_tests(void) {
    /* Test public API */
    secp256k1_selftest();
}

static int ecmult_gen_context_eq(const secp256k1_ecmult_gen_context *a, const secp256k1_ecmult_gen_context *b) {
    return a->built == b->built
            && secp256k1_scalar_eq(&a->blind, &b->blind)
            && secp256k1_gej_eq_var(&a->initial, &b->initial);
}

static int context_eq(const secp256k1_context *a, const secp256k1_context *b) {
    return a->declassify == b->declassify
            && ecmult_gen_context_eq(&a->ecmult_gen_ctx, &b->ecmult_gen_ctx)
            && a->illegal_callback.fn == b->illegal_callback.fn
            && a->illegal_callback.data == b->illegal_callback.data
            && a->error_callback.fn == b->error_callback.fn
            && a->error_callback.data == b->error_callback.data;
}

static void run_deprecated_context_flags_test(void) {
    /* Check that a context created with any of the flags in the flags array is
     * identical to the NONE context. */
    unsigned int flags[] = { SECP256K1_CONTEXT_SIGN,
                             SECP256K1_CONTEXT_VERIFY,
                             SECP256K1_CONTEXT_SIGN | SECP256K1_CONTEXT_VERIFY };
    secp256k1_context *none_ctx = secp256k1_context_create(SECP256K1_CONTEXT_NONE);
    int i;
    for (i = 0; i < (int)(sizeof(flags)/sizeof(flags[0])); i++) {
        secp256k1_context *tmp_ctx;
        CHECK(secp256k1_context_preallocated_size(SECP256K1_CONTEXT_NONE) == secp256k1_context_preallocated_size(flags[i]));
        tmp_ctx = secp256k1_context_create(flags[i]);
        CHECK(context_eq(none_ctx, tmp_ctx));
        secp256k1_context_destroy(tmp_ctx);
    }
    secp256k1_context_destroy(none_ctx);
}

static void run_ec_illegal_argument_tests(void) {
    int ecount = 0;
    int ecount2 = 10;
    secp256k1_pubkey pubkey;
    secp256k1_pubkey zero_pubkey;
    secp256k1_ecdsa_signature sig;
    unsigned char ctmp[32];

    /* Setup */
    secp256k1_context_set_illegal_callback(STATIC_CTX, counting_illegal_callback_fn, &ecount);
    secp256k1_context_set_illegal_callback(CTX, counting_illegal_callback_fn, &ecount2);
    memset(ctmp, 1, 32);
    memset(&zero_pubkey, 0, sizeof(zero_pubkey));

    /* Verify context-type checking illegal-argument errors. */
    CHECK(secp256k1_ec_pubkey_create(STATIC_CTX, &pubkey, ctmp) == 0);
    CHECK(ecount == 1);
    SECP256K1_CHECKMEM_UNDEFINE(&pubkey, sizeof(pubkey));
    CHECK(secp256k1_ec_pubkey_create(CTX, &pubkey, ctmp) == 1);
    SECP256K1_CHECKMEM_CHECK(&pubkey, sizeof(pubkey));
    CHECK(secp256k1_ecdsa_sign(STATIC_CTX, &sig, ctmp, ctmp, NULL, NULL) == 0);
    CHECK(ecount == 2);
    SECP256K1_CHECKMEM_UNDEFINE(&sig, sizeof(sig));
    CHECK(secp256k1_ecdsa_sign(CTX, &sig, ctmp, ctmp, NULL, NULL) == 1);
    SECP256K1_CHECKMEM_CHECK(&sig, sizeof(sig));
    CHECK(ecount2 == 10);
    CHECK(secp256k1_ecdsa_verify(CTX, &sig, ctmp, &pubkey) == 1);
    CHECK(ecount2 == 10);
    CHECK(secp256k1_ecdsa_verify(STATIC_CTX, &sig, ctmp, &pubkey) == 1);
    CHECK(ecount == 2);
    CHECK(secp256k1_ec_pubkey_tweak_add(CTX, &pubkey, ctmp) == 1);
    CHECK(ecount2 == 10);
    CHECK(secp256k1_ec_pubkey_tweak_add(STATIC_CTX, &pubkey, ctmp) == 1);
    CHECK(ecount == 2);
    CHECK(secp256k1_ec_pubkey_tweak_mul(CTX, &pubkey, ctmp) == 1);
    CHECK(ecount2 == 10);
    CHECK(secp256k1_ec_pubkey_negate(STATIC_CTX, &pubkey) == 1);
    CHECK(ecount == 2);
    CHECK(secp256k1_ec_pubkey_negate(CTX, &pubkey) == 1);
    CHECK(ecount == 2);
    CHECK(secp256k1_ec_pubkey_negate(STATIC_CTX, &zero_pubkey) == 0);
    CHECK(ecount == 3);
    CHECK(secp256k1_ec_pubkey_negate(CTX, NULL) == 0);
    CHECK(ecount2 == 11);
    CHECK(secp256k1_ec_pubkey_tweak_mul(STATIC_CTX, &pubkey, ctmp) == 1);
    CHECK(ecount == 3);

    /* Clean up */
    secp256k1_context_set_illegal_callback(STATIC_CTX, NULL, NULL);
    secp256k1_context_set_illegal_callback(CTX, NULL, NULL);
}

static void run_static_context_tests(int use_prealloc) {
    /* Check that deprecated secp256k1_context_no_precomp is an alias to secp256k1_context_static. */
    CHECK(secp256k1_context_no_precomp == secp256k1_context_static);

    {
        unsigned char seed[32] = {0x17};

        /* Randomizing secp256k1_context_static is not supported. */
        CHECK_ILLEGAL(STATIC_CTX, secp256k1_context_randomize(STATIC_CTX, seed));
        CHECK_ILLEGAL(STATIC_CTX, secp256k1_context_randomize(STATIC_CTX, NULL));

        /* Destroying or cloning secp256k1_context_static is not supported. */
        if (use_prealloc) {
            CHECK_ILLEGAL(STATIC_CTX, secp256k1_context_preallocated_clone_size(STATIC_CTX));
            {
                secp256k1_context *my_static_ctx = malloc(sizeof(*STATIC_CTX));
                CHECK(my_static_ctx != NULL);
                memset(my_static_ctx, 0x2a, sizeof(*my_static_ctx));
                CHECK_ILLEGAL(STATIC_CTX, secp256k1_context_preallocated_clone(STATIC_CTX, my_static_ctx));
                CHECK(all_bytes_equal(my_static_ctx, 0x2a, sizeof(*my_static_ctx)));
                free(my_static_ctx);
            }
            CHECK_ILLEGAL_VOID(STATIC_CTX, secp256k1_context_preallocated_destroy(STATIC_CTX));
        } else {
            CHECK_ILLEGAL(STATIC_CTX, secp256k1_context_clone(STATIC_CTX));
            CHECK_ILLEGAL_VOID(STATIC_CTX, secp256k1_context_destroy(STATIC_CTX));
        }
    }

    {
        /* Verify that setting and resetting illegal callback works */
        int32_t dummy = 0;
        secp256k1_context_set_illegal_callback(STATIC_CTX, counting_illegal_callback_fn, &dummy);
        CHECK(STATIC_CTX->illegal_callback.fn == counting_illegal_callback_fn);
        CHECK(STATIC_CTX->illegal_callback.data == &dummy);
        secp256k1_context_set_illegal_callback(STATIC_CTX, NULL, NULL);
        CHECK(STATIC_CTX->illegal_callback.fn == secp256k1_default_illegal_callback_fn);
        CHECK(STATIC_CTX->illegal_callback.data == NULL);
    }
}

static void run_proper_context_tests(int use_prealloc) {
    int32_t dummy = 0;
    secp256k1_context *my_ctx, *my_ctx_fresh;
    void *my_ctx_prealloc = NULL;
    unsigned char seed[32] = {0x17};

    secp256k1_gej pubj;
    secp256k1_ge pub;
    secp256k1_scalar msg, key, nonce;
    secp256k1_scalar sigr, sigs;

    /* Fresh reference context for comparison */
    my_ctx_fresh = secp256k1_context_create(SECP256K1_CONTEXT_NONE);

    if (use_prealloc) {
        my_ctx_prealloc = malloc(secp256k1_context_preallocated_size(SECP256K1_CONTEXT_NONE));
        CHECK(my_ctx_prealloc != NULL);
        my_ctx = secp256k1_context_preallocated_create(my_ctx_prealloc, SECP256K1_CONTEXT_NONE);
    } else {
        my_ctx = secp256k1_context_create(SECP256K1_CONTEXT_NONE);
    }

    /* Randomize and reset randomization */
    CHECK(context_eq(my_ctx, my_ctx_fresh));
    CHECK(secp256k1_context_randomize(my_ctx, seed) == 1);
    CHECK(!context_eq(my_ctx, my_ctx_fresh));
    CHECK(secp256k1_context_randomize(my_ctx, NULL) == 1);
    CHECK(context_eq(my_ctx, my_ctx_fresh));

    /* set error callback (to a function that still aborts in case malloc() fails in secp256k1_context_clone() below) */
    secp256k1_context_set_error_callback(my_ctx, secp256k1_default_illegal_callback_fn, NULL);
    CHECK(my_ctx->error_callback.fn != secp256k1_default_error_callback_fn);
    CHECK(my_ctx->error_callback.fn == secp256k1_default_illegal_callback_fn);

    /* check if sizes for cloning are consistent */
    CHECK(secp256k1_context_preallocated_clone_size(my_ctx) == secp256k1_context_preallocated_size(SECP256K1_CONTEXT_NONE));

    /*** clone and destroy all of them to make sure cloning was complete ***/
    {
        secp256k1_context *ctx_tmp;

        if (use_prealloc) {
            /* clone into a non-preallocated context and then again into a new preallocated one. */
            ctx_tmp = my_ctx;
            my_ctx = secp256k1_context_clone(my_ctx);
            CHECK(context_eq(ctx_tmp, my_ctx));
            secp256k1_context_preallocated_destroy(ctx_tmp);

            free(my_ctx_prealloc);
            my_ctx_prealloc = malloc(secp256k1_context_preallocated_size(SECP256K1_CONTEXT_NONE));
            CHECK(my_ctx_prealloc != NULL);
            ctx_tmp = my_ctx;
            my_ctx = secp256k1_context_preallocated_clone(my_ctx, my_ctx_prealloc);
            CHECK(context_eq(ctx_tmp, my_ctx));
            secp256k1_context_destroy(ctx_tmp);
        } else {
            /* clone into a preallocated context and then again into a new non-preallocated one. */
            void *prealloc_tmp;

            prealloc_tmp = malloc(secp256k1_context_preallocated_size(SECP256K1_CONTEXT_NONE));
            CHECK(prealloc_tmp != NULL);
            ctx_tmp = my_ctx;
            my_ctx = secp256k1_context_preallocated_clone(my_ctx, prealloc_tmp);
            CHECK(context_eq(ctx_tmp, my_ctx));
            secp256k1_context_destroy(ctx_tmp);

            ctx_tmp = my_ctx;
            my_ctx = secp256k1_context_clone(my_ctx);
            CHECK(context_eq(ctx_tmp, my_ctx));
            secp256k1_context_preallocated_destroy(ctx_tmp);
            free(prealloc_tmp);
        }
    }

    /* Verify that the error callback makes it across the clone. */
    CHECK(my_ctx->error_callback.fn != secp256k1_default_error_callback_fn);
    CHECK(my_ctx->error_callback.fn == secp256k1_default_illegal_callback_fn);
    /* And that it resets back to default. */
    secp256k1_context_set_error_callback(my_ctx, NULL, NULL);
    CHECK(my_ctx->error_callback.fn == secp256k1_default_error_callback_fn);
    CHECK(context_eq(my_ctx, my_ctx_fresh));

    /* Verify that setting and resetting illegal callback works */
    secp256k1_context_set_illegal_callback(my_ctx, counting_illegal_callback_fn, &dummy);
    CHECK(my_ctx->illegal_callback.fn == counting_illegal_callback_fn);
    CHECK(my_ctx->illegal_callback.data == &dummy);
    secp256k1_context_set_illegal_callback(my_ctx, NULL, NULL);
    CHECK(my_ctx->illegal_callback.fn == secp256k1_default_illegal_callback_fn);
    CHECK(my_ctx->illegal_callback.data == NULL);
    CHECK(context_eq(my_ctx, my_ctx_fresh));

    /*** attempt to use them ***/
    random_scalar_order_test(&msg);
    random_scalar_order_test(&key);
    secp256k1_ecmult_gen(&my_ctx->ecmult_gen_ctx, &pubj, &key);
    secp256k1_ge_set_gej(&pub, &pubj);

    /* obtain a working nonce */
    do {
        random_scalar_order_test(&nonce);
    } while(!secp256k1_ecdsa_sig_sign(&my_ctx->ecmult_gen_ctx, &sigr, &sigs, &key, &msg, &nonce, NULL));

    /* try signing */
    CHECK(secp256k1_ecdsa_sig_sign(&my_ctx->ecmult_gen_ctx, &sigr, &sigs, &key, &msg, &nonce, NULL));

    /* try verifying */
    CHECK(secp256k1_ecdsa_sig_verify(&sigr, &sigs, &pub, &msg));

    /* cleanup */
    if (use_prealloc) {
        secp256k1_context_preallocated_destroy(my_ctx);
        free(my_ctx_prealloc);
    } else {
        secp256k1_context_destroy(my_ctx);
    }
    secp256k1_context_destroy(my_ctx_fresh);

    /* Defined as no-op. */
    secp256k1_context_destroy(NULL);
    secp256k1_context_preallocated_destroy(NULL);
}

static void run_scratch_tests(void) {
    const size_t adj_alloc = ((500 + ALIGNMENT - 1) / ALIGNMENT) * ALIGNMENT;

    int32_t ecount = 0;
    size_t checkpoint;
    size_t checkpoint_2;
    secp256k1_scratch_space *scratch;
    secp256k1_scratch_space local_scratch;

    secp256k1_context_set_illegal_callback(CTX, counting_illegal_callback_fn, &ecount);
    secp256k1_context_set_error_callback(CTX, counting_illegal_callback_fn, &ecount);

    /* Test public API */
    scratch = secp256k1_scratch_space_create(CTX, 1000);
    CHECK(scratch != NULL);
    CHECK(ecount == 0);

    /* Test internal API */
    CHECK(secp256k1_scratch_max_allocation(&CTX->error_callback, scratch, 0) == 1000);
    CHECK(secp256k1_scratch_max_allocation(&CTX->error_callback, scratch, 1) == 1000 - (ALIGNMENT - 1));
    CHECK(scratch->alloc_size == 0);
    CHECK(scratch->alloc_size % ALIGNMENT == 0);

    /* Allocating 500 bytes succeeds */
    checkpoint = secp256k1_scratch_checkpoint(&CTX->error_callback, scratch);
    CHECK(secp256k1_scratch_alloc(&CTX->error_callback, scratch, 500) != NULL);
    CHECK(secp256k1_scratch_max_allocation(&CTX->error_callback, scratch, 0) == 1000 - adj_alloc);
    CHECK(secp256k1_scratch_max_allocation(&CTX->error_callback, scratch, 1) == 1000 - adj_alloc - (ALIGNMENT - 1));
    CHECK(scratch->alloc_size != 0);
    CHECK(scratch->alloc_size % ALIGNMENT == 0);

    /* Allocating another 501 bytes fails */
    CHECK(secp256k1_scratch_alloc(&CTX->error_callback, scratch, 501) == NULL);
    CHECK(secp256k1_scratch_max_allocation(&CTX->error_callback, scratch, 0) == 1000 - adj_alloc);
    CHECK(secp256k1_scratch_max_allocation(&CTX->error_callback, scratch, 1) == 1000 - adj_alloc - (ALIGNMENT - 1));
    CHECK(scratch->alloc_size != 0);
    CHECK(scratch->alloc_size % ALIGNMENT == 0);

    /* ...but it succeeds once we apply the checkpoint to undo it */
    secp256k1_scratch_apply_checkpoint(&CTX->error_callback, scratch, checkpoint);
    CHECK(scratch->alloc_size == 0);
    CHECK(secp256k1_scratch_max_allocation(&CTX->error_callback, scratch, 0) == 1000);
    CHECK(secp256k1_scratch_alloc(&CTX->error_callback, scratch, 500) != NULL);
    CHECK(scratch->alloc_size != 0);

    /* try to apply a bad checkpoint */
    checkpoint_2 = secp256k1_scratch_checkpoint(&CTX->error_callback, scratch);
    secp256k1_scratch_apply_checkpoint(&CTX->error_callback, scratch, checkpoint);
    CHECK(ecount == 0);
    secp256k1_scratch_apply_checkpoint(&CTX->error_callback, scratch, checkpoint_2); /* checkpoint_2 is after checkpoint */
    CHECK(ecount == 1);
    secp256k1_scratch_apply_checkpoint(&CTX->error_callback, scratch, (size_t) -1); /* this is just wildly invalid */
    CHECK(ecount == 2);

    /* try to use badly initialized scratch space */
    secp256k1_scratch_space_destroy(CTX, scratch);
    memset(&local_scratch, 0, sizeof(local_scratch));
    scratch = &local_scratch;
    CHECK(!secp256k1_scratch_max_allocation(&CTX->error_callback, scratch, 0));
    CHECK(ecount == 3);
    CHECK(secp256k1_scratch_alloc(&CTX->error_callback, scratch, 500) == NULL);
    CHECK(ecount == 4);
    secp256k1_scratch_space_destroy(CTX, scratch);
    CHECK(ecount == 5);

    /* Test that large integers do not wrap around in a bad way */
    scratch = secp256k1_scratch_space_create(CTX, 1000);
    /* Try max allocation with a large number of objects. Only makes sense if
     * ALIGNMENT is greater than 1 because otherwise the objects take no extra
     * space. */
    CHECK(ALIGNMENT <= 1 || !secp256k1_scratch_max_allocation(&CTX->error_callback, scratch, (SIZE_MAX / (ALIGNMENT - 1)) + 1));
    /* Try allocating SIZE_MAX to test wrap around which only happens if
     * ALIGNMENT > 1, otherwise it returns NULL anyway because the scratch
     * space is too small. */
    CHECK(secp256k1_scratch_alloc(&CTX->error_callback, scratch, SIZE_MAX) == NULL);
    secp256k1_scratch_space_destroy(CTX, scratch);

    /* cleanup */
    secp256k1_scratch_space_destroy(CTX, NULL); /* no-op */

    secp256k1_context_set_illegal_callback(CTX, NULL, NULL);
    secp256k1_context_set_error_callback(CTX, NULL, NULL);
}

static void run_ctz_tests(void) {
    static const uint32_t b32[] = {1, 0xffffffff, 0x5e56968f, 0xe0d63129};
    static const uint64_t b64[] = {1, 0xffffffffffffffff, 0xbcd02462139b3fc3, 0x98b5f80c769693ef};
    int shift;
    unsigned i;
    for (i = 0; i < sizeof(b32) / sizeof(b32[0]); ++i) {
        for (shift = 0; shift < 32; ++shift) {
            CHECK(secp256k1_ctz32_var_debruijn(b32[i] << shift) == shift);
            CHECK(secp256k1_ctz32_var(b32[i] << shift) == shift);
        }
    }
    for (i = 0; i < sizeof(b64) / sizeof(b64[0]); ++i) {
        for (shift = 0; shift < 64; ++shift) {
            CHECK(secp256k1_ctz64_var_debruijn(b64[i] << shift) == shift);
            CHECK(secp256k1_ctz64_var(b64[i] << shift) == shift);
        }
    }
}

/***** HASH TESTS *****/

static void run_sha256_known_output_tests(void) {
    static const char *inputs[] = {
        "", "abc", "message digest", "secure hash algorithm", "SHA256 is considered to be safe",
        "abcdbcdecdefdefgefghfghighijhijkijkljklmklmnlmnomnopnopq",
        "For this sample, this 63-byte string will be used as input data",
        "This is exactly 64 bytes long, not counting the terminating byte",
        "aaaaa",
    };
    static const unsigned int repeat[] = {
        1, 1, 1, 1, 1, 1, 1, 1, 1000000/5
    };
    static const unsigned char outputs[][32] = {
        {0xe3, 0xb0, 0xc4, 0x42, 0x98, 0xfc, 0x1c, 0x14, 0x9a, 0xfb, 0xf4, 0xc8, 0x99, 0x6f, 0xb9, 0x24, 0x27, 0xae, 0x41, 0xe4, 0x64, 0x9b, 0x93, 0x4c, 0xa4, 0x95, 0x99, 0x1b, 0x78, 0x52, 0xb8, 0x55},
        {0xba, 0x78, 0x16, 0xbf, 0x8f, 0x01, 0xcf, 0xea, 0x41, 0x41, 0x40, 0xde, 0x5d, 0xae, 0x22, 0x23, 0xb0, 0x03, 0x61, 0xa3, 0x96, 0x17, 0x7a, 0x9c, 0xb4, 0x10, 0xff, 0x61, 0xf2, 0x00, 0x15, 0xad},
        {0xf7, 0x84, 0x6f, 0x55, 0xcf, 0x23, 0xe1, 0x4e, 0xeb, 0xea, 0xb5, 0xb4, 0xe1, 0x55, 0x0c, 0xad, 0x5b, 0x50, 0x9e, 0x33, 0x48, 0xfb, 0xc4, 0xef, 0xa3, 0xa1, 0x41, 0x3d, 0x39, 0x3c, 0xb6, 0x50},
        {0xf3, 0x0c, 0xeb, 0x2b, 0xb2, 0x82, 0x9e, 0x79, 0xe4, 0xca, 0x97, 0x53, 0xd3, 0x5a, 0x8e, 0xcc, 0x00, 0x26, 0x2d, 0x16, 0x4c, 0xc0, 0x77, 0x08, 0x02, 0x95, 0x38, 0x1c, 0xbd, 0x64, 0x3f, 0x0d},
        {0x68, 0x19, 0xd9, 0x15, 0xc7, 0x3f, 0x4d, 0x1e, 0x77, 0xe4, 0xe1, 0xb5, 0x2d, 0x1f, 0xa0, 0xf9, 0xcf, 0x9b, 0xea, 0xea, 0xd3, 0x93, 0x9f, 0x15, 0x87, 0x4b, 0xd9, 0x88, 0xe2, 0xa2, 0x36, 0x30},
        {0x24, 0x8d, 0x6a, 0x61, 0xd2, 0x06, 0x38, 0xb8, 0xe5, 0xc0, 0x26, 0x93, 0x0c, 0x3e, 0x60, 0x39, 0xa3, 0x3c, 0xe4, 0x59, 0x64, 0xff, 0x21, 0x67, 0xf6, 0xec, 0xed, 0xd4, 0x19, 0xdb, 0x06, 0xc1},
        {0xf0, 0x8a, 0x78, 0xcb, 0xba, 0xee, 0x08, 0x2b, 0x05, 0x2a, 0xe0, 0x70, 0x8f, 0x32, 0xfa, 0x1e, 0x50, 0xc5, 0xc4, 0x21, 0xaa, 0x77, 0x2b, 0xa5, 0xdb, 0xb4, 0x06, 0xa2, 0xea, 0x6b, 0xe3, 0x42},
        {0xab, 0x64, 0xef, 0xf7, 0xe8, 0x8e, 0x2e, 0x46, 0x16, 0x5e, 0x29, 0xf2, 0xbc, 0xe4, 0x18, 0x26, 0xbd, 0x4c, 0x7b, 0x35, 0x52, 0xf6, 0xb3, 0x82, 0xa9, 0xe7, 0xd3, 0xaf, 0x47, 0xc2, 0x45, 0xf8},
        {0xcd, 0xc7, 0x6e, 0x5c, 0x99, 0x14, 0xfb, 0x92, 0x81, 0xa1, 0xc7, 0xe2, 0x84, 0xd7, 0x3e, 0x67, 0xf1, 0x80, 0x9a, 0x48, 0xa4, 0x97, 0x20, 0x0e, 0x04, 0x6d, 0x39, 0xcc, 0xc7, 0x11, 0x2c, 0xd0},
    };
    unsigned int i, ninputs;

    /* Skip last input vector for low iteration counts */
    ninputs = sizeof(inputs)/sizeof(inputs[0]) - 1;
    CONDITIONAL_TEST(16, "run_sha256_known_output_tests 1000000") ninputs++;

    for (i = 0; i < ninputs; i++) {
        unsigned char out[32];
        secp256k1_sha256 hasher;
        unsigned int j;
        /* 1. Run: simply write the input bytestrings */
        j = repeat[i];
        secp256k1_sha256_initialize(&hasher);
        while (j > 0) {
            secp256k1_sha256_write(&hasher, (const unsigned char*)(inputs[i]), strlen(inputs[i]));
            j--;
        }
        secp256k1_sha256_finalize(&hasher, out);
        CHECK(secp256k1_memcmp_var(out, outputs[i], 32) == 0);
        /* 2. Run: split the input bytestrings randomly before writing */
        if (strlen(inputs[i]) > 0) {
            int split = secp256k1_testrand_int(strlen(inputs[i]));
            secp256k1_sha256_initialize(&hasher);
            j = repeat[i];
            while (j > 0) {
                secp256k1_sha256_write(&hasher, (const unsigned char*)(inputs[i]), split);
                secp256k1_sha256_write(&hasher, (const unsigned char*)(inputs[i] + split), strlen(inputs[i]) - split);
                j--;
            }
            secp256k1_sha256_finalize(&hasher, out);
            CHECK(secp256k1_memcmp_var(out, outputs[i], 32) == 0);
        }
    }
}

/** SHA256 counter tests

The tests verify that the SHA256 counter doesn't wrap around at message length
2^i bytes for i = 20, ..., 33. This wide range aims at being independent of the
implementation of the counter and it catches multiple natural 32-bit overflows
(e.g., counting bits, counting bytes, counting blocks, ...).

The test vectors have been generated using following Python script which relies
on https://github.com/cloudtools/sha256/ (v0.3 on Python v3.10.2).

```
from sha256 import sha256
from copy import copy

def midstate_c_definition(hasher):
    ret  = '    {{0x' + hasher.state[0].hex('_', 4).replace('_', ', 0x') + '},\n'
    ret += '    {0x00}, ' + str(hex(hasher.state[1])) + '}'
    return ret

def output_c_literal(hasher):
    return '{0x' + hasher.digest().hex('_').replace('_', ', 0x') + '}'

MESSAGE = b'abcdefghbcdefghicdefghijdefghijkefghijklfghijklmghijklmnhijklmno'
assert(len(MESSAGE) == 64)
BYTE_BOUNDARIES = [(2**b)//len(MESSAGE) - 1 for b in range(20, 34)]

midstates = []
digests = []
hasher = sha256()
for i in range(BYTE_BOUNDARIES[-1] + 1):
    if i in BYTE_BOUNDARIES:
        midstates.append(midstate_c_definition(hasher))
        hasher_copy = copy(hasher)
        hasher_copy.update(MESSAGE)
        digests.append(output_c_literal(hasher_copy))
    hasher.update(MESSAGE)

for x in midstates:
    print(x + ',')

for x in digests:
    print(x + ',')
```
*/
static void run_sha256_counter_tests(void) {
    static const char *input = "abcdefghbcdefghicdefghijdefghijkefghijklfghijklmghijklmnhijklmno";
    static const secp256k1_sha256 midstates[] = {
        {{0xa2b5c8bb, 0x26c88bb3, 0x2abdc3d2, 0x9def99a3, 0xdfd21a6e, 0x41fe585b, 0x7ef2c440, 0x2b79adda},
         {0x00}, 0xfffc0},
        {{0xa0d29445, 0x9287de66, 0x76aabd71, 0x41acd765, 0x0c7528b4, 0x84e14906, 0x942faec6, 0xcc5a7b26},
         {0x00}, 0x1fffc0},
        {{0x50449526, 0xb9f1d657, 0xa0fc13e9, 0x50860f10, 0xa550c431, 0x3fbc97c1, 0x7bbb2d89, 0xdb67bac1},
         {0x00}, 0x3fffc0},
        {{0x54a6efdc, 0x46762e7b, 0x88bfe73f, 0xbbd149c7, 0x41620c43, 0x1168da7b, 0x2c5960f9, 0xeccffda6},
         {0x00}, 0x7fffc0},
        {{0x2515a8f5, 0x5faa2977, 0x3a850486, 0xac858cad, 0x7b7276ee, 0x235c0385, 0xc53a157c, 0x7cb3e69c},
         {0x00}, 0xffffc0},
        {{0x34f39828, 0x409fedb7, 0x4bbdd0fb, 0x3b643634, 0x7806bf2e, 0xe0d1b713, 0xca3f2e1e, 0xe38722c2},
         {0x00}, 0x1ffffc0},
        {{0x389ef5c5, 0x38c54167, 0x8f5d56ab, 0x582a75cc, 0x8217caef, 0xf10947dd, 0x6a1998a8, 0x048f0b8c},
         {0x00}, 0x3ffffc0},
        {{0xd6c3f394, 0x0bee43b9, 0x6783f497, 0x29fa9e21, 0x6ce491c1, 0xa81fe45e, 0x2fc3859a, 0x269012d0},
         {0x00}, 0x7ffffc0},
        {{0x6dd3c526, 0x44d88aa0, 0x806a1bae, 0xfbcc0d32, 0x9d6144f3, 0x9d2bd757, 0x9851a957, 0xb50430ad},
         {0x00}, 0xfffffc0},
        {{0x2add4021, 0xdfe8a9e6, 0xa56317c6, 0x7a15f5bb, 0x4a48aacd, 0x5d368414, 0x4f00e6f0, 0xd9355023},
         {0x00}, 0x1fffffc0},
        {{0xb66666b4, 0xdbeac32b, 0x0ea351ae, 0xcba9da46, 0x6278b874, 0x8c508e23, 0xe16ca776, 0x8465bac1},
         {0x00}, 0x3fffffc0},
        {{0xb6744789, 0x9cce87aa, 0xc4c478b7, 0xf38404d8, 0x2e38ba62, 0xa3f7019b, 0x50458fe7, 0x3047dbec},
         {0x00}, 0x7fffffc0},
        {{0x8b1297ba, 0xba261a80, 0x2ba1b0dd, 0xfbc67d6d, 0x61072c4e, 0x4b5a2a0f, 0x52872760, 0x2dfeb162},
         {0x00}, 0xffffffc0},
        {{0x24f33cf7, 0x41ad6583, 0x41c8ff5d, 0xca7ef35f, 0x50395756, 0x021b743e, 0xd7126cd7, 0xd037473a},
         {0x00}, 0x1ffffffc0},
    };
    static const unsigned char outputs[][32] = {
        {0x0e, 0x83, 0xe2, 0xc9, 0x4f, 0xb2, 0xb8, 0x2b, 0x89, 0x06, 0x92, 0x78, 0x04, 0x03, 0x48, 0x5c, 0x48, 0x44, 0x67, 0x61, 0x77, 0xa4, 0xc7, 0x90, 0x9e, 0x92, 0x55, 0x10, 0x05, 0xfe, 0x39, 0x15},
        {0x1d, 0x1e, 0xd7, 0xb8, 0xa3, 0xa7, 0x8a, 0x79, 0xfd, 0xa0, 0x05, 0x08, 0x9c, 0xeb, 0xf0, 0xec, 0x67, 0x07, 0x9f, 0x8e, 0x3c, 0x0d, 0x8e, 0xf9, 0x75, 0x55, 0x13, 0xc1, 0xe8, 0x77, 0xf8, 0xbb},
        {0x66, 0x95, 0x6c, 0xc9, 0xe0, 0x39, 0x65, 0xb6, 0xb0, 0x05, 0xd1, 0xaf, 0xaf, 0xf3, 0x1d, 0xb9, 0xa4, 0xda, 0x6f, 0x20, 0xcd, 0x3a, 0xae, 0x64, 0xc2, 0xdb, 0xee, 0xf5, 0xb8, 0x8d, 0x57, 0x0e},
        {0x3c, 0xbb, 0x1c, 0x12, 0x5e, 0x17, 0xfd, 0x54, 0x90, 0x45, 0xa7, 0x7b, 0x61, 0x6c, 0x1d, 0xfe, 0xe6, 0xcc, 0x7f, 0xee, 0xcf, 0xef, 0x33, 0x35, 0x50, 0x62, 0x16, 0x70, 0x2f, 0x87, 0xc3, 0xc9},
        {0x53, 0x4d, 0xa8, 0xe7, 0x1e, 0x98, 0x73, 0x8d, 0xd9, 0xa3, 0x54, 0xa5, 0x0e, 0x59, 0x2c, 0x25, 0x43, 0x6f, 0xaa, 0xa2, 0xf5, 0x21, 0x06, 0x3e, 0xc9, 0x82, 0x06, 0x94, 0x98, 0x72, 0x9d, 0xa7},
        {0xef, 0x7e, 0xe9, 0x6b, 0xd3, 0xe5, 0xb7, 0x41, 0x4c, 0xc8, 0xd3, 0x07, 0x52, 0x9a, 0x5a, 0x8b, 0x4e, 0x1e, 0x75, 0xa4, 0x17, 0x78, 0xc8, 0x36, 0xcd, 0xf8, 0x2e, 0xd9, 0x57, 0xe3, 0xd7, 0x07},
        {0x87, 0x16, 0xfb, 0xf9, 0xa5, 0xf8, 0xc4, 0x56, 0x2b, 0x48, 0x52, 0x8e, 0x2d, 0x30, 0x85, 0xb6, 0x4c, 0x56, 0xb5, 0xd1, 0x16, 0x9c, 0xcf, 0x32, 0x95, 0xad, 0x03, 0xe8, 0x05, 0x58, 0x06, 0x76},
        {0x75, 0x03, 0x80, 0x28, 0xf2, 0xa7, 0x63, 0x22, 0x1a, 0x26, 0x9c, 0x68, 0xe0, 0x58, 0xfc, 0x73, 0xeb, 0x42, 0xf6, 0x86, 0x16, 0x24, 0x4b, 0xbc, 0x24, 0xf7, 0x02, 0xc8, 0x3d, 0x90, 0xe2, 0xb0},
        {0xdf, 0x49, 0x0f, 0x15, 0x7b, 0x7d, 0xbf, 0xe0, 0xd4, 0xcf, 0x47, 0xc0, 0x80, 0x93, 0x4a, 0x61, 0xaa, 0x03, 0x07, 0x66, 0xb3, 0x38, 0x5d, 0xc8, 0xc9, 0x07, 0x61, 0xfb, 0x97, 0x10, 0x2f, 0xd8},
        {0x77, 0x19, 0x40, 0x56, 0x41, 0xad, 0xbc, 0x59, 0xda, 0x1e, 0xc5, 0x37, 0x14, 0x63, 0x7b, 0xfb, 0x79, 0xe2, 0x7a, 0xb1, 0x55, 0x42, 0x99, 0x42, 0x56, 0xfe, 0x26, 0x9d, 0x0f, 0x7e, 0x80, 0xc6},
        {0x50, 0xe7, 0x2a, 0x0e, 0x26, 0x44, 0x2f, 0xe2, 0x55, 0x2d, 0xc3, 0x93, 0x8a, 0xc5, 0x86, 0x58, 0x22, 0x8c, 0x0c, 0xbf, 0xb1, 0xd2, 0xca, 0x87, 0x2a, 0xe4, 0x35, 0x26, 0x6f, 0xcd, 0x05, 0x5e},
        {0xe4, 0x80, 0x6f, 0xdb, 0x3d, 0x7d, 0xba, 0xde, 0x50, 0x3f, 0xea, 0x00, 0x3d, 0x46, 0x59, 0x64, 0xfd, 0x58, 0x1c, 0xa1, 0xb8, 0x7d, 0x5f, 0xac, 0x94, 0x37, 0x9e, 0xa0, 0xc0, 0x9c, 0x93, 0x8b},
        {0x2c, 0xf3, 0xa9, 0xf6, 0x15, 0x25, 0x80, 0x70, 0x76, 0x99, 0x7d, 0xf1, 0xc3, 0x2f, 0xa3, 0x31, 0xff, 0x92, 0x35, 0x2e, 0x8d, 0x04, 0x13, 0x33, 0xd8, 0x0d, 0xdb, 0x4a, 0xf6, 0x8c, 0x03, 0x34},
        {0xec, 0x12, 0x24, 0x9f, 0x35, 0xa4, 0x29, 0x8b, 0x9e, 0x4a, 0x95, 0xf8, 0x61, 0xaf, 0x61, 0xc5, 0x66, 0x55, 0x3e, 0x3f, 0x2a, 0x98, 0xea, 0x71, 0x16, 0x6b, 0x1c, 0xd9, 0xe4, 0x09, 0xd2, 0x8e},
    };
    unsigned int i;
    for (i = 0; i < sizeof(midstates)/sizeof(midstates[0]); i++) {
        unsigned char out[32];
        secp256k1_sha256 hasher = midstates[i];
        secp256k1_sha256_write(&hasher, (const unsigned char*)input, strlen(input));
        secp256k1_sha256_finalize(&hasher, out);
        CHECK(secp256k1_memcmp_var(out, outputs[i], 32) == 0);
    }
}

/* Tests for the equality of two sha256 structs. This function only produces a
 * correct result if an integer multiple of 64 many bytes have been written
 * into the hash functions. This function is used by some module tests. */
static void test_sha256_eq(const secp256k1_sha256 *sha1, const secp256k1_sha256 *sha2) {
    /* Is buffer fully consumed? */
    CHECK((sha1->bytes & 0x3F) == 0);

    CHECK(sha1->bytes == sha2->bytes);
    CHECK(secp256k1_memcmp_var(sha1->s, sha2->s, sizeof(sha1->s)) == 0);
}

static void run_hmac_sha256_tests(void) {
    static const char *keys[6] = {
        "\x0b\x0b\x0b\x0b\x0b\x0b\x0b\x0b\x0b\x0b\x0b\x0b\x0b\x0b\x0b\x0b\x0b\x0b\x0b\x0b",
        "\x4a\x65\x66\x65",
        "\xaa\xaa\xaa\xaa\xaa\xaa\xaa\xaa\xaa\xaa\xaa\xaa\xaa\xaa\xaa\xaa\xaa\xaa\xaa\xaa",
        "\x01\x02\x03\x04\x05\x06\x07\x08\x09\x0a\x0b\x0c\x0d\x0e\x0f\x10\x11\x12\x13\x14\x15\x16\x17\x18\x19",
        "\xaa\xaa\xaa\xaa\xaa\xaa\xaa\xaa\xaa\xaa\xaa\xaa\xaa\xaa\xaa\xaa\xaa\xaa\xaa\xaa\xaa\xaa\xaa\xaa\xaa\xaa\xaa\xaa\xaa\xaa\xaa\xaa\xaa\xaa\xaa\xaa\xaa\xaa\xaa\xaa\xaa\xaa\xaa\xaa\xaa\xaa\xaa\xaa\xaa\xaa\xaa\xaa\xaa\xaa\xaa\xaa\xaa\xaa\xaa\xaa\xaa\xaa\xaa\xaa\xaa\xaa\xaa\xaa\xaa\xaa\xaa\xaa\xaa\xaa\xaa\xaa\xaa\xaa\xaa\xaa\xaa\xaa\xaa\xaa\xaa\xaa\xaa\xaa\xaa\xaa\xaa\xaa\xaa\xaa\xaa\xaa\xaa\xaa\xaa\xaa\xaa\xaa\xaa\xaa\xaa\xaa\xaa\xaa\xaa\xaa\xaa\xaa\xaa\xaa\xaa\xaa\xaa\xaa\xaa\xaa\xaa\xaa\xaa\xaa\xaa\xaa\xaa\xaa\xaa\xaa\xaa",
        "\xaa\xaa\xaa\xaa\xaa\xaa\xaa\xaa\xaa\xaa\xaa\xaa\xaa\xaa\xaa\xaa\xaa\xaa\xaa\xaa\xaa\xaa\xaa\xaa\xaa\xaa\xaa\xaa\xaa\xaa\xaa\xaa\xaa\xaa\xaa\xaa\xaa\xaa\xaa\xaa\xaa\xaa\xaa\xaa\xaa\xaa\xaa\xaa\xaa\xaa\xaa\xaa\xaa\xaa\xaa\xaa\xaa\xaa\xaa\xaa\xaa\xaa\xaa\xaa\xaa\xaa\xaa\xaa\xaa\xaa\xaa\xaa\xaa\xaa\xaa\xaa\xaa\xaa\xaa\xaa\xaa\xaa\xaa\xaa\xaa\xaa\xaa\xaa\xaa\xaa\xaa\xaa\xaa\xaa\xaa\xaa\xaa\xaa\xaa\xaa\xaa\xaa\xaa\xaa\xaa\xaa\xaa\xaa\xaa\xaa\xaa\xaa\xaa\xaa\xaa\xaa\xaa\xaa\xaa\xaa\xaa\xaa\xaa\xaa\xaa\xaa\xaa\xaa\xaa\xaa\xaa"
    };
    static const char *inputs[6] = {
        "\x48\x69\x20\x54\x68\x65\x72\x65",
        "\x77\x68\x61\x74\x20\x64\x6f\x20\x79\x61\x20\x77\x61\x6e\x74\x20\x66\x6f\x72\x20\x6e\x6f\x74\x68\x69\x6e\x67\x3f",
        "\xdd\xdd\xdd\xdd\xdd\xdd\xdd\xdd\xdd\xdd\xdd\xdd\xdd\xdd\xdd\xdd\xdd\xdd\xdd\xdd\xdd\xdd\xdd\xdd\xdd\xdd\xdd\xdd\xdd\xdd\xdd\xdd\xdd\xdd\xdd\xdd\xdd\xdd\xdd\xdd\xdd\xdd\xdd\xdd\xdd\xdd\xdd\xdd\xdd\xdd",
        "\xcd\xcd\xcd\xcd\xcd\xcd\xcd\xcd\xcd\xcd\xcd\xcd\xcd\xcd\xcd\xcd\xcd\xcd\xcd\xcd\xcd\xcd\xcd\xcd\xcd\xcd\xcd\xcd\xcd\xcd\xcd\xcd\xcd\xcd\xcd\xcd\xcd\xcd\xcd\xcd\xcd\xcd\xcd\xcd\xcd\xcd\xcd\xcd\xcd\xcd",
        "\x54\x65\x73\x74\x20\x55\x73\x69\x6e\x67\x20\x4c\x61\x72\x67\x65\x72\x20\x54\x68\x61\x6e\x20\x42\x6c\x6f\x63\x6b\x2d\x53\x69\x7a\x65\x20\x4b\x65\x79\x20\x2d\x20\x48\x61\x73\x68\x20\x4b\x65\x79\x20\x46\x69\x72\x73\x74",
        "\x54\x68\x69\x73\x20\x69\x73\x20\x61\x20\x74\x65\x73\x74\x20\x75\x73\x69\x6e\x67\x20\x61\x20\x6c\x61\x72\x67\x65\x72\x20\x74\x68\x61\x6e\x20\x62\x6c\x6f\x63\x6b\x2d\x73\x69\x7a\x65\x20\x6b\x65\x79\x20\x61\x6e\x64\x20\x61\x20\x6c\x61\x72\x67\x65\x72\x20\x74\x68\x61\x6e\x20\x62\x6c\x6f\x63\x6b\x2d\x73\x69\x7a\x65\x20\x64\x61\x74\x61\x2e\x20\x54\x68\x65\x20\x6b\x65\x79\x20\x6e\x65\x65\x64\x73\x20\x74\x6f\x20\x62\x65\x20\x68\x61\x73\x68\x65\x64\x20\x62\x65\x66\x6f\x72\x65\x20\x62\x65\x69\x6e\x67\x20\x75\x73\x65\x64\x20\x62\x79\x20\x74\x68\x65\x20\x48\x4d\x41\x43\x20\x61\x6c\x67\x6f\x72\x69\x74\x68\x6d\x2e"
    };
    static const unsigned char outputs[6][32] = {
        {0xb0, 0x34, 0x4c, 0x61, 0xd8, 0xdb, 0x38, 0x53, 0x5c, 0xa8, 0xaf, 0xce, 0xaf, 0x0b, 0xf1, 0x2b, 0x88, 0x1d, 0xc2, 0x00, 0xc9, 0x83, 0x3d, 0xa7, 0x26, 0xe9, 0x37, 0x6c, 0x2e, 0x32, 0xcf, 0xf7},
        {0x5b, 0xdc, 0xc1, 0x46, 0xbf, 0x60, 0x75, 0x4e, 0x6a, 0x04, 0x24, 0x26, 0x08, 0x95, 0x75, 0xc7, 0x5a, 0x00, 0x3f, 0x08, 0x9d, 0x27, 0x39, 0x83, 0x9d, 0xec, 0x58, 0xb9, 0x64, 0xec, 0x38, 0x43},
        {0x77, 0x3e, 0xa9, 0x1e, 0x36, 0x80, 0x0e, 0x46, 0x85, 0x4d, 0xb8, 0xeb, 0xd0, 0x91, 0x81, 0xa7, 0x29, 0x59, 0x09, 0x8b, 0x3e, 0xf8, 0xc1, 0x22, 0xd9, 0x63, 0x55, 0x14, 0xce, 0xd5, 0x65, 0xfe},
        {0x82, 0x55, 0x8a, 0x38, 0x9a, 0x44, 0x3c, 0x0e, 0xa4, 0xcc, 0x81, 0x98, 0x99, 0xf2, 0x08, 0x3a, 0x85, 0xf0, 0xfa, 0xa3, 0xe5, 0x78, 0xf8, 0x07, 0x7a, 0x2e, 0x3f, 0xf4, 0x67, 0x29, 0x66, 0x5b},
        {0x60, 0xe4, 0x31, 0x59, 0x1e, 0xe0, 0xb6, 0x7f, 0x0d, 0x8a, 0x26, 0xaa, 0xcb, 0xf5, 0xb7, 0x7f, 0x8e, 0x0b, 0xc6, 0x21, 0x37, 0x28, 0xc5, 0x14, 0x05, 0x46, 0x04, 0x0f, 0x0e, 0xe3, 0x7f, 0x54},
        {0x9b, 0x09, 0xff, 0xa7, 0x1b, 0x94, 0x2f, 0xcb, 0x27, 0x63, 0x5f, 0xbc, 0xd5, 0xb0, 0xe9, 0x44, 0xbf, 0xdc, 0x63, 0x64, 0x4f, 0x07, 0x13, 0x93, 0x8a, 0x7f, 0x51, 0x53, 0x5c, 0x3a, 0x35, 0xe2}
    };
    int i;
    for (i = 0; i < 6; i++) {
        secp256k1_hmac_sha256 hasher;
        unsigned char out[32];
        secp256k1_hmac_sha256_initialize(&hasher, (const unsigned char*)(keys[i]), strlen(keys[i]));
        secp256k1_hmac_sha256_write(&hasher, (const unsigned char*)(inputs[i]), strlen(inputs[i]));
        secp256k1_hmac_sha256_finalize(&hasher, out);
        CHECK(secp256k1_memcmp_var(out, outputs[i], 32) == 0);
        if (strlen(inputs[i]) > 0) {
            int split = secp256k1_testrand_int(strlen(inputs[i]));
            secp256k1_hmac_sha256_initialize(&hasher, (const unsigned char*)(keys[i]), strlen(keys[i]));
            secp256k1_hmac_sha256_write(&hasher, (const unsigned char*)(inputs[i]), split);
            secp256k1_hmac_sha256_write(&hasher, (const unsigned char*)(inputs[i] + split), strlen(inputs[i]) - split);
            secp256k1_hmac_sha256_finalize(&hasher, out);
            CHECK(secp256k1_memcmp_var(out, outputs[i], 32) == 0);
        }
    }
}

static void run_rfc6979_hmac_sha256_tests(void) {
    static const unsigned char key1[65] = {0x01, 0x02, 0x03, 0x04, 0x05, 0x06, 0x07, 0x08, 0x09, 0x0a, 0x0b, 0x0c, 0x0d, 0x0e, 0x0f, 0x10, 0x11, 0x12, 0x13, 0x14, 0x15, 0x16, 0x17, 0x18, 0x19, 0x1a, 0x1b, 0x1c, 0x1d, 0x1e, 0x1f, 0x00, 0x4b, 0xf5, 0x12, 0x2f, 0x34, 0x45, 0x54, 0xc5, 0x3b, 0xde, 0x2e, 0xbb, 0x8c, 0xd2, 0xb7, 0xe3, 0xd1, 0x60, 0x0a, 0xd6, 0x31, 0xc3, 0x85, 0xa5, 0xd7, 0xcc, 0xe2, 0x3c, 0x77, 0x85, 0x45, 0x9a, 0};
    static const unsigned char out1[3][32] = {
        {0x4f, 0xe2, 0x95, 0x25, 0xb2, 0x08, 0x68, 0x09, 0x15, 0x9a, 0xcd, 0xf0, 0x50, 0x6e, 0xfb, 0x86, 0xb0, 0xec, 0x93, 0x2c, 0x7b, 0xa4, 0x42, 0x56, 0xab, 0x32, 0x1e, 0x42, 0x1e, 0x67, 0xe9, 0xfb},
        {0x2b, 0xf0, 0xff, 0xf1, 0xd3, 0xc3, 0x78, 0xa2, 0x2d, 0xc5, 0xde, 0x1d, 0x85, 0x65, 0x22, 0x32, 0x5c, 0x65, 0xb5, 0x04, 0x49, 0x1a, 0x0c, 0xbd, 0x01, 0xcb, 0x8f, 0x3a, 0xa6, 0x7f, 0xfd, 0x4a},
        {0xf5, 0x28, 0xb4, 0x10, 0xcb, 0x54, 0x1f, 0x77, 0x00, 0x0d, 0x7a, 0xfb, 0x6c, 0x5b, 0x53, 0xc5, 0xc4, 0x71, 0xea, 0xb4, 0x3e, 0x46, 0x6d, 0x9a, 0xc5, 0x19, 0x0c, 0x39, 0xc8, 0x2f, 0xd8, 0x2e}
    };

    static const unsigned char key2[64] = {0xff, 0xff, 0xff, 0xff, 0xff, 0xff, 0xff, 0xff, 0xff, 0xff, 0xff, 0xff, 0xff, 0xff, 0xff, 0xff, 0xff, 0xff, 0xff, 0xff, 0xff, 0xff, 0xff, 0xff, 0xff, 0xff, 0xff, 0xff, 0xff, 0xff, 0xff, 0xff, 0xe3, 0xb0, 0xc4, 0x42, 0x98, 0xfc, 0x1c, 0x14, 0x9a, 0xfb, 0xf4, 0xc8, 0x99, 0x6f, 0xb9, 0x24, 0x27, 0xae, 0x41, 0xe4, 0x64, 0x9b, 0x93, 0x4c, 0xa4, 0x95, 0x99, 0x1b, 0x78, 0x52, 0xb8, 0x55};
    static const unsigned char out2[3][32] = {
        {0x9c, 0x23, 0x6c, 0x16, 0x5b, 0x82, 0xae, 0x0c, 0xd5, 0x90, 0x65, 0x9e, 0x10, 0x0b, 0x6b, 0xab, 0x30, 0x36, 0xe7, 0xba, 0x8b, 0x06, 0x74, 0x9b, 0xaf, 0x69, 0x81, 0xe1, 0x6f, 0x1a, 0x2b, 0x95},
        {0xdf, 0x47, 0x10, 0x61, 0x62, 0x5b, 0xc0, 0xea, 0x14, 0xb6, 0x82, 0xfe, 0xee, 0x2c, 0x9c, 0x02, 0xf2, 0x35, 0xda, 0x04, 0x20, 0x4c, 0x1d, 0x62, 0xa1, 0x53, 0x6c, 0x6e, 0x17, 0xae, 0xd7, 0xa9},
        {0x75, 0x97, 0x88, 0x7c, 0xbd, 0x76, 0x32, 0x1f, 0x32, 0xe3, 0x04, 0x40, 0x67, 0x9a, 0x22, 0xcf, 0x7f, 0x8d, 0x9d, 0x2e, 0xac, 0x39, 0x0e, 0x58, 0x1f, 0xea, 0x09, 0x1c, 0xe2, 0x02, 0xba, 0x94}
    };

    secp256k1_rfc6979_hmac_sha256 rng;
    unsigned char out[32];
    int i;

    secp256k1_rfc6979_hmac_sha256_initialize(&rng, key1, 64);
    for (i = 0; i < 3; i++) {
        secp256k1_rfc6979_hmac_sha256_generate(&rng, out, 32);
        CHECK(secp256k1_memcmp_var(out, out1[i], 32) == 0);
    }
    secp256k1_rfc6979_hmac_sha256_finalize(&rng);

    secp256k1_rfc6979_hmac_sha256_initialize(&rng, key1, 65);
    for (i = 0; i < 3; i++) {
        secp256k1_rfc6979_hmac_sha256_generate(&rng, out, 32);
        CHECK(secp256k1_memcmp_var(out, out1[i], 32) != 0);
    }
    secp256k1_rfc6979_hmac_sha256_finalize(&rng);

    secp256k1_rfc6979_hmac_sha256_initialize(&rng, key2, 64);
    for (i = 0; i < 3; i++) {
        secp256k1_rfc6979_hmac_sha256_generate(&rng, out, 32);
        CHECK(secp256k1_memcmp_var(out, out2[i], 32) == 0);
    }
    secp256k1_rfc6979_hmac_sha256_finalize(&rng);
}

static void run_tagged_sha256_tests(void) {
    int ecount = 0;
    unsigned char tag[32] = { 0 };
    unsigned char msg[32] = { 0 };
    unsigned char hash32[32];
    unsigned char hash_expected[32] = {
        0x04, 0x7A, 0x5E, 0x17, 0xB5, 0x86, 0x47, 0xC1,
        0x3C, 0xC6, 0xEB, 0xC0, 0xAA, 0x58, 0x3B, 0x62,
        0xFB, 0x16, 0x43, 0x32, 0x68, 0x77, 0x40, 0x6C,
        0xE2, 0x76, 0x55, 0x9A, 0x3B, 0xDE, 0x55, 0xB3
    };

    secp256k1_context_set_illegal_callback(CTX, counting_illegal_callback_fn, &ecount);

    /* API test */
    CHECK(secp256k1_tagged_sha256(CTX, hash32, tag, sizeof(tag), msg, sizeof(msg)) == 1);
    CHECK(secp256k1_tagged_sha256(CTX, NULL, tag, sizeof(tag), msg, sizeof(msg)) == 0);
    CHECK(ecount == 1);
    CHECK(secp256k1_tagged_sha256(CTX, hash32, NULL, 0, msg, sizeof(msg)) == 0);
    CHECK(ecount == 2);
    CHECK(secp256k1_tagged_sha256(CTX, hash32, tag, sizeof(tag), NULL, 0) == 0);
    CHECK(ecount == 3);

    /* Static test vector */
    memcpy(tag, "tag", 3);
    memcpy(msg, "msg", 3);
    CHECK(secp256k1_tagged_sha256(CTX, hash32, tag, 3, msg, 3) == 1);
    CHECK(secp256k1_memcmp_var(hash32, hash_expected, sizeof(hash32)) == 0);
}

/***** MODINV TESTS *****/

/* Compute the modular inverse of (odd) x mod 2^64. */
static uint64_t modinv2p64(uint64_t x) {
    /* If w = 1/x mod 2^(2^L), then w*(2 - w*x) = 1/x mod 2^(2^(L+1)). See
     * Hacker's Delight second edition, Henry S. Warren, Jr., pages 245-247 for
     * why. Start with L=0, for which it is true for every odd x that
     * 1/x=1 mod 2. Iterating 6 times gives us 1/x mod 2^64. */
    int l;
    uint64_t w = 1;
    CHECK(x & 1);
    for (l = 0; l < 6; ++l) w *= (2 - w*x);
    return w;
}


/* compute out = (a*b) mod m; if b=NULL, treat b=1; if m=NULL, treat m=infinity.
 *
 * Out is a 512-bit number (represented as 32 uint16_t's in LE order). The other
 * arguments are 256-bit numbers (represented as 16 uint16_t's in LE order). */
static void mulmod256(uint16_t* out, const uint16_t* a, const uint16_t* b, const uint16_t* m) {
    uint16_t mul[32];
    uint64_t c = 0;
    int i, j;
    int m_bitlen = 0;
    int mul_bitlen = 0;

    if (b != NULL) {
        /* Compute the product of a and b, and put it in mul. */
        for (i = 0; i < 32; ++i) {
            for (j = i <= 15 ? 0 : i - 15; j <= i && j <= 15; j++) {
                c += (uint64_t)a[j] * b[i - j];
            }
            mul[i] = c & 0xFFFF;
            c >>= 16;
        }
        CHECK(c == 0);

        /* compute the highest set bit in mul */
        for (i = 511; i >= 0; --i) {
            if ((mul[i >> 4] >> (i & 15)) & 1) {
                mul_bitlen = i;
                break;
            }
        }
    } else {
        /* if b==NULL, set mul=a. */
        memcpy(mul, a, 32);
        memset(mul + 16, 0, 32);
        /* compute the highest set bit in mul */
        for (i = 255; i >= 0; --i) {
            if ((mul[i >> 4] >> (i & 15)) & 1) {
                mul_bitlen = i;
                break;
            }
        }
    }

    if (m) {
        /* Compute the highest set bit in m. */
        for (i = 255; i >= 0; --i) {
            if ((m[i >> 4] >> (i & 15)) & 1) {
                m_bitlen = i;
                break;
            }
        }

        /* Try do mul -= m<<i, for i going down to 0, whenever the result is not negative */
        for (i = mul_bitlen - m_bitlen; i >= 0; --i) {
            uint16_t mul2[32];
            int64_t cs;

            /* Compute mul2 = mul - m<<i. */
            cs = 0; /* accumulator */
            for (j = 0; j < 32; ++j) { /* j loops over the output limbs in mul2. */
                /* Compute sub: the 16 bits in m that will be subtracted from mul2[j]. */
                uint16_t sub = 0;
                int p;
                for (p = 0; p < 16; ++p) { /* p loops over the bit positions in mul2[j]. */
                    int bitpos = j * 16 - i + p; /* bitpos is the correspond bit position in m. */
                    if (bitpos >= 0 && bitpos < 256) {
                        sub |= ((m[bitpos >> 4] >> (bitpos & 15)) & 1) << p;
                    }
                }
                /* Add mul[j]-sub to accumulator, and shift bottom 16 bits out to mul2[j]. */
                cs += mul[j];
                cs -= sub;
                mul2[j] = (cs & 0xFFFF);
                cs >>= 16;
            }
            /* If remainder of subtraction is 0, set mul = mul2. */
            if (cs == 0) {
                memcpy(mul, mul2, sizeof(mul));
            }
        }
        /* Sanity check: test that all limbs higher than m's highest are zero */
        for (i = (m_bitlen >> 4) + 1; i < 32; ++i) {
            CHECK(mul[i] == 0);
        }
    }
    memcpy(out, mul, 32);
}

/* Convert a 256-bit number represented as 16 uint16_t's to signed30 notation. */
static void uint16_to_signed30(secp256k1_modinv32_signed30* out, const uint16_t* in) {
    int i;
    memset(out->v, 0, sizeof(out->v));
    for (i = 0; i < 256; ++i) {
        out->v[i / 30] |= (int32_t)(((in[i >> 4]) >> (i & 15)) & 1) << (i % 30);
    }
}

/* Convert a 256-bit number in signed30 notation to a representation as 16 uint16_t's. */
static void signed30_to_uint16(uint16_t* out, const secp256k1_modinv32_signed30* in) {
    int i;
    memset(out, 0, 32);
    for (i = 0; i < 256; ++i) {
        out[i >> 4] |= (((in->v[i / 30]) >> (i % 30)) & 1) << (i & 15);
    }
}

/* Randomly mutate the sign of limbs in signed30 representation, without changing the value. */
static void mutate_sign_signed30(secp256k1_modinv32_signed30* x) {
    int i;
    for (i = 0; i < 16; ++i) {
        int pos = secp256k1_testrand_bits(3);
        if (x->v[pos] > 0 && x->v[pos + 1] <= 0x3fffffff) {
            x->v[pos] -= 0x40000000;
            x->v[pos + 1] += 1;
        } else if (x->v[pos] < 0 && x->v[pos + 1] >= 0x3fffffff) {
            x->v[pos] += 0x40000000;
            x->v[pos + 1] -= 1;
        }
    }
}

/* Test secp256k1_modinv32{_var}, using inputs in 16-bit limb format, and returning inverse. */
static void test_modinv32_uint16(uint16_t* out, const uint16_t* in, const uint16_t* mod) {
    uint16_t tmp[16];
    secp256k1_modinv32_signed30 x;
    secp256k1_modinv32_modinfo m;
    int i, vartime, nonzero;

    uint16_to_signed30(&x, in);
    nonzero = (x.v[0] | x.v[1] | x.v[2] | x.v[3] | x.v[4] | x.v[5] | x.v[6] | x.v[7] | x.v[8]) != 0;
    uint16_to_signed30(&m.modulus, mod);

    /* compute 1/modulus mod 2^30 */
    m.modulus_inv30 = modinv2p64(m.modulus.v[0]) & 0x3fffffff;
    CHECK(((m.modulus_inv30 * m.modulus.v[0]) & 0x3fffffff) == 1);

    /* Test secp256k1_jacobi32_maybe_var. */
    if (nonzero) {
        int jac;
        uint16_t sqr[16], negone[16];
        mulmod256(sqr, in, in, mod);
        uint16_to_signed30(&x, sqr);
        /* Compute jacobi symbol of in^2, which must be 1 (or uncomputable). */
        jac = secp256k1_jacobi32_maybe_var(&x, &m);
        CHECK(jac == 0 || jac == 1);
        /* Then compute the jacobi symbol of -(in^2). x and -x have opposite
         * jacobi symbols if and only if (mod % 4) == 3. */
        negone[0] = mod[0] - 1;
        for (i = 1; i < 16; ++i) negone[i] = mod[i];
        mulmod256(sqr, sqr, negone, mod);
        uint16_to_signed30(&x, sqr);
        jac = secp256k1_jacobi32_maybe_var(&x, &m);
        CHECK(jac == 0 || jac == 1 - (mod[0] & 2));
    }

    uint16_to_signed30(&x, in);
    mutate_sign_signed30(&m.modulus);
    for (vartime = 0; vartime < 2; ++vartime) {
        /* compute inverse */
        (vartime ? secp256k1_modinv32_var : secp256k1_modinv32)(&x, &m);

        /* produce output */
        signed30_to_uint16(out, &x);

        /* check if the inverse times the input is 1 (mod m), unless x is 0. */
        mulmod256(tmp, out, in, mod);
        CHECK(tmp[0] == nonzero);
        for (i = 1; i < 16; ++i) CHECK(tmp[i] == 0);

        /* invert again */
        (vartime ? secp256k1_modinv32_var : secp256k1_modinv32)(&x, &m);

        /* check if the result is equal to the input */
        signed30_to_uint16(tmp, &x);
        for (i = 0; i < 16; ++i) CHECK(tmp[i] == in[i]);
    }
}

#ifdef SECP256K1_WIDEMUL_INT128
/* Convert a 256-bit number represented as 16 uint16_t's to signed62 notation. */
static void uint16_to_signed62(secp256k1_modinv64_signed62* out, const uint16_t* in) {
    int i;
    memset(out->v, 0, sizeof(out->v));
    for (i = 0; i < 256; ++i) {
        out->v[i / 62] |= (int64_t)(((in[i >> 4]) >> (i & 15)) & 1) << (i % 62);
    }
}

/* Convert a 256-bit number in signed62 notation to a representation as 16 uint16_t's. */
static void signed62_to_uint16(uint16_t* out, const secp256k1_modinv64_signed62* in) {
    int i;
    memset(out, 0, 32);
    for (i = 0; i < 256; ++i) {
        out[i >> 4] |= (((in->v[i / 62]) >> (i % 62)) & 1) << (i & 15);
    }
}

/* Randomly mutate the sign of limbs in signed62 representation, without changing the value. */
static void mutate_sign_signed62(secp256k1_modinv64_signed62* x) {
    static const int64_t M62 = (int64_t)(UINT64_MAX >> 2);
    int i;
    for (i = 0; i < 8; ++i) {
        int pos = secp256k1_testrand_bits(2);
        if (x->v[pos] > 0 && x->v[pos + 1] <= M62) {
            x->v[pos] -= (M62 + 1);
            x->v[pos + 1] += 1;
        } else if (x->v[pos] < 0 && x->v[pos + 1] >= -M62) {
            x->v[pos] += (M62 + 1);
            x->v[pos + 1] -= 1;
        }
    }
}

/* Test secp256k1_modinv64{_var}, using inputs in 16-bit limb format, and returning inverse. */
static void test_modinv64_uint16(uint16_t* out, const uint16_t* in, const uint16_t* mod) {
    static const int64_t M62 = (int64_t)(UINT64_MAX >> 2);
    uint16_t tmp[16];
    secp256k1_modinv64_signed62 x;
    secp256k1_modinv64_modinfo m;
    int i, vartime, nonzero;

    uint16_to_signed62(&x, in);
    nonzero = (x.v[0] | x.v[1] | x.v[2] | x.v[3] | x.v[4]) != 0;
    uint16_to_signed62(&m.modulus, mod);

    /* compute 1/modulus mod 2^62 */
    m.modulus_inv62 = modinv2p64(m.modulus.v[0]) & M62;
    CHECK(((m.modulus_inv62 * m.modulus.v[0]) & M62) == 1);

    /* Test secp256k1_jacobi64_maybe_var. */
    if (nonzero) {
        int jac;
        uint16_t sqr[16], negone[16];
        mulmod256(sqr, in, in, mod);
        uint16_to_signed62(&x, sqr);
        /* Compute jacobi symbol of in^2, which must be 1 (or uncomputable). */
        jac = secp256k1_jacobi64_maybe_var(&x, &m);
        CHECK(jac == 0 || jac == 1);
        /* Then compute the jacobi symbol of -(in^2). x and -x have opposite
         * jacobi symbols if and only if (mod % 4) == 3. */
        negone[0] = mod[0] - 1;
        for (i = 1; i < 16; ++i) negone[i] = mod[i];
        mulmod256(sqr, sqr, negone, mod);
        uint16_to_signed62(&x, sqr);
        jac = secp256k1_jacobi64_maybe_var(&x, &m);
        CHECK(jac == 0 || jac == 1 - (mod[0] & 2));
    }

    uint16_to_signed62(&x, in);
    mutate_sign_signed62(&m.modulus);
    for (vartime = 0; vartime < 2; ++vartime) {
        /* compute inverse */
        (vartime ? secp256k1_modinv64_var : secp256k1_modinv64)(&x, &m);

        /* produce output */
        signed62_to_uint16(out, &x);

        /* check if the inverse times the input is 1 (mod m), unless x is 0. */
        mulmod256(tmp, out, in, mod);
        CHECK(tmp[0] == nonzero);
        for (i = 1; i < 16; ++i) CHECK(tmp[i] == 0);

        /* invert again */
        (vartime ? secp256k1_modinv64_var : secp256k1_modinv64)(&x, &m);

        /* check if the result is equal to the input */
        signed62_to_uint16(tmp, &x);
        for (i = 0; i < 16; ++i) CHECK(tmp[i] == in[i]);
    }
}
#endif

/* test if a and b are coprime */
static int coprime(const uint16_t* a, const uint16_t* b) {
    uint16_t x[16], y[16], t[16];
    int i;
    int iszero;
    memcpy(x, a, 32);
    memcpy(y, b, 32);

    /* simple gcd loop: while x!=0, (x,y)=(y%x,x) */
    while (1) {
        iszero = 1;
        for (i = 0; i < 16; ++i) {
            if (x[i] != 0) {
                iszero = 0;
                break;
            }
        }
        if (iszero) break;
        mulmod256(t, y, NULL, x);
        memcpy(y, x, 32);
        memcpy(x, t, 32);
    }

    /* return whether y=1 */
    if (y[0] != 1) return 0;
    for (i = 1; i < 16; ++i) {
        if (y[i] != 0) return 0;
    }
    return 1;
}

static void run_modinv_tests(void) {
    /* Fixed test cases. Each tuple is (input, modulus, output), each as 16x16 bits in LE order. */
    static const uint16_t CASES[][3][16] = {
        /* Test cases triggering edge cases in divsteps */

        /* Test case known to need 713 divsteps */
        {{0x1513, 0x5389, 0x54e9, 0x2798, 0x1957, 0x66a0, 0x8057, 0x3477,
          0x7784, 0x1052, 0x326a, 0x9331, 0x6506, 0xa95c, 0x91f3, 0xfb5e},
         {0x2bdd, 0x8df4, 0xcc61, 0x481f, 0xdae5, 0x5ca7, 0xf43b, 0x7d54,
          0x13d6, 0x469b, 0x2294, 0x20f4, 0xb2a4, 0xa2d1, 0x3ff1, 0xfd4b},
         {0xffd8, 0xd9a0, 0x456e, 0x81bb, 0xbabd, 0x6cea, 0x6dbd, 0x73ab,
          0xbb94, 0x3d3c, 0xdf08, 0x31c4, 0x3e32, 0xc179, 0x2486, 0xb86b}},
        /* Test case known to need 589 divsteps, reaching delta=-140 and
           delta=141. */
        {{0x3fb1, 0x903b, 0x4eb7, 0x4813, 0xd863, 0x26bf, 0xd89f, 0xa8a9,
          0x02fe, 0x57c6, 0x554a, 0x4eab, 0x165e, 0x3d61, 0xee1e, 0x456c},
         {0x9295, 0x823b, 0x5c1f, 0x5386, 0x48e0, 0x02ff, 0x4c2a, 0xa2da,
          0xe58f, 0x967c, 0xc97e, 0x3f5a, 0x69fb, 0x52d9, 0x0a86, 0xb4a3},
         {0x3d30, 0xb893, 0xa809, 0xa7a8, 0x26f5, 0x5b42, 0x55be, 0xf4d0,
          0x12c2, 0x7e6a, 0xe41a, 0x90c7, 0xebfa, 0xf920, 0x304e, 0x1419}},
        /* Test case known to need 650 divsteps, and doing 65 consecutive (f,g/2) steps. */
        {{0x8583, 0x5058, 0xbeae, 0xeb69, 0x48bc, 0x52bb, 0x6a9d, 0xcc94,
          0x2a21, 0x87d5, 0x5b0d, 0x42f6, 0x5b8a, 0x2214, 0xe9d6, 0xa040},
         {0x7531, 0x27cb, 0x7e53, 0xb739, 0x6a5f, 0x83f5, 0xa45c, 0xcb1d,
          0x8a87, 0x1c9c, 0x51d7, 0x851c, 0xb9d8, 0x1fbe, 0xc241, 0xd4a3},
         {0xcdb4, 0x275c, 0x7d22, 0xa906, 0x0173, 0xc054, 0x7fdf, 0x5005,
          0x7fb8, 0x9059, 0xdf51, 0x99df, 0x2654, 0x8f6e, 0x070f, 0xb347}},
        /* example needing 713 divsteps; delta=-2..3 */
        {{0xe2e9, 0xee91, 0x4345, 0xe5ad, 0xf3ec, 0x8f42, 0x0364, 0xd5c9,
          0xff49, 0xbef5, 0x4544, 0x4c7c, 0xae4b, 0xfd9d, 0xb35b, 0xda9d},
         {0x36e7, 0x8cca, 0x2ed0, 0x47b3, 0xaca4, 0xb374, 0x7d2a, 0x0772,
          0x6bdb, 0xe0a7, 0x900b, 0xfe10, 0x788c, 0x6f22, 0xd909, 0xf298},
         {0xd8c6, 0xba39, 0x13ed, 0x198c, 0x16c8, 0xb837, 0xa5f2, 0x9797,
          0x0113, 0x882a, 0x15b5, 0x324c, 0xabee, 0xe465, 0x8170, 0x85ac}},
        /* example needing 713 divsteps; delta=-2..3 */
        {{0xd5b7, 0x2966, 0x040e, 0xf59a, 0x0387, 0xd96d, 0xbfbc, 0xd850,
          0x2d96, 0x872a, 0xad81, 0xc03c, 0xbb39, 0xb7fa, 0xd904, 0xef78},
         {0x6279, 0x4314, 0xfdd3, 0x1568, 0x0982, 0x4d13, 0x625f, 0x010c,
          0x22b1, 0x0cc3, 0xf22d, 0x5710, 0x1109, 0x5751, 0x7714, 0xfcf2},
         {0xdb13, 0x5817, 0x232e, 0xe456, 0xbbbc, 0x6fbe, 0x4572, 0xa358,
          0xc76d, 0x928e, 0x0162, 0x5314, 0x8325, 0x5683, 0xe21b, 0xda88}},
        /* example needing 713 divsteps; delta=-2..3 */
        {{0xa06f, 0x71ee, 0x3bac, 0x9ebb, 0xdeaa, 0x09ed, 0x1cf7, 0x9ec9,
          0x7158, 0x8b72, 0x5d53, 0x5479, 0x5c75, 0xbb66, 0x9125, 0xeccc},
         {0x2941, 0xd46c, 0x3cd4, 0x4a9d, 0x5c4a, 0x256b, 0xbd6c, 0x9b8e,
          0x8fe0, 0x8a14, 0xffe8, 0x2496, 0x618d, 0xa9d7, 0x5018, 0xfb29},
         {0x437c, 0xbd60, 0x7590, 0x94bb, 0x0095, 0xd35e, 0xd4fe, 0xd6da,
          0x0d4e, 0x5342, 0x4cd2, 0x169b, 0x661c, 0x1380, 0xed2d, 0x85c1}},
        /* example reaching delta=-64..65; 661 divsteps */
        {{0xfde4, 0x68d6, 0x6c48, 0x7f77, 0x1c78, 0x96de, 0x2fd9, 0xa6c2,
          0xbbb5, 0xd319, 0x69cf, 0xd4b3, 0xa321, 0xcda0, 0x172e, 0xe530},
         {0xd9e3, 0x0f60, 0x3d86, 0xeeab, 0x25ee, 0x9582, 0x2d50, 0xfe16,
          0xd4e2, 0xe3ba, 0x94e2, 0x9833, 0x6c5e, 0x8982, 0x13b6, 0xe598},
         {0xe675, 0xf55a, 0x10f6, 0xabde, 0x5113, 0xecaa, 0x61ae, 0xad9f,
          0x0c27, 0xef33, 0x62e5, 0x211d, 0x08fa, 0xa78d, 0xc675, 0x8bae}},
        /* example reaching delta=-64..65; 661 divsteps */
        {{0x21bf, 0x52d5, 0x8fd4, 0xaa18, 0x156a, 0x7247, 0xebb8, 0x5717,
          0x4eb5, 0x1421, 0xb58f, 0x3b0b, 0x5dff, 0xe533, 0xb369, 0xd28a},
         {0x9f6b, 0xe463, 0x2563, 0xc74d, 0x6d81, 0x636a, 0x8fc8, 0x7a94,
          0x9429, 0x1585, 0xf35e, 0x7ff5, 0xb64f, 0x9720, 0xba74, 0xe108},
         {0xa5ab, 0xea7b, 0xfe5e, 0x8a85, 0x13be, 0x7934, 0xe8a0, 0xa187,
          0x86b5, 0xe477, 0xb9a4, 0x75d7, 0x538f, 0xdd70, 0xc781, 0xb67d}},
        /* example reaching delta=-64..65; 661 divsteps */
        {{0xa41a, 0x3e8d, 0xf1f5, 0x9493, 0x868c, 0x5103, 0x2725, 0x3ceb,
          0x6032, 0x3624, 0xdc6b, 0x9120, 0xbf4c, 0x8821, 0x91ad, 0xb31a},
         {0x5c0b, 0xdda5, 0x20f8, 0x32a1, 0xaf73, 0x6ec5, 0x4779, 0x43d6,
          0xd454, 0x9573, 0xbf84, 0x5a58, 0xe04e, 0x307e, 0xd1d5, 0xe230},
         {0xda15, 0xbcd6, 0x7180, 0xabd3, 0x04e6, 0x6986, 0xc0d7, 0x90bb,
          0x3a4d, 0x7c95, 0xaaab, 0x9ab3, 0xda34, 0xa7f6, 0x9636, 0x6273}},
        /* example doing 123 consecutive (f,g/2) steps; 615 divsteps */
        {{0xb4d6, 0xb38f, 0x00aa, 0xebda, 0xd4c2, 0x70b8, 0x9dad, 0x58ee,
          0x68f8, 0x48d3, 0xb5ff, 0xf422, 0x9e46, 0x2437, 0x18d0, 0xd9cc},
         {0x5c83, 0xfed7, 0x97f5, 0x3f07, 0xcaad, 0x95b1, 0xb4a4, 0xb005,
          0x23af, 0xdd27, 0x6c0d, 0x932c, 0xe2b2, 0xe3ae, 0xfb96, 0xdf67},
         {0x3105, 0x0127, 0xfd48, 0x039b, 0x35f1, 0xbc6f, 0x6c0a, 0xb572,
          0xe4df, 0xebad, 0x8edc, 0xb89d, 0x9555, 0x4c26, 0x1fef, 0x997c}},
        /* example doing 123 consecutive (f,g/2) steps; 614 divsteps */
        {{0x5138, 0xd474, 0x385f, 0xc964, 0x00f2, 0x6df7, 0x862d, 0xb185,
          0xb264, 0xe9e1, 0x466c, 0xf39e, 0xafaf, 0x5f41, 0x47e2, 0xc89d},
         {0x8607, 0x9c81, 0x46a2, 0x7dcc, 0xcb0c, 0x9325, 0xe149, 0x2bde,
          0x6632, 0x2869, 0xa261, 0xb163, 0xccee, 0x22ae, 0x91e0, 0xcfd5},
         {0x831c, 0xda22, 0xb080, 0xba7a, 0x26e2, 0x54b0, 0x073b, 0x5ea0,
          0xed4b, 0xcb3d, 0xbba1, 0xbec8, 0xf2ad, 0xae0d, 0x349b, 0x17d1}},
        /* example doing 123 consecutive (f,g/2) steps; 614 divsteps */
        {{0xe9a5, 0xb4ad, 0xd995, 0x9953, 0xcdff, 0x50d7, 0xf715, 0x9dc7,
          0x3e28, 0x15a9, 0x95a3, 0x8554, 0x5b5e, 0xad1d, 0x6d57, 0x3d50},
         {0x3ad9, 0xbd60, 0x5cc7, 0x6b91, 0xadeb, 0x71f6, 0x7cc4, 0xa58a,
          0x2cce, 0xf17c, 0x38c9, 0x97ed, 0x65fb, 0x3fa6, 0xa6bc, 0xeb24},
         {0xf96c, 0x1963, 0x8151, 0xa0cc, 0x299b, 0xf277, 0x001a, 0x16bb,
          0xfd2e, 0x532d, 0x0410, 0xe117, 0x6b00, 0x44ec, 0xca6a, 0x1745}},
        /* example doing 446 (f,g/2) steps; 523 divsteps */
        {{0x3758, 0xa56c, 0xe41e, 0x4e47, 0x0975, 0xa82b, 0x107c, 0x89cf,
          0x2093, 0x5a0c, 0xda37, 0xe007, 0x6074, 0x4f68, 0x2f5a, 0xbb8a},
         {0x4beb, 0xa40f, 0x2c42, 0xd9d6, 0x97e8, 0xca7c, 0xd395, 0x894f,
          0x1f50, 0x8067, 0xa233, 0xb850, 0x1746, 0x1706, 0xbcda, 0xdf32},
         {0x762a, 0xceda, 0x4c45, 0x1ca0, 0x8c37, 0xd8c5, 0xef57, 0x7a2c,
          0x6e98, 0xe38a, 0xc50e, 0x2ca9, 0xcb85, 0x24d5, 0xc29c, 0x61f6}},
        /* example doing 446 (f,g/2) steps; 523 divsteps */
        {{0x6f38, 0x74ad, 0x7332, 0x4073, 0x6521, 0xb876, 0xa370, 0xa6bd,
          0xcea5, 0xbd06, 0x969f, 0x77c6, 0x1e69, 0x7c49, 0x7d51, 0xb6e7},
         {0x3f27, 0x4be4, 0xd81e, 0x1396, 0xb21f, 0x92aa, 0x6dc3, 0x6283,
          0x6ada, 0x3ca2, 0xc1e5, 0x8b9b, 0xd705, 0x5598, 0x8ba1, 0xe087},
         {0x6a22, 0xe834, 0xbc8d, 0xcee9, 0x42fc, 0xfc77, 0x9c45, 0x1ca8,
          0xeb66, 0xed74, 0xaaf9, 0xe75f, 0xfe77, 0x46d2, 0x179b, 0xbf3e}},
        /* example doing 336 (f,(f+g)/2) steps; 693 divsteps */
        {{0x7ea7, 0x444e, 0x84ea, 0xc447, 0x7c1f, 0xab97, 0x3de6, 0x5878,
          0x4e8b, 0xc017, 0x03e0, 0xdc40, 0xbbd0, 0x74ce, 0x0169, 0x7ab5},
         {0x4023, 0x154f, 0xfbe4, 0x8195, 0xfda0, 0xef54, 0x9e9a, 0xc703,
          0x2803, 0xf760, 0x6302, 0xed5b, 0x7157, 0x6456, 0xdd7d, 0xf14b},
         {0xb6fb, 0xe3b3, 0x0733, 0xa77e, 0x44c5, 0x3003, 0xc937, 0xdd4d,
          0x5355, 0x14e9, 0x184e, 0xcefe, 0xe6b5, 0xf2e0, 0x0a28, 0x5b74}},
        /* example doing 336 (f,(f+g)/2) steps; 687 divsteps */
        {{0xa893, 0xb5f4, 0x1ede, 0xa316, 0x242c, 0xbdcc, 0xb017, 0x0836,
          0x3a37, 0x27fb, 0xfb85, 0x251e, 0xa189, 0xb15d, 0xa4b8, 0xc24c},
         {0xb0b7, 0x57ba, 0xbb6d, 0x9177, 0xc896, 0xc7f2, 0x43b4, 0x85a6,
          0xe6c4, 0xe50e, 0x3109, 0x7ca5, 0xd73d, 0x13ff, 0x0c3d, 0xcd62},
         {0x48ca, 0xdb34, 0xe347, 0x2cef, 0x4466, 0x10fb, 0x7ee1, 0x6344,
          0x4308, 0x966d, 0xd4d1, 0xb099, 0x994f, 0xd025, 0x2187, 0x5866}},
        /* example doing 267 (g,(g-f)/2) steps; 678 divsteps */
        {{0x0775, 0x1754, 0x01f6, 0xdf37, 0xc0be, 0x8197, 0x072f, 0x6cf5,
          0x8b36, 0x8069, 0x5590, 0xb92d, 0x6084, 0x47a4, 0x23fe, 0xddd5},
         {0x8e1b, 0xda37, 0x27d9, 0x312e, 0x3a2f, 0xef6d, 0xd9eb, 0x8153,
          0xdcba, 0x9fa3, 0x9f80, 0xead5, 0x134d, 0x2ebb, 0x5ec0, 0xe032},
         {0x1cb6, 0x5a61, 0x1bed, 0x77d6, 0xd5d1, 0x7498, 0xef33, 0x2dd2,
          0x1089, 0xedbd, 0x6958, 0x16ae, 0x336c, 0x45e6, 0x4361, 0xbadc}},
        /* example doing 267 (g,(g-f)/2) steps; 676 divsteps */
        {{0x0207, 0xf948, 0xc430, 0xf36b, 0xf0a7, 0x5d36, 0x751f, 0x132c,
          0x6f25, 0xa630, 0xca1f, 0xc967, 0xaf9c, 0x34e7, 0xa38f, 0xbe9f},
         {0x5fb9, 0x7321, 0x6561, 0x5fed, 0x54ec, 0x9c3a, 0xee0e, 0x6717,
          0x49af, 0xb896, 0xf4f5, 0x451c, 0x722a, 0xf116, 0x64a9, 0xcf0b},
         {0xf4d7, 0xdb47, 0xfef2, 0x4806, 0x4cb8, 0x18c7, 0xd9a7, 0x4951,
          0x14d8, 0x5c3a, 0xd22d, 0xd7b2, 0x750c, 0x3de7, 0x8b4a, 0x19aa}},

        /* Test cases triggering edge cases in divsteps variant starting with delta=1/2 */

        /* example needing 590 divsteps; delta=-5/2..7/2 */
        {{0x9118, 0xb640, 0x53d7, 0x30ab, 0x2a23, 0xd907, 0x9323, 0x5b3a,
          0xb6d4, 0x538a, 0x7637, 0xfe97, 0xfd05, 0x3cc0, 0x453a, 0xfb7e},
         {0x6983, 0x4f75, 0x4ad1, 0x48ad, 0xb2d9, 0x521d, 0x3dbc, 0x9cc0,
          0x4b60, 0x0ac6, 0xd3be, 0x0fb6, 0xd305, 0x3895, 0x2da5, 0xfdf8},
         {0xcec1, 0x33ac, 0xa801, 0x8194, 0xe36c, 0x65ef, 0x103b, 0xca54,
          0xfa9b, 0xb41d, 0x9b52, 0xb6f7, 0xa611, 0x84aa, 0x3493, 0xbf54}},
        /* example needing 590 divsteps; delta=-3/2..5/2 */
        {{0xb5f2, 0x42d0, 0x35e8, 0x8ca0, 0x4b62, 0x6e1d, 0xbdf3, 0x890e,
          0x8c82, 0x23d8, 0xc79a, 0xc8e8, 0x789e, 0x353d, 0x9766, 0xea9d},
         {0x6fa1, 0xacba, 0x4b7a, 0x5de1, 0x95d0, 0xc845, 0xebbf, 0x6f5a,
          0x30cf, 0x52db, 0x69b7, 0xe278, 0x4b15, 0x8411, 0x2ab2, 0xf3e7},
         {0xf12c, 0x9d6d, 0x95fa, 0x1878, 0x9f13, 0x4fb5, 0x3c8b, 0xa451,
          0x7182, 0xc4b6, 0x7e2a, 0x7bb7, 0x6e0e, 0x5b68, 0xde55, 0x9927}},
        /* example needing 590 divsteps; delta=-3/2..5/2 */
        {{0x229c, 0x4ef8, 0x1e93, 0xe5dc, 0xcde5, 0x6d62, 0x263b, 0xad11,
          0xced0, 0x88ff, 0xae8e, 0x3183, 0x11d2, 0xa50b, 0x350d, 0xeb40},
         {0x3157, 0xe2ea, 0x8a02, 0x0aa3, 0x5ae1, 0xb26c, 0xea27, 0x6805,
          0x87e2, 0x9461, 0x37c1, 0x2f8d, 0x85d2, 0x77a8, 0xf805, 0xeec9},
         {0x6f4e, 0x2748, 0xf7e5, 0xd8d3, 0xabe2, 0x7270, 0xc4e0, 0xedc7,
          0xf196, 0x78ca, 0x9139, 0xd8af, 0x72c6, 0xaf2f, 0x85d2, 0x6cd3}},
        /* example needing 590 divsteps; delta=-5/2..7/2 */
        {{0xdce8, 0xf1fe, 0x6708, 0x021e, 0xf1ca, 0xd609, 0x5443, 0x85ce,
          0x7a05, 0x8f9c, 0x90c3, 0x52e7, 0x8e1d, 0x97b8, 0xc0bf, 0xf2a1},
         {0xbd3d, 0xed11, 0x1625, 0xb4c5, 0x844c, 0xa413, 0x2569, 0xb9ba,
          0xcd35, 0xff84, 0xcd6e, 0x7f0b, 0x7d5d, 0x10df, 0x3efe, 0xfbe5},
         {0xa9dd, 0xafef, 0xb1b7, 0x4c8d, 0x50e4, 0xafbf, 0x2d5a, 0xb27c,
          0x0653, 0x66b6, 0x5d36, 0x4694, 0x7e35, 0xc47c, 0x857f, 0x32c5}},
        /* example needing 590 divsteps; delta=-3/2..5/2 */
        {{0x7902, 0xc9f8, 0x926b, 0xaaeb, 0x90f8, 0x1c89, 0xcce3, 0x96b7,
          0x28b2, 0x87a2, 0x136d, 0x695a, 0xa8df, 0x9061, 0x9e31, 0xee82},
         {0xd3a9, 0x3c02, 0x818c, 0x6b81, 0x34b3, 0xebbb, 0xe2c8, 0x7712,
          0xbfd6, 0x8248, 0xa6f4, 0xba6f, 0x03bb, 0xfb54, 0x7575, 0xfe89},
         {0x8246, 0x0d63, 0x478e, 0xf946, 0xf393, 0x0451, 0x08c2, 0x5919,
          0x5fd6, 0x4c61, 0xbeb7, 0x9a15, 0x30e1, 0x55fc, 0x6a01, 0x3724}},
        /* example reaching delta=-127/2..129/2; 571 divsteps */
        {{0x3eff, 0x926a, 0x77f5, 0x1fff, 0x1a5b, 0xf3ef, 0xf64b, 0x8681,
          0xf800, 0xf9bc, 0x761d, 0xe268, 0x62b0, 0xa032, 0xba9c, 0xbe56},
         {0xb8f9, 0x00e7, 0x47b7, 0xdffc, 0xfd9d, 0x5abb, 0xa19b, 0x1868,
          0x31fd, 0x3b29, 0x3674, 0x5449, 0xf54d, 0x1d19, 0x6ac7, 0xff6f},
         {0xf1d7, 0x3551, 0x5682, 0x9adf, 0xe8aa, 0x19a5, 0x8340, 0x71db,
          0xb7ab, 0x4cfd, 0xf661, 0x632c, 0xc27e, 0xd3c6, 0xdf42, 0xd306}},
        /* example reaching delta=-127/2..129/2; 571 divsteps */
        {{0x0000, 0x0000, 0x0000, 0x0000, 0x3aff, 0x2ed7, 0xf2e0, 0xabc7,
          0x8aee, 0x166e, 0x7ed0, 0x9ac7, 0x714a, 0xb9c5, 0x4d58, 0xad6c},
         {0x9cf9, 0x47e2, 0xa421, 0xb277, 0xffc2, 0x2747, 0x6486, 0x94c1,
          0x1d99, 0xd49b, 0x1096, 0x991a, 0xe986, 0xae02, 0xe89b, 0xea36},
         {0x1fb4, 0x98d8, 0x19b7, 0x80e9, 0xcdac, 0xaa5a, 0xf1e6, 0x0074,
          0xe393, 0xed8b, 0x8d5c, 0xe17d, 0x81b3, 0xc16d, 0x54d3, 0x9be3}},
        /* example reaching delta=-127/2..129/2; 571 divsteps */
        {{0xd047, 0x7e36, 0x3157, 0x7ab6, 0xb4d9, 0x8dae, 0x7534, 0x4f5d,
          0x489e, 0xa8ab, 0x8a3d, 0xd52c, 0x62af, 0xa032, 0xba9c, 0xbe56},
         {0xb1f1, 0x737f, 0x5964, 0x5afb, 0x3712, 0x8ef9, 0x19f7, 0x9669,
          0x664d, 0x03ad, 0xc352, 0xf7a5, 0xf545, 0x1d19, 0x6ac7, 0xff6f},
         {0xa834, 0x5256, 0x27bc, 0x33bd, 0xba11, 0x5a7b, 0x791e, 0xe6c0,
          0x9ac4, 0x9370, 0x1130, 0x28b4, 0x2b2e, 0x231b, 0x082a, 0x796e}},
        /* example doing 123 consecutive (f,g/2) steps; 554 divsteps */
        {{0x6ab1, 0x6ea0, 0x1a99, 0xe0c2, 0xdd45, 0x645d, 0x8dbc, 0x466a,
          0xfa64, 0x4289, 0xd3f7, 0xfc8f, 0x2894, 0xe3c5, 0xa008, 0xcc14},
         {0xc75f, 0xc083, 0x4cc2, 0x64f2, 0x2aff, 0x4c12, 0x8461, 0xc4ae,
          0xbbfa, 0xb336, 0xe4b2, 0x3ac5, 0x2c22, 0xf56c, 0x5381, 0xe943},
         {0xcd80, 0x760d, 0x4395, 0xb3a6, 0xd497, 0xf583, 0x82bd, 0x1daa,
          0xbe92, 0x2613, 0xfdfb, 0x869b, 0x0425, 0xa333, 0x7056, 0xc9c5}},
        /* example doing 123 consecutive (f,g/2) steps; 554 divsteps */
        {{0x71d4, 0x64df, 0xec4f, 0x74d8, 0x7e0c, 0x40d3, 0x7073, 0x4cc8,
          0x2a2a, 0xb1ff, 0x8518, 0x6513, 0xb0ea, 0x640a, 0x62d9, 0xd5f4},
         {0xdc75, 0xd937, 0x3b13, 0x1d36, 0xdf83, 0xd034, 0x1c1c, 0x4332,
          0x4cc3, 0xeeec, 0x7d94, 0x6771, 0x3384, 0x74b0, 0x947d, 0xf2c4},
         {0x0a82, 0x37a4, 0x12d5, 0xec97, 0x972c, 0xe6bf, 0xc348, 0xa0a9,
          0xc50c, 0xdc7c, 0xae30, 0x19d1, 0x0fca, 0x35e1, 0xd6f6, 0x81ee}},
        /* example doing 123 consecutive (f,g/2) steps; 554 divsteps */
        {{0xa6b1, 0xabc5, 0x5bbc, 0x7f65, 0xdd32, 0xaa73, 0xf5a3, 0x1982,
          0xced4, 0xe949, 0x0fd6, 0x2bc4, 0x2bd7, 0xe3c5, 0xa008, 0xcc14},
         {0x4b5f, 0x8f96, 0xa375, 0xfbcf, 0x1c7d, 0xf1ec, 0x03f5, 0xb35d,
          0xb999, 0xdb1f, 0xc9a1, 0xb4c7, 0x1dd5, 0xf56c, 0x5381, 0xe943},
         {0xaa3d, 0x38b9, 0xf17d, 0xeed9, 0x9988, 0x69ee, 0xeb88, 0x1495,
          0x203f, 0x18c8, 0x82b7, 0xdcb2, 0x34a7, 0x6b00, 0x6998, 0x589a}},
        /* example doing 453 (f,g/2) steps; 514 divsteps */
        {{0xa478, 0xe60d, 0x3244, 0x60e6, 0xada3, 0xfe50, 0xb6b1, 0x2eae,
          0xd0ef, 0xa7b1, 0xef63, 0x05c0, 0xe213, 0x443e, 0x4427, 0x2448},
         {0x258f, 0xf9ef, 0xe02b, 0x92dd, 0xd7f3, 0x252b, 0xa503, 0x9089,
          0xedff, 0x96c1, 0xfe3a, 0x3a39, 0x198a, 0x981d, 0x0627, 0xedb7},
         {0x595a, 0x45be, 0x8fb0, 0x2265, 0xc210, 0x02b8, 0xdce9, 0xe241,
          0xcab6, 0xbf0d, 0x0049, 0x8d9a, 0x2f51, 0xae54, 0x5785, 0xb411}},
        /* example doing 453 (f,g/2) steps; 514 divsteps */
        {{0x48f0, 0x7db3, 0xdafe, 0x1c92, 0x5912, 0xe11a, 0xab52, 0xede1,
          0x3182, 0x8980, 0x5d2b, 0x9b5b, 0x8718, 0xda27, 0x1683, 0x1de2},
         {0x168f, 0x6f36, 0xce7a, 0xf435, 0x19d4, 0xda5e, 0x2351, 0x9af5,
          0xb003, 0x0ef5, 0x3b4c, 0xecec, 0xa9f0, 0x78e1, 0xdfef, 0xe823},
         {0x5f55, 0xfdcc, 0xb233, 0x2914, 0x84f0, 0x97d1, 0x9cf4, 0x2159,
          0xbf56, 0xb79c, 0x17a3, 0x7cef, 0xd5de, 0x34f0, 0x5311, 0x4c54}},
        /* example doing 510 (f,(f+g)/2) steps; 512 divsteps */
        {{0x2789, 0x2e04, 0x6e0e, 0xb6cd, 0xe4de, 0x4dbf, 0x228d, 0x7877,
          0xc335, 0x806b, 0x38cd, 0x8049, 0xa73b, 0xcfa2, 0x82f7, 0x9e19},
         {0xc08d, 0xb99d, 0xb8f3, 0x663d, 0xbbb3, 0x1284, 0x1485, 0x1d49,
          0xc98f, 0x9e78, 0x1588, 0x11e3, 0xd91a, 0xa2c7, 0xfff1, 0xc7b9},
         {0x1e1f, 0x411d, 0x7c49, 0x0d03, 0xe789, 0x2f8e, 0x5d55, 0xa95e,
          0x826e, 0x8de5, 0x52a0, 0x1abc, 0x4cd7, 0xd13a, 0x4395, 0x63e1}},
        /* example doing 510 (f,(f+g)/2) steps; 512 divsteps */
        {{0xd5a1, 0xf786, 0x555c, 0xb14b, 0x44ae, 0x535f, 0x4a49, 0xffc3,
          0xf497, 0x70d1, 0x57c8, 0xa933, 0xc85a, 0x1910, 0x75bf, 0x960b},
         {0xfe53, 0x5058, 0x496d, 0xfdff, 0x6fb8, 0x4100, 0x92bd, 0xe0c4,
          0xda89, 0xe0a4, 0x841b, 0x43d4, 0xa388, 0x957f, 0x99ca, 0x9abf},
         {0xe530, 0x05bc, 0xfeec, 0xfc7e, 0xbcd3, 0x1239, 0x54cb, 0x7042,
          0xbccb, 0x139e, 0x9076, 0x0203, 0x6068, 0x90c7, 0x1ddf, 0x488d}},
        /* example doing 228 (g,(g-f)/2) steps; 538 divsteps */
        {{0x9488, 0xe54b, 0x0e43, 0x81d2, 0x06e7, 0x4b66, 0x36d0, 0x53d6,
          0x2b68, 0x22ec, 0x3fa9, 0xc1a7, 0x9ad2, 0xa596, 0xb3ac, 0xdf42},
         {0xe31f, 0x0b28, 0x5f3b, 0xc1ff, 0x344c, 0xbf5f, 0xd2ec, 0x2936,
          0x9995, 0xdeb2, 0xae6c, 0x2852, 0xa2c6, 0xb306, 0x8120, 0xe305},
         {0xa56e, 0xfb98, 0x1537, 0x4d85, 0x619e, 0x866c, 0x3cd4, 0x779a,
          0xdd66, 0xa80d, 0xdc2f, 0xcae4, 0xc74c, 0x5175, 0xa65d, 0x605e}},
        /* example doing 228 (g,(g-f)/2) steps; 537 divsteps */
        {{0x8cd5, 0x376d, 0xd01b, 0x7176, 0x19ef, 0xcf09, 0x8403, 0x5e52,
          0x83c1, 0x44de, 0xb91e, 0xb33d, 0xe15c, 0x51e7, 0xbad8, 0x6359},
         {0x3b75, 0xf812, 0x5f9e, 0xa04e, 0x92d3, 0x226e, 0x540e, 0x7c9a,
          0x31c6, 0x46d2, 0x0b7b, 0xdb4a, 0xe662, 0x4950, 0x0265, 0xf76f},
         {0x09ed, 0x692f, 0xe8f1, 0x3482, 0xab54, 0x36b4, 0x8442, 0x6ae9,
          0x4329, 0x6505, 0x183b, 0x1c1d, 0x482d, 0x7d63, 0xb44f, 0xcc09}},

        /* Test cases with the group order as modulus. */

        /* Test case with the group order as modulus, needing 635 divsteps. */
        {{0x95ed, 0x6c01, 0xd113, 0x5ff1, 0xd7d0, 0x29cc, 0x5817, 0x6120,
          0xca8e, 0xaad1, 0x25ae, 0x8e84, 0x9af6, 0x30bf, 0xf0ed, 0x1686},
         {0x4141, 0xd036, 0x5e8c, 0xbfd2, 0xa03b, 0xaf48, 0xdce6, 0xbaae,
          0xfffe, 0xffff, 0xffff, 0xffff, 0xffff, 0xffff, 0xffff, 0xffff},
         {0x1631, 0xbf4a, 0x286a, 0x2716, 0x469f, 0x2ac8, 0x1312, 0xe9bc,
          0x04f4, 0x304b, 0x9931, 0x113b, 0xd932, 0xc8f4, 0x0d0d, 0x01a1}},
        /* example with group size as modulus needing 631 divsteps */
        {{0x85ed, 0xc284, 0x9608, 0x3c56, 0x19b6, 0xbb5b, 0x2850, 0xdab7,
          0xa7f5, 0xe9ab, 0x06a4, 0x5bbb, 0x1135, 0xa186, 0xc424, 0xc68b},
         {0x4141, 0xd036, 0x5e8c, 0xbfd2, 0xa03b, 0xaf48, 0xdce6, 0xbaae,
          0xfffe, 0xffff, 0xffff, 0xffff, 0xffff, 0xffff, 0xffff, 0xffff},
         {0x8479, 0x450a, 0x8fa3, 0xde05, 0xb2f5, 0x7793, 0x7269, 0xbabb,
          0xc3b3, 0xd49b, 0x3377, 0x03c6, 0xe694, 0xc760, 0xd3cb, 0x2811}},
        /* example with group size as modulus needing 565 divsteps starting at delta=1/2 */
        {{0x8432, 0x5ceb, 0xa847, 0x6f1e, 0x51dd, 0x535a, 0x6ddc, 0x70ce,
          0x6e70, 0xc1f6, 0x18f2, 0x2a7e, 0xc8e7, 0x39f8, 0x7e96, 0xebbf},
         {0x4141, 0xd036, 0x5e8c, 0xbfd2, 0xa03b, 0xaf48, 0xdce6, 0xbaae,
          0xfffe, 0xffff, 0xffff, 0xffff, 0xffff, 0xffff, 0xffff, 0xffff},
         {0x257e, 0x449f, 0x689f, 0x89aa, 0x3989, 0xb661, 0x376c, 0x1e32,
          0x654c, 0xee2e, 0xf4e2, 0x33c8, 0x3f2f, 0x9716, 0x6046, 0xcaa3}},
        /* Test case with the group size as modulus, needing 981 divsteps with
           broken eta handling. */
        {{0xfeb9, 0xb877, 0xee41, 0x7fa3, 0x87da, 0x94c4, 0x9d04, 0xc5ae,
          0x5708, 0x0994, 0xfc79, 0x0916, 0xbf32, 0x3ad8, 0xe11c, 0x5ca2},
         {0x4141, 0xd036, 0x5e8c, 0xbfd2, 0xa03b, 0xaf48, 0xdce6, 0xbaae,
          0xfffe, 0xffff, 0xffff, 0xffff, 0xffff, 0xffff, 0xffff, 0xffff},
         {0x0f12, 0x075e, 0xce1c, 0x6f92, 0xc80f, 0xca92, 0x9a04, 0x6126,
          0x4b6c, 0x57d6, 0xca31, 0x97f3, 0x1f99, 0xf4fd, 0xda4d, 0x42ce}},
        /* Test case with the group size as modulus, input = 0. */
        {{0x0000, 0x0000, 0x0000, 0x0000, 0x0000, 0x0000, 0x0000, 0x0000,
          0x0000, 0x0000, 0x0000, 0x0000, 0x0000, 0x0000, 0x0000, 0x0000},
         {0x4141, 0xd036, 0x5e8c, 0xbfd2, 0xa03b, 0xaf48, 0xdce6, 0xbaae,
          0xfffe, 0xffff, 0xffff, 0xffff, 0xffff, 0xffff, 0xffff, 0xffff},
         {0x0000, 0x0000, 0x0000, 0x0000, 0x0000, 0x0000, 0x0000, 0x0000,
          0x0000, 0x0000, 0x0000, 0x0000, 0x0000, 0x0000, 0x0000, 0x0000}},
        /* Test case with the group size as modulus, input = 1. */
        {{0x0001, 0x0000, 0x0000, 0x0000, 0x0000, 0x0000, 0x0000, 0x0000,
          0x0000, 0x0000, 0x0000, 0x0000, 0x0000, 0x0000, 0x0000, 0x0000},
         {0x4141, 0xd036, 0x5e8c, 0xbfd2, 0xa03b, 0xaf48, 0xdce6, 0xbaae,
          0xfffe, 0xffff, 0xffff, 0xffff, 0xffff, 0xffff, 0xffff, 0xffff},
         {0x0001, 0x0000, 0x0000, 0x0000, 0x0000, 0x0000, 0x0000, 0x0000,
          0x0000, 0x0000, 0x0000, 0x0000, 0x0000, 0x0000, 0x0000, 0x0000}},
        /* Test case with the group size as modulus, input = 2. */
        {{0x0002, 0x0000, 0x0000, 0x0000, 0x0000, 0x0000, 0x0000, 0x0000,
          0x0000, 0x0000, 0x0000, 0x0000, 0x0000, 0x0000, 0x0000, 0x0000},
         {0x4141, 0xd036, 0x5e8c, 0xbfd2, 0xa03b, 0xaf48, 0xdce6, 0xbaae,
          0xfffe, 0xffff, 0xffff, 0xffff, 0xffff, 0xffff, 0xffff, 0xffff},
         {0x20a1, 0x681b, 0x2f46, 0xdfe9, 0x501d, 0x57a4, 0x6e73, 0x5d57,
          0xffff, 0xffff, 0xffff, 0xffff, 0xffff, 0xffff, 0xffff, 0x7fff}},
        /* Test case with the group size as modulus, input = group - 1. */
        {{0x4140, 0xd036, 0x5e8c, 0xbfd2, 0xa03b, 0xaf48, 0xdce6, 0xbaae,
          0xfffe, 0xffff, 0xffff, 0xffff, 0xffff, 0xffff, 0xffff, 0xffff},
         {0x4141, 0xd036, 0x5e8c, 0xbfd2, 0xa03b, 0xaf48, 0xdce6, 0xbaae,
          0xfffe, 0xffff, 0xffff, 0xffff, 0xffff, 0xffff, 0xffff, 0xffff},
         {0x4140, 0xd036, 0x5e8c, 0xbfd2, 0xa03b, 0xaf48, 0xdce6, 0xbaae,
          0xfffe, 0xffff, 0xffff, 0xffff, 0xffff, 0xffff, 0xffff, 0xffff}},

        /* Test cases with the field size as modulus. */

        /* Test case with the field size as modulus, needing 637 divsteps. */
        {{0x9ec3, 0x1919, 0xca84, 0x7c11, 0xf996, 0x06f3, 0x5408, 0x6688,
          0x1320, 0xdb8a, 0x632a, 0x0dcb, 0x8a84, 0x6bee, 0x9c95, 0xe34e},
         {0xfc2f, 0xffff, 0xfffe, 0xffff, 0xffff, 0xffff, 0xffff, 0xffff,
          0xffff, 0xffff, 0xffff, 0xffff, 0xffff, 0xffff, 0xffff, 0xffff},
         {0x18e5, 0x19b6, 0xdf92, 0x1aaa, 0x09fb, 0x8a3f, 0x52b0, 0x8701,
          0xac0c, 0x2582, 0xda44, 0x9bcc, 0x6828, 0x1c53, 0xbd8f, 0xbd2c}},
        /* example with field size as modulus needing 637 divsteps */
        {{0xaec3, 0xa7cf, 0x2f2d, 0x0693, 0x5ad5, 0xa8ff, 0x7ec7, 0x30ff,
          0x0c8b, 0xc242, 0xcab2, 0x063a, 0xf86e, 0x6057, 0x9cbd, 0xf6d8},
         {0xfc2f, 0xffff, 0xfffe, 0xffff, 0xffff, 0xffff, 0xffff, 0xffff,
          0xffff, 0xffff, 0xffff, 0xffff, 0xffff, 0xffff, 0xffff, 0xffff},
         {0x0310, 0x579d, 0xcb38, 0x9030, 0x3ded, 0x9bb9, 0x1234, 0x63ce,
          0x0c63, 0x8e3d, 0xacfe, 0x3c20, 0xdc85, 0xf859, 0x919e, 0x1d45}},
        /* example with field size as modulus needing 564 divsteps starting at delta=1/2 */
        {{0x63ae, 0x8d10, 0x0071, 0xdb5c, 0xb454, 0x78d1, 0x744a, 0x5f8e,
          0xe4d8, 0x87b1, 0x8e62, 0x9590, 0xcede, 0xa070, 0x36b4, 0x7f6f},
         {0xfc2f, 0xffff, 0xfffe, 0xffff, 0xffff, 0xffff, 0xffff, 0xffff,
          0xffff, 0xffff, 0xffff, 0xffff, 0xffff, 0xffff, 0xffff, 0xffff},
         {0xfdc8, 0xe8d5, 0xbe15, 0x9f86, 0xa5fe, 0xf18e, 0xa7ff, 0xd291,
          0xf4c2, 0x9c87, 0xf150, 0x073e, 0x69b8, 0xf7c4, 0xee4b, 0xc7e6}},
        /* Test case with the field size as modulus, needing 935 divsteps with
           broken eta handling. */
        {{0x1b37, 0xbdc3, 0x8bcd, 0x25e3, 0x1eae, 0x567d, 0x30b6, 0xf0d8,
          0x9277, 0x0cf8, 0x9c2e, 0xecd7, 0x631d, 0xe38f, 0xd4f8, 0x5c93},
         {0xfc2f, 0xffff, 0xfffe, 0xffff, 0xffff, 0xffff, 0xffff, 0xffff,
          0xffff, 0xffff, 0xffff, 0xffff, 0xffff, 0xffff, 0xffff, 0xffff},
         {0x1622, 0xe05b, 0xe880, 0x7de9, 0x3e45, 0xb682, 0xee6c, 0x67ed,
          0xa179, 0x15db, 0x6b0d, 0xa656, 0x7ccb, 0x8ef7, 0xa2ff, 0xe279}},
        /* Test case with the field size as modulus, input = 0. */
        {{0x0000, 0x0000, 0x0000, 0x0000, 0x0000, 0x0000, 0x0000, 0x0000,
          0x0000, 0x0000, 0x0000, 0x0000, 0x0000, 0x0000, 0x0000, 0x0000},
         {0xfc2f, 0xffff, 0xfffe, 0xffff, 0xffff, 0xffff, 0xffff, 0xffff,
          0xffff, 0xffff, 0xffff, 0xffff, 0xffff, 0xffff, 0xffff, 0xffff},
         {0x0000, 0x0000, 0x0000, 0x0000, 0x0000, 0x0000, 0x0000, 0x0000,
          0x0000, 0x0000, 0x0000, 0x0000, 0x0000, 0x0000, 0x0000, 0x0000}},
        /* Test case with the field size as modulus, input = 1. */
        {{0x0001, 0x0000, 0x0000, 0x0000, 0x0000, 0x0000, 0x0000, 0x0000,
          0x0000, 0x0000, 0x0000, 0x0000, 0x0000, 0x0000, 0x0000, 0x0000},
         {0xfc2f, 0xffff, 0xfffe, 0xffff, 0xffff, 0xffff, 0xffff, 0xffff,
          0xffff, 0xffff, 0xffff, 0xffff, 0xffff, 0xffff, 0xffff, 0xffff},
         {0x0001, 0x0000, 0x0000, 0x0000, 0x0000, 0x0000, 0x0000, 0x0000,
          0x0000, 0x0000, 0x0000, 0x0000, 0x0000, 0x0000, 0x0000, 0x0000}},
        /* Test case with the field size as modulus, input = 2. */
        {{0x0002, 0x0000, 0x0000, 0x0000, 0x0000, 0x0000, 0x0000, 0x0000,
          0x0000, 0x0000, 0x0000, 0x0000, 0x0000, 0x0000, 0x0000, 0x0000},
         {0xfc2f, 0xffff, 0xfffe, 0xffff, 0xffff, 0xffff, 0xffff, 0xffff,
          0xffff, 0xffff, 0xffff, 0xffff, 0xffff, 0xffff, 0xffff, 0xffff},
         {0xfe18, 0x7fff, 0xffff, 0xffff, 0xffff, 0xffff, 0xffff, 0xffff,
          0xffff, 0xffff, 0xffff, 0xffff, 0xffff, 0xffff, 0xffff, 0x7fff}},
        /* Test case with the field size as modulus, input = field - 1. */
        {{0xfc2e, 0xffff, 0xfffe, 0xffff, 0xffff, 0xffff, 0xffff, 0xffff,
          0xffff, 0xffff, 0xffff, 0xffff, 0xffff, 0xffff, 0xffff, 0xffff},
         {0xfc2f, 0xffff, 0xfffe, 0xffff, 0xffff, 0xffff, 0xffff, 0xffff,
          0xffff, 0xffff, 0xffff, 0xffff, 0xffff, 0xffff, 0xffff, 0xffff},
         {0xfc2e, 0xffff, 0xfffe, 0xffff, 0xffff, 0xffff, 0xffff, 0xffff,
          0xffff, 0xffff, 0xffff, 0xffff, 0xffff, 0xffff, 0xffff, 0xffff}},

         /* Selected from a large number of random inputs to reach small/large
          * d/e values in various configurations. */
        {{0x3a08, 0x23e1, 0x4d8c, 0xe606, 0x3263, 0x67af, 0x9bf1, 0x9d70,
          0xf5fd, 0x12e4, 0x03c8, 0xb9ca, 0xe847, 0x8c5d, 0x6322, 0xbd30},
         {0x8359, 0x59dd, 0x1831, 0x7c1a, 0x1e83, 0xaee1, 0x770d, 0xcea8,
          0xfbb1, 0xeed6, 0x10b5, 0xe2c6, 0x36ea, 0xee17, 0xe32c, 0xffff},
         {0x1727, 0x0f36, 0x6f85, 0x5d0c, 0xca6c, 0x3072, 0x9628, 0x5842,
          0xcb44, 0x7c2b, 0xca4f, 0x62e5, 0x29b1, 0x6ffd, 0x9055, 0xc196}},
        {{0x905d, 0x41c8, 0xa2ff, 0x295b, 0x72bb, 0x4679, 0x6d01, 0x2c98,
          0xb3e0, 0xc537, 0xa310, 0xe07e, 0xe72f, 0x4999, 0x1148, 0xf65e},
         {0x5b41, 0x4239, 0x3c37, 0x5130, 0x30e3, 0xff35, 0xc51f, 0x1a43,
          0xdb23, 0x13cf, 0x9f49, 0xf70c, 0x5e70, 0xd411, 0x3005, 0xf8c6},
         {0xc30e, 0x68f0, 0x201a, 0xe10c, 0x864a, 0x6243, 0xe946, 0x43ae,
          0xf3f1, 0x52dc, 0x1f7f, 0x50d4, 0x2797, 0x064c, 0x5ca4, 0x90e3}},
        {{0xf1b5, 0xc6e5, 0xd2c4, 0xff95, 0x27c5, 0x0c92, 0x5d19, 0x7ae5,
          0x4fbe, 0x5438, 0x99e1, 0x880d, 0xd892, 0xa05c, 0x6ffd, 0x7eac},
         {0x2153, 0xcc9d, 0xfc6c, 0x8358, 0x49a1, 0x01e2, 0xcef0, 0x4969,
          0xd69a, 0x8cef, 0xf5b2, 0xfd95, 0xdcc2, 0x71f4, 0x6ae2, 0xceeb},
         {0x9b2e, 0xcdc6, 0x0a5c, 0x7317, 0x9084, 0xe228, 0x56cf, 0xd512,
          0x628a, 0xce21, 0x3473, 0x4e13, 0x8823, 0x1ed0, 0x34d0, 0xbfa3}},
        {{0x5bae, 0x53e5, 0x5f4d, 0x21ca, 0xb875, 0x8ecf, 0x9aa6, 0xbe3c,
          0x9f96, 0x7b82, 0x375d, 0x4d3e, 0x491c, 0xb1eb, 0x04c9, 0xb6c8},
         {0xfcfd, 0x10b7, 0x73b2, 0xd23b, 0xa357, 0x67da, 0x0d9f, 0x8702,
          0xa037, 0xff8e, 0x0e8b, 0x1801, 0x2c5c, 0x4e6e, 0x4558, 0xfff2},
         {0xc50f, 0x5654, 0x6713, 0x5ef5, 0xa7ce, 0xa647, 0xc832, 0x69ce,
          0x1d5c, 0x4310, 0x0746, 0x5a01, 0x96ea, 0xde4b, 0xa88b, 0x5543}},
        {{0xdc7f, 0x5e8c, 0x89d1, 0xb077, 0xd521, 0xcf90, 0x32fa, 0x5737,
          0x839e, 0x1464, 0x007c, 0x09c6, 0x9371, 0xe8ea, 0xc1cb, 0x75c4},
         {0xe3a3, 0x107f, 0xa82a, 0xa375, 0x4578, 0x60f4, 0x75c9, 0x5ee4,
          0x3fd7, 0x2736, 0x2871, 0xd3d2, 0x5f1d, 0x1abb, 0xa764, 0xffff},
         {0x45c6, 0x1f2e, 0xb14c, 0x84d7, 0x7bb7, 0x5a04, 0x0504, 0x3f33,
          0x5cc1, 0xb07a, 0x6a6c, 0x786f, 0x647f, 0xe1d7, 0x78a2, 0x4cf4}},
        {{0xc006, 0x356f, 0x8cd2, 0x967b, 0xb49e, 0x2d4e, 0x14bf, 0x4bcb,
          0xddab, 0xd3f9, 0xa068, 0x2c1c, 0xd242, 0xa56d, 0xf2c7, 0x5f97},
         {0x465b, 0xb745, 0x0e0d, 0x69a9, 0x987d, 0xcb37, 0xf637, 0xb311,
          0xc4d6, 0x2ddb, 0xf68f, 0x2af9, 0x959d, 0x3f53, 0x98f2, 0xf640},
         {0xc0f2, 0x6bfb, 0xf5c3, 0x91c1, 0x6b05, 0x0825, 0x5ca0, 0x7df7,
          0x9d55, 0x6d9e, 0xfe94, 0x2ad9, 0xd9f0, 0xe68b, 0xa72b, 0xd1b2}},
        {{0x2279, 0x61ba, 0x5bc6, 0x136b, 0xf544, 0x717c, 0xafda, 0x02bd,
          0x79af, 0x1fad, 0xea09, 0x81bb, 0x932b, 0x32c9, 0xdf1d, 0xe576},
         {0x8215, 0x7817, 0xca82, 0x43b0, 0x9b06, 0xea65, 0x1291, 0x0621,
          0x0089, 0x46fe, 0xc5a6, 0xddd7, 0x8065, 0xc6a0, 0x214b, 0xfc64},
         {0x04bf, 0x6f2a, 0x86b2, 0x841a, 0x4a95, 0xc632, 0x97b7, 0x5821,
          0x2b18, 0x1bb0, 0x3e97, 0x935e, 0xcc7d, 0x066b, 0xd513, 0xc251}},
        {{0x76e8, 0x5bc2, 0x3eaa, 0x04fc, 0x9974, 0x92c1, 0x7c15, 0xfa89,
          0x1151, 0x36ee, 0x48b2, 0x049c, 0x5f16, 0xcee4, 0x925b, 0xe98e},
         {0x913f, 0x0a2d, 0xa185, 0x9fea, 0xda5a, 0x4025, 0x40d7, 0x7cfa,
          0x88ca, 0xbbe8, 0xb265, 0xb7e4, 0x6cb1, 0xed64, 0xc6f9, 0xffb5},
         {0x6ab1, 0x1a86, 0x5009, 0x152b, 0x1cc4, 0xe2c8, 0x960b, 0x19d0,
          0x3554, 0xc562, 0xd013, 0xcf91, 0x10e1, 0x7933, 0xe195, 0xcf49}},
        {{0x9cb5, 0xd2d7, 0xc6ed, 0xa818, 0xb495, 0x06ee, 0x0f4a, 0x06e3,
          0x4c5a, 0x80ce, 0xd49a, 0x4cd7, 0x7487, 0x92af, 0xe516, 0x676c},
         {0xd6e9, 0x6b85, 0x619a, 0xb52c, 0x20a0, 0x2f79, 0x3545, 0x1edd,
          0x5a6f, 0x8082, 0x9b80, 0xf8f8, 0xc78a, 0xd0a3, 0xadf4, 0xffff},
         {0x01c2, 0x2118, 0xef5e, 0xa877, 0x046a, 0xd2c2, 0x2ad5, 0x951c,
          0x8900, 0xa5c9, 0x8d0f, 0x6b61, 0x55d3, 0xd572, 0x48de, 0x9219}},
        {{0x5114, 0x0644, 0x23dd, 0x01d3, 0xc101, 0xa659, 0xea17, 0x640f,
          0xf767, 0x2644, 0x9cec, 0xd8ba, 0xd6da, 0x9156, 0x8aeb, 0x875a},
         {0xc1bf, 0xdae9, 0xe96b, 0xce77, 0xf7a1, 0x3e99, 0x5c2e, 0x973b,
          0xd048, 0x5bd0, 0x4e8a, 0xcb85, 0xce39, 0x37f5, 0x815d, 0xffff},
         {0x48cc, 0x35b6, 0x26d4, 0x2ea6, 0x50d6, 0xa2f9, 0x64b6, 0x03bf,
          0xd00c, 0xe057, 0x3343, 0xfb79, 0x3ce5, 0xf717, 0xc5af, 0xe185}},
        {{0x13ff, 0x6c76, 0x2077, 0x16e0, 0xd5ca, 0xf2ad, 0x8dba, 0x8f49,
          0x7887, 0x16f9, 0xb646, 0xfc87, 0xfa31, 0x5096, 0xf08c, 0x3fbe},
         {0x8139, 0x6fd7, 0xf6df, 0xa7bf, 0x6699, 0x5361, 0x6f65, 0x13c8,
          0xf4d1, 0xe28f, 0xc545, 0x0a8c, 0x5274, 0xb0a6, 0xffff, 0xffff},
         {0x22ca, 0x0cd6, 0xc1b5, 0xb064, 0x44a7, 0x297b, 0x495f, 0x34ac,
          0xfa95, 0xec62, 0xf08d, 0x621c, 0x66a6, 0xba94, 0x84c6, 0x8ee0}},
        {{0xaa30, 0x312e, 0x439c, 0x4e88, 0x2e2f, 0x32dc, 0xb880, 0xa28e,
          0xf795, 0xc910, 0xb406, 0x8dd7, 0xb187, 0xa5a5, 0x38f1, 0xe49e},
         {0xfb19, 0xf64a, 0xba6a, 0x8ec2, 0x7255, 0xce89, 0x2cf9, 0x9cba,
          0xe1fe, 0x50da, 0x1705, 0xac52, 0xe3d4, 0x4269, 0x0648, 0xfd77},
         {0xb4c8, 0x6e8a, 0x2b5f, 0x4c2d, 0x5a67, 0xa7bb, 0x7d6d, 0x5569,
          0xa0ea, 0x244a, 0xc0f2, 0xf73d, 0x58cf, 0xac7f, 0xd32b, 0x3018}},
        {{0xc953, 0x1ae1, 0xae46, 0x8709, 0x19c2, 0xa986, 0x9abe, 0x1611,
          0x0395, 0xd5ab, 0xf0f6, 0xb5b0, 0x5b2b, 0x0317, 0x80ba, 0x376d},
         {0xfe77, 0xbc03, 0xac2f, 0x9d00, 0xa175, 0x293d, 0x3b56, 0x0e3a,
          0x0a9c, 0xf40c, 0x690e, 0x1508, 0x95d4, 0xddc4, 0xe805, 0xffff},
         {0xb1ce, 0x0929, 0xa5fe, 0x4b50, 0x9d5d, 0x8187, 0x2557, 0x4376,
          0x11ba, 0xdcef, 0xc1f3, 0xd531, 0x1824, 0x93f6, 0xd81f, 0x8f83}},
        {{0xb8d2, 0xb900, 0x4a0c, 0x7188, 0xa5bf, 0x1b0b, 0x2ae5, 0xa35b,
          0x98e0, 0x610c, 0x86db, 0x2487, 0xa267, 0x002c, 0xebb6, 0xc5f4},
         {0x9cdd, 0x1c1b, 0x2f06, 0x43d1, 0xce47, 0xc334, 0x6e60, 0xc016,
          0x989e, 0x0ab2, 0x0cac, 0x1196, 0xe2d9, 0x2e04, 0xc62b, 0xffff},
         {0xdc36, 0x1f05, 0x6aa9, 0x7a20, 0x944f, 0x2fd3, 0xa553, 0xdb4f,
          0xbd5c, 0x3a75, 0x25d4, 0xe20e, 0xa387, 0x1410, 0xdbb1, 0x1b60}},
        {{0x76b3, 0x2207, 0x4930, 0x5dd7, 0x65a0, 0xd55c, 0xb443, 0x53b7,
          0x5c22, 0x818a, 0xb2e7, 0x9de8, 0x9985, 0xed45, 0x33b1, 0x53e8},
         {0x7913, 0x44e1, 0xf15b, 0x5edd, 0x34f3, 0x4eba, 0x0758, 0x7104,
          0x32d9, 0x28f3, 0x4401, 0x85c5, 0xb695, 0xb899, 0xc0f2, 0xffff},
         {0x7f43, 0xd202, 0x24c9, 0x69f3, 0x74dc, 0x1a69, 0xeaee, 0x5405,
          0x1755, 0x4bb8, 0x04e3, 0x2fd2, 0xada8, 0x39eb, 0x5b4d, 0x96ca}},
        {{0x807b, 0x7112, 0xc088, 0xdafd, 0x02fa, 0x9d95, 0x5e42, 0xc033,
          0xde0a, 0xeecf, 0x8e90, 0x8da1, 0xb17e, 0x9a5b, 0x4c6d, 0x1914},
         {0x4871, 0xd1cb, 0x47d7, 0x327f, 0x09ec, 0x97bb, 0x2fae, 0xd346,
          0x6b78, 0x3707, 0xfeb2, 0xa6ab, 0x13df, 0x76b0, 0x8fb9, 0xffb3},
         {0x179e, 0xb63b, 0x4784, 0x231e, 0x9f42, 0x7f1a, 0xa3fb, 0xdd8c,
          0xd1eb, 0xb4c9, 0x8ca7, 0x018c, 0xf691, 0x576c, 0xa7d6, 0xce27}},
        {{0x5f45, 0x7c64, 0x083d, 0xedd5, 0x08a0, 0x0c64, 0x6c6f, 0xec3c,
          0xe2fb, 0x352c, 0x9303, 0x75e4, 0xb4e0, 0x8b09, 0xaca4, 0x7025},
         {0x1025, 0xb482, 0xfed5, 0xa678, 0x8966, 0x9359, 0x5329, 0x98bb,
          0x85b2, 0x73ba, 0x9982, 0x6fdc, 0xf190, 0xbe8c, 0xdc5c, 0xfd93},
         {0x83a2, 0x87a4, 0xa680, 0x52a1, 0x1ba1, 0x8848, 0x5db7, 0x9744,
          0x409c, 0x0745, 0x0e1e, 0x1cfc, 0x00cd, 0xf573, 0x2071, 0xccaa}},
        {{0xf61f, 0x63d4, 0x536c, 0x9eb9, 0x5ddd, 0xbb11, 0x9014, 0xe904,
          0xfe01, 0x6b45, 0x1858, 0xcb5b, 0x4c38, 0x43e1, 0x381d, 0x7f94},
         {0xf61f, 0x63d4, 0xd810, 0x7ca3, 0x8a04, 0x4b83, 0x11fc, 0xdf94,
          0x4169, 0xbd05, 0x608e, 0x7151, 0x4fbf, 0xb31a, 0x38a7, 0xa29b},
         {0xe621, 0xdfa5, 0x3d06, 0x1d03, 0x81e6, 0x00da, 0x53a6, 0x965e,
          0x93e5, 0x2164, 0x5b61, 0x59b8, 0xa629, 0x8d73, 0x699a, 0x6111}},
        {{0x4cc3, 0xd29e, 0xf4a3, 0x3428, 0x2048, 0xeec9, 0x5f50, 0x99a4,
          0x6de9, 0x05f2, 0x5aa9, 0x5fd2, 0x98b4, 0x1adc, 0x225f, 0x777f},
         {0xe649, 0x37da, 0x5ba6, 0x5765, 0x3f4a, 0x8a1c, 0x2e79, 0xf550,
          0x1a54, 0xcd1e, 0x7218, 0x3c3c, 0x6311, 0xfe28, 0x95fb, 0xed97},
         {0xe9b6, 0x0c47, 0x3f0e, 0x849b, 0x11f8, 0xe599, 0x5e4d, 0xd618,
          0xa06d, 0x33a0, 0x9a3e, 0x44db, 0xded8, 0x10f0, 0x94d2, 0x81fb}},
        {{0x2e59, 0x7025, 0xd413, 0x455a, 0x1ce3, 0xbd45, 0x7263, 0x27f7,
          0x23e3, 0x518e, 0xbe06, 0xc8c4, 0xe332, 0x4276, 0x68b4, 0xb166},
         {0x596f, 0x0cf6, 0xc8ec, 0x787b, 0x04c1, 0x473c, 0xd2b8, 0x8d54,
          0x9cdf, 0x77f2, 0xd3f3, 0x6735, 0x0638, 0xf80e, 0x9467, 0xc6aa},
         {0xc7e7, 0x1822, 0xb62a, 0xec0d, 0x89cd, 0x7846, 0xbfa2, 0x35d5,
          0xfa38, 0x870f, 0x494b, 0x1697, 0x8b17, 0xf904, 0x10b6, 0x9822}},
        {{0x6d5b, 0x1d4f, 0x0aaf, 0x807b, 0x35fb, 0x7ee8, 0x00c6, 0x059a,
          0xddf0, 0x1fb1, 0xc38a, 0xd78e, 0x2aa4, 0x79e7, 0xad28, 0xc3f1},
         {0xe3bb, 0x174e, 0xe0a8, 0x74b6, 0xbd5b, 0x35f6, 0x6d23, 0x6328,
          0xc11f, 0x83e1, 0xf928, 0xa918, 0x838e, 0xbf43, 0xe243, 0xfffb},
         {0x9cf2, 0x6b8b, 0x3476, 0x9d06, 0xdcf2, 0xdb8a, 0x89cd, 0x4857,
          0x75c2, 0xabb8, 0x490b, 0xc9bd, 0x890e, 0xe36e, 0xd552, 0xfffa}},
        {{0x2f09, 0x9d62, 0xa9fc, 0xf090, 0xd6d1, 0x9d1d, 0x1828, 0xe413,
          0xc92b, 0x3d5a, 0x1373, 0x368c, 0xbaf2, 0x2158, 0x71eb, 0x08a3},
         {0x2f09, 0x1d62, 0x4630, 0x0de1, 0x06dc, 0xf7f1, 0xc161, 0x1e92,
          0x7495, 0x97e4, 0x94b6, 0xa39e, 0x4f1b, 0x18f8, 0x7bd4, 0x0c4c},
         {0xeb3d, 0x723d, 0x0907, 0x525b, 0x463a, 0x49a8, 0xc6b8, 0xce7f,
          0x740c, 0x0d7d, 0xa83b, 0x457f, 0xae8e, 0xc6af, 0xd331, 0x0475}},
        {{0x6abd, 0xc7af, 0x3e4e, 0x95fd, 0x8fc4, 0xee25, 0x1f9c, 0x0afe,
          0x291d, 0xcde0, 0x48f4, 0xb2e8, 0xf7af, 0x8f8d, 0x0bd6, 0x078d},
         {0x4037, 0xbf0e, 0x2081, 0xf363, 0x13b2, 0x381e, 0xfb6e, 0x818e,
          0x27e4, 0x5662, 0x18b0, 0x0cd2, 0x81f5, 0x9415, 0x0d6c, 0xf9fb},
         {0xd205, 0x0981, 0x0498, 0x1f08, 0xdb93, 0x1732, 0x0579, 0x1424,
          0xad95, 0x642f, 0x050c, 0x1d6d, 0xfc95, 0xfc4a, 0xd41b, 0x3521}},
        {{0xf23a, 0x4633, 0xaef4, 0x1a92, 0x3c8b, 0x1f09, 0x30f3, 0x4c56,
          0x2a2f, 0x4f62, 0xf5e4, 0x8329, 0x63cc, 0xb593, 0xec6a, 0xc428},
         {0x93a7, 0xfcf6, 0x606d, 0xd4b2, 0x2aad, 0x28b4, 0xc65b, 0x8998,
          0x4e08, 0xd178, 0x0900, 0xc82b, 0x7470, 0xa342, 0x7c0f, 0xffff},
         {0x315f, 0xf304, 0xeb7b, 0xe5c3, 0x1451, 0x6311, 0x8f37, 0x93a8,
          0x4a38, 0xa6c6, 0xe393, 0x1087, 0x6301, 0xd673, 0x4ec4, 0xffff}},
        {{0x892e, 0xeed0, 0x1165, 0xcbc1, 0x5545, 0xa280, 0x7243, 0x10c9,
          0x9536, 0x36af, 0xb3fc, 0x2d7c, 0xe8a5, 0x09d6, 0xe1d4, 0xe85d},
         {0xae09, 0xc28a, 0xd777, 0xbd80, 0x23d6, 0xf980, 0xeb7c, 0x4e0e,
          0xf7dc, 0x6475, 0xf10a, 0x2d33, 0x5dfd, 0x797a, 0x7f1c, 0xf71a},
         {0x4064, 0x8717, 0xd091, 0x80b0, 0x4527, 0x8442, 0xac8b, 0x9614,
          0xc633, 0x35f5, 0x7714, 0x2e83, 0x4aaa, 0xd2e4, 0x1acd, 0x0562}},
        {{0xdb64, 0x0937, 0x308b, 0x53b0, 0x00e8, 0xc77f, 0x2f30, 0x37f7,
          0x79ce, 0xeb7f, 0xde81, 0x9286, 0xafda, 0x0e62, 0xae00, 0x0067},
         {0x2cc7, 0xd362, 0xb161, 0x0557, 0x4ff2, 0xb9c8, 0x06fe, 0x5f2b,
          0xde33, 0x0190, 0x28c6, 0xb886, 0xee2b, 0x5a4e, 0x3289, 0x0185},
         {0x4215, 0x923e, 0xf34f, 0xb362, 0x88f8, 0xceec, 0xafdd, 0x7f42,
          0x0c57, 0x56b2, 0xa366, 0x6a08, 0x0826, 0xfb8f, 0x1b03, 0x0163}},
        {{0xa4ba, 0x8408, 0x810a, 0xdeba, 0x47a3, 0x853a, 0xeb64, 0x2f74,
          0x3039, 0x038c, 0x7fbb, 0x498e, 0xd1e9, 0x46fb, 0x5691, 0x32a4},
         {0xd749, 0xb49d, 0x20b7, 0x2af6, 0xd34a, 0xd2da, 0x0a10, 0xf781,
          0x58c9, 0x171f, 0x3cb6, 0x6337, 0x88cd, 0xcf1e, 0xb246, 0x7351},
         {0xf729, 0xcf0a, 0x96ea, 0x032c, 0x4a8f, 0x42fe, 0xbac8, 0xec65,
          0x1510, 0x0d75, 0x4c17, 0x8d29, 0xa03f, 0x8b7e, 0x2c49, 0x0000}},
        {{0x0fa4, 0x8e1c, 0x3788, 0xba3c, 0x8d52, 0xd89d, 0x12c8, 0xeced,
          0x9fe6, 0x9b88, 0xecf3, 0xe3c8, 0xac48, 0x76ed, 0xf23e, 0xda79},
         {0x1103, 0x227c, 0x5b00, 0x3fcf, 0xc5d0, 0x2d28, 0x8020, 0x4d1c,
          0xc6b9, 0x67f9, 0x6f39, 0x989a, 0xda53, 0x3847, 0xd416, 0xe0d0},
         {0xdd8e, 0xcf31, 0x3710, 0x7e44, 0xa511, 0x933c, 0x0cc3, 0x5145,
          0xf632, 0x5e1d, 0x038f, 0x5ce7, 0x7265, 0xda9d, 0xded6, 0x08f8}},
        {{0xe2c8, 0x91d5, 0xa5f5, 0x735f, 0x6b58, 0x56dc, 0xb39d, 0x5c4a,
          0x57d0, 0xa1c2, 0xd92f, 0x9ad4, 0xf7c4, 0x51dd, 0xaf5c, 0x0096},
         {0x1739, 0x7207, 0x7505, 0xbf35, 0x42de, 0x0a29, 0xa962, 0xdedf,
          0x53e8, 0x12bf, 0xcde7, 0xd8e2, 0x8d4d, 0x2c4b, 0xb1b1, 0x0628},
         {0x992d, 0xe3a7, 0xb422, 0xc198, 0x23ab, 0xa6ef, 0xb45d, 0x50da,
          0xa738, 0x014a, 0x2310, 0x85fb, 0x5fe8, 0x1b18, 0x1774, 0x03a7}},
        {{0x1f16, 0x2b09, 0x0236, 0xee90, 0xccf9, 0x9775, 0x8130, 0x4c91,
          0x9091, 0x310b, 0x6dc4, 0x86f6, 0xc2e8, 0xef60, 0xfc0e, 0xf3a4},
         {0x9f49, 0xac15, 0x02af, 0x110f, 0xc59d, 0x5677, 0xa1a9, 0x38d5,
          0x914f, 0xa909, 0x3a3a, 0x4a39, 0x3703, 0xea30, 0x73da, 0xffad},
         {0x15ed, 0xdd16, 0x83c7, 0x270a, 0x862f, 0xd8ad, 0xcaa1, 0x5f41,
          0x99a9, 0x3fc8, 0x7bb2, 0x360a, 0xb06d, 0xfadc, 0x1b36, 0xffa8}},
        {{0xc4e0, 0xb8fd, 0x5106, 0xe169, 0x754c, 0xa58c, 0xc413, 0x8224,
          0x5483, 0x63ec, 0xd477, 0x8473, 0x4778, 0x9281, 0x0000, 0x0000},
         {0x85e1, 0xff54, 0xb200, 0xe413, 0xf4f4, 0x4c0f, 0xfcec, 0xc183,
          0x60d3, 0x1b0c, 0x3834, 0x601c, 0x943c, 0xbe6e, 0x0002, 0x0000},
         {0xf4f8, 0xfd5e, 0x61ef, 0xece8, 0x9199, 0xe5c4, 0x05a6, 0xe6c3,
          0xc4ae, 0x8b28, 0x66b1, 0x8a95, 0x9ece, 0x8f4a, 0x0001, 0x0000}},
        {{0xeae9, 0xa1b4, 0xc6d8, 0x2411, 0x2b5a, 0x1dd0, 0x2dc9, 0xb57b,
          0x5ccd, 0x4957, 0xaf59, 0xa04b, 0x5f42, 0xab7c, 0x2826, 0x526f},
         {0xf407, 0x165a, 0xb724, 0x2f12, 0x2ea1, 0x470b, 0x4464, 0xbd35,
          0x606f, 0xd73e, 0x50d3, 0x8a7f, 0x8029, 0x7ffc, 0xbe31, 0x6cfb},
         {0x8171, 0x1f4c, 0xced2, 0x9c99, 0x6d7e, 0x5a0f, 0xfefb, 0x59e3,
          0xa0c8, 0xabd9, 0xc4c5, 0x57d3, 0xbfa3, 0x4f11, 0x96a2, 0x5a7d}},
        {{0xe068, 0x4cc0, 0x8bcd, 0xc903, 0x9e52, 0xb3e1, 0xd745, 0x0995,
          0xdd8f, 0xf14b, 0xd2ac, 0xd65a, 0xda1d, 0xa742, 0xbac5, 0x474c},
         {0x7481, 0xf2ad, 0x9757, 0x2d82, 0xb683, 0xb16b, 0x0002, 0x7b60,
          0x8f0c, 0x2594, 0x8f64, 0x3b7a, 0x3552, 0x8d9d, 0xb9d7, 0x67eb},
         {0xcaab, 0xb9a1, 0xf966, 0xe311, 0x5b34, 0x0fa0, 0x6abc, 0x8134,
          0xab3d, 0x90f6, 0x1984, 0x9232, 0xec17, 0x74e5, 0x2ceb, 0x434e}},
        {{0x0fb1, 0x7a55, 0x1a5c, 0x53eb, 0xd7b3, 0x7a01, 0xca32, 0x31f6,
          0x3b74, 0x679e, 0x1501, 0x6c57, 0xdb20, 0x8b7c, 0xd7d0, 0x8097},
         {0xb127, 0xb20c, 0xe3a2, 0x96f3, 0xe0d8, 0xd50c, 0x14b4, 0x0b40,
          0x6eeb, 0xa258, 0x99db, 0x3c8c, 0x0f51, 0x4198, 0x3887, 0xffd0},
         {0x0273, 0x9f8c, 0x9669, 0xbbba, 0x1c49, 0x767c, 0xc2af, 0x59f0,
          0x1366, 0xd397, 0x63ac, 0x6fe8, 0x1a9a, 0x1259, 0x01d0, 0x0016}},
        {{0x7876, 0x2a35, 0xa24a, 0x433e, 0x5501, 0x573c, 0xd76d, 0xcb82,
          0x1334, 0xb4a6, 0xf290, 0xc797, 0xeae9, 0x2b83, 0x1e2b, 0x8b14},
         {0x3885, 0x8aef, 0x9dea, 0x2b8c, 0xdd7c, 0xd7cd, 0xb0cc, 0x05ee,
          0x361b, 0x3800, 0xb0d4, 0x4c23, 0xbd3f, 0x5180, 0x9783, 0xff80},
         {0xab36, 0x3104, 0xdae8, 0x0704, 0x4a28, 0x6714, 0x824b, 0x0051,
          0x8134, 0x1f6a, 0x712d, 0x1f03, 0x03b2, 0xecac, 0x377d, 0xfef9}}
    };

    int i, j, ok;

    /* Test known inputs/outputs */
    for (i = 0; (size_t)i < sizeof(CASES) / sizeof(CASES[0]); ++i) {
        uint16_t out[16];
        test_modinv32_uint16(out, CASES[i][0], CASES[i][1]);
        for (j = 0; j < 16; ++j) CHECK(out[j] == CASES[i][2][j]);
#ifdef SECP256K1_WIDEMUL_INT128
        test_modinv64_uint16(out, CASES[i][0], CASES[i][1]);
        for (j = 0; j < 16; ++j) CHECK(out[j] == CASES[i][2][j]);
#endif
    }

    for (i = 0; i < 100 * COUNT; ++i) {
        /* 256-bit numbers in 16-uint16_t's notation */
        static const uint16_t ZERO[16] = {0};
        uint16_t xd[16];  /* the number (in range [0,2^256)) to be inverted */
        uint16_t md[16];  /* the modulus (odd, in range [3,2^256)) */
        uint16_t id[16];  /* the inverse of xd mod md */

        /* generate random xd and md, so that md is odd, md>1, xd<md, and gcd(xd,md)=1 */
        do {
            /* generate random xd and md (with many subsequent 0s and 1s) */
            secp256k1_testrand256_test((unsigned char*)xd);
            secp256k1_testrand256_test((unsigned char*)md);
            md[0] |= 1; /* modulus must be odd */
            /* If modulus is 1, find another one. */
            ok = md[0] != 1;
            for (j = 1; j < 16; ++j) ok |= md[j] != 0;
            mulmod256(xd, xd, NULL, md); /* Make xd = xd mod md */
        } while (!(ok && coprime(xd, md)));

        test_modinv32_uint16(id, xd, md);
#ifdef SECP256K1_WIDEMUL_INT128
        test_modinv64_uint16(id, xd, md);
#endif

        /* In a few cases, also test with input=0 */
        if (i < COUNT) {
            test_modinv32_uint16(id, ZERO, md);
#ifdef SECP256K1_WIDEMUL_INT128
            test_modinv64_uint16(id, ZERO, md);
#endif
        }
    }
}

/***** INT128 TESTS *****/

#ifdef SECP256K1_WIDEMUL_INT128
/* Add two 256-bit numbers (represented as 16 uint16_t's in LE order) together mod 2^256. */
static void add256(uint16_t* out, const uint16_t* a, const uint16_t* b) {
    int i;
    uint32_t carry = 0;
    for (i = 0; i < 16; ++i) {
        carry += a[i];
        carry += b[i];
        out[i] = carry;
        carry >>= 16;
    }
}

/* Negate a 256-bit number (represented as 16 uint16_t's in LE order) mod 2^256. */
static void neg256(uint16_t* out, const uint16_t* a) {
    int i;
    uint32_t carry = 1;
    for (i = 0; i < 16; ++i) {
        carry += (uint16_t)~a[i];
        out[i] = carry;
        carry >>= 16;
    }
}

/* Right-shift a 256-bit number (represented as 16 uint16_t's in LE order). */
static void rshift256(uint16_t* out, const uint16_t* a, int n, int sign_extend) {
    uint16_t sign = sign_extend && (a[15] >> 15);
    int i, j;
    for (i = 15; i >= 0; --i) {
        uint16_t v = 0;
        for (j = 0; j < 16; ++j) {
            int frompos = i*16 + j + n;
            if (frompos >= 256) {
                v |= sign << j;
            } else {
                v |= ((uint16_t)((a[frompos >> 4] >> (frompos & 15)) & 1)) << j;
            }
        }
        out[i] = v;
    }
}

/* Load a 64-bit unsigned integer into an array of 16 uint16_t's in LE order representing a 256-bit value. */
static void load256u64(uint16_t* out, uint64_t v, int is_signed) {
    int i;
    uint64_t sign = is_signed && (v >> 63) ? UINT64_MAX : 0;
    for (i = 0; i < 4; ++i) {
        out[i] = v >> (16 * i);
    }
    for (i = 4; i < 16; ++i) {
        out[i] = sign;
    }
}

/* Load a 128-bit unsigned integer into an array of 16 uint16_t's in LE order representing a 256-bit value. */
static void load256two64(uint16_t* out, uint64_t hi, uint64_t lo, int is_signed) {
    int i;
    uint64_t sign = is_signed && (hi >> 63) ? UINT64_MAX : 0;
    for (i = 0; i < 4; ++i) {
        out[i] = lo >> (16 * i);
    }
    for (i = 4; i < 8; ++i) {
        out[i] = hi >> (16 * (i - 4));
    }
    for (i = 8; i < 16; ++i) {
        out[i] = sign;
    }
}

/* Check whether the 256-bit value represented by array of 16-bit values is in range -2^127 < v < 2^127. */
static int int256is127(const uint16_t* v) {
    int all_0 = ((v[7] & 0x8000) == 0), all_1 = ((v[7] & 0x8000) == 0x8000);
    int i;
    for (i = 8; i < 16; ++i) {
        if (v[i] != 0) all_0 = 0;
        if (v[i] != 0xffff) all_1 = 0;
    }
    return all_0 || all_1;
}

static void load256u128(uint16_t* out, const secp256k1_uint128* v) {
    uint64_t lo = secp256k1_u128_to_u64(v), hi = secp256k1_u128_hi_u64(v);
    load256two64(out, hi, lo, 0);
}

static void load256i128(uint16_t* out, const secp256k1_int128* v) {
    uint64_t lo;
    int64_t hi;
    secp256k1_int128 c = *v;
    lo = secp256k1_i128_to_u64(&c);
    secp256k1_i128_rshift(&c, 64);
    hi = secp256k1_i128_to_i64(&c);
    load256two64(out, hi, lo, 1);
}

static void run_int128_test_case(void) {
    unsigned char buf[32];
    uint64_t v[4];
    secp256k1_int128 swa, swz;
    secp256k1_uint128 uwa, uwz;
    uint64_t ub, uc;
    int64_t sb, sc;
    uint16_t rswa[16], rswz[32], rswr[32], ruwa[16], ruwz[32], ruwr[32];
    uint16_t rub[16], ruc[16], rsb[16], rsc[16];
    int i;

    /* Generate 32-byte random value. */
    secp256k1_testrand256_test(buf);
    /* Convert into 4 64-bit integers. */
    for (i = 0; i < 4; ++i) {
        uint64_t vi = 0;
        int j;
        for (j = 0; j < 8; ++j) vi = (vi << 8) + buf[8*i + j];
        v[i] = vi;
    }
    /* Convert those into a 128-bit value and two 64-bit values (signed and unsigned). */
    secp256k1_u128_load(&uwa, v[1], v[0]);
    secp256k1_i128_load(&swa, v[1], v[0]);
    ub = v[2];
    sb = v[2];
    uc = v[3];
    sc = v[3];
    /* Load those also into 16-bit array representations. */
    load256u128(ruwa, &uwa);
    load256i128(rswa, &swa);
    load256u64(rub, ub, 0);
    load256u64(rsb, sb, 1);
    load256u64(ruc, uc, 0);
    load256u64(rsc, sc, 1);
    /* test secp256k1_u128_mul */
    mulmod256(ruwr, rub, ruc, NULL);
    secp256k1_u128_mul(&uwz, ub, uc);
    load256u128(ruwz, &uwz);
    CHECK(secp256k1_memcmp_var(ruwr, ruwz, 16) == 0);
    /* test secp256k1_u128_accum_mul */
    mulmod256(ruwr, rub, ruc, NULL);
    add256(ruwr, ruwr, ruwa);
    uwz = uwa;
    secp256k1_u128_accum_mul(&uwz, ub, uc);
    load256u128(ruwz, &uwz);
    CHECK(secp256k1_memcmp_var(ruwr, ruwz, 16) == 0);
    /* test secp256k1_u128_accum_u64 */
    add256(ruwr, rub, ruwa);
    uwz = uwa;
    secp256k1_u128_accum_u64(&uwz, ub);
    load256u128(ruwz, &uwz);
    CHECK(secp256k1_memcmp_var(ruwr, ruwz, 16) == 0);
    /* test secp256k1_u128_rshift */
    rshift256(ruwr, ruwa, uc % 128, 0);
    uwz = uwa;
    secp256k1_u128_rshift(&uwz, uc % 128);
    load256u128(ruwz, &uwz);
    CHECK(secp256k1_memcmp_var(ruwr, ruwz, 16) == 0);
    /* test secp256k1_u128_to_u64 */
    CHECK(secp256k1_u128_to_u64(&uwa) == v[0]);
    /* test secp256k1_u128_hi_u64 */
    CHECK(secp256k1_u128_hi_u64(&uwa) == v[1]);
    /* test secp256k1_u128_from_u64 */
    secp256k1_u128_from_u64(&uwz, ub);
    load256u128(ruwz, &uwz);
    CHECK(secp256k1_memcmp_var(rub, ruwz, 16) == 0);
    /* test secp256k1_u128_check_bits */
    {
        int uwa_bits = 0;
        int j;
        for (j = 0; j < 128; ++j) {
            if (ruwa[j / 16] >> (j % 16)) uwa_bits = 1 + j;
        }
        for (j = 0; j < 128; ++j) {
            CHECK(secp256k1_u128_check_bits(&uwa, j) == (uwa_bits <= j));
        }
    }
    /* test secp256k1_i128_mul */
    mulmod256(rswr, rsb, rsc, NULL);
    secp256k1_i128_mul(&swz, sb, sc);
    load256i128(rswz, &swz);
    CHECK(secp256k1_memcmp_var(rswr, rswz, 16) == 0);
    /* test secp256k1_i128_accum_mul */
    mulmod256(rswr, rsb, rsc, NULL);
    add256(rswr, rswr, rswa);
    if (int256is127(rswr)) {
        swz = swa;
        secp256k1_i128_accum_mul(&swz, sb, sc);
        load256i128(rswz, &swz);
        CHECK(secp256k1_memcmp_var(rswr, rswz, 16) == 0);
    }
    /* test secp256k1_i128_det */
    {
        uint16_t rsd[16], rse[16], rst[32];
        int64_t sd = v[0], se = v[1];
        load256u64(rsd, sd, 1);
        load256u64(rse, se, 1);
        mulmod256(rst, rsc, rsd, NULL);
        neg256(rst, rst);
        mulmod256(rswr, rsb, rse, NULL);
        add256(rswr, rswr, rst);
        secp256k1_i128_det(&swz, sb, sc, sd, se);
        load256i128(rswz, &swz);
        CHECK(secp256k1_memcmp_var(rswr, rswz, 16) == 0);
    }
    /* test secp256k1_i128_rshift */
    rshift256(rswr, rswa, uc % 127, 1);
    swz = swa;
    secp256k1_i128_rshift(&swz, uc % 127);
    load256i128(rswz, &swz);
    CHECK(secp256k1_memcmp_var(rswr, rswz, 16) == 0);
    /* test secp256k1_i128_to_u64 */
    CHECK(secp256k1_i128_to_u64(&swa) == v[0]);
    /* test secp256k1_i128_from_i64 */
    secp256k1_i128_from_i64(&swz, sb);
    load256i128(rswz, &swz);
    CHECK(secp256k1_memcmp_var(rsb, rswz, 16) == 0);
    /* test secp256k1_i128_to_i64 */
    CHECK(secp256k1_i128_to_i64(&swz) == sb);
    /* test secp256k1_i128_eq_var */
    {
        int expect = (uc & 1);
        swz = swa;
        if (!expect) {
            /* Make sure swz != swa */
            uint64_t v0c = v[0], v1c = v[1];
            if (ub & 64) {
                v1c ^= (((uint64_t)1) << (ub & 63));
            } else {
                v0c ^= (((uint64_t)1) << (ub & 63));
            }
            secp256k1_i128_load(&swz, v1c, v0c);
        }
        CHECK(secp256k1_i128_eq_var(&swa, &swz) == expect);
    }
    /* test secp256k1_i128_check_pow2 (sign == 1) */
    {
        int expect = (uc & 1);
        int pos = ub % 127;
        if (expect) {
            /* If expect==1, set swz to exactly 2^pos. */
            uint64_t hi = 0;
            uint64_t lo = 0;
            if (pos >= 64) {
                hi = (((uint64_t)1) << (pos & 63));
            } else {
                lo = (((uint64_t)1) << (pos & 63));
            }
            secp256k1_i128_load(&swz, hi, lo);
        } else {
            /* If expect==0, set swz = swa, but update expect=1 if swa happens to equal 2^pos. */
            if (pos >= 64) {
                if ((v[1] == (((uint64_t)1) << (pos & 63))) && v[0] == 0) expect = 1;
            } else {
                if ((v[0] == (((uint64_t)1) << (pos & 63))) && v[1] == 0) expect = 1;
            }
            swz = swa;
        }
        CHECK(secp256k1_i128_check_pow2(&swz, pos, 1) == expect);
    }
    /* test secp256k1_i128_check_pow2 (sign == -1) */
    {
        int expect = (uc & 1);
        int pos = ub % 127;
        if (expect) {
            /* If expect==1, set swz to exactly -2^pos. */
            uint64_t hi = ~(uint64_t)0;
            uint64_t lo = ~(uint64_t)0;
            if (pos >= 64) {
                hi <<= (pos & 63);
                lo = 0;
            } else {
                lo <<= (pos & 63);
            }
            secp256k1_i128_load(&swz, hi, lo);
        } else {
            /* If expect==0, set swz = swa, but update expect=1 if swa happens to equal -2^pos. */
            if (pos >= 64) {
                if ((v[1] == ((~(uint64_t)0) << (pos & 63))) && v[0] == 0) expect = 1;
            } else {
                if ((v[0] == ((~(uint64_t)0) << (pos & 63))) && v[1] == ~(uint64_t)0) expect = 1;
            }
            swz = swa;
        }
        CHECK(secp256k1_i128_check_pow2(&swz, pos, -1) == expect);
    }
}

static void run_int128_tests(void) {
    {   /* secp256k1_u128_accum_mul */
        secp256k1_uint128 res;

        /* Check secp256k1_u128_accum_mul overflow */
        secp256k1_u128_mul(&res, UINT64_MAX, UINT64_MAX);
        secp256k1_u128_accum_mul(&res, UINT64_MAX, UINT64_MAX);
        CHECK(secp256k1_u128_to_u64(&res) == 2);
        CHECK(secp256k1_u128_hi_u64(&res) == 18446744073709551612U);
    }
    {   /* secp256k1_u128_accum_mul */
        secp256k1_int128 res;

        /* Compute INT128_MAX = 2^127 - 1 with secp256k1_i128_accum_mul */
        secp256k1_i128_mul(&res, INT64_MAX, INT64_MAX);
        secp256k1_i128_accum_mul(&res, INT64_MAX, INT64_MAX);
        CHECK(secp256k1_i128_to_u64(&res) == 2);
        secp256k1_i128_accum_mul(&res, 4, 9223372036854775807);
        secp256k1_i128_accum_mul(&res, 1, 1);
        CHECK(secp256k1_i128_to_u64(&res) == UINT64_MAX);
        secp256k1_i128_rshift(&res, 64);
        CHECK(secp256k1_i128_to_i64(&res) == INT64_MAX);

        /* Compute INT128_MIN = - 2^127 with secp256k1_i128_accum_mul */
        secp256k1_i128_mul(&res, INT64_MAX, INT64_MIN);
        CHECK(secp256k1_i128_to_u64(&res) == (uint64_t)INT64_MIN);
        secp256k1_i128_accum_mul(&res, INT64_MAX, INT64_MIN);
        CHECK(secp256k1_i128_to_u64(&res) == 0);
        secp256k1_i128_accum_mul(&res, 2, INT64_MIN);
        CHECK(secp256k1_i128_to_u64(&res) == 0);
        secp256k1_i128_rshift(&res, 64);
        CHECK(secp256k1_i128_to_i64(&res) == INT64_MIN);
    }
    {
        /* Randomized tests. */
        int i;
        for (i = 0; i < 256 * COUNT; ++i) run_int128_test_case();
    }
}
#endif

/***** SCALAR TESTS *****/

static void scalar_test(void) {
    secp256k1_scalar s;
    secp256k1_scalar s1;
    secp256k1_scalar s2;
    unsigned char c[32];

    /* Set 's' to a random scalar, with value 'snum'. */
    random_scalar_order_test(&s);

    /* Set 's1' to a random scalar, with value 's1num'. */
    random_scalar_order_test(&s1);

    /* Set 's2' to a random scalar, with value 'snum2', and byte array representation 'c'. */
    random_scalar_order_test(&s2);
    secp256k1_scalar_get_b32(c, &s2);

    {
        int i;
        /* Test that fetching groups of 4 bits from a scalar and recursing n(i)=16*n(i-1)+p(i) reconstructs it. */
        secp256k1_scalar n;
        secp256k1_scalar_set_int(&n, 0);
        for (i = 0; i < 256; i += 4) {
            secp256k1_scalar t;
            int j;
            secp256k1_scalar_set_int(&t, secp256k1_scalar_get_bits(&s, 256 - 4 - i, 4));
            for (j = 0; j < 4; j++) {
                secp256k1_scalar_add(&n, &n, &n);
            }
            secp256k1_scalar_add(&n, &n, &t);
        }
        CHECK(secp256k1_scalar_eq(&n, &s));
    }

    {
        /* Test that fetching groups of randomly-sized bits from a scalar and recursing n(i)=b*n(i-1)+p(i) reconstructs it. */
        secp256k1_scalar n;
        int i = 0;
        secp256k1_scalar_set_int(&n, 0);
        while (i < 256) {
            secp256k1_scalar t;
            int j;
            int now = secp256k1_testrand_int(15) + 1;
            if (now + i > 256) {
                now = 256 - i;
            }
            secp256k1_scalar_set_int(&t, secp256k1_scalar_get_bits_var(&s, 256 - now - i, now));
            for (j = 0; j < now; j++) {
                secp256k1_scalar_add(&n, &n, &n);
            }
            secp256k1_scalar_add(&n, &n, &t);
            i += now;
        }
        CHECK(secp256k1_scalar_eq(&n, &s));
    }

    {
        /* test secp256k1_scalar_shr_int */
        secp256k1_scalar r;
        int i;
        random_scalar_order_test(&r);
        for (i = 0; i < 100; ++i) {
            int low;
            int shift = 1 + secp256k1_testrand_int(15);
            int expected = r.d[0] % (1ULL << shift);
            low = secp256k1_scalar_shr_int(&r, shift);
            CHECK(expected == low);
        }
    }

    {
        /* Test commutativity of add. */
        secp256k1_scalar r1, r2;
        secp256k1_scalar_add(&r1, &s1, &s2);
        secp256k1_scalar_add(&r2, &s2, &s1);
        CHECK(secp256k1_scalar_eq(&r1, &r2));
    }

    {
        secp256k1_scalar r1, r2;
        secp256k1_scalar b;
        int i;
        /* Test add_bit. */
        int bit = secp256k1_testrand_bits(8);
        secp256k1_scalar_set_int(&b, 1);
        CHECK(secp256k1_scalar_is_one(&b));
        for (i = 0; i < bit; i++) {
            secp256k1_scalar_add(&b, &b, &b);
        }
        r1 = s1;
        r2 = s1;
        if (!secp256k1_scalar_add(&r1, &r1, &b)) {
            /* No overflow happened. */
            secp256k1_scalar_cadd_bit(&r2, bit, 1);
            CHECK(secp256k1_scalar_eq(&r1, &r2));
            /* cadd is a noop when flag is zero */
            secp256k1_scalar_cadd_bit(&r2, bit, 0);
            CHECK(secp256k1_scalar_eq(&r1, &r2));
        }
    }

    {
        /* Test commutativity of mul. */
        secp256k1_scalar r1, r2;
        secp256k1_scalar_mul(&r1, &s1, &s2);
        secp256k1_scalar_mul(&r2, &s2, &s1);
        CHECK(secp256k1_scalar_eq(&r1, &r2));
    }

    {
        /* Test associativity of add. */
        secp256k1_scalar r1, r2;
        secp256k1_scalar_add(&r1, &s1, &s2);
        secp256k1_scalar_add(&r1, &r1, &s);
        secp256k1_scalar_add(&r2, &s2, &s);
        secp256k1_scalar_add(&r2, &s1, &r2);
        CHECK(secp256k1_scalar_eq(&r1, &r2));
    }

    {
        /* Test associativity of mul. */
        secp256k1_scalar r1, r2;
        secp256k1_scalar_mul(&r1, &s1, &s2);
        secp256k1_scalar_mul(&r1, &r1, &s);
        secp256k1_scalar_mul(&r2, &s2, &s);
        secp256k1_scalar_mul(&r2, &s1, &r2);
        CHECK(secp256k1_scalar_eq(&r1, &r2));
    }

    {
        /* Test distributitivity of mul over add. */
        secp256k1_scalar r1, r2, t;
        secp256k1_scalar_add(&r1, &s1, &s2);
        secp256k1_scalar_mul(&r1, &r1, &s);
        secp256k1_scalar_mul(&r2, &s1, &s);
        secp256k1_scalar_mul(&t, &s2, &s);
        secp256k1_scalar_add(&r2, &r2, &t);
        CHECK(secp256k1_scalar_eq(&r1, &r2));
    }

    {
        /* Test square. */
        secp256k1_scalar r1, r2;
        secp256k1_scalar_sqr(&r1, &s1);
        secp256k1_scalar_mul(&r2, &s1, &s1);
        CHECK(secp256k1_scalar_eq(&r1, &r2));
    }

    {
        /* Test multiplicative identity. */
        secp256k1_scalar r1;
        secp256k1_scalar_mul(&r1, &s1, &secp256k1_scalar_one);
        CHECK(secp256k1_scalar_eq(&r1, &s1));
    }

    {
        /* Test additive identity. */
        secp256k1_scalar r1;
        secp256k1_scalar_add(&r1, &s1, &secp256k1_scalar_zero);
        CHECK(secp256k1_scalar_eq(&r1, &s1));
    }

    {
        /* Test zero product property. */
        secp256k1_scalar r1;
        secp256k1_scalar_mul(&r1, &s1, &secp256k1_scalar_zero);
        CHECK(secp256k1_scalar_eq(&r1, &secp256k1_scalar_zero));
    }

}

static void run_scalar_set_b32_seckey_tests(void) {
    unsigned char b32[32];
    secp256k1_scalar s1;
    secp256k1_scalar s2;

    /* Usually set_b32 and set_b32_seckey give the same result */
    random_scalar_order_b32(b32);
    secp256k1_scalar_set_b32(&s1, b32, NULL);
    CHECK(secp256k1_scalar_set_b32_seckey(&s2, b32) == 1);
    CHECK(secp256k1_scalar_eq(&s1, &s2) == 1);

    memset(b32, 0, sizeof(b32));
    CHECK(secp256k1_scalar_set_b32_seckey(&s2, b32) == 0);
    memset(b32, 0xFF, sizeof(b32));
    CHECK(secp256k1_scalar_set_b32_seckey(&s2, b32) == 0);
}

static void run_scalar_tests(void) {
    int i;
    for (i = 0; i < 128 * COUNT; i++) {
        scalar_test();
    }
    for (i = 0; i < COUNT; i++) {
        run_scalar_set_b32_seckey_tests();
    }

    {
        /* Check that the scalar constants secp256k1_scalar_zero and
           secp256k1_scalar_one contain the expected values. */
        secp256k1_scalar zero, one;

        CHECK(secp256k1_scalar_is_zero(&secp256k1_scalar_zero));
        secp256k1_scalar_set_int(&zero, 0);
        CHECK(secp256k1_scalar_eq(&zero, &secp256k1_scalar_zero));

        CHECK(secp256k1_scalar_is_one(&secp256k1_scalar_one));
        secp256k1_scalar_set_int(&one, 1);
        CHECK(secp256k1_scalar_eq(&one, &secp256k1_scalar_one));
    }

    {
        /* (-1)+1 should be zero. */
        secp256k1_scalar o;
        secp256k1_scalar_negate(&o, &secp256k1_scalar_one);
        secp256k1_scalar_add(&o, &o, &secp256k1_scalar_one);
        CHECK(secp256k1_scalar_is_zero(&o));
        secp256k1_scalar_negate(&o, &o);
        CHECK(secp256k1_scalar_is_zero(&o));
    }

    {
        /* Does check_overflow check catch all ones? */
        static const secp256k1_scalar overflowed = SECP256K1_SCALAR_CONST(
            0xFFFFFFFFUL, 0xFFFFFFFFUL, 0xFFFFFFFFUL, 0xFFFFFFFFUL,
            0xFFFFFFFFUL, 0xFFFFFFFFUL, 0xFFFFFFFFUL, 0xFFFFFFFFUL
        );
        CHECK(secp256k1_scalar_check_overflow(&overflowed));
    }

    {
        /* Static test vectors.
         * These were reduced from ~10^12 random vectors based on comparison-decision
         *  and edge-case coverage on 32-bit and 64-bit implementations.
         * The responses were generated with Sage 5.9.
         */
        secp256k1_scalar x;
        secp256k1_scalar y;
        secp256k1_scalar z;
        secp256k1_scalar zz;
        secp256k1_scalar r1;
        secp256k1_scalar r2;
        secp256k1_scalar zzv;
        int overflow;
        unsigned char chal[33][2][32] = {
            {{0xff, 0xff, 0x03, 0x07, 0x00, 0x00, 0x00, 0x00,
              0xff, 0xff, 0xff, 0xff, 0xff, 0xff, 0xff, 0x03,
              0x00, 0x00, 0x00, 0x00, 0x00, 0xf8, 0xff, 0xff,
              0xff, 0xff, 0x03, 0x00, 0xc0, 0xff, 0xff, 0xff},
             {0xff, 0xff, 0xff, 0xff, 0xff, 0x0f, 0x00, 0x00,
              0x00, 0x00, 0x00, 0x00, 0x00, 0x00, 0x00, 0xf8,
              0xff, 0xff, 0xff, 0xff, 0xff, 0xff, 0xff, 0xff,
              0xff, 0x03, 0x00, 0x00, 0x00, 0x00, 0xe0, 0xff}},
            {{0xef, 0xff, 0x1f, 0x00, 0x00, 0x00, 0x00, 0x00,
              0xfe, 0xff, 0xff, 0xff, 0xff, 0xff, 0x3f, 0x00,
              0x00, 0x00, 0x00, 0x00, 0x00, 0x00, 0x00, 0x00,
              0x00, 0x00, 0x00, 0x00, 0x00, 0x00, 0x00, 0x00},
             {0xff, 0xff, 0xff, 0x00, 0x00, 0x00, 0x00, 0x00,
              0x00, 0x00, 0x00, 0x00, 0x00, 0x00, 0x00, 0xe0,
              0xff, 0xff, 0xff, 0xff, 0xfc, 0xff, 0xff, 0xff,
              0xff, 0xff, 0xff, 0xff, 0x7f, 0x00, 0x80, 0xff}},
            {{0xff, 0xff, 0xff, 0x00, 0x00, 0x00, 0x00, 0x00,
              0x00, 0x00, 0x00, 0x00, 0x00, 0x06, 0x00, 0x00,
              0x80, 0x00, 0x00, 0x80, 0xff, 0x3f, 0x00, 0x00,
              0x00, 0x00, 0x00, 0xf8, 0xff, 0xff, 0xff, 0x00},
             {0x00, 0x00, 0xfc, 0xff, 0xff, 0xff, 0xff, 0x80,
              0xff, 0xff, 0xff, 0xff, 0xff, 0x0f, 0x00, 0xe0,
              0xff, 0xff, 0xff, 0xff, 0xff, 0x7f, 0x00, 0x00,
              0x00, 0x00, 0x00, 0x00, 0x7f, 0xff, 0xff, 0xff}},
            {{0xff, 0xff, 0xff, 0x00, 0x00, 0x00, 0x00, 0x00,
              0x00, 0x00, 0x00, 0x00, 0x80, 0x00, 0x00, 0x80,
              0xff, 0xff, 0xff, 0xff, 0xff, 0xff, 0xff, 0x00,
              0x00, 0x1e, 0xf8, 0xff, 0xff, 0xff, 0xfd, 0xff},
             {0xff, 0xff, 0xff, 0xff, 0xff, 0xff, 0xff, 0x1f,
              0x00, 0x00, 0x00, 0xf8, 0xff, 0x03, 0x00, 0xe0,
              0xff, 0x0f, 0x00, 0x00, 0x00, 0x00, 0xf0, 0xff,
              0xf3, 0xff, 0x03, 0x00, 0x00, 0x00, 0x00, 0x00}},
            {{0x80, 0x00, 0x00, 0x80, 0xff, 0xff, 0xff, 0x00,
              0x00, 0x1c, 0x00, 0x00, 0x00, 0xff, 0xff, 0xff,
              0xff, 0xff, 0xff, 0xe0, 0xff, 0xff, 0xff, 0x00,
              0x00, 0x00, 0x00, 0x00, 0xe0, 0xff, 0xff, 0xff},
             {0xff, 0xff, 0xff, 0xff, 0xff, 0xff, 0x03, 0x00,
              0xf8, 0xff, 0xff, 0xff, 0xff, 0xff, 0xff, 0xff,
              0xff, 0x1f, 0x00, 0x00, 0x80, 0xff, 0xff, 0x3f,
              0x00, 0xfe, 0xff, 0xff, 0xff, 0xdf, 0xff, 0xff}},
            {{0xff, 0xff, 0xff, 0xff, 0x00, 0x0f, 0xfc, 0x9f,
              0xff, 0xff, 0xff, 0x00, 0x80, 0x00, 0x00, 0x80,
              0xff, 0x0f, 0xfc, 0xff, 0x7f, 0x00, 0x00, 0x00,
              0x00, 0xf8, 0xff, 0xff, 0xff, 0xff, 0xff, 0x00},
             {0x08, 0x00, 0x00, 0x00, 0x00, 0x00, 0x00, 0x80,
              0x00, 0x00, 0xf8, 0xff, 0x0f, 0xc0, 0xff, 0xff,
              0xff, 0x1f, 0x00, 0x00, 0x00, 0xc0, 0xff, 0xff,
              0xff, 0xff, 0xff, 0x07, 0x80, 0xff, 0xff, 0xff}},
            {{0xff, 0xff, 0xff, 0xff, 0xff, 0x3f, 0x00, 0x00,
              0x80, 0x00, 0x00, 0x80, 0xff, 0xff, 0xff, 0xff,
              0xf7, 0xff, 0xff, 0xef, 0xff, 0xff, 0xff, 0x00,
              0xff, 0xff, 0xff, 0x00, 0x00, 0x00, 0x00, 0xf0},
             {0x00, 0x00, 0x00, 0x00, 0xf8, 0xff, 0xff, 0xff,
              0xff, 0xff, 0xff, 0xff, 0x01, 0x00, 0x00, 0x00,
              0x00, 0x00, 0x80, 0xff, 0xff, 0xff, 0xff, 0xff,
              0xff, 0xff, 0xff, 0xff, 0xff, 0xff, 0xff, 0xff}},
            {{0x00, 0xf8, 0xff, 0x03, 0xff, 0xff, 0xff, 0x00,
              0x00, 0xfe, 0xff, 0xff, 0xff, 0xff, 0xff, 0x00,
              0x80, 0x00, 0x00, 0x80, 0xff, 0xff, 0xff, 0xff,
              0xff, 0xff, 0x03, 0xc0, 0xff, 0x0f, 0xfc, 0xff},
             {0xff, 0xff, 0xff, 0xff, 0xff, 0xe0, 0xff, 0xff,
              0xff, 0x01, 0x00, 0x00, 0x00, 0x3f, 0x00, 0xc0,
              0xff, 0xff, 0xff, 0xff, 0xff, 0xff, 0xff, 0xff,
              0xff, 0xff, 0xff, 0xff, 0xff, 0xff, 0xff, 0xff}},
            {{0x8f, 0x0f, 0x00, 0x00, 0x00, 0x00, 0x00, 0x00,
              0x00, 0x00, 0xf8, 0xff, 0xff, 0xff, 0xff, 0xff,
              0xff, 0x7f, 0x00, 0x00, 0x80, 0x00, 0x00, 0x80,
              0xff, 0xff, 0xff, 0xff, 0xff, 0xff, 0xff, 0x00},
             {0xff, 0xff, 0xff, 0xff, 0xff, 0xff, 0xff, 0xff,
              0xff, 0x0f, 0x00, 0x00, 0x00, 0x00, 0x00, 0x00,
              0x00, 0x00, 0x00, 0x00, 0x00, 0x00, 0x00, 0x00,
              0x00, 0x00, 0x00, 0x00, 0x00, 0x00, 0x00, 0x00}},
            {{0x00, 0x00, 0x00, 0xc0, 0xff, 0xff, 0xff, 0xff,
              0xff, 0xff, 0xff, 0xff, 0xff, 0xff, 0xff, 0xff,
              0xff, 0xff, 0x03, 0x00, 0x80, 0x00, 0x00, 0x80,
              0xff, 0xff, 0xff, 0x00, 0x00, 0x80, 0xff, 0x7f},
             {0xff, 0xcf, 0xff, 0xff, 0x01, 0x00, 0x00, 0x00,
              0x00, 0xc0, 0xff, 0xcf, 0xff, 0xff, 0xff, 0xff,
              0xbf, 0xff, 0x0e, 0x00, 0x00, 0x00, 0x00, 0x00,
              0x80, 0xff, 0xff, 0xff, 0xff, 0x00, 0x00, 0x00}},
            {{0x00, 0x00, 0x00, 0x00, 0x00, 0x80, 0xff, 0xff,
              0xff, 0xff, 0x00, 0xfc, 0xff, 0xff, 0xff, 0xff,
              0xff, 0xff, 0xff, 0x00, 0x80, 0x00, 0x00, 0x80,
              0xff, 0x01, 0xfc, 0xff, 0x01, 0x00, 0xfe, 0xff},
             {0xff, 0xff, 0xff, 0x03, 0x00, 0x00, 0x00, 0x00,
              0x00, 0x00, 0x00, 0x00, 0x00, 0x00, 0x00, 0x00,
              0x00, 0x00, 0x00, 0x00, 0x00, 0x00, 0x00, 0xc0,
              0xff, 0xff, 0xff, 0xff, 0xff, 0xff, 0x03, 0x00}},
            {{0xff, 0xff, 0xff, 0x00, 0x00, 0x00, 0x00, 0x00,
              0xe0, 0xff, 0xff, 0xff, 0xff, 0xff, 0xff, 0xff,
              0x00, 0xf8, 0xff, 0xff, 0xff, 0xff, 0xff, 0xff,
              0x7f, 0x00, 0x00, 0x00, 0x80, 0x00, 0x00, 0x80},
             {0x00, 0x00, 0x00, 0x00, 0x00, 0x00, 0x00, 0x00,
              0x00, 0xf8, 0xff, 0x01, 0x00, 0xf0, 0xff, 0xff,
              0xe0, 0xff, 0x0f, 0x00, 0x00, 0x00, 0x00, 0x00,
              0x00, 0x00, 0x00, 0x00, 0x00, 0x00, 0x00, 0x00}},
            {{0xff, 0xff, 0xff, 0xff, 0xff, 0xff, 0xff, 0xff,
              0xff, 0x00, 0x00, 0x00, 0x00, 0x00, 0x00, 0x00,
              0x00, 0x00, 0x00, 0x00, 0x00, 0x00, 0x00, 0x00,
              0x00, 0x00, 0x00, 0x00, 0x00, 0xf8, 0xff, 0x00},
             {0xff, 0xff, 0xff, 0xff, 0xff, 0xff, 0x00, 0x00,
              0xfc, 0xff, 0xff, 0x3f, 0xf0, 0xff, 0xff, 0x3f,
              0x00, 0x00, 0xf8, 0x07, 0x00, 0x00, 0x00, 0xff,
              0xff, 0xff, 0xff, 0xff, 0x0f, 0x7e, 0x00, 0x00}},
            {{0x00, 0xff, 0xff, 0xff, 0xff, 0xff, 0xff, 0x00,
              0x00, 0x00, 0x00, 0x00, 0x80, 0x00, 0x00, 0x80,
              0xff, 0xff, 0xff, 0xff, 0xff, 0xff, 0xff, 0xff,
              0xff, 0xff, 0x1f, 0x00, 0x00, 0xfe, 0x07, 0x00},
             {0x00, 0x00, 0x00, 0xf0, 0xff, 0xff, 0xff, 0xff,
              0xff, 0xff, 0xff, 0xff, 0xff, 0xff, 0xff, 0xff,
              0xff, 0xfb, 0xff, 0x07, 0x00, 0x00, 0x00, 0x00,
              0x00, 0x00, 0x00, 0x00, 0x00, 0x00, 0x00, 0x60}},
            {{0xff, 0x01, 0x00, 0xff, 0xff, 0xff, 0x0f, 0x00,
              0x80, 0x7f, 0xfe, 0xff, 0xff, 0xff, 0xff, 0x03,
              0x00, 0x00, 0x00, 0x00, 0x00, 0x00, 0x00, 0x00,
              0x00, 0x80, 0xff, 0xff, 0xff, 0xff, 0xff, 0xff},
             {0xff, 0xff, 0x1f, 0x00, 0xf0, 0xff, 0xff, 0xff,
              0xff, 0xff, 0xff, 0xff, 0xff, 0xff, 0xff, 0xff,
              0xff, 0xff, 0xff, 0xff, 0xff, 0xff, 0xff, 0xff,
              0xff, 0xff, 0xff, 0x3f, 0x00, 0x00, 0x00, 0x00}},
            {{0x80, 0x00, 0x00, 0x00, 0xff, 0xff, 0xff, 0xff,
              0xff, 0xff, 0xff, 0xff, 0xff, 0xff, 0xff, 0xff,
              0xff, 0xff, 0xff, 0xff, 0xff, 0xff, 0xff, 0xff,
              0xff, 0xff, 0xff, 0xff, 0xff, 0xff, 0xff, 0xff},
             {0xff, 0xff, 0xff, 0xff, 0xff, 0xff, 0xff, 0xff,
              0xff, 0xff, 0xff, 0xff, 0xff, 0xff, 0xf1, 0xff,
              0xff, 0xff, 0xff, 0xff, 0xff, 0xff, 0xff, 0x03,
              0x00, 0x00, 0x00, 0xe0, 0xff, 0xff, 0xff, 0xff}},
            {{0xff, 0xff, 0xff, 0xff, 0xff, 0xff, 0xff, 0x00,
              0x7e, 0x00, 0x00, 0x00, 0x00, 0x00, 0x00, 0x00,
              0xc0, 0xff, 0xff, 0xcf, 0xff, 0x1f, 0x00, 0x00,
              0x80, 0x00, 0x00, 0x00, 0x00, 0x00, 0x00, 0x80},
             {0x00, 0x00, 0x00, 0x00, 0x00, 0x00, 0x00, 0x00,
              0x00, 0x00, 0x00, 0x00, 0x00, 0xe0, 0xff, 0xff,
              0xff, 0xff, 0xff, 0xff, 0xff, 0x3f, 0x00, 0x7e,
              0x00, 0x00, 0x00, 0x00, 0x00, 0x00, 0x00, 0x00}},
            {{0x00, 0x00, 0x00, 0x00, 0x00, 0x00, 0x00, 0x00,
              0x00, 0x00, 0x00, 0xfc, 0xff, 0xff, 0xff, 0xff,
              0xff, 0xff, 0x03, 0x00, 0x00, 0x00, 0x00, 0x00,
              0x00, 0x00, 0x00, 0x00, 0x00, 0x00, 0x7c, 0x00},
             {0x80, 0x00, 0x00, 0x00, 0x00, 0x00, 0x00, 0x80,
              0xff, 0xff, 0x7f, 0x00, 0x80, 0x00, 0x00, 0x00,
              0xff, 0xff, 0xff, 0xff, 0xff, 0xff, 0xff, 0x00,
              0x00, 0x00, 0xe0, 0xff, 0xff, 0xff, 0xff, 0xff}},
            {{0xff, 0xff, 0xff, 0xff, 0xff, 0x1f, 0x00, 0x80,
              0xff, 0xff, 0xff, 0xff, 0xff, 0xff, 0xff, 0x00,
              0x80, 0x00, 0x00, 0x00, 0x00, 0x00, 0x00, 0x80,
              0xff, 0xff, 0xff, 0xff, 0xff, 0xff, 0xff, 0x00},
             {0xf0, 0xff, 0xff, 0xff, 0xff, 0xff, 0xff, 0xff,
              0xff, 0xff, 0xff, 0xff, 0x3f, 0x00, 0x00, 0x80,
              0xff, 0x01, 0x00, 0x00, 0x00, 0x00, 0xff, 0xff,
              0xff, 0x7f, 0xf8, 0xff, 0xff, 0x1f, 0x00, 0xfe}},
            {{0xff, 0xff, 0xff, 0x3f, 0xf8, 0xff, 0xff, 0xff,
              0xff, 0x03, 0xfe, 0x01, 0x00, 0x00, 0x00, 0x00,
              0xf0, 0xff, 0xff, 0xff, 0xff, 0xff, 0xff, 0xff,
              0xff, 0xff, 0xff, 0xff, 0xff, 0xff, 0xff, 0x07},
             {0xff, 0xff, 0xff, 0xff, 0xff, 0xff, 0xff, 0x00,
              0x80, 0x00, 0x00, 0x00, 0x00, 0x00, 0x00, 0x80,
              0xff, 0xff, 0xff, 0xff, 0x01, 0x80, 0xff, 0xff,
              0xff, 0xff, 0xff, 0xff, 0xff, 0xff, 0xff, 0x00}},
            {{0x00, 0x00, 0x00, 0x00, 0x00, 0x00, 0x00, 0x00,
              0x00, 0x00, 0x00, 0x00, 0x00, 0x00, 0x00, 0x00,
              0x00, 0x00, 0x00, 0x00, 0x00, 0x00, 0x00, 0x00,
              0x00, 0x00, 0x00, 0x00, 0x00, 0x00, 0x00, 0x00},
             {0xff, 0xff, 0xff, 0xff, 0xff, 0xff, 0xff, 0xff,
              0xff, 0xff, 0xff, 0xff, 0xff, 0xff, 0xff, 0xfe,
              0xba, 0xae, 0xdc, 0xe6, 0xaf, 0x48, 0xa0, 0x3b,
              0xbf, 0xd2, 0x5e, 0x8c, 0xd0, 0x36, 0x41, 0x40}},
            {{0x00, 0x00, 0x00, 0x00, 0x00, 0x00, 0x00, 0x00,
              0x00, 0x00, 0x00, 0x00, 0x00, 0x00, 0x00, 0x00,
              0x00, 0x00, 0x00, 0x00, 0x00, 0x00, 0x00, 0x00,
              0x00, 0x00, 0x00, 0x00, 0x00, 0x00, 0x00, 0x01},
             {0x00, 0x00, 0x00, 0x00, 0x00, 0x00, 0x00, 0x00,
              0x00, 0x00, 0x00, 0x00, 0x00, 0x00, 0x00, 0x00,
              0x00, 0x00, 0x00, 0x00, 0x00, 0x00, 0x00, 0x00,
              0x00, 0x00, 0x00, 0x00, 0x00, 0x00, 0x00, 0x00}},
            {{0x7f, 0xff, 0xff, 0xff, 0xff, 0xff, 0xff, 0xff,
              0xff, 0xff, 0xff, 0xff, 0xff, 0xff, 0xff, 0xff,
              0xff, 0xff, 0xff, 0xff, 0xff, 0xff, 0xff, 0xff,
              0xff, 0xff, 0xff, 0xff, 0xff, 0xff, 0xff, 0xff},
             {0x7f, 0xff, 0xff, 0xff, 0xff, 0xff, 0xff, 0xff,
              0xff, 0xff, 0xff, 0xff, 0xff, 0xff, 0xff, 0xff,
              0xff, 0xff, 0xff, 0xff, 0xff, 0xff, 0xff, 0xff,
              0xff, 0xff, 0xff, 0xff, 0xff, 0xff, 0xff, 0xff}},
            {{0xff, 0xff, 0xff, 0xff, 0xff, 0x00, 0x00, 0xc0,
              0xff, 0x0f, 0x00, 0x00, 0x00, 0x00, 0x00, 0x00,
              0x00, 0x00, 0xf0, 0xff, 0xff, 0xff, 0xff, 0xff,
              0xff, 0xff, 0xff, 0xff, 0xff, 0xff, 0xff, 0x7f},
             {0xff, 0xff, 0xff, 0xff, 0xff, 0xff, 0x01, 0x00,
              0xf0, 0xff, 0xff, 0xff, 0xff, 0x07, 0x00, 0x00,
              0x00, 0x00, 0x00, 0xfe, 0xff, 0xff, 0xff, 0xff,
              0xff, 0xff, 0xff, 0xff, 0x01, 0xff, 0xff, 0xff}},
            {{0x7f, 0xff, 0xff, 0xff, 0xff, 0xff, 0xff, 0xff,
              0xff, 0xff, 0xff, 0xff, 0xff, 0xff, 0xff, 0xff,
              0xff, 0xff, 0xff, 0xff, 0xff, 0xff, 0xff, 0xff,
              0xff, 0xff, 0xff, 0xff, 0xff, 0xff, 0xff, 0xff},
             {0x00, 0x00, 0x00, 0x00, 0x00, 0x00, 0x00, 0x00,
              0x00, 0x00, 0x00, 0x00, 0x00, 0x00, 0x00, 0x00,
              0x00, 0x00, 0x00, 0x00, 0x00, 0x00, 0x00, 0x00,
              0x00, 0x00, 0x00, 0x00, 0x00, 0x00, 0x00, 0x02}},
            {{0xff, 0xff, 0xff, 0xff, 0xff, 0xff, 0xff, 0xff,
              0xff, 0xff, 0xff, 0xff, 0xff, 0xff, 0xff, 0xfe,
              0xba, 0xae, 0xdc, 0xe6, 0xaf, 0x48, 0xa0, 0x3b,
              0xbf, 0xd2, 0x5e, 0x8c, 0xd0, 0x36, 0x41, 0x40},
             {0x00, 0x00, 0x00, 0x00, 0x00, 0x00, 0x00, 0x00,
              0x00, 0x00, 0x00, 0x00, 0x00, 0x00, 0x00, 0x00,
              0x00, 0x00, 0x00, 0x00, 0x00, 0x00, 0x00, 0x00,
              0x00, 0x00, 0x00, 0x00, 0x00, 0x00, 0x00, 0x01}},
            {{0xff, 0xff, 0xff, 0xff, 0xff, 0xff, 0xff, 0xff,
              0x7e, 0x00, 0x00, 0xc0, 0xff, 0xff, 0x07, 0x00,
              0x80, 0x00, 0x00, 0x00, 0x80, 0x00, 0x00, 0x00,
              0xfc, 0xff, 0xff, 0xff, 0xff, 0xff, 0xff, 0xff},
             {0xff, 0x01, 0x00, 0x00, 0x00, 0xe0, 0xff, 0xff,
              0xff, 0xff, 0xff, 0xff, 0xff, 0x1f, 0x00, 0x80,
              0xff, 0xff, 0xff, 0xff, 0xff, 0x03, 0x00, 0x00,
              0xff, 0xff, 0xff, 0xff, 0xff, 0xff, 0xff, 0xff}},
            {{0xff, 0xff, 0xf0, 0xff, 0xff, 0xff, 0xff, 0x00,
              0xf0, 0xff, 0xff, 0xff, 0xff, 0xff, 0xff, 0x00,
              0x00, 0xe0, 0xff, 0xff, 0xff, 0xff, 0xff, 0x01,
              0x80, 0x00, 0x00, 0x80, 0xff, 0xff, 0xff, 0xff},
             {0x00, 0x00, 0x00, 0x00, 0x00, 0xe0, 0xff, 0xff,
              0xff, 0xff, 0x3f, 0x00, 0xf8, 0xff, 0xff, 0xff,
              0xff, 0xff, 0xff, 0xff, 0xff, 0xff, 0xff, 0xff,
              0xff, 0x3f, 0x00, 0x00, 0xc0, 0xf1, 0x7f, 0x00}},
            {{0xff, 0xff, 0xff, 0x00, 0x00, 0x00, 0x00, 0x00,
              0x00, 0x00, 0x00, 0xc0, 0xff, 0xff, 0xff, 0xff,
              0xff, 0xff, 0xff, 0x00, 0x00, 0x00, 0x00, 0x00,
              0x80, 0x00, 0x00, 0x80, 0xff, 0xff, 0xff, 0x00},
             {0x00, 0xf8, 0xff, 0xff, 0xff, 0xff, 0xff, 0x01,
              0x00, 0x00, 0x00, 0x00, 0x00, 0x00, 0xf8, 0xff,
              0xff, 0x7f, 0x00, 0x00, 0x00, 0x00, 0x80, 0x1f,
              0x00, 0x00, 0xfc, 0xff, 0xff, 0x01, 0xff, 0xff}},
            {{0x00, 0xfe, 0xff, 0xff, 0xff, 0xff, 0xff, 0x00,
              0x80, 0x00, 0x00, 0x80, 0xff, 0x03, 0xe0, 0x01,
              0xff, 0xff, 0xff, 0x00, 0x00, 0x00, 0xfc, 0xff,
              0xff, 0xff, 0xff, 0xff, 0xff, 0xff, 0xff, 0x00},
             {0xff, 0xff, 0xff, 0xff, 0x00, 0x00, 0x00, 0x00,
              0xfe, 0xff, 0xff, 0xf0, 0x07, 0x00, 0x3c, 0x80,
              0xff, 0xff, 0xff, 0xff, 0xfc, 0xff, 0xff, 0xff,
              0xff, 0xff, 0x07, 0xe0, 0xff, 0x00, 0x00, 0x00}},
            {{0xff, 0xff, 0xff, 0xff, 0xff, 0xff, 0xff, 0x00,
              0xfc, 0xff, 0xff, 0xff, 0xff, 0xff, 0xff, 0xff,
              0xff, 0xff, 0xff, 0xff, 0xff, 0xff, 0x07, 0xf8,
              0x00, 0x00, 0x00, 0x00, 0x80, 0x00, 0x00, 0x80},
             {0xff, 0xff, 0xff, 0xff, 0xff, 0xff, 0xff, 0xff,
              0xff, 0xff, 0xff, 0xff, 0xff, 0x0c, 0x80, 0x00,
              0x00, 0x00, 0x00, 0xc0, 0x7f, 0xfe, 0xff, 0x1f,
              0x00, 0xfe, 0xff, 0x03, 0x00, 0x00, 0xfe, 0xff}},
            {{0xff, 0xff, 0x81, 0xff, 0xff, 0xff, 0xff, 0x00,
              0x80, 0xff, 0xff, 0xff, 0xff, 0xff, 0xff, 0x83,
              0xff, 0xff, 0x00, 0x00, 0x80, 0x00, 0x00, 0x80,
              0xff, 0xff, 0x7f, 0x00, 0x00, 0x00, 0x00, 0xf0},
             {0xff, 0x01, 0x00, 0x00, 0x00, 0x00, 0xf8, 0xff,
              0xff, 0xff, 0xff, 0xff, 0xff, 0x1f, 0x00, 0x00,
              0xf8, 0x07, 0x00, 0x80, 0xff, 0xff, 0xff, 0xff,
              0xff, 0xc7, 0xff, 0xff, 0xe0, 0xff, 0xff, 0xff}},
            {{0x82, 0xc9, 0xfa, 0xb0, 0x68, 0x04, 0xa0, 0x00,
              0x82, 0xc9, 0xfa, 0xb0, 0x68, 0x04, 0xa0, 0x00,
              0xff, 0xff, 0xff, 0xff, 0xff, 0x6f, 0x03, 0xfb,
              0xfa, 0x8a, 0x7d, 0xdf, 0x13, 0x86, 0xe2, 0x03},
             {0x82, 0xc9, 0xfa, 0xb0, 0x68, 0x04, 0xa0, 0x00,
              0x82, 0xc9, 0xfa, 0xb0, 0x68, 0x04, 0xa0, 0x00,
              0xff, 0xff, 0xff, 0xff, 0xff, 0x6f, 0x03, 0xfb,
              0xfa, 0x8a, 0x7d, 0xdf, 0x13, 0x86, 0xe2, 0x03}}
        };
        unsigned char res[33][2][32] = {
            {{0x0c, 0x3b, 0x0a, 0xca, 0x8d, 0x1a, 0x2f, 0xb9,
              0x8a, 0x7b, 0x53, 0x5a, 0x1f, 0xc5, 0x22, 0xa1,
              0x07, 0x2a, 0x48, 0xea, 0x02, 0xeb, 0xb3, 0xd6,
              0x20, 0x1e, 0x86, 0xd0, 0x95, 0xf6, 0x92, 0x35},
             {0xdc, 0x90, 0x7a, 0x07, 0x2e, 0x1e, 0x44, 0x6d,
              0xf8, 0x15, 0x24, 0x5b, 0x5a, 0x96, 0x37, 0x9c,
              0x37, 0x7b, 0x0d, 0xac, 0x1b, 0x65, 0x58, 0x49,
              0x43, 0xb7, 0x31, 0xbb, 0xa7, 0xf4, 0x97, 0x15}},
            {{0xf1, 0xf7, 0x3a, 0x50, 0xe6, 0x10, 0xba, 0x22,
              0x43, 0x4d, 0x1f, 0x1f, 0x7c, 0x27, 0xca, 0x9c,
              0xb8, 0xb6, 0xa0, 0xfc, 0xd8, 0xc0, 0x05, 0x2f,
              0xf7, 0x08, 0xe1, 0x76, 0xdd, 0xd0, 0x80, 0xc8},
             {0xe3, 0x80, 0x80, 0xb8, 0xdb, 0xe3, 0xa9, 0x77,
              0x00, 0xb0, 0xf5, 0x2e, 0x27, 0xe2, 0x68, 0xc4,
              0x88, 0xe8, 0x04, 0xc1, 0x12, 0xbf, 0x78, 0x59,
              0xe6, 0xa9, 0x7c, 0xe1, 0x81, 0xdd, 0xb9, 0xd5}},
            {{0x96, 0xe2, 0xee, 0x01, 0xa6, 0x80, 0x31, 0xef,
              0x5c, 0xd0, 0x19, 0xb4, 0x7d, 0x5f, 0x79, 0xab,
              0xa1, 0x97, 0xd3, 0x7e, 0x33, 0xbb, 0x86, 0x55,
              0x60, 0x20, 0x10, 0x0d, 0x94, 0x2d, 0x11, 0x7c},
             {0xcc, 0xab, 0xe0, 0xe8, 0x98, 0x65, 0x12, 0x96,
              0x38, 0x5a, 0x1a, 0xf2, 0x85, 0x23, 0x59, 0x5f,
              0xf9, 0xf3, 0xc2, 0x81, 0x70, 0x92, 0x65, 0x12,
              0x9c, 0x65, 0x1e, 0x96, 0x00, 0xef, 0xe7, 0x63}},
            {{0xac, 0x1e, 0x62, 0xc2, 0x59, 0xfc, 0x4e, 0x5c,
              0x83, 0xb0, 0xd0, 0x6f, 0xce, 0x19, 0xf6, 0xbf,
              0xa4, 0xb0, 0xe0, 0x53, 0x66, 0x1f, 0xbf, 0xc9,
              0x33, 0x47, 0x37, 0xa9, 0x3d, 0x5d, 0xb0, 0x48},
             {0x86, 0xb9, 0x2a, 0x7f, 0x8e, 0xa8, 0x60, 0x42,
              0x26, 0x6d, 0x6e, 0x1c, 0xa2, 0xec, 0xe0, 0xe5,
              0x3e, 0x0a, 0x33, 0xbb, 0x61, 0x4c, 0x9f, 0x3c,
              0xd1, 0xdf, 0x49, 0x33, 0xcd, 0x72, 0x78, 0x18}},
            {{0xf7, 0xd3, 0xcd, 0x49, 0x5c, 0x13, 0x22, 0xfb,
              0x2e, 0xb2, 0x2f, 0x27, 0xf5, 0x8a, 0x5d, 0x74,
              0xc1, 0x58, 0xc5, 0xc2, 0x2d, 0x9f, 0x52, 0xc6,
              0x63, 0x9f, 0xba, 0x05, 0x76, 0x45, 0x7a, 0x63},
             {0x8a, 0xfa, 0x55, 0x4d, 0xdd, 0xa3, 0xb2, 0xc3,
              0x44, 0xfd, 0xec, 0x72, 0xde, 0xef, 0xc0, 0x99,
              0xf5, 0x9f, 0xe2, 0x52, 0xb4, 0x05, 0x32, 0x58,
              0x57, 0xc1, 0x8f, 0xea, 0xc3, 0x24, 0x5b, 0x94}},
            {{0x05, 0x83, 0xee, 0xdd, 0x64, 0xf0, 0x14, 0x3b,
              0xa0, 0x14, 0x4a, 0x3a, 0x41, 0x82, 0x7c, 0xa7,
              0x2c, 0xaa, 0xb1, 0x76, 0xbb, 0x59, 0x64, 0x5f,
              0x52, 0xad, 0x25, 0x29, 0x9d, 0x8f, 0x0b, 0xb0},
             {0x7e, 0xe3, 0x7c, 0xca, 0xcd, 0x4f, 0xb0, 0x6d,
              0x7a, 0xb2, 0x3e, 0xa0, 0x08, 0xb9, 0xa8, 0x2d,
              0xc2, 0xf4, 0x99, 0x66, 0xcc, 0xac, 0xd8, 0xb9,
              0x72, 0x2a, 0x4a, 0x3e, 0x0f, 0x7b, 0xbf, 0xf4}},
            {{0x8c, 0x9c, 0x78, 0x2b, 0x39, 0x61, 0x7e, 0xf7,
              0x65, 0x37, 0x66, 0x09, 0x38, 0xb9, 0x6f, 0x70,
              0x78, 0x87, 0xff, 0xcf, 0x93, 0xca, 0x85, 0x06,
              0x44, 0x84, 0xa7, 0xfe, 0xd3, 0xa4, 0xe3, 0x7e},
             {0xa2, 0x56, 0x49, 0x23, 0x54, 0xa5, 0x50, 0xe9,
              0x5f, 0xf0, 0x4d, 0xe7, 0xdc, 0x38, 0x32, 0x79,
              0x4f, 0x1c, 0xb7, 0xe4, 0xbb, 0xf8, 0xbb, 0x2e,
              0x40, 0x41, 0x4b, 0xcc, 0xe3, 0x1e, 0x16, 0x36}},
            {{0x0c, 0x1e, 0xd7, 0x09, 0x25, 0x40, 0x97, 0xcb,
              0x5c, 0x46, 0xa8, 0xda, 0xef, 0x25, 0xd5, 0xe5,
              0x92, 0x4d, 0xcf, 0xa3, 0xc4, 0x5d, 0x35, 0x4a,
              0xe4, 0x61, 0x92, 0xf3, 0xbf, 0x0e, 0xcd, 0xbe},
             {0xe4, 0xaf, 0x0a, 0xb3, 0x30, 0x8b, 0x9b, 0x48,
              0x49, 0x43, 0xc7, 0x64, 0x60, 0x4a, 0x2b, 0x9e,
              0x95, 0x5f, 0x56, 0xe8, 0x35, 0xdc, 0xeb, 0xdc,
              0xc7, 0xc4, 0xfe, 0x30, 0x40, 0xc7, 0xbf, 0xa4}},
            {{0xd4, 0xa0, 0xf5, 0x81, 0x49, 0x6b, 0xb6, 0x8b,
              0x0a, 0x69, 0xf9, 0xfe, 0xa8, 0x32, 0xe5, 0xe0,
              0xa5, 0xcd, 0x02, 0x53, 0xf9, 0x2c, 0xe3, 0x53,
              0x83, 0x36, 0xc6, 0x02, 0xb5, 0xeb, 0x64, 0xb8},
             {0x1d, 0x42, 0xb9, 0xf9, 0xe9, 0xe3, 0x93, 0x2c,
              0x4c, 0xee, 0x6c, 0x5a, 0x47, 0x9e, 0x62, 0x01,
              0x6b, 0x04, 0xfe, 0xa4, 0x30, 0x2b, 0x0d, 0x4f,
              0x71, 0x10, 0xd3, 0x55, 0xca, 0xf3, 0x5e, 0x80}},
            {{0x77, 0x05, 0xf6, 0x0c, 0x15, 0x9b, 0x45, 0xe7,
              0xb9, 0x11, 0xb8, 0xf5, 0xd6, 0xda, 0x73, 0x0c,
              0xda, 0x92, 0xea, 0xd0, 0x9d, 0xd0, 0x18, 0x92,
              0xce, 0x9a, 0xaa, 0xee, 0x0f, 0xef, 0xde, 0x30},
             {0xf1, 0xf1, 0xd6, 0x9b, 0x51, 0xd7, 0x77, 0x62,
              0x52, 0x10, 0xb8, 0x7a, 0x84, 0x9d, 0x15, 0x4e,
              0x07, 0xdc, 0x1e, 0x75, 0x0d, 0x0c, 0x3b, 0xdb,
              0x74, 0x58, 0x62, 0x02, 0x90, 0x54, 0x8b, 0x43}},
            {{0xa6, 0xfe, 0x0b, 0x87, 0x80, 0x43, 0x67, 0x25,
              0x57, 0x5d, 0xec, 0x40, 0x50, 0x08, 0xd5, 0x5d,
              0x43, 0xd7, 0xe0, 0xaa, 0xe0, 0x13, 0xb6, 0xb0,
              0xc0, 0xd4, 0xe5, 0x0d, 0x45, 0x83, 0xd6, 0x13},
             {0x40, 0x45, 0x0a, 0x92, 0x31, 0xea, 0x8c, 0x60,
              0x8c, 0x1f, 0xd8, 0x76, 0x45, 0xb9, 0x29, 0x00,
              0x26, 0x32, 0xd8, 0xa6, 0x96, 0x88, 0xe2, 0xc4,
              0x8b, 0xdb, 0x7f, 0x17, 0x87, 0xcc, 0xc8, 0xf2}},
            {{0xc2, 0x56, 0xe2, 0xb6, 0x1a, 0x81, 0xe7, 0x31,
              0x63, 0x2e, 0xbb, 0x0d, 0x2f, 0x81, 0x67, 0xd4,
              0x22, 0xe2, 0x38, 0x02, 0x25, 0x97, 0xc7, 0x88,
              0x6e, 0xdf, 0xbe, 0x2a, 0xa5, 0x73, 0x63, 0xaa},
             {0x50, 0x45, 0xe2, 0xc3, 0xbd, 0x89, 0xfc, 0x57,
              0xbd, 0x3c, 0xa3, 0x98, 0x7e, 0x7f, 0x36, 0x38,
              0x92, 0x39, 0x1f, 0x0f, 0x81, 0x1a, 0x06, 0x51,
              0x1f, 0x8d, 0x6a, 0xff, 0x47, 0x16, 0x06, 0x9c}},
            {{0x33, 0x95, 0xa2, 0x6f, 0x27, 0x5f, 0x9c, 0x9c,
              0x64, 0x45, 0xcb, 0xd1, 0x3c, 0xee, 0x5e, 0x5f,
              0x48, 0xa6, 0xaf, 0xe3, 0x79, 0xcf, 0xb1, 0xe2,
              0xbf, 0x55, 0x0e, 0xa2, 0x3b, 0x62, 0xf0, 0xe4},
             {0x14, 0xe8, 0x06, 0xe3, 0xbe, 0x7e, 0x67, 0x01,
              0xc5, 0x21, 0x67, 0xd8, 0x54, 0xb5, 0x7f, 0xa4,
              0xf9, 0x75, 0x70, 0x1c, 0xfd, 0x79, 0xdb, 0x86,
              0xad, 0x37, 0x85, 0x83, 0x56, 0x4e, 0xf0, 0xbf}},
            {{0xbc, 0xa6, 0xe0, 0x56, 0x4e, 0xef, 0xfa, 0xf5,
              0x1d, 0x5d, 0x3f, 0x2a, 0x5b, 0x19, 0xab, 0x51,
              0xc5, 0x8b, 0xdd, 0x98, 0x28, 0x35, 0x2f, 0xc3,
              0x81, 0x4f, 0x5c, 0xe5, 0x70, 0xb9, 0xeb, 0x62},
             {0xc4, 0x6d, 0x26, 0xb0, 0x17, 0x6b, 0xfe, 0x6c,
              0x12, 0xf8, 0xe7, 0xc1, 0xf5, 0x2f, 0xfa, 0x91,
              0x13, 0x27, 0xbd, 0x73, 0xcc, 0x33, 0x31, 0x1c,
              0x39, 0xe3, 0x27, 0x6a, 0x95, 0xcf, 0xc5, 0xfb}},
            {{0x30, 0xb2, 0x99, 0x84, 0xf0, 0x18, 0x2a, 0x6e,
              0x1e, 0x27, 0xed, 0xa2, 0x29, 0x99, 0x41, 0x56,
              0xe8, 0xd4, 0x0d, 0xef, 0x99, 0x9c, 0xf3, 0x58,
              0x29, 0x55, 0x1a, 0xc0, 0x68, 0xd6, 0x74, 0xa4},
             {0x07, 0x9c, 0xe7, 0xec, 0xf5, 0x36, 0x73, 0x41,
              0xa3, 0x1c, 0xe5, 0x93, 0x97, 0x6a, 0xfd, 0xf7,
              0x53, 0x18, 0xab, 0xaf, 0xeb, 0x85, 0xbd, 0x92,
              0x90, 0xab, 0x3c, 0xbf, 0x30, 0x82, 0xad, 0xf6}},
            {{0xc6, 0x87, 0x8a, 0x2a, 0xea, 0xc0, 0xa9, 0xec,
              0x6d, 0xd3, 0xdc, 0x32, 0x23, 0xce, 0x62, 0x19,
              0xa4, 0x7e, 0xa8, 0xdd, 0x1c, 0x33, 0xae, 0xd3,
              0x4f, 0x62, 0x9f, 0x52, 0xe7, 0x65, 0x46, 0xf4},
             {0x97, 0x51, 0x27, 0x67, 0x2d, 0xa2, 0x82, 0x87,
              0x98, 0xd3, 0xb6, 0x14, 0x7f, 0x51, 0xd3, 0x9a,
              0x0b, 0xd0, 0x76, 0x81, 0xb2, 0x4f, 0x58, 0x92,
              0xa4, 0x86, 0xa1, 0xa7, 0x09, 0x1d, 0xef, 0x9b}},
            {{0xb3, 0x0f, 0x2b, 0x69, 0x0d, 0x06, 0x90, 0x64,
              0xbd, 0x43, 0x4c, 0x10, 0xe8, 0x98, 0x1c, 0xa3,
              0xe1, 0x68, 0xe9, 0x79, 0x6c, 0x29, 0x51, 0x3f,
              0x41, 0xdc, 0xdf, 0x1f, 0xf3, 0x60, 0xbe, 0x33},
             {0xa1, 0x5f, 0xf7, 0x1d, 0xb4, 0x3e, 0x9b, 0x3c,
              0xe7, 0xbd, 0xb6, 0x06, 0xd5, 0x60, 0x06, 0x6d,
              0x50, 0xd2, 0xf4, 0x1a, 0x31, 0x08, 0xf2, 0xea,
              0x8e, 0xef, 0x5f, 0x7d, 0xb6, 0xd0, 0xc0, 0x27}},
            {{0x62, 0x9a, 0xd9, 0xbb, 0x38, 0x36, 0xce, 0xf7,
              0x5d, 0x2f, 0x13, 0xec, 0xc8, 0x2d, 0x02, 0x8a,
              0x2e, 0x72, 0xf0, 0xe5, 0x15, 0x9d, 0x72, 0xae,
              0xfc, 0xb3, 0x4f, 0x02, 0xea, 0xe1, 0x09, 0xfe},
             {0x00, 0x00, 0x00, 0x00, 0xfa, 0x0a, 0x3d, 0xbc,
              0xad, 0x16, 0x0c, 0xb6, 0xe7, 0x7c, 0x8b, 0x39,
              0x9a, 0x43, 0xbb, 0xe3, 0xc2, 0x55, 0x15, 0x14,
              0x75, 0xac, 0x90, 0x9b, 0x7f, 0x9a, 0x92, 0x00}},
            {{0x8b, 0xac, 0x70, 0x86, 0x29, 0x8f, 0x00, 0x23,
              0x7b, 0x45, 0x30, 0xaa, 0xb8, 0x4c, 0xc7, 0x8d,
              0x4e, 0x47, 0x85, 0xc6, 0x19, 0xe3, 0x96, 0xc2,
              0x9a, 0xa0, 0x12, 0xed, 0x6f, 0xd7, 0x76, 0x16},
             {0x45, 0xaf, 0x7e, 0x33, 0xc7, 0x7f, 0x10, 0x6c,
              0x7c, 0x9f, 0x29, 0xc1, 0xa8, 0x7e, 0x15, 0x84,
              0xe7, 0x7d, 0xc0, 0x6d, 0xab, 0x71, 0x5d, 0xd0,
              0x6b, 0x9f, 0x97, 0xab, 0xcb, 0x51, 0x0c, 0x9f}},
            {{0x9e, 0xc3, 0x92, 0xb4, 0x04, 0x9f, 0xc8, 0xbb,
              0xdd, 0x9e, 0xc6, 0x05, 0xfd, 0x65, 0xec, 0x94,
              0x7f, 0x2c, 0x16, 0xc4, 0x40, 0xac, 0x63, 0x7b,
              0x7d, 0xb8, 0x0c, 0xe4, 0x5b, 0xe3, 0xa7, 0x0e},
             {0x43, 0xf4, 0x44, 0xe8, 0xcc, 0xc8, 0xd4, 0x54,
              0x33, 0x37, 0x50, 0xf2, 0x87, 0x42, 0x2e, 0x00,
              0x49, 0x60, 0x62, 0x02, 0xfd, 0x1a, 0x7c, 0xdb,
              0x29, 0x6c, 0x6d, 0x54, 0x53, 0x08, 0xd1, 0xc8}},
            {{0x00, 0x00, 0x00, 0x00, 0x00, 0x00, 0x00, 0x00,
              0x00, 0x00, 0x00, 0x00, 0x00, 0x00, 0x00, 0x00,
              0x00, 0x00, 0x00, 0x00, 0x00, 0x00, 0x00, 0x00,
              0x00, 0x00, 0x00, 0x00, 0x00, 0x00, 0x00, 0x00},
             {0x00, 0x00, 0x00, 0x00, 0x00, 0x00, 0x00, 0x00,
              0x00, 0x00, 0x00, 0x00, 0x00, 0x00, 0x00, 0x00,
              0x00, 0x00, 0x00, 0x00, 0x00, 0x00, 0x00, 0x00,
              0x00, 0x00, 0x00, 0x00, 0x00, 0x00, 0x00, 0x00}},
            {{0x00, 0x00, 0x00, 0x00, 0x00, 0x00, 0x00, 0x00,
              0x00, 0x00, 0x00, 0x00, 0x00, 0x00, 0x00, 0x00,
              0x00, 0x00, 0x00, 0x00, 0x00, 0x00, 0x00, 0x00,
              0x00, 0x00, 0x00, 0x00, 0x00, 0x00, 0x00, 0x00},
             {0x00, 0x00, 0x00, 0x00, 0x00, 0x00, 0x00, 0x00,
              0x00, 0x00, 0x00, 0x00, 0x00, 0x00, 0x00, 0x00,
              0x00, 0x00, 0x00, 0x00, 0x00, 0x00, 0x00, 0x00,
              0x00, 0x00, 0x00, 0x00, 0x00, 0x00, 0x00, 0x01}},
            {{0x27, 0x59, 0xc7, 0x35, 0x60, 0x71, 0xa6, 0xf1,
              0x79, 0xa5, 0xfd, 0x79, 0x16, 0xf3, 0x41, 0xf0,
              0x57, 0xb4, 0x02, 0x97, 0x32, 0xe7, 0xde, 0x59,
              0xe2, 0x2d, 0x9b, 0x11, 0xea, 0x2c, 0x35, 0x92},
             {0x27, 0x59, 0xc7, 0x35, 0x60, 0x71, 0xa6, 0xf1,
              0x79, 0xa5, 0xfd, 0x79, 0x16, 0xf3, 0x41, 0xf0,
              0x57, 0xb4, 0x02, 0x97, 0x32, 0xe7, 0xde, 0x59,
              0xe2, 0x2d, 0x9b, 0x11, 0xea, 0x2c, 0x35, 0x92}},
            {{0x28, 0x56, 0xac, 0x0e, 0x4f, 0x98, 0x09, 0xf0,
              0x49, 0xfa, 0x7f, 0x84, 0xac, 0x7e, 0x50, 0x5b,
              0x17, 0x43, 0x14, 0x89, 0x9c, 0x53, 0xa8, 0x94,
              0x30, 0xf2, 0x11, 0x4d, 0x92, 0x14, 0x27, 0xe8},
             {0x39, 0x7a, 0x84, 0x56, 0x79, 0x9d, 0xec, 0x26,
              0x2c, 0x53, 0xc1, 0x94, 0xc9, 0x8d, 0x9e, 0x9d,
              0x32, 0x1f, 0xdd, 0x84, 0x04, 0xe8, 0xe2, 0x0a,
              0x6b, 0xbe, 0xbb, 0x42, 0x40, 0x67, 0x30, 0x6c}},
            {{0x00, 0x00, 0x00, 0x00, 0x00, 0x00, 0x00, 0x00,
              0x00, 0x00, 0x00, 0x00, 0x00, 0x00, 0x00, 0x01,
              0x45, 0x51, 0x23, 0x19, 0x50, 0xb7, 0x5f, 0xc4,
              0x40, 0x2d, 0xa1, 0x73, 0x2f, 0xc9, 0xbe, 0xbd},
             {0x27, 0x59, 0xc7, 0x35, 0x60, 0x71, 0xa6, 0xf1,
              0x79, 0xa5, 0xfd, 0x79, 0x16, 0xf3, 0x41, 0xf0,
              0x57, 0xb4, 0x02, 0x97, 0x32, 0xe7, 0xde, 0x59,
              0xe2, 0x2d, 0x9b, 0x11, 0xea, 0x2c, 0x35, 0x92}},
            {{0xff, 0xff, 0xff, 0xff, 0xff, 0xff, 0xff, 0xff,
              0xff, 0xff, 0xff, 0xff, 0xff, 0xff, 0xff, 0xfe,
              0xba, 0xae, 0xdc, 0xe6, 0xaf, 0x48, 0xa0, 0x3b,
              0xbf, 0xd2, 0x5e, 0x8c, 0xd0, 0x36, 0x41, 0x40},
             {0x00, 0x00, 0x00, 0x00, 0x00, 0x00, 0x00, 0x00,
              0x00, 0x00, 0x00, 0x00, 0x00, 0x00, 0x00, 0x00,
              0x00, 0x00, 0x00, 0x00, 0x00, 0x00, 0x00, 0x00,
              0x00, 0x00, 0x00, 0x00, 0x00, 0x00, 0x00, 0x01}},
            {{0x1c, 0xc4, 0xf7, 0xda, 0x0f, 0x65, 0xca, 0x39,
              0x70, 0x52, 0x92, 0x8e, 0xc3, 0xc8, 0x15, 0xea,
              0x7f, 0x10, 0x9e, 0x77, 0x4b, 0x6e, 0x2d, 0xdf,
              0xe8, 0x30, 0x9d, 0xda, 0xe8, 0x9a, 0x65, 0xae},
             {0x02, 0xb0, 0x16, 0xb1, 0x1d, 0xc8, 0x57, 0x7b,
              0xa2, 0x3a, 0xa2, 0xa3, 0x38, 0x5c, 0x8f, 0xeb,
              0x66, 0x37, 0x91, 0xa8, 0x5f, 0xef, 0x04, 0xf6,
              0x59, 0x75, 0xe1, 0xee, 0x92, 0xf6, 0x0e, 0x30}},
            {{0x8d, 0x76, 0x14, 0xa4, 0x14, 0x06, 0x9f, 0x9a,
              0xdf, 0x4a, 0x85, 0xa7, 0x6b, 0xbf, 0x29, 0x6f,
              0xbc, 0x34, 0x87, 0x5d, 0xeb, 0xbb, 0x2e, 0xa9,
              0xc9, 0x1f, 0x58, 0xd6, 0x9a, 0x82, 0xa0, 0x56},
             {0xd4, 0xb9, 0xdb, 0x88, 0x1d, 0x04, 0xe9, 0x93,
              0x8d, 0x3f, 0x20, 0xd5, 0x86, 0xa8, 0x83, 0x07,
              0xdb, 0x09, 0xd8, 0x22, 0x1f, 0x7f, 0xf1, 0x71,
              0xc8, 0xe7, 0x5d, 0x47, 0xaf, 0x8b, 0x72, 0xe9}},
            {{0x83, 0xb9, 0x39, 0xb2, 0xa4, 0xdf, 0x46, 0x87,
              0xc2, 0xb8, 0xf1, 0xe6, 0x4c, 0xd1, 0xe2, 0xa9,
              0xe4, 0x70, 0x30, 0x34, 0xbc, 0x52, 0x7c, 0x55,
              0xa6, 0xec, 0x80, 0xa4, 0xe5, 0xd2, 0xdc, 0x73},
             {0x08, 0xf1, 0x03, 0xcf, 0x16, 0x73, 0xe8, 0x7d,
              0xb6, 0x7e, 0x9b, 0xc0, 0xb4, 0xc2, 0xa5, 0x86,
              0x02, 0x77, 0xd5, 0x27, 0x86, 0xa5, 0x15, 0xfb,
              0xae, 0x9b, 0x8c, 0xa9, 0xf9, 0xf8, 0xa8, 0x4a}},
            {{0x8b, 0x00, 0x49, 0xdb, 0xfa, 0xf0, 0x1b, 0xa2,
              0xed, 0x8a, 0x9a, 0x7a, 0x36, 0x78, 0x4a, 0xc7,
              0xf7, 0xad, 0x39, 0xd0, 0x6c, 0x65, 0x7a, 0x41,
              0xce, 0xd6, 0xd6, 0x4c, 0x20, 0x21, 0x6b, 0xc7},
             {0xc6, 0xca, 0x78, 0x1d, 0x32, 0x6c, 0x6c, 0x06,
              0x91, 0xf2, 0x1a, 0xe8, 0x43, 0x16, 0xea, 0x04,
              0x3c, 0x1f, 0x07, 0x85, 0xf7, 0x09, 0x22, 0x08,
              0xba, 0x13, 0xfd, 0x78, 0x1e, 0x3f, 0x6f, 0x62}},
            {{0x25, 0x9b, 0x7c, 0xb0, 0xac, 0x72, 0x6f, 0xb2,
              0xe3, 0x53, 0x84, 0x7a, 0x1a, 0x9a, 0x98, 0x9b,
              0x44, 0xd3, 0x59, 0xd0, 0x8e, 0x57, 0x41, 0x40,
              0x78, 0xa7, 0x30, 0x2f, 0x4c, 0x9c, 0xb9, 0x68},
             {0xb7, 0x75, 0x03, 0x63, 0x61, 0xc2, 0x48, 0x6e,
              0x12, 0x3d, 0xbf, 0x4b, 0x27, 0xdf, 0xb1, 0x7a,
              0xff, 0x4e, 0x31, 0x07, 0x83, 0xf4, 0x62, 0x5b,
              0x19, 0xa5, 0xac, 0xa0, 0x32, 0x58, 0x0d, 0xa7}},
            {{0x43, 0x4f, 0x10, 0xa4, 0xca, 0xdb, 0x38, 0x67,
              0xfa, 0xae, 0x96, 0xb5, 0x6d, 0x97, 0xff, 0x1f,
              0xb6, 0x83, 0x43, 0xd3, 0xa0, 0x2d, 0x70, 0x7a,
              0x64, 0x05, 0x4c, 0xa7, 0xc1, 0xa5, 0x21, 0x51},
             {0xe4, 0xf1, 0x23, 0x84, 0xe1, 0xb5, 0x9d, 0xf2,
              0xb8, 0x73, 0x8b, 0x45, 0x2b, 0x35, 0x46, 0x38,
              0x10, 0x2b, 0x50, 0xf8, 0x8b, 0x35, 0xcd, 0x34,
              0xc8, 0x0e, 0xf6, 0xdb, 0x09, 0x35, 0xf0, 0xda}},
            {{0xdb, 0x21, 0x5c, 0x8d, 0x83, 0x1d, 0xb3, 0x34,
              0xc7, 0x0e, 0x43, 0xa1, 0x58, 0x79, 0x67, 0x13,
              0x1e, 0x86, 0x5d, 0x89, 0x63, 0xe6, 0x0a, 0x46,
              0x5c, 0x02, 0x97, 0x1b, 0x62, 0x43, 0x86, 0xf5},
             {0xdb, 0x21, 0x5c, 0x8d, 0x83, 0x1d, 0xb3, 0x34,
              0xc7, 0x0e, 0x43, 0xa1, 0x58, 0x79, 0x67, 0x13,
              0x1e, 0x86, 0x5d, 0x89, 0x63, 0xe6, 0x0a, 0x46,
              0x5c, 0x02, 0x97, 0x1b, 0x62, 0x43, 0x86, 0xf5}}
        };
        for (i = 0; i < 33; i++) {
            secp256k1_scalar_set_b32(&x, chal[i][0], &overflow);
            CHECK(!overflow);
            secp256k1_scalar_set_b32(&y, chal[i][1], &overflow);
            CHECK(!overflow);
            secp256k1_scalar_set_b32(&r1, res[i][0], &overflow);
            CHECK(!overflow);
            secp256k1_scalar_set_b32(&r2, res[i][1], &overflow);
            CHECK(!overflow);
            secp256k1_scalar_mul(&z, &x, &y);
            CHECK(!secp256k1_scalar_check_overflow(&z));
            CHECK(secp256k1_scalar_eq(&r1, &z));
            if (!secp256k1_scalar_is_zero(&y)) {
                secp256k1_scalar_inverse(&zz, &y);
                CHECK(!secp256k1_scalar_check_overflow(&zz));
                secp256k1_scalar_inverse_var(&zzv, &y);
                CHECK(secp256k1_scalar_eq(&zzv, &zz));
                secp256k1_scalar_mul(&z, &z, &zz);
                CHECK(!secp256k1_scalar_check_overflow(&z));
                CHECK(secp256k1_scalar_eq(&x, &z));
                secp256k1_scalar_mul(&zz, &zz, &y);
                CHECK(!secp256k1_scalar_check_overflow(&zz));
                CHECK(secp256k1_scalar_eq(&secp256k1_scalar_one, &zz));
            }
            secp256k1_scalar_mul(&z, &x, &x);
            CHECK(!secp256k1_scalar_check_overflow(&z));
            secp256k1_scalar_sqr(&zz, &x);
            CHECK(!secp256k1_scalar_check_overflow(&zz));
            CHECK(secp256k1_scalar_eq(&zz, &z));
            CHECK(secp256k1_scalar_eq(&r2, &zz));
        }
    }
}

/***** FIELD TESTS *****/

static void random_fe(secp256k1_fe *x) {
    unsigned char bin[32];
    do {
        secp256k1_testrand256(bin);
        if (secp256k1_fe_set_b32_limit(x, bin)) {
            return;
        }
    } while(1);
}

static void random_fe_non_zero(secp256k1_fe *nz) {
    int tries = 10;
    while (--tries >= 0) {
        random_fe(nz);
        secp256k1_fe_normalize(nz);
        if (!secp256k1_fe_is_zero(nz)) {
            break;
        }
    }
    /* Infinitesimal probability of spurious failure here */
    CHECK(tries >= 0);
}

static void random_fe_non_square(secp256k1_fe *ns) {
    secp256k1_fe r;
    random_fe_non_zero(ns);
    if (secp256k1_fe_sqrt(&r, ns)) {
        secp256k1_fe_negate(ns, ns, 1);
    }
}

static int check_fe_equal(const secp256k1_fe *a, const secp256k1_fe *b) {
    secp256k1_fe an = *a;
    secp256k1_fe bn = *b;
    secp256k1_fe_normalize_weak(&an);
    secp256k1_fe_normalize_var(&bn);
    return secp256k1_fe_equal_var(&an, &bn);
}

static void run_field_convert(void) {
    static const unsigned char b32[32] = {
        0x00, 0x01, 0x02, 0x03, 0x04, 0x05, 0x06, 0x07,
        0x11, 0x12, 0x13, 0x14, 0x15, 0x16, 0x17, 0x18,
        0x22, 0x23, 0x24, 0x25, 0x26, 0x27, 0x28, 0x29,
        0x33, 0x34, 0x35, 0x36, 0x37, 0x38, 0x39, 0x40
    };
    static const secp256k1_fe_storage fes = SECP256K1_FE_STORAGE_CONST(
        0x00010203UL, 0x04050607UL, 0x11121314UL, 0x15161718UL,
        0x22232425UL, 0x26272829UL, 0x33343536UL, 0x37383940UL
    );
    static const secp256k1_fe fe = SECP256K1_FE_CONST(
        0x00010203UL, 0x04050607UL, 0x11121314UL, 0x15161718UL,
        0x22232425UL, 0x26272829UL, 0x33343536UL, 0x37383940UL
    );
    secp256k1_fe fe2;
    unsigned char b322[32];
    secp256k1_fe_storage fes2;
    /* Check conversions to fe. */
    CHECK(secp256k1_fe_set_b32_limit(&fe2, b32));
    CHECK(secp256k1_fe_equal_var(&fe, &fe2));
    secp256k1_fe_from_storage(&fe2, &fes);
    CHECK(secp256k1_fe_equal_var(&fe, &fe2));
    /* Check conversion from fe. */
    secp256k1_fe_get_b32(b322, &fe);
    CHECK(secp256k1_memcmp_var(b322, b32, 32) == 0);
    secp256k1_fe_to_storage(&fes2, &fe);
    CHECK(secp256k1_memcmp_var(&fes2, &fes, sizeof(fes)) == 0);
}

static void run_field_be32_overflow(void) {
    {
        static const unsigned char zero_overflow[32] = {
            0xFF, 0xFF, 0xFF, 0xFF, 0xFF, 0xFF, 0xFF, 0xFF,
            0xFF, 0xFF, 0xFF, 0xFF, 0xFF, 0xFF, 0xFF, 0xFF,
            0xFF, 0xFF, 0xFF, 0xFF, 0xFF, 0xFF, 0xFF, 0xFF,
            0xFF, 0xFF, 0xFF, 0xFE, 0xFF, 0xFF, 0xFC, 0x2F,
        };
        static const unsigned char zero[32] = { 0x00 };
        unsigned char out[32];
        secp256k1_fe fe;
        CHECK(secp256k1_fe_set_b32_limit(&fe, zero_overflow) == 0);
        secp256k1_fe_set_b32_mod(&fe, zero_overflow);
        CHECK(secp256k1_fe_normalizes_to_zero(&fe) == 1);
        secp256k1_fe_normalize(&fe);
        CHECK(secp256k1_fe_is_zero(&fe) == 1);
        secp256k1_fe_get_b32(out, &fe);
        CHECK(secp256k1_memcmp_var(out, zero, 32) == 0);
    }
    {
        static const unsigned char one_overflow[32] = {
            0xFF, 0xFF, 0xFF, 0xFF, 0xFF, 0xFF, 0xFF, 0xFF,
            0xFF, 0xFF, 0xFF, 0xFF, 0xFF, 0xFF, 0xFF, 0xFF,
            0xFF, 0xFF, 0xFF, 0xFF, 0xFF, 0xFF, 0xFF, 0xFF,
            0xFF, 0xFF, 0xFF, 0xFE, 0xFF, 0xFF, 0xFC, 0x30,
        };
        static const unsigned char one[32] = {
            0x00, 0x00, 0x00, 0x00, 0x00, 0x00, 0x00, 0x00,
            0x00, 0x00, 0x00, 0x00, 0x00, 0x00, 0x00, 0x00,
            0x00, 0x00, 0x00, 0x00, 0x00, 0x00, 0x00, 0x00,
            0x00, 0x00, 0x00, 0x00, 0x00, 0x00, 0x00, 0x01,
        };
        unsigned char out[32];
        secp256k1_fe fe;
        CHECK(secp256k1_fe_set_b32_limit(&fe, one_overflow) == 0);
        secp256k1_fe_set_b32_mod(&fe, one_overflow);
        secp256k1_fe_normalize(&fe);
        CHECK(secp256k1_fe_cmp_var(&fe, &secp256k1_fe_one) == 0);
        secp256k1_fe_get_b32(out, &fe);
        CHECK(secp256k1_memcmp_var(out, one, 32) == 0);
    }
    {
        static const unsigned char ff_overflow[32] = {
            0xFF, 0xFF, 0xFF, 0xFF, 0xFF, 0xFF, 0xFF, 0xFF,
            0xFF, 0xFF, 0xFF, 0xFF, 0xFF, 0xFF, 0xFF, 0xFF,
            0xFF, 0xFF, 0xFF, 0xFF, 0xFF, 0xFF, 0xFF, 0xFF,
            0xFF, 0xFF, 0xFF, 0xFF, 0xFF, 0xFF, 0xFF, 0xFF,
        };
        static const unsigned char ff[32] = {
            0x00, 0x00, 0x00, 0x00, 0x00, 0x00, 0x00, 0x00,
            0x00, 0x00, 0x00, 0x00, 0x00, 0x00, 0x00, 0x00,
            0x00, 0x00, 0x00, 0x00, 0x00, 0x00, 0x00, 0x00,
            0x00, 0x00, 0x00, 0x01, 0x00, 0x00, 0x03, 0xD0,
        };
        unsigned char out[32];
        secp256k1_fe fe;
        const secp256k1_fe fe_ff = SECP256K1_FE_CONST(0, 0, 0, 0, 0, 0, 0x01, 0x000003d0);
        CHECK(secp256k1_fe_set_b32_limit(&fe, ff_overflow) == 0);
        secp256k1_fe_set_b32_mod(&fe, ff_overflow);
        secp256k1_fe_normalize(&fe);
        CHECK(secp256k1_fe_cmp_var(&fe, &fe_ff) == 0);
        secp256k1_fe_get_b32(out, &fe);
        CHECK(secp256k1_memcmp_var(out, ff, 32) == 0);
    }
}

/* Returns true if two field elements have the same representation. */
static int fe_identical(const secp256k1_fe *a, const secp256k1_fe *b) {
    int ret = 1;
    /* Compare the struct member that holds the limbs. */
    ret &= (secp256k1_memcmp_var(a->n, b->n, sizeof(a->n)) == 0);
    return ret;
}

static void run_field_half(void) {
    secp256k1_fe t, u;
    int m;

    /* Check magnitude 0 input */
    secp256k1_fe_get_bounds(&t, 0);
    secp256k1_fe_half(&t);
#ifdef VERIFY
    CHECK(t.magnitude == 1);
    CHECK(t.normalized == 0);
#endif
    CHECK(secp256k1_fe_normalizes_to_zero(&t));

    /* Check non-zero magnitudes in the supported range */
    for (m = 1; m < 32; m++) {
        /* Check max-value input */
        secp256k1_fe_get_bounds(&t, m);

        u = t;
        secp256k1_fe_half(&u);
#ifdef VERIFY
        CHECK(u.magnitude == (m >> 1) + 1);
        CHECK(u.normalized == 0);
#endif
        secp256k1_fe_normalize_weak(&u);
        secp256k1_fe_add(&u, &u);
        CHECK(check_fe_equal(&t, &u));

        /* Check worst-case input: ensure the LSB is 1 so that P will be added,
         * which will also cause all carries to be 1, since all limbs that can
         * generate a carry are initially even and all limbs of P are odd in
         * every existing field implementation. */
        secp256k1_fe_get_bounds(&t, m);
        CHECK(t.n[0] > 0);
        CHECK((t.n[0] & 1) == 0);
        --t.n[0];

        u = t;
        secp256k1_fe_half(&u);
#ifdef VERIFY
        CHECK(u.magnitude == (m >> 1) + 1);
        CHECK(u.normalized == 0);
#endif
        secp256k1_fe_normalize_weak(&u);
        secp256k1_fe_add(&u, &u);
        CHECK(check_fe_equal(&t, &u));
    }
}

static void run_field_misc(void) {
    secp256k1_fe x;
    secp256k1_fe y;
    secp256k1_fe z;
    secp256k1_fe q;
    int v;
    secp256k1_fe fe5 = SECP256K1_FE_CONST(0, 0, 0, 0, 0, 0, 0, 5);
    int i, j;
    for (i = 0; i < 1000 * COUNT; i++) {
        secp256k1_fe_storage xs, ys, zs;
        if (i & 1) {
            random_fe(&x);
        } else {
            random_fe_test(&x);
        }
        random_fe_non_zero(&y);
        v = secp256k1_testrand_bits(15);
        /* Test that fe_add_int is equivalent to fe_set_int + fe_add. */
        secp256k1_fe_set_int(&q, v); /* q = v */
        z = x; /* z = x */
        secp256k1_fe_add(&z, &q); /* z = x+v */
        q = x; /* q = x */
        secp256k1_fe_add_int(&q, v); /* q = x+v */
        CHECK(check_fe_equal(&q, &z));
        /* Test the fe equality and comparison operations. */
        CHECK(secp256k1_fe_cmp_var(&x, &x) == 0);
        CHECK(secp256k1_fe_equal_var(&x, &x));
        z = x;
        secp256k1_fe_add(&z,&y);
        /* Test fe conditional move; z is not normalized here. */
        q = x;
        secp256k1_fe_cmov(&x, &z, 0);
#ifdef VERIFY
        CHECK(!x.normalized);
        CHECK((x.magnitude == q.magnitude) || (x.magnitude == z.magnitude));
        CHECK((x.magnitude >= q.magnitude) && (x.magnitude >= z.magnitude));
#endif
        x = q;
        secp256k1_fe_cmov(&x, &x, 1);
        CHECK(!fe_identical(&x, &z));
        CHECK(fe_identical(&x, &q));
        secp256k1_fe_cmov(&q, &z, 1);
#ifdef VERIFY
        CHECK(!q.normalized);
        CHECK((q.magnitude == x.magnitude) || (q.magnitude == z.magnitude));
        CHECK((q.magnitude >= x.magnitude) && (q.magnitude >= z.magnitude));
#endif
        CHECK(fe_identical(&q, &z));
        q = z;
        secp256k1_fe_normalize_var(&x);
        secp256k1_fe_normalize_var(&z);
        CHECK(!secp256k1_fe_equal_var(&x, &z));
        secp256k1_fe_normalize_var(&q);
        secp256k1_fe_cmov(&q, &z, (i&1));
#ifdef VERIFY
        CHECK(q.normalized && q.magnitude == 1);
#endif
        for (j = 0; j < 6; j++) {
            secp256k1_fe_negate_unchecked(&z, &z, j+1);
            secp256k1_fe_normalize_var(&q);
            secp256k1_fe_cmov(&q, &z, (j&1));
#ifdef VERIFY
            CHECK(!q.normalized && q.magnitude == z.magnitude);
#endif
        }
        secp256k1_fe_normalize_var(&z);
        /* Test storage conversion and conditional moves. */
        secp256k1_fe_to_storage(&xs, &x);
        secp256k1_fe_to_storage(&ys, &y);
        secp256k1_fe_to_storage(&zs, &z);
        secp256k1_fe_storage_cmov(&zs, &xs, 0);
        secp256k1_fe_storage_cmov(&zs, &zs, 1);
        CHECK(secp256k1_memcmp_var(&xs, &zs, sizeof(xs)) != 0);
        secp256k1_fe_storage_cmov(&ys, &xs, 1);
        CHECK(secp256k1_memcmp_var(&xs, &ys, sizeof(xs)) == 0);
        secp256k1_fe_from_storage(&x, &xs);
        secp256k1_fe_from_storage(&y, &ys);
        secp256k1_fe_from_storage(&z, &zs);
        /* Test that mul_int, mul, and add agree. */
        secp256k1_fe_add(&y, &x);
        secp256k1_fe_add(&y, &x);
        z = x;
        secp256k1_fe_mul_int(&z, 3);
        CHECK(check_fe_equal(&y, &z));
        secp256k1_fe_add(&y, &x);
        secp256k1_fe_add(&z, &x);
        CHECK(check_fe_equal(&z, &y));
        z = x;
        secp256k1_fe_mul_int(&z, 5);
        secp256k1_fe_mul(&q, &x, &fe5);
        CHECK(check_fe_equal(&z, &q));
        secp256k1_fe_negate(&x, &x, 1);
        secp256k1_fe_add(&z, &x);
        secp256k1_fe_add(&q, &x);
        CHECK(check_fe_equal(&y, &z));
        CHECK(check_fe_equal(&q, &y));
        /* Check secp256k1_fe_half. */
        z = x;
        secp256k1_fe_half(&z);
        secp256k1_fe_add(&z, &z);
        CHECK(check_fe_equal(&x, &z));
        secp256k1_fe_add(&z, &z);
        secp256k1_fe_half(&z);
        CHECK(check_fe_equal(&x, &z));
    }
}

static void test_fe_mul(const secp256k1_fe* a, const secp256k1_fe* b, int use_sqr)
{
    secp256k1_fe c, an, bn;
    /* Variables in BE 32-byte format. */
    unsigned char a32[32], b32[32], c32[32];
    /* Variables in LE 16x uint16_t format. */
    uint16_t a16[16], b16[16], c16[16];
    /* Field modulus in LE 16x uint16_t format. */
    static const uint16_t m16[16] = {
        0xfc2f, 0xffff, 0xfffe, 0xffff, 0xffff, 0xffff, 0xffff, 0xffff,
        0xffff, 0xffff, 0xffff, 0xffff, 0xffff, 0xffff, 0xffff, 0xffff,
    };
    uint16_t t16[32];
    int i;

    /* Compute C = A * B in fe format. */
    c = *a;
    if (use_sqr) {
        secp256k1_fe_sqr(&c, &c);
    } else {
        secp256k1_fe_mul(&c, &c, b);
    }

    /* Convert A, B, C into LE 16x uint16_t format. */
    an = *a;
    bn = *b;
    secp256k1_fe_normalize_var(&c);
    secp256k1_fe_normalize_var(&an);
    secp256k1_fe_normalize_var(&bn);
    secp256k1_fe_get_b32(a32, &an);
    secp256k1_fe_get_b32(b32, &bn);
    secp256k1_fe_get_b32(c32, &c);
    for (i = 0; i < 16; ++i) {
        a16[i] = a32[31 - 2*i] + ((uint16_t)a32[30 - 2*i] << 8);
        b16[i] = b32[31 - 2*i] + ((uint16_t)b32[30 - 2*i] << 8);
        c16[i] = c32[31 - 2*i] + ((uint16_t)c32[30 - 2*i] << 8);
    }
    /* Compute T = A * B in LE 16x uint16_t format. */
    mulmod256(t16, a16, b16, m16);
    /* Compare */
    CHECK(secp256k1_memcmp_var(t16, c16, 32) == 0);
}

static void run_fe_mul(void) {
    int i;
    for (i = 0; i < 100 * COUNT; ++i) {
        secp256k1_fe a, b, c, d;
        random_fe(&a);
        random_field_element_magnitude(&a);
        random_fe(&b);
        random_field_element_magnitude(&b);
        random_fe_test(&c);
        random_field_element_magnitude(&c);
        random_fe_test(&d);
        random_field_element_magnitude(&d);
        test_fe_mul(&a, &a, 1);
        test_fe_mul(&c, &c, 1);
        test_fe_mul(&a, &b, 0);
        test_fe_mul(&a, &c, 0);
        test_fe_mul(&c, &b, 0);
        test_fe_mul(&c, &d, 0);
    }
}

static void run_sqr(void) {
    secp256k1_fe x, s;

    {
        int i;
        secp256k1_fe_set_int(&x, 1);
        secp256k1_fe_negate(&x, &x, 1);

        for (i = 1; i <= 512; ++i) {
            secp256k1_fe_mul_int(&x, 2);
            secp256k1_fe_normalize(&x);
            secp256k1_fe_sqr(&s, &x);
        }
    }
}

static void test_sqrt(const secp256k1_fe *a, const secp256k1_fe *k) {
    secp256k1_fe r1, r2;
    int v = secp256k1_fe_sqrt(&r1, a);
    CHECK((v == 0) == (k == NULL));

    if (k != NULL) {
        /* Check that the returned root is +/- the given known answer */
        secp256k1_fe_negate(&r2, &r1, 1);
        secp256k1_fe_add(&r1, k); secp256k1_fe_add(&r2, k);
        secp256k1_fe_normalize(&r1); secp256k1_fe_normalize(&r2);
        CHECK(secp256k1_fe_is_zero(&r1) || secp256k1_fe_is_zero(&r2));
    }
}

static void run_sqrt(void) {
    secp256k1_fe ns, x, s, t;
    int i;

    /* Check sqrt(0) is 0 */
    secp256k1_fe_set_int(&x, 0);
    secp256k1_fe_sqr(&s, &x);
    test_sqrt(&s, &x);

    /* Check sqrt of small squares (and their negatives) */
    for (i = 1; i <= 100; i++) {
        secp256k1_fe_set_int(&x, i);
        secp256k1_fe_sqr(&s, &x);
        test_sqrt(&s, &x);
        secp256k1_fe_negate(&t, &s, 1);
        test_sqrt(&t, NULL);
    }

    /* Consistency checks for large random values */
    for (i = 0; i < 10; i++) {
        int j;
        random_fe_non_square(&ns);
        for (j = 0; j < COUNT; j++) {
            random_fe(&x);
            secp256k1_fe_sqr(&s, &x);
            CHECK(secp256k1_fe_is_square_var(&s));
            test_sqrt(&s, &x);
            secp256k1_fe_negate(&t, &s, 1);
            CHECK(!secp256k1_fe_is_square_var(&t));
            test_sqrt(&t, NULL);
            secp256k1_fe_mul(&t, &s, &ns);
            test_sqrt(&t, NULL);
        }
    }
}

/***** FIELD/SCALAR INVERSE TESTS *****/

static const secp256k1_scalar scalar_minus_one = SECP256K1_SCALAR_CONST(
    0xFFFFFFFF, 0xFFFFFFFF, 0xFFFFFFFF, 0xFFFFFFFE,
    0xBAAEDCE6, 0xAF48A03B, 0xBFD25E8C, 0xD0364140
);

static const secp256k1_fe fe_minus_one = SECP256K1_FE_CONST(
    0xFFFFFFFF, 0xFFFFFFFF, 0xFFFFFFFF, 0xFFFFFFFF,
    0xFFFFFFFF, 0xFFFFFFFF, 0xFFFFFFFE, 0xFFFFFC2E
);

/* These tests test the following identities:
 *
 * for x==0: 1/x == 0
 * for x!=0: x*(1/x) == 1
 * for x!=0 and x!=1: 1/(1/x - 1) + 1 == -1/(x-1)
 */

static void test_inverse_scalar(secp256k1_scalar* out, const secp256k1_scalar* x, int var)
{
    secp256k1_scalar l, r, t;

    (var ? secp256k1_scalar_inverse_var : secp256k1_scalar_inverse)(&l, x);  /* l = 1/x */
    if (out) *out = l;
    if (secp256k1_scalar_is_zero(x)) {
        CHECK(secp256k1_scalar_is_zero(&l));
        return;
    }
    secp256k1_scalar_mul(&t, x, &l);                                             /* t = x*(1/x) */
    CHECK(secp256k1_scalar_is_one(&t));                                          /* x*(1/x) == 1 */
    secp256k1_scalar_add(&r, x, &scalar_minus_one);                              /* r = x-1 */
    if (secp256k1_scalar_is_zero(&r)) return;
    (var ? secp256k1_scalar_inverse_var : secp256k1_scalar_inverse)(&r, &r); /* r = 1/(x-1) */
    secp256k1_scalar_add(&l, &scalar_minus_one, &l);                             /* l = 1/x-1 */
    (var ? secp256k1_scalar_inverse_var : secp256k1_scalar_inverse)(&l, &l); /* l = 1/(1/x-1) */
    secp256k1_scalar_add(&l, &l, &secp256k1_scalar_one);                         /* l = 1/(1/x-1)+1 */
    secp256k1_scalar_add(&l, &r, &l);                                            /* l = 1/(1/x-1)+1 + 1/(x-1) */
    CHECK(secp256k1_scalar_is_zero(&l));                                         /* l == 0 */
}

static void test_inverse_field(secp256k1_fe* out, const secp256k1_fe* x, int var)
{
    secp256k1_fe l, r, t;

    (var ? secp256k1_fe_inv_var : secp256k1_fe_inv)(&l, x) ;   /* l = 1/x */
    if (out) *out = l;
    t = *x;                                                    /* t = x */
    if (secp256k1_fe_normalizes_to_zero_var(&t)) {
        CHECK(secp256k1_fe_normalizes_to_zero(&l));
        return;
    }
    secp256k1_fe_mul(&t, x, &l);                               /* t = x*(1/x) */
    secp256k1_fe_add(&t, &fe_minus_one);                       /* t = x*(1/x)-1 */
    CHECK(secp256k1_fe_normalizes_to_zero(&t));                /* x*(1/x)-1 == 0 */
    r = *x;                                                    /* r = x */
    secp256k1_fe_add(&r, &fe_minus_one);                       /* r = x-1 */
    if (secp256k1_fe_normalizes_to_zero_var(&r)) return;
    (var ? secp256k1_fe_inv_var : secp256k1_fe_inv)(&r, &r);   /* r = 1/(x-1) */
    secp256k1_fe_add(&l, &fe_minus_one);                       /* l = 1/x-1 */
    (var ? secp256k1_fe_inv_var : secp256k1_fe_inv)(&l, &l);   /* l = 1/(1/x-1) */
    secp256k1_fe_add_int(&l, 1);                               /* l = 1/(1/x-1)+1 */
    secp256k1_fe_add(&l, &r);                                  /* l = 1/(1/x-1)+1 + 1/(x-1) */
    CHECK(secp256k1_fe_normalizes_to_zero_var(&l));            /* l == 0 */
}

static void run_inverse_tests(void)
{
    /* Fixed test cases for field inverses: pairs of (x, 1/x) mod p. */
    static const secp256k1_fe fe_cases[][2] = {
        /* 0 */
        {SECP256K1_FE_CONST(0, 0, 0, 0, 0, 0, 0, 0),
         SECP256K1_FE_CONST(0, 0, 0, 0, 0, 0, 0, 0)},
        /* 1 */
        {SECP256K1_FE_CONST(0, 0, 0, 0, 0, 0, 0, 1),
         SECP256K1_FE_CONST(0, 0, 0, 0, 0, 0, 0, 1)},
        /* -1 */
        {SECP256K1_FE_CONST(0xffffffff, 0xffffffff, 0xffffffff, 0xffffffff, 0xffffffff, 0xffffffff, 0xfffffffe, 0xfffffc2e),
         SECP256K1_FE_CONST(0xffffffff, 0xffffffff, 0xffffffff, 0xffffffff, 0xffffffff, 0xffffffff, 0xfffffffe, 0xfffffc2e)},
        /* 2 */
        {SECP256K1_FE_CONST(0, 0, 0, 0, 0, 0, 0, 2),
         SECP256K1_FE_CONST(0x7fffffff, 0xffffffff, 0xffffffff, 0xffffffff, 0xffffffff, 0xffffffff, 0xffffffff, 0x7ffffe18)},
        /* 2**128 */
        {SECP256K1_FE_CONST(0, 0, 0, 1, 0, 0, 0, 0),
         SECP256K1_FE_CONST(0xbcb223fe, 0xdc24a059, 0xd838091d, 0xd2253530, 0xffffffff, 0xffffffff, 0xffffffff, 0x434dd931)},
        /* Input known to need 637 divsteps */
        {SECP256K1_FE_CONST(0xe34e9c95, 0x6bee8a84, 0x0dcb632a, 0xdb8a1320, 0x66885408, 0x06f3f996, 0x7c11ca84, 0x19199ec3),
         SECP256K1_FE_CONST(0xbd2cbd8f, 0x1c536828, 0x9bccda44, 0x2582ac0c, 0x870152b0, 0x8a3f09fb, 0x1aaadf92, 0x19b618e5)},
        /* Input known to need 567 divsteps starting with delta=1/2. */
        {SECP256K1_FE_CONST(0xf6bc3ba3, 0x636451c4, 0x3e46357d, 0x2c21d619, 0x0988e234, 0x15985661, 0x6672982b, 0xa7549bfc),
         SECP256K1_FE_CONST(0xb024fdc7, 0x5547451e, 0x426c585f, 0xbd481425, 0x73df6b75, 0xeef6d9d0, 0x389d87d4, 0xfbb440ba)},
        /* Input known to need 566 divsteps starting with delta=1/2. */
        {SECP256K1_FE_CONST(0xb595d81b, 0x2e3c1e2f, 0x482dbc65, 0xe4865af7, 0x9a0a50aa, 0x29f9e618, 0x6f87d7a5, 0x8d1063ae),
         SECP256K1_FE_CONST(0xc983337c, 0x5d5c74e1, 0x49918330, 0x0b53afb5, 0xa0428a0b, 0xce6eef86, 0x059bd8ef, 0xe5b908de)},
        /* Set of 10 inputs accessing all 128 entries in the modinv32 divsteps_var table */
        {SECP256K1_FE_CONST(0x00000000, 0x00000000, 0xe0ff1f80, 0x1f000000, 0x00000000, 0x00000000, 0xfeff0100, 0x00000000),
         SECP256K1_FE_CONST(0x9faf9316, 0x77e5049d, 0x0b5e7a1b, 0xef70b893, 0x18c9e30c, 0x045e7fd7, 0x29eddf8c, 0xd62e9e3d)},
        {SECP256K1_FE_CONST(0x621a538d, 0x511b2780, 0x35688252, 0x53f889a4, 0x6317c3ac, 0x32ba0a46, 0x6277c0d1, 0xccd31192),
         SECP256K1_FE_CONST(0x38513b0c, 0x5eba856f, 0xe29e882e, 0x9b394d8c, 0x34bda011, 0xeaa66943, 0x6a841a4c, 0x6ae8bcff)},
        {SECP256K1_FE_CONST(0x00000200, 0xf0ffff1f, 0x00000000, 0x0000e0ff, 0xffffffff, 0xfffcffff, 0xffffffff, 0xffff0100),
         SECP256K1_FE_CONST(0x5da42a52, 0x3640de9e, 0x13e64343, 0x0c7591b7, 0x6c1e3519, 0xf048c5b6, 0x0484217c, 0xedbf8b2f)},
        {SECP256K1_FE_CONST(0xd1343ef9, 0x4b952621, 0x7c52a2ee, 0x4ea1281b, 0x4ab46410, 0x9f26998d, 0xa686a8ff, 0x9f2103e8),
         SECP256K1_FE_CONST(0x84044385, 0x9a4619bf, 0x74e35b6d, 0xa47e0c46, 0x6b7fb47d, 0x9ffab128, 0xb0775aa3, 0xcb318bd1)},
        {SECP256K1_FE_CONST(0xb27235d2, 0xc56a52be, 0x210db37a, 0xd50d23a4, 0xbe621bdd, 0x5df22c6a, 0xe926ba62, 0xd2e4e440),
         SECP256K1_FE_CONST(0x67a26e54, 0x483a9d3c, 0xa568469e, 0xd258ab3d, 0xb9ec9981, 0xdca9b1bd, 0x8d2775fe, 0x53ae429b)},
        {SECP256K1_FE_CONST(0x00000000, 0x00000000, 0x00e0ffff, 0xffffff83, 0xffffffff, 0x3f00f00f, 0x000000e0, 0xffffffff),
         SECP256K1_FE_CONST(0x310e10f8, 0x23bbfab0, 0xac94907d, 0x076c9a45, 0x8d357d7f, 0xc763bcee, 0x00d0e615, 0x5a6acef6)},
        {SECP256K1_FE_CONST(0xfeff0300, 0x001c0000, 0xf80700c0, 0x0ff0ffff, 0xffffffff, 0x0fffffff, 0xffff0100, 0x7f0000fe),
         SECP256K1_FE_CONST(0x28e2fdb4, 0x0709168b, 0x86f598b0, 0x3453a370, 0x530cf21f, 0x32f978d5, 0x1d527a71, 0x59269b0c)},
        {SECP256K1_FE_CONST(0xc2591afa, 0x7bb98ef7, 0x090bb273, 0x85c14f87, 0xbb0b28e0, 0x54d3c453, 0x85c66753, 0xd5574d2f),
         SECP256K1_FE_CONST(0xfdca70a2, 0x70ce627c, 0x95e66fae, 0x848a6dbb, 0x07ffb15c, 0x5f63a058, 0xba4140ed, 0x6113b503)},
        {SECP256K1_FE_CONST(0xf5475db3, 0xedc7b5a3, 0x411c047e, 0xeaeb452f, 0xc625828e, 0x1cf5ad27, 0x8eec1060, 0xc7d3e690),
         SECP256K1_FE_CONST(0x5eb756c0, 0xf963f4b9, 0xdc6a215e, 0xec8cc2d8, 0x2e9dec01, 0xde5eb88d, 0x6aba7164, 0xaecb2c5a)},
        {SECP256K1_FE_CONST(0x00000000, 0x00f8ffff, 0xffffffff, 0x01000000, 0xe0ff1f00, 0x00000000, 0xffffff7f, 0x00000000),
         SECP256K1_FE_CONST(0xe0d2e3d8, 0x49b6157d, 0xe54e88c2, 0x1a7f02ca, 0x7dd28167, 0xf1125d81, 0x7bfa444e, 0xbe110037)},
        /* Selection of randomly generated inputs that reach high/low d/e values in various configurations. */
        {SECP256K1_FE_CONST(0x13cc08a4, 0xd8c41f0f, 0x179c3e67, 0x54c46c67, 0xc4109221, 0x09ab3b13, 0xe24d9be1, 0xffffe950),
         SECP256K1_FE_CONST(0xb80c8006, 0xd16abaa7, 0xcabd71e5, 0xcf6714f4, 0x966dd3d0, 0x64767a2d, 0xe92c4441, 0x51008cd1)},
        {SECP256K1_FE_CONST(0xaa6db990, 0x95efbca1, 0x3cc6ff71, 0x0602e24a, 0xf49ff938, 0x99fffc16, 0x46f40993, 0xc6e72057),
         SECP256K1_FE_CONST(0xd5d3dd69, 0xb0c195e5, 0x285f1d49, 0xe639e48c, 0x9223f8a9, 0xca1d731d, 0x9ca482f9, 0xa5b93e06)},
        {SECP256K1_FE_CONST(0x1c680eac, 0xaeabffd8, 0x9bdc4aee, 0x1781e3de, 0xa3b08108, 0x0015f2e0, 0x94449e1b, 0x2f67a058),
         SECP256K1_FE_CONST(0x7f083f8d, 0x31254f29, 0x6510f475, 0x245c373d, 0xc5622590, 0x4b323393, 0x32ed1719, 0xc127444b)},
        {SECP256K1_FE_CONST(0x147d44b3, 0x012d83f8, 0xc160d386, 0x1a44a870, 0x9ba6be96, 0x8b962707, 0x267cbc1a, 0xb65b2f0a),
         SECP256K1_FE_CONST(0x555554ff, 0x170aef1e, 0x50a43002, 0xe51fbd36, 0xafadb458, 0x7a8aded1, 0x0ca6cd33, 0x6ed9087c)},
        {SECP256K1_FE_CONST(0x12423796, 0x22f0fe61, 0xf9ca017c, 0x5384d107, 0xa1fbf3b2, 0x3b018013, 0x916a3c37, 0x4000b98c),
         SECP256K1_FE_CONST(0x20257700, 0x08668f94, 0x1177e306, 0x136c01f5, 0x8ed1fbd2, 0x95ec4589, 0xae38edb9, 0xfd19b6d7)},
        {SECP256K1_FE_CONST(0xdcf2d030, 0x9ab42cb4, 0x93ffa181, 0xdcd23619, 0x39699b52, 0x08909a20, 0xb5a17695, 0x3a9dcf21),
         SECP256K1_FE_CONST(0x1f701dea, 0xe211fb1f, 0x4f37180d, 0x63a0f51c, 0x29fe1e40, 0xa40b6142, 0x2e7b12eb, 0x982b06b6)},
        {SECP256K1_FE_CONST(0x79a851f6, 0xa6314ed3, 0xb35a55e6, 0xca1c7d7f, 0xe32369ea, 0xf902432e, 0x375308c5, 0xdfd5b600),
         SECP256K1_FE_CONST(0xcaae00c5, 0xe6b43851, 0x9dabb737, 0x38cba42c, 0xa02c8549, 0x7895dcbf, 0xbd183d71, 0xafe4476a)},
        {SECP256K1_FE_CONST(0xede78fdd, 0xcfc92bf1, 0x4fec6c6c, 0xdb8d37e2, 0xfb66bc7b, 0x28701870, 0x7fa27c9a, 0x307196ec),
         SECP256K1_FE_CONST(0x68193a6c, 0x9a8b87a7, 0x2a760c64, 0x13e473f6, 0x23ae7bed, 0x1de05422, 0x88865427, 0xa3418265)},
        {SECP256K1_FE_CONST(0xa40b2079, 0xb8f88e89, 0xa7617997, 0x89baf5ae, 0x174df343, 0x75138eae, 0x2711595d, 0x3fc3e66c),
         SECP256K1_FE_CONST(0x9f99c6a5, 0x6d685267, 0xd4b87c37, 0x9d9c4576, 0x358c692b, 0x6bbae0ed, 0x3389c93d, 0x7fdd2655)},
        {SECP256K1_FE_CONST(0x7c74c6b6, 0xe98d9151, 0x72645cf1, 0x7f06e321, 0xcefee074, 0x15b2113a, 0x10a9be07, 0x08a45696),
         SECP256K1_FE_CONST(0x8c919a88, 0x898bc1e0, 0x77f26f97, 0x12e655b7, 0x9ba0ac40, 0xe15bb19e, 0x8364cc3b, 0xe227a8ee)},
        {SECP256K1_FE_CONST(0x109ba1ce, 0xdafa6d4a, 0xa1cec2b2, 0xeb1069f4, 0xb7a79e5b, 0xec6eb99b, 0xaec5f643, 0xee0e723e),
         SECP256K1_FE_CONST(0x93d13eb8, 0x4bb0bcf9, 0xe64f5a71, 0xdbe9f359, 0x7191401c, 0x6f057a4a, 0xa407fe1b, 0x7ecb65cc)},
        {SECP256K1_FE_CONST(0x3db076cd, 0xec74a5c9, 0xf61dd138, 0x90e23e06, 0xeeedd2d0, 0x74cbc4e0, 0x3dbe1e91, 0xded36a78),
         SECP256K1_FE_CONST(0x3f07f966, 0x8e2a1e09, 0x706c71df, 0x02b5e9d5, 0xcb92ddbf, 0xcdd53010, 0x16545564, 0xe660b107)},
        {SECP256K1_FE_CONST(0xe31c73ed, 0xb4c4b82c, 0x02ae35f7, 0x4cdec153, 0x98b522fd, 0xf7d2460c, 0x6bf7c0f8, 0x4cf67b0d),
         SECP256K1_FE_CONST(0x4b8f1faf, 0x94e8b070, 0x19af0ff6, 0xa319cd31, 0xdf0a7ffb, 0xefaba629, 0x59c50666, 0x1fe5b843)},
        {SECP256K1_FE_CONST(0x4c8b0e6e, 0x83392ab6, 0xc0e3e9f1, 0xbbd85497, 0x16698897, 0xf552d50d, 0x79652ddb, 0x12f99870),
         SECP256K1_FE_CONST(0x56d5101f, 0xd23b7949, 0x17dc38d6, 0xf24022ef, 0xcf18e70a, 0x5cc34424, 0x438544c3, 0x62da4bca)},
        {SECP256K1_FE_CONST(0xb0e040e2, 0x40cc35da, 0x7dd5c611, 0x7fccb178, 0x28888137, 0xbc930358, 0xea2cbc90, 0x775417dc),
         SECP256K1_FE_CONST(0xca37f0d4, 0x016dd7c8, 0xab3ae576, 0x96e08d69, 0x68ed9155, 0xa9b44270, 0x900ae35d, 0x7c7800cd)},
        {SECP256K1_FE_CONST(0x8a32ea49, 0x7fbb0bae, 0x69724a9d, 0x8e2105b2, 0xbdf69178, 0x862577ef, 0x35055590, 0x667ddaef),
         SECP256K1_FE_CONST(0xd02d7ead, 0xc5e190f0, 0x559c9d72, 0xdaef1ffc, 0x64f9f425, 0xf43645ea, 0x7341e08d, 0x11768e96)},
        {SECP256K1_FE_CONST(0xa3592d98, 0x9abe289d, 0x579ebea6, 0xbb0857a8, 0xe242ab73, 0x85f9a2ce, 0xb6998f0f, 0xbfffbfc6),
         SECP256K1_FE_CONST(0x093c1533, 0x32032efa, 0x6aa46070, 0x0039599e, 0x589c35f4, 0xff525430, 0x7fe3777a, 0x44b43ddc)},
        {SECP256K1_FE_CONST(0x647178a3, 0x229e607b, 0xcc98521a, 0xcce3fdd9, 0x1e1bc9c9, 0x97fb7c6a, 0x61b961e0, 0x99b10709),
         SECP256K1_FE_CONST(0x98217c13, 0xd51ddf78, 0x96310e77, 0xdaebd908, 0x602ca683, 0xcb46d07a, 0xa1fcf17e, 0xc8e2feb3)},
        {SECP256K1_FE_CONST(0x7334627c, 0x73f98968, 0x99464b4b, 0xf5964958, 0x1b95870d, 0xc658227e, 0x5e3235d8, 0xdcab5787),
         SECP256K1_FE_CONST(0x000006fd, 0xc7e9dd94, 0x40ae367a, 0xe51d495c, 0x07603b9b, 0x2d088418, 0x6cc5c74c, 0x98514307)},
        {SECP256K1_FE_CONST(0x82e83876, 0x96c28938, 0xa50dd1c5, 0x605c3ad1, 0xc048637d, 0x7a50825f, 0x335ed01a, 0x00005760),
         SECP256K1_FE_CONST(0xb0393f9f, 0x9f2aa55e, 0xf5607e2e, 0x5287d961, 0x60b3e704, 0xf3e16e80, 0xb4f9a3ea, 0xfec7f02d)},
        {SECP256K1_FE_CONST(0xc97b6cec, 0x3ee6b8dc, 0x98d24b58, 0x3c1970a1, 0xfe06297a, 0xae813529, 0xe76bb6bd, 0x771ae51d),
         SECP256K1_FE_CONST(0x0507c702, 0xd407d097, 0x47ddeb06, 0xf6625419, 0x79f48f79, 0x7bf80d0b, 0xfc34b364, 0x253a5db1)},
        {SECP256K1_FE_CONST(0xd559af63, 0x77ea9bc4, 0x3cf1ad14, 0x5c7a4bbb, 0x10e7d18b, 0x7ce0dfac, 0x380bb19d, 0x0bb99bd3),
         SECP256K1_FE_CONST(0x00196119, 0xb9b00d92, 0x34edfdb5, 0xbbdc42fc, 0xd2daa33a, 0x163356ca, 0xaa8754c8, 0xb0ec8b0b)},
        {SECP256K1_FE_CONST(0x8ddfa3dc, 0x52918da0, 0x640519dc, 0x0af8512a, 0xca2d33b2, 0xbde52514, 0xda9c0afc, 0xcb29fce4),
         SECP256K1_FE_CONST(0xb3e4878d, 0x5cb69148, 0xcd54388b, 0xc23acce0, 0x62518ba8, 0xf09def92, 0x7b31e6aa, 0x6ba35b02)},
        {SECP256K1_FE_CONST(0xf8207492, 0xe3049f0a, 0x65285f2b, 0x0bfff996, 0x00ca112e, 0xc05da837, 0x546d41f9, 0x5194fb91),
         SECP256K1_FE_CONST(0x7b7ee50b, 0xa8ed4bbd, 0xf6469930, 0x81419a5c, 0x071441c7, 0x290d046e, 0x3b82ea41, 0x611c5f95)},
        {SECP256K1_FE_CONST(0x050f7c80, 0x5bcd3c6b, 0x823cb724, 0x5ce74db7, 0xa4e39f5c, 0xbd8828d7, 0xfd4d3e07, 0x3ec2926a),
         SECP256K1_FE_CONST(0x000d6730, 0xb0171314, 0x4764053d, 0xee157117, 0x48fd61da, 0xdea0b9db, 0x1d5e91c6, 0xbdc3f59e)},
        {SECP256K1_FE_CONST(0x3e3ea8eb, 0x05d760cf, 0x23009263, 0xb3cb3ac9, 0x088f6f0d, 0x3fc182a3, 0xbd57087c, 0xe67c62f9),
         SECP256K1_FE_CONST(0xbe988716, 0xa29c1bf6, 0x4456aed6, 0xab1e4720, 0x49929305, 0x51043bf4, 0xebd833dd, 0xdd511e8b)},
        {SECP256K1_FE_CONST(0x6964d2a9, 0xa7fa6501, 0xa5959249, 0x142f4029, 0xea0c1b5f, 0x2f487ef6, 0x301ac80a, 0x768be5cd),
         SECP256K1_FE_CONST(0x3918ffe4, 0x07492543, 0xed24d0b7, 0x3df95f8f, 0xaffd7cb4, 0x0de2191c, 0x9ec2f2ad, 0x2c0cb3c6)},
        {SECP256K1_FE_CONST(0x37c93520, 0xf6ddca57, 0x2b42fd5e, 0xb5c7e4de, 0x11b5b81c, 0xb95e91f3, 0x95c4d156, 0x39877ccb),
         SECP256K1_FE_CONST(0x9a94b9b5, 0x57eb71ee, 0x4c975b8b, 0xac5262a8, 0x077b0595, 0xe12a6b1f, 0xd728edef, 0x1a6bf956)}
    };
    /* Fixed test cases for scalar inverses: pairs of (x, 1/x) mod n. */
    static const secp256k1_scalar scalar_cases[][2] = {
        /* 0 */
        {SECP256K1_SCALAR_CONST(0, 0, 0, 0, 0, 0, 0, 0),
         SECP256K1_SCALAR_CONST(0, 0, 0, 0, 0, 0, 0, 0)},
        /* 1 */
        {SECP256K1_SCALAR_CONST(0, 0, 0, 0, 0, 0, 0, 1),
         SECP256K1_SCALAR_CONST(0, 0, 0, 0, 0, 0, 0, 1)},
        /* -1 */
        {SECP256K1_SCALAR_CONST(0xffffffff, 0xffffffff, 0xffffffff, 0xfffffffe, 0xbaaedce6, 0xaf48a03b, 0xbfd25e8c, 0xd0364140),
         SECP256K1_SCALAR_CONST(0xffffffff, 0xffffffff, 0xffffffff, 0xfffffffe, 0xbaaedce6, 0xaf48a03b, 0xbfd25e8c, 0xd0364140)},
        /* 2 */
        {SECP256K1_SCALAR_CONST(0, 0, 0, 0, 0, 0, 0, 2),
         SECP256K1_SCALAR_CONST(0x7fffffff, 0xffffffff, 0xffffffff, 0xffffffff, 0x5d576e73, 0x57a4501d, 0xdfe92f46, 0x681b20a1)},
        /* 2**128 */
        {SECP256K1_SCALAR_CONST(0, 0, 0, 1, 0, 0, 0, 0),
         SECP256K1_SCALAR_CONST(0x50a51ac8, 0x34b9ec24, 0x4b0dff66, 0x5588b13e, 0x9984d5b3, 0xcf80ef0f, 0xd6a23766, 0xa3ee9f22)},
        /* Input known to need 635 divsteps */
        {SECP256K1_SCALAR_CONST(0xcb9f1d35, 0xdd4416c2, 0xcd71bf3f, 0x6365da66, 0x3c9b3376, 0x8feb7ae9, 0x32a5ef60, 0x19199ec3),
         SECP256K1_SCALAR_CONST(0x1d7c7bba, 0xf1893d53, 0xb834bd09, 0x36b411dc, 0x42c2e42f, 0xec72c428, 0x5e189791, 0x8e9bc708)},
        /* Input known to need 566 divsteps starting with delta=1/2. */
        {SECP256K1_SCALAR_CONST(0x7e3c993d, 0xa4272488, 0xbc015b49, 0x2db54174, 0xd382083a, 0xebe6db35, 0x80f82eff, 0xcd132c72),
         SECP256K1_SCALAR_CONST(0x086f34a0, 0x3e631f76, 0x77418f28, 0xcc84ac95, 0x6304439d, 0x365db268, 0x312c6ded, 0xd0b934f8)},
        /* Input known to need 565 divsteps starting with delta=1/2. */
        {SECP256K1_SCALAR_CONST(0xbad7e587, 0x3f307859, 0x60d93147, 0x8a18491e, 0xb38a9fd5, 0x254350d3, 0x4b1f0e4b, 0x7dd6edc4),
         SECP256K1_SCALAR_CONST(0x89f2df26, 0x39e2b041, 0xf19bd876, 0xd039c8ac, 0xc2223add, 0x29c4943e, 0x6632d908, 0x515f467b)},
        /* Selection of randomly generated inputs that reach low/high d/e values in various configurations. */
        {SECP256K1_SCALAR_CONST(0x1950d757, 0xb37a5809, 0x435059bb, 0x0bb8997e, 0x07e1e3c8, 0x5e5d7d2c, 0x6a0ed8e3, 0xdbde180e),
         SECP256K1_SCALAR_CONST(0xbf72af9b, 0x750309e2, 0x8dda230b, 0xfe432b93, 0x7e25e475, 0x4388251e, 0x633d894b, 0x3bcb6f8c)},
        {SECP256K1_SCALAR_CONST(0x9bccf4e7, 0xc5a515e3, 0x50637aa9, 0xbb65a13f, 0x391749a1, 0x62de7d4e, 0xf6d7eabb, 0x3cd10ce0),
         SECP256K1_SCALAR_CONST(0xaf2d5623, 0xb6385a33, 0xcd0365be, 0x5e92a70d, 0x7f09179c, 0x3baaf30f, 0x8f9cc83b, 0x20092f67)},
        {SECP256K1_SCALAR_CONST(0x73a57111, 0xb242952a, 0x5c5dee59, 0xf3be2ace, 0xa30a7659, 0xa46e5f47, 0xd21267b1, 0x39e642c9),
         SECP256K1_SCALAR_CONST(0xa711df07, 0xcbcf13ef, 0xd61cc6be, 0xbcd058ce, 0xb02cf157, 0x272d4a18, 0x86d0feb3, 0xcd5fa004)},
        {SECP256K1_SCALAR_CONST(0x04884963, 0xce0580b1, 0xba547030, 0x3c691db3, 0x9cd2c84f, 0x24c7cebd, 0x97ebfdba, 0x3e785ec2),
         SECP256K1_SCALAR_CONST(0xaaaaaf14, 0xd7c99ba7, 0x517ce2c1, 0x78a28b4c, 0x3769a851, 0xe5c5a03d, 0x4cc28f33, 0x0ec4dc5d)},
        {SECP256K1_SCALAR_CONST(0x1679ed49, 0x21f537b1, 0x815cb8ae, 0x9efc511c, 0x5b9fa037, 0x0b0f275e, 0x6c985281, 0x6c4a9905),
         SECP256K1_SCALAR_CONST(0xb14ac3d5, 0x62b52999, 0xef34ead1, 0xffca4998, 0x0294341a, 0x1f8172aa, 0xea1624f9, 0x302eea62)},
        {SECP256K1_SCALAR_CONST(0x626b37c0, 0xf0057c35, 0xee982f83, 0x452a1fd3, 0xea826506, 0x48b08a9d, 0x1d2c4799, 0x4ad5f6ec),
         SECP256K1_SCALAR_CONST(0xe38643b7, 0x567bfc2f, 0x5d2f1c15, 0xe327239c, 0x07112443, 0x69509283, 0xfd98e77a, 0xdb71c1e8)},
        {SECP256K1_SCALAR_CONST(0x1850a3a7, 0x759efc56, 0x54f287b2, 0x14d1234b, 0xe263bbc9, 0xcf4d8927, 0xd5f85f27, 0x965bd816),
         SECP256K1_SCALAR_CONST(0x3b071831, 0xcac9619a, 0xcceb0596, 0xf614d63b, 0x95d0db2f, 0xc6a00901, 0x8eaa2621, 0xabfa0009)},
        {SECP256K1_SCALAR_CONST(0x94ae5d06, 0xa27dc400, 0x487d72be, 0xaa51ebed, 0xe475b5c0, 0xea675ffc, 0xf4df627a, 0xdca4222f),
         SECP256K1_SCALAR_CONST(0x01b412ed, 0xd7830956, 0x1532537e, 0xe5e3dc99, 0x8fd3930a, 0x54f8d067, 0x32ef5760, 0x594438a5)},
        {SECP256K1_SCALAR_CONST(0x1f24278a, 0xb5bfe374, 0xa328dbbc, 0xebe35f48, 0x6620e009, 0xd58bb1b4, 0xb5a6bf84, 0x8815f63a),
         SECP256K1_SCALAR_CONST(0xfe928416, 0xca5ba2d3, 0xfde513da, 0x903a60c7, 0x9e58ad8a, 0x8783bee4, 0x083a3843, 0xa608c914)},
        {SECP256K1_SCALAR_CONST(0xdc107d58, 0x274f6330, 0x67dba8bc, 0x26093111, 0x5201dfb8, 0x968ce3f5, 0xf34d1bd4, 0xf2146504),
         SECP256K1_SCALAR_CONST(0x660cfa90, 0x13c3d93e, 0x7023b1e5, 0xedd09e71, 0x6d9c9d10, 0x7a3d2cdb, 0xdd08edc3, 0xaa78fcfb)},
        {SECP256K1_SCALAR_CONST(0x7cd1e905, 0xc6f02776, 0x2f551cc7, 0x5da61cff, 0x7da05389, 0x1119d5a4, 0x631c7442, 0x894fd4f7),
         SECP256K1_SCALAR_CONST(0xff20862a, 0x9d3b1a37, 0x1628803b, 0x3004ccae, 0xaa23282a, 0xa89a1109, 0xd94ece5e, 0x181bdc46)},
        {SECP256K1_SCALAR_CONST(0x5b9dade8, 0x23d26c58, 0xcd12d818, 0x25b8ae97, 0x3dea04af, 0xf482c96b, 0xa062f254, 0x9e453640),
         SECP256K1_SCALAR_CONST(0x50c38800, 0x15fa53f4, 0xbe1e5392, 0x5c9b120a, 0x262c22c7, 0x18fa0816, 0x5f2baab4, 0x8cb5db46)},
        {SECP256K1_SCALAR_CONST(0x11cdaeda, 0x969c464b, 0xef1f4ab0, 0x5b01d22e, 0x656fd098, 0x882bea84, 0x65cdbe7a, 0x0c19ff03),
         SECP256K1_SCALAR_CONST(0x1968d0fa, 0xac46f103, 0xb55f1f72, 0xb3820bed, 0xec6b359a, 0x4b1ae0ad, 0x7e38e1fb, 0x295ccdfb)},
        {SECP256K1_SCALAR_CONST(0x2c351aa1, 0x26e91589, 0x194f8a1e, 0x06561f66, 0x0cb97b7f, 0x10914454, 0x134d1c03, 0x157266b4),
         SECP256K1_SCALAR_CONST(0xbe49ada6, 0x92bd8711, 0x41b176c4, 0xa478ba95, 0x14883434, 0x9d1cd6f3, 0xcc4b847d, 0x22af80f5)},
        {SECP256K1_SCALAR_CONST(0x6ba07c6e, 0x13a60edb, 0x6247f5c3, 0x84b5fa56, 0x76fe3ec5, 0x80426395, 0xf65ec2ae, 0x623ba730),
         SECP256K1_SCALAR_CONST(0x25ac23f7, 0x418cd747, 0x98376f9d, 0x4a11c7bf, 0x24c8ebfe, 0x4c8a8655, 0x345f4f52, 0x1c515595)},
        {SECP256K1_SCALAR_CONST(0x9397a712, 0x8abb6951, 0x2d4a3d54, 0x703b1c2a, 0x0661dca8, 0xd75c9b31, 0xaed4d24b, 0xd2ab2948),
         SECP256K1_SCALAR_CONST(0xc52e8bef, 0xd55ce3eb, 0x1c897739, 0xeb9fb606, 0x36b9cd57, 0x18c51cc2, 0x6a87489e, 0xffd0dcf3)},
        {SECP256K1_SCALAR_CONST(0xe6a808cc, 0xeb437888, 0xe97798df, 0x4e224e44, 0x7e3b380a, 0x207c1653, 0x889f3212, 0xc6738b6f),
         SECP256K1_SCALAR_CONST(0x31f9ae13, 0xd1e08b20, 0x757a2e5e, 0x5243a0eb, 0x8ae35f73, 0x19bb6122, 0xb910f26b, 0xda70aa55)},
        {SECP256K1_SCALAR_CONST(0xd0320548, 0xab0effe7, 0xa70779e0, 0x61a347a6, 0xb8c1e010, 0x9d5281f8, 0x2ee588a6, 0x80000000),
         SECP256K1_SCALAR_CONST(0x1541897e, 0x78195c90, 0x7583dd9e, 0x728b6100, 0xbce8bc6d, 0x7a53b471, 0x5dcd9e45, 0x4425fcaf)},
        {SECP256K1_SCALAR_CONST(0x93d623f1, 0xd45b50b0, 0x796e9186, 0x9eac9407, 0xd30edc20, 0xef6304cf, 0x250494e7, 0xba503de9),
         SECP256K1_SCALAR_CONST(0x7026d638, 0x1178b548, 0x92043952, 0x3c7fb47c, 0xcd3ea236, 0x31d82b01, 0x612fc387, 0x80b9b957)},
        {SECP256K1_SCALAR_CONST(0xf860ab39, 0x55f5d412, 0xa4d73bcc, 0x3b48bd90, 0xc248ffd3, 0x13ca10be, 0x8fba84cc, 0xdd28d6a3),
         SECP256K1_SCALAR_CONST(0x5c32fc70, 0xe0b15d67, 0x76694700, 0xfe62be4d, 0xeacdb229, 0x7a4433d9, 0x52155cd0, 0x7649ab59)},
        {SECP256K1_SCALAR_CONST(0x4e41311c, 0x0800af58, 0x7a690a8e, 0xe175c9ba, 0x6981ab73, 0xac532ea8, 0x5c1f5e63, 0x6ac1f189),
         SECP256K1_SCALAR_CONST(0xfffffff9, 0xd075982c, 0x7fbd3825, 0xc05038a2, 0x4533b91f, 0x94ec5f45, 0xb280b28f, 0x842324dc)},
        {SECP256K1_SCALAR_CONST(0x48e473bf, 0x3555eade, 0xad5d7089, 0x2424c4e4, 0x0a99397c, 0x2dc796d8, 0xb7a43a69, 0xd0364141),
         SECP256K1_SCALAR_CONST(0x634976b2, 0xa0e47895, 0x1ec38593, 0x266d6fd0, 0x6f602644, 0x9bb762f1, 0x7180c704, 0xe23a4daa)},
        {SECP256K1_SCALAR_CONST(0xbe83878d, 0x3292fc54, 0x26e71c62, 0x556ccedc, 0x7cbb8810, 0x4032a720, 0x34ead589, 0xe4d6bd13),
         SECP256K1_SCALAR_CONST(0x6cd150ad, 0x25e59d0f, 0x74cbae3d, 0x6377534a, 0x1e6562e8, 0xb71b9d18, 0xe1e5d712, 0x8480abb3)},
        {SECP256K1_SCALAR_CONST(0xcdddf2e5, 0xefc15f88, 0xc9ee06de, 0x8a846ca9, 0x28561581, 0x68daa5fb, 0xd1cf3451, 0xeb1782d0),
         SECP256K1_SCALAR_CONST(0xffffffd9, 0xed8d2af4, 0x993c865a, 0x23e9681a, 0x3ca3a3dc, 0xe6d5a46e, 0xbd86bd87, 0x61b55c70)},
        {SECP256K1_SCALAR_CONST(0xb6a18f1f, 0x04872df9, 0x08165ec4, 0x319ca19c, 0x6c0359ab, 0x1f7118fb, 0xc2ef8082, 0xca8b7785),
         SECP256K1_SCALAR_CONST(0xff55b19b, 0x0f1ac78c, 0x0f0c88c2, 0x2358d5ad, 0x5f455e4e, 0x3330b72f, 0x274dc153, 0xffbf272b)},
        {SECP256K1_SCALAR_CONST(0xea4898e5, 0x30eba3e8, 0xcf0e5c3d, 0x06ec6844, 0x01e26fb6, 0x75636225, 0xc5d08f4c, 0x1decafa0),
         SECP256K1_SCALAR_CONST(0xe5a014a8, 0xe3c4ec1e, 0xea4f9b32, 0xcfc7b386, 0x00630806, 0x12c08d02, 0x6407ccc2, 0xb067d90e)},
        {SECP256K1_SCALAR_CONST(0x70e9aea9, 0x7e933af0, 0x8a23bfab, 0x23e4b772, 0xff951863, 0x5ffcf47d, 0x6bebc918, 0x2ca58265),
         SECP256K1_SCALAR_CONST(0xf4e00006, 0x81bc6441, 0x4eb6ec02, 0xc194a859, 0x80ad7c48, 0xba4e9afb, 0x8b6bdbe0, 0x989d8f77)},
        {SECP256K1_SCALAR_CONST(0x3c56c774, 0x46efe6f0, 0xe93618b8, 0xf9b5a846, 0xd247df61, 0x83b1e215, 0x06dc8bcc, 0xeefc1bf5),
         SECP256K1_SCALAR_CONST(0xfff8937a, 0x2cd9586b, 0x43c25e57, 0xd1cefa7a, 0x9fb91ed3, 0x95b6533d, 0x8ad0de5b, 0xafb93f00)},
        {SECP256K1_SCALAR_CONST(0xfb5c2772, 0x5cb30e83, 0xe38264df, 0xe4e3ebf3, 0x392aa92e, 0xa68756a1, 0x51279ac5, 0xb50711a8),
         SECP256K1_SCALAR_CONST(0x000013af, 0x1105bfe7, 0xa6bbd7fb, 0x3d638f99, 0x3b266b02, 0x072fb8bc, 0x39251130, 0x2e0fd0ea)}
    };
    int i, var, testrand;
    unsigned char b32[32];
    secp256k1_fe x_fe;
    secp256k1_scalar x_scalar;
    memset(b32, 0, sizeof(b32));
    /* Test fixed test cases through test_inverse_{scalar,field}, both ways. */
    for (i = 0; (size_t)i < sizeof(fe_cases)/sizeof(fe_cases[0]); ++i) {
        for (var = 0; var <= 1; ++var) {
            test_inverse_field(&x_fe, &fe_cases[i][0], var);
            check_fe_equal(&x_fe, &fe_cases[i][1]);
            test_inverse_field(&x_fe, &fe_cases[i][1], var);
            check_fe_equal(&x_fe, &fe_cases[i][0]);
        }
    }
    for (i = 0; (size_t)i < sizeof(scalar_cases)/sizeof(scalar_cases[0]); ++i) {
        for (var = 0; var <= 1; ++var) {
            test_inverse_scalar(&x_scalar, &scalar_cases[i][0], var);
            CHECK(secp256k1_scalar_eq(&x_scalar, &scalar_cases[i][1]));
            test_inverse_scalar(&x_scalar, &scalar_cases[i][1], var);
            CHECK(secp256k1_scalar_eq(&x_scalar, &scalar_cases[i][0]));
        }
    }
    /* Test inputs 0..999 and their respective negations. */
    for (i = 0; i < 1000; ++i) {
        b32[31] = i & 0xff;
        b32[30] = (i >> 8) & 0xff;
        secp256k1_scalar_set_b32(&x_scalar, b32, NULL);
        secp256k1_fe_set_b32_mod(&x_fe, b32);
        for (var = 0; var <= 1; ++var) {
            test_inverse_scalar(NULL, &x_scalar, var);
            test_inverse_field(NULL, &x_fe, var);
        }
        secp256k1_scalar_negate(&x_scalar, &x_scalar);
        secp256k1_fe_negate(&x_fe, &x_fe, 1);
        for (var = 0; var <= 1; ++var) {
            test_inverse_scalar(NULL, &x_scalar, var);
            test_inverse_field(NULL, &x_fe, var);
        }
    }
    /* test 128*count random inputs; half with testrand256_test, half with testrand256 */
    for (testrand = 0; testrand <= 1; ++testrand) {
        for (i = 0; i < 64 * COUNT; ++i) {
            (testrand ? secp256k1_testrand256_test : secp256k1_testrand256)(b32);
            secp256k1_scalar_set_b32(&x_scalar, b32, NULL);
            secp256k1_fe_set_b32_mod(&x_fe, b32);
            for (var = 0; var <= 1; ++var) {
                test_inverse_scalar(NULL, &x_scalar, var);
                test_inverse_field(NULL, &x_fe, var);
            }
        }
    }
}

/***** GROUP TESTS *****/

static void ge_equals_ge(const secp256k1_ge *a, const secp256k1_ge *b) {
    CHECK(a->infinity == b->infinity);
    if (a->infinity) {
        return;
    }
    CHECK(secp256k1_fe_equal_var(&a->x, &b->x));
    CHECK(secp256k1_fe_equal_var(&a->y, &b->y));
}

/* This compares jacobian points including their Z, not just their geometric meaning. */
static int gej_xyz_equals_gej(const secp256k1_gej *a, const secp256k1_gej *b) {
    secp256k1_gej a2;
    secp256k1_gej b2;
    int ret = 1;
    ret &= a->infinity == b->infinity;
    if (ret && !a->infinity) {
        a2 = *a;
        b2 = *b;
        secp256k1_fe_normalize(&a2.x);
        secp256k1_fe_normalize(&a2.y);
        secp256k1_fe_normalize(&a2.z);
        secp256k1_fe_normalize(&b2.x);
        secp256k1_fe_normalize(&b2.y);
        secp256k1_fe_normalize(&b2.z);
        ret &= secp256k1_fe_cmp_var(&a2.x, &b2.x) == 0;
        ret &= secp256k1_fe_cmp_var(&a2.y, &b2.y) == 0;
        ret &= secp256k1_fe_cmp_var(&a2.z, &b2.z) == 0;
    }
    return ret;
}

static void ge_equals_gej(const secp256k1_ge *a, const secp256k1_gej *b) {
    secp256k1_fe z2s;
    secp256k1_fe u1, u2, s1, s2;
    CHECK(a->infinity == b->infinity);
    if (a->infinity) {
        return;
    }
    /* Check a.x * b.z^2 == b.x && a.y * b.z^3 == b.y, to avoid inverses. */
    secp256k1_fe_sqr(&z2s, &b->z);
    secp256k1_fe_mul(&u1, &a->x, &z2s);
    u2 = b->x; secp256k1_fe_normalize_weak(&u2);
    secp256k1_fe_mul(&s1, &a->y, &z2s); secp256k1_fe_mul(&s1, &s1, &b->z);
    s2 = b->y; secp256k1_fe_normalize_weak(&s2);
    CHECK(secp256k1_fe_equal_var(&u1, &u2));
    CHECK(secp256k1_fe_equal_var(&s1, &s2));
}

static void test_ge(void) {
    int i, i1;
    int runs = 6;
    /* 25 points are used:
     * - infinity
     * - for each of four random points p1 p2 p3 p4, we add the point, its
     *   negation, and then those two again but with randomized Z coordinate.
     * - The same is then done for lambda*p1 and lambda^2*p1.
     */
    secp256k1_ge *ge = (secp256k1_ge *)checked_malloc(&CTX->error_callback, sizeof(secp256k1_ge) * (1 + 4 * runs));
    secp256k1_gej *gej = (secp256k1_gej *)checked_malloc(&CTX->error_callback, sizeof(secp256k1_gej) * (1 + 4 * runs));
    secp256k1_fe zf, r;
    secp256k1_fe zfi2, zfi3;

    secp256k1_gej_set_infinity(&gej[0]);
    secp256k1_ge_clear(&ge[0]);
    secp256k1_ge_set_gej_var(&ge[0], &gej[0]);
    for (i = 0; i < runs; i++) {
        int j;
        secp256k1_ge g;
        random_group_element_test(&g);
        if (i >= runs - 2) {
            secp256k1_ge_mul_lambda(&g, &ge[1]);
        }
        if (i >= runs - 1) {
            secp256k1_ge_mul_lambda(&g, &g);
        }
        ge[1 + 4 * i] = g;
        ge[2 + 4 * i] = g;
        secp256k1_ge_neg(&ge[3 + 4 * i], &g);
        secp256k1_ge_neg(&ge[4 + 4 * i], &g);
        secp256k1_gej_set_ge(&gej[1 + 4 * i], &ge[1 + 4 * i]);
        random_group_element_jacobian_test(&gej[2 + 4 * i], &ge[2 + 4 * i]);
        secp256k1_gej_set_ge(&gej[3 + 4 * i], &ge[3 + 4 * i]);
        random_group_element_jacobian_test(&gej[4 + 4 * i], &ge[4 + 4 * i]);
        for (j = 0; j < 4; j++) {
            random_field_element_magnitude(&ge[1 + j + 4 * i].x);
            random_field_element_magnitude(&ge[1 + j + 4 * i].y);
            random_field_element_magnitude(&gej[1 + j + 4 * i].x);
            random_field_element_magnitude(&gej[1 + j + 4 * i].y);
            random_field_element_magnitude(&gej[1 + j + 4 * i].z);
        }
    }

    /* Generate random zf, and zfi2 = 1/zf^2, zfi3 = 1/zf^3 */
    random_fe_non_zero_test(&zf);
    random_field_element_magnitude(&zf);
    secp256k1_fe_inv_var(&zfi3, &zf);
    secp256k1_fe_sqr(&zfi2, &zfi3);
    secp256k1_fe_mul(&zfi3, &zfi3, &zfi2);

    /* Generate random r */
    random_fe_non_zero_test(&r);

    for (i1 = 0; i1 < 1 + 4 * runs; i1++) {
        int i2;
        for (i2 = 0; i2 < 1 + 4 * runs; i2++) {
            /* Compute reference result using gej + gej (var). */
            secp256k1_gej refj, resj;
            secp256k1_ge ref;
            secp256k1_fe zr;
            secp256k1_gej_add_var(&refj, &gej[i1], &gej[i2], secp256k1_gej_is_infinity(&gej[i1]) ? NULL : &zr);
            /* Check Z ratio. */
            if (!secp256k1_gej_is_infinity(&gej[i1]) && !secp256k1_gej_is_infinity(&refj)) {
                secp256k1_fe zrz; secp256k1_fe_mul(&zrz, &zr, &gej[i1].z);
                CHECK(secp256k1_fe_equal_var(&zrz, &refj.z));
            }
            secp256k1_ge_set_gej_var(&ref, &refj);

            /* Test gej + ge with Z ratio result (var). */
            secp256k1_gej_add_ge_var(&resj, &gej[i1], &ge[i2], secp256k1_gej_is_infinity(&gej[i1]) ? NULL : &zr);
            ge_equals_gej(&ref, &resj);
            if (!secp256k1_gej_is_infinity(&gej[i1]) && !secp256k1_gej_is_infinity(&resj)) {
                secp256k1_fe zrz; secp256k1_fe_mul(&zrz, &zr, &gej[i1].z);
                CHECK(secp256k1_fe_equal_var(&zrz, &resj.z));
            }

            /* Test gej + ge (var, with additional Z factor). */
            {
                secp256k1_ge ge2_zfi = ge[i2]; /* the second term with x and y rescaled for z = 1/zf */
                secp256k1_fe_mul(&ge2_zfi.x, &ge2_zfi.x, &zfi2);
                secp256k1_fe_mul(&ge2_zfi.y, &ge2_zfi.y, &zfi3);
                random_field_element_magnitude(&ge2_zfi.x);
                random_field_element_magnitude(&ge2_zfi.y);
                secp256k1_gej_add_zinv_var(&resj, &gej[i1], &ge2_zfi, &zf);
                ge_equals_gej(&ref, &resj);
            }

            /* Test gej + ge (const). */
            if (i2 != 0) {
                /* secp256k1_gej_add_ge does not support its second argument being infinity. */
                secp256k1_gej_add_ge(&resj, &gej[i1], &ge[i2]);
                ge_equals_gej(&ref, &resj);
            }

            /* Test doubling (var). */
            if ((i1 == 0 && i2 == 0) || ((i1 + 3)/4 == (i2 + 3)/4 && ((i1 + 3)%4)/2 == ((i2 + 3)%4)/2)) {
                secp256k1_fe zr2;
                /* Normal doubling with Z ratio result. */
                secp256k1_gej_double_var(&resj, &gej[i1], &zr2);
                ge_equals_gej(&ref, &resj);
                /* Check Z ratio. */
                secp256k1_fe_mul(&zr2, &zr2, &gej[i1].z);
                CHECK(secp256k1_fe_equal_var(&zr2, &resj.z));
                /* Normal doubling. */
                secp256k1_gej_double_var(&resj, &gej[i2], NULL);
                ge_equals_gej(&ref, &resj);
                /* Constant-time doubling. */
                secp256k1_gej_double(&resj, &gej[i2]);
                ge_equals_gej(&ref, &resj);
            }

            /* Test adding opposites. */
            if ((i1 == 0 && i2 == 0) || ((i1 + 3)/4 == (i2 + 3)/4 && ((i1 + 3)%4)/2 != ((i2 + 3)%4)/2)) {
                CHECK(secp256k1_ge_is_infinity(&ref));
            }

            /* Test adding infinity. */
            if (i1 == 0) {
                CHECK(secp256k1_ge_is_infinity(&ge[i1]));
                CHECK(secp256k1_gej_is_infinity(&gej[i1]));
                ge_equals_gej(&ref, &gej[i2]);
            }
            if (i2 == 0) {
                CHECK(secp256k1_ge_is_infinity(&ge[i2]));
                CHECK(secp256k1_gej_is_infinity(&gej[i2]));
                ge_equals_gej(&ref, &gej[i1]);
            }
        }
    }

    /* Test adding all points together in random order equals infinity. */
    {
        secp256k1_gej sum = SECP256K1_GEJ_CONST_INFINITY;
        secp256k1_gej *gej_shuffled = (secp256k1_gej *)checked_malloc(&CTX->error_callback, (4 * runs + 1) * sizeof(secp256k1_gej));
        for (i = 0; i < 4 * runs + 1; i++) {
            gej_shuffled[i] = gej[i];
        }
        for (i = 0; i < 4 * runs + 1; i++) {
            int swap = i + secp256k1_testrand_int(4 * runs + 1 - i);
            if (swap != i) {
                secp256k1_gej t = gej_shuffled[i];
                gej_shuffled[i] = gej_shuffled[swap];
                gej_shuffled[swap] = t;
            }
        }
        for (i = 0; i < 4 * runs + 1; i++) {
            secp256k1_gej_add_var(&sum, &sum, &gej_shuffled[i], NULL);
        }
        CHECK(secp256k1_gej_is_infinity(&sum));
        free(gej_shuffled);
    }

    /* Test batch gej -> ge conversion without known z ratios. */
    {
        secp256k1_ge *ge_set_all = (secp256k1_ge *)checked_malloc(&CTX->error_callback, (4 * runs + 1) * sizeof(secp256k1_ge));
        secp256k1_ge_set_all_gej_var(ge_set_all, gej, 4 * runs + 1);
        for (i = 0; i < 4 * runs + 1; i++) {
            secp256k1_fe s;
            random_fe_non_zero(&s);
            secp256k1_gej_rescale(&gej[i], &s);
            ge_equals_gej(&ge_set_all[i], &gej[i]);
        }
        free(ge_set_all);
    }

    /* Test that all elements have X coordinates on the curve. */
    for (i = 1; i < 4 * runs + 1; i++) {
        secp256k1_fe n;
        CHECK(secp256k1_ge_x_on_curve_var(&ge[i].x));
        /* And the same holds after random rescaling. */
        secp256k1_fe_mul(&n, &zf, &ge[i].x);
        CHECK(secp256k1_ge_x_frac_on_curve_var(&n, &zf));
    }

    /* Test correspondence of secp256k1_ge_x{,_frac}_on_curve_var with ge_set_xo. */
    {
        secp256k1_fe n;
        secp256k1_ge q;
        int ret_on_curve, ret_frac_on_curve, ret_set_xo;
        secp256k1_fe_mul(&n, &zf, &r);
        ret_on_curve = secp256k1_ge_x_on_curve_var(&r);
        ret_frac_on_curve = secp256k1_ge_x_frac_on_curve_var(&n, &zf);
        ret_set_xo = secp256k1_ge_set_xo_var(&q, &r, 0);
        CHECK(ret_on_curve == ret_frac_on_curve);
        CHECK(ret_on_curve == ret_set_xo);
        if (ret_set_xo) CHECK(secp256k1_fe_equal_var(&r, &q.x));
    }

    /* Test batch gej -> ge conversion with many infinities. */
    for (i = 0; i < 4 * runs + 1; i++) {
        int odd;
        random_group_element_test(&ge[i]);
        odd = secp256k1_fe_is_odd(&ge[i].x);
        CHECK(odd == 0 || odd == 1);
        /* randomly set half the points to infinity */
        if (odd == i % 2) {
            secp256k1_ge_set_infinity(&ge[i]);
        }
        secp256k1_gej_set_ge(&gej[i], &ge[i]);
    }
    /* batch convert */
    secp256k1_ge_set_all_gej_var(ge, gej, 4 * runs + 1);
    /* check result */
    for (i = 0; i < 4 * runs + 1; i++) {
        ge_equals_gej(&ge[i], &gej[i]);
    }

    /* Test batch gej -> ge conversion with all infinities. */
    for (i = 0; i < 4 * runs + 1; i++) {
        secp256k1_gej_set_infinity(&gej[i]);
    }
    /* batch convert */
    secp256k1_ge_set_all_gej_var(ge, gej, 4 * runs + 1);
    /* check result */
    for (i = 0; i < 4 * runs + 1; i++) {
        CHECK(secp256k1_ge_is_infinity(&ge[i]));
    }

    free(ge);
    free(gej);
}

static void test_intialized_inf(void) {
    secp256k1_ge p;
    secp256k1_gej pj, npj, infj1, infj2, infj3;
    secp256k1_fe zinv;

    /* Test that adding P+(-P) results in a fully initialized infinity*/
    random_group_element_test(&p);
    secp256k1_gej_set_ge(&pj, &p);
    secp256k1_gej_neg(&npj, &pj);

    secp256k1_gej_add_var(&infj1, &pj, &npj, NULL);
    CHECK(secp256k1_gej_is_infinity(&infj1));
    CHECK(secp256k1_fe_is_zero(&infj1.x));
    CHECK(secp256k1_fe_is_zero(&infj1.y));
    CHECK(secp256k1_fe_is_zero(&infj1.z));

    secp256k1_gej_add_ge_var(&infj2, &npj, &p, NULL);
    CHECK(secp256k1_gej_is_infinity(&infj2));
    CHECK(secp256k1_fe_is_zero(&infj2.x));
    CHECK(secp256k1_fe_is_zero(&infj2.y));
    CHECK(secp256k1_fe_is_zero(&infj2.z));

    secp256k1_fe_set_int(&zinv, 1);
    secp256k1_gej_add_zinv_var(&infj3, &npj, &p, &zinv);
    CHECK(secp256k1_gej_is_infinity(&infj3));
    CHECK(secp256k1_fe_is_zero(&infj3.x));
    CHECK(secp256k1_fe_is_zero(&infj3.y));
    CHECK(secp256k1_fe_is_zero(&infj3.z));


}

static void test_add_neg_y_diff_x(void) {
    /* The point of this test is to check that we can add two points
     * whose y-coordinates are negatives of each other but whose x
     * coordinates differ. If the x-coordinates were the same, these
     * points would be negatives of each other and their sum is
     * infinity. This is cool because it "covers up" any degeneracy
     * in the addition algorithm that would cause the xy coordinates
     * of the sum to be wrong (since infinity has no xy coordinates).
     * HOWEVER, if the x-coordinates are different, infinity is the
     * wrong answer, and such degeneracies are exposed. This is the
     * root of https://github.com/bitcoin-core/secp256k1/issues/257
     * which this test is a regression test for.
     *
     * These points were generated in sage as
     *
     * load("secp256k1_params.sage")
     *
     * # random "bad pair"
     * P = C.random_element()
     * Q = -int(LAMBDA) * P
     * print("    P: %x %x" % P.xy())
     * print("    Q: %x %x" % Q.xy())
     * print("P + Q: %x %x" % (P + Q).xy())
     */
    secp256k1_gej aj = SECP256K1_GEJ_CONST(
        0x8d24cd95, 0x0a355af1, 0x3c543505, 0x44238d30,
        0x0643d79f, 0x05a59614, 0x2f8ec030, 0xd58977cb,
        0x001e337a, 0x38093dcd, 0x6c0f386d, 0x0b1293a8,
        0x4d72c879, 0xd7681924, 0x44e6d2f3, 0x9190117d
    );
    secp256k1_gej bj = SECP256K1_GEJ_CONST(
        0xc7b74206, 0x1f788cd9, 0xabd0937d, 0x164a0d86,
        0x95f6ff75, 0xf19a4ce9, 0xd013bd7b, 0xbf92d2a7,
        0xffe1cc85, 0xc7f6c232, 0x93f0c792, 0xf4ed6c57,
        0xb28d3786, 0x2897e6db, 0xbb192d0b, 0x6e6feab2
    );
    secp256k1_gej sumj = SECP256K1_GEJ_CONST(
        0x671a63c0, 0x3efdad4c, 0x389a7798, 0x24356027,
        0xb3d69010, 0x278625c3, 0x5c86d390, 0x184a8f7a,
        0x5f6409c2, 0x2ce01f2b, 0x511fd375, 0x25071d08,
        0xda651801, 0x70e95caf, 0x8f0d893c, 0xbed8fbbe
    );
    secp256k1_ge b;
    secp256k1_gej resj;
    secp256k1_ge res;
    secp256k1_ge_set_gej(&b, &bj);

    secp256k1_gej_add_var(&resj, &aj, &bj, NULL);
    secp256k1_ge_set_gej(&res, &resj);
    ge_equals_gej(&res, &sumj);

    secp256k1_gej_add_ge(&resj, &aj, &b);
    secp256k1_ge_set_gej(&res, &resj);
    ge_equals_gej(&res, &sumj);

    secp256k1_gej_add_ge_var(&resj, &aj, &b, NULL);
    secp256k1_ge_set_gej(&res, &resj);
    ge_equals_gej(&res, &sumj);
}

static void run_ge(void) {
    int i;
    for (i = 0; i < COUNT * 32; i++) {
        test_ge();
    }
    test_add_neg_y_diff_x();
    test_intialized_inf();
}

static void test_gej_cmov(const secp256k1_gej *a, const secp256k1_gej *b) {
    secp256k1_gej t = *a;
    secp256k1_gej_cmov(&t, b, 0);
    CHECK(gej_xyz_equals_gej(&t, a));
    secp256k1_gej_cmov(&t, b, 1);
    CHECK(gej_xyz_equals_gej(&t, b));
}

static void run_gej(void) {
    int i;
    secp256k1_gej a, b;

    /* Tests for secp256k1_gej_cmov */
    for (i = 0; i < COUNT; i++) {
        secp256k1_gej_set_infinity(&a);
        secp256k1_gej_set_infinity(&b);
        test_gej_cmov(&a, &b);

        random_gej_test(&a);
        test_gej_cmov(&a, &b);
        test_gej_cmov(&b, &a);

        b = a;
        test_gej_cmov(&a, &b);

        random_gej_test(&b);
        test_gej_cmov(&a, &b);
        test_gej_cmov(&b, &a);
    }

    /* Tests for secp256k1_gej_eq_var */
    for (i = 0; i < COUNT; i++) {
        secp256k1_fe fe;
        random_gej_test(&a);
        random_gej_test(&b);
        CHECK(!secp256k1_gej_eq_var(&a, &b));

        b = a;
        random_fe_non_zero_test(&fe);
        secp256k1_gej_rescale(&a, &fe);
        CHECK(secp256k1_gej_eq_var(&a, &b));
    }
}

static void test_ec_combine(void) {
    secp256k1_scalar sum = SECP256K1_SCALAR_CONST(0, 0, 0, 0, 0, 0, 0, 0);
    secp256k1_pubkey data[6];
    const secp256k1_pubkey* d[6];
    secp256k1_pubkey sd;
    secp256k1_pubkey sd2;
    secp256k1_gej Qj;
    secp256k1_ge Q;
    int i;
    for (i = 1; i <= 6; i++) {
        secp256k1_scalar s;
        random_scalar_order_test(&s);
        secp256k1_scalar_add(&sum, &sum, &s);
        secp256k1_ecmult_gen(&CTX->ecmult_gen_ctx, &Qj, &s);
        secp256k1_ge_set_gej(&Q, &Qj);
        secp256k1_pubkey_save(&data[i - 1], &Q);
        d[i - 1] = &data[i - 1];
        secp256k1_ecmult_gen(&CTX->ecmult_gen_ctx, &Qj, &sum);
        secp256k1_ge_set_gej(&Q, &Qj);
        secp256k1_pubkey_save(&sd, &Q);
        CHECK(secp256k1_ec_pubkey_combine(CTX, &sd2, d, i) == 1);
        CHECK(secp256k1_memcmp_var(&sd, &sd2, sizeof(sd)) == 0);
    }
}

static void run_ec_combine(void) {
    int i;
    for (i = 0; i < COUNT * 8; i++) {
         test_ec_combine();
    }
}

static void test_ec_commit(void) {
    secp256k1_scalar seckey_s;
    secp256k1_ge pubkey;
    secp256k1_gej pubkeyj;
    secp256k1_ge commitment;
    unsigned char data[32];
    secp256k1_sha256 sha;

    /* Create random keypair and data */
    random_scalar_order_test(&seckey_s);
    secp256k1_ecmult_gen(&CTX->ecmult_gen_ctx, &pubkeyj, &seckey_s);
    secp256k1_ge_set_gej(&pubkey, &pubkeyj);
    secp256k1_testrand256_test(data);

    /* Commit to data and verify */
    secp256k1_sha256_initialize(&sha);
    CHECK(secp256k1_ec_commit(&commitment, &pubkey, &sha, data, 32) == 1);
    secp256k1_sha256_initialize(&sha);
    CHECK(secp256k1_ec_commit_verify(&commitment, &pubkey, &sha, data, 32) == 1);
    secp256k1_sha256_initialize(&sha);
    CHECK(secp256k1_ec_commit_seckey(&seckey_s, &pubkey, &sha, data, 32) == 1);
    secp256k1_ecmult_gen(&CTX->ecmult_gen_ctx, &pubkeyj, &seckey_s);
    ge_equals_gej(&commitment, &pubkeyj);

    /* Check that verification fails with different data */
    secp256k1_sha256_initialize(&sha);
    CHECK(secp256k1_ec_commit_verify(&commitment, &pubkey, &sha, data, 31) == 0);

    /* Check that commmitting fails when the inner pubkey is the point at
     * infinity */
    secp256k1_sha256_initialize(&sha);
    secp256k1_ge_set_infinity(&pubkey);
    CHECK(secp256k1_ec_commit(&commitment, &pubkey, &sha, data, 32) == 0);
    secp256k1_scalar_set_int(&seckey_s, 0);
    CHECK(secp256k1_ec_commit_seckey(&seckey_s, &pubkey, &sha, data, 32) == 0);
    CHECK(secp256k1_ec_commit_verify(&commitment, &pubkey, &sha, data, 32) == 0);
}

static void test_ec_commit_api(void) {
    unsigned char seckey[32];
    secp256k1_scalar seckey_s;
    secp256k1_ge pubkey;
    secp256k1_gej pubkeyj;
    secp256k1_ge commitment;
    unsigned char data[32];
    secp256k1_sha256 sha;

    memset(data, 23, sizeof(data));

    /* Create random keypair */
    random_scalar_order_test(&seckey_s);
    secp256k1_scalar_get_b32(seckey, &seckey_s);
    secp256k1_ecmult_gen(&CTX->ecmult_gen_ctx, &pubkeyj, &seckey_s);
    secp256k1_ge_set_gej(&pubkey, &pubkeyj);

    secp256k1_sha256_initialize(&sha);
    CHECK(secp256k1_ec_commit(&commitment, &pubkey, &sha, data, 1) == 1);
    /* The same pubkey can be both input and output of the function */
    {
        secp256k1_ge pubkey_tmp = pubkey;
        secp256k1_sha256_initialize(&sha);
        CHECK(secp256k1_ec_commit(&pubkey_tmp, &pubkey_tmp, &sha, data, 1) == 1);
        ge_equals_ge(&commitment, &pubkey_tmp);
    }

    secp256k1_sha256_initialize(&sha);
    CHECK(secp256k1_ec_commit_verify(&commitment, &pubkey, &sha, data, 1) == 1);
}

static void run_ec_commit(void) {
    int i;
    for (i = 0; i < COUNT * 8; i++) {
         test_ec_commit();
    }
    test_ec_commit_api();
}

static void test_group_decompress(const secp256k1_fe* x) {
    /* The input itself, normalized. */
    secp256k1_fe fex = *x;
    secp256k1_fe fez;
    /* Results of set_xquad_var, set_xo_var(..., 0), set_xo_var(..., 1). */
    secp256k1_ge ge_quad, ge_even, ge_odd;
    secp256k1_gej gej_quad;
    /* Return values of the above calls. */
    int res_quad, res_even, res_odd;

    secp256k1_fe_normalize_var(&fex);

    res_quad = secp256k1_ge_set_xquad(&ge_quad, &fex);
    res_even = secp256k1_ge_set_xo_var(&ge_even, &fex, 0);
    res_odd = secp256k1_ge_set_xo_var(&ge_odd, &fex, 1);

    CHECK(res_quad == res_even);
    CHECK(res_quad == res_odd);

    if (res_quad) {
        secp256k1_fe_normalize_var(&ge_quad.x);
        secp256k1_fe_normalize_var(&ge_odd.x);
        secp256k1_fe_normalize_var(&ge_even.x);
        secp256k1_fe_normalize_var(&ge_quad.y);
        secp256k1_fe_normalize_var(&ge_odd.y);
        secp256k1_fe_normalize_var(&ge_even.y);

        /* No infinity allowed. */
        CHECK(!ge_quad.infinity);
        CHECK(!ge_even.infinity);
        CHECK(!ge_odd.infinity);

        /* Check that the x coordinates check out. */
        CHECK(secp256k1_fe_equal_var(&ge_quad.x, x));
        CHECK(secp256k1_fe_equal_var(&ge_even.x, x));
        CHECK(secp256k1_fe_equal_var(&ge_odd.x, x));

        /* Check that the Y coordinate result in ge_quad is a square. */
        CHECK(secp256k1_fe_is_square_var(&ge_quad.y));

        /* Check odd/even Y in ge_odd, ge_even. */
        CHECK(secp256k1_fe_is_odd(&ge_odd.y));
        CHECK(!secp256k1_fe_is_odd(&ge_even.y));

        /* Check secp256k1_gej_has_quad_y_var. */
        secp256k1_gej_set_ge(&gej_quad, &ge_quad);
        CHECK(secp256k1_gej_has_quad_y_var(&gej_quad));
        do {
            random_fe_test(&fez);
        } while (secp256k1_fe_is_zero(&fez));
        secp256k1_gej_rescale(&gej_quad, &fez);
        CHECK(secp256k1_gej_has_quad_y_var(&gej_quad));
        secp256k1_gej_neg(&gej_quad, &gej_quad);
        CHECK(!secp256k1_gej_has_quad_y_var(&gej_quad));
        do {
            random_fe_test(&fez);
        } while (secp256k1_fe_is_zero(&fez));
        secp256k1_gej_rescale(&gej_quad, &fez);
        CHECK(!secp256k1_gej_has_quad_y_var(&gej_quad));
        secp256k1_gej_neg(&gej_quad, &gej_quad);
        CHECK(secp256k1_gej_has_quad_y_var(&gej_quad));
    }
}

static void run_group_decompress(void) {
    int i;
    for (i = 0; i < COUNT * 4; i++) {
        secp256k1_fe fe;
        random_fe_test(&fe);
        test_group_decompress(&fe);
    }
}

/***** ECMULT TESTS *****/

static void test_pre_g_table(const secp256k1_ge_storage * pre_g, size_t n) {
    /* Tests the pre_g / pre_g_128 tables for consistency.
     * For independent verification we take a "geometric" approach to verification.
     * We check that every entry is on-curve.
     * We check that for consecutive entries p and q, that p + gg - q = 0 by checking
     *  (1) p, gg, and -q are colinear.
     *  (2) p, gg, and -q are all distinct.
     * where gg is twice the generator, where the generator is the first table entry.
     *
     * Checking the table's generators are correct is done in run_ecmult_pre_g.
     */
    secp256k1_gej g2;
    secp256k1_ge p, q, gg;
    secp256k1_fe dpx, dpy, dqx, dqy;
    size_t i;

    CHECK(0 < n);

    secp256k1_ge_from_storage(&p, &pre_g[0]);
    CHECK(secp256k1_ge_is_valid_var(&p));

    secp256k1_gej_set_ge(&g2, &p);
    secp256k1_gej_double_var(&g2, &g2, NULL);
    secp256k1_ge_set_gej_var(&gg, &g2);
    for (i = 1; i < n; ++i) {
        secp256k1_fe_negate(&dpx, &p.x, 1); secp256k1_fe_add(&dpx, &gg.x); secp256k1_fe_normalize_weak(&dpx);
        secp256k1_fe_negate(&dpy, &p.y, 1); secp256k1_fe_add(&dpy, &gg.y); secp256k1_fe_normalize_weak(&dpy);
        /* Check that p is not equal to gg */
        CHECK(!secp256k1_fe_normalizes_to_zero_var(&dpx) || !secp256k1_fe_normalizes_to_zero_var(&dpy));

        secp256k1_ge_from_storage(&q, &pre_g[i]);
        CHECK(secp256k1_ge_is_valid_var(&q));

        secp256k1_fe_negate(&dqx, &q.x, 1); secp256k1_fe_add(&dqx, &gg.x); secp256k1_fe_normalize_weak(&dqx);
        dqy = q.y; secp256k1_fe_add(&dqy, &gg.y); secp256k1_fe_normalize_weak(&dqy);
        /* Check that -q is not equal to gg */
        CHECK(!secp256k1_fe_normalizes_to_zero_var(&dqx) || !secp256k1_fe_normalizes_to_zero_var(&dqy));

        /* Check that -q is not equal to p */
        CHECK(!secp256k1_fe_equal_var(&dpx, &dqx) || !secp256k1_fe_equal_var(&dpy, &dqy));

        /* Check that p, -q and gg are colinear */
        secp256k1_fe_mul(&dpx, &dpx, &dqy);
        secp256k1_fe_mul(&dpy, &dpy, &dqx);
        CHECK(secp256k1_fe_equal_var(&dpx, &dpy));

        p = q;
    }
}

static void run_ecmult_pre_g(void) {
    secp256k1_ge_storage gs;
    secp256k1_gej gj;
    secp256k1_ge g;
    size_t i;

    /* Check that the pre_g and pre_g_128 tables are consistent. */
    test_pre_g_table(secp256k1_pre_g, ECMULT_TABLE_SIZE(WINDOW_G));
    test_pre_g_table(secp256k1_pre_g_128, ECMULT_TABLE_SIZE(WINDOW_G));

    /* Check the first entry from the pre_g table. */
    secp256k1_ge_to_storage(&gs, &secp256k1_ge_const_g);
    CHECK(secp256k1_memcmp_var(&gs, &secp256k1_pre_g[0], sizeof(gs)) == 0);

    /* Check the first entry from the pre_g_128 table. */
    secp256k1_gej_set_ge(&gj, &secp256k1_ge_const_g);
    for (i = 0; i < 128; ++i) {
      secp256k1_gej_double_var(&gj, &gj, NULL);
    }
    secp256k1_ge_set_gej(&g, &gj);
    secp256k1_ge_to_storage(&gs, &g);
    CHECK(secp256k1_memcmp_var(&gs, &secp256k1_pre_g_128[0], sizeof(gs)) == 0);
}

static void run_ecmult_chain(void) {
    /* random starting point A (on the curve) */
    secp256k1_gej a = SECP256K1_GEJ_CONST(
        0x8b30bbe9, 0xae2a9906, 0x96b22f67, 0x0709dff3,
        0x727fd8bc, 0x04d3362c, 0x6c7bf458, 0xe2846004,
        0xa357ae91, 0x5c4a6528, 0x1309edf2, 0x0504740f,
        0x0eb33439, 0x90216b4f, 0x81063cb6, 0x5f2f7e0f
    );
    /* two random initial factors xn and gn */
    secp256k1_scalar xn = SECP256K1_SCALAR_CONST(
        0x84cc5452, 0xf7fde1ed, 0xb4d38a8c, 0xe9b1b84c,
        0xcef31f14, 0x6e569be9, 0x705d357a, 0x42985407
    );
    secp256k1_scalar gn = SECP256K1_SCALAR_CONST(
        0xa1e58d22, 0x553dcd42, 0xb2398062, 0x5d4c57a9,
        0x6e9323d4, 0x2b3152e5, 0xca2c3990, 0xedc7c9de
    );
    /* two small multipliers to be applied to xn and gn in every iteration: */
    static const secp256k1_scalar xf = SECP256K1_SCALAR_CONST(0, 0, 0, 0, 0, 0, 0, 0x1337);
    static const secp256k1_scalar gf = SECP256K1_SCALAR_CONST(0, 0, 0, 0, 0, 0, 0, 0x7113);
    /* accumulators with the resulting coefficients to A and G */
    secp256k1_scalar ae = SECP256K1_SCALAR_CONST(0, 0, 0, 0, 0, 0, 0, 1);
    secp256k1_scalar ge = SECP256K1_SCALAR_CONST(0, 0, 0, 0, 0, 0, 0, 0);
    /* actual points */
    secp256k1_gej x;
    secp256k1_gej x2;
    int i;

    /* the point being computed */
    x = a;
    for (i = 0; i < 200*COUNT; i++) {
        /* in each iteration, compute X = xn*X + gn*G; */
        secp256k1_ecmult(&x, &x, &xn, &gn);
        /* also compute ae and ge: the actual accumulated factors for A and G */
        /* if X was (ae*A+ge*G), xn*X + gn*G results in (xn*ae*A + (xn*ge+gn)*G) */
        secp256k1_scalar_mul(&ae, &ae, &xn);
        secp256k1_scalar_mul(&ge, &ge, &xn);
        secp256k1_scalar_add(&ge, &ge, &gn);
        /* modify xn and gn */
        secp256k1_scalar_mul(&xn, &xn, &xf);
        secp256k1_scalar_mul(&gn, &gn, &gf);

        /* verify */
        if (i == 19999) {
            /* expected result after 19999 iterations */
            secp256k1_gej rp = SECP256K1_GEJ_CONST(
                0xD6E96687, 0xF9B10D09, 0x2A6F3543, 0x9D86CEBE,
                0xA4535D0D, 0x409F5358, 0x6440BD74, 0xB933E830,
                0xB95CBCA2, 0xC77DA786, 0x539BE8FD, 0x53354D2D,
                0x3B4F566A, 0xE6580454, 0x07ED6015, 0xEE1B2A88
            );
            CHECK(secp256k1_gej_eq_var(&rp, &x));
        }
    }
    /* redo the computation, but directly with the resulting ae and ge coefficients: */
    secp256k1_ecmult(&x2, &a, &ae, &ge);
    CHECK(secp256k1_gej_eq_var(&x, &x2));
}

static void test_point_times_order(const secp256k1_gej *point) {
    /* X * (point + G) + (order-X) * (pointer + G) = 0 */
    secp256k1_scalar x;
    secp256k1_scalar nx;
    secp256k1_scalar zero = SECP256K1_SCALAR_CONST(0, 0, 0, 0, 0, 0, 0, 0);
    secp256k1_scalar one = SECP256K1_SCALAR_CONST(0, 0, 0, 0, 0, 0, 0, 1);
    secp256k1_gej res1, res2;
    secp256k1_ge res3;
    unsigned char pub[65];
    size_t psize = 65;
    random_scalar_order_test(&x);
    secp256k1_scalar_negate(&nx, &x);
    secp256k1_ecmult(&res1, point, &x, &x); /* calc res1 = x * point + x * G; */
    secp256k1_ecmult(&res2, point, &nx, &nx); /* calc res2 = (order - x) * point + (order - x) * G; */
    secp256k1_gej_add_var(&res1, &res1, &res2, NULL);
    CHECK(secp256k1_gej_is_infinity(&res1));
    secp256k1_ge_set_gej(&res3, &res1);
    CHECK(secp256k1_ge_is_infinity(&res3));
    CHECK(secp256k1_ge_is_valid_var(&res3) == 0);
    CHECK(secp256k1_eckey_pubkey_serialize(&res3, pub, &psize, 0) == 0);
    psize = 65;
    CHECK(secp256k1_eckey_pubkey_serialize(&res3, pub, &psize, 1) == 0);
    /* check zero/one edge cases */
    secp256k1_ecmult(&res1, point, &zero, &zero);
    secp256k1_ge_set_gej(&res3, &res1);
    CHECK(secp256k1_ge_is_infinity(&res3));
    secp256k1_ecmult(&res1, point, &one, &zero);
    secp256k1_ge_set_gej(&res3, &res1);
    ge_equals_gej(&res3, point);
    secp256k1_ecmult(&res1, point, &zero, &one);
    secp256k1_ge_set_gej(&res3, &res1);
    ge_equals_ge(&res3, &secp256k1_ge_const_g);
}

/* These scalars reach large (in absolute value) outputs when fed to secp256k1_scalar_split_lambda.
 *
 * They are computed as:
 * - For a in [-2, -1, 0, 1, 2]:
 *   - For b in [-3, -1, 1, 3]:
 *     - Output (a*LAMBDA + (ORDER+b)/2) % ORDER
 */
static const secp256k1_scalar scalars_near_split_bounds[20] = {
    SECP256K1_SCALAR_CONST(0xd938a566, 0x7f479e3e, 0xb5b3c7fa, 0xefdb3749, 0x3aa0585c, 0xc5ea2367, 0xe1b660db, 0x0209e6fc),
    SECP256K1_SCALAR_CONST(0xd938a566, 0x7f479e3e, 0xb5b3c7fa, 0xefdb3749, 0x3aa0585c, 0xc5ea2367, 0xe1b660db, 0x0209e6fd),
    SECP256K1_SCALAR_CONST(0xd938a566, 0x7f479e3e, 0xb5b3c7fa, 0xefdb3749, 0x3aa0585c, 0xc5ea2367, 0xe1b660db, 0x0209e6fe),
    SECP256K1_SCALAR_CONST(0xd938a566, 0x7f479e3e, 0xb5b3c7fa, 0xefdb3749, 0x3aa0585c, 0xc5ea2367, 0xe1b660db, 0x0209e6ff),
    SECP256K1_SCALAR_CONST(0x2c9c52b3, 0x3fa3cf1f, 0x5ad9e3fd, 0x77ed9ba5, 0xb294b893, 0x3722e9a5, 0x00e698ca, 0x4cf7632d),
    SECP256K1_SCALAR_CONST(0x2c9c52b3, 0x3fa3cf1f, 0x5ad9e3fd, 0x77ed9ba5, 0xb294b893, 0x3722e9a5, 0x00e698ca, 0x4cf7632e),
    SECP256K1_SCALAR_CONST(0x2c9c52b3, 0x3fa3cf1f, 0x5ad9e3fd, 0x77ed9ba5, 0xb294b893, 0x3722e9a5, 0x00e698ca, 0x4cf7632f),
    SECP256K1_SCALAR_CONST(0x2c9c52b3, 0x3fa3cf1f, 0x5ad9e3fd, 0x77ed9ba5, 0xb294b893, 0x3722e9a5, 0x00e698ca, 0x4cf76330),
    SECP256K1_SCALAR_CONST(0x7fffffff, 0xffffffff, 0xffffffff, 0xffffffff, 0xd576e735, 0x57a4501d, 0xdfe92f46, 0x681b209f),
    SECP256K1_SCALAR_CONST(0x7fffffff, 0xffffffff, 0xffffffff, 0xffffffff, 0xd576e735, 0x57a4501d, 0xdfe92f46, 0x681b20a0),
    SECP256K1_SCALAR_CONST(0x7fffffff, 0xffffffff, 0xffffffff, 0xffffffff, 0xd576e735, 0x57a4501d, 0xdfe92f46, 0x681b20a1),
    SECP256K1_SCALAR_CONST(0x7fffffff, 0xffffffff, 0xffffffff, 0xffffffff, 0xd576e735, 0x57a4501d, 0xdfe92f46, 0x681b20a2),
    SECP256K1_SCALAR_CONST(0xd363ad4c, 0xc05c30e0, 0xa5261c02, 0x88126459, 0xf85915d7, 0x7825b696, 0xbeebc5c2, 0x833ede11),
    SECP256K1_SCALAR_CONST(0xd363ad4c, 0xc05c30e0, 0xa5261c02, 0x88126459, 0xf85915d7, 0x7825b696, 0xbeebc5c2, 0x833ede12),
    SECP256K1_SCALAR_CONST(0xd363ad4c, 0xc05c30e0, 0xa5261c02, 0x88126459, 0xf85915d7, 0x7825b696, 0xbeebc5c2, 0x833ede13),
    SECP256K1_SCALAR_CONST(0xd363ad4c, 0xc05c30e0, 0xa5261c02, 0x88126459, 0xf85915d7, 0x7825b696, 0xbeebc5c2, 0x833ede14),
    SECP256K1_SCALAR_CONST(0x26c75a99, 0x80b861c1, 0x4a4c3805, 0x1024c8b4, 0x704d760e, 0xe95e7cd3, 0xde1bfdb1, 0xce2c5a42),
    SECP256K1_SCALAR_CONST(0x26c75a99, 0x80b861c1, 0x4a4c3805, 0x1024c8b4, 0x704d760e, 0xe95e7cd3, 0xde1bfdb1, 0xce2c5a43),
    SECP256K1_SCALAR_CONST(0x26c75a99, 0x80b861c1, 0x4a4c3805, 0x1024c8b4, 0x704d760e, 0xe95e7cd3, 0xde1bfdb1, 0xce2c5a44),
    SECP256K1_SCALAR_CONST(0x26c75a99, 0x80b861c1, 0x4a4c3805, 0x1024c8b4, 0x704d760e, 0xe95e7cd3, 0xde1bfdb1, 0xce2c5a45)
};

static void test_ecmult_target(const secp256k1_scalar* target, int mode) {
    /* Mode: 0=ecmult_gen, 1=ecmult, 2=ecmult_const */
    secp256k1_scalar n1, n2;
    secp256k1_ge p;
    secp256k1_gej pj, p1j, p2j, ptj;
    static const secp256k1_scalar zero = SECP256K1_SCALAR_CONST(0, 0, 0, 0, 0, 0, 0, 0);

    /* Generate random n1,n2 such that n1+n2 = -target. */
    random_scalar_order_test(&n1);
    secp256k1_scalar_add(&n2, &n1, target);
    secp256k1_scalar_negate(&n2, &n2);

    /* Generate a random input point. */
    if (mode != 0) {
        random_group_element_test(&p);
        secp256k1_gej_set_ge(&pj, &p);
    }

    /* EC multiplications */
    if (mode == 0) {
        secp256k1_ecmult_gen(&CTX->ecmult_gen_ctx, &p1j, &n1);
        secp256k1_ecmult_gen(&CTX->ecmult_gen_ctx, &p2j, &n2);
        secp256k1_ecmult_gen(&CTX->ecmult_gen_ctx, &ptj, target);
    } else if (mode == 1) {
        secp256k1_ecmult(&p1j, &pj, &n1, &zero);
        secp256k1_ecmult(&p2j, &pj, &n2, &zero);
        secp256k1_ecmult(&ptj, &pj, target, &zero);
    } else {
        secp256k1_ecmult_const(&p1j, &p, &n1);
        secp256k1_ecmult_const(&p2j, &p, &n2);
        secp256k1_ecmult_const(&ptj, &p, target);
    }

    /* Add them all up: n1*P + n2*P + target*P = (n1+n2+target)*P = (n1+n1-n1-n2)*P = 0. */
    secp256k1_gej_add_var(&ptj, &ptj, &p1j, NULL);
    secp256k1_gej_add_var(&ptj, &ptj, &p2j, NULL);
    CHECK(secp256k1_gej_is_infinity(&ptj));
}

static void run_ecmult_near_split_bound(void) {
    int i;
    unsigned j;
    for (i = 0; i < 4*COUNT; ++i) {
        for (j = 0; j < sizeof(scalars_near_split_bounds) / sizeof(scalars_near_split_bounds[0]); ++j) {
            test_ecmult_target(&scalars_near_split_bounds[j], 0);
            test_ecmult_target(&scalars_near_split_bounds[j], 1);
            test_ecmult_target(&scalars_near_split_bounds[j], 2);
        }
    }
}

static void run_point_times_order(void) {
    int i;
    secp256k1_fe x = SECP256K1_FE_CONST(0, 0, 0, 0, 0, 0, 0, 2);
    static const secp256k1_fe xr = SECP256K1_FE_CONST(
        0x7603CB59, 0xB0EF6C63, 0xFE608479, 0x2A0C378C,
        0xDB3233A8, 0x0F8A9A09, 0xA877DEAD, 0x31B38C45
    );
    for (i = 0; i < 500; i++) {
        secp256k1_ge p;
        if (secp256k1_ge_set_xo_var(&p, &x, 1)) {
            secp256k1_gej j;
            CHECK(secp256k1_ge_is_valid_var(&p));
            secp256k1_gej_set_ge(&j, &p);
            test_point_times_order(&j);
        }
        secp256k1_fe_sqr(&x, &x);
    }
    secp256k1_fe_normalize_var(&x);
    CHECK(secp256k1_fe_equal_var(&x, &xr));
}

static void ecmult_const_random_mult(void) {
    /* random starting point A (on the curve) */
    secp256k1_ge a = SECP256K1_GE_CONST(
        0x6d986544, 0x57ff52b8, 0xcf1b8126, 0x5b802a5b,
        0xa97f9263, 0xb1e88044, 0x93351325, 0x91bc450a,
        0x535c59f7, 0x325e5d2b, 0xc391fbe8, 0x3c12787c,
        0x337e4a98, 0xe82a9011, 0x0123ba37, 0xdd769c7d
    );
    /* random initial factor xn */
    secp256k1_scalar xn = SECP256K1_SCALAR_CONST(
        0x649d4f77, 0xc4242df7, 0x7f2079c9, 0x14530327,
        0xa31b876a, 0xd2d8ce2a, 0x2236d5c6, 0xd7b2029b
    );
    /* expected xn * A (from sage) */
    secp256k1_ge expected_b = SECP256K1_GE_CONST(
        0x23773684, 0x4d209dc7, 0x098a786f, 0x20d06fcd,
        0x070a38bf, 0xc11ac651, 0x03004319, 0x1e2a8786,
        0xed8c3b8e, 0xc06dd57b, 0xd06ea66e, 0x45492b0f,
        0xb84e4e1b, 0xfb77e21f, 0x96baae2a, 0x63dec956
    );
    secp256k1_gej b;
    secp256k1_ecmult_const(&b, &a, &xn);

    CHECK(secp256k1_ge_is_valid_var(&a));
    ge_equals_gej(&expected_b, &b);
}

static void ecmult_const_commutativity(void) {
    secp256k1_scalar a;
    secp256k1_scalar b;
    secp256k1_gej res1;
    secp256k1_gej res2;
    secp256k1_ge mid1;
    secp256k1_ge mid2;
    random_scalar_order_test(&a);
    random_scalar_order_test(&b);

    secp256k1_ecmult_const(&res1, &secp256k1_ge_const_g, &a);
    secp256k1_ecmult_const(&res2, &secp256k1_ge_const_g, &b);
    secp256k1_ge_set_gej(&mid1, &res1);
    secp256k1_ge_set_gej(&mid2, &res2);
    secp256k1_ecmult_const(&res1, &mid1, &b);
    secp256k1_ecmult_const(&res2, &mid2, &a);
    secp256k1_ge_set_gej(&mid1, &res1);
    secp256k1_ge_set_gej(&mid2, &res2);
    ge_equals_ge(&mid1, &mid2);
}

static void ecmult_const_mult_zero_one(void) {
    secp256k1_scalar zero = SECP256K1_SCALAR_CONST(0, 0, 0, 0, 0, 0, 0, 0);
    secp256k1_scalar one = SECP256K1_SCALAR_CONST(0, 0, 0, 0, 0, 0, 0, 1);
    secp256k1_scalar negone;
    secp256k1_gej res1;
    secp256k1_ge res2;
    secp256k1_ge point;
    secp256k1_scalar_negate(&negone, &one);

    random_group_element_test(&point);
    secp256k1_ecmult_const(&res1, &point, &zero);
    secp256k1_ge_set_gej(&res2, &res1);
    CHECK(secp256k1_ge_is_infinity(&res2));
    secp256k1_ecmult_const(&res1, &point, &one);
    secp256k1_ge_set_gej(&res2, &res1);
    ge_equals_ge(&res2, &point);
    secp256k1_ecmult_const(&res1, &point, &negone);
    secp256k1_gej_neg(&res1, &res1);
    secp256k1_ge_set_gej(&res2, &res1);
    ge_equals_ge(&res2, &point);
}

static void ecmult_const_mult_xonly(void) {
    int i;

    /* Test correspondence between secp256k1_ecmult_const and secp256k1_ecmult_const_xonly. */
    for (i = 0; i < 2*COUNT; ++i) {
        secp256k1_ge base;
        secp256k1_gej basej, resj;
        secp256k1_fe n, d, resx, v;
        secp256k1_scalar q;
        int res;
        /* Random base point. */
        random_group_element_test(&base);
        /* Random scalar to multiply it with. */
        random_scalar_order_test(&q);
        /* If i is odd, n=d*base.x for random non-zero d */
        if (i & 1) {
            random_fe_non_zero_test(&d);
            secp256k1_fe_mul(&n, &base.x, &d);
        } else {
            n = base.x;
        }
        /* Perform x-only multiplication. */
        res = secp256k1_ecmult_const_xonly(&resx, &n, (i & 1) ? &d : NULL, &q, i & 2);
        CHECK(res);
        /* Perform normal multiplication. */
        secp256k1_gej_set_ge(&basej, &base);
        secp256k1_ecmult(&resj, &basej, &q, NULL);
        /* Check that resj's X coordinate corresponds with resx. */
        secp256k1_fe_sqr(&v, &resj.z);
        secp256k1_fe_mul(&v, &v, &resx);
        CHECK(check_fe_equal(&v, &resj.x));
    }

    /* Test that secp256k1_ecmult_const_xonly correctly rejects X coordinates not on curve. */
    for (i = 0; i < 2*COUNT; ++i) {
        secp256k1_fe x, n, d, r;
        int res;
        secp256k1_scalar q;
        random_scalar_order_test(&q);
        /* Generate random X coordinate not on the curve. */
        do {
            random_fe_test(&x);
        } while (secp256k1_ge_x_on_curve_var(&x));
        /* If i is odd, n=d*x for random non-zero d. */
        if (i & 1) {
            random_fe_non_zero_test(&d);
            secp256k1_fe_mul(&n, &x, &d);
        } else {
            n = x;
        }
        res = secp256k1_ecmult_const_xonly(&r, &n, (i & 1) ? &d : NULL, &q, 0);
        CHECK(res == 0);
    }
}

static void ecmult_const_chain_multiply(void) {
    /* Check known result (randomly generated test problem from sage) */
    const secp256k1_scalar scalar = SECP256K1_SCALAR_CONST(
        0x4968d524, 0x2abf9b7a, 0x466abbcf, 0x34b11b6d,
        0xcd83d307, 0x827bed62, 0x05fad0ce, 0x18fae63b
    );
    const secp256k1_gej expected_point = SECP256K1_GEJ_CONST(
        0x5494c15d, 0x32099706, 0xc2395f94, 0x348745fd,
        0x757ce30e, 0x4e8c90fb, 0xa2bad184, 0xf883c69f,
        0x5d195d20, 0xe191bf7f, 0x1be3e55f, 0x56a80196,
        0x6071ad01, 0xf1462f66, 0xc997fa94, 0xdb858435
    );
    secp256k1_gej point;
    secp256k1_ge res;
    int i;

    secp256k1_gej_set_ge(&point, &secp256k1_ge_const_g);
    for (i = 0; i < 100; ++i) {
        secp256k1_ge tmp;
        secp256k1_ge_set_gej(&tmp, &point);
        secp256k1_ecmult_const(&point, &tmp, &scalar);
    }
    secp256k1_ge_set_gej(&res, &point);
    ge_equals_gej(&res, &expected_point);
}

static void run_ecmult_const_tests(void) {
    ecmult_const_mult_zero_one();
    ecmult_const_random_mult();
    ecmult_const_commutativity();
    ecmult_const_chain_multiply();
    ecmult_const_mult_xonly();
}

typedef struct {
    secp256k1_scalar *sc;
    secp256k1_ge *pt;
} ecmult_multi_data;

static int ecmult_multi_callback(secp256k1_scalar *sc, secp256k1_ge *pt, size_t idx, void *cbdata) {
    ecmult_multi_data *data = (ecmult_multi_data*) cbdata;
    *sc = data->sc[idx];
    *pt = data->pt[idx];
    return 1;
}

static int ecmult_multi_false_callback(secp256k1_scalar *sc, secp256k1_ge *pt, size_t idx, void *cbdata) {
    (void)sc;
    (void)pt;
    (void)idx;
    (void)cbdata;
    return 0;
}

static void test_ecmult_multi(secp256k1_scratch *scratch, secp256k1_ecmult_multi_func ecmult_multi) {
    int ncount;
    secp256k1_scalar sc[32];
    secp256k1_ge pt[32];
    secp256k1_gej r;
    secp256k1_gej r2;
    ecmult_multi_data data;

    data.sc = sc;
    data.pt = pt;

    /* No points to multiply */
    CHECK(ecmult_multi(&CTX->error_callback, scratch, &r, NULL, ecmult_multi_callback, &data, 0));

    /* Check 1- and 2-point multiplies against ecmult */
    for (ncount = 0; ncount < COUNT; ncount++) {
        secp256k1_ge ptg;
        secp256k1_gej ptgj;
        random_scalar_order(&sc[0]);
        random_scalar_order(&sc[1]);

        random_group_element_test(&ptg);
        secp256k1_gej_set_ge(&ptgj, &ptg);
        pt[0] = ptg;
        pt[1] = secp256k1_ge_const_g;

        /* only G scalar */
        secp256k1_ecmult(&r2, &ptgj, &secp256k1_scalar_zero, &sc[0]);
        CHECK(ecmult_multi(&CTX->error_callback, scratch, &r, &sc[0], ecmult_multi_callback, &data, 0));
        CHECK(secp256k1_gej_eq_var(&r, &r2));

        /* 1-point */
        secp256k1_ecmult(&r2, &ptgj, &sc[0], &secp256k1_scalar_zero);
        CHECK(ecmult_multi(&CTX->error_callback, scratch, &r, &secp256k1_scalar_zero, ecmult_multi_callback, &data, 1));
        CHECK(secp256k1_gej_eq_var(&r, &r2));

        /* Try to multiply 1 point, but callback returns false */
        CHECK(!ecmult_multi(&CTX->error_callback, scratch, &r, &secp256k1_scalar_zero, ecmult_multi_false_callback, &data, 1));

        /* 2-point */
        secp256k1_ecmult(&r2, &ptgj, &sc[0], &sc[1]);
        CHECK(ecmult_multi(&CTX->error_callback, scratch, &r, &secp256k1_scalar_zero, ecmult_multi_callback, &data, 2));
        CHECK(secp256k1_gej_eq_var(&r, &r2));

        /* 2-point with G scalar */
        secp256k1_ecmult(&r2, &ptgj, &sc[0], &sc[1]);
        CHECK(ecmult_multi(&CTX->error_callback, scratch, &r, &sc[1], ecmult_multi_callback, &data, 1));
        CHECK(secp256k1_gej_eq_var(&r, &r2));
    }

    /* Check infinite outputs of various forms */
    for (ncount = 0; ncount < COUNT; ncount++) {
        secp256k1_ge ptg;
        size_t i, j;
        size_t sizes[] = { 2, 10, 32 };

        for (j = 0; j < 3; j++) {
            for (i = 0; i < 32; i++) {
                random_scalar_order(&sc[i]);
                secp256k1_ge_set_infinity(&pt[i]);
            }
            CHECK(ecmult_multi(&CTX->error_callback, scratch, &r, &secp256k1_scalar_zero, ecmult_multi_callback, &data, sizes[j]));
            CHECK(secp256k1_gej_is_infinity(&r));
        }

        for (j = 0; j < 3; j++) {
            for (i = 0; i < 32; i++) {
                random_group_element_test(&ptg);
                pt[i] = ptg;
                secp256k1_scalar_set_int(&sc[i], 0);
            }
            CHECK(ecmult_multi(&CTX->error_callback, scratch, &r, &secp256k1_scalar_zero, ecmult_multi_callback, &data, sizes[j]));
            CHECK(secp256k1_gej_is_infinity(&r));
        }

        for (j = 0; j < 3; j++) {
            random_group_element_test(&ptg);
            for (i = 0; i < 16; i++) {
                random_scalar_order(&sc[2*i]);
                secp256k1_scalar_negate(&sc[2*i + 1], &sc[2*i]);
                pt[2 * i] = ptg;
                pt[2 * i + 1] = ptg;
            }

            CHECK(ecmult_multi(&CTX->error_callback, scratch, &r, &secp256k1_scalar_zero, ecmult_multi_callback, &data, sizes[j]));
            CHECK(secp256k1_gej_is_infinity(&r));

            random_scalar_order(&sc[0]);
            for (i = 0; i < 16; i++) {
                random_group_element_test(&ptg);

                sc[2*i] = sc[0];
                sc[2*i+1] = sc[0];
                pt[2 * i] = ptg;
                secp256k1_ge_neg(&pt[2*i+1], &pt[2*i]);
            }

            CHECK(ecmult_multi(&CTX->error_callback, scratch, &r, &secp256k1_scalar_zero, ecmult_multi_callback, &data, sizes[j]));
            CHECK(secp256k1_gej_is_infinity(&r));
        }

        random_group_element_test(&ptg);
        secp256k1_scalar_set_int(&sc[0], 0);
        pt[0] = ptg;
        for (i = 1; i < 32; i++) {
            pt[i] = ptg;

            random_scalar_order(&sc[i]);
            secp256k1_scalar_add(&sc[0], &sc[0], &sc[i]);
            secp256k1_scalar_negate(&sc[i], &sc[i]);
        }

        CHECK(ecmult_multi(&CTX->error_callback, scratch, &r, &secp256k1_scalar_zero, ecmult_multi_callback, &data, 32));
        CHECK(secp256k1_gej_is_infinity(&r));
    }

    /* Check random points, constant scalar */
    for (ncount = 0; ncount < COUNT; ncount++) {
        size_t i;
        secp256k1_gej_set_infinity(&r);

        random_scalar_order(&sc[0]);
        for (i = 0; i < 20; i++) {
            secp256k1_ge ptg;
            sc[i] = sc[0];
            random_group_element_test(&ptg);
            pt[i] = ptg;
            secp256k1_gej_add_ge_var(&r, &r, &pt[i], NULL);
        }

        secp256k1_ecmult(&r2, &r, &sc[0], &secp256k1_scalar_zero);
        CHECK(ecmult_multi(&CTX->error_callback, scratch, &r, &secp256k1_scalar_zero, ecmult_multi_callback, &data, 20));
        CHECK(secp256k1_gej_eq_var(&r, &r2));
    }

    /* Check random scalars, constant point */
    for (ncount = 0; ncount < COUNT; ncount++) {
        size_t i;
        secp256k1_ge ptg;
        secp256k1_gej p0j;
        secp256k1_scalar rs;
        secp256k1_scalar_set_int(&rs, 0);

        random_group_element_test(&ptg);
        for (i = 0; i < 20; i++) {
            random_scalar_order(&sc[i]);
            pt[i] = ptg;
            secp256k1_scalar_add(&rs, &rs, &sc[i]);
        }

        secp256k1_gej_set_ge(&p0j, &pt[0]);
        secp256k1_ecmult(&r2, &p0j, &rs, &secp256k1_scalar_zero);
        CHECK(ecmult_multi(&CTX->error_callback, scratch, &r, &secp256k1_scalar_zero, ecmult_multi_callback, &data, 20));
        CHECK(secp256k1_gej_eq_var(&r, &r2));
    }

    /* Sanity check that zero scalars don't cause problems */
    for (ncount = 0; ncount < 20; ncount++) {
        random_scalar_order(&sc[ncount]);
        random_group_element_test(&pt[ncount]);
    }

    secp256k1_scalar_clear(&sc[0]);
    CHECK(ecmult_multi(&CTX->error_callback, scratch, &r, &secp256k1_scalar_zero, ecmult_multi_callback, &data, 20));
    secp256k1_scalar_clear(&sc[1]);
    secp256k1_scalar_clear(&sc[2]);
    secp256k1_scalar_clear(&sc[3]);
    secp256k1_scalar_clear(&sc[4]);
    CHECK(ecmult_multi(&CTX->error_callback, scratch, &r, &secp256k1_scalar_zero, ecmult_multi_callback, &data, 6));
    CHECK(ecmult_multi(&CTX->error_callback, scratch, &r, &secp256k1_scalar_zero, ecmult_multi_callback, &data, 5));
    CHECK(secp256k1_gej_is_infinity(&r));

    /* Run through s0*(t0*P) + s1*(t1*P) exhaustively for many small values of s0, s1, t0, t1 */
    {
        const size_t TOP = 8;
        size_t s0i, s1i;
        size_t t0i, t1i;
        secp256k1_ge ptg;
        secp256k1_gej ptgj;

        random_group_element_test(&ptg);
        secp256k1_gej_set_ge(&ptgj, &ptg);

        for(t0i = 0; t0i < TOP; t0i++) {
            for(t1i = 0; t1i < TOP; t1i++) {
                secp256k1_gej t0p, t1p;
                secp256k1_scalar t0, t1;

                secp256k1_scalar_set_int(&t0, (t0i + 1) / 2);
                secp256k1_scalar_cond_negate(&t0, t0i & 1);
                secp256k1_scalar_set_int(&t1, (t1i + 1) / 2);
                secp256k1_scalar_cond_negate(&t1, t1i & 1);

                secp256k1_ecmult(&t0p, &ptgj, &t0, &secp256k1_scalar_zero);
                secp256k1_ecmult(&t1p, &ptgj, &t1, &secp256k1_scalar_zero);

                for(s0i = 0; s0i < TOP; s0i++) {
                    for(s1i = 0; s1i < TOP; s1i++) {
                        secp256k1_scalar tmp1, tmp2;
                        secp256k1_gej expected, actual;

                        secp256k1_ge_set_gej(&pt[0], &t0p);
                        secp256k1_ge_set_gej(&pt[1], &t1p);

                        secp256k1_scalar_set_int(&sc[0], (s0i + 1) / 2);
                        secp256k1_scalar_cond_negate(&sc[0], s0i & 1);
                        secp256k1_scalar_set_int(&sc[1], (s1i + 1) / 2);
                        secp256k1_scalar_cond_negate(&sc[1], s1i & 1);

                        secp256k1_scalar_mul(&tmp1, &t0, &sc[0]);
                        secp256k1_scalar_mul(&tmp2, &t1, &sc[1]);
                        secp256k1_scalar_add(&tmp1, &tmp1, &tmp2);

                        secp256k1_ecmult(&expected, &ptgj, &tmp1, &secp256k1_scalar_zero);
                        CHECK(ecmult_multi(&CTX->error_callback, scratch, &actual, &secp256k1_scalar_zero, ecmult_multi_callback, &data, 2));
                        CHECK(secp256k1_gej_eq_var(&actual, &expected));
                    }
                }
            }
        }
    }
}

static int test_ecmult_multi_random(secp256k1_scratch *scratch) {
    /* Large random test for ecmult_multi_* functions which exercises:
     * - Few or many inputs (0 up to 128, roughly exponentially distributed).
     * - Few or many 0*P or a*INF inputs (roughly uniformly distributed).
     * - Including or excluding an nonzero a*G term (or such a term at all).
     * - Final expected result equal to infinity or not (roughly 50%).
     * - ecmult_multi_var, ecmult_strauss_single_batch, ecmult_pippenger_single_batch
     */

    /* These 4 variables define the eventual input to the ecmult_multi function.
     * g_scalar is the G scalar fed to it (or NULL, possibly, if g_scalar=0), and
     * scalars[0..filled-1] and gejs[0..filled-1] are the scalars and points
     * which form its normal inputs. */
    int filled = 0;
    secp256k1_scalar g_scalar = SECP256K1_SCALAR_CONST(0, 0, 0, 0, 0, 0, 0, 0);
    secp256k1_scalar scalars[128];
    secp256k1_gej gejs[128];
    /* The expected result, and the computed result. */
    secp256k1_gej expected, computed;
    /* Temporaries. */
    secp256k1_scalar sc_tmp;
    secp256k1_ge ge_tmp;
    /* Variables needed for the actual input to ecmult_multi. */
    secp256k1_ge ges[128];
    ecmult_multi_data data;

    int i;
    /* Which multiplication function to use */
    int fn = secp256k1_testrand_int(3);
    secp256k1_ecmult_multi_func ecmult_multi = fn == 0 ? secp256k1_ecmult_multi_var :
                                               fn == 1 ? secp256k1_ecmult_strauss_batch_single :
                                               secp256k1_ecmult_pippenger_batch_single;
    /* Simulate exponentially distributed num. */
    int num_bits = 2 + secp256k1_testrand_int(6);
    /* Number of (scalar, point) inputs (excluding g). */
    int num = secp256k1_testrand_int((1 << num_bits) + 1);
    /* Number of those which are nonzero. */
    int num_nonzero = secp256k1_testrand_int(num + 1);
    /* Whether we're aiming to create an input with nonzero expected result. */
    int nonzero_result = secp256k1_testrand_bits(1);
    /* Whether we will provide nonzero g multiplicand. In some cases our hand
     * is forced here based on num_nonzero and nonzero_result. */
    int g_nonzero = num_nonzero == 0 ? nonzero_result :
                    num_nonzero == 1 && !nonzero_result ? 1 :
                    (int)secp256k1_testrand_bits(1);
    /* Which g_scalar pointer to pass into ecmult_multi(). */
    const secp256k1_scalar* g_scalar_ptr = (g_nonzero || secp256k1_testrand_bits(1)) ? &g_scalar : NULL;
    /* How many EC multiplications were performed in this function. */
    int mults = 0;
    /* How many randomization steps to apply to the input list. */
    int rands = (int)secp256k1_testrand_bits(3);
    if (rands > num_nonzero) rands = num_nonzero;

    secp256k1_gej_set_infinity(&expected);
    secp256k1_gej_set_infinity(&gejs[0]);
    secp256k1_scalar_set_int(&scalars[0], 0);

    if (g_nonzero) {
        /* If g_nonzero, set g_scalar to nonzero value r. */
        random_scalar_order_test(&g_scalar);
        if (!nonzero_result) {
            /* If expected=0 is desired, add a (a*r, -(1/a)*g) term to compensate. */
            CHECK(num_nonzero > filled);
            random_scalar_order_test(&sc_tmp);
            secp256k1_scalar_mul(&scalars[filled], &sc_tmp, &g_scalar);
            secp256k1_scalar_inverse_var(&sc_tmp, &sc_tmp);
            secp256k1_scalar_negate(&sc_tmp, &sc_tmp);
            secp256k1_ecmult_gen(&CTX->ecmult_gen_ctx, &gejs[filled], &sc_tmp);
            ++filled;
            ++mults;
        }
    }

    if (nonzero_result && filled < num_nonzero) {
        /* If a nonzero result is desired, and there is space, add a random nonzero term. */
        random_scalar_order_test(&scalars[filled]);
        random_group_element_test(&ge_tmp);
        secp256k1_gej_set_ge(&gejs[filled], &ge_tmp);
        ++filled;
    }

    if (nonzero_result) {
        /* Compute the expected result using normal ecmult. */
        CHECK(filled <= 1);
        secp256k1_ecmult(&expected, &gejs[0], &scalars[0], &g_scalar);
        mults += filled + g_nonzero;
    }

    /* At this point we have expected = scalar_g*G + sum(scalars[i]*gejs[i] for i=0..filled-1). */
    CHECK(filled <= 1 + !nonzero_result);
    CHECK(filled <= num_nonzero);

    /* Add entries to scalars,gejs so that there are num of them. All the added entries
     * either have scalar=0 or point=infinity, so these do not change the expected result. */
    while (filled < num) {
        if (secp256k1_testrand_bits(1)) {
            secp256k1_gej_set_infinity(&gejs[filled]);
            random_scalar_order_test(&scalars[filled]);
        } else {
            secp256k1_scalar_set_int(&scalars[filled], 0);
            random_group_element_test(&ge_tmp);
            secp256k1_gej_set_ge(&gejs[filled], &ge_tmp);
        }
        ++filled;
    }

    /* Now perform cheapish transformations on gejs and scalars, for indices
     * 0..num_nonzero-1, which do not change the expected result, but may
     * convert some of them to be both non-0-scalar and non-infinity-point. */
    for (i = 0; i < rands; ++i) {
        int j;
        secp256k1_scalar v, iv;
        /* Shuffle the entries. */
        for (j = 0; j < num_nonzero; ++j) {
            int k = secp256k1_testrand_int(num_nonzero - j);
            if (k != 0) {
                secp256k1_gej gej = gejs[j];
                secp256k1_scalar sc = scalars[j];
                gejs[j] = gejs[j + k];
                scalars[j] = scalars[j + k];
                gejs[j + k] = gej;
                scalars[j + k] = sc;
            }
        }
        /* Perturb all consecutive pairs of inputs:
         * a*P + b*Q -> (a+b)*P + b*(Q-P). */
        for (j = 0; j + 1 < num_nonzero; j += 2) {
            secp256k1_gej gej;
            secp256k1_scalar_add(&scalars[j], &scalars[j], &scalars[j+1]);
            secp256k1_gej_neg(&gej, &gejs[j]);
            secp256k1_gej_add_var(&gejs[j+1], &gejs[j+1], &gej, NULL);
        }
        /* Transform the last input: a*P -> (v*a) * ((1/v)*P). */
        CHECK(num_nonzero >= 1);
        random_scalar_order_test(&v);
        secp256k1_scalar_inverse(&iv, &v);
        secp256k1_scalar_mul(&scalars[num_nonzero - 1], &scalars[num_nonzero - 1], &v);
        secp256k1_ecmult(&gejs[num_nonzero - 1], &gejs[num_nonzero - 1], &iv, NULL);
        ++mults;
    }

    /* Shuffle all entries (0..num-1). */
    for (i = 0; i < num; ++i) {
        int j = secp256k1_testrand_int(num - i);
        if (j != 0) {
            secp256k1_gej gej = gejs[i];
            secp256k1_scalar sc = scalars[i];
            gejs[i] = gejs[i + j];
            scalars[i] = scalars[i + j];
            gejs[i + j] = gej;
            scalars[i + j] = sc;
        }
    }

    /* Compute affine versions of all inputs. */
    secp256k1_ge_set_all_gej_var(ges, gejs, filled);
    /* Invoke ecmult_multi code. */
    data.sc = scalars;
    data.pt = ges;
    CHECK(ecmult_multi(&CTX->error_callback, scratch, &computed, g_scalar_ptr, ecmult_multi_callback, &data, filled));
    mults += num_nonzero + g_nonzero;
    /* Compare with expected result. */
    CHECK(secp256k1_gej_eq_var(&computed, &expected));
    return mults;
}

static void test_ecmult_multi_batch_single(secp256k1_ecmult_multi_func ecmult_multi) {
    secp256k1_scalar sc;
    secp256k1_ge pt;
    secp256k1_gej r;
    ecmult_multi_data data;
    secp256k1_scratch *scratch_empty;

    random_group_element_test(&pt);
    random_scalar_order(&sc);
    data.sc = &sc;
    data.pt = &pt;

    /* Try to multiply 1 point, but scratch space is empty.*/
    scratch_empty = secp256k1_scratch_create(&CTX->error_callback, 0);
    CHECK(!ecmult_multi(&CTX->error_callback, scratch_empty, &r, &secp256k1_scalar_zero, ecmult_multi_callback, &data, 1));
    secp256k1_scratch_destroy(&CTX->error_callback, scratch_empty);
}

static void test_secp256k1_pippenger_bucket_window_inv(void) {
    int i;

    CHECK(secp256k1_pippenger_bucket_window_inv(0) == 0);
    for(i = 1; i <= PIPPENGER_MAX_BUCKET_WINDOW; i++) {
        /* Bucket_window of 8 is not used with endo */
        if (i == 8) {
            continue;
        }
        CHECK(secp256k1_pippenger_bucket_window(secp256k1_pippenger_bucket_window_inv(i)) == i);
        if (i != PIPPENGER_MAX_BUCKET_WINDOW) {
            CHECK(secp256k1_pippenger_bucket_window(secp256k1_pippenger_bucket_window_inv(i)+1) > i);
        }
    }
}

/**
 * Probabilistically test the function returning the maximum number of possible points
 * for a given scratch space.
 */
static void test_ecmult_multi_pippenger_max_points(void) {
    size_t scratch_size = secp256k1_testrand_bits(8);
    size_t max_size = secp256k1_pippenger_scratch_size(secp256k1_pippenger_bucket_window_inv(PIPPENGER_MAX_BUCKET_WINDOW-1)+512, 12);
    secp256k1_scratch *scratch;
    size_t n_points_supported;
    int bucket_window = 0;

    for(; scratch_size < max_size; scratch_size+=256) {
        size_t i;
        size_t total_alloc;
        size_t checkpoint;
        scratch = secp256k1_scratch_create(&CTX->error_callback, scratch_size);
        CHECK(scratch != NULL);
        checkpoint = secp256k1_scratch_checkpoint(&CTX->error_callback, scratch);
        n_points_supported = secp256k1_pippenger_max_points(&CTX->error_callback, scratch);
        if (n_points_supported == 0) {
            secp256k1_scratch_destroy(&CTX->error_callback, scratch);
            continue;
        }
        bucket_window = secp256k1_pippenger_bucket_window(n_points_supported);
        /* allocate `total_alloc` bytes over `PIPPENGER_SCRATCH_OBJECTS` many allocations */
        total_alloc = secp256k1_pippenger_scratch_size(n_points_supported, bucket_window);
        for (i = 0; i < PIPPENGER_SCRATCH_OBJECTS - 1; i++) {
            CHECK(secp256k1_scratch_alloc(&CTX->error_callback, scratch, 1));
            total_alloc--;
        }
        CHECK(secp256k1_scratch_alloc(&CTX->error_callback, scratch, total_alloc));
        secp256k1_scratch_apply_checkpoint(&CTX->error_callback, scratch, checkpoint);
        secp256k1_scratch_destroy(&CTX->error_callback, scratch);
    }
    CHECK(bucket_window == PIPPENGER_MAX_BUCKET_WINDOW);
}

static void test_ecmult_multi_batch_size_helper(void) {
    size_t n_batches, n_batch_points, max_n_batch_points, n;

    max_n_batch_points = 0;
    n = 1;
    CHECK(secp256k1_ecmult_multi_batch_size_helper(&n_batches, &n_batch_points, max_n_batch_points, n) == 0);

    max_n_batch_points = 1;
    n = 0;
    CHECK(secp256k1_ecmult_multi_batch_size_helper(&n_batches, &n_batch_points, max_n_batch_points, n) == 1);
    CHECK(n_batches == 0);
    CHECK(n_batch_points == 0);

    max_n_batch_points = 2;
    n = 5;
    CHECK(secp256k1_ecmult_multi_batch_size_helper(&n_batches, &n_batch_points, max_n_batch_points, n) == 1);
    CHECK(n_batches == 3);
    CHECK(n_batch_points == 2);

    max_n_batch_points = ECMULT_MAX_POINTS_PER_BATCH;
    n = ECMULT_MAX_POINTS_PER_BATCH;
    CHECK(secp256k1_ecmult_multi_batch_size_helper(&n_batches, &n_batch_points, max_n_batch_points, n) == 1);
    CHECK(n_batches == 1);
    CHECK(n_batch_points == ECMULT_MAX_POINTS_PER_BATCH);

    max_n_batch_points = ECMULT_MAX_POINTS_PER_BATCH + 1;
    n = ECMULT_MAX_POINTS_PER_BATCH + 1;
    CHECK(secp256k1_ecmult_multi_batch_size_helper(&n_batches, &n_batch_points, max_n_batch_points, n) == 1);
    CHECK(n_batches == 2);
    CHECK(n_batch_points == ECMULT_MAX_POINTS_PER_BATCH/2 + 1);

    max_n_batch_points = 1;
    n = SIZE_MAX;
    CHECK(secp256k1_ecmult_multi_batch_size_helper(&n_batches, &n_batch_points, max_n_batch_points, n) == 1);
    CHECK(n_batches == SIZE_MAX);
    CHECK(n_batch_points == 1);

    max_n_batch_points = 2;
    n = SIZE_MAX;
    CHECK(secp256k1_ecmult_multi_batch_size_helper(&n_batches, &n_batch_points, max_n_batch_points, n) == 1);
    CHECK(n_batches == SIZE_MAX/2 + 1);
    CHECK(n_batch_points == 2);
}

/**
 * Run secp256k1_ecmult_multi_var with num points and a scratch space restricted to
 * 1 <= i <= num points.
 */
static void test_ecmult_multi_batching(void) {
    static const int n_points = 2*ECMULT_PIPPENGER_THRESHOLD;
    secp256k1_scalar scG;
    secp256k1_scalar *sc = (secp256k1_scalar *)checked_malloc(&CTX->error_callback, sizeof(secp256k1_scalar) * n_points);
    secp256k1_ge *pt = (secp256k1_ge *)checked_malloc(&CTX->error_callback, sizeof(secp256k1_ge) * n_points);
    secp256k1_gej r;
    secp256k1_gej r2;
    ecmult_multi_data data;
    int i;
    secp256k1_scratch *scratch;

    secp256k1_gej_set_infinity(&r2);

    /* Get random scalars and group elements and compute result */
    random_scalar_order(&scG);
    secp256k1_ecmult(&r2, &r2, &secp256k1_scalar_zero, &scG);
    for(i = 0; i < n_points; i++) {
        secp256k1_ge ptg;
        secp256k1_gej ptgj;
        random_group_element_test(&ptg);
        secp256k1_gej_set_ge(&ptgj, &ptg);
        pt[i] = ptg;
        random_scalar_order(&sc[i]);
        secp256k1_ecmult(&ptgj, &ptgj, &sc[i], NULL);
        secp256k1_gej_add_var(&r2, &r2, &ptgj, NULL);
    }
    data.sc = sc;
    data.pt = pt;
    secp256k1_gej_neg(&r2, &r2);

    /* Test with empty scratch space. It should compute the correct result using
     * ecmult_mult_simple algorithm which doesn't require a scratch space. */
    scratch = secp256k1_scratch_create(&CTX->error_callback, 0);
    CHECK(secp256k1_ecmult_multi_var(&CTX->error_callback, scratch, &r, &scG, ecmult_multi_callback, &data, n_points));
    secp256k1_gej_add_var(&r, &r, &r2, NULL);
    CHECK(secp256k1_gej_is_infinity(&r));
    secp256k1_scratch_destroy(&CTX->error_callback, scratch);

    /* Test with space for 1 point in pippenger. That's not enough because
     * ecmult_multi selects strauss which requires more memory. It should
     * therefore select the simple algorithm. */
    scratch = secp256k1_scratch_create(&CTX->error_callback, secp256k1_pippenger_scratch_size(1, 1) + PIPPENGER_SCRATCH_OBJECTS*ALIGNMENT);
    CHECK(secp256k1_ecmult_multi_var(&CTX->error_callback, scratch, &r, &scG, ecmult_multi_callback, &data, n_points));
    secp256k1_gej_add_var(&r, &r, &r2, NULL);
    CHECK(secp256k1_gej_is_infinity(&r));
    secp256k1_scratch_destroy(&CTX->error_callback, scratch);

    for(i = 1; i <= n_points; i++) {
        if (i > ECMULT_PIPPENGER_THRESHOLD) {
            int bucket_window = secp256k1_pippenger_bucket_window(i);
            size_t scratch_size = secp256k1_pippenger_scratch_size(i, bucket_window);
            scratch = secp256k1_scratch_create(&CTX->error_callback, scratch_size + PIPPENGER_SCRATCH_OBJECTS*ALIGNMENT);
        } else {
            size_t scratch_size = secp256k1_strauss_scratch_size(i);
            scratch = secp256k1_scratch_create(&CTX->error_callback, scratch_size + STRAUSS_SCRATCH_OBJECTS*ALIGNMENT);
        }
        CHECK(secp256k1_ecmult_multi_var(&CTX->error_callback, scratch, &r, &scG, ecmult_multi_callback, &data, n_points));
        secp256k1_gej_add_var(&r, &r, &r2, NULL);
        CHECK(secp256k1_gej_is_infinity(&r));
        secp256k1_scratch_destroy(&CTX->error_callback, scratch);
    }
    free(sc);
    free(pt);
}

static void run_ecmult_multi_tests(void) {
    secp256k1_scratch *scratch;
    int64_t todo = (int64_t)320 * COUNT;

    test_secp256k1_pippenger_bucket_window_inv();
    test_ecmult_multi_pippenger_max_points();
    scratch = secp256k1_scratch_create(&CTX->error_callback, 819200);
    test_ecmult_multi(scratch, secp256k1_ecmult_multi_var);
    test_ecmult_multi(NULL, secp256k1_ecmult_multi_var);
    test_ecmult_multi(scratch, secp256k1_ecmult_pippenger_batch_single);
    test_ecmult_multi_batch_single(secp256k1_ecmult_pippenger_batch_single);
    test_ecmult_multi(scratch, secp256k1_ecmult_strauss_batch_single);
    test_ecmult_multi_batch_single(secp256k1_ecmult_strauss_batch_single);
    while (todo > 0) {
        todo -= test_ecmult_multi_random(scratch);
    }
    secp256k1_scratch_destroy(&CTX->error_callback, scratch);

    /* Run test_ecmult_multi with space for exactly one point */
    scratch = secp256k1_scratch_create(&CTX->error_callback, secp256k1_strauss_scratch_size(1) + STRAUSS_SCRATCH_OBJECTS*ALIGNMENT);
    test_ecmult_multi(scratch, secp256k1_ecmult_multi_var);
    secp256k1_scratch_destroy(&CTX->error_callback, scratch);

    test_ecmult_multi_batch_size_helper();
    test_ecmult_multi_batching();
}

static void test_wnaf(const secp256k1_scalar *number, int w) {
    secp256k1_scalar x, two, t;
    int wnaf[256];
    int zeroes = -1;
    int i;
    int bits;
    secp256k1_scalar_set_int(&x, 0);
    secp256k1_scalar_set_int(&two, 2);
    bits = secp256k1_ecmult_wnaf(wnaf, 256, number, w);
    CHECK(bits <= 256);
    for (i = bits-1; i >= 0; i--) {
        int v = wnaf[i];
        secp256k1_scalar_mul(&x, &x, &two);
        if (v) {
            CHECK(zeroes == -1 || zeroes >= w-1); /* check that distance between non-zero elements is at least w-1 */
            zeroes=0;
            CHECK((v & 1) == 1); /* check non-zero elements are odd */
            CHECK(v <= (1 << (w-1)) - 1); /* check range below */
            CHECK(v >= -(1 << (w-1)) - 1); /* check range above */
        } else {
            CHECK(zeroes != -1); /* check that no unnecessary zero padding exists */
            zeroes++;
        }
        if (v >= 0) {
            secp256k1_scalar_set_int(&t, v);
        } else {
            secp256k1_scalar_set_int(&t, -v);
            secp256k1_scalar_negate(&t, &t);
        }
        secp256k1_scalar_add(&x, &x, &t);
    }
    CHECK(secp256k1_scalar_eq(&x, number)); /* check that wnaf represents number */
}

static void test_constant_wnaf_negate(const secp256k1_scalar *number) {
    secp256k1_scalar neg1 = *number;
    secp256k1_scalar neg2 = *number;
    int sign1 = 1;
    int sign2 = 1;

    if (!secp256k1_scalar_get_bits(&neg1, 0, 1)) {
        secp256k1_scalar_negate(&neg1, &neg1);
        sign1 = -1;
    }
    sign2 = secp256k1_scalar_cond_negate(&neg2, secp256k1_scalar_is_even(&neg2));
    CHECK(sign1 == sign2);
    CHECK(secp256k1_scalar_eq(&neg1, &neg2));
}

static void test_constant_wnaf(const secp256k1_scalar *number, int w) {
    secp256k1_scalar x, shift;
    int wnaf[256] = {0};
    int i;
    int skew;
    int bits = 256;
    secp256k1_scalar num = *number;
    secp256k1_scalar scalar_skew;

    secp256k1_scalar_set_int(&x, 0);
    secp256k1_scalar_set_int(&shift, 1 << w);
    for (i = 0; i < 16; ++i) {
        secp256k1_scalar_shr_int(&num, 8);
    }
    bits = 128;
    skew = secp256k1_wnaf_const(wnaf, &num, w, bits);

    for (i = WNAF_SIZE_BITS(bits, w); i >= 0; --i) {
        secp256k1_scalar t;
        int v = wnaf[i];
        CHECK(v != 0); /* check nonzero */
        CHECK(v & 1);  /* check parity */
        CHECK(v > -(1 << w)); /* check range above */
        CHECK(v < (1 << w));  /* check range below */

        secp256k1_scalar_mul(&x, &x, &shift);
        if (v >= 0) {
            secp256k1_scalar_set_int(&t, v);
        } else {
            secp256k1_scalar_set_int(&t, -v);
            secp256k1_scalar_negate(&t, &t);
        }
        secp256k1_scalar_add(&x, &x, &t);
    }
    /* Skew num because when encoding numbers as odd we use an offset */
    secp256k1_scalar_set_int(&scalar_skew, skew);
    secp256k1_scalar_add(&num, &num, &scalar_skew);
    CHECK(secp256k1_scalar_eq(&x, &num));
}

static void test_fixed_wnaf(const secp256k1_scalar *number, int w) {
    secp256k1_scalar x, shift;
    int wnaf[256] = {0};
    int i;
    int skew;
    secp256k1_scalar num = *number;

    secp256k1_scalar_set_int(&x, 0);
    secp256k1_scalar_set_int(&shift, 1 << w);
    for (i = 0; i < 16; ++i) {
        secp256k1_scalar_shr_int(&num, 8);
    }
    skew = secp256k1_wnaf_fixed(wnaf, &num, w);

    for (i = WNAF_SIZE(w)-1; i >= 0; --i) {
        secp256k1_scalar t;
        int v = wnaf[i];
        CHECK(v == 0 || v & 1);  /* check parity */
        CHECK(v > -(1 << w)); /* check range above */
        CHECK(v < (1 << w));  /* check range below */

        secp256k1_scalar_mul(&x, &x, &shift);
        if (v >= 0) {
            secp256k1_scalar_set_int(&t, v);
        } else {
            secp256k1_scalar_set_int(&t, -v);
            secp256k1_scalar_negate(&t, &t);
        }
        secp256k1_scalar_add(&x, &x, &t);
    }
    /* If skew is 1 then add 1 to num */
    secp256k1_scalar_cadd_bit(&num, 0, skew == 1);
    CHECK(secp256k1_scalar_eq(&x, &num));
}

/* Checks that the first 8 elements of wnaf are equal to wnaf_expected and the
 * rest is 0.*/
static void test_fixed_wnaf_small_helper(int *wnaf, int *wnaf_expected, int w) {
    int i;
    for (i = WNAF_SIZE(w)-1; i >= 8; --i) {
        CHECK(wnaf[i] == 0);
    }
    for (i = 7; i >= 0; --i) {
        CHECK(wnaf[i] == wnaf_expected[i]);
    }
}

static void test_fixed_wnaf_small(void) {
    int w = 4;
    int wnaf[256] = {0};
    int i;
    int skew;
    secp256k1_scalar num;

    secp256k1_scalar_set_int(&num, 0);
    skew = secp256k1_wnaf_fixed(wnaf, &num, w);
    for (i = WNAF_SIZE(w)-1; i >= 0; --i) {
        int v = wnaf[i];
        CHECK(v == 0);
    }
    CHECK(skew == 0);

    secp256k1_scalar_set_int(&num, 1);
    skew = secp256k1_wnaf_fixed(wnaf, &num, w);
    for (i = WNAF_SIZE(w)-1; i >= 1; --i) {
        int v = wnaf[i];
        CHECK(v == 0);
    }
    CHECK(wnaf[0] == 1);
    CHECK(skew == 0);

    {
        int wnaf_expected[8] = { 0xf, 0xf, 0xf, 0xf, 0xf, 0xf, 0xf, 0xf };
        secp256k1_scalar_set_int(&num, 0xffffffff);
        skew = secp256k1_wnaf_fixed(wnaf, &num, w);
        test_fixed_wnaf_small_helper(wnaf, wnaf_expected, w);
        CHECK(skew == 0);
    }
    {
        int wnaf_expected[8] = { -1, -1, -1, -1, -1, -1, -1, 0xf };
        secp256k1_scalar_set_int(&num, 0xeeeeeeee);
        skew = secp256k1_wnaf_fixed(wnaf, &num, w);
        test_fixed_wnaf_small_helper(wnaf, wnaf_expected, w);
        CHECK(skew == 1);
    }
    {
        int wnaf_expected[8] = { 1, 0, 1, 0, 1, 0, 1, 0 };
        secp256k1_scalar_set_int(&num, 0x01010101);
        skew = secp256k1_wnaf_fixed(wnaf, &num, w);
        test_fixed_wnaf_small_helper(wnaf, wnaf_expected, w);
        CHECK(skew == 0);
    }
    {
        int wnaf_expected[8] = { -0xf, 0, 0xf, -0xf, 0, 0xf, 1, 0 };
        secp256k1_scalar_set_int(&num, 0x01ef1ef1);
        skew = secp256k1_wnaf_fixed(wnaf, &num, w);
        test_fixed_wnaf_small_helper(wnaf, wnaf_expected, w);
        CHECK(skew == 0);
    }
}

static void run_wnaf(void) {
    int i;
    secp256k1_scalar n = {{0}};

    test_constant_wnaf(&n, 4);
    /* Sanity check: 1 and 2 are the smallest odd and even numbers and should
     *               have easier-to-diagnose failure modes  */
    n.d[0] = 1;
    test_constant_wnaf(&n, 4);
    n.d[0] = 2;
    test_constant_wnaf(&n, 4);
    /* Test -1, because it's a special case in wnaf_const */
    n = secp256k1_scalar_one;
    secp256k1_scalar_negate(&n, &n);
    test_constant_wnaf(&n, 4);

    /* Test -2, which may not lead to overflows in wnaf_const */
    secp256k1_scalar_add(&n, &secp256k1_scalar_one, &secp256k1_scalar_one);
    secp256k1_scalar_negate(&n, &n);
    test_constant_wnaf(&n, 4);

    /* Test (1/2) - 1 = 1/-2 and 1/2 = (1/-2) + 1
       as corner cases of negation handling in wnaf_const */
    secp256k1_scalar_inverse(&n, &n);
    test_constant_wnaf(&n, 4);

    secp256k1_scalar_add(&n, &n, &secp256k1_scalar_one);
    test_constant_wnaf(&n, 4);

    /* Test 0 for fixed wnaf */
    test_fixed_wnaf_small();
    /* Random tests */
    for (i = 0; i < COUNT; i++) {
        random_scalar_order(&n);
        test_wnaf(&n, 4+(i%10));
        test_constant_wnaf_negate(&n);
        test_constant_wnaf(&n, 4 + (i % 10));
        test_fixed_wnaf(&n, 4 + (i % 10));
    }
    secp256k1_scalar_set_int(&n, 0);
    CHECK(secp256k1_scalar_cond_negate(&n, 1) == -1);
    CHECK(secp256k1_scalar_is_zero(&n));
    CHECK(secp256k1_scalar_cond_negate(&n, 0) == 1);
    CHECK(secp256k1_scalar_is_zero(&n));
}

static int test_ecmult_accumulate_cb(secp256k1_scalar* sc, secp256k1_ge* pt, size_t idx, void* data) {
    const secp256k1_scalar* indata = (const secp256k1_scalar*)data;
    *sc = *indata;
    *pt = secp256k1_ge_const_g;
    CHECK(idx == 0);
    return 1;
}

static void test_ecmult_accumulate(secp256k1_sha256* acc, const secp256k1_scalar* x, secp256k1_scratch* scratch) {
    /* Compute x*G in 6 different ways, serialize it uncompressed, and feed it into acc. */
    secp256k1_gej rj1, rj2, rj3, rj4, rj5, rj6, gj, infj;
    secp256k1_ge r;
    const secp256k1_scalar zero = SECP256K1_SCALAR_CONST(0, 0, 0, 0, 0, 0, 0, 0);
    unsigned char bytes[65];
    size_t size = 65;
    secp256k1_gej_set_ge(&gj, &secp256k1_ge_const_g);
    secp256k1_gej_set_infinity(&infj);
    secp256k1_ecmult_gen(&CTX->ecmult_gen_ctx, &rj1, x);
    secp256k1_ecmult(&rj2, &gj, x, &zero);
    secp256k1_ecmult(&rj3, &infj, &zero, x);
    secp256k1_ecmult_multi_var(NULL, scratch, &rj4, x, NULL, NULL, 0);
    secp256k1_ecmult_multi_var(NULL, scratch, &rj5, &zero, test_ecmult_accumulate_cb, (void*)x, 1);
    secp256k1_ecmult_const(&rj6, &secp256k1_ge_const_g, x);
    secp256k1_ge_set_gej_var(&r, &rj1);
    ge_equals_gej(&r, &rj2);
    ge_equals_gej(&r, &rj3);
    ge_equals_gej(&r, &rj4);
    ge_equals_gej(&r, &rj5);
    ge_equals_gej(&r, &rj6);
    if (secp256k1_ge_is_infinity(&r)) {
        /* Store infinity as 0x00 */
        const unsigned char zerobyte[1] = {0};
        secp256k1_sha256_write(acc, zerobyte, 1);
    } else {
        /* Store other points using their uncompressed serialization. */
        secp256k1_eckey_pubkey_serialize(&r, bytes, &size, 0);
        CHECK(size == 65);
        secp256k1_sha256_write(acc, bytes, size);
    }
}

static void test_ecmult_constants_2bit(void) {
    /* Using test_ecmult_accumulate, test ecmult for:
     * - For i in 0..36:
     *   - Key i
     *   - Key -i
     * - For i in 0..255:
     *   - For j in 1..255 (only odd values):
     *     - Key (j*2^i) mod order
     */
    secp256k1_scalar x;
    secp256k1_sha256 acc;
    unsigned char b32[32];
    int i, j;
    secp256k1_scratch_space *scratch = secp256k1_scratch_space_create(CTX, 65536);

    /* Expected hash of all the computed points; created with an independent
     * implementation. */
    static const unsigned char expected32[32] = {
        0xe4, 0x71, 0x1b, 0x4d, 0x14, 0x1e, 0x68, 0x48,
        0xb7, 0xaf, 0x47, 0x2b, 0x4c, 0xd2, 0x04, 0x14,
        0x3a, 0x75, 0x87, 0x60, 0x1a, 0xf9, 0x63, 0x60,
        0xd0, 0xcb, 0x1f, 0xaa, 0x85, 0x9a, 0xb7, 0xb4
    };
    secp256k1_sha256_initialize(&acc);
    for (i = 0; i <= 36; ++i) {
        secp256k1_scalar_set_int(&x, i);
        test_ecmult_accumulate(&acc, &x, scratch);
        secp256k1_scalar_negate(&x, &x);
        test_ecmult_accumulate(&acc, &x, scratch);
    };
    for (i = 0; i < 256; ++i) {
        for (j = 1; j < 256; j += 2) {
            int k;
            secp256k1_scalar_set_int(&x, j);
            for (k = 0; k < i; ++k) secp256k1_scalar_add(&x, &x, &x);
            test_ecmult_accumulate(&acc, &x, scratch);
        }
    }
    secp256k1_sha256_finalize(&acc, b32);
    CHECK(secp256k1_memcmp_var(b32, expected32, 32) == 0);

    secp256k1_scratch_space_destroy(CTX, scratch);
}

static void test_ecmult_constants_sha(uint32_t prefix, size_t iter, const unsigned char* expected32) {
    /* Using test_ecmult_accumulate, test ecmult for:
     * - Key 0
     * - Key 1
     * - Key -1
     * - For i in range(iter):
     *   - Key SHA256(LE32(prefix) || LE16(i))
     */
    secp256k1_scalar x;
    secp256k1_sha256 acc;
    unsigned char b32[32];
    unsigned char inp[6];
    size_t i;
    secp256k1_scratch_space *scratch = secp256k1_scratch_space_create(CTX, 65536);

    inp[0] = prefix & 0xFF;
    inp[1] = (prefix >> 8) & 0xFF;
    inp[2] = (prefix >> 16) & 0xFF;
    inp[3] = (prefix >> 24) & 0xFF;
    secp256k1_sha256_initialize(&acc);
    secp256k1_scalar_set_int(&x, 0);
    test_ecmult_accumulate(&acc, &x, scratch);
    secp256k1_scalar_set_int(&x, 1);
    test_ecmult_accumulate(&acc, &x, scratch);
    secp256k1_scalar_negate(&x, &x);
    test_ecmult_accumulate(&acc, &x, scratch);

    for (i = 0; i < iter; ++i) {
        secp256k1_sha256 gen;
        inp[4] = i & 0xff;
        inp[5] = (i >> 8) & 0xff;
        secp256k1_sha256_initialize(&gen);
        secp256k1_sha256_write(&gen, inp, sizeof(inp));
        secp256k1_sha256_finalize(&gen, b32);
        secp256k1_scalar_set_b32(&x, b32, NULL);
        test_ecmult_accumulate(&acc, &x, scratch);
    }
    secp256k1_sha256_finalize(&acc, b32);
    CHECK(secp256k1_memcmp_var(b32, expected32, 32) == 0);

    secp256k1_scratch_space_destroy(CTX, scratch);
}

static void run_ecmult_constants(void) {
    /* Expected hashes of all points in the tests below. Computed using an
     * independent implementation. */
    static const unsigned char expected32_6bit20[32] = {
        0x68, 0xb6, 0xed, 0x6f, 0x28, 0xca, 0xc9, 0x7f,
        0x8e, 0x8b, 0xd6, 0xc0, 0x61, 0x79, 0x34, 0x6e,
        0x5a, 0x8f, 0x2b, 0xbc, 0x3e, 0x1f, 0xc5, 0x2e,
        0x2a, 0xd0, 0x45, 0x67, 0x7f, 0x95, 0x95, 0x8e
    };
    static const unsigned char expected32_8bit8[32] = {
        0x8b, 0x65, 0x8e, 0xea, 0x86, 0xae, 0x3c, 0x95,
        0x90, 0xb6, 0x77, 0xa4, 0x8c, 0x76, 0xd9, 0xec,
        0xf5, 0xab, 0x8a, 0x2f, 0xfd, 0xdb, 0x19, 0x12,
        0x1a, 0xee, 0xe6, 0xb7, 0x6e, 0x05, 0x3f, 0xc6
    };
    /* For every combination of 6 bit positions out of 256, restricted to
     * 20-bit windows (i.e., the first and last bit position are no more than
     * 19 bits apart), all 64 bit patterns occur in the input scalars used in
     * this test. */
    CONDITIONAL_TEST(1, "test_ecmult_constants_sha 1024") {
        test_ecmult_constants_sha(4808378u, 1024, expected32_6bit20);
    }

    /* For every combination of 8 consecutive bit positions, all 256 bit
     * patterns occur in the input scalars used in this test. */
    CONDITIONAL_TEST(3, "test_ecmult_constants_sha 2048") {
        test_ecmult_constants_sha(1607366309u, 2048, expected32_8bit8);
    }

    CONDITIONAL_TEST(35, "test_ecmult_constants_2bit") {
        test_ecmult_constants_2bit();
    }
}

static void test_ecmult_gen_blind(void) {
    /* Test ecmult_gen() blinding and confirm that the blinding changes, the affine points match, and the z's don't match. */
    secp256k1_scalar key;
    secp256k1_scalar b;
    unsigned char seed32[32];
    secp256k1_gej pgej;
    secp256k1_gej pgej2;
    secp256k1_gej i;
    secp256k1_ge pge;
    random_scalar_order_test(&key);
    secp256k1_ecmult_gen(&CTX->ecmult_gen_ctx, &pgej, &key);
    secp256k1_testrand256(seed32);
    b = CTX->ecmult_gen_ctx.blind;
    i = CTX->ecmult_gen_ctx.initial;
    secp256k1_ecmult_gen_blind(&CTX->ecmult_gen_ctx, seed32);
    CHECK(!secp256k1_scalar_eq(&b, &CTX->ecmult_gen_ctx.blind));
    secp256k1_ecmult_gen(&CTX->ecmult_gen_ctx, &pgej2, &key);
    CHECK(!gej_xyz_equals_gej(&pgej, &pgej2));
    CHECK(!gej_xyz_equals_gej(&i, &CTX->ecmult_gen_ctx.initial));
    secp256k1_ge_set_gej(&pge, &pgej);
    ge_equals_gej(&pge, &pgej2);
}

static void test_ecmult_gen_blind_reset(void) {
    /* Test ecmult_gen() blinding reset and confirm that the blinding is consistent. */
    secp256k1_scalar b;
    secp256k1_gej initial;
    secp256k1_ecmult_gen_blind(&CTX->ecmult_gen_ctx, 0);
    b = CTX->ecmult_gen_ctx.blind;
    initial = CTX->ecmult_gen_ctx.initial;
    secp256k1_ecmult_gen_blind(&CTX->ecmult_gen_ctx, 0);
    CHECK(secp256k1_scalar_eq(&b, &CTX->ecmult_gen_ctx.blind));
    CHECK(gej_xyz_equals_gej(&initial, &CTX->ecmult_gen_ctx.initial));
}

static void run_ecmult_gen_blind(void) {
    int i;
    test_ecmult_gen_blind_reset();
    for (i = 0; i < 10; i++) {
        test_ecmult_gen_blind();
    }
}

/***** ENDOMORPHISH TESTS *****/
static void test_scalar_split(const secp256k1_scalar* full) {
    secp256k1_scalar s, s1, slam;
    const unsigned char zero[32] = {0};
    unsigned char tmp[32];

    secp256k1_scalar_split_lambda(&s1, &slam, full);

    /* check slam*lambda + s1 == full */
    secp256k1_scalar_mul(&s, &secp256k1_const_lambda, &slam);
    secp256k1_scalar_add(&s, &s, &s1);
    CHECK(secp256k1_scalar_eq(&s, full));

    /* check that both are <= 128 bits in size */
    if (secp256k1_scalar_is_high(&s1)) {
        secp256k1_scalar_negate(&s1, &s1);
    }
    if (secp256k1_scalar_is_high(&slam)) {
        secp256k1_scalar_negate(&slam, &slam);
    }

    secp256k1_scalar_get_b32(tmp, &s1);
    CHECK(secp256k1_memcmp_var(zero, tmp, 16) == 0);
    secp256k1_scalar_get_b32(tmp, &slam);
    CHECK(secp256k1_memcmp_var(zero, tmp, 16) == 0);
}


static void run_endomorphism_tests(void) {
    unsigned i;
    static secp256k1_scalar s;
    test_scalar_split(&secp256k1_scalar_zero);
    test_scalar_split(&secp256k1_scalar_one);
    secp256k1_scalar_negate(&s,&secp256k1_scalar_one);
    test_scalar_split(&s);
    test_scalar_split(&secp256k1_const_lambda);
    secp256k1_scalar_add(&s, &secp256k1_const_lambda, &secp256k1_scalar_one);
    test_scalar_split(&s);

    for (i = 0; i < 100U * COUNT; ++i) {
        secp256k1_scalar full;
        random_scalar_order_test(&full);
        test_scalar_split(&full);
    }
    for (i = 0; i < sizeof(scalars_near_split_bounds) / sizeof(scalars_near_split_bounds[0]); ++i) {
        test_scalar_split(&scalars_near_split_bounds[i]);
    }
}

static void ec_pubkey_parse_pointtest(const unsigned char *input, int xvalid, int yvalid) {
    unsigned char pubkeyc[65];
    secp256k1_pubkey pubkey;
    secp256k1_ge ge;
    size_t pubkeyclen;
    int32_t ecount;
    ecount = 0;
    secp256k1_context_set_illegal_callback(CTX, counting_illegal_callback_fn, &ecount);
    for (pubkeyclen = 3; pubkeyclen <= 65; pubkeyclen++) {
        /* Smaller sizes are tested exhaustively elsewhere. */
        int32_t i;
        memcpy(&pubkeyc[1], input, 64);
        SECP256K1_CHECKMEM_UNDEFINE(&pubkeyc[pubkeyclen], 65 - pubkeyclen);
        for (i = 0; i < 256; i++) {
            /* Try all type bytes. */
            int xpass;
            int ypass;
            int ysign;
            pubkeyc[0] = i;
            /* What sign does this point have? */
            ysign = (input[63] & 1) + 2;
            /* For the current type (i) do we expect parsing to work? Handled all of compressed/uncompressed/hybrid. */
            xpass = xvalid && (pubkeyclen == 33) && ((i & 254) == 2);
            /* Do we expect a parse and re-serialize as uncompressed to give a matching y? */
            ypass = xvalid && yvalid && ((i & 4) == ((pubkeyclen == 65) << 2)) &&
                ((i == 4) || ((i & 251) == ysign)) && ((pubkeyclen == 33) || (pubkeyclen == 65));
            if (xpass || ypass) {
                /* These cases must parse. */
                unsigned char pubkeyo[65];
                size_t outl;
                memset(&pubkey, 0, sizeof(pubkey));
                SECP256K1_CHECKMEM_UNDEFINE(&pubkey, sizeof(pubkey));
                ecount = 0;
                CHECK(secp256k1_ec_pubkey_parse(CTX, &pubkey, pubkeyc, pubkeyclen) == 1);
                SECP256K1_CHECKMEM_CHECK(&pubkey, sizeof(pubkey));
                outl = 65;
                SECP256K1_CHECKMEM_UNDEFINE(pubkeyo, 65);
                CHECK(secp256k1_ec_pubkey_serialize(CTX, pubkeyo, &outl, &pubkey, SECP256K1_EC_COMPRESSED) == 1);
                SECP256K1_CHECKMEM_CHECK(pubkeyo, outl);
                CHECK(outl == 33);
                CHECK(secp256k1_memcmp_var(&pubkeyo[1], &pubkeyc[1], 32) == 0);
                CHECK((pubkeyclen != 33) || (pubkeyo[0] == pubkeyc[0]));
                if (ypass) {
                    /* This test isn't always done because we decode with alternative signs, so the y won't match. */
                    CHECK(pubkeyo[0] == ysign);
                    CHECK(secp256k1_pubkey_load(CTX, &ge, &pubkey) == 1);
                    memset(&pubkey, 0, sizeof(pubkey));
                    SECP256K1_CHECKMEM_UNDEFINE(&pubkey, sizeof(pubkey));
                    secp256k1_pubkey_save(&pubkey, &ge);
                    SECP256K1_CHECKMEM_CHECK(&pubkey, sizeof(pubkey));
                    outl = 65;
                    SECP256K1_CHECKMEM_UNDEFINE(pubkeyo, 65);
                    CHECK(secp256k1_ec_pubkey_serialize(CTX, pubkeyo, &outl, &pubkey, SECP256K1_EC_UNCOMPRESSED) == 1);
                    SECP256K1_CHECKMEM_CHECK(pubkeyo, outl);
                    CHECK(outl == 65);
                    CHECK(pubkeyo[0] == 4);
                    CHECK(secp256k1_memcmp_var(&pubkeyo[1], input, 64) == 0);
                }
                CHECK(ecount == 0);
            } else {
                /* These cases must fail to parse. */
                memset(&pubkey, 0xfe, sizeof(pubkey));
                ecount = 0;
                SECP256K1_CHECKMEM_UNDEFINE(&pubkey, sizeof(pubkey));
                CHECK(secp256k1_ec_pubkey_parse(CTX, &pubkey, pubkeyc, pubkeyclen) == 0);
                SECP256K1_CHECKMEM_CHECK(&pubkey, sizeof(pubkey));
                CHECK(ecount == 0);
                CHECK(secp256k1_pubkey_load(CTX, &ge, &pubkey) == 0);
                CHECK(ecount == 1);
            }
        }
    }
    secp256k1_context_set_illegal_callback(CTX, NULL, NULL);
}

static void run_ec_pubkey_parse_test(void) {
#define SECP256K1_EC_PARSE_TEST_NVALID (12)
    const unsigned char valid[SECP256K1_EC_PARSE_TEST_NVALID][64] = {
        {
            /* Point with leading and trailing zeros in x and y serialization. */
            0x00, 0x00, 0x00, 0x00, 0x00, 0x00, 0x00, 0x00, 0x00, 0x00, 0x00, 0x00, 0x00, 0x00, 0x42, 0x52,
            0x00, 0x00, 0x00, 0x00, 0x00, 0x00, 0x00, 0x00, 0x00, 0x00, 0x00, 0x00, 0x00, 0x00, 0x00, 0x00,
            0x00, 0x00, 0x64, 0xef, 0xa1, 0x7b, 0x77, 0x61, 0xe1, 0xe4, 0x27, 0x06, 0x98, 0x9f, 0xb4, 0x83,
            0xb8, 0xd2, 0xd4, 0x9b, 0xf7, 0x8f, 0xae, 0x98, 0x03, 0xf0, 0x99, 0xb8, 0x34, 0xed, 0xeb, 0x00
        },
        {
            /* Point with x equal to a 3rd root of unity.*/
            0x7a, 0xe9, 0x6a, 0x2b, 0x65, 0x7c, 0x07, 0x10, 0x6e, 0x64, 0x47, 0x9e, 0xac, 0x34, 0x34, 0xe9,
            0x9c, 0xf0, 0x49, 0x75, 0x12, 0xf5, 0x89, 0x95, 0xc1, 0x39, 0x6c, 0x28, 0x71, 0x95, 0x01, 0xee,
            0x42, 0x18, 0xf2, 0x0a, 0xe6, 0xc6, 0x46, 0xb3, 0x63, 0xdb, 0x68, 0x60, 0x58, 0x22, 0xfb, 0x14,
            0x26, 0x4c, 0xa8, 0xd2, 0x58, 0x7f, 0xdd, 0x6f, 0xbc, 0x75, 0x0d, 0x58, 0x7e, 0x76, 0xa7, 0xee,
        },
        {
            /* Point with largest x. (1/2) */
            0xff, 0xff, 0xff, 0xff, 0xff, 0xff, 0xff, 0xff, 0xff, 0xff, 0xff, 0xff, 0xff, 0xff, 0xff, 0xff,
            0xff, 0xff, 0xff, 0xff, 0xff, 0xff, 0xff, 0xff, 0xff, 0xff, 0xff, 0xfe, 0xff, 0xff, 0xfc, 0x2c,
            0x0e, 0x99, 0x4b, 0x14, 0xea, 0x72, 0xf8, 0xc3, 0xeb, 0x95, 0xc7, 0x1e, 0xf6, 0x92, 0x57, 0x5e,
            0x77, 0x50, 0x58, 0x33, 0x2d, 0x7e, 0x52, 0xd0, 0x99, 0x5c, 0xf8, 0x03, 0x88, 0x71, 0xb6, 0x7d,
        },
        {
            /* Point with largest x. (2/2) */
            0xff, 0xff, 0xff, 0xff, 0xff, 0xff, 0xff, 0xff, 0xff, 0xff, 0xff, 0xff, 0xff, 0xff, 0xff, 0xff,
            0xff, 0xff, 0xff, 0xff, 0xff, 0xff, 0xff, 0xff, 0xff, 0xff, 0xff, 0xfe, 0xff, 0xff, 0xfc, 0x2c,
            0xf1, 0x66, 0xb4, 0xeb, 0x15, 0x8d, 0x07, 0x3c, 0x14, 0x6a, 0x38, 0xe1, 0x09, 0x6d, 0xa8, 0xa1,
            0x88, 0xaf, 0xa7, 0xcc, 0xd2, 0x81, 0xad, 0x2f, 0x66, 0xa3, 0x07, 0xfb, 0x77, 0x8e, 0x45, 0xb2,
        },
        {
            /* Point with smallest x. (1/2) */
            0x00, 0x00, 0x00, 0x00, 0x00, 0x00, 0x00, 0x00, 0x00, 0x00, 0x00, 0x00, 0x00, 0x00, 0x00, 0x00,
            0x00, 0x00, 0x00, 0x00, 0x00, 0x00, 0x00, 0x00, 0x00, 0x00, 0x00, 0x00, 0x00, 0x00, 0x00, 0x01,
            0x42, 0x18, 0xf2, 0x0a, 0xe6, 0xc6, 0x46, 0xb3, 0x63, 0xdb, 0x68, 0x60, 0x58, 0x22, 0xfb, 0x14,
            0x26, 0x4c, 0xa8, 0xd2, 0x58, 0x7f, 0xdd, 0x6f, 0xbc, 0x75, 0x0d, 0x58, 0x7e, 0x76, 0xa7, 0xee,
        },
        {
            /* Point with smallest x. (2/2) */
            0x00, 0x00, 0x00, 0x00, 0x00, 0x00, 0x00, 0x00, 0x00, 0x00, 0x00, 0x00, 0x00, 0x00, 0x00, 0x00,
            0x00, 0x00, 0x00, 0x00, 0x00, 0x00, 0x00, 0x00, 0x00, 0x00, 0x00, 0x00, 0x00, 0x00, 0x00, 0x01,
            0xbd, 0xe7, 0x0d, 0xf5, 0x19, 0x39, 0xb9, 0x4c, 0x9c, 0x24, 0x97, 0x9f, 0xa7, 0xdd, 0x04, 0xeb,
            0xd9, 0xb3, 0x57, 0x2d, 0xa7, 0x80, 0x22, 0x90, 0x43, 0x8a, 0xf2, 0xa6, 0x81, 0x89, 0x54, 0x41,
        },
        {
            /* Point with largest y. (1/3) */
            0x1f, 0xe1, 0xe5, 0xef, 0x3f, 0xce, 0xb5, 0xc1, 0x35, 0xab, 0x77, 0x41, 0x33, 0x3c, 0xe5, 0xa6,
            0xe8, 0x0d, 0x68, 0x16, 0x76, 0x53, 0xf6, 0xb2, 0xb2, 0x4b, 0xcb, 0xcf, 0xaa, 0xaf, 0xf5, 0x07,
            0xff, 0xff, 0xff, 0xff, 0xff, 0xff, 0xff, 0xff, 0xff, 0xff, 0xff, 0xff, 0xff, 0xff, 0xff, 0xff,
            0xff, 0xff, 0xff, 0xff, 0xff, 0xff, 0xff, 0xff, 0xff, 0xff, 0xff, 0xfe, 0xff, 0xff, 0xfc, 0x2e,
        },
        {
            /* Point with largest y. (2/3) */
            0xcb, 0xb0, 0xde, 0xab, 0x12, 0x57, 0x54, 0xf1, 0xfd, 0xb2, 0x03, 0x8b, 0x04, 0x34, 0xed, 0x9c,
            0xb3, 0xfb, 0x53, 0xab, 0x73, 0x53, 0x91, 0x12, 0x99, 0x94, 0xa5, 0x35, 0xd9, 0x25, 0xf6, 0x73,
            0xff, 0xff, 0xff, 0xff, 0xff, 0xff, 0xff, 0xff, 0xff, 0xff, 0xff, 0xff, 0xff, 0xff, 0xff, 0xff,
            0xff, 0xff, 0xff, 0xff, 0xff, 0xff, 0xff, 0xff, 0xff, 0xff, 0xff, 0xfe, 0xff, 0xff, 0xfc, 0x2e,
        },
        {
            /* Point with largest y. (3/3) */
            0x14, 0x6d, 0x3b, 0x65, 0xad, 0xd9, 0xf5, 0x4c, 0xcc, 0xa2, 0x85, 0x33, 0xc8, 0x8e, 0x2c, 0xbc,
            0x63, 0xf7, 0x44, 0x3e, 0x16, 0x58, 0x78, 0x3a, 0xb4, 0x1f, 0x8e, 0xf9, 0x7c, 0x2a, 0x10, 0xb5,
            0xff, 0xff, 0xff, 0xff, 0xff, 0xff, 0xff, 0xff, 0xff, 0xff, 0xff, 0xff, 0xff, 0xff, 0xff, 0xff,
            0xff, 0xff, 0xff, 0xff, 0xff, 0xff, 0xff, 0xff, 0xff, 0xff, 0xff, 0xfe, 0xff, 0xff, 0xfc, 0x2e,
        },
        {
            /* Point with smallest y. (1/3) */
            0x1f, 0xe1, 0xe5, 0xef, 0x3f, 0xce, 0xb5, 0xc1, 0x35, 0xab, 0x77, 0x41, 0x33, 0x3c, 0xe5, 0xa6,
            0xe8, 0x0d, 0x68, 0x16, 0x76, 0x53, 0xf6, 0xb2, 0xb2, 0x4b, 0xcb, 0xcf, 0xaa, 0xaf, 0xf5, 0x07,
            0x00, 0x00, 0x00, 0x00, 0x00, 0x00, 0x00, 0x00, 0x00, 0x00, 0x00, 0x00, 0x00, 0x00, 0x00, 0x00,
            0x00, 0x00, 0x00, 0x00, 0x00, 0x00, 0x00, 0x00, 0x00, 0x00, 0x00, 0x00, 0x00, 0x00, 0x00, 0x01,
        },
        {
            /* Point with smallest y. (2/3) */
            0xcb, 0xb0, 0xde, 0xab, 0x12, 0x57, 0x54, 0xf1, 0xfd, 0xb2, 0x03, 0x8b, 0x04, 0x34, 0xed, 0x9c,
            0xb3, 0xfb, 0x53, 0xab, 0x73, 0x53, 0x91, 0x12, 0x99, 0x94, 0xa5, 0x35, 0xd9, 0x25, 0xf6, 0x73,
            0x00, 0x00, 0x00, 0x00, 0x00, 0x00, 0x00, 0x00, 0x00, 0x00, 0x00, 0x00, 0x00, 0x00, 0x00, 0x00,
            0x00, 0x00, 0x00, 0x00, 0x00, 0x00, 0x00, 0x00, 0x00, 0x00, 0x00, 0x00, 0x00, 0x00, 0x00, 0x01,
        },
        {
            /* Point with smallest y. (3/3) */
            0x14, 0x6d, 0x3b, 0x65, 0xad, 0xd9, 0xf5, 0x4c, 0xcc, 0xa2, 0x85, 0x33, 0xc8, 0x8e, 0x2c, 0xbc,
            0x63, 0xf7, 0x44, 0x3e, 0x16, 0x58, 0x78, 0x3a, 0xb4, 0x1f, 0x8e, 0xf9, 0x7c, 0x2a, 0x10, 0xb5,
            0x00, 0x00, 0x00, 0x00, 0x00, 0x00, 0x00, 0x00, 0x00, 0x00, 0x00, 0x00, 0x00, 0x00, 0x00, 0x00,
            0x00, 0x00, 0x00, 0x00, 0x00, 0x00, 0x00, 0x00, 0x00, 0x00, 0x00, 0x00, 0x00, 0x00, 0x00, 0x01
        }
    };
#define SECP256K1_EC_PARSE_TEST_NXVALID (4)
    const unsigned char onlyxvalid[SECP256K1_EC_PARSE_TEST_NXVALID][64] = {
        {
            /* Valid if y overflow ignored (y = 1 mod p). (1/3) */
            0x1f, 0xe1, 0xe5, 0xef, 0x3f, 0xce, 0xb5, 0xc1, 0x35, 0xab, 0x77, 0x41, 0x33, 0x3c, 0xe5, 0xa6,
            0xe8, 0x0d, 0x68, 0x16, 0x76, 0x53, 0xf6, 0xb2, 0xb2, 0x4b, 0xcb, 0xcf, 0xaa, 0xaf, 0xf5, 0x07,
            0xff, 0xff, 0xff, 0xff, 0xff, 0xff, 0xff, 0xff, 0xff, 0xff, 0xff, 0xff, 0xff, 0xff, 0xff, 0xff,
            0xff, 0xff, 0xff, 0xff, 0xff, 0xff, 0xff, 0xff, 0xff, 0xff, 0xff, 0xfe, 0xff, 0xff, 0xfc, 0x30,
        },
        {
            /* Valid if y overflow ignored (y = 1 mod p). (2/3) */
            0xcb, 0xb0, 0xde, 0xab, 0x12, 0x57, 0x54, 0xf1, 0xfd, 0xb2, 0x03, 0x8b, 0x04, 0x34, 0xed, 0x9c,
            0xb3, 0xfb, 0x53, 0xab, 0x73, 0x53, 0x91, 0x12, 0x99, 0x94, 0xa5, 0x35, 0xd9, 0x25, 0xf6, 0x73,
            0xff, 0xff, 0xff, 0xff, 0xff, 0xff, 0xff, 0xff, 0xff, 0xff, 0xff, 0xff, 0xff, 0xff, 0xff, 0xff,
            0xff, 0xff, 0xff, 0xff, 0xff, 0xff, 0xff, 0xff, 0xff, 0xff, 0xff, 0xfe, 0xff, 0xff, 0xfc, 0x30,
        },
        {
            /* Valid if y overflow ignored (y = 1 mod p). (3/3)*/
            0x14, 0x6d, 0x3b, 0x65, 0xad, 0xd9, 0xf5, 0x4c, 0xcc, 0xa2, 0x85, 0x33, 0xc8, 0x8e, 0x2c, 0xbc,
            0x63, 0xf7, 0x44, 0x3e, 0x16, 0x58, 0x78, 0x3a, 0xb4, 0x1f, 0x8e, 0xf9, 0x7c, 0x2a, 0x10, 0xb5,
            0xff, 0xff, 0xff, 0xff, 0xff, 0xff, 0xff, 0xff, 0xff, 0xff, 0xff, 0xff, 0xff, 0xff, 0xff, 0xff,
            0xff, 0xff, 0xff, 0xff, 0xff, 0xff, 0xff, 0xff, 0xff, 0xff, 0xff, 0xfe, 0xff, 0xff, 0xfc, 0x30,
        },
        {
            /* x on curve, y is from y^2 = x^3 + 8. */
            0x00, 0x00, 0x00, 0x00, 0x00, 0x00, 0x00, 0x00, 0x00, 0x00, 0x00, 0x00, 0x00, 0x00, 0x00, 0x00,
            0x00, 0x00, 0x00, 0x00, 0x00, 0x00, 0x00, 0x00, 0x00, 0x00, 0x00, 0x00, 0x00, 0x00, 0x00, 0x01,
            0x00, 0x00, 0x00, 0x00, 0x00, 0x00, 0x00, 0x00, 0x00, 0x00, 0x00, 0x00, 0x00, 0x00, 0x00, 0x00,
            0x00, 0x00, 0x00, 0x00, 0x00, 0x00, 0x00, 0x00, 0x00, 0x00, 0x00, 0x00, 0x00, 0x00, 0x00, 0x03
        }
    };
#define SECP256K1_EC_PARSE_TEST_NINVALID (7)
    const unsigned char invalid[SECP256K1_EC_PARSE_TEST_NINVALID][64] = {
        {
            /* x is third root of -8, y is -1 * (x^3+7); also on the curve for y^2 = x^3 + 9. */
            0x0a, 0x2d, 0x2b, 0xa9, 0x35, 0x07, 0xf1, 0xdf, 0x23, 0x37, 0x70, 0xc2, 0xa7, 0x97, 0x96, 0x2c,
            0xc6, 0x1f, 0x6d, 0x15, 0xda, 0x14, 0xec, 0xd4, 0x7d, 0x8d, 0x27, 0xae, 0x1c, 0xd5, 0xf8, 0x53,
            0x00, 0x00, 0x00, 0x00, 0x00, 0x00, 0x00, 0x00, 0x00, 0x00, 0x00, 0x00, 0x00, 0x00, 0x00, 0x00,
            0x00, 0x00, 0x00, 0x00, 0x00, 0x00, 0x00, 0x00, 0x00, 0x00, 0x00, 0x00, 0x00, 0x00, 0x00, 0x01,
        },
        {
            /* Valid if x overflow ignored (x = 1 mod p). */
            0xff, 0xff, 0xff, 0xff, 0xff, 0xff, 0xff, 0xff, 0xff, 0xff, 0xff, 0xff, 0xff, 0xff, 0xff, 0xff,
            0xff, 0xff, 0xff, 0xff, 0xff, 0xff, 0xff, 0xff, 0xff, 0xff, 0xff, 0xfe, 0xff, 0xff, 0xfc, 0x30,
            0x42, 0x18, 0xf2, 0x0a, 0xe6, 0xc6, 0x46, 0xb3, 0x63, 0xdb, 0x68, 0x60, 0x58, 0x22, 0xfb, 0x14,
            0x26, 0x4c, 0xa8, 0xd2, 0x58, 0x7f, 0xdd, 0x6f, 0xbc, 0x75, 0x0d, 0x58, 0x7e, 0x76, 0xa7, 0xee,
        },
        {
            /* Valid if x overflow ignored (x = 1 mod p). */
            0xff, 0xff, 0xff, 0xff, 0xff, 0xff, 0xff, 0xff, 0xff, 0xff, 0xff, 0xff, 0xff, 0xff, 0xff, 0xff,
            0xff, 0xff, 0xff, 0xff, 0xff, 0xff, 0xff, 0xff, 0xff, 0xff, 0xff, 0xfe, 0xff, 0xff, 0xfc, 0x30,
            0xbd, 0xe7, 0x0d, 0xf5, 0x19, 0x39, 0xb9, 0x4c, 0x9c, 0x24, 0x97, 0x9f, 0xa7, 0xdd, 0x04, 0xeb,
            0xd9, 0xb3, 0x57, 0x2d, 0xa7, 0x80, 0x22, 0x90, 0x43, 0x8a, 0xf2, 0xa6, 0x81, 0x89, 0x54, 0x41,
        },
        {
            /* x is -1, y is the result of the sqrt ladder; also on the curve for y^2 = x^3 - 5. */
            0xff, 0xff, 0xff, 0xff, 0xff, 0xff, 0xff, 0xff, 0xff, 0xff, 0xff, 0xff, 0xff, 0xff, 0xff, 0xff,
            0xff, 0xff, 0xff, 0xff, 0xff, 0xff, 0xff, 0xff, 0xff, 0xff, 0xff, 0xfe, 0xff, 0xff, 0xfc, 0x2e,
            0xf4, 0x84, 0x14, 0x5c, 0xb0, 0x14, 0x9b, 0x82, 0x5d, 0xff, 0x41, 0x2f, 0xa0, 0x52, 0xa8, 0x3f,
            0xcb, 0x72, 0xdb, 0x61, 0xd5, 0x6f, 0x37, 0x70, 0xce, 0x06, 0x6b, 0x73, 0x49, 0xa2, 0xaa, 0x28,
        },
        {
            /* x is -1, y is the result of the sqrt ladder; also on the curve for y^2 = x^3 - 5. */
            0xff, 0xff, 0xff, 0xff, 0xff, 0xff, 0xff, 0xff, 0xff, 0xff, 0xff, 0xff, 0xff, 0xff, 0xff, 0xff,
            0xff, 0xff, 0xff, 0xff, 0xff, 0xff, 0xff, 0xff, 0xff, 0xff, 0xff, 0xfe, 0xff, 0xff, 0xfc, 0x2e,
            0x0b, 0x7b, 0xeb, 0xa3, 0x4f, 0xeb, 0x64, 0x7d, 0xa2, 0x00, 0xbe, 0xd0, 0x5f, 0xad, 0x57, 0xc0,
            0x34, 0x8d, 0x24, 0x9e, 0x2a, 0x90, 0xc8, 0x8f, 0x31, 0xf9, 0x94, 0x8b, 0xb6, 0x5d, 0x52, 0x07,
        },
        {
            /* x is zero, y is the result of the sqrt ladder; also on the curve for y^2 = x^3 - 7. */
            0x00, 0x00, 0x00, 0x00, 0x00, 0x00, 0x00, 0x00, 0x00, 0x00, 0x00, 0x00, 0x00, 0x00, 0x00, 0x00,
            0x00, 0x00, 0x00, 0x00, 0x00, 0x00, 0x00, 0x00, 0x00, 0x00, 0x00, 0x00, 0x00, 0x00, 0x00, 0x00,
            0x8f, 0x53, 0x7e, 0xef, 0xdf, 0xc1, 0x60, 0x6a, 0x07, 0x27, 0xcd, 0x69, 0xb4, 0xa7, 0x33, 0x3d,
            0x38, 0xed, 0x44, 0xe3, 0x93, 0x2a, 0x71, 0x79, 0xee, 0xcb, 0x4b, 0x6f, 0xba, 0x93, 0x60, 0xdc,
        },
        {
            /* x is zero, y is the result of the sqrt ladder; also on the curve for y^2 = x^3 - 7. */
            0x00, 0x00, 0x00, 0x00, 0x00, 0x00, 0x00, 0x00, 0x00, 0x00, 0x00, 0x00, 0x00, 0x00, 0x00, 0x00,
            0x00, 0x00, 0x00, 0x00, 0x00, 0x00, 0x00, 0x00, 0x00, 0x00, 0x00, 0x00, 0x00, 0x00, 0x00, 0x00,
            0x70, 0xac, 0x81, 0x10, 0x20, 0x3e, 0x9f, 0x95, 0xf8, 0xd8, 0x32, 0x96, 0x4b, 0x58, 0xcc, 0xc2,
            0xc7, 0x12, 0xbb, 0x1c, 0x6c, 0xd5, 0x8e, 0x86, 0x11, 0x34, 0xb4, 0x8f, 0x45, 0x6c, 0x9b, 0x53
        }
    };
    const unsigned char pubkeyc[66] = {
        /* Serialization of G. */
        0x04, 0x79, 0xBE, 0x66, 0x7E, 0xF9, 0xDC, 0xBB, 0xAC, 0x55, 0xA0, 0x62, 0x95, 0xCE, 0x87, 0x0B,
        0x07, 0x02, 0x9B, 0xFC, 0xDB, 0x2D, 0xCE, 0x28, 0xD9, 0x59, 0xF2, 0x81, 0x5B, 0x16, 0xF8, 0x17,
        0x98, 0x48, 0x3A, 0xDA, 0x77, 0x26, 0xA3, 0xC4, 0x65, 0x5D, 0xA4, 0xFB, 0xFC, 0x0E, 0x11, 0x08,
        0xA8, 0xFD, 0x17, 0xB4, 0x48, 0xA6, 0x85, 0x54, 0x19, 0x9C, 0x47, 0xD0, 0x8F, 0xFB, 0x10, 0xD4,
        0xB8, 0x00
    };
    unsigned char sout[65];
    unsigned char shortkey[2];
    secp256k1_ge ge;
    secp256k1_pubkey pubkey;
    size_t len;
    int32_t i;
    int32_t ecount;
    int32_t ecount2;
    ecount = 0;
    /* Nothing should be reading this far into pubkeyc. */
    SECP256K1_CHECKMEM_UNDEFINE(&pubkeyc[65], 1);
    secp256k1_context_set_illegal_callback(CTX, counting_illegal_callback_fn, &ecount);
    /* Zero length claimed, fail, zeroize, no illegal arg error. */
    memset(&pubkey, 0xfe, sizeof(pubkey));
    ecount = 0;
    SECP256K1_CHECKMEM_UNDEFINE(shortkey, 2);
    SECP256K1_CHECKMEM_UNDEFINE(&pubkey, sizeof(pubkey));
    CHECK(secp256k1_ec_pubkey_parse(CTX, &pubkey, shortkey, 0) == 0);
    SECP256K1_CHECKMEM_CHECK(&pubkey, sizeof(pubkey));
    CHECK(ecount == 0);
    CHECK(secp256k1_pubkey_load(CTX, &ge, &pubkey) == 0);
    CHECK(ecount == 1);
    /* Length one claimed, fail, zeroize, no illegal arg error. */
    for (i = 0; i < 256 ; i++) {
        memset(&pubkey, 0xfe, sizeof(pubkey));
        ecount = 0;
        shortkey[0] = i;
        SECP256K1_CHECKMEM_UNDEFINE(&shortkey[1], 1);
        SECP256K1_CHECKMEM_UNDEFINE(&pubkey, sizeof(pubkey));
        CHECK(secp256k1_ec_pubkey_parse(CTX, &pubkey, shortkey, 1) == 0);
        SECP256K1_CHECKMEM_CHECK(&pubkey, sizeof(pubkey));
        CHECK(ecount == 0);
        CHECK(secp256k1_pubkey_load(CTX, &ge, &pubkey) == 0);
        CHECK(ecount == 1);
    }
    /* Length two claimed, fail, zeroize, no illegal arg error. */
    for (i = 0; i < 65536 ; i++) {
        memset(&pubkey, 0xfe, sizeof(pubkey));
        ecount = 0;
        shortkey[0] = i & 255;
        shortkey[1] = i >> 8;
        SECP256K1_CHECKMEM_UNDEFINE(&pubkey, sizeof(pubkey));
        CHECK(secp256k1_ec_pubkey_parse(CTX, &pubkey, shortkey, 2) == 0);
        SECP256K1_CHECKMEM_CHECK(&pubkey, sizeof(pubkey));
        CHECK(ecount == 0);
        CHECK(secp256k1_pubkey_load(CTX, &ge, &pubkey) == 0);
        CHECK(ecount == 1);
    }
    memset(&pubkey, 0xfe, sizeof(pubkey));
    ecount = 0;
    SECP256K1_CHECKMEM_UNDEFINE(&pubkey, sizeof(pubkey));
    /* 33 bytes claimed on otherwise valid input starting with 0x04, fail, zeroize output, no illegal arg error. */
    CHECK(secp256k1_ec_pubkey_parse(CTX, &pubkey, pubkeyc, 33) == 0);
    SECP256K1_CHECKMEM_CHECK(&pubkey, sizeof(pubkey));
    CHECK(ecount == 0);
    CHECK(secp256k1_pubkey_load(CTX, &ge, &pubkey) == 0);
    CHECK(ecount == 1);
    /* NULL pubkey, illegal arg error. Pubkey isn't rewritten before this step, since it's NULL into the parser. */
    CHECK(secp256k1_ec_pubkey_parse(CTX, NULL, pubkeyc, 65) == 0);
    CHECK(ecount == 2);
    /* NULL input string. Illegal arg and zeroize output. */
    memset(&pubkey, 0xfe, sizeof(pubkey));
    ecount = 0;
    SECP256K1_CHECKMEM_UNDEFINE(&pubkey, sizeof(pubkey));
    CHECK(secp256k1_ec_pubkey_parse(CTX, &pubkey, NULL, 65) == 0);
    SECP256K1_CHECKMEM_CHECK(&pubkey, sizeof(pubkey));
    CHECK(ecount == 1);
    CHECK(secp256k1_pubkey_load(CTX, &ge, &pubkey) == 0);
    CHECK(ecount == 2);
    /* 64 bytes claimed on input starting with 0x04, fail, zeroize output, no illegal arg error. */
    memset(&pubkey, 0xfe, sizeof(pubkey));
    ecount = 0;
    SECP256K1_CHECKMEM_UNDEFINE(&pubkey, sizeof(pubkey));
    CHECK(secp256k1_ec_pubkey_parse(CTX, &pubkey, pubkeyc, 64) == 0);
    SECP256K1_CHECKMEM_CHECK(&pubkey, sizeof(pubkey));
    CHECK(ecount == 0);
    CHECK(secp256k1_pubkey_load(CTX, &ge, &pubkey) == 0);
    CHECK(ecount == 1);
    /* 66 bytes claimed, fail, zeroize output, no illegal arg error. */
    memset(&pubkey, 0xfe, sizeof(pubkey));
    ecount = 0;
    SECP256K1_CHECKMEM_UNDEFINE(&pubkey, sizeof(pubkey));
    CHECK(secp256k1_ec_pubkey_parse(CTX, &pubkey, pubkeyc, 66) == 0);
    SECP256K1_CHECKMEM_CHECK(&pubkey, sizeof(pubkey));
    CHECK(ecount == 0);
    CHECK(secp256k1_pubkey_load(CTX, &ge, &pubkey) == 0);
    CHECK(ecount == 1);
    /* Valid parse. */
    memset(&pubkey, 0, sizeof(pubkey));
    ecount = 0;
    SECP256K1_CHECKMEM_UNDEFINE(&pubkey, sizeof(pubkey));
    CHECK(secp256k1_ec_pubkey_parse(CTX, &pubkey, pubkeyc, 65) == 1);
    CHECK(secp256k1_ec_pubkey_parse(secp256k1_context_static, &pubkey, pubkeyc, 65) == 1);
    SECP256K1_CHECKMEM_CHECK(&pubkey, sizeof(pubkey));
    CHECK(ecount == 0);
    SECP256K1_CHECKMEM_UNDEFINE(&ge, sizeof(ge));
    CHECK(secp256k1_pubkey_load(CTX, &ge, &pubkey) == 1);
    SECP256K1_CHECKMEM_CHECK(&ge.x, sizeof(ge.x));
    SECP256K1_CHECKMEM_CHECK(&ge.y, sizeof(ge.y));
    SECP256K1_CHECKMEM_CHECK(&ge.infinity, sizeof(ge.infinity));
    ge_equals_ge(&secp256k1_ge_const_g, &ge);
    CHECK(ecount == 0);
    /* secp256k1_ec_pubkey_serialize illegal args. */
    ecount = 0;
    len = 65;
    CHECK(secp256k1_ec_pubkey_serialize(CTX, NULL, &len, &pubkey, SECP256K1_EC_UNCOMPRESSED) == 0);
    CHECK(ecount == 1);
    CHECK(len == 0);
    CHECK(secp256k1_ec_pubkey_serialize(CTX, sout, NULL, &pubkey, SECP256K1_EC_UNCOMPRESSED) == 0);
    CHECK(ecount == 2);
    len = 65;
    SECP256K1_CHECKMEM_UNDEFINE(sout, 65);
    CHECK(secp256k1_ec_pubkey_serialize(CTX, sout, &len, NULL, SECP256K1_EC_UNCOMPRESSED) == 0);
    SECP256K1_CHECKMEM_CHECK(sout, 65);
    CHECK(ecount == 3);
    CHECK(len == 0);
    len = 65;
    CHECK(secp256k1_ec_pubkey_serialize(CTX, sout, &len, &pubkey, ~0) == 0);
    CHECK(ecount == 4);
    CHECK(len == 0);
    len = 65;
    SECP256K1_CHECKMEM_UNDEFINE(sout, 65);
    CHECK(secp256k1_ec_pubkey_serialize(CTX, sout, &len, &pubkey, SECP256K1_EC_UNCOMPRESSED) == 1);
    SECP256K1_CHECKMEM_CHECK(sout, 65);
    CHECK(ecount == 4);
    CHECK(len == 65);
    /* Multiple illegal args. Should still set arg error only once. */
    ecount = 0;
    ecount2 = 11;
    CHECK(secp256k1_ec_pubkey_parse(CTX, NULL, NULL, 65) == 0);
    CHECK(ecount == 1);
    /* Does the illegal arg callback actually change the behavior? */
    secp256k1_context_set_illegal_callback(CTX, uncounting_illegal_callback_fn, &ecount2);
    CHECK(secp256k1_ec_pubkey_parse(CTX, NULL, NULL, 65) == 0);
    CHECK(ecount == 1);
    CHECK(ecount2 == 10);
    secp256k1_context_set_illegal_callback(CTX, NULL, NULL);
    /* Try a bunch of prefabbed points with all possible encodings. */
    for (i = 0; i < SECP256K1_EC_PARSE_TEST_NVALID; i++) {
        ec_pubkey_parse_pointtest(valid[i], 1, 1);
    }
    for (i = 0; i < SECP256K1_EC_PARSE_TEST_NXVALID; i++) {
        ec_pubkey_parse_pointtest(onlyxvalid[i], 1, 0);
    }
    for (i = 0; i < SECP256K1_EC_PARSE_TEST_NINVALID; i++) {
        ec_pubkey_parse_pointtest(invalid[i], 0, 0);
    }
}

static void run_eckey_edge_case_test(void) {
    const unsigned char orderc[32] = {
        0xff, 0xff, 0xff, 0xff, 0xff, 0xff, 0xff, 0xff,
        0xff, 0xff, 0xff, 0xff, 0xff, 0xff, 0xff, 0xfe,
        0xba, 0xae, 0xdc, 0xe6, 0xaf, 0x48, 0xa0, 0x3b,
        0xbf, 0xd2, 0x5e, 0x8c, 0xd0, 0x36, 0x41, 0x41
    };
    const unsigned char zeros[sizeof(secp256k1_pubkey)] = {0x00};
    unsigned char ctmp[33];
    unsigned char ctmp2[33];
    secp256k1_pubkey pubkey;
    secp256k1_pubkey pubkey2;
    secp256k1_pubkey pubkey_one;
    secp256k1_pubkey pubkey_negone;
    const secp256k1_pubkey *pubkeys[3];
    size_t len;
    int32_t ecount;
    /* Group order is too large, reject. */
    CHECK(secp256k1_ec_seckey_verify(CTX, orderc) == 0);
    SECP256K1_CHECKMEM_UNDEFINE(&pubkey, sizeof(pubkey));
    CHECK(secp256k1_ec_pubkey_create(CTX, &pubkey, orderc) == 0);
    SECP256K1_CHECKMEM_CHECK(&pubkey, sizeof(pubkey));
    CHECK(secp256k1_memcmp_var(&pubkey, zeros, sizeof(secp256k1_pubkey)) == 0);
    /* Maximum value is too large, reject. */
    memset(ctmp, 255, 32);
    CHECK(secp256k1_ec_seckey_verify(CTX, ctmp) == 0);
    memset(&pubkey, 1, sizeof(pubkey));
    SECP256K1_CHECKMEM_UNDEFINE(&pubkey, sizeof(pubkey));
    CHECK(secp256k1_ec_pubkey_create(CTX, &pubkey, ctmp) == 0);
    SECP256K1_CHECKMEM_CHECK(&pubkey, sizeof(pubkey));
    CHECK(secp256k1_memcmp_var(&pubkey, zeros, sizeof(secp256k1_pubkey)) == 0);
    /* Zero is too small, reject. */
    memset(ctmp, 0, 32);
    CHECK(secp256k1_ec_seckey_verify(CTX, ctmp) == 0);
    memset(&pubkey, 1, sizeof(pubkey));
    SECP256K1_CHECKMEM_UNDEFINE(&pubkey, sizeof(pubkey));
    CHECK(secp256k1_ec_pubkey_create(CTX, &pubkey, ctmp) == 0);
    SECP256K1_CHECKMEM_CHECK(&pubkey, sizeof(pubkey));
    CHECK(secp256k1_memcmp_var(&pubkey, zeros, sizeof(secp256k1_pubkey)) == 0);
    /* One must be accepted. */
    ctmp[31] = 0x01;
    CHECK(secp256k1_ec_seckey_verify(CTX, ctmp) == 1);
    memset(&pubkey, 0, sizeof(pubkey));
    SECP256K1_CHECKMEM_UNDEFINE(&pubkey, sizeof(pubkey));
    CHECK(secp256k1_ec_pubkey_create(CTX, &pubkey, ctmp) == 1);
    SECP256K1_CHECKMEM_CHECK(&pubkey, sizeof(pubkey));
    CHECK(secp256k1_memcmp_var(&pubkey, zeros, sizeof(secp256k1_pubkey)) > 0);
    pubkey_one = pubkey;
    /* Group order + 1 is too large, reject. */
    memcpy(ctmp, orderc, 32);
    ctmp[31] = 0x42;
    CHECK(secp256k1_ec_seckey_verify(CTX, ctmp) == 0);
    memset(&pubkey, 1, sizeof(pubkey));
    SECP256K1_CHECKMEM_UNDEFINE(&pubkey, sizeof(pubkey));
    CHECK(secp256k1_ec_pubkey_create(CTX, &pubkey, ctmp) == 0);
    SECP256K1_CHECKMEM_CHECK(&pubkey, sizeof(pubkey));
    CHECK(secp256k1_memcmp_var(&pubkey, zeros, sizeof(secp256k1_pubkey)) == 0);
    /* -1 must be accepted. */
    ctmp[31] = 0x40;
    CHECK(secp256k1_ec_seckey_verify(CTX, ctmp) == 1);
    memset(&pubkey, 0, sizeof(pubkey));
    SECP256K1_CHECKMEM_UNDEFINE(&pubkey, sizeof(pubkey));
    CHECK(secp256k1_ec_pubkey_create(CTX, &pubkey, ctmp) == 1);
    SECP256K1_CHECKMEM_CHECK(&pubkey, sizeof(pubkey));
    CHECK(secp256k1_memcmp_var(&pubkey, zeros, sizeof(secp256k1_pubkey)) > 0);
    pubkey_negone = pubkey;
    /* Tweak of zero leaves the value unchanged. */
    memset(ctmp2, 0, 32);
    CHECK(secp256k1_ec_seckey_tweak_add(CTX, ctmp, ctmp2) == 1);
    CHECK(secp256k1_memcmp_var(orderc, ctmp, 31) == 0 && ctmp[31] == 0x40);
    memcpy(&pubkey2, &pubkey, sizeof(pubkey));
    CHECK(secp256k1_ec_pubkey_tweak_add(CTX, &pubkey, ctmp2) == 1);
    CHECK(secp256k1_memcmp_var(&pubkey, &pubkey2, sizeof(pubkey)) == 0);
    /* Multiply tweak of zero zeroizes the output. */
    CHECK(secp256k1_ec_seckey_tweak_mul(CTX, ctmp, ctmp2) == 0);
    CHECK(secp256k1_memcmp_var(zeros, ctmp, 32) == 0);
    CHECK(secp256k1_ec_pubkey_tweak_mul(CTX, &pubkey, ctmp2) == 0);
    CHECK(secp256k1_memcmp_var(&pubkey, zeros, sizeof(pubkey)) == 0);
    memcpy(&pubkey, &pubkey2, sizeof(pubkey));
    /* If seckey_tweak_add or seckey_tweak_mul are called with an overflowing
    seckey, the seckey is zeroized. */
    memcpy(ctmp, orderc, 32);
    memset(ctmp2, 0, 32);
    ctmp2[31] = 0x01;
    CHECK(secp256k1_ec_seckey_verify(CTX, ctmp2) == 1);
    CHECK(secp256k1_ec_seckey_verify(CTX, ctmp) == 0);
    CHECK(secp256k1_ec_seckey_tweak_add(CTX, ctmp, ctmp2) == 0);
    CHECK(secp256k1_memcmp_var(zeros, ctmp, 32) == 0);
    memcpy(ctmp, orderc, 32);
    CHECK(secp256k1_ec_seckey_tweak_mul(CTX, ctmp, ctmp2) == 0);
    CHECK(secp256k1_memcmp_var(zeros, ctmp, 32) == 0);
    /* If seckey_tweak_add or seckey_tweak_mul are called with an overflowing
    tweak, the seckey is zeroized. */
    memcpy(ctmp, orderc, 32);
    ctmp[31] = 0x40;
    CHECK(secp256k1_ec_seckey_tweak_add(CTX, ctmp, orderc) == 0);
    CHECK(secp256k1_memcmp_var(zeros, ctmp, 32) == 0);
    memcpy(ctmp, orderc, 32);
    ctmp[31] = 0x40;
    CHECK(secp256k1_ec_seckey_tweak_mul(CTX, ctmp, orderc) == 0);
    CHECK(secp256k1_memcmp_var(zeros, ctmp, 32) == 0);
    memcpy(ctmp, orderc, 32);
    ctmp[31] = 0x40;
    /* If pubkey_tweak_add or pubkey_tweak_mul are called with an overflowing
    tweak, the pubkey is zeroized. */
    CHECK(secp256k1_ec_pubkey_tweak_add(CTX, &pubkey, orderc) == 0);
    CHECK(secp256k1_memcmp_var(&pubkey, zeros, sizeof(pubkey)) == 0);
    memcpy(&pubkey, &pubkey2, sizeof(pubkey));
    CHECK(secp256k1_ec_pubkey_tweak_mul(CTX, &pubkey, orderc) == 0);
    CHECK(secp256k1_memcmp_var(&pubkey, zeros, sizeof(pubkey)) == 0);
    memcpy(&pubkey, &pubkey2, sizeof(pubkey));
    /* If the resulting key in secp256k1_ec_seckey_tweak_add and
     * secp256k1_ec_pubkey_tweak_add is 0 the functions fail and in the latter
     * case the pubkey is zeroized. */
    memcpy(ctmp, orderc, 32);
    ctmp[31] = 0x40;
    memset(ctmp2, 0, 32);
    ctmp2[31] = 1;
    CHECK(secp256k1_ec_seckey_tweak_add(CTX, ctmp2, ctmp) == 0);
    CHECK(secp256k1_memcmp_var(zeros, ctmp2, 32) == 0);
    ctmp2[31] = 1;
    CHECK(secp256k1_ec_pubkey_tweak_add(CTX, &pubkey, ctmp2) == 0);
    CHECK(secp256k1_memcmp_var(&pubkey, zeros, sizeof(pubkey)) == 0);
    memcpy(&pubkey, &pubkey2, sizeof(pubkey));
    /* Tweak computation wraps and results in a key of 1. */
    ctmp2[31] = 2;
    CHECK(secp256k1_ec_seckey_tweak_add(CTX, ctmp2, ctmp) == 1);
    CHECK(secp256k1_memcmp_var(ctmp2, zeros, 31) == 0 && ctmp2[31] == 1);
    ctmp2[31] = 2;
    CHECK(secp256k1_ec_pubkey_tweak_add(CTX, &pubkey, ctmp2) == 1);
    ctmp2[31] = 1;
    CHECK(secp256k1_ec_pubkey_create(CTX, &pubkey2, ctmp2) == 1);
    CHECK(secp256k1_memcmp_var(&pubkey, &pubkey2, sizeof(pubkey)) == 0);
    /* Tweak mul * 2 = 1+1. */
    CHECK(secp256k1_ec_pubkey_tweak_add(CTX, &pubkey, ctmp2) == 1);
    ctmp2[31] = 2;
    CHECK(secp256k1_ec_pubkey_tweak_mul(CTX, &pubkey2, ctmp2) == 1);
    CHECK(secp256k1_memcmp_var(&pubkey, &pubkey2, sizeof(pubkey)) == 0);
    /* Test argument errors. */
    ecount = 0;
    secp256k1_context_set_illegal_callback(CTX, counting_illegal_callback_fn, &ecount);
    CHECK(ecount == 0);
    /* Zeroize pubkey on parse error. */
    memset(&pubkey, 0, 32);
    CHECK(secp256k1_ec_pubkey_tweak_add(CTX, &pubkey, ctmp2) == 0);
    CHECK(ecount == 1);
    CHECK(secp256k1_memcmp_var(&pubkey, zeros, sizeof(pubkey)) == 0);
    memcpy(&pubkey, &pubkey2, sizeof(pubkey));
    memset(&pubkey2, 0, 32);
    CHECK(secp256k1_ec_pubkey_tweak_mul(CTX, &pubkey2, ctmp2) == 0);
    CHECK(ecount == 2);
    CHECK(secp256k1_memcmp_var(&pubkey2, zeros, sizeof(pubkey2)) == 0);
    /* Plain argument errors. */
    ecount = 0;
    CHECK(secp256k1_ec_seckey_verify(CTX, ctmp) == 1);
    CHECK(ecount == 0);
    CHECK(secp256k1_ec_seckey_verify(CTX, NULL) == 0);
    CHECK(ecount == 1);
    ecount = 0;
    memset(ctmp2, 0, 32);
    ctmp2[31] = 4;
    CHECK(secp256k1_ec_pubkey_tweak_add(CTX, NULL, ctmp2) == 0);
    CHECK(ecount == 1);
    CHECK(secp256k1_ec_pubkey_tweak_add(CTX, &pubkey, NULL) == 0);
    CHECK(ecount == 2);
    ecount = 0;
    memset(ctmp2, 0, 32);
    ctmp2[31] = 4;
    CHECK(secp256k1_ec_pubkey_tweak_mul(CTX, NULL, ctmp2) == 0);
    CHECK(ecount == 1);
    CHECK(secp256k1_ec_pubkey_tweak_mul(CTX, &pubkey, NULL) == 0);
    CHECK(ecount == 2);
    ecount = 0;
    memset(ctmp2, 0, 32);
    CHECK(secp256k1_ec_seckey_tweak_add(CTX, NULL, ctmp2) == 0);
    CHECK(ecount == 1);
    CHECK(secp256k1_ec_seckey_tweak_add(CTX, ctmp, NULL) == 0);
    CHECK(ecount == 2);
    ecount = 0;
    memset(ctmp2, 0, 32);
    ctmp2[31] = 1;
    CHECK(secp256k1_ec_seckey_tweak_mul(CTX, NULL, ctmp2) == 0);
    CHECK(ecount == 1);
    CHECK(secp256k1_ec_seckey_tweak_mul(CTX, ctmp, NULL) == 0);
    CHECK(ecount == 2);
    ecount = 0;
    CHECK(secp256k1_ec_pubkey_create(CTX, NULL, ctmp) == 0);
    CHECK(ecount == 1);
    memset(&pubkey, 1, sizeof(pubkey));
    CHECK(secp256k1_ec_pubkey_create(CTX, &pubkey, NULL) == 0);
    CHECK(ecount == 2);
    CHECK(secp256k1_memcmp_var(&pubkey, zeros, sizeof(secp256k1_pubkey)) == 0);
    /* secp256k1_ec_pubkey_combine tests. */
    ecount = 0;
    pubkeys[0] = &pubkey_one;
    SECP256K1_CHECKMEM_UNDEFINE(&pubkeys[0], sizeof(secp256k1_pubkey *));
    SECP256K1_CHECKMEM_UNDEFINE(&pubkeys[1], sizeof(secp256k1_pubkey *));
    SECP256K1_CHECKMEM_UNDEFINE(&pubkeys[2], sizeof(secp256k1_pubkey *));
    memset(&pubkey, 255, sizeof(secp256k1_pubkey));
    SECP256K1_CHECKMEM_UNDEFINE(&pubkey, sizeof(secp256k1_pubkey));
    CHECK(secp256k1_ec_pubkey_combine(CTX, &pubkey, pubkeys, 0) == 0);
    SECP256K1_CHECKMEM_CHECK(&pubkey, sizeof(secp256k1_pubkey));
    CHECK(secp256k1_memcmp_var(&pubkey, zeros, sizeof(secp256k1_pubkey)) == 0);
    CHECK(ecount == 1);
    CHECK(secp256k1_ec_pubkey_combine(CTX, NULL, pubkeys, 1) == 0);
    CHECK(secp256k1_memcmp_var(&pubkey, zeros, sizeof(secp256k1_pubkey)) == 0);
    CHECK(ecount == 2);
    memset(&pubkey, 255, sizeof(secp256k1_pubkey));
    SECP256K1_CHECKMEM_UNDEFINE(&pubkey, sizeof(secp256k1_pubkey));
    CHECK(secp256k1_ec_pubkey_combine(CTX, &pubkey, NULL, 1) == 0);
    SECP256K1_CHECKMEM_CHECK(&pubkey, sizeof(secp256k1_pubkey));
    CHECK(secp256k1_memcmp_var(&pubkey, zeros, sizeof(secp256k1_pubkey)) == 0);
    CHECK(ecount == 3);
    pubkeys[0] = &pubkey_negone;
    memset(&pubkey, 255, sizeof(secp256k1_pubkey));
    SECP256K1_CHECKMEM_UNDEFINE(&pubkey, sizeof(secp256k1_pubkey));
    CHECK(secp256k1_ec_pubkey_combine(CTX, &pubkey, pubkeys, 1) == 1);
    SECP256K1_CHECKMEM_CHECK(&pubkey, sizeof(secp256k1_pubkey));
    CHECK(secp256k1_memcmp_var(&pubkey, zeros, sizeof(secp256k1_pubkey)) > 0);
    CHECK(ecount == 3);
    len = 33;
    CHECK(secp256k1_ec_pubkey_serialize(CTX, ctmp, &len, &pubkey, SECP256K1_EC_COMPRESSED) == 1);
    CHECK(secp256k1_ec_pubkey_serialize(CTX, ctmp2, &len, &pubkey_negone, SECP256K1_EC_COMPRESSED) == 1);
    CHECK(secp256k1_memcmp_var(ctmp, ctmp2, 33) == 0);
    /* Result is infinity. */
    pubkeys[0] = &pubkey_one;
    pubkeys[1] = &pubkey_negone;
    memset(&pubkey, 255, sizeof(secp256k1_pubkey));
    SECP256K1_CHECKMEM_UNDEFINE(&pubkey, sizeof(secp256k1_pubkey));
    CHECK(secp256k1_ec_pubkey_combine(CTX, &pubkey, pubkeys, 2) == 0);
    SECP256K1_CHECKMEM_CHECK(&pubkey, sizeof(secp256k1_pubkey));
    CHECK(secp256k1_memcmp_var(&pubkey, zeros, sizeof(secp256k1_pubkey)) == 0);
    CHECK(ecount == 3);
    /* Passes through infinity but comes out one. */
    pubkeys[2] = &pubkey_one;
    memset(&pubkey, 255, sizeof(secp256k1_pubkey));
    SECP256K1_CHECKMEM_UNDEFINE(&pubkey, sizeof(secp256k1_pubkey));
    CHECK(secp256k1_ec_pubkey_combine(CTX, &pubkey, pubkeys, 3) == 1);
    SECP256K1_CHECKMEM_CHECK(&pubkey, sizeof(secp256k1_pubkey));
    CHECK(secp256k1_memcmp_var(&pubkey, zeros, sizeof(secp256k1_pubkey)) > 0);
    CHECK(ecount == 3);
    len = 33;
    CHECK(secp256k1_ec_pubkey_serialize(CTX, ctmp, &len, &pubkey, SECP256K1_EC_COMPRESSED) == 1);
    CHECK(secp256k1_ec_pubkey_serialize(CTX, ctmp2, &len, &pubkey_one, SECP256K1_EC_COMPRESSED) == 1);
    CHECK(secp256k1_memcmp_var(ctmp, ctmp2, 33) == 0);
    /* Adds to two. */
    pubkeys[1] = &pubkey_one;
    memset(&pubkey, 255, sizeof(secp256k1_pubkey));
    SECP256K1_CHECKMEM_UNDEFINE(&pubkey, sizeof(secp256k1_pubkey));
    CHECK(secp256k1_ec_pubkey_combine(CTX, &pubkey, pubkeys, 2) == 1);
    SECP256K1_CHECKMEM_CHECK(&pubkey, sizeof(secp256k1_pubkey));
    CHECK(secp256k1_memcmp_var(&pubkey, zeros, sizeof(secp256k1_pubkey)) > 0);
    CHECK(ecount == 3);
    secp256k1_context_set_illegal_callback(CTX, NULL, NULL);
}

static void run_eckey_negate_test(void) {
    unsigned char seckey[32];
    unsigned char seckey_tmp[32];

    random_scalar_order_b32(seckey);
    memcpy(seckey_tmp, seckey, 32);

    /* Verify negation changes the key and changes it back */
    CHECK(secp256k1_ec_seckey_negate(CTX, seckey) == 1);
    CHECK(secp256k1_memcmp_var(seckey, seckey_tmp, 32) != 0);
    CHECK(secp256k1_ec_seckey_negate(CTX, seckey) == 1);
    CHECK(secp256k1_memcmp_var(seckey, seckey_tmp, 32) == 0);

    /* Check that privkey alias gives same result */
    CHECK(secp256k1_ec_seckey_negate(CTX, seckey) == 1);
    CHECK(secp256k1_ec_privkey_negate(CTX, seckey_tmp) == 1);
    CHECK(secp256k1_memcmp_var(seckey, seckey_tmp, 32) == 0);

    /* Negating all 0s fails */
    memset(seckey, 0, 32);
    memset(seckey_tmp, 0, 32);
    CHECK(secp256k1_ec_seckey_negate(CTX, seckey) == 0);
    /* Check that seckey is not modified */
    CHECK(secp256k1_memcmp_var(seckey, seckey_tmp, 32) == 0);

    /* Negating an overflowing seckey fails and the seckey is zeroed. In this
     * test, the seckey has 16 random bytes to ensure that ec_seckey_negate
     * doesn't just set seckey to a constant value in case of failure. */
    random_scalar_order_b32(seckey);
    memset(seckey, 0xFF, 16);
    memset(seckey_tmp, 0, 32);
    CHECK(secp256k1_ec_seckey_negate(CTX, seckey) == 0);
    CHECK(secp256k1_memcmp_var(seckey, seckey_tmp, 32) == 0);
}

static void random_sign(secp256k1_scalar *sigr, secp256k1_scalar *sigs, const secp256k1_scalar *key, const secp256k1_scalar *msg, int *recid) {
    secp256k1_scalar nonce;
    do {
        random_scalar_order_test(&nonce);
    } while(!secp256k1_ecdsa_sig_sign(&CTX->ecmult_gen_ctx, sigr, sigs, key, msg, &nonce, recid));
}

static void test_ecdsa_sign_verify(void) {
    secp256k1_gej pubj;
    secp256k1_ge pub;
    secp256k1_scalar one;
    secp256k1_scalar msg, key;
    secp256k1_scalar sigr, sigs;
    int getrec;
    int recid;
    random_scalar_order_test(&msg);
    random_scalar_order_test(&key);
    secp256k1_ecmult_gen(&CTX->ecmult_gen_ctx, &pubj, &key);
    secp256k1_ge_set_gej(&pub, &pubj);
    getrec = secp256k1_testrand_bits(1);
    /* The specific way in which this conditional is written sidesteps a potential bug in clang.
       See the commit messages of the commit that introduced this comment for details. */
    if (getrec) {
        random_sign(&sigr, &sigs, &key, &msg, &recid);
        CHECK(recid >= 0 && recid < 4);
    } else {
        random_sign(&sigr, &sigs, &key, &msg, NULL);
    }
    CHECK(secp256k1_ecdsa_sig_verify(&sigr, &sigs, &pub, &msg));
    secp256k1_scalar_set_int(&one, 1);
    secp256k1_scalar_add(&msg, &msg, &one);
    CHECK(!secp256k1_ecdsa_sig_verify(&sigr, &sigs, &pub, &msg));
}

static void run_ecdsa_sign_verify(void) {
    int i;
    for (i = 0; i < 10*COUNT; i++) {
        test_ecdsa_sign_verify();
    }
}

/** Dummy nonce generation function that just uses a precomputed nonce, and fails if it is not accepted. Use only for testing. */
static int precomputed_nonce_function(unsigned char *nonce32, const unsigned char *msg32, const unsigned char *key32, const unsigned char *algo16, void *data, unsigned int counter) {
    (void)msg32;
    (void)key32;
    (void)algo16;
    memcpy(nonce32, data, 32);
    return (counter == 0);
}

static int nonce_function_test_fail(unsigned char *nonce32, const unsigned char *msg32, const unsigned char *key32, const unsigned char *algo16, void *data, unsigned int counter) {
   /* Dummy nonce generator that has a fatal error on the first counter value. */
   if (counter == 0) {
       return 0;
   }
   return nonce_function_rfc6979(nonce32, msg32, key32, algo16, data, counter - 1);
}

static int nonce_function_test_retry(unsigned char *nonce32, const unsigned char *msg32, const unsigned char *key32, const unsigned char *algo16, void *data, unsigned int counter) {
   /* Dummy nonce generator that produces unacceptable nonces for the first several counter values. */
   if (counter < 3) {
       memset(nonce32, counter==0 ? 0 : 255, 32);
       if (counter == 2) {
           nonce32[31]--;
       }
       return 1;
   }
   if (counter < 5) {
       static const unsigned char order[] = {
           0xFF,0xFF,0xFF,0xFF,0xFF,0xFF,0xFF,0xFF,
           0xFF,0xFF,0xFF,0xFF,0xFF,0xFF,0xFF,0xFE,
           0xBA,0xAE,0xDC,0xE6,0xAF,0x48,0xA0,0x3B,
           0xBF,0xD2,0x5E,0x8C,0xD0,0x36,0x41,0x41
       };
       memcpy(nonce32, order, 32);
       if (counter == 4) {
           nonce32[31]++;
       }
       return 1;
   }
   /* Retry rate of 6979 is negligible esp. as we only call this in deterministic tests. */
   /* If someone does fine a case where it retries for secp256k1, we'd like to know. */
   if (counter > 5) {
       return 0;
   }
   return nonce_function_rfc6979(nonce32, msg32, key32, algo16, data, counter - 5);
}

static int is_empty_signature(const secp256k1_ecdsa_signature *sig) {
    static const unsigned char res[sizeof(secp256k1_ecdsa_signature)] = {0};
    return secp256k1_memcmp_var(sig, res, sizeof(secp256k1_ecdsa_signature)) == 0;
}

static void test_ecdsa_end_to_end(void) {
    unsigned char extra[32] = {0x00};
    unsigned char privkey[32];
    unsigned char message[32];
    unsigned char privkey2[32];
    secp256k1_ecdsa_signature signature[6];
    secp256k1_scalar r, s;
    unsigned char sig[74];
    size_t siglen = 74;
    unsigned char pubkeyc[65];
    size_t pubkeyclen = 65;
    secp256k1_pubkey pubkey;
    secp256k1_pubkey pubkey_tmp;
    unsigned char seckey[300];
    size_t seckeylen = 300;

    /* Generate a random key and message. */
    {
        secp256k1_scalar msg, key;
        random_scalar_order_test(&msg);
        random_scalar_order_test(&key);
        secp256k1_scalar_get_b32(privkey, &key);
        secp256k1_scalar_get_b32(message, &msg);
    }

    /* Construct and verify corresponding public key. */
    CHECK(secp256k1_ec_seckey_verify(CTX, privkey) == 1);
    CHECK(secp256k1_ec_pubkey_create(CTX, &pubkey, privkey) == 1);

    /* Verify exporting and importing public key. */
    CHECK(secp256k1_ec_pubkey_serialize(CTX, pubkeyc, &pubkeyclen, &pubkey, secp256k1_testrand_bits(1) == 1 ? SECP256K1_EC_COMPRESSED : SECP256K1_EC_UNCOMPRESSED));
    memset(&pubkey, 0, sizeof(pubkey));
    CHECK(secp256k1_ec_pubkey_parse(CTX, &pubkey, pubkeyc, pubkeyclen) == 1);

    /* Verify negation changes the key and changes it back */
    memcpy(&pubkey_tmp, &pubkey, sizeof(pubkey));
    CHECK(secp256k1_ec_pubkey_negate(CTX, &pubkey_tmp) == 1);
    CHECK(secp256k1_memcmp_var(&pubkey_tmp, &pubkey, sizeof(pubkey)) != 0);
    CHECK(secp256k1_ec_pubkey_negate(CTX, &pubkey_tmp) == 1);
    CHECK(secp256k1_memcmp_var(&pubkey_tmp, &pubkey, sizeof(pubkey)) == 0);

    /* Verify private key import and export. */
    CHECK(ec_privkey_export_der(CTX, seckey, &seckeylen, privkey, secp256k1_testrand_bits(1) == 1));
    CHECK(ec_privkey_import_der(CTX, privkey2, seckey, seckeylen) == 1);
    CHECK(secp256k1_memcmp_var(privkey, privkey2, 32) == 0);

    /* Optionally tweak the keys using addition. */
    if (secp256k1_testrand_int(3) == 0) {
        int ret1;
        int ret2;
        int ret3;
        unsigned char rnd[32];
        unsigned char privkey_tmp[32];
        secp256k1_pubkey pubkey2;
        secp256k1_testrand256_test(rnd);
        memcpy(privkey_tmp, privkey, 32);
        ret1 = secp256k1_ec_seckey_tweak_add(CTX, privkey, rnd);
        ret2 = secp256k1_ec_pubkey_tweak_add(CTX, &pubkey, rnd);
        /* Check that privkey alias gives same result */
        ret3 = secp256k1_ec_privkey_tweak_add(CTX, privkey_tmp, rnd);
        CHECK(ret1 == ret2);
        CHECK(ret2 == ret3);
        if (ret1 == 0) {
            return;
        }
        CHECK(secp256k1_memcmp_var(privkey, privkey_tmp, 32) == 0);
        CHECK(secp256k1_ec_pubkey_create(CTX, &pubkey2, privkey) == 1);
        CHECK(secp256k1_memcmp_var(&pubkey, &pubkey2, sizeof(pubkey)) == 0);
    }

    /* Optionally tweak the keys using multiplication. */
    if (secp256k1_testrand_int(3) == 0) {
        int ret1;
        int ret2;
        int ret3;
        unsigned char rnd[32];
        unsigned char privkey_tmp[32];
        secp256k1_pubkey pubkey2;
        secp256k1_testrand256_test(rnd);
        memcpy(privkey_tmp, privkey, 32);
        ret1 = secp256k1_ec_seckey_tweak_mul(CTX, privkey, rnd);
        ret2 = secp256k1_ec_pubkey_tweak_mul(CTX, &pubkey, rnd);
        /* Check that privkey alias gives same result */
        ret3 = secp256k1_ec_privkey_tweak_mul(CTX, privkey_tmp, rnd);
        CHECK(ret1 == ret2);
        CHECK(ret2 == ret3);
        if (ret1 == 0) {
            return;
        }
        CHECK(secp256k1_memcmp_var(privkey, privkey_tmp, 32) == 0);
        CHECK(secp256k1_ec_pubkey_create(CTX, &pubkey2, privkey) == 1);
        CHECK(secp256k1_memcmp_var(&pubkey, &pubkey2, sizeof(pubkey)) == 0);
    }

    /* Sign. */
    CHECK(secp256k1_ecdsa_sign(CTX, &signature[0], message, privkey, NULL, NULL) == 1);
    CHECK(secp256k1_ecdsa_sign(CTX, &signature[4], message, privkey, NULL, NULL) == 1);
    CHECK(secp256k1_ecdsa_sign(CTX, &signature[1], message, privkey, NULL, extra) == 1);
    extra[31] = 1;
    CHECK(secp256k1_ecdsa_sign(CTX, &signature[2], message, privkey, NULL, extra) == 1);
    extra[31] = 0;
    extra[0] = 1;
    CHECK(secp256k1_ecdsa_sign(CTX, &signature[3], message, privkey, NULL, extra) == 1);
    CHECK(secp256k1_memcmp_var(&signature[0], &signature[4], sizeof(signature[0])) == 0);
    CHECK(secp256k1_memcmp_var(&signature[0], &signature[1], sizeof(signature[0])) != 0);
    CHECK(secp256k1_memcmp_var(&signature[0], &signature[2], sizeof(signature[0])) != 0);
    CHECK(secp256k1_memcmp_var(&signature[0], &signature[3], sizeof(signature[0])) != 0);
    CHECK(secp256k1_memcmp_var(&signature[1], &signature[2], sizeof(signature[0])) != 0);
    CHECK(secp256k1_memcmp_var(&signature[1], &signature[3], sizeof(signature[0])) != 0);
    CHECK(secp256k1_memcmp_var(&signature[2], &signature[3], sizeof(signature[0])) != 0);
    /* Verify. */
    CHECK(secp256k1_ecdsa_verify(CTX, &signature[0], message, &pubkey) == 1);
    CHECK(secp256k1_ecdsa_verify(CTX, &signature[1], message, &pubkey) == 1);
    CHECK(secp256k1_ecdsa_verify(CTX, &signature[2], message, &pubkey) == 1);
    CHECK(secp256k1_ecdsa_verify(CTX, &signature[3], message, &pubkey) == 1);
    /* Test lower-S form, malleate, verify and fail, test again, malleate again */
    CHECK(!secp256k1_ecdsa_signature_normalize(CTX, NULL, &signature[0]));
    secp256k1_ecdsa_signature_load(CTX, &r, &s, &signature[0]);
    secp256k1_scalar_negate(&s, &s);
    secp256k1_ecdsa_signature_save(&signature[5], &r, &s);
    CHECK(secp256k1_ecdsa_verify(CTX, &signature[5], message, &pubkey) == 0);
    CHECK(secp256k1_ecdsa_signature_normalize(CTX, NULL, &signature[5]));
    CHECK(secp256k1_ecdsa_signature_normalize(CTX, &signature[5], &signature[5]));
    CHECK(!secp256k1_ecdsa_signature_normalize(CTX, NULL, &signature[5]));
    CHECK(!secp256k1_ecdsa_signature_normalize(CTX, &signature[5], &signature[5]));
    CHECK(secp256k1_ecdsa_verify(CTX, &signature[5], message, &pubkey) == 1);
    secp256k1_scalar_negate(&s, &s);
    secp256k1_ecdsa_signature_save(&signature[5], &r, &s);
    CHECK(!secp256k1_ecdsa_signature_normalize(CTX, NULL, &signature[5]));
    CHECK(secp256k1_ecdsa_verify(CTX, &signature[5], message, &pubkey) == 1);
    CHECK(secp256k1_memcmp_var(&signature[5], &signature[0], 64) == 0);

    /* Serialize/parse DER and verify again */
    CHECK(secp256k1_ecdsa_signature_serialize_der(CTX, sig, &siglen, &signature[0]) == 1);
    memset(&signature[0], 0, sizeof(signature[0]));
    CHECK(secp256k1_ecdsa_signature_parse_der(CTX, &signature[0], sig, siglen) == 1);
    CHECK(secp256k1_ecdsa_verify(CTX, &signature[0], message, &pubkey) == 1);
    /* Serialize/destroy/parse DER and verify again. */
    siglen = 74;
    CHECK(secp256k1_ecdsa_signature_serialize_der(CTX, sig, &siglen, &signature[0]) == 1);
    sig[secp256k1_testrand_int(siglen)] += 1 + secp256k1_testrand_int(255);
    CHECK(secp256k1_ecdsa_signature_parse_der(CTX, &signature[0], sig, siglen) == 0 ||
          secp256k1_ecdsa_verify(CTX, &signature[0], message, &pubkey) == 0);
}

static void test_random_pubkeys(void) {
    secp256k1_ge elem;
    secp256k1_ge elem2;
    unsigned char in[65];
    /* Generate some randomly sized pubkeys. */
    size_t len = secp256k1_testrand_bits(2) == 0 ? 65 : 33;
    if (secp256k1_testrand_bits(2) == 0) {
        len = secp256k1_testrand_bits(6);
    }
    if (len == 65) {
      in[0] = secp256k1_testrand_bits(1) ? 4 : (secp256k1_testrand_bits(1) ? 6 : 7);
    } else {
      in[0] = secp256k1_testrand_bits(1) ? 2 : 3;
    }
    if (secp256k1_testrand_bits(3) == 0) {
        in[0] = secp256k1_testrand_bits(8);
    }
    if (len > 1) {
        secp256k1_testrand256(&in[1]);
    }
    if (len > 33) {
        secp256k1_testrand256(&in[33]);
    }
    if (secp256k1_eckey_pubkey_parse(&elem, in, len)) {
        unsigned char out[65];
        unsigned char firstb;
        int res;
        size_t size = len;
        firstb = in[0];
        /* If the pubkey can be parsed, it should round-trip... */
        CHECK(secp256k1_eckey_pubkey_serialize(&elem, out, &size, len == 33));
        CHECK(size == len);
        CHECK(secp256k1_memcmp_var(&in[1], &out[1], len-1) == 0);
        /* ... except for the type of hybrid inputs. */
        if ((in[0] != 6) && (in[0] != 7)) {
            CHECK(in[0] == out[0]);
        }
        size = 65;
        CHECK(secp256k1_eckey_pubkey_serialize(&elem, in, &size, 0));
        CHECK(size == 65);
        CHECK(secp256k1_eckey_pubkey_parse(&elem2, in, size));
        ge_equals_ge(&elem,&elem2);
        /* Check that the X9.62 hybrid type is checked. */
        in[0] = secp256k1_testrand_bits(1) ? 6 : 7;
        res = secp256k1_eckey_pubkey_parse(&elem2, in, size);
        if (firstb == 2 || firstb == 3) {
            if (in[0] == firstb + 4) {
              CHECK(res);
            } else {
              CHECK(!res);
            }
        }
        if (res) {
            ge_equals_ge(&elem,&elem2);
            CHECK(secp256k1_eckey_pubkey_serialize(&elem, out, &size, 0));
            CHECK(secp256k1_memcmp_var(&in[1], &out[1], 64) == 0);
        }
    }
}

static void run_pubkey_comparison(void) {
    unsigned char pk1_ser[33] = {
        0x02,
        0x58, 0x84, 0xb3, 0xa2, 0x4b, 0x97, 0x37, 0x88, 0x92, 0x38, 0xa6, 0x26, 0x62, 0x52, 0x35, 0x11,
        0xd0, 0x9a, 0xa1, 0x1b, 0x80, 0x0b, 0x5e, 0x93, 0x80, 0x26, 0x11, 0xef, 0x67, 0x4b, 0xd9, 0x23
    };
    const unsigned char pk2_ser[33] = {
        0x02,
        0xde, 0x36, 0x0e, 0x87, 0x59, 0x8f, 0x3c, 0x01, 0x36, 0x2a, 0x2a, 0xb8, 0xc6, 0xf4, 0x5e, 0x4d,
        0xb2, 0xc2, 0xd5, 0x03, 0xa7, 0xf9, 0xf1, 0x4f, 0xa8, 0xfa, 0x95, 0xa8, 0xe9, 0x69, 0x76, 0x1c
    };
    secp256k1_pubkey pk1;
    secp256k1_pubkey pk2;
    int32_t ecount = 0;

    CHECK(secp256k1_ec_pubkey_parse(CTX, &pk1, pk1_ser, sizeof(pk1_ser)) == 1);
    CHECK(secp256k1_ec_pubkey_parse(CTX, &pk2, pk2_ser, sizeof(pk2_ser)) == 1);

    secp256k1_context_set_illegal_callback(CTX, counting_illegal_callback_fn, &ecount);
    CHECK(secp256k1_ec_pubkey_cmp(CTX, NULL, &pk2) < 0);
    CHECK(ecount == 1);
    CHECK(secp256k1_ec_pubkey_cmp(CTX, &pk1, NULL) > 0);
    CHECK(ecount == 2);
    CHECK(secp256k1_ec_pubkey_cmp(CTX, &pk1, &pk2) < 0);
    CHECK(secp256k1_ec_pubkey_cmp(CTX, &pk2, &pk1) > 0);
    CHECK(secp256k1_ec_pubkey_cmp(CTX, &pk1, &pk1) == 0);
    CHECK(secp256k1_ec_pubkey_cmp(CTX, &pk2, &pk2) == 0);
    CHECK(ecount == 2);
    {
        secp256k1_pubkey pk_tmp;
        memset(&pk_tmp, 0, sizeof(pk_tmp)); /* illegal pubkey */
        CHECK(secp256k1_ec_pubkey_cmp(CTX, &pk_tmp, &pk2) < 0);
        CHECK(ecount == 3);
        CHECK(secp256k1_ec_pubkey_cmp(CTX, &pk_tmp, &pk_tmp) == 0);
        CHECK(ecount == 5);
        CHECK(secp256k1_ec_pubkey_cmp(CTX, &pk2, &pk_tmp) > 0);
        CHECK(ecount == 6);
    }

    secp256k1_context_set_illegal_callback(CTX, NULL, NULL);

    /* Make pk2 the same as pk1 but with 3 rather than 2. Note that in
     * an uncompressed encoding, these would have the opposite ordering */
    pk1_ser[0] = 3;
    CHECK(secp256k1_ec_pubkey_parse(CTX, &pk2, pk1_ser, sizeof(pk1_ser)) == 1);
    CHECK(secp256k1_ec_pubkey_cmp(CTX, &pk1, &pk2) < 0);
    CHECK(secp256k1_ec_pubkey_cmp(CTX, &pk2, &pk1) > 0);
}

static void run_random_pubkeys(void) {
    int i;
    for (i = 0; i < 10*COUNT; i++) {
        test_random_pubkeys();
    }
}

static void run_ecdsa_end_to_end(void) {
    int i;
    for (i = 0; i < 64*COUNT; i++) {
        test_ecdsa_end_to_end();
    }
}

static int test_ecdsa_der_parse(const unsigned char *sig, size_t siglen, int certainly_der, int certainly_not_der) {
    static const unsigned char zeroes[32] = {0};

    int ret = 0;

    secp256k1_ecdsa_signature sig_der;
    unsigned char roundtrip_der[2048];
    unsigned char compact_der[64];
    size_t len_der = 2048;
    int parsed_der = 0, valid_der = 0, roundtrips_der = 0;

    secp256k1_ecdsa_signature sig_der_lax;
    unsigned char roundtrip_der_lax[2048];
    unsigned char compact_der_lax[64];
    size_t len_der_lax = 2048;
    int parsed_der_lax = 0, valid_der_lax = 0, roundtrips_der_lax = 0;

    parsed_der = secp256k1_ecdsa_signature_parse_der(CTX, &sig_der, sig, siglen);
    if (parsed_der) {
        ret |= (!secp256k1_ecdsa_signature_serialize_compact(CTX, compact_der, &sig_der)) << 0;
        valid_der = (secp256k1_memcmp_var(compact_der, zeroes, 32) != 0) && (secp256k1_memcmp_var(compact_der + 32, zeroes, 32) != 0);
    }
    if (valid_der) {
        ret |= (!secp256k1_ecdsa_signature_serialize_der(CTX, roundtrip_der, &len_der, &sig_der)) << 1;
        roundtrips_der = (len_der == siglen) && secp256k1_memcmp_var(roundtrip_der, sig, siglen) == 0;
    }

    parsed_der_lax = ecdsa_signature_parse_der_lax(CTX, &sig_der_lax, sig, siglen);
    if (parsed_der_lax) {
        ret |= (!secp256k1_ecdsa_signature_serialize_compact(CTX, compact_der_lax, &sig_der_lax)) << 10;
        valid_der_lax = (secp256k1_memcmp_var(compact_der_lax, zeroes, 32) != 0) && (secp256k1_memcmp_var(compact_der_lax + 32, zeroes, 32) != 0);
    }
    if (valid_der_lax) {
        ret |= (!secp256k1_ecdsa_signature_serialize_der(CTX, roundtrip_der_lax, &len_der_lax, &sig_der_lax)) << 11;
        roundtrips_der_lax = (len_der_lax == siglen) && secp256k1_memcmp_var(roundtrip_der_lax, sig, siglen) == 0;
    }

    if (certainly_der) {
        ret |= (!parsed_der) << 2;
    }
    if (certainly_not_der) {
        ret |= (parsed_der) << 17;
    }
    if (valid_der) {
        ret |= (!roundtrips_der) << 3;
    }

    if (valid_der) {
        ret |= (!roundtrips_der_lax) << 12;
        ret |= (len_der != len_der_lax) << 13;
        ret |= ((len_der != len_der_lax) || (secp256k1_memcmp_var(roundtrip_der_lax, roundtrip_der, len_der) != 0)) << 14;
    }
    ret |= (roundtrips_der != roundtrips_der_lax) << 15;
    if (parsed_der) {
        ret |= (!parsed_der_lax) << 16;
    }

    return ret;
}

static void assign_big_endian(unsigned char *ptr, size_t ptrlen, uint32_t val) {
    size_t i;
    for (i = 0; i < ptrlen; i++) {
        int shift = ptrlen - 1 - i;
        if (shift >= 4) {
            ptr[i] = 0;
        } else {
            ptr[i] = (val >> shift) & 0xFF;
        }
    }
}

static void damage_array(unsigned char *sig, size_t *len) {
    int pos;
    int action = secp256k1_testrand_bits(3);
    if (action < 1 && *len > 3) {
        /* Delete a byte. */
        pos = secp256k1_testrand_int(*len);
        memmove(sig + pos, sig + pos + 1, *len - pos - 1);
        (*len)--;
        return;
    } else if (action < 2 && *len < 2048) {
        /* Insert a byte. */
        pos = secp256k1_testrand_int(1 + *len);
        memmove(sig + pos + 1, sig + pos, *len - pos);
        sig[pos] = secp256k1_testrand_bits(8);
        (*len)++;
        return;
    } else if (action < 4) {
        /* Modify a byte. */
        sig[secp256k1_testrand_int(*len)] += 1 + secp256k1_testrand_int(255);
        return;
    } else { /* action < 8 */
        /* Modify a bit. */
        sig[secp256k1_testrand_int(*len)] ^= 1 << secp256k1_testrand_bits(3);
        return;
    }
}

static void random_ber_signature(unsigned char *sig, size_t *len, int* certainly_der, int* certainly_not_der) {
    int der;
    int nlow[2], nlen[2], nlenlen[2], nhbit[2], nhbyte[2], nzlen[2];
    size_t tlen, elen, glen;
    int indet;
    int n;

    *len = 0;
    der = secp256k1_testrand_bits(2) == 0;
    *certainly_der = der;
    *certainly_not_der = 0;
    indet = der ? 0 : secp256k1_testrand_int(10) == 0;

    for (n = 0; n < 2; n++) {
        /* We generate two classes of numbers: nlow==1 "low" ones (up to 32 bytes), nlow==0 "high" ones (32 bytes with 129 top bits set, or larger than 32 bytes) */
        nlow[n] = der ? 1 : (secp256k1_testrand_bits(3) != 0);
        /* The length of the number in bytes (the first byte of which will always be nonzero) */
        nlen[n] = nlow[n] ? secp256k1_testrand_int(33) : 32 + secp256k1_testrand_int(200) * secp256k1_testrand_bits(3) / 8;
        CHECK(nlen[n] <= 232);
        /* The top bit of the number. */
        nhbit[n] = (nlow[n] == 0 && nlen[n] == 32) ? 1 : (nlen[n] == 0 ? 0 : secp256k1_testrand_bits(1));
        /* The top byte of the number (after the potential hardcoded 16 0xFF characters for "high" 32 bytes numbers) */
        nhbyte[n] = nlen[n] == 0 ? 0 : (nhbit[n] ? 128 + secp256k1_testrand_bits(7) : 1 + secp256k1_testrand_int(127));
        /* The number of zero bytes in front of the number (which is 0 or 1 in case of DER, otherwise we extend up to 300 bytes) */
        nzlen[n] = der ? ((nlen[n] == 0 || nhbit[n]) ? 1 : 0) : (nlow[n] ? secp256k1_testrand_int(3) : secp256k1_testrand_int(300 - nlen[n]) * secp256k1_testrand_bits(3) / 8);
        if (nzlen[n] > ((nlen[n] == 0 || nhbit[n]) ? 1 : 0)) {
            *certainly_not_der = 1;
        }
        CHECK(nlen[n] + nzlen[n] <= 300);
        /* The length of the length descriptor for the number. 0 means short encoding, anything else is long encoding. */
        nlenlen[n] = nlen[n] + nzlen[n] < 128 ? 0 : (nlen[n] + nzlen[n] < 256 ? 1 : 2);
        if (!der) {
            /* nlenlen[n] max 127 bytes */
            int add = secp256k1_testrand_int(127 - nlenlen[n]) * secp256k1_testrand_bits(4) * secp256k1_testrand_bits(4) / 256;
            nlenlen[n] += add;
            if (add != 0) {
                *certainly_not_der = 1;
            }
        }
        CHECK(nlen[n] + nzlen[n] + nlenlen[n] <= 427);
    }

    /* The total length of the data to go, so far */
    tlen = 2 + nlenlen[0] + nlen[0] + nzlen[0] + 2 + nlenlen[1] + nlen[1] + nzlen[1];
    CHECK(tlen <= 856);

    /* The length of the garbage inside the tuple. */
    elen = (der || indet) ? 0 : secp256k1_testrand_int(980 - tlen) * secp256k1_testrand_bits(3) / 8;
    if (elen != 0) {
        *certainly_not_der = 1;
    }
    tlen += elen;
    CHECK(tlen <= 980);

    /* The length of the garbage after the end of the tuple. */
    glen = der ? 0 : secp256k1_testrand_int(990 - tlen) * secp256k1_testrand_bits(3) / 8;
    if (glen != 0) {
        *certainly_not_der = 1;
    }
    CHECK(tlen + glen <= 990);

    /* Write the tuple header. */
    sig[(*len)++] = 0x30;
    if (indet) {
        /* Indeterminate length */
        sig[(*len)++] = 0x80;
        *certainly_not_der = 1;
    } else {
        int tlenlen = tlen < 128 ? 0 : (tlen < 256 ? 1 : 2);
        if (!der) {
            int add = secp256k1_testrand_int(127 - tlenlen) * secp256k1_testrand_bits(4) * secp256k1_testrand_bits(4) / 256;
            tlenlen += add;
            if (add != 0) {
                *certainly_not_der = 1;
            }
        }
        if (tlenlen == 0) {
            /* Short length notation */
            sig[(*len)++] = tlen;
        } else {
            /* Long length notation */
            sig[(*len)++] = 128 + tlenlen;
            assign_big_endian(sig + *len, tlenlen, tlen);
            *len += tlenlen;
        }
        tlen += tlenlen;
    }
    tlen += 2;
    CHECK(tlen + glen <= 1119);

    for (n = 0; n < 2; n++) {
        /* Write the integer header. */
        sig[(*len)++] = 0x02;
        if (nlenlen[n] == 0) {
            /* Short length notation */
            sig[(*len)++] = nlen[n] + nzlen[n];
        } else {
            /* Long length notation. */
            sig[(*len)++] = 128 + nlenlen[n];
            assign_big_endian(sig + *len, nlenlen[n], nlen[n] + nzlen[n]);
            *len += nlenlen[n];
        }
        /* Write zero padding */
        while (nzlen[n] > 0) {
            sig[(*len)++] = 0x00;
            nzlen[n]--;
        }
        if (nlen[n] == 32 && !nlow[n]) {
            /* Special extra 16 0xFF bytes in "high" 32-byte numbers */
            int i;
            for (i = 0; i < 16; i++) {
                sig[(*len)++] = 0xFF;
            }
            nlen[n] -= 16;
        }
        /* Write first byte of number */
        if (nlen[n] > 0) {
            sig[(*len)++] = nhbyte[n];
            nlen[n]--;
        }
        /* Generate remaining random bytes of number */
        secp256k1_testrand_bytes_test(sig + *len, nlen[n]);
        *len += nlen[n];
        nlen[n] = 0;
    }

    /* Generate random garbage inside tuple. */
    secp256k1_testrand_bytes_test(sig + *len, elen);
    *len += elen;

    /* Generate end-of-contents bytes. */
    if (indet) {
        sig[(*len)++] = 0;
        sig[(*len)++] = 0;
        tlen += 2;
    }
    CHECK(tlen + glen <= 1121);

    /* Generate random garbage outside tuple. */
    secp256k1_testrand_bytes_test(sig + *len, glen);
    *len += glen;
    tlen += glen;
    CHECK(tlen <= 1121);
    CHECK(tlen == *len);
}

static void run_ecdsa_der_parse(void) {
    int i,j;
    for (i = 0; i < 200 * COUNT; i++) {
        unsigned char buffer[2048];
        size_t buflen = 0;
        int certainly_der = 0;
        int certainly_not_der = 0;
        random_ber_signature(buffer, &buflen, &certainly_der, &certainly_not_der);
        CHECK(buflen <= 2048);
        for (j = 0; j < 16; j++) {
            int ret = 0;
            if (j > 0) {
                damage_array(buffer, &buflen);
                /* We don't know anything anymore about the DERness of the result */
                certainly_der = 0;
                certainly_not_der = 0;
            }
            ret = test_ecdsa_der_parse(buffer, buflen, certainly_der, certainly_not_der);
            if (ret != 0) {
                size_t k;
                fprintf(stderr, "Failure %x on ", ret);
                for (k = 0; k < buflen; k++) {
                    fprintf(stderr, "%02x ", buffer[k]);
                }
                fprintf(stderr, "\n");
            }
            CHECK(ret == 0);
        }
    }
}

/* Tests several edge cases. */
static void test_ecdsa_edge_cases(void) {
    int t;
    secp256k1_ecdsa_signature sig;

    /* Test the case where ECDSA recomputes a point that is infinity. */
    {
        secp256k1_gej keyj;
        secp256k1_ge key;
        secp256k1_scalar msg;
        secp256k1_scalar sr, ss;
        secp256k1_scalar_set_int(&ss, 1);
        secp256k1_scalar_negate(&ss, &ss);
        secp256k1_scalar_inverse(&ss, &ss);
        secp256k1_scalar_set_int(&sr, 1);
        secp256k1_ecmult_gen(&CTX->ecmult_gen_ctx, &keyj, &sr);
        secp256k1_ge_set_gej(&key, &keyj);
        msg = ss;
        CHECK(secp256k1_ecdsa_sig_verify(&sr, &ss, &key, &msg) == 0);
    }

    /* Verify signature with r of zero fails. */
    {
        const unsigned char pubkey_mods_zero[33] = {
            0x02, 0xff, 0xff, 0xff, 0xff, 0xff, 0xff, 0xff,
            0xff, 0xff, 0xff, 0xff, 0xff, 0xff, 0xff, 0xff,
            0xfe, 0xba, 0xae, 0xdc, 0xe6, 0xaf, 0x48, 0xa0,
            0x3b, 0xbf, 0xd2, 0x5e, 0x8c, 0xd0, 0x36, 0x41,
            0x41
        };
        secp256k1_ge key;
        secp256k1_scalar msg;
        secp256k1_scalar sr, ss;
        secp256k1_scalar_set_int(&ss, 1);
        secp256k1_scalar_set_int(&msg, 0);
        secp256k1_scalar_set_int(&sr, 0);
        CHECK(secp256k1_eckey_pubkey_parse(&key, pubkey_mods_zero, 33));
        CHECK(secp256k1_ecdsa_sig_verify( &sr, &ss, &key, &msg) == 0);
    }

    /* Verify signature with s of zero fails. */
    {
        const unsigned char pubkey[33] = {
            0x02, 0x00, 0x00, 0x00, 0x00, 0x00, 0x00, 0x00,
            0x00, 0x00, 0x00, 0x00, 0x00, 0x00, 0x00, 0x00,
            0x00, 0x00, 0x00, 0x00, 0x00, 0x00, 0x00, 0x00,
            0x00, 0x00, 0x00, 0x00, 0x00, 0x00, 0x00, 0x00,
            0x01
        };
        secp256k1_ge key;
        secp256k1_scalar msg;
        secp256k1_scalar sr, ss;
        secp256k1_scalar_set_int(&ss, 0);
        secp256k1_scalar_set_int(&msg, 0);
        secp256k1_scalar_set_int(&sr, 1);
        CHECK(secp256k1_eckey_pubkey_parse(&key, pubkey, 33));
        CHECK(secp256k1_ecdsa_sig_verify(&sr, &ss, &key, &msg) == 0);
    }

    /* Verify signature with message 0 passes. */
    {
        const unsigned char pubkey[33] = {
            0x02, 0x00, 0x00, 0x00, 0x00, 0x00, 0x00, 0x00,
            0x00, 0x00, 0x00, 0x00, 0x00, 0x00, 0x00, 0x00,
            0x00, 0x00, 0x00, 0x00, 0x00, 0x00, 0x00, 0x00,
            0x00, 0x00, 0x00, 0x00, 0x00, 0x00, 0x00, 0x00,
            0x02
        };
        const unsigned char pubkey2[33] = {
            0x02, 0xff, 0xff, 0xff, 0xff, 0xff, 0xff, 0xff,
            0xff, 0xff, 0xff, 0xff, 0xff, 0xff, 0xff, 0xff,
            0xfe, 0xba, 0xae, 0xdc, 0xe6, 0xaf, 0x48, 0xa0,
            0x3b, 0xbf, 0xd2, 0x5e, 0x8c, 0xd0, 0x36, 0x41,
            0x43
        };
        secp256k1_ge key;
        secp256k1_ge key2;
        secp256k1_scalar msg;
        secp256k1_scalar sr, ss;
        secp256k1_scalar_set_int(&ss, 2);
        secp256k1_scalar_set_int(&msg, 0);
        secp256k1_scalar_set_int(&sr, 2);
        CHECK(secp256k1_eckey_pubkey_parse(&key, pubkey, 33));
        CHECK(secp256k1_eckey_pubkey_parse(&key2, pubkey2, 33));
        CHECK(secp256k1_ecdsa_sig_verify(&sr, &ss, &key, &msg) == 1);
        CHECK(secp256k1_ecdsa_sig_verify(&sr, &ss, &key2, &msg) == 1);
        secp256k1_scalar_negate(&ss, &ss);
        CHECK(secp256k1_ecdsa_sig_verify(&sr, &ss, &key, &msg) == 1);
        CHECK(secp256k1_ecdsa_sig_verify(&sr, &ss, &key2, &msg) == 1);
        secp256k1_scalar_set_int(&ss, 1);
        CHECK(secp256k1_ecdsa_sig_verify(&sr, &ss, &key, &msg) == 0);
        CHECK(secp256k1_ecdsa_sig_verify(&sr, &ss, &key2, &msg) == 0);
    }

    /* Verify signature with message 1 passes. */
    {
        const unsigned char pubkey[33] = {
            0x02, 0x14, 0x4e, 0x5a, 0x58, 0xef, 0x5b, 0x22,
            0x6f, 0xd2, 0xe2, 0x07, 0x6a, 0x77, 0xcf, 0x05,
            0xb4, 0x1d, 0xe7, 0x4a, 0x30, 0x98, 0x27, 0x8c,
            0x93, 0xe6, 0xe6, 0x3c, 0x0b, 0xc4, 0x73, 0x76,
            0x25
        };
        const unsigned char pubkey2[33] = {
            0x02, 0x8a, 0xd5, 0x37, 0xed, 0x73, 0xd9, 0x40,
            0x1d, 0xa0, 0x33, 0xd2, 0xdc, 0xf0, 0xaf, 0xae,
            0x34, 0xcf, 0x5f, 0x96, 0x4c, 0x73, 0x28, 0x0f,
            0x92, 0xc0, 0xf6, 0x9d, 0xd9, 0xb2, 0x09, 0x10,
            0x62
        };
        const unsigned char csr[32] = {
            0x00, 0x00, 0x00, 0x00, 0x00, 0x00, 0x00, 0x00,
            0x00, 0x00, 0x00, 0x00, 0x00, 0x00, 0x00, 0x01,
            0x45, 0x51, 0x23, 0x19, 0x50, 0xb7, 0x5f, 0xc4,
            0x40, 0x2d, 0xa1, 0x72, 0x2f, 0xc9, 0xba, 0xeb
        };
        secp256k1_ge key;
        secp256k1_ge key2;
        secp256k1_scalar msg;
        secp256k1_scalar sr, ss;
        secp256k1_scalar_set_int(&ss, 1);
        secp256k1_scalar_set_int(&msg, 1);
        secp256k1_scalar_set_b32(&sr, csr, NULL);
        CHECK(secp256k1_eckey_pubkey_parse(&key, pubkey, 33));
        CHECK(secp256k1_eckey_pubkey_parse(&key2, pubkey2, 33));
        CHECK(secp256k1_ecdsa_sig_verify(&sr, &ss, &key, &msg) == 1);
        CHECK(secp256k1_ecdsa_sig_verify(&sr, &ss, &key2, &msg) == 1);
        secp256k1_scalar_negate(&ss, &ss);
        CHECK(secp256k1_ecdsa_sig_verify(&sr, &ss, &key, &msg) == 1);
        CHECK(secp256k1_ecdsa_sig_verify(&sr, &ss, &key2, &msg) == 1);
        secp256k1_scalar_set_int(&ss, 2);
        secp256k1_scalar_inverse_var(&ss, &ss);
        CHECK(secp256k1_ecdsa_sig_verify(&sr, &ss, &key, &msg) == 0);
        CHECK(secp256k1_ecdsa_sig_verify(&sr, &ss, &key2, &msg) == 0);
    }

    /* Verify signature with message -1 passes. */
    {
        const unsigned char pubkey[33] = {
            0x03, 0xaf, 0x97, 0xff, 0x7d, 0x3a, 0xf6, 0xa0,
            0x02, 0x94, 0xbd, 0x9f, 0x4b, 0x2e, 0xd7, 0x52,
            0x28, 0xdb, 0x49, 0x2a, 0x65, 0xcb, 0x1e, 0x27,
            0x57, 0x9c, 0xba, 0x74, 0x20, 0xd5, 0x1d, 0x20,
            0xf1
        };
        const unsigned char csr[32] = {
            0x00, 0x00, 0x00, 0x00, 0x00, 0x00, 0x00, 0x00,
            0x00, 0x00, 0x00, 0x00, 0x00, 0x00, 0x00, 0x01,
            0x45, 0x51, 0x23, 0x19, 0x50, 0xb7, 0x5f, 0xc4,
            0x40, 0x2d, 0xa1, 0x72, 0x2f, 0xc9, 0xba, 0xee
        };
        secp256k1_ge key;
        secp256k1_scalar msg;
        secp256k1_scalar sr, ss;
        secp256k1_scalar_set_int(&ss, 1);
        secp256k1_scalar_set_int(&msg, 1);
        secp256k1_scalar_negate(&msg, &msg);
        secp256k1_scalar_set_b32(&sr, csr, NULL);
        CHECK(secp256k1_eckey_pubkey_parse(&key, pubkey, 33));
        CHECK(secp256k1_ecdsa_sig_verify(&sr, &ss, &key, &msg) == 1);
        secp256k1_scalar_negate(&ss, &ss);
        CHECK(secp256k1_ecdsa_sig_verify(&sr, &ss, &key, &msg) == 1);
        secp256k1_scalar_set_int(&ss, 3);
        secp256k1_scalar_inverse_var(&ss, &ss);
        CHECK(secp256k1_ecdsa_sig_verify(&sr, &ss, &key, &msg) == 0);
    }

    /* Signature where s would be zero. */
    {
        secp256k1_pubkey pubkey;
        size_t siglen;
        int32_t ecount;
        unsigned char signature[72];
        static const unsigned char nonce[32] = {
            0x00, 0x00, 0x00, 0x00, 0x00, 0x00, 0x00, 0x00,
            0x00, 0x00, 0x00, 0x00, 0x00, 0x00, 0x00, 0x00,
            0x00, 0x00, 0x00, 0x00, 0x00, 0x00, 0x00, 0x00,
            0x00, 0x00, 0x00, 0x00, 0x00, 0x00, 0x00, 0x01,
        };
        static const unsigned char nonce2[32] = {
            0xFF,0xFF,0xFF,0xFF,0xFF,0xFF,0xFF,0xFF,
            0xFF,0xFF,0xFF,0xFF,0xFF,0xFF,0xFF,0xFE,
            0xBA,0xAE,0xDC,0xE6,0xAF,0x48,0xA0,0x3B,
            0xBF,0xD2,0x5E,0x8C,0xD0,0x36,0x41,0x40
        };
        const unsigned char key[32] = {
            0x00, 0x00, 0x00, 0x00, 0x00, 0x00, 0x00, 0x00,
            0x00, 0x00, 0x00, 0x00, 0x00, 0x00, 0x00, 0x00,
            0x00, 0x00, 0x00, 0x00, 0x00, 0x00, 0x00, 0x00,
            0x00, 0x00, 0x00, 0x00, 0x00, 0x00, 0x00, 0x01,
        };
        unsigned char msg[32] = {
            0x86, 0x41, 0x99, 0x81, 0x06, 0x23, 0x44, 0x53,
            0xaa, 0x5f, 0x9d, 0x6a, 0x31, 0x78, 0xf4, 0xf7,
            0xb8, 0x12, 0xe0, 0x0b, 0x81, 0x7a, 0x77, 0x62,
            0x65, 0xdf, 0xdd, 0x31, 0xb9, 0x3e, 0x29, 0xa9,
        };
        ecount = 0;
        secp256k1_context_set_illegal_callback(CTX, counting_illegal_callback_fn, &ecount);
        CHECK(secp256k1_ecdsa_sign(CTX, &sig, msg, key, precomputed_nonce_function, nonce) == 0);
        CHECK(secp256k1_ecdsa_sign(CTX, &sig, msg, key, precomputed_nonce_function, nonce2) == 0);
        msg[31] = 0xaa;
        CHECK(secp256k1_ecdsa_sign(CTX, &sig, msg, key, precomputed_nonce_function, nonce) == 1);
        CHECK(ecount == 0);
        CHECK(secp256k1_ecdsa_sign(CTX, NULL, msg, key, precomputed_nonce_function, nonce2) == 0);
        CHECK(ecount == 1);
        CHECK(secp256k1_ecdsa_sign(CTX, &sig, NULL, key, precomputed_nonce_function, nonce2) == 0);
        CHECK(ecount == 2);
        CHECK(secp256k1_ecdsa_sign(CTX, &sig, msg, NULL, precomputed_nonce_function, nonce2) == 0);
        CHECK(ecount == 3);
        CHECK(secp256k1_ecdsa_sign(CTX, &sig, msg, key, precomputed_nonce_function, nonce2) == 1);
        CHECK(secp256k1_ec_pubkey_create(CTX, &pubkey, key) == 1);
        CHECK(secp256k1_ecdsa_verify(CTX, NULL, msg, &pubkey) == 0);
        CHECK(ecount == 4);
        CHECK(secp256k1_ecdsa_verify(CTX, &sig, NULL, &pubkey) == 0);
        CHECK(ecount == 5);
        CHECK(secp256k1_ecdsa_verify(CTX, &sig, msg, NULL) == 0);
        CHECK(ecount == 6);
        CHECK(secp256k1_ecdsa_verify(CTX, &sig, msg, &pubkey) == 1);
        CHECK(ecount == 6);
        CHECK(secp256k1_ec_pubkey_create(CTX, &pubkey, NULL) == 0);
        CHECK(ecount == 7);
        /* That pubkeyload fails via an ARGCHECK is a little odd but makes sense because pubkeys are an opaque data type. */
        CHECK(secp256k1_ecdsa_verify(CTX, &sig, msg, &pubkey) == 0);
        CHECK(ecount == 8);
        siglen = 72;
        CHECK(secp256k1_ecdsa_signature_serialize_der(CTX, NULL, &siglen, &sig) == 0);
        CHECK(ecount == 9);
        CHECK(secp256k1_ecdsa_signature_serialize_der(CTX, signature, NULL, &sig) == 0);
        CHECK(ecount == 10);
        CHECK(secp256k1_ecdsa_signature_serialize_der(CTX, signature, &siglen, NULL) == 0);
        CHECK(ecount == 11);
        CHECK(secp256k1_ecdsa_signature_serialize_der(CTX, signature, &siglen, &sig) == 1);
        CHECK(ecount == 11);
        CHECK(secp256k1_ecdsa_signature_parse_der(CTX, NULL, signature, siglen) == 0);
        CHECK(ecount == 12);
        CHECK(secp256k1_ecdsa_signature_parse_der(CTX, &sig, NULL, siglen) == 0);
        CHECK(ecount == 13);
        CHECK(secp256k1_ecdsa_signature_parse_der(CTX, &sig, signature, siglen) == 1);
        CHECK(ecount == 13);
        siglen = 10;
        /* Too little room for a signature does not fail via ARGCHECK. */
        CHECK(secp256k1_ecdsa_signature_serialize_der(CTX, signature, &siglen, &sig) == 0);
        CHECK(ecount == 13);
        ecount = 0;
        CHECK(secp256k1_ecdsa_signature_normalize(CTX, NULL, NULL) == 0);
        CHECK(ecount == 1);
        CHECK(secp256k1_ecdsa_signature_serialize_compact(CTX, NULL, &sig) == 0);
        CHECK(ecount == 2);
        CHECK(secp256k1_ecdsa_signature_serialize_compact(CTX, signature, NULL) == 0);
        CHECK(ecount == 3);
        CHECK(secp256k1_ecdsa_signature_serialize_compact(CTX, signature, &sig) == 1);
        CHECK(ecount == 3);
        CHECK(secp256k1_ecdsa_signature_parse_compact(CTX, NULL, signature) == 0);
        CHECK(ecount == 4);
        CHECK(secp256k1_ecdsa_signature_parse_compact(CTX, &sig, NULL) == 0);
        CHECK(ecount == 5);
        CHECK(secp256k1_ecdsa_signature_parse_compact(CTX, &sig, signature) == 1);
        CHECK(ecount == 5);
        memset(signature, 255, 64);
        CHECK(secp256k1_ecdsa_signature_parse_compact(CTX, &sig, signature) == 0);
        CHECK(ecount == 5);
        secp256k1_context_set_illegal_callback(CTX, NULL, NULL);
    }

    /* Nonce function corner cases. */
    for (t = 0; t < 2; t++) {
        static const unsigned char zero[32] = {0x00};
        int i;
        unsigned char key[32];
        unsigned char msg[32];
        secp256k1_ecdsa_signature sig2;
        secp256k1_scalar sr[512], ss;
        const unsigned char *extra;
        extra = t == 0 ? NULL : zero;
        memset(msg, 0, 32);
        msg[31] = 1;
        /* High key results in signature failure. */
        memset(key, 0xFF, 32);
        CHECK(secp256k1_ecdsa_sign(CTX, &sig, msg, key, NULL, extra) == 0);
        CHECK(is_empty_signature(&sig));
        /* Zero key results in signature failure. */
        memset(key, 0, 32);
        CHECK(secp256k1_ecdsa_sign(CTX, &sig, msg, key, NULL, extra) == 0);
        CHECK(is_empty_signature(&sig));
        /* Nonce function failure results in signature failure. */
        key[31] = 1;
        CHECK(secp256k1_ecdsa_sign(CTX, &sig, msg, key, nonce_function_test_fail, extra) == 0);
        CHECK(is_empty_signature(&sig));
        /* The retry loop successfully makes its way to the first good value. */
        CHECK(secp256k1_ecdsa_sign(CTX, &sig, msg, key, nonce_function_test_retry, extra) == 1);
        CHECK(!is_empty_signature(&sig));
        CHECK(secp256k1_ecdsa_sign(CTX, &sig2, msg, key, nonce_function_rfc6979, extra) == 1);
        CHECK(!is_empty_signature(&sig2));
        CHECK(secp256k1_memcmp_var(&sig, &sig2, sizeof(sig)) == 0);
        /* The default nonce function is deterministic. */
        CHECK(secp256k1_ecdsa_sign(CTX, &sig2, msg, key, NULL, extra) == 1);
        CHECK(!is_empty_signature(&sig2));
        CHECK(secp256k1_memcmp_var(&sig, &sig2, sizeof(sig)) == 0);
        /* The default nonce function changes output with different messages. */
        for(i = 0; i < 256; i++) {
            int j;
            msg[0] = i;
            CHECK(secp256k1_ecdsa_sign(CTX, &sig2, msg, key, NULL, extra) == 1);
            CHECK(!is_empty_signature(&sig2));
            secp256k1_ecdsa_signature_load(CTX, &sr[i], &ss, &sig2);
            for (j = 0; j < i; j++) {
                CHECK(!secp256k1_scalar_eq(&sr[i], &sr[j]));
            }
        }
        msg[0] = 0;
        msg[31] = 2;
        /* The default nonce function changes output with different keys. */
        for(i = 256; i < 512; i++) {
            int j;
            key[0] = i - 256;
            CHECK(secp256k1_ecdsa_sign(CTX, &sig2, msg, key, NULL, extra) == 1);
            CHECK(!is_empty_signature(&sig2));
            secp256k1_ecdsa_signature_load(CTX, &sr[i], &ss, &sig2);
            for (j = 0; j < i; j++) {
                CHECK(!secp256k1_scalar_eq(&sr[i], &sr[j]));
            }
        }
        key[0] = 0;
    }

    {
        /* Check that optional nonce arguments do not have equivalent effect. */
        const unsigned char zeros[32] = {0};
        unsigned char nonce[32];
        unsigned char nonce2[32];
        unsigned char nonce3[32];
        unsigned char nonce4[32];
        SECP256K1_CHECKMEM_UNDEFINE(nonce,32);
        SECP256K1_CHECKMEM_UNDEFINE(nonce2,32);
        SECP256K1_CHECKMEM_UNDEFINE(nonce3,32);
        SECP256K1_CHECKMEM_UNDEFINE(nonce4,32);
        CHECK(nonce_function_rfc6979(nonce, zeros, zeros, NULL, NULL, 0) == 1);
        SECP256K1_CHECKMEM_CHECK(nonce,32);
        CHECK(nonce_function_rfc6979(nonce2, zeros, zeros, zeros, NULL, 0) == 1);
        SECP256K1_CHECKMEM_CHECK(nonce2,32);
        CHECK(nonce_function_rfc6979(nonce3, zeros, zeros, NULL, (void *)zeros, 0) == 1);
        SECP256K1_CHECKMEM_CHECK(nonce3,32);
        CHECK(nonce_function_rfc6979(nonce4, zeros, zeros, zeros, (void *)zeros, 0) == 1);
        SECP256K1_CHECKMEM_CHECK(nonce4,32);
        CHECK(secp256k1_memcmp_var(nonce, nonce2, 32) != 0);
        CHECK(secp256k1_memcmp_var(nonce, nonce3, 32) != 0);
        CHECK(secp256k1_memcmp_var(nonce, nonce4, 32) != 0);
        CHECK(secp256k1_memcmp_var(nonce2, nonce3, 32) != 0);
        CHECK(secp256k1_memcmp_var(nonce2, nonce4, 32) != 0);
        CHECK(secp256k1_memcmp_var(nonce3, nonce4, 32) != 0);
    }


    /* Privkey export where pubkey is the point at infinity. */
    {
        unsigned char privkey[300];
        unsigned char seckey[32] = {
            0xff, 0xff, 0xff, 0xff, 0xff, 0xff, 0xff, 0xff,
            0xff, 0xff, 0xff, 0xff, 0xff, 0xff, 0xff, 0xfe,
            0xba, 0xae, 0xdc, 0xe6, 0xaf, 0x48, 0xa0, 0x3b,
            0xbf, 0xd2, 0x5e, 0x8c, 0xd0, 0x36, 0x41, 0x41,
        };
        size_t outlen = 300;
        CHECK(!ec_privkey_export_der(CTX, privkey, &outlen, seckey, 0));
        outlen = 300;
        CHECK(!ec_privkey_export_der(CTX, privkey, &outlen, seckey, 1));
    }
}

static void run_ecdsa_edge_cases(void) {
    test_ecdsa_edge_cases();
}

<<<<<<< HEAD
=======
/** Wycheproof tests

The tests check for known attacks (range checks in (r,s), arithmetic errors, malleability).
*/
static void test_ecdsa_wycheproof(void) {
    #include "wycheproof/ecdsa_secp256k1_sha256_bitcoin_test.h"

    int t;
    for (t = 0; t < SECP256K1_ECDSA_WYCHEPROOF_NUMBER_TESTVECTORS; t++) {
        secp256k1_ecdsa_signature signature;
        secp256k1_sha256 hasher;
        secp256k1_pubkey pubkey;
        const unsigned char *msg, *sig, *pk;
        unsigned char out[32] = {0};
        int actual_verify = 0;

        memset(&pubkey, 0, sizeof(pubkey));
        pk = &wycheproof_ecdsa_public_keys[testvectors[t].pk_offset];
        CHECK(secp256k1_ec_pubkey_parse(CTX, &pubkey, pk, 65) == 1);

        secp256k1_sha256_initialize(&hasher);
        msg = &wycheproof_ecdsa_messages[testvectors[t].msg_offset];
        secp256k1_sha256_write(&hasher, msg, testvectors[t].msg_len);
        secp256k1_sha256_finalize(&hasher, out);

        sig = &wycheproof_ecdsa_signatures[testvectors[t].sig_offset];
        if (secp256k1_ecdsa_signature_parse_der(CTX, &signature, sig, testvectors[t].sig_len) == 1) {
            actual_verify = secp256k1_ecdsa_verify(CTX, (const secp256k1_ecdsa_signature *)&signature, out, &pubkey);
        }
        CHECK(testvectors[t].expected_verify == actual_verify);
    }
}

/* Tests cases from Wycheproof test suite. */
static void run_ecdsa_wycheproof(void) {
    test_ecdsa_wycheproof();
}

>>>>>>> 93cc036e
#ifdef ENABLE_MODULE_BPPP
# include "modules/bppp/tests_impl.h"
#endif

#ifdef ENABLE_MODULE_ECDH
# include "modules/ecdh/tests_impl.h"
#endif

#ifdef ENABLE_MODULE_MUSIG
# include "modules/musig/tests_impl.h"
#endif

#ifdef ENABLE_MODULE_RECOVERY
# include "modules/recovery/tests_impl.h"
#endif

#ifdef ENABLE_MODULE_GENERATOR
# include "modules/generator/tests_impl.h"
#endif

#ifdef ENABLE_MODULE_RANGEPROOF
# include "modules/rangeproof/tests_impl.h"
#endif

#ifdef ENABLE_MODULE_WHITELIST
# include "modules/whitelist/tests_impl.h"
#endif

#ifdef ENABLE_MODULE_SURJECTIONPROOF
# include "modules/surjection/tests_impl.h"
#endif

#ifdef ENABLE_MODULE_EXTRAKEYS
# include "modules/extrakeys/tests_impl.h"
#endif

#ifdef ENABLE_MODULE_SCHNORRSIG
# include "modules/schnorrsig/tests_impl.h"
#endif

#ifdef ENABLE_MODULE_ELLSWIFT
# include "modules/ellswift/tests_impl.h"
#endif

#ifdef ENABLE_MODULE_ECDSA_S2C
# include "modules/ecdsa_s2c/tests_impl.h"
#endif

#ifdef ENABLE_MODULE_ECDSA_ADAPTOR
# include "modules/ecdsa_adaptor/tests_impl.h"
#endif

static void run_secp256k1_memczero_test(void) {
    unsigned char buf1[6] = {1, 2, 3, 4, 5, 6};
    unsigned char buf2[sizeof(buf1)];

    /* secp256k1_memczero(..., ..., 0) is a noop. */
    memcpy(buf2, buf1, sizeof(buf1));
    secp256k1_memczero(buf1, sizeof(buf1), 0);
    CHECK(secp256k1_memcmp_var(buf1, buf2, sizeof(buf1)) == 0);

    /* secp256k1_memczero(..., ..., 1) zeros the buffer. */
    memset(buf2, 0, sizeof(buf2));
    secp256k1_memczero(buf1, sizeof(buf1) , 1);
    CHECK(secp256k1_memcmp_var(buf1, buf2, sizeof(buf1)) == 0);
}

static void run_secp256k1_byteorder_tests(void) {
    {
        const uint32_t x = 0xFF03AB45;
        const unsigned char x_be[4] = {0xFF, 0x03, 0xAB, 0x45};
        unsigned char buf[4];
        uint32_t x_;

        secp256k1_write_be32(buf, x);
        CHECK(secp256k1_memcmp_var(buf, x_be, sizeof(buf)) == 0);

        x_ = secp256k1_read_be32(buf);
        CHECK(x == x_);
    }

    {
        const uint64_t x = 0xCAFE0123BEEF4567;
        const unsigned char x_be[8] = {0xCA, 0xFE, 0x01, 0x23, 0xBE, 0xEF, 0x45, 0x67};
        unsigned char buf[8];
        uint64_t x_;

        secp256k1_write_be64(buf, x);
        CHECK(secp256k1_memcmp_var(buf, x_be, sizeof(buf)) == 0);

        x_ = secp256k1_read_be64(buf);
        CHECK(x == x_);
    }
}

static void int_cmov_test(void) {
    int r = INT_MAX;
    int a = 0;

    secp256k1_int_cmov(&r, &a, 0);
    CHECK(r == INT_MAX);

    r = 0; a = INT_MAX;
    secp256k1_int_cmov(&r, &a, 1);
    CHECK(r == INT_MAX);

    a = 0;
    secp256k1_int_cmov(&r, &a, 1);
    CHECK(r == 0);

    a = 1;
    secp256k1_int_cmov(&r, &a, 1);
    CHECK(r == 1);

    r = 1; a = 0;
    secp256k1_int_cmov(&r, &a, 0);
    CHECK(r == 1);

}

static void fe_cmov_test(void) {
    static const secp256k1_fe zero = SECP256K1_FE_CONST(0, 0, 0, 0, 0, 0, 0, 0);
    static const secp256k1_fe one = SECP256K1_FE_CONST(0, 0, 0, 0, 0, 0, 0, 1);
    static const secp256k1_fe max = SECP256K1_FE_CONST(
        0xFFFFFFFFUL, 0xFFFFFFFFUL, 0xFFFFFFFFUL, 0xFFFFFFFFUL,
        0xFFFFFFFFUL, 0xFFFFFFFFUL, 0xFFFFFFFFUL, 0xFFFFFFFFUL
    );
    secp256k1_fe r = max;
    secp256k1_fe a = zero;

    secp256k1_fe_cmov(&r, &a, 0);
    CHECK(fe_identical(&r, &max));

    r = zero; a = max;
    secp256k1_fe_cmov(&r, &a, 1);
    CHECK(fe_identical(&r, &max));

    a = zero;
    secp256k1_fe_cmov(&r, &a, 1);
    CHECK(fe_identical(&r, &zero));

    a = one;
    secp256k1_fe_cmov(&r, &a, 1);
    CHECK(fe_identical(&r, &one));

    r = one; a = zero;
    secp256k1_fe_cmov(&r, &a, 0);
    CHECK(fe_identical(&r, &one));
}

static void fe_storage_cmov_test(void) {
    static const secp256k1_fe_storage zero = SECP256K1_FE_STORAGE_CONST(0, 0, 0, 0, 0, 0, 0, 0);
    static const secp256k1_fe_storage one = SECP256K1_FE_STORAGE_CONST(0, 0, 0, 0, 0, 0, 0, 1);
    static const secp256k1_fe_storage max = SECP256K1_FE_STORAGE_CONST(
        0xFFFFFFFFUL, 0xFFFFFFFFUL, 0xFFFFFFFFUL, 0xFFFFFFFFUL,
        0xFFFFFFFFUL, 0xFFFFFFFFUL, 0xFFFFFFFFUL, 0xFFFFFFFFUL
    );
    secp256k1_fe_storage r = max;
    secp256k1_fe_storage a = zero;

    secp256k1_fe_storage_cmov(&r, &a, 0);
    CHECK(secp256k1_memcmp_var(&r, &max, sizeof(r)) == 0);

    r = zero; a = max;
    secp256k1_fe_storage_cmov(&r, &a, 1);
    CHECK(secp256k1_memcmp_var(&r, &max, sizeof(r)) == 0);

    a = zero;
    secp256k1_fe_storage_cmov(&r, &a, 1);
    CHECK(secp256k1_memcmp_var(&r, &zero, sizeof(r)) == 0);

    a = one;
    secp256k1_fe_storage_cmov(&r, &a, 1);
    CHECK(secp256k1_memcmp_var(&r, &one, sizeof(r)) == 0);

    r = one; a = zero;
    secp256k1_fe_storage_cmov(&r, &a, 0);
    CHECK(secp256k1_memcmp_var(&r, &one, sizeof(r)) == 0);
}

static void scalar_cmov_test(void) {
    static const secp256k1_scalar zero = SECP256K1_SCALAR_CONST(0, 0, 0, 0, 0, 0, 0, 0);
    static const secp256k1_scalar one = SECP256K1_SCALAR_CONST(0, 0, 0, 0, 0, 0, 0, 1);
    static const secp256k1_scalar max = SECP256K1_SCALAR_CONST(
        0xFFFFFFFFUL, 0xFFFFFFFFUL, 0xFFFFFFFFUL, 0xFFFFFFFFUL,
        0xFFFFFFFFUL, 0xFFFFFFFFUL, 0xFFFFFFFFUL, 0xFFFFFFFFUL
    );
    secp256k1_scalar r = max;
    secp256k1_scalar a = zero;

    secp256k1_scalar_cmov(&r, &a, 0);
    CHECK(secp256k1_memcmp_var(&r, &max, sizeof(r)) == 0);

    r = zero; a = max;
    secp256k1_scalar_cmov(&r, &a, 1);
    CHECK(secp256k1_memcmp_var(&r, &max, sizeof(r)) == 0);

    a = zero;
    secp256k1_scalar_cmov(&r, &a, 1);
    CHECK(secp256k1_memcmp_var(&r, &zero, sizeof(r)) == 0);

    a = one;
    secp256k1_scalar_cmov(&r, &a, 1);
    CHECK(secp256k1_memcmp_var(&r, &one, sizeof(r)) == 0);

    r = one; a = zero;
    secp256k1_scalar_cmov(&r, &a, 0);
    CHECK(secp256k1_memcmp_var(&r, &one, sizeof(r)) == 0);
}

static void ge_storage_cmov_test(void) {
    static const secp256k1_ge_storage zero = SECP256K1_GE_STORAGE_CONST(0, 0, 0, 0, 0, 0, 0, 0, 0, 0, 0, 0, 0, 0, 0, 0);
    static const secp256k1_ge_storage one = SECP256K1_GE_STORAGE_CONST(0, 0, 0, 0, 0, 0, 0, 1, 0, 0, 0, 0, 0, 0, 0, 1);
    static const secp256k1_ge_storage max = SECP256K1_GE_STORAGE_CONST(
        0xFFFFFFFFUL, 0xFFFFFFFFUL, 0xFFFFFFFFUL, 0xFFFFFFFFUL,
        0xFFFFFFFFUL, 0xFFFFFFFFUL, 0xFFFFFFFFUL, 0xFFFFFFFFUL,
        0xFFFFFFFFUL, 0xFFFFFFFFUL, 0xFFFFFFFFUL, 0xFFFFFFFFUL,
        0xFFFFFFFFUL, 0xFFFFFFFFUL, 0xFFFFFFFFUL, 0xFFFFFFFFUL
    );
    secp256k1_ge_storage r = max;
    secp256k1_ge_storage a = zero;

    secp256k1_ge_storage_cmov(&r, &a, 0);
    CHECK(secp256k1_memcmp_var(&r, &max, sizeof(r)) == 0);

    r = zero; a = max;
    secp256k1_ge_storage_cmov(&r, &a, 1);
    CHECK(secp256k1_memcmp_var(&r, &max, sizeof(r)) == 0);

    a = zero;
    secp256k1_ge_storage_cmov(&r, &a, 1);
    CHECK(secp256k1_memcmp_var(&r, &zero, sizeof(r)) == 0);

    a = one;
    secp256k1_ge_storage_cmov(&r, &a, 1);
    CHECK(secp256k1_memcmp_var(&r, &one, sizeof(r)) == 0);

    r = one; a = zero;
    secp256k1_ge_storage_cmov(&r, &a, 0);
    CHECK(secp256k1_memcmp_var(&r, &one, sizeof(r)) == 0);
}

static void run_cmov_tests(void) {
    int_cmov_test();
    fe_cmov_test();
    fe_storage_cmov_test();
    scalar_cmov_test();
    ge_storage_cmov_test();
}

int main(int argc, char **argv) {
    /* Disable buffering for stdout to improve reliability of getting
     * diagnostic information. Happens right at the start of main because
     * setbuf must be used before any other operation on the stream. */
    setbuf(stdout, NULL);
    /* Also disable buffering for stderr because it's not guaranteed that it's
     * unbuffered on all systems. */
    setbuf(stderr, NULL);

    /* find iteration count */
    if (argc > 1) {
        COUNT = strtol(argv[1], NULL, 0);
    } else {
        const char* env = getenv("SECP256K1_TEST_ITERS");
        if (env && strlen(env) > 0) {
            COUNT = strtol(env, NULL, 0);
        }
    }
    if (COUNT <= 0) {
        fputs("An iteration count of 0 or less is not allowed.\n", stderr);
        return EXIT_FAILURE;
    }
    printf("test count = %i\n", COUNT);

    /* run test RNG tests (must run before we really initialize the test RNG) */
    run_xoshiro256pp_tests();

    /* find random seed */
    secp256k1_testrand_init(argc > 2 ? argv[2] : NULL);

    /*** Setup test environment ***/

    /* Create a global context available to all tests */
    CTX = secp256k1_context_create(SECP256K1_CONTEXT_NONE);
    /* Randomize the context only with probability 15/16
       to make sure we test without context randomization from time to time.
       TODO Reconsider this when recalibrating the tests. */
    if (secp256k1_testrand_bits(4)) {
        unsigned char rand32[32];
        secp256k1_testrand256(rand32);
        CHECK(secp256k1_context_randomize(CTX, rand32));
    }
    /* Make a writable copy of secp256k1_context_static in order to test the effect of API functions
       that write to the context. The API does not support cloning the static context, so we use
       memcpy instead. The user is not supposed to copy a context but we should still ensure that
       the API functions handle copies of the static context gracefully. */
    STATIC_CTX = malloc(sizeof(*secp256k1_context_static));
    CHECK(STATIC_CTX != NULL);
    memcpy(STATIC_CTX, secp256k1_context_static, sizeof(secp256k1_context));
    CHECK(!secp256k1_context_is_proper(STATIC_CTX));

    /*** Run actual tests ***/

    /* selftest tests */
    run_selftest_tests();

    /* context tests */
    run_proper_context_tests(0); run_proper_context_tests(1);
    run_static_context_tests(0); run_static_context_tests(1);
    run_deprecated_context_flags_test();

    /* scratch tests */
    run_scratch_tests();

    /* util tests */
    run_util_tests();

    /* integer arithmetic tests */
#ifdef SECP256K1_WIDEMUL_INT128
    run_int128_tests();
#endif
    run_ctz_tests();
    run_modinv_tests();
    run_inverse_tests();

    /* hash tests */
    run_sha256_known_output_tests();
    run_sha256_counter_tests();
    run_hmac_sha256_tests();
    run_rfc6979_hmac_sha256_tests();
    run_tagged_sha256_tests();

    /* scalar tests */
    run_scalar_tests();

    /* field tests */
    run_field_half();
    run_field_misc();
    run_field_convert();
    run_field_be32_overflow();
    run_fe_mul();
    run_sqr();
    run_sqrt();

    /* group tests */
    run_ge();
    run_gej();
    run_group_decompress();

    /* ecmult tests */
    run_ecmult_pre_g();
    run_wnaf();
    run_point_times_order();
    run_ecmult_near_split_bound();
    run_ecmult_chain();
    run_ecmult_constants();
    run_ecmult_gen_blind();
    run_ecmult_const_tests();
    run_ecmult_multi_tests();
    run_ec_combine();
    run_ec_commit();

    /* endomorphism tests */
    run_endomorphism_tests();

    /* EC point parser test */
    run_ec_pubkey_parse_test();

    /* EC key edge cases */
    run_eckey_edge_case_test();

    /* EC key arithmetic test */
    run_eckey_negate_test();

#ifdef ENABLE_MODULE_BPPP
    run_bppp_tests();
#endif

#ifdef ENABLE_MODULE_ECDH
    /* ecdh tests */
    run_ecdh_tests();
#endif

#ifdef ENABLE_MODULE_MUSIG
    run_musig_tests();
#endif

    /* ecdsa tests */
    run_ec_illegal_argument_tests();
    run_pubkey_comparison();
    run_random_pubkeys();
    run_ecdsa_der_parse();
    run_ecdsa_sign_verify();
    run_ecdsa_end_to_end();
    run_ecdsa_edge_cases();
    run_ecdsa_wycheproof();

#ifdef ENABLE_MODULE_RECOVERY
    /* ECDSA pubkey recovery tests */
    run_recovery_tests();
#endif

#ifdef ENABLE_MODULE_GENERATOR
    run_generator_tests();
#endif

#ifdef ENABLE_MODULE_RANGEPROOF
    run_rangeproof_tests();
#endif

#ifdef ENABLE_MODULE_WHITELIST
    /* Key whitelisting tests */
    run_whitelist_tests();
#endif

#ifdef ENABLE_MODULE_SURJECTIONPROOF
    run_surjection_tests();
#endif

#ifdef ENABLE_MODULE_EXTRAKEYS
    run_extrakeys_tests();
#endif

#ifdef ENABLE_MODULE_SCHNORRSIG
    run_schnorrsig_tests();
#endif

#ifdef ENABLE_MODULE_ELLSWIFT
    run_ellswift_tests();
#endif

#ifdef ENABLE_MODULE_ECDSA_S2C
    /* ECDSA sign to contract */
    run_ecdsa_s2c_tests();
#endif

#ifdef ENABLE_MODULE_ECDSA_ADAPTOR
    run_ecdsa_adaptor_tests();
#endif

    /* util tests */
    run_secp256k1_memczero_test();
    run_secp256k1_byteorder_tests();

    run_cmov_tests();

    /*** Tear down test environment ***/
    free(STATIC_CTX);
    secp256k1_context_destroy(CTX);

    secp256k1_testrand_finish();

    printf("no problems found\n");
    return 0;
}<|MERGE_RESOLUTION|>--- conflicted
+++ resolved
@@ -7578,8 +7578,6 @@
     test_ecdsa_edge_cases();
 }
 
-<<<<<<< HEAD
-=======
 /** Wycheproof tests
 
 The tests check for known attacks (range checks in (r,s), arithmetic errors, malleability).
@@ -7618,7 +7616,6 @@
     test_ecdsa_wycheproof();
 }
 
->>>>>>> 93cc036e
 #ifdef ENABLE_MODULE_BPPP
 # include "modules/bppp/tests_impl.h"
 #endif
