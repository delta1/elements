#!/usr/bin/env bash

set -eou pipefail

help() {
    echo "$0 [-b <branch>] range [end]"
    echo "    merges every merge commit present in upstream and missing in <branch> (default: master)."
    echo "    If the optional [end] commit is provided, only merges up to [end]."
    echo "    If the optional [-b branch] provided, then ."
    echo
    echo "$0 [-b <branch>] select <commit> ... <commit>"
    echo "    merges every selected merge commit into <branch> (default: master)"
    echo
    echo "This tool creates a branch and a script that can be executed to create the"
    echo "PR automatically. The script requires the github-cli tool (aka gh)."
    echo ""
    echo "Tip: \`git log --oneline upstream/master --merges\` shows merge commits."
    exit 1
}

REMOTE=upstream
REMOTE_BRANCH="$REMOTE/master"
LOCAL_BRANCH="master"
# Makes sure you have a remote "upstream" that is up-to-date
setup() {
    ret=0
    git fetch "$REMOTE" &> /dev/null || ret="$?"
    if [ ${ret} == 0 ]; then
        return
    fi
    echo "Adding remote \"$REMOTE\" with URL git@github.com:bitcoin-core/secp256k1.git. Continue with y"
    read -r yn
    case $yn in
        [Yy]* ) ;;
        * ) exit 1;;
    esac
    git remote add "$REMOTE" git@github.com:bitcoin-core/secp256k1.git &> /dev/null
    git fetch "$REMOTE" &> /dev/null
}

range() {
    RANGESTART_COMMIT=$(git merge-base "$REMOTE_BRANCH" "$LOCAL_BRANCH")
    RANGEEND_COMMIT=$(git rev-parse "$REMOTE_BRANCH")
    if [ "$#" = 1 ]; then
        RANGEEND_COMMIT=$1
    fi

    COMMITS=$(git --no-pager log --oneline --merges "$RANGESTART_COMMIT".."$RANGEEND_COMMIT")
    COMMITS=$(echo "$COMMITS" | tac | awk '{ print $1 }' ORS=' ')
    echo "Merging $COMMITS. Continue with y"
    read -r yn
    case $yn in
        [Yy]* ) ;;
        * ) exit 1;;
    esac
}

# Process -b <branch> argument
while getopts "b:" opt; do
  case $opt in
    b)
      LOCAL_BRANCH=$OPTARG
      ;;
    \?)
      echo "Invalid option: -$OPTARG" >&2
      ;;
  esac
done

# Shift off the processed options
shift $((OPTIND -1))

if [ "$#" -lt 1 ]; then
    help
fi

case $1 in
    range)
        shift
        setup
        range "$@"
        REPRODUCE_COMMAND="$0 -b $LOCAL_BRANCH range $RANGEEND_COMMIT"
        ;;
    select)
        shift
        setup
        COMMITS=$*
<<<<<<< HEAD
        REPRODUCE_COMMAND="$0 select $@"
=======
        REPRODUCE_COMMAND="$0 -b $LOCAL_BRANCH select $@"
>>>>>>> 93cc036e
        ;;
    help)
        help
        ;;
    *)
        help
esac

TITLE="Upstream PRs"
BODY=""
for COMMIT in $COMMITS
do
    PRNUM=$(git log -1 "$COMMIT" --pretty=format:%s | sed s/'Merge \(bitcoin-core\/secp256k1\)\?#\([0-9]*\).*'/'\2'/)
    TITLE="$TITLE $PRNUM,"
    BODY=$(printf "%s\n%s" "$BODY" "$(git log -1 "$COMMIT" --pretty=format:%s | sed s/'Merge \(bitcoin-core\/secp256k1\)\?#\([0-9]*\)'/'[bitcoin-core\/secp256k1#\2]'/)")
done
# Remove trailing ","
TITLE=${TITLE%?}
<<<<<<< HEAD

BODY=$(printf "%s\n\n%s" "$BODY" "This PR can be recreated with \`$REPRODUCE_COMMAND\`.")
=======
BODY=$(printf "%s\n\n%s\n%s" "$BODY" "This PR can be recreated with \`$REPRODUCE_COMMAND\`." "Tip: Use \`git show --remerge-diff\` to show the changes manually added to the merge commit.")
>>>>>>> 93cc036e

echo "-----------------------------------"
echo "$TITLE"
echo "-----------------------------------"
echo "$BODY"
echo "-----------------------------------"
# Create branch from PR commit and create PR
git checkout "$LOCAL_BRANCH"
git pull --autostash
git checkout -b temp-merge-"$PRNUM"

# Escape single quote
# ' -> '\''
quote() {
    local quoted=${1//\'/\'\\\'\'}
    printf "%s" "$quoted"
}
TITLE=$(quote "$TITLE")
BODY=$(quote "$BODY")

BASEDIR=$(dirname "$0")
FNAME="$BASEDIR/gh-pr-create.sh"
cat <<EOT > "$FNAME"
#!/bin/sh
gh pr create -t '$TITLE' -b '$BODY' --web
# Remove temporary branch
git checkout "$LOCAL_BRANCH"
git branch -D temp-merge-"$PRNUM"
EOT
chmod +x "$FNAME"
echo Run "$FNAME" after solving the merge conflicts

git merge --no-edit -m "Merge commits '$COMMITS' into temp-merge-$PRNUM" $COMMITS<|MERGE_RESOLUTION|>--- conflicted
+++ resolved
@@ -85,11 +85,7 @@
         shift
         setup
         COMMITS=$*
-<<<<<<< HEAD
-        REPRODUCE_COMMAND="$0 select $@"
-=======
         REPRODUCE_COMMAND="$0 -b $LOCAL_BRANCH select $@"
->>>>>>> 93cc036e
         ;;
     help)
         help
@@ -108,12 +104,7 @@
 done
 # Remove trailing ","
 TITLE=${TITLE%?}
-<<<<<<< HEAD
-
-BODY=$(printf "%s\n\n%s" "$BODY" "This PR can be recreated with \`$REPRODUCE_COMMAND\`.")
-=======
 BODY=$(printf "%s\n\n%s\n%s" "$BODY" "This PR can be recreated with \`$REPRODUCE_COMMAND\`." "Tip: Use \`git show --remerge-diff\` to show the changes manually added to the merge commit.")
->>>>>>> 93cc036e
 
 echo "-----------------------------------"
 echo "$TITLE"
