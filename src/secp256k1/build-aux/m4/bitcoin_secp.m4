dnl escape "$0x" below using the m4 quadrigaph @S|@, and escape it again with a \ for the shell.
AC_DEFUN([SECP_64BIT_ASM_CHECK],[
AC_MSG_CHECKING(for x86_64 assembly availability)
AC_COMPILE_IFELSE([AC_LANG_PROGRAM([[
  #include <stdint.h>]],[[
  uint64_t a = 11, tmp;
  __asm__ __volatile__("movq \@S|@0x100000000,%1; mulq %%rsi" : "+a"(a) : "S"(tmp) : "cc", "%rdx");
  ]])],[has_64bit_asm=yes],[has_64bit_asm=no])
AC_MSG_RESULT([$has_64bit_asm])
])

AC_DEFUN([SECP_VALGRIND_CHECK],[
if test x"$has_valgrind" != x"yes"; then
  CPPFLAGS_TEMP="$CPPFLAGS"
  CPPFLAGS="$VALGRIND_CPPFLAGS $CPPFLAGS"
  AC_COMPILE_IFELSE([AC_LANG_PROGRAM([[
    #include <valgrind/memcheck.h>
  ]], [[
    #if defined(NVALGRIND)
    #  error "Valgrind does not support this platform."
    #endif
  ]])], [has_valgrind=yes; AC_DEFINE(HAVE_VALGRIND,1,[Define this symbol if valgrind is installed, and it supports the host platform])])
fi
])

dnl SECP_TRY_APPEND_CFLAGS(flags, VAR)
dnl Append flags to VAR if CC accepts them.
AC_DEFUN([SECP_TRY_APPEND_CFLAGS], [
  AC_MSG_CHECKING([if ${CC} supports $1])
  SECP_TRY_APPEND_CFLAGS_saved_CFLAGS="$CFLAGS"
  CFLAGS="$1 $CFLAGS"
  AC_COMPILE_IFELSE([AC_LANG_SOURCE([[char foo;]])], [flag_works=yes], [flag_works=no])
  AC_MSG_RESULT($flag_works)
  CFLAGS="$SECP_TRY_APPEND_CFLAGS_saved_CFLAGS"
  if test x"$flag_works" = x"yes"; then
    $2="$$2 $1"
  fi
  unset flag_works
  AC_SUBST($2)
<<<<<<< HEAD
])

dnl SECP_SET_DEFAULT(VAR, default, default-dev-mode)
dnl Set VAR to default or default-dev-mode, depending on whether dev mode is enabled
AC_DEFUN([SECP_SET_DEFAULT], [
  if test "${enable_dev_mode+set}" != set; then
    AC_MSG_ERROR([[Set enable_dev_mode before calling SECP_SET_DEFAULT]])
  fi
  if test x"$enable_dev_mode" = x"yes"; then
    $1="$3"
  else
    $1="$2"
  fi
=======
>>>>>>> 71797bee
])<|MERGE_RESOLUTION|>--- conflicted
+++ resolved
@@ -9,17 +9,77 @@
 AC_MSG_RESULT([$has_64bit_asm])
 ])
 
+dnl
+AC_DEFUN([SECP_OPENSSL_CHECK],[
+  has_libcrypto=no
+  m4_ifdef([PKG_CHECK_MODULES],[
+    PKG_CHECK_MODULES([CRYPTO], [libcrypto], [has_libcrypto=yes],[has_libcrypto=no])
+    if test x"$has_libcrypto" = x"yes"; then
+      TEMP_LIBS="$LIBS"
+      LIBS="$LIBS $CRYPTO_LIBS"
+      AC_CHECK_LIB(crypto, main,[AC_DEFINE(HAVE_LIBCRYPTO,1,[Define this symbol if libcrypto is installed])],[has_libcrypto=no])
+      LIBS="$TEMP_LIBS"
+    fi
+  ])
+  if test x$has_libcrypto = xno; then
+    AC_CHECK_HEADER(openssl/crypto.h,[
+      AC_CHECK_LIB(crypto, main,[
+        has_libcrypto=yes
+        CRYPTO_LIBS=-lcrypto
+        AC_DEFINE(HAVE_LIBCRYPTO,1,[Define this symbol if libcrypto is installed])
+      ])
+    ])
+    LIBS=
+  fi
+if test x"$has_libcrypto" = x"yes" && test x"$has_openssl_ec" = x; then
+  AC_MSG_CHECKING(for EC functions in libcrypto)
+  CPPFLAGS_TEMP="$CPPFLAGS"
+  CPPFLAGS="$CRYPTO_CPPFLAGS $CPPFLAGS"
+  AC_COMPILE_IFELSE([AC_LANG_PROGRAM([[
+    #include <openssl/bn.h>
+    #include <openssl/ec.h>
+    #include <openssl/ecdsa.h>
+    #include <openssl/obj_mac.h>]],[[
+    # if OPENSSL_VERSION_NUMBER < 0x10100000L
+    void ECDSA_SIG_get0(const ECDSA_SIG *sig, const BIGNUM **pr, const BIGNUM **ps) {(void)sig->r; (void)sig->s;}
+    # endif
+
+    unsigned int zero = 0;
+    const unsigned char *zero_ptr = (unsigned char*)&zero;
+    EC_KEY_free(EC_KEY_new_by_curve_name(NID_secp256k1));
+    EC_KEY *eckey = EC_KEY_new();
+    EC_GROUP *group = EC_GROUP_new_by_curve_name(NID_secp256k1);
+    EC_KEY_set_group(eckey, group);
+    ECDSA_sign(0, NULL, 0, NULL, &zero, eckey);
+    ECDSA_verify(0, NULL, 0, NULL, 0, eckey);
+    o2i_ECPublicKey(&eckey, &zero_ptr, 0);
+    d2i_ECPrivateKey(&eckey, &zero_ptr, 0);
+    EC_KEY_check_key(eckey);
+    EC_KEY_free(eckey);
+    EC_GROUP_free(group);
+    ECDSA_SIG *sig_openssl;
+    sig_openssl = ECDSA_SIG_new();
+    d2i_ECDSA_SIG(&sig_openssl, &zero_ptr, 0);
+    i2d_ECDSA_SIG(sig_openssl, NULL);
+    ECDSA_SIG_get0(sig_openssl, NULL, NULL);
+    ECDSA_SIG_free(sig_openssl);
+    const BIGNUM *bignum = BN_value_one();
+    BN_is_negative(bignum);
+    BN_num_bits(bignum);
+    if (sizeof(zero) >= BN_num_bytes(bignum)) {
+        BN_bn2bin(bignum, (unsigned char*)&zero);
+    }
+  ]])],[has_openssl_ec=yes],[has_openssl_ec=no])
+  AC_MSG_RESULT([$has_openssl_ec])
+  CPPFLAGS="$CPPFLAGS_TEMP"
+fi
+])
+
 AC_DEFUN([SECP_VALGRIND_CHECK],[
 if test x"$has_valgrind" != x"yes"; then
   CPPFLAGS_TEMP="$CPPFLAGS"
   CPPFLAGS="$VALGRIND_CPPFLAGS $CPPFLAGS"
-  AC_COMPILE_IFELSE([AC_LANG_PROGRAM([[
-    #include <valgrind/memcheck.h>
-  ]], [[
-    #if defined(NVALGRIND)
-    #  error "Valgrind does not support this platform."
-    #endif
-  ]])], [has_valgrind=yes; AC_DEFINE(HAVE_VALGRIND,1,[Define this symbol if valgrind is installed, and it supports the host platform])])
+  AC_CHECK_HEADER([valgrind/memcheck.h], [has_valgrind=yes; AC_DEFINE(HAVE_VALGRIND,1,[Define this symbol if valgrind is installed])])
 fi
 ])
 
@@ -37,20 +97,4 @@
   fi
   unset flag_works
   AC_SUBST($2)
-<<<<<<< HEAD
-])
-
-dnl SECP_SET_DEFAULT(VAR, default, default-dev-mode)
-dnl Set VAR to default or default-dev-mode, depending on whether dev mode is enabled
-AC_DEFUN([SECP_SET_DEFAULT], [
-  if test "${enable_dev_mode+set}" != set; then
-    AC_MSG_ERROR([[Set enable_dev_mode before calling SECP_SET_DEFAULT]])
-  fi
-  if test x"$enable_dev_mode" = x"yes"; then
-    $1="$3"
-  else
-    $1="$2"
-  fi
-=======
->>>>>>> 71797bee
 ])