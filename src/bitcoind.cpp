--- conflicted
+++ resolved
@@ -115,11 +115,7 @@
         // Error out when loose non-argument tokens are encountered on command line
         for (int i = 1; i < argc; i++) {
             if (!IsSwitchChar(argv[i][0])) {
-<<<<<<< HEAD
-                fprintf(stderr, "Error: Command line contains unexpected token '%s', see elementsd -h for a list of options.\n", argv[i]);
-=======
-                tfm::format(std::cerr, "Error: Command line contains unexpected token '%s', see bitcoind -h for a list of options.\n", argv[i]);
->>>>>>> 00ffe5ac
+                tfm::format(std::cerr, "Error: Command line contains unexpected token '%s', see elementsd -h for a list of options.\n", argv[i]);
                 return false;
             }
         }
@@ -151,11 +147,7 @@
 #pragma GCC diagnostic push
 #pragma GCC diagnostic ignored "-Wdeprecated-declarations"
 #endif
-<<<<<<< HEAD
-            fprintf(stdout, "Elements server starting\n");
-=======
-            tfm::format(std::cout, "Bitcoin server starting\n");
->>>>>>> 00ffe5ac
+            tfm::format(std::cout, "Elements server starting\n");
 
             // Daemonize
             if (daemon(1, 0)) { // don't chdir (1), do close FDs (0)
