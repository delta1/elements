// Copyright (c) 2009-2010 Satoshi Nakamoto
// Copyright (c) 2009-2020 The Bitcoin Core developers
// Distributed under the MIT software license, see the accompanying
// file COPYING or http://www.opensource.org/licenses/mit-license.php.

#if defined(HAVE_CONFIG_H)
#include <config/bitcoin-config.h>
#endif

#include <chainparams.h>
#include <clientversion.h>
#include <compat.h>
#include <init.h>
#include <interfaces/chain.h>
#include <node/context.h>
#include <node/ui_interface.h>
#include <noui.h>
#include <shutdown.h>
#include <util/ref.h>
#include <util/strencodings.h>
#include <util/system.h>
#include <util/threadnames.h>
#include <util/translation.h>
#include <util/url.h>

#include <functional>

const std::function<std::string(const char*)> G_TRANSLATION_FUN = nullptr;
UrlDecodeFn* const URL_DECODE = urlDecode;

static void WaitForShutdown(NodeContext& node)
{
    while (!ShutdownRequested())
    {
        UninterruptibleSleep(std::chrono::milliseconds{200});
    }
    Interrupt(node);
}

//////////////////////////////////////////////////////////////////////////////
//
// Start
//
static bool AppInit(int argc, char* argv[])
{
    NodeContext node;
    node.chain = interfaces::MakeChain(node);

    bool fRet = false;

    util::ThreadSetInternalName("init");

    // If Qt is used, parameters/bitcoin.conf are parsed in qt/bitcoin.cpp's main()
    SetupServerArgs(node);
    ArgsManager& args = *Assert(node.args);
    std::string error;
    if (!args.ParseParameters(argc, argv, error)) {
        return InitError(Untranslated(strprintf("Error parsing command line arguments: %s\n", error)));
    }

    // Process help and version before taking care about datadir
    if (HelpRequested(args) || args.IsArgSet("-version")) {
        std::string strUsage = PACKAGE_NAME " version " + FormatFullVersion() + "\n";

        if (args.IsArgSet("-version")) {
            strUsage += FormatParagraph(LicenseInfo()) + "\n";
<<<<<<< HEAD
        }
        else
        {
            strUsage += "\nUsage:  elementsd [options]                     Start " PACKAGE_NAME "\n";
            strUsage += "\n" + gArgs.GetHelpMessage();
=======
        } else {
            strUsage += "\nUsage:  bitcoind [options]                     Start " PACKAGE_NAME "\n";
            strUsage += "\n" + args.GetHelpMessage();
>>>>>>> 6a2ba626
        }

        tfm::format(std::cout, "%s", strUsage);
        return true;
    }

    util::Ref context{node};
    try
    {
        if (!CheckDataDirOption()) {
            return InitError(Untranslated(strprintf("Specified data directory \"%s\" does not exist.\n", args.GetArg("-datadir", ""))));
        }
        if (!args.ReadConfigFiles(error, true)) {
            return InitError(Untranslated(strprintf("Error reading configuration file: %s\n", error)));
        }
        // Check for -chain, -testnet or -regtest parameter (Params() calls are only valid after this clause)
        try {
            SelectParams(args.GetChainName());
        } catch (const std::exception& e) {
            return InitError(Untranslated(strprintf("%s\n", e.what())));
        }

        // Error out when loose non-argument tokens are encountered on command line
        for (int i = 1; i < argc; i++) {
            if (!IsSwitchChar(argv[i][0])) {
                return InitError(Untranslated(strprintf("Command line contains unexpected token '%s', see elementsd -h for a list of options.\n", argv[i])));
            }
        }

        if (!args.InitSettings(error)) {
            InitError(Untranslated(error));
            return false;
        }

        // -server defaults to true for bitcoind but not for the GUI so do this here
        args.SoftSetBoolArg("-server", true);
        // Set this early so that parameter interactions go to console
        InitLogging(args);
        InitParameterInteraction(args);
        if (!AppInitBasicSetup(args)) {
            // InitError will have been called with detailed error, which ends up on console
            return false;
        }
        if (!AppInitParameterInteraction(args)) {
            // InitError will have been called with detailed error, which ends up on console
            return false;
        }
        if (!AppInitSanityChecks())
        {
            // InitError will have been called with detailed error, which ends up on console
            return false;
        }
        if (args.GetBoolArg("-daemon", false)) {
#if HAVE_DECL_DAEMON
#if defined(MAC_OSX)
#pragma GCC diagnostic push
#pragma GCC diagnostic ignored "-Wdeprecated-declarations"
#endif
            tfm::format(std::cout, PACKAGE_NAME " starting\n");

            // Daemonize
            if (daemon(1, 0)) { // don't chdir (1), do close FDs (0)
                return InitError(Untranslated(strprintf("daemon() failed: %s\n", strerror(errno))));
            }
#if defined(MAC_OSX)
#pragma GCC diagnostic pop
#endif
#else
            return InitError(Untranslated("-daemon is not supported on this operating system\n"));
#endif // HAVE_DECL_DAEMON
        }
        // Lock data directory after daemonization
        if (!AppInitLockDataDirectory())
        {
            // If locking the data directory failed, exit immediately
            return false;
        }
        fRet = AppInitMain(context, node);
    }
    catch (const std::exception& e) {
        PrintExceptionContinue(&e, "AppInit()");
    } catch (...) {
        PrintExceptionContinue(nullptr, "AppInit()");
    }

    if (!fRet)
    {
        Interrupt(node);
    } else {
        WaitForShutdown(node);
    }
    Shutdown(node);

    return fRet;
}

int main(int argc, char* argv[])
{
#ifdef WIN32
    util::WinCmdLineArgs winArgs;
    std::tie(argc, argv) = winArgs.get();
#endif
    SetupEnvironment();

    // Connect bitcoind signal handlers
    noui_connect();

    return (AppInit(argc, argv) ? EXIT_SUCCESS : EXIT_FAILURE);
}<|MERGE_RESOLUTION|>--- conflicted
+++ resolved
@@ -64,17 +64,9 @@
 
         if (args.IsArgSet("-version")) {
             strUsage += FormatParagraph(LicenseInfo()) + "\n";
-<<<<<<< HEAD
-        }
-        else
-        {
+        } else {
             strUsage += "\nUsage:  elementsd [options]                     Start " PACKAGE_NAME "\n";
-            strUsage += "\n" + gArgs.GetHelpMessage();
-=======
-        } else {
-            strUsage += "\nUsage:  bitcoind [options]                     Start " PACKAGE_NAME "\n";
             strUsage += "\n" + args.GetHelpMessage();
->>>>>>> 6a2ba626
         }
 
         tfm::format(std::cout, "%s", strUsage);
