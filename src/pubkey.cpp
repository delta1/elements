--- conflicted
+++ resolved
@@ -213,21 +213,16 @@
 {
     assert(sigbytes.size() == 64);
     secp256k1_xonly_pubkey pubkey;
-<<<<<<< HEAD
-    if (!secp256k1_xonly_pubkey_parse(secp256k1_context_verify, &pubkey, m_keydata.data())) return false;
-    return secp256k1_schnorrsig_verify(secp256k1_context_verify, sigbytes.data(), msg.data(), msg.size(), &pubkey);
-=======
     if (!secp256k1_xonly_pubkey_parse(secp256k1_context_static, &pubkey, m_keydata.data())) return false;
     return secp256k1_schnorrsig_verify(secp256k1_context_static, sigbytes.data(), msg.begin(), 32, &pubkey);
->>>>>>> 07c54de5
 }
 
 // ELEMENTS: this is preserved from an old version of the Taproot code for use in OP_TWEAKVERIFY
 bool XOnlyPubKey::CheckPayToContract(const XOnlyPubKey& base, const uint256& hash, bool parity) const
 {
     secp256k1_xonly_pubkey base_point;
-    if (!secp256k1_xonly_pubkey_parse(secp256k1_context_verify, &base_point, base.data())) return false;
-    return secp256k1_xonly_pubkey_tweak_add_check(secp256k1_context_verify, m_keydata.begin(), parity, &base_point, hash.begin());
+    if (!secp256k1_xonly_pubkey_parse(secp256k1_context_static, &base_point, base.data())) return false;
+    return secp256k1_xonly_pubkey_tweak_add_check(secp256k1_context_static, m_keydata.begin(), parity, &base_point, hash.begin());
 }
 
 static const HashWriter HASHER_TAPTWEAK_ELEMENTS = TaggedHash("TapTweak/elements");
@@ -255,11 +250,11 @@
 {
     assert(this->IsCompressed());
     secp256k1_pubkey pk;
-    if (!secp256k1_ec_pubkey_parse(secp256k1_context_verify, &pk, untweaked.data(), untweaked.size())) return false;
-    if (!secp256k1_ec_pubkey_tweak_mul(secp256k1_context_verify, &pk, tweak.data())) return false;
+    if (!secp256k1_ec_pubkey_parse(secp256k1_context_static, &pk, untweaked.data(), untweaked.size())) return false;
+    if (!secp256k1_ec_pubkey_tweak_mul(secp256k1_context_static, &pk, tweak.data())) return false;
     unsigned char out_pk[CPubKey::COMPRESSED_SIZE];
     size_t out_len = CPubKey::COMPRESSED_SIZE;
-    if (!secp256k1_ec_pubkey_serialize(secp256k1_context_verify, out_pk, &out_len, &pk, SECP256K1_EC_COMPRESSED)) return false;
+    if (!secp256k1_ec_pubkey_serialize(secp256k1_context_static, out_pk, &out_len, &pk, SECP256K1_EC_COMPRESSED)) return false;
     return *this == CPubKey(out_pk, out_pk + out_len);
 }
 
@@ -273,13 +268,8 @@
     int parity = -1;
     std::pair<XOnlyPubKey, bool> ret;
     secp256k1_xonly_pubkey out_xonly;
-<<<<<<< HEAD
-    if (!secp256k1_xonly_pubkey_from_pubkey(secp256k1_context_verify, &out_xonly, &parity, &out)) return std::nullopt;
-    secp256k1_xonly_pubkey_serialize(secp256k1_context_verify, ret.first.data(), &out_xonly);
-=======
     if (!secp256k1_xonly_pubkey_from_pubkey(secp256k1_context_static, &out_xonly, &parity, &out)) return std::nullopt;
     secp256k1_xonly_pubkey_serialize(secp256k1_context_static, ret.first.begin(), &out_xonly);
->>>>>>> 07c54de5
     assert(parity == 0 || parity == 1);
     ret.second = parity;
     return ret;
