--- conflicted
+++ resolved
@@ -77,29 +77,19 @@
 std::unique_ptr<CBaseChainParams> CreateBaseChainParams(const std::string& chain)
 {
     if (chain == CBaseChainParams::MAIN) {
-<<<<<<< HEAD
-        return MakeUnique<CBaseChainParams>("", 8332, 18332);
+        return MakeUnique<CBaseChainParams>("", 8332, 18332, 8334);
     } else if (chain == CBaseChainParams::TESTNET) {
-        return MakeUnique<CBaseChainParams>("testnet3", 18332, 8332);
+        return MakeUnique<CBaseChainParams>("testnet3", 18332, 8332, 18334);
     } else if (chain == CBaseChainParams::SIGNET) {
-        return MakeUnique<CBaseChainParams>("signet", 38332, 18332);
+        return MakeUnique<CBaseChainParams>("signet", 38332, 18332, 38334);
     } else if (chain == CBaseChainParams::REGTEST) {
-        return MakeUnique<CBaseChainParams>("regtest", 18443, 18332);
+        return MakeUnique<CBaseChainParams>("regtest", 18443, 18332, 18445);
     } else if (chain == CBaseChainParams::LIQUID1) {
-        return MakeUnique<CBaseChainParams>("liquidv1", 7041, 8332);
-=======
-        return MakeUnique<CBaseChainParams>("", 8332, 8334);
-    } else if (chain == CBaseChainParams::TESTNET) {
-        return MakeUnique<CBaseChainParams>("testnet3", 18332, 18334);
-    } else if (chain == CBaseChainParams::SIGNET) {
-        return MakeUnique<CBaseChainParams>("signet", 38332, 38334);
-    } else if (chain == CBaseChainParams::REGTEST) {
-        return MakeUnique<CBaseChainParams>("regtest", 18443, 18445);
->>>>>>> df2129a2
+        return MakeUnique<CBaseChainParams>("liquidv1", 7041, 8332, 37041);
     }
 
     // ELEMENTS:
-    return MakeUnique<CBaseChainParams>(chain, 7040, 18332);
+    return MakeUnique<CBaseChainParams>(chain, 7040, 18332, 37040);
 }
 
 void SelectBaseParams(const std::string& chain)
