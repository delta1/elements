// Copyright (c) 2010 Satoshi Nakamoto
// Copyright (c) 2009-2021 The Bitcoin Core developers
// Distributed under the MIT software license, see the accompanying
// file COPYING or http://www.opensource.org/licenses/mit-license.php.

#include <kernel/chainparams.h>

#include <chainparamsseeds.h>
#include <consensus/amount.h>
#include <consensus/merkle.h>
#include <consensus/params.h>
#include <hash.h>
#include <kernel/messagestartchars.h>
#include <logging.h>
#include <primitives/block.h>
#include <primitives/transaction.h>
#include <script/interpreter.h>
#include <script/script.h>
#include <uint256.h>
#include <util/chaintype.h>
#include <util/strencodings.h>
#include <issuance.h>
#include <deploymentinfo.h>

#include <algorithm>
#include <cassert>
#include <cstdint>
#include <cstring>
#include <type_traits>

#include <assert.h>

static CScript StrHexToScriptWithDefault(std::string strScript, const CScript defaultScript)
{
    CScript returnScript;
    if (!strScript.empty()) {
        std::vector<unsigned char> scriptData = ParseHex(strScript);
        returnScript = CScript(scriptData.begin(), scriptData.end());
    } else {
        returnScript = defaultScript;
    }
    return returnScript;
}

// Safer for users if they load incorrect parameters via arguments.
static std::vector<unsigned char> CommitToArguments(const Consensus::Params& params, const std::string& networkID)
{
    CSHA256 sha2;
    unsigned char commitment[32];
    sha2.Write((const unsigned char*)networkID.c_str(), networkID.length());
    sha2.Write((const unsigned char*)HexStr(params.fedpegScript).c_str(), HexStr(params.fedpegScript).length());
    sha2.Write((const unsigned char*)HexStr(params.signblockscript).c_str(), HexStr(params.signblockscript).length());
    sha2.Finalize(commitment);
    return std::vector<unsigned char>(commitment, commitment + 32);
}

static CBlock CreateGenesisBlock(const Consensus::Params& params, const CScript& genesisScriptSig, const CScript& genesisOutputScript, uint32_t nTime, uint32_t nNonce, uint32_t nBits, int32_t nVersion, const CAmount& genesisReward)
{
    CMutableTransaction txNew;
    txNew.nVersion = 1;
    txNew.vin.resize(1);
    txNew.vin[0].scriptSig = genesisScriptSig;
    txNew.vout.push_back(CTxOut(CAsset(), genesisReward, genesisOutputScript));

    CBlock genesis;
    genesis.nTime    = nTime;
    genesis.nBits    = nBits;
    genesis.nNonce   = nNonce;
    genesis.nVersion = nVersion;
    genesis.vtx.push_back(MakeTransactionRef(std::move(txNew)));
    genesis.hashPrevBlock.SetNull();
    genesis.hashMerkleRoot = BlockMerkleRoot(genesis);
    if (g_signed_blocks) {
        genesis.proof = CProof(params.signblockscript, CScript());
    }
    return genesis;
}

/**
 * Build the genesis block. Note that the output of its generation
 * transaction cannot be spent since it did not originally exist in the
 * database.
 *
 * CBlock(hash=000000000019d6, ver=1, hashPrevBlock=00000000000000, hashMerkleRoot=4a5e1e, nTime=1231006505, nBits=1d00ffff, nNonce=2083236893, vtx=1)
 *   CTransaction(hash=4a5e1e, ver=1, vin.size=1, vout.size=1, nLockTime=0)
 *     CTxIn(COutPoint(000000, -1), coinbase 04ffff001d0104455468652054696d65732030332f4a616e2f32303039204368616e63656c6c6f72206f6e206272696e6b206f66207365636f6e64206261696c6f757420666f722062616e6b73)
 *     CTxOut(nValue=50.00000000, scriptPubKey=0x5F1DF16B2B704C8A578D0B)
 *   vMerkleTree: 4a5e1e
 */
static CBlock CreateGenesisBlock(uint32_t nTime, uint32_t nNonce, uint32_t nBits, int32_t nVersion, const CAmount& genesisReward, const Consensus::Params& params)
{
    const char* pszTimestamp = "The Times 03/Jan/2009 Chancellor on brink of second bailout for banks";
    const CScript genesisScriptSig = CScript() << 486604799 << CScriptNum(4) << std::vector<unsigned char>((const unsigned char*)pszTimestamp, (const unsigned char*)pszTimestamp + strlen(pszTimestamp));
    const CScript genesisOutputScript = CScript() << ParseHex("04678afdb0fe5548271967f1a67130b7105cd6a828e03909a67962e0ea1f61deb649f6bc3f4cef38c4f35504e51ec112de5c384df7ba0b8d578a4c702b6bf11d5f") << OP_CHECKSIG;
    return CreateGenesisBlock(params, genesisScriptSig, genesisOutputScript, nTime, nNonce, nBits, nVersion, genesisReward);
}

/**
 * Allows modifying the Version Bits Elements regtest parameters (and liquidv1test).
 * Ideally, this would be a method in the base class, inherited everywhere, but that might complicate future merges,
 * so we settle for this static function.
 */
static void UpdateElementsActivationParametersFromArgs(Consensus::Params& consensus, const ArgsManager& args)
{
    if (!args.IsArgSet("-evbparams")) return;

    std::map<std::string,int> map_deployments;
    for (const std::string& strDeployment : args.GetArgs("-evbparams")) {
        std::vector<std::string> vDeploymentParams = SplitString(strDeployment, ':');
        if (vDeploymentParams.size() != 5) {
            throw std::runtime_error("ElementsVersion bits parameters malformed, expecting deployment:start:end:period:threshold");
        }
        int64_t nStartTime = 0, nTimeout = 0, nPeriod = 0, nThreshold = 0;
        bool use_nStartTime = false, use_nTimeout = false, use_nPeriod = false, use_nThreshold = false;
        if(vDeploymentParams[1].length()) {
            if (!ParseInt64(vDeploymentParams[1], &nStartTime)) {
                throw std::runtime_error(strprintf("Invalid nStartTime (%s)", vDeploymentParams[1]));
            }
            use_nStartTime = true;
        }
        if(vDeploymentParams[2].length()) {
            if (!ParseInt64(vDeploymentParams[2], &nTimeout)) {
                throw std::runtime_error(strprintf("Invalid nTimeout (%s)", vDeploymentParams[2]));
            }
            use_nTimeout = true;
        }
        if(vDeploymentParams[3].length()) {
            if (!ParseInt64(vDeploymentParams[3], &nPeriod)) {
                throw std::runtime_error(strprintf("Invalid nPeriod (%s)", vDeploymentParams[3]));
            }
            use_nPeriod = true;
        }
        if(vDeploymentParams[4].length()) {
            if (!ParseInt64(vDeploymentParams[4], &nThreshold)) {
                throw std::runtime_error(strprintf("Invalid nThreshold (%s)", vDeploymentParams[4]));
            }
            use_nThreshold = true;
        }
        bool found = false;
        for (int j=0; j < (int)Consensus::MAX_VERSION_BITS_DEPLOYMENTS; ++j) {
            if (vDeploymentParams[0] == VersionBitsDeploymentInfo[j].name) {
                if(map_deployments[vDeploymentParams[0]]) {
                    found = true;
                    LogPrintf("Ignoring duplicated version bits activation parameters for \"%s\"\n", strDeployment.c_str());
                    break;
                }
                std::string extra_logging;
                map_deployments[vDeploymentParams[0]]=1;
                Consensus::DeploymentPos d=Consensus::DeploymentPos(j);
                if (use_nStartTime) {
                    consensus.vDeployments[d].nStartTime = nStartTime;
                } else {
                    nStartTime =consensus.vDeployments[d].nStartTime;
                }
                if (use_nTimeout) {
                    consensus.vDeployments[d].nTimeout = nTimeout;
                } else {
                    nTimeout = consensus.vDeployments[d].nTimeout;
                }
                if (consensus.vDeployments[d].nPeriod) {
                    if(use_nPeriod) {
                        consensus.vDeployments[d].nPeriod = nPeriod;
                    } else {
                        nPeriod = *consensus.vDeployments[d].nPeriod;
                    }
                    extra_logging+= strprintf(", period=%ld", nPeriod);
                }
                if (consensus.vDeployments[d].nThreshold) {
                    if(use_nThreshold) {
                        consensus.vDeployments[d].nThreshold = nThreshold;
                    } else {
                        nThreshold = *consensus.vDeployments[d].nThreshold;
                    }
                    extra_logging+= strprintf(", threshold=%ld", nThreshold);
                }
                found = true;
                LogPrintf("Setting version bits activation parameters for %s to start=%ld, timeout=%ld%s\n", vDeploymentParams[0], nStartTime, nTimeout, extra_logging.c_str());
                break;
            }
        }
        if (!found) {
            throw std::runtime_error(strprintf("Invalid deployment (%s)", vDeploymentParams[0]));
        }
    }
}

/**
 * Main network on which people trade goods and services.
 */
class CMainParams : public CChainParams {
public:
    CMainParams() {
        m_chain_type = ChainTypeMetaFrom(ChainType::MAIN);
        consensus.signet_blocks = false;
        consensus.signet_challenge.clear();
        consensus.nSubsidyHalvingInterval = 210000;
        consensus.script_flag_exceptions.emplace( // BIP16 exception
            uint256S("0x00000000000002dc756eebf4f49723ed8d30cc28a5f108eb94b1ba88ac4f9c22"), SCRIPT_VERIFY_NONE);
        consensus.script_flag_exceptions.emplace( // Taproot exception
            uint256S("0x0000000000000000000f14c35b2d841e986ab5441de8c585d5ffe55ea1e395ad"), SCRIPT_VERIFY_P2SH | SCRIPT_VERIFY_WITNESS);
        consensus.BIP34Height = 227931;
        consensus.BIP34Hash = uint256S("0x000000000000024b89b42a942fe0d9fea3bb44ab7bd1b19115dd6a759c0808b8");
        consensus.BIP65Height = 388381; // 000000000000000004c2b624ed5d7756c508d90fd0da2c7c679febfa6c4735f0
        consensus.BIP66Height = 363725; // 00000000000000000379eaa19dce8c9b722d46ae6a57c2f1a988119488b50931
        consensus.CSVHeight = 419328; // 000000000000000004a1b34462cb8aeebd5799177f7a29cf28f2d1961716b5b5
        consensus.SegwitHeight = 481824; // 0000000000000000001c8018d9cb3b742ef25114f27563e3fc4a1902167f9893
        consensus.MinBIP9WarningHeight = 483840; // segwit activation height + miner confirmation window
        consensus.powLimit = uint256S("00000000ffffffffffffffffffffffffffffffffffffffffffffffffffffffff");
        consensus.nPowTargetTimespan = 14 * 24 * 60 * 60; // two weeks
        consensus.nPowTargetSpacing = 10 * 60;
        consensus.fPowAllowMinDifficultyBlocks = false;
        consensus.fPowNoRetargeting = false;
        consensus.nRuleChangeActivationThreshold = 1815; // 90% of 2016
        consensus.nMinerConfirmationWindow = 2016; // nPowTargetTimespan / nPowTargetSpacing
        consensus.vDeployments[Consensus::DEPLOYMENT_TESTDUMMY].bit = 28;
        consensus.vDeployments[Consensus::DEPLOYMENT_TESTDUMMY].nStartTime = Consensus::BIP9Deployment::NEVER_ACTIVE;
        consensus.vDeployments[Consensus::DEPLOYMENT_TESTDUMMY].nTimeout = Consensus::BIP9Deployment::NO_TIMEOUT;
        consensus.vDeployments[Consensus::DEPLOYMENT_TESTDUMMY].min_activation_height = 0; // No activation delay
        // DynaFed: never activate (but set to avoid use of uninitialized memory in tests)
        consensus.vDeployments[Consensus::DEPLOYMENT_DYNA_FED].bit = 25;
        consensus.vDeployments[Consensus::DEPLOYMENT_DYNA_FED].nStartTime = Consensus::BIP9Deployment::NEVER_ACTIVE;
        consensus.vDeployments[Consensus::DEPLOYMENT_DYNA_FED].nTimeout = Consensus::BIP9Deployment::NO_TIMEOUT;
        consensus.vDeployments[Consensus::DEPLOYMENT_DYNA_FED].min_activation_height = 0; // No activation delay

        // Deployment of Taproot (BIPs 340-342)
        consensus.vDeployments[Consensus::DEPLOYMENT_TAPROOT].bit = 2;
        consensus.vDeployments[Consensus::DEPLOYMENT_TAPROOT].nStartTime = 1619222400; // April 24th, 2021
        consensus.vDeployments[Consensus::DEPLOYMENT_TAPROOT].nTimeout = 1628640000; // August 11th, 2021
        consensus.vDeployments[Consensus::DEPLOYMENT_TAPROOT].min_activation_height = 709632; // Approximately November 12th, 2021

<<<<<<< HEAD
        consensus.nMinimumChainWork = uint256S("0x000000000000000000000000000000000000000044a50fe819c39ad624021859");
        consensus.defaultAssumeValid = uint256S("0x000000000000000000035c3f0d31e71a5ee24c5aaf3354689f65bd7b07dee632"); // 784000
        // Simplicity
        consensus.vDeployments[Consensus::DEPLOYMENT_SIMPLICITY].bit = 21;
        consensus.vDeployments[Consensus::DEPLOYMENT_SIMPLICITY].nStartTime = Consensus::BIP9Deployment::NEVER_ACTIVE;
        consensus.vDeployments[Consensus::DEPLOYMENT_SIMPLICITY].nTimeout = Consensus::BIP9Deployment::NO_TIMEOUT;
        consensus.vDeployments[Consensus::DEPLOYMENT_SIMPLICITY].min_activation_height = 0; // No activation delay

        consensus.nMinimumChainWork = uint256S("0x00000000000000000000000000000000000000002927cdceccbd5209e81e80db");
        consensus.defaultAssumeValid = uint256S("0x000000000000000000052d314a259755ca65944e68df6b12a067ea8f1f5a7091"); // 724466

        consensus.genesis_subsidy = 50*COIN;
        consensus.connect_genesis_outputs = false;
        consensus.subsidy_asset = CAsset();
        anyonecanspend_aremine = false;
        enforce_pak = false;
        multi_data_permitted = false;
        accept_discount_ct = false;
        create_discount_ct = false;
        consensus.has_parent_chain = false;
        g_signed_blocks = false;
        g_con_elementsmode = false;
        g_con_blockheightinheader = false;
        consensus.total_valid_epochs = 0;
        consensus.elements_mode = g_con_elementsmode;
=======
        consensus.nMinimumChainWork = uint256S("0x000000000000000000000000000000000000000052b2559353df4117b7348b64");
        consensus.defaultAssumeValid = uint256S("0x00000000000000000001a0a448d6cf2546b06801389cc030b2b18c6491266815"); // 804000
>>>>>>> 3003861e

        /**
         * The message start string is designed to be unlikely to occur in normal data.
         * The characters are rarely used upper ASCII, not valid as UTF-8, and produce
         * a large 32-bit integer with any alignment.
         */
        pchMessageStart[0] = 0xf9;
        pchMessageStart[1] = 0xbe;
        pchMessageStart[2] = 0xb4;
        pchMessageStart[3] = 0xd9;
        nDefaultPort = 8333;
        nPruneAfterHeight = 100000;
        m_assumed_blockchain_size = 590;
        m_assumed_chain_state_size = 9;

        genesis = CreateGenesisBlock(1231006505, 2083236893, 0x1d00ffff, 1, 50 * COIN, consensus);
        consensus.hashGenesisBlock = genesis.GetHash();
        assert(consensus.hashGenesisBlock == uint256S("0x000000000019d6689c085ae165831e934ff763ae46a2a6c172b3f1b60a8ce26f"));
        assert(genesis.hashMerkleRoot == uint256S("0x4a5e1e4baab89f3a32518a88c31bc87f618f76673e2cc77ab2127b7afdeda33b"));

        // Note that of those which support the service bits prefix, most only support a subset of
        // possible options.
        // This is fine at runtime as we'll fall back to using them as an addrfetch if they don't support the
        // service bits we want, but we should get them updated to support all service bits wanted by any
        // release ASAP to avoid it where possible.
        vSeeds.emplace_back("seed.bitcoin.sipa.be."); // Pieter Wuille, only supports x1, x5, x9, and xd
        vSeeds.emplace_back("dnsseed.bluematt.me."); // Matt Corallo, only supports x9
        vSeeds.emplace_back("dnsseed.bitcoin.dashjr.org."); // Luke Dashjr
        vSeeds.emplace_back("seed.bitcoinstats.com."); // Christian Decker, supports x1 - xf
        vSeeds.emplace_back("seed.bitcoin.jonasschnelli.ch."); // Jonas Schnelli, only supports x1, x5, x9, and xd
        vSeeds.emplace_back("seed.btc.petertodd.org."); // Peter Todd, only supports x1, x5, x9, and xd
        vSeeds.emplace_back("seed.bitcoin.sprovoost.nl."); // Sjors Provoost
        vSeeds.emplace_back("dnsseed.emzy.de."); // Stephan Oeste
        vSeeds.emplace_back("seed.bitcoin.wiz.biz."); // Jason Maurice

        base58Prefixes[PUBKEY_ADDRESS] = std::vector<unsigned char>(1,0);
        base58Prefixes[SCRIPT_ADDRESS] = std::vector<unsigned char>(1,5);
        base58Prefixes[SECRET_KEY] =     std::vector<unsigned char>(1,128);
        base58Prefixes[EXT_PUBLIC_KEY] = {0x04, 0x88, 0xB2, 0x1E};
        base58Prefixes[EXT_SECRET_KEY] = {0x04, 0x88, 0xAD, 0xE4};

        bech32_hrp = "bc";
        blech32_hrp = bech32_hrp;

        vFixedSeeds = std::vector<uint8_t>(std::begin(chainparams_seed_main), std::end(chainparams_seed_main));

        fDefaultConsistencyChecks = false;
        m_is_mockable_chain = false;

        checkpointData = {
            {
                { 11111, uint256S("0x0000000069e244f73d78e8fd29ba2fd2ed618bd6fa2ee92559f542fdb26e7c1d")},
                { 33333, uint256S("0x000000002dd5588a74784eaa7ab0507a18ad16a236e7b1ce69f00d7ddfb5d0a6")},
                { 74000, uint256S("0x0000000000573993a3c9e41ce34471c079dcf5f52a0e824a81e7f953b8661a20")},
                {105000, uint256S("0x00000000000291ce28027faea320c8d2b054b2e0fe44a773f3eefb151d6bdc97")},
                {134444, uint256S("0x00000000000005b12ffd4cd315cd34ffd4a594f430ac814c91184a0d42d2b0fe")},
                {168000, uint256S("0x000000000000099e61ea72015e79632f216fe6cb33d7899acb35b75c8303b763")},
                {193000, uint256S("0x000000000000059f452a5f7340de6682a977387c17010ff6e6c3bd83ca8b1317")},
                {210000, uint256S("0x000000000000048b95347e83192f69cf0366076336c639f9b7228e9ba171342e")},
                {216116, uint256S("0x00000000000001b4f4b433e81ee46494af945cf96014816a4e2370f11b23df4e")},
                {225430, uint256S("0x00000000000001c108384350f74090433e7fcf79a606b8e797f065b130575932")},
                {250000, uint256S("0x000000000000003887df1f29024b06fc2200b55f8af8f35453d7be294df2d214")},
                {279000, uint256S("0x0000000000000001ae8c72a0b0c301f67e3afca10e819efa9041e458e9bd7e40")},
                {295000, uint256S("0x00000000000000004d9b4ef50f0f9d686fd69db2e03af35a100370c64632a983")},
            }
        };

        m_assumeutxo_data = {
            // TODO to be specified in a future patch.
        };

        chainTxData = ChainTxData{
            // Data from RPC: getchaintxstats 4096 00000000000000000001a0a448d6cf2546b06801389cc030b2b18c6491266815
            .nTime    = 1692502494,
            .nTxCount = 881818374,
            .dTxRate  = 5.521964628130412,
        };
    }
};

/**
 * Testnet (v3): public test network which is reset from time to time.
 */
class CTestNetParams : public CChainParams {
public:
    CTestNetParams() {
        m_chain_type = ChainTypeMetaFrom(ChainType::TESTNET);
        consensus.signet_blocks = false;
        consensus.signet_challenge.clear();
        consensus.nSubsidyHalvingInterval = 210000;
        consensus.script_flag_exceptions.emplace( // BIP16 exception
            uint256S("0x00000000dd30457c001f4095d208cc1296b0eed002427aa599874af7a432b105"), SCRIPT_VERIFY_NONE);
        consensus.BIP34Height = 21111;
        consensus.BIP34Hash = uint256S("0x0000000023b3a96d3484e5abb3755c413e7d41500f8e2a5c3f0dd01299cd8ef8");
        consensus.BIP65Height = 581885; // 00000000007f6655f22f98e72ed80d8b06dc761d5da09df0fa1dc4be4f861eb6
        consensus.BIP66Height = 330776; // 000000002104c8c45e99a8853285a3b592602a3ccde2b832481da85e9e4ba182
        consensus.CSVHeight = 770112; // 00000000025e930139bac5c6c31a403776da130831ab85be56578f3fa75369bb
        consensus.SegwitHeight = 834624; // 00000000002b980fcd729daaa248fd9316a5200e9b367f4ff2c42453e84201ca
        consensus.MinBIP9WarningHeight = 836640; // segwit activation height + miner confirmation window
        consensus.powLimit = uint256S("00000000ffffffffffffffffffffffffffffffffffffffffffffffffffffffff");
        consensus.nPowTargetTimespan = 14 * 24 * 60 * 60; // two weeks
        consensus.nPowTargetSpacing = 10 * 60;
        consensus.fPowAllowMinDifficultyBlocks = true;
        consensus.fPowNoRetargeting = false;
        consensus.nRuleChangeActivationThreshold = 1512; // 75% for testchains
        consensus.nMinerConfirmationWindow = 2016; // nPowTargetTimespan / nPowTargetSpacing
        consensus.vDeployments[Consensus::DEPLOYMENT_TESTDUMMY].bit = 28;
        consensus.vDeployments[Consensus::DEPLOYMENT_TESTDUMMY].nStartTime = Consensus::BIP9Deployment::NEVER_ACTIVE;
        consensus.vDeployments[Consensus::DEPLOYMENT_TESTDUMMY].nTimeout = Consensus::BIP9Deployment::NO_TIMEOUT;
        consensus.vDeployments[Consensus::DEPLOYMENT_TESTDUMMY].min_activation_height = 0; // No activation delay
        // DynaFed: never activate (but set to avoid use of uninitialized memory in tests)
        consensus.vDeployments[Consensus::DEPLOYMENT_DYNA_FED].bit = 25;
        consensus.vDeployments[Consensus::DEPLOYMENT_DYNA_FED].nStartTime = Consensus::BIP9Deployment::NEVER_ACTIVE;
        consensus.vDeployments[Consensus::DEPLOYMENT_DYNA_FED].nTimeout = Consensus::BIP9Deployment::NO_TIMEOUT;
        consensus.vDeployments[Consensus::DEPLOYMENT_DYNA_FED].min_activation_height = 0; // No activation delay

        // Deployment of Taproot (BIPs 340-342)
        consensus.vDeployments[Consensus::DEPLOYMENT_TAPROOT].bit = 2;
        consensus.vDeployments[Consensus::DEPLOYMENT_TAPROOT].nStartTime = 1619222400; // April 24th, 2021
        consensus.vDeployments[Consensus::DEPLOYMENT_TAPROOT].nTimeout = 1628640000; // August 11th, 2021
        consensus.vDeployments[Consensus::DEPLOYMENT_TAPROOT].min_activation_height = 0; // No activation delay

<<<<<<< HEAD
        consensus.nMinimumChainWork = uint256S("0x000000000000000000000000000000000000000000000977edb0244170858d07");
        consensus.defaultAssumeValid = uint256S("0x0000000000000021bc50a89cde4870d4a81ffe0153b3c8de77b435a2fd3f6761"); // 2429000
        // Simplicity
        consensus.vDeployments[Consensus::DEPLOYMENT_SIMPLICITY].bit = 21;
        consensus.vDeployments[Consensus::DEPLOYMENT_SIMPLICITY].nStartTime = Consensus::BIP9Deployment::NEVER_ACTIVE;
        consensus.vDeployments[Consensus::DEPLOYMENT_SIMPLICITY].nTimeout = Consensus::BIP9Deployment::NO_TIMEOUT;
        consensus.vDeployments[Consensus::DEPLOYMENT_SIMPLICITY].min_activation_height = 0; // No activation delay

        consensus.nMinimumChainWork = uint256S("0x00000000000000000000000000000000000000000000064728c7be6fe4b2f961");
        consensus.defaultAssumeValid = uint256S("0x00000000000163cfb1f97c4e4098a3692c8053ad9cab5ad9c86b338b5c00b8b7"); // 2143398

        consensus.genesis_subsidy = 50*COIN;
        consensus.connect_genesis_outputs = false;
        consensus.subsidy_asset = CAsset();
        anyonecanspend_aremine = false;
        enforce_pak = false;
        multi_data_permitted = false;
        accept_discount_ct = false;
        create_discount_ct = false;
        consensus.has_parent_chain = false;
        g_signed_blocks = false;
        g_con_elementsmode = false;
        g_con_blockheightinheader = false;
        consensus.total_valid_epochs = 0;
        consensus.elements_mode = g_con_elementsmode;
=======
        consensus.nMinimumChainWork = uint256S("0x000000000000000000000000000000000000000000000b6a51f415a67c0da307");
        consensus.defaultAssumeValid = uint256S("0x0000000000000093bcb68c03a9a168ae252572d348a2eaeba2cdf9231d73206f"); // 2500000
>>>>>>> 3003861e

        pchMessageStart[0] = 0x0b;
        pchMessageStart[1] = 0x11;
        pchMessageStart[2] = 0x09;
        pchMessageStart[3] = 0x07;
        nDefaultPort = 18333;
        nPruneAfterHeight = 1000;
        m_assumed_blockchain_size = 42;
        m_assumed_chain_state_size = 3;

        genesis = CreateGenesisBlock(1296688602, 414098458, 0x1d00ffff, 1, 50 * COIN, consensus);
        consensus.hashGenesisBlock = genesis.GetHash();
        assert(consensus.hashGenesisBlock == uint256S("0x000000000933ea01ad0ee984209779baaec3ced90fa3f408719526f8d77f4943"));
        assert(genesis.hashMerkleRoot == uint256S("0x4a5e1e4baab89f3a32518a88c31bc87f618f76673e2cc77ab2127b7afdeda33b"));

        vFixedSeeds.clear();
        vSeeds.clear();
        // nodes with support for servicebits filtering should be at the top
        vSeeds.emplace_back("testnet-seed.bitcoin.jonasschnelli.ch.");
        vSeeds.emplace_back("seed.tbtc.petertodd.org.");
        vSeeds.emplace_back("seed.testnet.bitcoin.sprovoost.nl.");
        vSeeds.emplace_back("testnet-seed.bluematt.me."); // Just a static list of stable node(s), only supports x9

        base58Prefixes[PUBKEY_ADDRESS] = std::vector<unsigned char>(1,111);
        base58Prefixes[SCRIPT_ADDRESS] = std::vector<unsigned char>(1,196);
        base58Prefixes[SECRET_KEY] =     std::vector<unsigned char>(1,239);
        base58Prefixes[EXT_PUBLIC_KEY] = {0x04, 0x35, 0x87, 0xCF};
        base58Prefixes[EXT_SECRET_KEY] = {0x04, 0x35, 0x83, 0x94};

        bech32_hrp = "tb";
        blech32_hrp = bech32_hrp;

        vFixedSeeds = std::vector<uint8_t>(std::begin(chainparams_seed_test), std::end(chainparams_seed_test));

        fDefaultConsistencyChecks = false;
        m_is_mockable_chain = false;

        checkpointData = {
            {
                {546, uint256S("000000002a936ca763904c3c35fce2f3556c559c0214345d31b1bcebf76acb70")},
            }
        };

        m_assumeutxo_data = {
            {
                .height = 2'500'000,
                .hash_serialized = AssumeutxoHash{uint256S("0x2a8fdefef3bf75fa00540ccaaaba4b5281bea94229327bdb0f7416ef1e7a645c")},
                .nChainTx = 66484552,
                .blockhash = uint256S("0x0000000000000093bcb68c03a9a168ae252572d348a2eaeba2cdf9231d73206f")
            }
        };

        chainTxData = ChainTxData{
            // Data from RPC: getchaintxstats 4096 0000000000000093bcb68c03a9a168ae252572d348a2eaeba2cdf9231d73206f
            .nTime    = 1694733634,
            .nTxCount = 66484552,
            .dTxRate  = 0.1804908356632494,
        };
    }
};

/**
 * Signet: test network with an additional consensus parameter (see BIP325).
 */
class SigNetParams : public CChainParams {
public:
    explicit SigNetParams(const SigNetOptions& options)
    {
        std::vector<uint8_t> bin;
        vSeeds.clear();

        if (!options.challenge) {
            bin = ParseHex("512103ad5e0edad18cb1f0fc0d28a3d4f1f3e445640337489abb10404f2d1e086be430210359ef5021964fe22d6f8e05b2463c9540ce96883fe3b278760f048f5189f2e6c452ae");
            vSeeds.emplace_back("seed.signet.bitcoin.sprovoost.nl.");

            // Hardcoded nodes can be removed once there are more DNS seeds
            vSeeds.emplace_back("178.128.221.177");
            vSeeds.emplace_back("v7ajjeirttkbnt32wpy3c6w3emwnfr3fkla7hpxcfokr3ysd3kqtzmqd.onion:38333");

            consensus.nMinimumChainWork = uint256S("0x000000000000000000000000000000000000000000000000000001ad46be4862");
            consensus.defaultAssumeValid = uint256S("0x0000013d778ba3f914530f11f6b69869c9fab54acff85acd7b8201d111f19b7f"); // 150000
            m_assumed_blockchain_size = 1;
            m_assumed_chain_state_size = 0;
            chainTxData = ChainTxData{
                // Data from RPC: getchaintxstats 4096 0000013d778ba3f914530f11f6b69869c9fab54acff85acd7b8201d111f19b7f
                .nTime    = 1688366339,
                .nTxCount = 2262750,
                .dTxRate  = 0.003414084572046456,
            };
        } else {
            bin = *options.challenge;
            consensus.nMinimumChainWork = uint256{};
            consensus.defaultAssumeValid = uint256{};
            m_assumed_blockchain_size = 0;
            m_assumed_chain_state_size = 0;
            chainTxData = ChainTxData{
                0,
                0,
                0,
            };
            LogPrintf("Signet with challenge %s\n", HexStr(bin));
        }

        if (options.seeds) {
            vSeeds = *options.seeds;
        }

        m_chain_type = ChainTypeMetaFrom(ChainType::SIGNET);
        consensus.signet_blocks = true;
        consensus.signet_challenge.assign(bin.begin(), bin.end());
        consensus.nSubsidyHalvingInterval = 210000;
        consensus.BIP34Height = 1;
        consensus.BIP34Hash = uint256{};
        consensus.BIP65Height = 1;
        consensus.BIP66Height = 1;
        consensus.CSVHeight = 1;
        consensus.SegwitHeight = 1;
        consensus.nPowTargetTimespan = 14 * 24 * 60 * 60; // two weeks
        consensus.nPowTargetSpacing = 10 * 60;
        consensus.fPowAllowMinDifficultyBlocks = false;
        consensus.fPowNoRetargeting = false;
        consensus.nRuleChangeActivationThreshold = 1815; // 90% of 2016
        consensus.nMinerConfirmationWindow = 2016; // nPowTargetTimespan / nPowTargetSpacing
        consensus.MinBIP9WarningHeight = 0;
        consensus.powLimit = uint256S("00000377ae000000000000000000000000000000000000000000000000000000");
        consensus.vDeployments[Consensus::DEPLOYMENT_TESTDUMMY].bit = 28;
        consensus.vDeployments[Consensus::DEPLOYMENT_TESTDUMMY].nStartTime = Consensus::BIP9Deployment::NEVER_ACTIVE;
        consensus.vDeployments[Consensus::DEPLOYMENT_TESTDUMMY].nTimeout = Consensus::BIP9Deployment::NO_TIMEOUT;
        consensus.vDeployments[Consensus::DEPLOYMENT_TESTDUMMY].min_activation_height = 0; // No activation delay
        // DynaFed: never activate (but set to avoid use of uninitialized memory in tests)
        consensus.vDeployments[Consensus::DEPLOYMENT_DYNA_FED].bit = 25;
        consensus.vDeployments[Consensus::DEPLOYMENT_DYNA_FED].nStartTime = Consensus::BIP9Deployment::NEVER_ACTIVE;
        consensus.vDeployments[Consensus::DEPLOYMENT_DYNA_FED].nTimeout = Consensus::BIP9Deployment::NO_TIMEOUT;
        consensus.vDeployments[Consensus::DEPLOYMENT_DYNA_FED].min_activation_height = 0; // No activation delay

        // Activation of Taproot (BIPs 340-342)
        consensus.vDeployments[Consensus::DEPLOYMENT_TAPROOT].bit = 2;
        consensus.vDeployments[Consensus::DEPLOYMENT_TAPROOT].nStartTime = Consensus::BIP9Deployment::ALWAYS_ACTIVE;
        consensus.vDeployments[Consensus::DEPLOYMENT_TAPROOT].nTimeout = Consensus::BIP9Deployment::NO_TIMEOUT;
        consensus.vDeployments[Consensus::DEPLOYMENT_TAPROOT].min_activation_height = 0; // No activation delay

        // Simplicity
        consensus.vDeployments[Consensus::DEPLOYMENT_SIMPLICITY].bit = 21;
        consensus.vDeployments[Consensus::DEPLOYMENT_SIMPLICITY].nStartTime = Consensus::BIP9Deployment::NEVER_ACTIVE;
        consensus.vDeployments[Consensus::DEPLOYMENT_SIMPLICITY].nTimeout = Consensus::BIP9Deployment::NO_TIMEOUT;
        consensus.vDeployments[Consensus::DEPLOYMENT_SIMPLICITY].min_activation_height = 0; // No activation delay

        // ELEMENTS: copied from Main
        consensus.genesis_subsidy = 50*COIN;
        consensus.connect_genesis_outputs = false;
        consensus.subsidy_asset = CAsset();
        anyonecanspend_aremine = false;
        enforce_pak = false;
        multi_data_permitted = false;
        accept_discount_ct = false;
        create_discount_ct = false;
        consensus.has_parent_chain = false;
        g_signed_blocks = false; // lol
        g_con_elementsmode = false;
        g_con_blockheightinheader = false;
        consensus.total_valid_epochs = 0;
        consensus.elements_mode = g_con_elementsmode;

        // message start is defined as the first 4 bytes of the sha256d of the block script
        HashWriter h{};
        h << consensus.signet_challenge;
        uint256 hash = h.GetHash();
        std::copy_n(hash.begin(), 4, pchMessageStart.begin());

        nDefaultPort = 38333;
        nPruneAfterHeight = 1000;

        genesis = CreateGenesisBlock(1598918400, 52613770, 0x1e0377ae, 1, 50 * COIN, consensus);
        consensus.hashGenesisBlock = genesis.GetHash();
        assert(consensus.hashGenesisBlock == uint256S("0x00000008819873e925422c1ff0f99f7cc9bbb232af63a077a480a3633bee1ef6"));
        assert(genesis.hashMerkleRoot == uint256S("0x4a5e1e4baab89f3a32518a88c31bc87f618f76673e2cc77ab2127b7afdeda33b"));

        vFixedSeeds.clear();

        m_assumeutxo_data = {
            {
                .height = 160'000,
                .hash_serialized = AssumeutxoHash{uint256S("0x5225141cb62dee63ab3be95f9b03d60801f264010b1816d4bd00618b2736e7be")},
                .nChainTx = 2289496,
                .blockhash = uint256S("0x0000003ca3c99aff040f2563c2ad8f8ec88bd0fd6b8f0895cfaf1ef90353a62c")
            }
        };

        base58Prefixes[PUBKEY_ADDRESS] = std::vector<unsigned char>(1,111);
        base58Prefixes[SCRIPT_ADDRESS] = std::vector<unsigned char>(1,196);
        base58Prefixes[SECRET_KEY] =     std::vector<unsigned char>(1,239);
        base58Prefixes[EXT_PUBLIC_KEY] = {0x04, 0x35, 0x87, 0xCF};
        base58Prefixes[EXT_SECRET_KEY] = {0x04, 0x35, 0x83, 0x94};

        bech32_hrp = "tb";
        blech32_hrp = bech32_hrp;

        fDefaultConsistencyChecks = false;
        m_is_mockable_chain = false;
    }
};

/**
 * Regression test: intended for private networks only. Has minimal difficulty to ensure that
 * blocks can be found instantly.
 */
class CRegTestParams : public CChainParams
{
public:
    explicit CRegTestParams(const RegTestOptions& opts)
    {
        m_chain_type = ChainTypeMetaFrom(ChainType::REGTEST);
        consensus.signet_blocks = false;
        consensus.signet_challenge.clear();
        consensus.nSubsidyHalvingInterval = 150;
        consensus.BIP34Height = 1; // Always active unless overridden
        consensus.BIP34Hash = uint256();
        consensus.BIP65Height = 1;  // Always active unless overridden
        consensus.BIP66Height = 1;  // Always active unless overridden
        consensus.CSVHeight = 1;    // Always active unless overridden
        consensus.SegwitHeight = 0; // Always active unless overridden
        consensus.MinBIP9WarningHeight = 0;
        consensus.powLimit = uint256S("7fffffffffffffffffffffffffffffffffffffffffffffffffffffffffffffff");
        consensus.nPowTargetTimespan = 14 * 24 * 60 * 60; // two weeks
        consensus.nPowTargetSpacing = 10 * 60;
        consensus.fPowAllowMinDifficultyBlocks = true;
        consensus.fPowNoRetargeting = true;
        consensus.nRuleChangeActivationThreshold = 108; // 75% for testchains
        consensus.nMinerConfirmationWindow = 144; // Faster than normal for regtest (144 instead of 2016)

        consensus.vDeployments[Consensus::DEPLOYMENT_TESTDUMMY].bit = 28;
        consensus.vDeployments[Consensus::DEPLOYMENT_TESTDUMMY].nStartTime = 0;
        consensus.vDeployments[Consensus::DEPLOYMENT_TESTDUMMY].nTimeout = Consensus::BIP9Deployment::NO_TIMEOUT;
        consensus.vDeployments[Consensus::DEPLOYMENT_TESTDUMMY].min_activation_height = 0; // No activation delay

        // DynaFed: never activate (but set to avoid use of uninitialized memory in tests)
        consensus.vDeployments[Consensus::DEPLOYMENT_DYNA_FED].bit = 25;
        consensus.vDeployments[Consensus::DEPLOYMENT_DYNA_FED].nStartTime = Consensus::BIP9Deployment::NEVER_ACTIVE;
        consensus.vDeployments[Consensus::DEPLOYMENT_DYNA_FED].nTimeout = Consensus::BIP9Deployment::NO_TIMEOUT;
        consensus.vDeployments[Consensus::DEPLOYMENT_DYNA_FED].min_activation_height = 0; // No activation delay

        consensus.vDeployments[Consensus::DEPLOYMENT_TAPROOT].bit = 2;
        consensus.vDeployments[Consensus::DEPLOYMENT_TAPROOT].nStartTime = Consensus::BIP9Deployment::ALWAYS_ACTIVE;
        consensus.vDeployments[Consensus::DEPLOYMENT_TAPROOT].nTimeout = Consensus::BIP9Deployment::NO_TIMEOUT;
        consensus.vDeployments[Consensus::DEPLOYMENT_TAPROOT].min_activation_height = 0; // No activation delay
        consensus.vDeployments[Consensus::DEPLOYMENT_TAPROOT].nPeriod = 128; // test ability to change from default
        consensus.vDeployments[Consensus::DEPLOYMENT_TAPROOT].nThreshold = 128;

        // Simplicity
        consensus.vDeployments[Consensus::DEPLOYMENT_SIMPLICITY].bit = 21;
        consensus.vDeployments[Consensus::DEPLOYMENT_SIMPLICITY].nStartTime = Consensus::BIP9Deployment::NEVER_ACTIVE;
        consensus.vDeployments[Consensus::DEPLOYMENT_SIMPLICITY].nTimeout = Consensus::BIP9Deployment::NO_TIMEOUT;
        consensus.vDeployments[Consensus::DEPLOYMENT_SIMPLICITY].min_activation_height = 0; // No activation delay
        consensus.vDeployments[Consensus::DEPLOYMENT_SIMPLICITY].nPeriod = 128; // test ability to change from default
        consensus.vDeployments[Consensus::DEPLOYMENT_SIMPLICITY].nThreshold = 128;

        consensus.nMinimumChainWork = uint256{};
        consensus.defaultAssumeValid = uint256{};

        consensus.genesis_subsidy = 50*COIN;
        consensus.connect_genesis_outputs = false;
        consensus.subsidy_asset = CAsset();
        anyonecanspend_aremine = false;
        enforce_pak = false;
        multi_data_permitted = false;
        accept_discount_ct = false;
        create_discount_ct = false;
        consensus.has_parent_chain = false;
        g_signed_blocks = false;
        g_con_elementsmode = false;
        consensus.elements_mode = g_con_elementsmode;
        g_con_blockheightinheader = false;
        consensus.total_valid_epochs = 0;

        pchMessageStart[0] = 0xfa;
        pchMessageStart[1] = 0xbf;
        pchMessageStart[2] = 0xb5;
        pchMessageStart[3] = 0xda;
        nDefaultPort = 18444;
        nPruneAfterHeight = opts.fastprune ? 100 : 1000;
        m_assumed_blockchain_size = 0;
        m_assumed_chain_state_size = 0;

        for (const auto& [dep, height] : opts.activation_heights) {
            switch (dep) {
            case Consensus::BuriedDeployment::DEPLOYMENT_SEGWIT:
                consensus.SegwitHeight = int{height};
                break;
            case Consensus::BuriedDeployment::DEPLOYMENT_HEIGHTINCB:
                consensus.BIP34Height = int{height};
                break;
            case Consensus::BuriedDeployment::DEPLOYMENT_DERSIG:
                consensus.BIP66Height = int{height};
                break;
            case Consensus::BuriedDeployment::DEPLOYMENT_CLTV:
                consensus.BIP65Height = int{height};
                break;
            case Consensus::BuriedDeployment::DEPLOYMENT_CSV:
                consensus.CSVHeight = int{height};
                break;
            }
        }

        for (const auto& [deployment_pos, version_bits_params] : opts.version_bits_parameters) {
            consensus.vDeployments[deployment_pos].nStartTime = version_bits_params.start_time;
            consensus.vDeployments[deployment_pos].nTimeout = version_bits_params.timeout;
            consensus.vDeployments[deployment_pos].min_activation_height = version_bits_params.min_activation_height;
        }

        genesis = CreateGenesisBlock(1296688602, 2, 0x207fffff, 1, 50 * COIN, consensus);
        consensus.hashGenesisBlock = genesis.GetHash();
        assert(consensus.hashGenesisBlock == uint256S("0x0f9188f13cb7b2c71f2a335e3a4fc328bf5beb436012afca590b1a11466e2206"));
        assert(genesis.hashMerkleRoot == uint256S("0x4a5e1e4baab89f3a32518a88c31bc87f618f76673e2cc77ab2127b7afdeda33b"));

        vFixedSeeds.clear(); //!< Regtest mode doesn't have any fixed seeds.
        vSeeds.clear();
        vSeeds.emplace_back("dummySeed.invalid.");

        fDefaultConsistencyChecks = true;
        m_is_mockable_chain = true;

        checkpointData = {
            {
                {0, uint256S("0f9188f13cb7b2c71f2a335e3a4fc328bf5beb436012afca590b1a11466e2206")},
            }
        };

        m_assumeutxo_data = {
            {
                .height = 110,
                .hash_serialized = AssumeutxoHash{uint256S("0x09a3e443dbf48f3b95207c9ce529062d9764395232c482aa7d3a0bf274d282d9")}, // ELEMENTS FIXME
                .nChainTx = 111,
                .blockhash = uint256S("0x696e92821f65549c7ee134edceeeeaaa4105647a3c4fd9f298c0aec0ab50425c")
            },
            {
                // For use by test/functional/feature_assumeutxo.py
                .height = 299,
                .hash_serialized = AssumeutxoHash{uint256S("0x9ac9abb55c7781e9551c5b9f0e20f611011174334258196e892bd1d522547436")}, // ELEMENTS FIXME
                .nChainTx = 300,
                .blockhash = uint256S("0x510bcf6d70a2310368f50965276ba69bcafd54294dd8ddfd3337cb1dd63e4b16")
            },
        };

        chainTxData = ChainTxData{
            0,
            0,
            0
        };

        base58Prefixes[PUBKEY_ADDRESS] = std::vector<unsigned char>(1,111);
        base58Prefixes[SCRIPT_ADDRESS] = std::vector<unsigned char>(1,196);
        base58Prefixes[SECRET_KEY] =     std::vector<unsigned char>(1,239);
        base58Prefixes[EXT_PUBLIC_KEY] = {0x04, 0x35, 0x87, 0xCF};
        base58Prefixes[EXT_SECRET_KEY] = {0x04, 0x35, 0x83, 0x94};

        bech32_hrp = "bcrt";
        blech32_hrp = bech32_hrp;
    }
};

static void MaybeUpdateHeights(const ArgsManager& args, Consensus::Params& consensus)
{
    for (const std::string& arg : args.GetArgs("-testactivationheight")) {
        const auto found{arg.find('@')};
        if (found == std::string::npos) {
            throw std::runtime_error(strprintf("Invalid format (%s) for -testactivationheight=name@height.", arg));
        }
        const auto name{arg.substr(0, found)};
        const auto value{arg.substr(found + 1)};
        int32_t height;
        if (!ParseInt32(value, &height) || height < 0 || height >= std::numeric_limits<int>::max()) {
            throw std::runtime_error(strprintf("Invalid height value (%s) for -testactivationheight=name@height.", arg));
        }
        if (name == "segwit") {
            consensus.SegwitHeight = int{height};
        } else if (name == "bip34") {
            consensus.BIP34Height = int{height};
        } else if (name == "dersig") {
            consensus.BIP66Height = int{height};
        } else if (name == "cltv") {
            consensus.BIP65Height = int{height};
        } else if (name == "csv") {
            consensus.CSVHeight = int{height};
        } else {
            throw std::runtime_error(strprintf("Invalid name (%s) for -testactivationheight=name@height.", arg));
        }
    }
}

/**
 * Allows modifying the Version Bits regtest parameters.
 */
void UpdateVersionBitsParameters(Consensus::DeploymentPos d, int64_t nStartTime, int64_t nTimeout, int min_activation_height,  Consensus::Params& consensus)
{
    consensus.vDeployments[d].nStartTime = nStartTime;
    consensus.vDeployments[d].nTimeout = nTimeout;
    consensus.vDeployments[d].min_activation_height = min_activation_height;
}

void UpdateActivationParametersFromArgs(const ArgsManager& args,  Consensus::Params& consensus)
{
    MaybeUpdateHeights(args, consensus);

    if (!args.IsArgSet("-vbparams")) return;

    for (const std::string& strDeployment : args.GetArgs("-vbparams")) {
        std::vector<std::string> vDeploymentParams = SplitString(strDeployment, ':');
        if (vDeploymentParams.size() < 3 || 4 < vDeploymentParams.size()) {
            throw std::runtime_error("Version bits parameters malformed, expecting deployment:start:end[:min_activation_height]");
        }
        int64_t nStartTime, nTimeout;
        int min_activation_height = 0;
        if (!ParseInt64(vDeploymentParams[1], &nStartTime)) {
            throw std::runtime_error(strprintf("Invalid nStartTime (%s)", vDeploymentParams[1]));
        }
        if (!ParseInt64(vDeploymentParams[2], &nTimeout)) {
            throw std::runtime_error(strprintf("Invalid nTimeout (%s)", vDeploymentParams[2]));
        }
        if (vDeploymentParams.size() >= 4 && !ParseInt32(vDeploymentParams[3], &min_activation_height)) {
            throw std::runtime_error(strprintf("Invalid min_activation_height (%s)", vDeploymentParams[3]));
        }
        bool found = false;
        for (int j=0; j < (int)Consensus::MAX_VERSION_BITS_DEPLOYMENTS; ++j) {
            if (vDeploymentParams[0] == VersionBitsDeploymentInfo[j].name) {
                UpdateVersionBitsParameters(Consensus::DeploymentPos(j), nStartTime, nTimeout, min_activation_height, consensus);
                found = true;
                LogPrintf("Setting version bits activation parameters for %s to start=%ld, timeout=%ld, min_activation_height=%d\n", vDeploymentParams[0], nStartTime, nTimeout, min_activation_height);
                break;
            }
        }
        if (!found) {
            throw std::runtime_error(strprintf("Invalid deployment (%s)", vDeploymentParams[0]));
        }
    }
}

/**
 * Custom params for testing.
 */
class CCustomParams : public CRegTestParams {
protected:
    std::string default_magic_str = "5319F20E";
    std::string default_signblockscript = "51";
    bool use_invalid_seeds = true;
    void UpdateFromArgs(const ArgsManager& args)
    {
        UpdateActivationParametersFromArgs(args, consensus);

        consensus.nSubsidyHalvingInterval = args.GetIntArg("-con_nsubsidyhalvinginterval", consensus.nSubsidyHalvingInterval);
        consensus.BIP34Height = args.GetIntArg("-con_bip34height", 0);
        consensus.BIP34Hash = uint256S(args.GetArg("-con_bip34hash", "0x0"));
        consensus.BIP65Height = args.GetIntArg("-con_bip65height", 0);
        consensus.BIP66Height = args.GetIntArg("-con_bip66height", 0);
        consensus.CSVHeight = args.GetIntArg("-con_csv_deploy_start", 1);
        consensus.powLimit = uint256S(args.GetArg("-con_powlimit", "7fffffffffffffffffffffffffffffffffffffffffffffffffffffffffffffff"));
        consensus.nPowTargetTimespan = args.GetIntArg("-con_npowtargettimespan", consensus.nPowTargetTimespan);
        consensus.nPowTargetSpacing = args.GetIntArg("-con_npowtargetspacing", consensus.nPowTargetSpacing);
        consensus.fPowAllowMinDifficultyBlocks = args.GetBoolArg("-con_fpowallowmindifficultyblocks", consensus.fPowAllowMinDifficultyBlocks);
        consensus.fPowNoRetargeting = args.GetBoolArg("-con_fpownoretargeting", consensus.fPowNoRetargeting);
        consensus.nRuleChangeActivationThreshold = (uint32_t)args.GetIntArg("-con_nrulechangeactivationthreshold", consensus.nRuleChangeActivationThreshold);
        consensus.nMinerConfirmationWindow = (uint32_t)args.GetIntArg("-con_nminerconfirmationwindow", consensus.nMinerConfirmationWindow);

        consensus.nMinimumChainWork = uint256S(args.GetArg("-con_nminimumchainwork", "0x0"));
        consensus.defaultAssumeValid = uint256S(args.GetArg("-con_defaultassumevalid", "0x00"));
        // TODO: Embed in genesis block in nTime field with new genesis block type
        consensus.dynamic_epoch_length = args.GetIntArg("-dynamic_epoch_length", consensus.dynamic_epoch_length);
        // Default junk keys for testing
        consensus.first_extension_space = {ParseHex("02fcba7ecf41bc7e1be4ee122d9d22e3333671eb0a3a87b5cdf099d59874e1940f02fcba7ecf41bc7e1be4ee122d9d22e3333671eb0a3a87b5cdf099d59874e1940f")};
        std::vector<std::string> pak_list_str = args.GetArgs("-pak");
        if (!pak_list_str.empty()) {
            consensus.first_extension_space.clear();
            for (const auto& entry : pak_list_str) {
                consensus.first_extension_space.push_back(ParseHex(entry));
            }
        }

        nPruneAfterHeight = (uint64_t)args.GetIntArg("-npruneafterheight", nPruneAfterHeight);
        fDefaultConsistencyChecks = args.GetBoolArg("-fdefaultconsistencychecks", fDefaultConsistencyChecks);

        bech32_hrp = args.GetArg("-bech32_hrp", bech32_hrp);
        blech32_hrp = args.GetArg("-blech32_hrp", blech32_hrp);
        assert(base58Prefixes[PUBKEY_ADDRESS].size() == 1);
        assert(base58Prefixes[SCRIPT_ADDRESS].size() == 1);
        assert(base58Prefixes[BLINDED_ADDRESS].size() == 1);
        assert(base58Prefixes[SECRET_KEY].size() == 1);
        base58Prefixes[PUBKEY_ADDRESS] = std::vector<unsigned char>(1, args.GetIntArg("-pubkeyprefix", base58Prefixes[PUBKEY_ADDRESS][0]));
        base58Prefixes[SCRIPT_ADDRESS] = std::vector<unsigned char>(1, args.GetIntArg("-scriptprefix", base58Prefixes[SCRIPT_ADDRESS][0]));
        base58Prefixes[BLINDED_ADDRESS] = std::vector<unsigned char>(1, args.GetIntArg("-blindedprefix", base58Prefixes[BLINDED_ADDRESS][0]));
        base58Prefixes[SECRET_KEY] =     std::vector<unsigned char>(1, args.GetIntArg("-secretprefix", base58Prefixes[SECRET_KEY][0]));
        base58Prefixes[PARENT_PUBKEY_ADDRESS] = std::vector<unsigned char>(1, args.GetIntArg("-parentpubkeyprefix", 111));
        base58Prefixes[PARENT_SCRIPT_ADDRESS] = std::vector<unsigned char>(1, args.GetIntArg("-parentscriptprefix", 196));
        parent_bech32_hrp = args.GetArg("-parent_bech32_hrp", "bcrt");
        parent_blech32_hrp = args.GetArg("-parent_blech32_hrp", "bcrt");


        std::string extpubprefix = args.GetArg("-extpubkeyprefix", "043587CF");
        assert(IsHex(extpubprefix) && extpubprefix.size() == 8 && "-extpubkeyprefix must be hex string of length 8");
        base58Prefixes[EXT_PUBLIC_KEY] = ParseHex(extpubprefix);

        std::string extprvprefix = args.GetArg("-extprvkeyprefix", "04358394");
        assert(IsHex(extprvprefix) && extprvprefix.size() == 8 && "-extprvkeyprefix must be hex string of length 8");
        base58Prefixes[EXT_SECRET_KEY] = ParseHex(extprvprefix);

        const std::string magic_str = args.GetArg("-pchmessagestart", default_magic_str);
        assert(IsHex(magic_str) && magic_str.size() == 8 && "-pchmessagestart must be hex string of length 8");
        const std::vector<unsigned char> magic_byte = ParseHex(magic_str);
        std::copy(begin(magic_byte), end(magic_byte), pchMessageStart.begin());

        vSeeds.clear();
        if (use_invalid_seeds) {
            vSeeds.emplace_back("dummySeed.invalid.");
        }
        if (args.IsArgSet("-seednode")) {
            const auto seednodes = args.GetArgs("-seednode");
            if (seednodes.size() != 1 || seednodes[0] != "0") {
                vSeeds = seednodes;
            }
        }

        //
        // ELEMENTS fields

        // Determines type of genesis block
        consensus.genesis_style = args.GetArg("-con_genesis_style", "elements");

        // Block signing encumbrance script, default of 51 aka OP_TRUE
        std::vector<unsigned char> sign_bytes = ParseHex(args.GetArg("-signblockscript", default_signblockscript));
        consensus.signblockscript = CScript(sign_bytes.begin(), sign_bytes.end());
        consensus.max_block_signature_size = args.GetIntArg("-con_max_block_sig_size", consensus.max_block_signature_size);
        g_signed_blocks = args.GetBoolArg("-con_signed_blocks", true);

        // Note: These globals are needed to avoid circular dependencies.
        // Default to true for custom chains.
        g_con_blockheightinheader = args.GetBoolArg("-con_blockheightinheader", true);
        g_con_elementsmode = args.GetBoolArg("-con_elementsmode", true);
        consensus.elements_mode = g_con_elementsmode;

        // No subsidy for custom chains by default
        consensus.genesis_subsidy = args.GetIntArg("-con_blocksubsidy", 0);

        // All non-zero coinbase outputs must go to this scriptPubKey
        std::vector<unsigned char> man_bytes = ParseHex(args.GetArg("-con_mandatorycoinbase", ""));
        consensus.mandatory_coinbase_destination = CScript(man_bytes.begin(), man_bytes.end()); // Blank script allows any coinbase destination

        // Custom chains connect coinbase outputs to db by default
        consensus.connect_genesis_outputs = args.GetIntArg("-con_connect_genesis_outputs", true);

        initialFreeCoins = args.GetIntArg("-initialfreecoins", initialFreeCoins);

        anyonecanspend_aremine = args.GetBoolArg("-anyonecanspendaremine", anyonecanspend_aremine);

        consensus.has_parent_chain = args.GetBoolArg("-con_has_parent_chain", consensus.has_parent_chain);

        enforce_pak = args.GetBoolArg("-enforce_pak", false);

        // Allow multiple op_return outputs by relay policy
        multi_data_permitted = args.GetBoolArg("-multi_data_permitted", enforce_pak);

        // bitcoin regtest is the parent chain by default
        parentGenesisBlockHash = uint256S(args.GetArg("-parentgenesisblockhash", parentGenesisBlockHash.GetHex()));
        // Either it has a parent chain or not
        const bool parent_genesis_is_null = parentGenesisBlockHash == uint256();
        assert(consensus.has_parent_chain != parent_genesis_is_null);
        consensus.parentChainPowLimit = uint256S(args.GetArg("-con_parentpowlimit", "7fffffffffffffffffffffffffffffffffffffffffffffffffffffffffffffff"));
        consensus.parent_chain_signblockscript = StrHexToScriptWithDefault(args.GetArg("-con_parent_chain_signblockscript", ""), CScript());
        consensus.pegin_min_depth = args.GetIntArg("-peginconfirmationdepth", DEFAULT_PEGIN_CONFIRMATION_DEPTH);

        const CScript default_script(CScript() << OP_TRUE);
        consensus.fedpegScript = StrHexToScriptWithDefault(args.GetArg("-fedpegscript", ""), default_script);
        consensus.start_p2wsh_script = args.GetIntArg("-con_start_p2wsh_script", consensus.start_p2wsh_script);
        create_discount_ct = args.GetBoolArg("-creatediscountct", create_discount_ct);
        accept_discount_ct = args.GetBoolArg("-acceptdiscountct", accept_discount_ct) || create_discount_ct;

        // Calculate pegged Bitcoin asset
        std::vector<unsigned char> commit = CommitToArguments(consensus, m_chain_type.chain_name);
        uint256 entropy;
        GenerateAssetEntropy(entropy,  COutPoint(uint256(commit), 0), parentGenesisBlockHash);

        consensus.total_valid_epochs = args.GetIntArg("-total_valid_epochs", 2);

        // Elements serialization uses derivation, bitcoin serialization uses 0x00
        if (g_con_elementsmode) {
            CalculateAsset(consensus.pegged_asset, entropy);
        } else {
            assert(consensus.pegged_asset == CAsset());
        }

        consensus.parent_pegged_asset.SetHex(args.GetArg("-con_parent_pegged_asset", "0x00"));
        initial_reissuance_tokens = args.GetIntArg("-initialreissuancetokens", 0);

        // Subsidy asset, like policyAsset, defaults to the pegged_asset
        consensus.subsidy_asset = consensus.pegged_asset;
        if (args.IsArgSet("-subsidyasset")) {
            consensus.subsidy_asset = CAsset(uint256S(args.GetArg("-subsidyasset", "0x00")));
        }

        UpdateElementsActivationParametersFromArgs(consensus, args);
        // END ELEMENTS fields
    }

    void SetGenesisBlock() {
        if (consensus.genesis_style == "bitcoin") {
            // For compatibility with bitcoin (regtest)
            genesis = CreateGenesisBlock(1296688602, 2, 0x207fffff, 1, 50 * COIN, consensus);
        } else if (consensus.genesis_style == "elements") {
            // Intended compatibility with Liquid v1 and elements-0.14.1
            std::vector<unsigned char> commit = CommitToArguments(consensus, m_chain_type.chain_name);
            genesis = CreateGenesisBlock(consensus, CScript() << commit, CScript(OP_RETURN), 1296688602, 2, 0x207fffff, 1, 0);
            if (initialFreeCoins != 0 || initial_reissuance_tokens != 0) {
                AppendInitialIssuance(genesis, COutPoint(uint256(commit), 0), parentGenesisBlockHash, (initialFreeCoins > 0) ? 1 : 0, initialFreeCoins, (initial_reissuance_tokens > 0) ? 1 : 0, initial_reissuance_tokens, CScript() << OP_TRUE);
            }
        } else if (consensus.genesis_style == "dynamic") {
            // Liquid v2 HF, from genesis. Upgrading networks still use "elements".
            // TODO fill out genesis block with special commitments including epoch
            // length in nTime
            throw std::runtime_error(strprintf("Invalid -genesis_style (%s)", consensus.genesis_style));
        } else {
            throw std::runtime_error(strprintf("Invalid -genesis_style (%s)", consensus.genesis_style));
        }
    }

public:
    CCustomParams(const ChainTypeMeta chain, const ArgsManager& args, const RegTestOptions& opts) : CRegTestParams(opts)
    {
        m_chain_type = chain;

        //default settings
        initialFreeCoins = 0;
        anyonecanspend_aremine = true;
        // Default signature size is the size of dummy push, and single 72 byte DER signature
        consensus.max_block_signature_size = 74;
        consensus.dynamic_epoch_length = 10;
        // bitcoin regtest is the parent chain by default
        consensus.has_parent_chain = true;
        parentGenesisBlockHash = uint256S("0f9188f13cb7b2c71f2a335e3a4fc328bf5beb436012afca590b1a11466e2206");

        bech32_hrp = "ert";
        blech32_hrp = "el";

        base58Prefixes[PUBKEY_ADDRESS]  = std::vector<unsigned char>(1, 235);
        base58Prefixes[SCRIPT_ADDRESS]  = std::vector<unsigned char>(1, 75);
        base58Prefixes[BLINDED_ADDRESS] = std::vector<unsigned char>(1, 4);
        base58Prefixes[SECRET_KEY]      = std::vector<unsigned char>(1, 239);

        consensus.vDeployments[Consensus::DEPLOYMENT_DYNA_FED].bit = 25;
        consensus.vDeployments[Consensus::DEPLOYMENT_DYNA_FED].nStartTime = Consensus::BIP9Deployment::ALWAYS_ACTIVE;
        consensus.vDeployments[Consensus::DEPLOYMENT_DYNA_FED].nTimeout = Consensus::BIP9Deployment::NO_TIMEOUT;
        consensus.vDeployments[Consensus::DEPLOYMENT_DYNA_FED].min_activation_height = 0; // No activation delay

        create_discount_ct = false;
        accept_discount_ct = false;
        UpdateFromArgs(args);
        SetGenesisBlock();
        consensus.hashGenesisBlock = genesis.GetHash();
    }
};

/**
 * Liquid testnet (customparams with a few defaults).
 */
class CLiquidTestNetParams : public CCustomParams {
public:
    CLiquidTestNetParams(const ChainTypeMeta chain, const ArgsManager& args, const RegTestOptions& opts) : CCustomParams(chain, args, opts)
    {
        m_chain_type = chain;
        // not a debug chain
        fDefaultConsistencyChecks = false;

        initialFreeCoins = 2100000000000000;
        anyonecanspend_aremine = false;
        consensus.max_block_signature_size = 150;
        consensus.dynamic_epoch_length = 1000;

        // no parent chain by default
        consensus.has_parent_chain = false;
        parentGenesisBlockHash = uint256();

        bech32_hrp = "tex";
        blech32_hrp = "tlq";

        base58Prefixes[PUBKEY_ADDRESS]  = std::vector<unsigned char>(1, 36);
        base58Prefixes[SCRIPT_ADDRESS]  = std::vector<unsigned char>(1, 19);
        base58Prefixes[BLINDED_ADDRESS] = std::vector<unsigned char>(1, 23);
        base58Prefixes[SECRET_KEY]      = std::vector<unsigned char>(1, base58Prefixes[SECRET_KEY][0]);

        // turn on Simplicity unconditionally on Liquid Testnet
        consensus.vDeployments[Consensus::DEPLOYMENT_SIMPLICITY].nStartTime = Consensus::BIP9Deployment::ALWAYS_ACTIVE;
        consensus.vDeployments[Consensus::DEPLOYMENT_SIMPLICITY].nTimeout = Consensus::BIP9Deployment::NO_TIMEOUT;

        // disable automatic dynafed
        consensus.vDeployments[Consensus::DEPLOYMENT_DYNA_FED].nStartTime = 0;

        nDefaultPort = 18891;
        use_invalid_seeds = false;
        vSeeds.clear();
        vFixedSeeds = std::vector<uint8_t>(std::begin(pnSeed6_liquidtestnet), std::end(pnSeed6_liquidtestnet));

        default_magic_str = "410EDD62";
        default_signblockscript = "51210217e403ddb181872c32a0cd468c710040b2f53d8cac69f18dad07985ee37e9a7151ae";
        create_discount_ct = false;
        accept_discount_ct = true;
        UpdateFromArgs(args);
        multi_data_permitted = true;
        SetGenesisBlock();
        consensus.hashGenesisBlock = genesis.GetHash();
        if (!args.IsArgSet("-seednode")) {
            vSeeds.emplace_back("seed.liquid-testnet.blockstream.com");
            vSeeds.emplace_back("seed.liquidtestnet.com");
            vSeeds.emplace_back("liquid.network.");
        }
    }
};

/**
 * Liquid v1
 */
class CLiquidV1Params : public CChainParams {
public:
    explicit CLiquidV1Params(const ArgsManager& args)
    {

        m_chain_type = ChainTypeMetaFrom(ChainType::LIQUID1);
        consensus.nSubsidyHalvingInterval = 150;
        consensus.BIP34Height = 0;
        consensus.BIP34Hash = uint256();
        consensus.BIP65Height = 0;
        consensus.BIP66Height = 0;
        consensus.CSVHeight = 0;
        consensus.SegwitHeight = 0;
        consensus.powLimit = uint256S("7fffffffffffffffffffffffffffffffffffffffffffffffffffffffffffffff");
        consensus.nPowTargetTimespan = 14 * 24 * 60 * 60; // two weeks;
        consensus.nPowTargetSpacing = 60; // Minute block assumption
        consensus.fPowAllowMinDifficultyBlocks = true;
        consensus.fPowNoRetargeting = true;
        consensus.nRuleChangeActivationThreshold = 108;
        consensus.nMinerConfirmationWindow = 144;

        consensus.nMinimumChainWork = uint256();
        consensus.defaultAssumeValid = uint256();

        nPruneAfterHeight = 1000;
        fDefaultConsistencyChecks = false;

        m_assumed_blockchain_size = 3;
        m_assumed_chain_state_size = 1;

        bech32_hrp = "ex"; // ex(plicit)
        blech32_hrp = "lq"; // l(i)q(uid)
        parent_bech32_hrp = "bc";
        parent_blech32_hrp = "bc"; // Doesn't exist but...

        base58Prefixes[PUBKEY_ADDRESS] = std::vector<unsigned char>(1, 57);
        base58Prefixes[SCRIPT_ADDRESS] = std::vector<unsigned char>(1, 39);
        base58Prefixes[SECRET_KEY] =     std::vector<unsigned char>(1, 128);
        base58Prefixes[BLINDED_ADDRESS]= std::vector<unsigned char>(1,12);

        base58Prefixes[EXT_PUBLIC_KEY] = {0x04, 0x88, 0xB2, 0x1E};
        base58Prefixes[EXT_SECRET_KEY] = {0x04, 0x88, 0xAD, 0xE4};

        base58Prefixes[PARENT_PUBKEY_ADDRESS] = std::vector<unsigned char>(1,0);
        base58Prefixes[PARENT_SCRIPT_ADDRESS] = std::vector<unsigned char>(1,5);

        pchMessageStart[0] = 0xfa;
        pchMessageStart[1] = 0xbf;
        pchMessageStart[2] = 0xb5;
        pchMessageStart[3] = 0xda;

        nDefaultPort = 7042;

        vSeeds.clear();
        vSeeds.emplace_back("seed.liquidnetwork.io");
        vSeeds.emplace_back("liquid.network.");
        vFixedSeeds = std::vector<uint8_t>(std::begin(pnSeed6_liquidv1), std::end(pnSeed6_liquidv1));

        //
        // ELEMENTS fields

        consensus.genesis_style = "elements"; // unused here but let's set it anyways

        // Block signing encumberance script, default of 51 aka OP_TRUE
        std::vector<unsigned char> sign_bytes = ParseHex("5b21026a2a106ec32c8a1e8052e5d02a7b0a150423dbd9b116fc48d46630ff6e6a05b92102791646a8b49c2740352b4495c118d876347bf47d0551c01c4332fdc2df526f1a2102888bda53a424466b0451627df22090143bbf7c060e9eacb1e38426f6b07f2ae12102aee8967150dee220f613de3b239320355a498808084a93eaf39a34dcd62024852102d46e9259d0a0bb2bcbc461a3e68f34adca27b8d08fbe985853992b4b104e27412102e9944e35e5750ab621e098145b8e6cf373c273b7c04747d1aa020be0af40ccd62102f9a9d4b10a6d6c56d8c955c547330c589bb45e774551d46d415e51cd9ad5116321033b421566c124dfde4db9defe4084b7aa4e7f36744758d92806b8f72c2e943309210353dcc6b4cf6ad28aceb7f7b2db92a4bf07ac42d357adf756f3eca790664314b621037f55980af0455e4fb55aad9b85a55068bb6dc4740ea87276dc693f4598db45fa210384001daa88dabd23db878dbb1ce5b4c2a5fa72c3113e3514bf602325d0c37b8e21039056d089f2fe72dbc0a14780b4635b0dc8a1b40b7a59106325dd1bc45cc70493210397ab8ea7b0bf85bc7fc56bb27bf85e75502e94e76a6781c409f3f2ec3d1122192103b00e3b5b77884bf3cae204c4b4eac003601da75f96982ffcb3dcb29c5ee419b92103c1f3c0874cfe34b8131af34699589aacec4093399739ae352e8a46f80a6f68375fae");
        consensus.signblockscript = CScript(sign_bytes.begin(), sign_bytes.end());
        // 11 signatures, 15 pubkeys, plus wiggle room
        consensus.max_block_signature_size = 12*74+16*33;
        g_signed_blocks = true;

        g_con_blockheightinheader = true;
        g_con_elementsmode = true;
        consensus.elements_mode = g_con_elementsmode;
        consensus.total_valid_epochs = 2;
        consensus.dynamic_epoch_length = 20160;


        consensus.genesis_subsidy = 0;

        // All non-zero coinbase outputs must go to this scriptPubKey
        std::vector<unsigned char> man_bytes = ParseHex("76a914fc26751a5025129a2fd006c6fbfa598ddd67f7e188ac");
        consensus.mandatory_coinbase_destination = CScript(man_bytes.begin(), man_bytes.end()); // Blank script allows any coinbase destination

        // Custom chains connect coinbase outputs to db by default
        consensus.connect_genesis_outputs = true;

        initialFreeCoins = 0;

        anyonecanspend_aremine = false;

        consensus.has_parent_chain = true;

        enforce_pak = true;

        multi_data_permitted = true;
        create_discount_ct = args.GetBoolArg("-creatediscountct", false);
        accept_discount_ct = args.GetBoolArg("-acceptdiscountct", true) || create_discount_ct;

        parentGenesisBlockHash = uint256S("000000000019d6689c085ae165831e934ff763ae46a2a6c172b3f1b60a8ce26f");
        const bool parent_genesis_is_null = parentGenesisBlockHash == uint256();
        assert(consensus.has_parent_chain != parent_genesis_is_null);
        consensus.parentChainPowLimit = uint256S("0000000000000000ffffffffffffffffffffffffffffffffffffffffffffffff");
        consensus.parent_chain_signblockscript = CScript(); // It has PoW
        consensus.pegin_min_depth = 100;

        const CScript default_script(CScript() << OP_TRUE);
        consensus.fedpegScript = StrHexToScriptWithDefault("745c87635b21020e0338c96a8870479f2396c373cc7696ba124e8635d41b0ea581112b678172612102675333a4e4b8fb51d9d4e22fa5a8eaced3fdac8a8cbf9be8c030f75712e6af992102896807d54bc55c24981f24a453c60ad3e8993d693732288068a23df3d9f50d4821029e51a5ef5db3137051de8323b001749932f2ff0d34c82e96a2c2461de96ae56c2102a4e1a9638d46923272c266631d94d36bdb03a64ee0e14c7518e49d2f29bc40102102f8a00b269f8c5e59c67d36db3cdc11b11b21f64b4bffb2815e9100d9aa8daf072103079e252e85abffd3c401a69b087e590a9b86f33f574f08129ccbd3521ecf516b2103111cf405b627e22135b3b3733a4a34aa5723fb0f58379a16d32861bf576b0ec2210318f331b3e5d38156da6633b31929c5b220349859cc9ca3d33fb4e68aa08401742103230dae6b4ac93480aeab26d000841298e3b8f6157028e47b0897c1e025165de121035abff4281ff00660f99ab27bb53e6b33689c2cd8dcd364bc3c90ca5aea0d71a62103bd45cddfacf2083b14310ae4a84e25de61e451637346325222747b157446614c2103cc297026b06c71cbfa52089149157b5ff23de027ac5ab781800a578192d175462103d3bde5d63bdb3a6379b461be64dad45eabff42f758543a9645afd42f6d4248282103ed1e8d5109c9ed66f7941bc53cc71137baa76d50d274bda8d5e8ffbd6e61fe9a5f6702c00fb275522103aab896d53a8e7d6433137bbba940f9c521e085dd07e60994579b64a6d992cf79210291b7d0b1b692f8f524516ed950872e5da10fb1b808b5a526dedc6fed1cf29807210386aa9372fbab374593466bc5451dc59954e90787f08060964d95c87ef34ca5bb5368ae", default_script);


        // Calculate pegged Bitcoin asset
        std::vector<unsigned char> commit = CommitToArguments(consensus, m_chain_type.chain_name);
        uint256 entropy;
        GenerateAssetEntropy(entropy,  COutPoint(uint256(commit), 0), parentGenesisBlockHash);

        // Elements serialization uses derivation, bitcoin serialization uses 0x00
        if (g_con_elementsmode) {
            CalculateAsset(consensus.pegged_asset, entropy);
        } else {
            assert(consensus.pegged_asset == CAsset());
        }

        consensus.parent_pegged_asset.SetHex("0x00"); // No parent pegged asset
        initial_reissuance_tokens = 0;

        consensus.subsidy_asset = consensus.pegged_asset;

        // Legacy PAK list
        consensus.first_extension_space = {
            ParseHex("02555f97c44ad9286ef060a02b00e8e6be2626ed3eb9230705d3ca2f977daae61e"
                    "03cddbc847f64f898b883d717a7f637bedf9ac2ecd243721eada223f1b1790f75b"),
            ParseHex("033fad80bd2b818d1ca8a8d4a25dafcf5e740be07db6788be1f2f15266e3c6805d"
                    "0253ff3f140ef8f594d54996eab810a82550c79204279920d95681afe699d00da5"),
            ParseHex("03f2d35e88741f930a3938bfa7075377ec2da4f1d7699a779e2cbf7a389195dc67"
                    "026132199a025299b5e0f4ab3f44294c81c5302f6d45ddda6316c18ae515793cf6"),
            ParseHex("036286d30d20ddcd3e867851936802dd8a2d84846c7e52aece0fc303c6deec9e04"
                    "02c7581da9d9ac0001e1c560c348b5df07d42de166d74eccd4c3bda467fe84f898"),
            ParseHex("0327b1884b3d743f4859db7c2df07e6e346d61d77fbc46c1da6db113fbbd43d7c5"
                    "0383c832ec502cf0990b199a4e46a45a63bfa6c6eb3f4b231472f144e684d6e9f8"),
            ParseHex("03075f118532928c7ef27a77644a12a87fbada3cd94cf67b2d2ae5cb169ddaefa4"
                    "02882c4fed938b20f3472af337cd7674a99f0aab0ae1803e27e978c52c417ce5e1"),
            ParseHex("02b988448e337c15cd6ac82b4737e3e2b5e92947da2f7fa96a81db7f9be3fabeb2"
                    "02f660c7675a1ed4893df838a5c4c07a287997cbd7dc5d884044b338ed606231bc"),
            ParseHex("0245b763999e3152418b9cd08b5f54c410a072d5e486826823791848e1bb879061"
                    "0259740ea12e953db0c5fd135c1a9564ce81a318729668811cf54f884c2f980eb8"),
            ParseHex("032f8814144351d5d05ca40c87cbbda67bb5f8b1920a38cf3bd008c1d266bb4682"
                    "039eb3a0b89656b338c3f4a9fc7bba582dd21935f59471c18e6b43c57e063053d9"),
            ParseHex("03d8b2ed1813370955cfb8dec24b7c5cb34b13fa4545d9e6d47d8c05af56a2c7d2"
                    "026392f13fefce606c60adadfe9e729e0af84f5f8cb6a35b76be244351635b38f7"),
            ParseHex("03e2a56e47f41eb83af34fb65c4dfb77ac442b01b5134fd92219bd3f4a999c7de5"
                    "034e93391cea816e5141dace7e5477bbed90c9daa0670b68b7acc8a44af556bbc1"),
            ParseHex("03156b39a4bce80e68c1582aa78f81f0252ccbb039766b5395ee9a0224f41c236d"
                    "0399a5d1d42f5b6cb587560394e1581eb0c76916db317c0d644a1b9f509a06c4e6"),
            ParseHex("029797b15de24dc43a6556e58159c5aa0b69ea390ccdebcd7be10751d8085da08f"
                    "03248e52371b2c3bce2478a3c3aaf37e4f0d6ba711e058ba407f44fdaaf280ac95"),
            ParseHex("03d6a14ab496777401e2eae7992404011537860af7b46c3a8fdea65d29fe4bf26c"
                    "02dca82e552228f3808b1ea9b38b3342b51e9453dcb1414c551ce08bd726311e30"),
            ParseHex("035c9c770ed88e29b364038d68b1c623fbf71e93e6d5357e278e9b64160984ed3c"
                    "02659aabb69b8413bc46026830ad1e2284901350a75c2bc97906f49cff01503f0f"),
            ParseHex("02a8300f0cff92b23e402459e83c52ec5824de82ee4004cf9d254e788304027ef6"
                    "0389cbda672fa9efea51706863f1d7ae5e5015b2e519003ef0178c99f71be6e8be"),
            ParseHex("03fcba7ecf41bc7e1be4ee122d9d22e3333671eb0a3a87b5cdf099d59874e1940f"
                    "02b0fb4fe4670c68329441e47acaaa954ff00e3fd547b9ff4e0fe547df2e775ec5"),
            ParseHex("0335f807a1bdc0906adda1a4166f9cdc2aa974a78b15fc29d79a8d7ca529a96008"
                    "02228dfd7ff95506dd67b1118803eb8ab49352b2e24cd5f38da043847e722009ba"),
            ParseHex("03fcc2963daaf8249bfd220e52c693626254b9295ac4f947ae2e0cddb3046724c1"
                    "02dac03530ac9712a71eafb87766644b61cf4be85d0fdc6a859875b41e7a1dc8e6"),
            ParseHex("02d67fcb027c5d8fe354fb36235192cb4fffabffdcc6ce74be255fe869f62d8675"
                    "03d61d857b2a8cb060fd4b9a98a862f250df5825068665a3c8d93f2ac8a7085888"),
            ParseHex("02cddb51ea42acf38762418939be0a9227f0212ff96a870a2c1d85ec65905a7629"
                    "03d986a2181a38cfef5b5e2a1915aa2d37f193fcbafab9bf311d6138209f316f5b"),
            ParseHex("029ec6dd0c310513b3720800025a7ad9013d60a7fb041f6e9b9d3963485ba28657"
                    "0277247f28eb9481dd21d664093a2bc19a496c7ffebeca0026a1726a5041e671ba"),
            ParseHex("03f9dea372c4a667dcfe234ff8e0410c22341149ff7d8780c46954ff74998fbe44"
                    "0340c4e534906c06b73874cef00a880ab602641c7883de94296f0f601e6517ae7e"),
            ParseHex("027661f1530dfc88b34b0c8f606d215f30fb0edfa116b331ff44b2fbe040893c6f"
                    "029d3160731eddc316121b2a31c82270baa4bbe7f08549891af3b444eb690b2df1"),
            ParseHex("03f79461a5559f360c407069b92a8075958bf1f70918872d9dd702db145bccbd42"
                    "0395058fc702f126176ae13e0ebed05107288900a5a35b121f62923e58798b7b2f"),
            ParseHex("02d7f049d9e87c861fc9decfbe167cb13ccc87cce99113f69e3a5dca8bb71b6aed"
                    "03e82197b2e9cc0ee11a59808cfdb52e824445f8fa99e44dc9c30d1e49950ff9d6"),
            ParseHex("0281bfeffcc6841d1355dce039f5d64f72714a4c3adc4d351eaf3c28acbcee15f0"
                    "0270a16ee1cdfc78755a783efbdb66fe822605cc5f53af707e5038615e22b288e2"),
            ParseHex("022d58f7f198f3fe7e0ae45f93aa28fdb483ac25a258663ac593860e11ac1d1abc"
                    "035049635f866b921f7cd0481c6165f19e14ba52c67f7c4fade1dcd22f9aacea20"),
            ParseHex("02d40ea20996c882a75fd8cd433484bd8af92791752b4c2d2f24660de36a9f3f82"
                    "02d874a87df633068c2eacceed3345ce5fb2dbc9f94c30b93ef4c844a77f2651c0"),
            ParseHex("024158f76e16888a49492d4913e45c1b4cba19d87dd5bd24346ef601d31d062537"
                    "0366e9ad4ce16b65a95fb63aae98fdff6bcbd31816d6336039e529a40a828e9851"),
            ParseHex("02d2283a929584cdf557096a7f473ae25c04fd6f73467657c4bc49dfb3095892bd"
                    "03599136ea1f66a80a2eb1a144458561f4791d2fc5fcd06e32a88c9cb2976c8aac"),
            ParseHex("036f4b5f3ae46163fb53b0d6c19c78ea2fdf49c8b419c354f3c24fa1ce9547e6b8"
                    "0340a79f2477ff2a077fb0b8ebb96714a9aaf242f4b96253260264ed031f2a7ee4"),
            ParseHex("02d6825aaa063083567f6d4f35ea62c2af8d34f67ef4c2afa565791fd7efc5f3a6"
                    "02b1e0d671f91f756a7613797d84c33daddc1dc1df9badf68d4e2c2216a288c923"),
            ParseHex("03effb766a6f3729c220b0ffa156ffa66d656e5ec16f15bc513b8d0b1298c761d2"
                    "0252831192e573788271e235afca8f72736d97e26b3a1406cac34711b6ab670c26"),
            ParseHex("038c245fa632a0b6c2712cbadb6f6e346284ee0fba3202875abd774faee2deca29"
                    "032ff781357db141528b1c7ea2cfed3ebe6bb9a028954665cfba355bbcf3d14c8e"),
            ParseHex("0356c22fab025b3e661331ed4dcf8645a4a4fd4a2cae69680339e05df209ef4556"
                    "032d60805593864388d073193fb9fcf66c389813778dcd4a2e93c8fd164d387f7f"),
            ParseHex("0238de9c098e83c4d244294ac394355c8e80b49af10f7c1e23001e6c88be5d45b8"
                    "03bc04885be94ceffbac90178ef18d4dd6958d7488f7861f0994c659412d9e9463"),
            ParseHex("025651f14b6347a000e15473eaf631fd78c9307e07db85e177e31fcde0b3f2a574"
                    "03d5303909fe1c6665cbc96a538b17274068c8e79757705f68db3df2b561a4c110"),
            ParseHex("03627a4855be1edc657927f30a4a869ad830041c1f0e74ab4670588af9532b8de8"
                    "03444cb85aef9fbba10b3e2662d533858db771010b57b7aedb1ecaa1c5a34918f1"),
            ParseHex("032d9af13c8d5f5316fd27a14bafb8ec55684ef2e3b5c64b2645e088f570e5d2cb"
                    "0239590f39508465decfd8a1bdc61b42333297e80588ed826ddd43678edfa6caae")
        };

        consensus.vDeployments[Consensus::DEPLOYMENT_TESTDUMMY].bit = 28;
        consensus.vDeployments[Consensus::DEPLOYMENT_TESTDUMMY].nStartTime = 0;
        consensus.vDeployments[Consensus::DEPLOYMENT_TESTDUMMY].nTimeout = Consensus::BIP9Deployment::NO_TIMEOUT;

        consensus.vDeployments[Consensus::DEPLOYMENT_TAPROOT].bit = 2;
        consensus.vDeployments[Consensus::DEPLOYMENT_TAPROOT].nStartTime = 1554500; // November 1, 2021
        consensus.vDeployments[Consensus::DEPLOYMENT_TAPROOT].nTimeout = Consensus::BIP9Deployment::NO_TIMEOUT;
        consensus.vDeployments[Consensus::DEPLOYMENT_TAPROOT].nPeriod = 10080; // one week...
        consensus.vDeployments[Consensus::DEPLOYMENT_TAPROOT].nThreshold = 10080; // ...of 100% signalling

        // Simplicity
        consensus.vDeployments[Consensus::DEPLOYMENT_SIMPLICITY].bit = 21;
        consensus.vDeployments[Consensus::DEPLOYMENT_SIMPLICITY].nStartTime = 3333333; // April 14, 2025
        consensus.vDeployments[Consensus::DEPLOYMENT_SIMPLICITY].nTimeout = Consensus::BIP9Deployment::NO_TIMEOUT;
        consensus.vDeployments[Consensus::DEPLOYMENT_SIMPLICITY].min_activation_height = 0; // No activation delay
        consensus.vDeployments[Consensus::DEPLOYMENT_SIMPLICITY].nPeriod = 10080; // one week...
        consensus.vDeployments[Consensus::DEPLOYMENT_SIMPLICITY].nThreshold = 10080; // ...of 100% signalling

        // Activated from block 1,000,000.
        consensus.vDeployments[Consensus::DEPLOYMENT_DYNA_FED].bit = 25;
        // Allow blocksigners to delay activation.
        consensus.vDeployments[Consensus::DEPLOYMENT_DYNA_FED].nStartTime = 1000000;
        consensus.vDeployments[Consensus::DEPLOYMENT_DYNA_FED].nTimeout = Consensus::BIP9Deployment::NO_TIMEOUT;
        consensus.vDeployments[Consensus::DEPLOYMENT_DYNA_FED].min_activation_height = 0; // No activation delay


        // Finally, create genesis block
        genesis = CreateGenesisBlock(consensus, CScript() << commit, CScript(OP_RETURN), 1296688602, 2, 0x207fffff, 1, 0);
        consensus.hashGenesisBlock = genesis.GetHash();
        assert(consensus.hashGenesisBlock.GetHex() == "1466275836220db2944ca059a3a10ef6fd2ea684b0688d2c379296888a206003");
    }
};

/**
 * New: Liquid v1 testing, as close to prod as possible while still being customizable.
 */
class CLiquidV1TestParams : public CLiquidV1Params {
public:
    explicit CLiquidV1TestParams(const ArgsManager& args) : CLiquidV1Params(args)
    {
        // Our goal here is to override ONLY the things from liquidv1 that make no sense for a test chain / which are pointless and burdensome to require people to override manually.

        m_chain_type = ChainTypeMetaFrom(ChainType::LIQUID1TEST);

        m_is_mockable_chain = false;

        vSeeds.clear();  // No network seeds
        vFixedSeeds.clear();  // No network seeds

        // 51 means OP_TRUE, this can be overridden on the commandline
        std::vector<unsigned char> sign_bytes = ParseHex("51");
        consensus.signblockscript = CScript(sign_bytes.begin(), sign_bytes.end());

        // Do not mandate a specific destination for fees in testing
        consensus.mandatory_coinbase_destination = CScript(); // Blank script allows any coinbase destination

        // The bitcoin regtest genesis blockhash is the default, not the mainchain
        parentGenesisBlockHash = uint256S("0f9188f13cb7b2c71f2a335e3a4fc328bf5beb436012afca590b1a11466e2206");
        const bool parent_genesis_is_null = parentGenesisBlockHash == uint256();
        assert(consensus.has_parent_chain != parent_genesis_is_null);

        // This is the regtest limit, not the mainchain limit.
        consensus.parentChainPowLimit = uint256S("7fffffffffffffffffffffffffffffffffffffffffffffffffffffffffffffff");
        consensus.parent_chain_signblockscript = CScript(); // It has PoW

        // Default to 8, not 100, for expedited testing.
        consensus.pegin_min_depth = DEFAULT_PEGIN_CONFIRMATION_DEPTH;

        // Default fedpegscrit is OP_TRUE (tests should override it)
        consensus.fedpegScript = CScript() << OP_TRUE;

        // For testing purposes, default to the same junk keys that CustomParams uses (this can be overridden.)
        consensus.first_extension_space = {ParseHex("02fcba7ecf41bc7e1be4ee122d9d22e3333671eb0a3a87b5cdf099d59874e1940f02fcba7ecf41bc7e1be4ee122d9d22e3333671eb0a3a87b5cdf099d59874e1940f")};

        // Don't use liquidv1's height to enable taproot
        consensus.vDeployments[Consensus::DEPLOYMENT_TAPROOT].nStartTime = 0;

        // Use all regtest rather than mainchain magic numbers:
        bech32_hrp = args.GetArg("-bech32_hrp", "ert");
        blech32_hrp = args.GetArg("-blech32_hrp", "el");
        base58Prefixes[PUBKEY_ADDRESS] = std::vector<unsigned char>(1, args.GetIntArg("-pubkeyprefix", 235));
        base58Prefixes[SCRIPT_ADDRESS] = std::vector<unsigned char>(1, args.GetIntArg("-scriptprefix", 75));
        base58Prefixes[BLINDED_ADDRESS] = std::vector<unsigned char>(1, args.GetIntArg("-blindedprefix", 4));
        base58Prefixes[SECRET_KEY] =     std::vector<unsigned char>(1, args.GetIntArg("-secretprefix", 239));
        base58Prefixes[PARENT_PUBKEY_ADDRESS] = std::vector<unsigned char>(1, args.GetIntArg("-parentpubkeyprefix", 111));
        base58Prefixes[PARENT_SCRIPT_ADDRESS] = std::vector<unsigned char>(1, args.GetIntArg("-parentscriptprefix", 196));
        parent_bech32_hrp = args.GetArg("-parent_bech32_hrp", "bcrt");
        parent_blech32_hrp = args.GetArg("-parent_blech32_hrp", "bcrt");

        std::string extpubprefix = args.GetArg("-extpubkeyprefix", "043587CF");
        assert(IsHex(extpubprefix) && extpubprefix.size() == 8 && "-extpubkeyprefix must be hex string of length 8");
        base58Prefixes[EXT_PUBLIC_KEY] = ParseHex(extpubprefix);

        std::string extprvprefix = args.GetArg("-extprvkeyprefix", "04358394");
        assert(IsHex(extprvprefix) && extprvprefix.size() == 8 && "-extprvkeyprefix must be hex string of length 8");
        base58Prefixes[EXT_SECRET_KEY] = ParseHex(extprvprefix);

        const std::string magic_str = args.GetArg("-pchmessagestart", "FABFB5DA");
        assert(IsHex(magic_str) && magic_str.size() == 8 && "-pchmessagestart must be hex string of length 8");
        const std::vector<unsigned char> magic_byte = ParseHex(magic_str);
        std::copy(begin(magic_byte), end(magic_byte), pchMessageStart.begin());
        // END magic numbers

        UpdateFromArgs(args);
        SetGenesisBlock();
        consensus.hashGenesisBlock = genesis.GetHash();
    }

    // As much as possible here, our goal is to:
    // - Allow overriding anything that can be overridden in CCustomParams;
    // - Leave everything alone unless an argument / config parameter was given.
    // This is unlike the CCustomParams UpdateFromArgs method, which has lots of defaults in it.
    void UpdateFromArgs(const ArgsManager& args)
    {
        consensus.nSubsidyHalvingInterval = args.GetIntArg("-con_nsubsidyhalvinginterval", consensus.nSubsidyHalvingInterval);
        consensus.BIP34Height = args.GetIntArg("-con_bip34height", consensus.BIP34Height);
        if (args.IsArgSet("-con_bip34hash")) {
            consensus.BIP34Hash = uint256S(args.GetArg("-con_bip34hash", ""));
        }
        consensus.BIP65Height = args.GetIntArg("-con_bip65height", consensus.BIP65Height);
        consensus.BIP66Height = args.GetIntArg("-con_bip66height", consensus.BIP66Height);
        if (args.IsArgSet("-con_powlimit")) {
            consensus.powLimit = uint256S(args.GetArg("-con_powlimit", ""));
        }
        consensus.nPowTargetTimespan = args.GetIntArg("-con_npowtargettimespan", consensus.nPowTargetTimespan);
        consensus.nPowTargetSpacing = args.GetIntArg("-con_npowtargetspacing", consensus.nPowTargetSpacing);
        consensus.fPowAllowMinDifficultyBlocks = args.GetBoolArg("-con_fpowallowmindifficultyblocks", consensus.fPowAllowMinDifficultyBlocks);
        consensus.fPowNoRetargeting = args.GetBoolArg("-con_fpownoretargeting", consensus.fPowNoRetargeting);
        consensus.nRuleChangeActivationThreshold = (uint32_t)args.GetIntArg("-con_nrulechangeactivationthreshold", consensus.nRuleChangeActivationThreshold);
        consensus.nMinerConfirmationWindow = (uint32_t)args.GetIntArg("-con_nminerconfirmationwindow", consensus.nMinerConfirmationWindow);

        if (args.IsArgSet("-con_nminimumchainwork")) {
            consensus.nMinimumChainWork = uint256S(args.GetArg("-con_nminimumchainwork", ""));
        }
        if (args.IsArgSet("-con_defaultassumevalid")) {
            consensus.defaultAssumeValid = uint256S(args.GetArg("-con_defaultassumevalid", ""));
        }
        // TODO: Embed in genesis block in nTime field with new genesis block type
        consensus.dynamic_epoch_length = args.GetIntArg("-dynamic_epoch_length", consensus.dynamic_epoch_length);

        std::vector<std::string> pak_list_str = args.GetArgs("-pak");
        if (!pak_list_str.empty()) {
            consensus.first_extension_space.clear();
            for (const auto& entry : pak_list_str) {
                consensus.first_extension_space.push_back(ParseHex(entry));
            }
        }

        nPruneAfterHeight = (uint64_t)args.GetIntArg("-npruneafterheight", nPruneAfterHeight);
        fDefaultConsistencyChecks = args.GetBoolArg("-fdefaultconsistencychecks", fDefaultConsistencyChecks);

        bech32_hrp = args.GetArg("-bech32_hrp", bech32_hrp);
        blech32_hrp = args.GetArg("-blech32_hrp", blech32_hrp);

        if (args.IsArgSet("-pubkeyprefix")) {
            base58Prefixes[PUBKEY_ADDRESS] = std::vector<unsigned char>(1, args.GetIntArg("-pubkeyprefix", 0));
        }
        if (args.IsArgSet("-scriptprefix")) {
            base58Prefixes[SCRIPT_ADDRESS] = std::vector<unsigned char>(1, args.GetIntArg("-scriptprefix", 0));
        }
        if (args.IsArgSet("-blindedprefix")) {
            base58Prefixes[BLINDED_ADDRESS] = std::vector<unsigned char>(1, args.GetIntArg("-blindedprefix", 0));
        }
        if (args.IsArgSet("-secretprefix")) {
            base58Prefixes[SECRET_KEY] = std::vector<unsigned char>(1, args.GetIntArg("-secretprefix", 0));
        }
        if (args.IsArgSet("-parentpubkeyprefix")) {
            base58Prefixes[PARENT_PUBKEY_ADDRESS] = std::vector<unsigned char>(1, args.GetIntArg("-parentpubkeyprefix", 0));
        }
        if (args.IsArgSet("-parentscriptprefix")) {
            base58Prefixes[PARENT_SCRIPT_ADDRESS] = std::vector<unsigned char>(1, args.GetIntArg("-parentscriptprefix", 0));
        }
        parent_bech32_hrp = args.GetArg("-parent_bech32_hrp", parent_bech32_hrp);
        parent_blech32_hrp = args.GetArg("-parent_blech32_hrp", parent_blech32_hrp);

        std::string extpubprefix = args.GetArg("-extpubkeyprefix", "043587CF");
        assert(IsHex(extpubprefix) && extpubprefix.size() == 8 && "-extpubkeyprefix must be hex string of length 8");
        base58Prefixes[EXT_PUBLIC_KEY] = ParseHex(extpubprefix);

        std::string extprvprefix = args.GetArg("-extprvkeyprefix", "04358394");
        assert(IsHex(extprvprefix) && extprvprefix.size() == 8 && "-extprvkeyprefix must be hex string of length 8");
        base58Prefixes[EXT_SECRET_KEY] = ParseHex(extprvprefix);

        const std::string magic_str = args.GetArg("-pchmessagestart", "143EFCB1");
        assert(IsHex(magic_str) && magic_str.size() == 8 && "-pchmessagestart must be hex string of length 8");
        const std::vector<unsigned char> magic_byte = ParseHex(magic_str);
        std::copy(begin(magic_byte), end(magic_byte), pchMessageStart.begin());

        vSeeds.clear();
        if (args.IsArgSet("-seednode")) {
            const auto seednodes = args.GetArgs("-seednode");
            if (seednodes.size() != 1 || seednodes[0] != "0") {
                vSeeds = seednodes;
            }
        }

        //
        // ELEMENTS fields

        // Determines type of genesis block
        consensus.genesis_style = args.GetArg("-con_genesis_style", consensus.genesis_style);

        // Block signing encumberance script
        if (args.IsArgSet("-signblockscript")) {
            std::vector<unsigned char> sign_bytes = ParseHex(args.GetArg("-signblockscript", ""));
            consensus.signblockscript = CScript(sign_bytes.begin(), sign_bytes.end());
        }

        consensus.max_block_signature_size = args.GetIntArg("-con_max_block_sig_size", consensus.max_block_signature_size);
        g_signed_blocks = args.GetBoolArg("-con_signed_blocks", g_signed_blocks);

        // Note: These globals are needed to avoid circular dependencies.
        g_con_blockheightinheader = args.GetBoolArg("-con_blockheightinheader", g_con_blockheightinheader);

        // Doesn't make any sense to use this chain in !elementsmode. Don't do it.
        assert(args.GetBoolArg("-con_elementsmode", true));
        g_con_elementsmode = true;
        consensus.elements_mode = true;

        consensus.genesis_subsidy = args.GetIntArg("-con_blocksubsidy", consensus.genesis_subsidy);

        // All non-zero coinbase outputs must go to this scriptPubKey
        if (args.IsArgSet("-con_mandatorycoinbase")) {
            std::vector<unsigned char> man_bytes = ParseHex(args.GetArg("-con_mandatorycoinbase", ""));
            consensus.mandatory_coinbase_destination = CScript(man_bytes.begin(), man_bytes.end()); // Blank script allows any coinbase destination
        }

        consensus.connect_genesis_outputs = args.GetIntArg("-con_connect_genesis_outputs", consensus.connect_genesis_outputs);

        initialFreeCoins = args.GetIntArg("-initialfreecoins", initialFreeCoins);

        anyonecanspend_aremine = args.GetBoolArg("-anyonecanspendaremine", anyonecanspend_aremine);

        consensus.has_parent_chain = args.GetBoolArg("-con_has_parent_chain", consensus.has_parent_chain);

        enforce_pak = args.GetBoolArg("-enforce_pak", enforce_pak);

        multi_data_permitted = args.GetBoolArg("-multi_data_permitted", multi_data_permitted);
        create_discount_ct = args.GetBoolArg("-creatediscountct", create_discount_ct);
        accept_discount_ct = args.GetBoolArg("-acceptdiscountct", accept_discount_ct) || create_discount_ct;

        if (args.IsArgSet("-parentgenesisblockhash")) {
            parentGenesisBlockHash = uint256S(args.GetArg("-parentgenesisblockhash", ""));
        }
        // Either it has a parent chain or not
        const bool parent_genesis_is_null = parentGenesisBlockHash == uint256();
        assert(consensus.has_parent_chain != parent_genesis_is_null);
        if (args.IsArgSet("-con_parentpowlimit")) {
            consensus.parentChainPowLimit = uint256S(args.GetArg("-con_parentpowlimit", ""));
        }

        if (args.IsArgSet("-con_parent_chain_signblockscript")) {
            consensus.parent_chain_signblockscript = StrHexToScriptWithDefault(args.GetArg("-con_parent_chain_signblockscript", ""), CScript());
        }
        consensus.pegin_min_depth = args.GetIntArg("-peginconfirmationdepth", consensus.pegin_min_depth);

        if (args.IsArgSet("-fedpegscript")) {
            consensus.fedpegScript = StrHexToScriptWithDefault(args.GetArg("-fedpegscript", ""), CScript());
        }
        consensus.start_p2wsh_script = args.GetIntArg("-con_start_p2wsh_script", consensus.start_p2wsh_script);

        consensus.total_valid_epochs = args.GetIntArg("-total_valid_epochs", consensus.total_valid_epochs);

        // Calculate pegged Bitcoin asset
        std::vector<unsigned char> commit = CommitToArguments(consensus, m_chain_type.chain_name);
        uint256 entropy;
        GenerateAssetEntropy(entropy,  COutPoint(uint256(commit), 0), parentGenesisBlockHash);
        CalculateAsset(consensus.pegged_asset, entropy);

        if (args.IsArgSet("-con_parent_pegged_asset")) {
            consensus.parent_pegged_asset.SetHex(args.GetArg("-con_parent_pegged_asset", ""));
        }
        initial_reissuance_tokens = args.GetIntArg("-initialreissuancetokens", initial_reissuance_tokens);

        if (args.IsArgSet("-subsidyasset")) {
            consensus.subsidy_asset = CAsset(uint256S(args.GetArg("-subsidyasset", "")));
        }

        consensus.vDeployments[Consensus::DEPLOYMENT_DYNA_FED].bit = 25;
        consensus.vDeployments[Consensus::DEPLOYMENT_DYNA_FED].nStartTime = Consensus::BIP9Deployment::ALWAYS_ACTIVE;
        consensus.vDeployments[Consensus::DEPLOYMENT_DYNA_FED].nTimeout = Consensus::BIP9Deployment::NO_TIMEOUT;
        consensus.vDeployments[Consensus::DEPLOYMENT_DYNA_FED].min_activation_height = 0; // No activation delay

        UpdateElementsActivationParametersFromArgs(consensus, args);

        // END ELEMENTS fields
    }

    // XXX: This is copy-and-pasted from CCustomParams; sharing it would be better, but is annoying.
    void SetGenesisBlock() {
        if (consensus.genesis_style == "bitcoin") {
            // For compatibility with bitcoin (regtest)
            genesis = CreateGenesisBlock(1296688602, 2, 0x207fffff, 1, 50 * COIN, consensus);
        } else if (consensus.genesis_style == "elements") {
            // Intended compatibility with Liquid v1 and elements-0.14.1
            std::vector<unsigned char> commit = CommitToArguments(consensus, m_chain_type.chain_name);
            genesis = CreateGenesisBlock(consensus, CScript() << commit, CScript(OP_RETURN), 1296688602, 2, 0x207fffff, 1, 0);
            if (initialFreeCoins != 0 || initial_reissuance_tokens != 0) {
                AppendInitialIssuance(genesis, COutPoint(uint256(commit), 0), parentGenesisBlockHash, (initialFreeCoins > 0) ? 1 : 0, initialFreeCoins, (initial_reissuance_tokens > 0) ? 1 : 0, initial_reissuance_tokens, CScript() << OP_TRUE);
            }
        } else if (consensus.genesis_style == "dynamic") {
            // Liquid v2 HF, from genesis. Upgrading networks still use "elements".
            // TODO fill out genesis block with special commitments including epoch
            // length in nTime
            throw std::runtime_error(strprintf("Invalid -genesis_style (%s)", consensus.genesis_style));
        } else {
            throw std::runtime_error(strprintf("Invalid -genesis_style (%s)", consensus.genesis_style));
        }
    }
};

std::unique_ptr<const CChainParams> CChainParams::Custom(const ChainTypeMeta chain, const ArgsManager& args, const RegTestOptions& options)
{
    return std::make_unique<const  CCustomParams>(chain, args, options);
}

std::unique_ptr<const CChainParams> CChainParams::LiquidTestNet(const ChainTypeMeta chain, const ArgsManager& args, const RegTestOptions& options)
{
    return std::make_unique<const CLiquidTestNetParams>(chain, args, options);
}

std::unique_ptr<const CChainParams> CChainParams::LiquidV1Test(const ArgsManager& args)
{
    return std::make_unique<const CLiquidV1TestParams>(args);
}

std::unique_ptr<const CChainParams> CChainParams::LiquidV1(const ArgsManager& args)
{
    return std::make_unique<const CLiquidV1Params>(args);
}

std::unique_ptr<const CChainParams> CChainParams::SigNet(const SigNetOptions& options)
{
    return std::make_unique<const SigNetParams>(options);
}

std::unique_ptr<const CChainParams> CChainParams::RegTest(const RegTestOptions& options)
{
    return std::make_unique<const CRegTestParams>(options);
}

std::unique_ptr<const CChainParams> CChainParams::Main()
{
    return std::make_unique<const CMainParams>();
}

std::unique_ptr<const CChainParams> CChainParams::TestNet()
{
    return std::make_unique<const CTestNetParams>();
}<|MERGE_RESOLUTION|>--- conflicted
+++ resolved
@@ -228,17 +228,13 @@
         consensus.vDeployments[Consensus::DEPLOYMENT_TAPROOT].nTimeout = 1628640000; // August 11th, 2021
         consensus.vDeployments[Consensus::DEPLOYMENT_TAPROOT].min_activation_height = 709632; // Approximately November 12th, 2021
 
-<<<<<<< HEAD
-        consensus.nMinimumChainWork = uint256S("0x000000000000000000000000000000000000000044a50fe819c39ad624021859");
-        consensus.defaultAssumeValid = uint256S("0x000000000000000000035c3f0d31e71a5ee24c5aaf3354689f65bd7b07dee632"); // 784000
+        consensus.nMinimumChainWork = uint256S("0x000000000000000000000000000000000000000052b2559353df4117b7348b64");
+        consensus.defaultAssumeValid = uint256S("0x00000000000000000001a0a448d6cf2546b06801389cc030b2b18c6491266815"); // 804000
         // Simplicity
         consensus.vDeployments[Consensus::DEPLOYMENT_SIMPLICITY].bit = 21;
         consensus.vDeployments[Consensus::DEPLOYMENT_SIMPLICITY].nStartTime = Consensus::BIP9Deployment::NEVER_ACTIVE;
         consensus.vDeployments[Consensus::DEPLOYMENT_SIMPLICITY].nTimeout = Consensus::BIP9Deployment::NO_TIMEOUT;
         consensus.vDeployments[Consensus::DEPLOYMENT_SIMPLICITY].min_activation_height = 0; // No activation delay
-
-        consensus.nMinimumChainWork = uint256S("0x00000000000000000000000000000000000000002927cdceccbd5209e81e80db");
-        consensus.defaultAssumeValid = uint256S("0x000000000000000000052d314a259755ca65944e68df6b12a067ea8f1f5a7091"); // 724466
 
         consensus.genesis_subsidy = 50*COIN;
         consensus.connect_genesis_outputs = false;
@@ -254,10 +250,6 @@
         g_con_blockheightinheader = false;
         consensus.total_valid_epochs = 0;
         consensus.elements_mode = g_con_elementsmode;
-=======
-        consensus.nMinimumChainWork = uint256S("0x000000000000000000000000000000000000000052b2559353df4117b7348b64");
-        consensus.defaultAssumeValid = uint256S("0x00000000000000000001a0a448d6cf2546b06801389cc030b2b18c6491266815"); // 804000
->>>>>>> 3003861e
 
         /**
          * The message start string is designed to be unlikely to occur in normal data.
@@ -380,17 +372,13 @@
         consensus.vDeployments[Consensus::DEPLOYMENT_TAPROOT].nTimeout = 1628640000; // August 11th, 2021
         consensus.vDeployments[Consensus::DEPLOYMENT_TAPROOT].min_activation_height = 0; // No activation delay
 
-<<<<<<< HEAD
-        consensus.nMinimumChainWork = uint256S("0x000000000000000000000000000000000000000000000977edb0244170858d07");
-        consensus.defaultAssumeValid = uint256S("0x0000000000000021bc50a89cde4870d4a81ffe0153b3c8de77b435a2fd3f6761"); // 2429000
+        consensus.nMinimumChainWork = uint256S("0x000000000000000000000000000000000000000000000b6a51f415a67c0da307");
+        consensus.defaultAssumeValid = uint256S("0x0000000000000093bcb68c03a9a168ae252572d348a2eaeba2cdf9231d73206f"); // 2500000
         // Simplicity
         consensus.vDeployments[Consensus::DEPLOYMENT_SIMPLICITY].bit = 21;
         consensus.vDeployments[Consensus::DEPLOYMENT_SIMPLICITY].nStartTime = Consensus::BIP9Deployment::NEVER_ACTIVE;
         consensus.vDeployments[Consensus::DEPLOYMENT_SIMPLICITY].nTimeout = Consensus::BIP9Deployment::NO_TIMEOUT;
         consensus.vDeployments[Consensus::DEPLOYMENT_SIMPLICITY].min_activation_height = 0; // No activation delay
-
-        consensus.nMinimumChainWork = uint256S("0x00000000000000000000000000000000000000000000064728c7be6fe4b2f961");
-        consensus.defaultAssumeValid = uint256S("0x00000000000163cfb1f97c4e4098a3692c8053ad9cab5ad9c86b338b5c00b8b7"); // 2143398
 
         consensus.genesis_subsidy = 50*COIN;
         consensus.connect_genesis_outputs = false;
@@ -406,10 +394,6 @@
         g_con_blockheightinheader = false;
         consensus.total_valid_epochs = 0;
         consensus.elements_mode = g_con_elementsmode;
-=======
-        consensus.nMinimumChainWork = uint256S("0x000000000000000000000000000000000000000000000b6a51f415a67c0da307");
-        consensus.defaultAssumeValid = uint256S("0x0000000000000093bcb68c03a9a168ae252572d348a2eaeba2cdf9231d73206f"); // 2500000
->>>>>>> 3003861e
 
         pchMessageStart[0] = 0x0b;
         pchMessageStart[1] = 0x11;
