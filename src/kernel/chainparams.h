// Copyright (c) 2009-2010 Satoshi Nakamoto
// Copyright (c) 2009-2021 The Bitcoin Core developers
// Distributed under the MIT software license, see the accompanying
// file COPYING or http://www.opensource.org/licenses/mit-license.php.

#ifndef BITCOIN_KERNEL_CHAINPARAMS_H
#define BITCOIN_KERNEL_CHAINPARAMS_H

#include <common/args.h> // ELEMENTS
#include <consensus/params.h>
#include <netaddress.h>
#include <primitives/block.h>
#include <protocol.h>
#include <uint256.h>
#include <util/chaintype.h>
#include <util/hash_type.h>
#include <util/system.h>

#include <cstdint>
#include <iterator>
#include <map>
#include <memory>
#include <optional>
#include <string>
#include <unordered_map>
#include <utility>
#include <vector>

typedef std::map<int, uint256> MapCheckpoints;

struct CCheckpointData {
    MapCheckpoints mapCheckpoints;

    int GetHeight() const {
        const auto& final_checkpoint = mapCheckpoints.rbegin();
        return final_checkpoint == mapCheckpoints.rend() ? 0 : final_checkpoint->first /* height */;
    }
};

struct AssumeutxoHash : public BaseHash<uint256> {
    explicit AssumeutxoHash(const uint256& hash) : BaseHash(hash) {}
};

/**
 * Holds configuration for use during UTXO snapshot load and validation. The contents
 * here are security critical, since they dictate which UTXO snapshots are recognized
 * as valid.
 */
struct AssumeutxoData {
    //! The expected hash of the deserialized UTXO set.
    const AssumeutxoHash hash_serialized;

    //! Used to populate the nChainTx value, which is used during BlockManager::LoadBlockIndex().
    //!
    //! We need to hardcode the value here because this is computed cumulatively using block data,
    //! which we do not necessarily have at the time of snapshot load.
    const unsigned int nChainTx;
};

using MapAssumeutxo = std::map<int, const AssumeutxoData>;

/**
 * Holds various statistics on transactions within a chain. Used to estimate
 * verification progress during chain sync.
 *
 * See also: CChainParams::TxData, GuessVerificationProgress.
 */
struct ChainTxData {
    int64_t nTime;    //!< UNIX timestamp of last known number of transactions
    int64_t nTxCount; //!< total number of transactions between genesis and that timestamp
    double dTxRate;   //!< estimated number of transactions per second after that timestamp
};

/**
 * CChainParams defines various tweakable parameters of a given instance of the
 * Bitcoin system.
 */
class CChainParams
{
public:
    enum Base58Type {
        PUBKEY_ADDRESS,
        SCRIPT_ADDRESS,
        SECRET_KEY,
        EXT_PUBLIC_KEY,
        EXT_SECRET_KEY,
        // ELEMENTS
        BLINDED_ADDRESS,
        PARENT_PUBKEY_ADDRESS,
        PARENT_SCRIPT_ADDRESS,

        MAX_BASE58_TYPES
    };

    const Consensus::Params& GetConsensus() const { return consensus; }
    const CMessageHeader::MessageStartChars& MessageStart() const { return pchMessageStart; }
    uint16_t GetDefaultPort() const { return nDefaultPort; }
    uint16_t GetDefaultPort(Network net) const
    {
        return net == NET_I2P ? I2P_SAM31_PORT : GetDefaultPort();
    }
    uint16_t GetDefaultPort(const std::string& addr) const
    {
        CNetAddr a;
        return a.SetSpecial(addr) ? GetDefaultPort(a.GetNetwork()) : GetDefaultPort();
    }

    const CBlock& GenesisBlock() const { return genesis; }
    /** Default value for -checkmempool and -checkblockindex argument */
    bool DefaultConsistencyChecks() const { return fDefaultConsistencyChecks; }
    /** Policy: Filter transactions that do not match well-defined patterns */
    bool RequireStandard() const { return fRequireStandard; }
    /** If this chain is exclusively used for testing */
    bool IsTestChain() const { return m_is_test_chain; }
    /** If this chain allows time to be mocked */
    bool IsMockableChain() const { return m_is_mockable_chain; }
    uint64_t PruneAfterHeight() const { return nPruneAfterHeight; }
    /** Minimum free space (in GB) needed for data directory */
    uint64_t AssumedBlockchainSize() const { return m_assumed_blockchain_size; }
    /** Minimum free space (in GB) needed for data directory when pruned; Does not include prune target*/
    uint64_t AssumedChainStateSize() const { return m_assumed_chain_state_size; }
    /** Whether it is possible to mine blocks on demand (no retargeting) */
    bool MineBlocksOnDemand() const { return consensus.fPowNoRetargeting; }
    /** Return the chain type string */
    std::string GetChainTypeString() const { return ChainTypeToString(m_chain_type); }
    /** Return the chain type */
    ChainType GetChainType() const { return m_chain_type; }
    /** Return the list of hostnames to look up for DNS seeds */
    const std::vector<std::string>& DNSSeeds() const { return vSeeds; }
    const std::vector<unsigned char>& Base58Prefix(Base58Type type) const { return base58Prefixes[type]; }
    const std::string& Bech32HRP() const { return bech32_hrp; }
    const std::string& Blech32HRP() const { return blech32_hrp; }
    const std::vector<uint8_t>& FixedSeeds() const { return vFixedSeeds; }
    const CCheckpointData& Checkpoints() const { return checkpointData; }

    //! Get allowed assumeutxo configuration.
    //! @see ChainstateManager
    const MapAssumeutxo& Assumeutxo() const { return m_assumeutxo_data; }

    const ChainTxData& TxData() const { return chainTxData; }
    // ELEMENTS extra fields:
    const uint256& ParentGenesisBlockHash() const { return parentGenesisBlockHash; }
    const uint256& HashGenesisBlock() const { return consensus.hashGenesisBlock; }
    bool anyonecanspend_aremine;
    const std::string& ParentBech32HRP() const { return parent_bech32_hrp; }
    const std::string& ParentBlech32HRP() const { return parent_blech32_hrp; }
    bool GetEnforcePak() const { return enforce_pak; }
    bool GetMultiDataPermitted() const { return multi_data_permitted; }
    bool GetAcceptDiscountCT() const { return accept_discount_ct; }
    bool GetCreateDiscountCT() const { return create_discount_ct; }

    /**
     * SigNetOptions holds configurations for creating a signet CChainParams.
     */
    struct SigNetOptions {
        std::optional<std::vector<uint8_t>> challenge{};
        std::optional<std::vector<std::string>> seeds{};
    };

    /**
     * VersionBitsParameters holds activation parameters
     */
    struct VersionBitsParameters {
        int64_t start_time;
        int64_t timeout;
        int min_activation_height;
    };

    /**
     * RegTestOptions holds configurations for creating a regtest CChainParams.
     */
    struct RegTestOptions {
        std::unordered_map<Consensus::DeploymentPos, VersionBitsParameters> version_bits_parameters{};
        std::unordered_map<Consensus::BuriedDeployment, int> activation_heights{};
        bool fastprune{false};
    };

    static std::unique_ptr<const CChainParams> LiquidTestNet(const std::string& chain, const ArgsManager& args, const RegTestOptions& options);
    static std::unique_ptr<const CChainParams> LiquidV1Test(const ArgsManager& args);
    static std::unique_ptr<const CChainParams> LiquidV1(const ArgsManager& args);
    static std::unique_ptr<const CChainParams> Custom(const std::string& chain, const ArgsManager& args, const RegTestOptions& options);
    static std::unique_ptr<const CChainParams> RegTest(const RegTestOptions& options);
    static std::unique_ptr<const CChainParams> SigNet(const SigNetOptions& options);
    static std::unique_ptr<const CChainParams> Main();
    static std::unique_ptr<const CChainParams> TestNet();

protected:
    CChainParams() {}

    Consensus::Params consensus;
    CMessageHeader::MessageStartChars pchMessageStart;
    uint16_t nDefaultPort;
    uint64_t nPruneAfterHeight;
    uint64_t m_assumed_blockchain_size;
    uint64_t m_assumed_chain_state_size;
    std::vector<std::string> vSeeds;
    std::vector<unsigned char> base58Prefixes[MAX_BASE58_TYPES];
    std::string bech32_hrp;
<<<<<<< HEAD
    std::string blech32_hrp;
    std::string strNetworkID;
=======
    ChainType m_chain_type;
>>>>>>> fc06881f
    CBlock genesis;
    CAmount initialFreeCoins;
    CAmount initial_reissuance_tokens;
    std::vector<uint8_t> vFixedSeeds;
    bool fDefaultConsistencyChecks;
    bool fRequireStandard;
    bool m_is_test_chain;
    bool m_is_mockable_chain;
    CCheckpointData checkpointData;
    MapAssumeutxo m_assumeutxo_data;
    ChainTxData chainTxData;
    // ELEMENTS extra fields:
    uint256 parentGenesisBlockHash;
    std::string parent_bech32_hrp;
    std::string parent_blech32_hrp;
    bool enforce_pak;
    bool multi_data_permitted;
    bool accept_discount_ct;
    bool create_discount_ct;
};

#endif // BITCOIN_KERNEL_CHAINPARAMS_H<|MERGE_RESOLUTION|>--- conflicted
+++ resolved
@@ -122,9 +122,9 @@
     /** Whether it is possible to mine blocks on demand (no retargeting) */
     bool MineBlocksOnDemand() const { return consensus.fPowNoRetargeting; }
     /** Return the chain type string */
-    std::string GetChainTypeString() const { return ChainTypeToString(m_chain_type); }
+    std::string GetChainTypeString() const { return m_chain_type.chain_name; }
     /** Return the chain type */
-    ChainType GetChainType() const { return m_chain_type; }
+    ChainTypeMeta GetChainTypeMeta() const { return m_chain_type; }
     /** Return the list of hostnames to look up for DNS seeds */
     const std::vector<std::string>& DNSSeeds() const { return vSeeds; }
     const std::vector<unsigned char>& Base58Prefix(Base58Type type) const { return base58Prefixes[type]; }
@@ -175,10 +175,10 @@
         bool fastprune{false};
     };
 
-    static std::unique_ptr<const CChainParams> LiquidTestNet(const std::string& chain, const ArgsManager& args, const RegTestOptions& options);
+    static std::unique_ptr<const CChainParams> LiquidTestNet(const ChainTypeMeta chain, const ArgsManager& args, const RegTestOptions& options);
     static std::unique_ptr<const CChainParams> LiquidV1Test(const ArgsManager& args);
     static std::unique_ptr<const CChainParams> LiquidV1(const ArgsManager& args);
-    static std::unique_ptr<const CChainParams> Custom(const std::string& chain, const ArgsManager& args, const RegTestOptions& options);
+    static std::unique_ptr<const CChainParams> Custom(const ChainTypeMeta chain, const ArgsManager& args, const RegTestOptions& options);
     static std::unique_ptr<const CChainParams> RegTest(const RegTestOptions& options);
     static std::unique_ptr<const CChainParams> SigNet(const SigNetOptions& options);
     static std::unique_ptr<const CChainParams> Main();
@@ -196,12 +196,8 @@
     std::vector<std::string> vSeeds;
     std::vector<unsigned char> base58Prefixes[MAX_BASE58_TYPES];
     std::string bech32_hrp;
-<<<<<<< HEAD
     std::string blech32_hrp;
-    std::string strNetworkID;
-=======
-    ChainType m_chain_type;
->>>>>>> fc06881f
+    ChainTypeMeta m_chain_type;
     CBlock genesis;
     CAmount initialFreeCoins;
     CAmount initial_reissuance_tokens;
