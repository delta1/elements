// Copyright (c) 2012-2021 The Bitcoin Core developers
// Distributed under the MIT software license, see the accompanying
// file COPYING or http://www.opensource.org/licenses/mit-license.php.

#include <coins.h>

#include <consensus/consensus.h>
#include <logging.h>
#include <random.h>
#include <util/trace.h>
#include <version.h>

bool CCoinsView::GetCoin(const COutPoint &outpoint, Coin &coin) const { return false; }
uint256 CCoinsView::GetBestBlock() const { return uint256(); }
std::vector<uint256> CCoinsView::GetHeadBlocks() const { return std::vector<uint256>(); }
bool CCoinsView::BatchWrite(CCoinsMap &mapCoins, const uint256 &hashBlock) { return false; }
std::unique_ptr<CCoinsViewCursor> CCoinsView::Cursor() const { return nullptr; }
// ELEMENTS:
bool CCoinsView::IsPeginSpent(const std::pair<uint256, COutPoint> &outpoint) const { return false; }

bool CCoinsView::HaveCoin(const COutPoint &outpoint) const
{
    Coin coin;
    return GetCoin(outpoint, coin);
}

CCoinsViewBacked::CCoinsViewBacked(CCoinsView *viewIn) : base(viewIn) { }
bool CCoinsViewBacked::GetCoin(const COutPoint &outpoint, Coin &coin) const { return base->GetCoin(outpoint, coin); }
bool CCoinsViewBacked::HaveCoin(const COutPoint &outpoint) const { return base->HaveCoin(outpoint); }
uint256 CCoinsViewBacked::GetBestBlock() const { return base->GetBestBlock(); }
std::vector<uint256> CCoinsViewBacked::GetHeadBlocks() const { return base->GetHeadBlocks(); }
void CCoinsViewBacked::SetBackend(CCoinsView &viewIn) { base = &viewIn; }
bool CCoinsViewBacked::BatchWrite(CCoinsMap &mapCoins, const uint256 &hashBlock) { return base->BatchWrite(mapCoins, hashBlock); }
std::unique_ptr<CCoinsViewCursor> CCoinsViewBacked::Cursor() const { return base->Cursor(); }
size_t CCoinsViewBacked::EstimateSize() const { return base->EstimateSize(); }
// ELEMENTS:
bool CCoinsViewBacked::IsPeginSpent(const std::pair<uint256, COutPoint> &outpoint) const { return base->IsPeginSpent(outpoint); }

CCoinsViewCache::CCoinsViewCache(CCoinsView *baseIn) : CCoinsViewBacked(baseIn), cachedCoinsUsage(0) {}

size_t CCoinsViewCache::DynamicMemoryUsage() const {
    return memusage::DynamicUsage(cacheCoins) + cachedCoinsUsage;
}

// ELEMENTS:
// Create a CCoinsMapKey for non-PEGIN utxo.
static inline CCoinsMapKey native_key(const COutPoint& outpoint) {
    return std::make_pair(uint256(), outpoint);
}

CCoinsMap::iterator CCoinsViewCache::FetchCoin(const COutPoint &outpoint) const {
    CCoinsMap::iterator it = cacheCoins.find(native_key(outpoint));
    if (it != cacheCoins.end())
        return it;
    Coin tmp;
    if (!base->GetCoin(outpoint, tmp))
        return cacheCoins.end();
    CCoinsMap::iterator ret = cacheCoins.emplace(std::piecewise_construct,
            std::forward_as_tuple(native_key(outpoint)),
            std::forward_as_tuple(std::move(tmp))).first;
    if (ret->second.coin.IsSpent()) {
        // The parent only has an empty entry for this outpoint; we can consider our
        // version as fresh.
        ret->second.flags = CCoinsCacheEntry::FRESH;
    }
    cachedCoinsUsage += ret->second.coin.DynamicMemoryUsage();
    return ret;
}

bool CCoinsViewCache::GetCoin(const COutPoint &outpoint, Coin &coin) const {
    CCoinsMap::const_iterator it = FetchCoin(outpoint);
    if (it != cacheCoins.end()) {
        coin = it->second.coin;
        return !coin.IsSpent();
    }
    return false;
}

void CCoinsViewCache::AddCoin(const COutPoint &outpoint, Coin&& coin, bool possible_overwrite) {
    assert(!coin.IsSpent());
    if (coin.out.scriptPubKey.IsUnspendable()) return;
    CCoinsMap::iterator it;
    bool inserted;
    std::tie(it, inserted) = cacheCoins.emplace(std::piecewise_construct,
            std::forward_as_tuple(native_key(outpoint)), std::tuple<>());
    bool fresh = false;
    if (!inserted) {
        cachedCoinsUsage -= it->second.coin.DynamicMemoryUsage();
    }
    if (!possible_overwrite) {
        if (!it->second.coin.IsSpent()) {
            throw std::logic_error("Attempted to overwrite an unspent coin (when possible_overwrite is false)");
        }
        // If the coin exists in this cache as a spent coin and is DIRTY, then
        // its spentness hasn't been flushed to the parent cache. We're
        // re-adding the coin to this cache now but we can't mark it as FRESH.
        // If we mark it FRESH and then spend it before the cache is flushed
        // we would remove it from this cache and would never flush spentness
        // to the parent cache.
        //
        // Re-adding a spent coin can happen in the case of a re-org (the coin
        // is 'spent' when the block adding it is disconnected and then
        // re-added when it is also added in a newly connected block).
        //
        // If the coin doesn't exist in the current cache, or is spent but not
        // DIRTY, then it can be marked FRESH.
        fresh = !(it->second.flags & CCoinsCacheEntry::DIRTY);
    }
    it->second.coin = std::move(coin);
    it->second.flags |= CCoinsCacheEntry::DIRTY | (fresh ? CCoinsCacheEntry::FRESH : 0);
    cachedCoinsUsage += it->second.coin.DynamicMemoryUsage();
    TRACE5(utxocache, add,
           outpoint.hash.data(),
           (uint32_t)outpoint.n,
<<<<<<< HEAD
           (uint32_t)coin.nHeight,
           coin.out.nValue.IsExplicit() ? (int64_t)coin.out.nValue.GetAmount() : 0,
           (bool)coin.IsCoinBase());
=======
           (uint32_t)it->second.coin.nHeight,
           (int64_t)it->second.coin.out.nValue,
           (bool)it->second.coin.IsCoinBase());
>>>>>>> f5eadcb1
}

void CCoinsViewCache::EmplaceCoinInternalDANGER(COutPoint&& outpoint, Coin&& coin) {
    cachedCoinsUsage += coin.DynamicMemoryUsage();
    cacheCoins.emplace(
        std::piecewise_construct,
        std::forward_as_tuple(native_key(outpoint)),
        std::forward_as_tuple(std::move(coin), CCoinsCacheEntry::DIRTY));
}

void AddCoins(CCoinsViewCache& cache, const CTransaction &tx, int nHeight, bool check_for_overwrite) {
    bool fCoinbase = tx.IsCoinBase();
    const uint256& txid = tx.GetHash();
    for (size_t i = 0; i < tx.vout.size(); ++i) {
        bool overwrite = check_for_overwrite ? cache.HaveCoin(COutPoint(txid, i)) : fCoinbase;
        // Coinbase transactions can always be overwritten, in order to correctly
        // deal with the pre-BIP30 occurrences of duplicate coinbase transactions.
        cache.AddCoin(COutPoint(txid, i), Coin(tx.vout[i], nHeight, fCoinbase), overwrite);
    }
}

bool CCoinsViewCache::SpendCoin(const COutPoint &outpoint, Coin* moveout) {
    CCoinsMap::iterator it = FetchCoin(outpoint);
    if (it == cacheCoins.end()) return false;
    cachedCoinsUsage -= it->second.coin.DynamicMemoryUsage();
    TRACE5(utxocache, spent,
           outpoint.hash.data(),
           (uint32_t)outpoint.n,
           (uint32_t)it->second.coin.nHeight,
           it->second.coin.out.nValue.IsExplicit() ? (int64_t)it->second.coin.out.nValue.GetAmount() : 0,
           (bool)it->second.coin.IsCoinBase());
    if (moveout) {
        *moveout = std::move(it->second.coin);
    }
    if (it->second.flags & CCoinsCacheEntry::FRESH) {
        cacheCoins.erase(it);
    } else {
        it->second.flags |= CCoinsCacheEntry::DIRTY;
        it->second.coin.Clear();
    }
    return true;
}

// ELEMENTS:
// Because g_con_elementsmode is only set after the moment coinEmpty is initialized,
// we have to force set it to an empty coin without the default asset commitment.
Coin generateEmptyCoin() {
    Coin coin;
    coin.out.nValue.vchCommitment.clear();
    coin.out.nAsset.vchCommitment.clear();
    return coin;
}
static const Coin coinEmpty = generateEmptyCoin();

const Coin& CCoinsViewCache::AccessCoin(const COutPoint &outpoint) const {
    CCoinsMap::const_iterator it = FetchCoin(outpoint);
    if (it == cacheCoins.end()) {
        return coinEmpty;
    } else {
        return it->second.coin;
    }
}

bool CCoinsViewCache::HaveCoin(const COutPoint &outpoint) const {
    CCoinsMap::const_iterator it = FetchCoin(outpoint);
    return (it != cacheCoins.end() && !it->second.coin.IsSpent());
}

bool CCoinsViewCache::HaveCoinInCache(const COutPoint &outpoint) const {
    CCoinsMap::const_iterator it = cacheCoins.find(native_key(outpoint));
    return (it != cacheCoins.end() && !it->second.coin.IsSpent());
}

//
// ELEMENTS:

bool CCoinsViewCache::IsPeginSpent(const std::pair<uint256, COutPoint> &outpoint) const {
    assert(!outpoint.second.hash.IsNull());
    assert(!outpoint.first.IsNull());

    CCoinsMap::iterator it = cacheCoins.find(outpoint);
    if (it == cacheCoins.end()) {
        bool inserted;
        std::tie(it, inserted) = cacheCoins.emplace(std::piecewise_construct,
                std::forward_as_tuple(outpoint), std::tuple<>());
        it->second.peginSpent = base->IsPeginSpent(outpoint);
        it->second.flags |= CCoinsCacheEntry::PEGIN;
        if (!it->second.peginSpent)
            it->second.flags |= CCoinsCacheEntry::FRESH;
    }
    return it->second.peginSpent;
}

void CCoinsViewCache::SetPeginSpent(const std::pair<uint256, COutPoint> &outpoint, bool fSpent) {
    assert(!outpoint.second.hash.IsNull());
    assert(!outpoint.first.IsNull());

    CCoinsMap::iterator it = cacheCoins.find(outpoint);

    bool hadSpent;
    if (it == cacheCoins.end())
        hadSpent = base->IsPeginSpent(outpoint);
    else
        hadSpent = it->second.peginSpent;

    // If we aren't changing spentness, don't do anything at all
    if (hadSpent == fSpent)
        return;

    if (it == cacheCoins.end()) {
        bool inserted;
        std::tie(it, inserted) = cacheCoins.emplace(std::piecewise_construct,
                std::forward_as_tuple(outpoint), std::tuple<>());
        if (!hadSpent)
            it->second.flags = CCoinsCacheEntry::FRESH;
    }
    it->second.peginSpent = fSpent;
    it->second.flags |= CCoinsCacheEntry::PEGIN | CCoinsCacheEntry::DIRTY;
}

// END ELEMENTS
//

uint256 CCoinsViewCache::GetBestBlock() const {
    if (hashBlock.IsNull())
        hashBlock = base->GetBestBlock();
    return hashBlock;
}

void CCoinsViewCache::SetBestBlock(const uint256 &hashBlockIn) {
    hashBlock = hashBlockIn;
}

bool CCoinsViewCache::BatchWrite(CCoinsMap &mapCoins, const uint256 &hashBlockIn) {
    for (CCoinsMap::iterator it = mapCoins.begin(); it != mapCoins.end(); it = mapCoins.erase(it)) {
        // Ignore non-dirty entries (optimization).
        if (!(it->second.flags & CCoinsCacheEntry::DIRTY)) {
            continue;
        }

        // ELEMENTS:
        bool fIsPegin = it->second.flags & CCoinsCacheEntry::PEGIN;

        CCoinsMap::iterator itUs = cacheCoins.find(it->first);
        if (itUs == cacheCoins.end()) {
            // The parent cache does not have an entry, while the child cache does
            // We can ignore it if it's both FRESH and {pruned, spent pegin} in the child
            if (!((it->second.flags & CCoinsCacheEntry::FRESH) &&
                    (( fIsPegin && !it->second.peginSpent) ||
                     (!fIsPegin &&  it->second.coin.IsSpent())))) {
                // Create the coin in the parent cache, move the data up
                // and mark it as dirty.
                CCoinsCacheEntry& entry = cacheCoins[it->first];
                entry.flags = CCoinsCacheEntry::DIRTY;
                if (fIsPegin) {
                    entry.peginSpent = it->second.peginSpent;
                    entry.flags |= CCoinsCacheEntry::PEGIN;
                } else {
                    entry.coin = it->second.coin;
                }
                cachedCoinsUsage += entry.coin.DynamicMemoryUsage();
                // We can mark it FRESH in the parent if it was FRESH in the child
                // Otherwise it might have just been flushed from the parent's cache
                // and already exist in the grandparent
                if (it->second.flags & CCoinsCacheEntry::FRESH) {
                    entry.flags |= CCoinsCacheEntry::FRESH;
                }
            }
        } else {
            // Found the entry in the parent cache
            if ((it->second.flags & CCoinsCacheEntry::FRESH) && !itUs->second.coin.IsSpent()) {
                // The coin was marked FRESH in the child cache, but the coin
                // exists in the parent cache. If this ever happens, it means
                // the FRESH flag was misapplied and there is a logic error in
                // the calling code.
                throw std::logic_error("FRESH flag misapplied to coin that exists in parent cache");
            }

            if ((itUs->second.flags & CCoinsCacheEntry::FRESH) &&
                    ((fIsPegin && !it->second.peginSpent) || (!fIsPegin && it->second.coin.IsSpent()))) {
                // The grandparent cache does not have an entry, and the coin
                // has been spent. We can just delete it from the parent cache.
                cachedCoinsUsage -= itUs->second.coin.DynamicMemoryUsage();
                cacheCoins.erase(itUs);
            } else {
                // A normal modification.
                cachedCoinsUsage -= itUs->second.coin.DynamicMemoryUsage();
                if (fIsPegin) {
                    itUs->second.peginSpent = it->second.peginSpent;
                } else {
                    itUs->second.coin = it->second.coin;
                }
                cachedCoinsUsage += itUs->second.coin.DynamicMemoryUsage();
                itUs->second.flags |= CCoinsCacheEntry::DIRTY;
                // NOTE: It isn't safe to mark the coin as FRESH in the parent
                // cache. If it already existed and was spent in the parent
                // cache then marking it FRESH would prevent that spentness
                // from being flushed to the grandparent.
            }
        }
    }
    hashBlock = hashBlockIn;
    return true;
}

bool CCoinsViewCache::Flush() {
    bool fOk = base->BatchWrite(cacheCoins, hashBlock);
    cacheCoins.clear();
    cachedCoinsUsage = 0;
    return fOk;
}

void CCoinsViewCache::Uncache(const COutPoint& point)
{
    CCoinsMap::iterator it = cacheCoins.find(native_key(point));
    if (it != cacheCoins.end() && it->second.flags == 0) {
        cachedCoinsUsage -= it->second.coin.DynamicMemoryUsage();
        TRACE5(utxocache, uncache,
               it->first.second.hash.data(),
               it->first.second.n,
               (uint32_t)it->second.coin.nHeight,
               it->second.coin.out.nValue.IsExplicit() ? (int64_t)it->second.coin.out.nValue.GetAmount() : 0,
               (bool)it->second.coin.IsCoinBase());
        cacheCoins.erase(it);
    }
}

unsigned int CCoinsViewCache::GetCacheSize() const {
    return cacheCoins.size();
}

bool CCoinsViewCache::HaveInputs(const CTransaction& tx) const
{
    if (!tx.IsCoinBase()) {
        for (unsigned int i = 0; i < tx.vin.size(); i++) {
            if (tx.vin[i].m_is_pegin) {
                continue;
            }
            if (!HaveCoin(tx.vin[i].prevout)) {
                return false;
            }
        }
    }
    return true;
}

void CCoinsViewCache::ReallocateCache()
{
    // Cache should be empty when we're calling this.
    assert(cacheCoins.size() == 0);
    cacheCoins.~CCoinsMap();
    ::new (&cacheCoins) CCoinsMap();
}

static const size_t MIN_TRANSACTION_OUTPUT_WEIGHT = WITNESS_SCALE_FACTOR * ::GetSerializeSize(CTxOut(), PROTOCOL_VERSION);
static const size_t MAX_OUTPUTS_PER_BLOCK = MAX_BLOCK_WEIGHT / MIN_TRANSACTION_OUTPUT_WEIGHT;

const Coin& AccessByTxid(const CCoinsViewCache& view, const uint256& txid)
{
    COutPoint iter(txid, 0);
    while (iter.n < MAX_OUTPUTS_PER_BLOCK) {
        const Coin& alternate = view.AccessCoin(iter);
        if (!alternate.IsSpent()) return alternate;
        ++iter.n;
    }
    return coinEmpty;
}

bool CCoinsViewErrorCatcher::GetCoin(const COutPoint &outpoint, Coin &coin) const {
    try {
        return CCoinsViewBacked::GetCoin(outpoint, coin);
    } catch(const std::runtime_error& e) {
        for (auto f : m_err_callbacks) {
            f();
        }
        LogPrintf("Error reading from database: %s\n", e.what());
        // Starting the shutdown sequence and returning false to the caller would be
        // interpreted as 'entry not found' (as opposed to unable to read data), and
        // could lead to invalid interpretation. Just exit immediately, as we can't
        // continue anyway, and all writes should be atomic.
        std::abort();
    }
}<|MERGE_RESOLUTION|>--- conflicted
+++ resolved
@@ -112,15 +112,9 @@
     TRACE5(utxocache, add,
            outpoint.hash.data(),
            (uint32_t)outpoint.n,
-<<<<<<< HEAD
-           (uint32_t)coin.nHeight,
-           coin.out.nValue.IsExplicit() ? (int64_t)coin.out.nValue.GetAmount() : 0,
-           (bool)coin.IsCoinBase());
-=======
            (uint32_t)it->second.coin.nHeight,
-           (int64_t)it->second.coin.out.nValue,
+           it->second.coin.out.nValue.IsExplicit() ? (int64_t)coin.out.nValue.GetAmount() : 0,
            (bool)it->second.coin.IsCoinBase());
->>>>>>> f5eadcb1
 }
 
 void CCoinsViewCache::EmplaceCoinInternalDANGER(COutPoint&& outpoint, Coin&& coin) {
