// Copyright (c) 2012-2022 The Bitcoin Core developers
// Distributed under the MIT software license, see the accompanying
// file COPYING or http://www.opensource.org/licenses/mit-license.php.

#include <coins.h>

#include <consensus/consensus.h>
#include <logging.h>
#include <random.h>
#include <util/trace.h>
#include <version.h>

bool CCoinsView::GetCoin(const COutPoint &outpoint, Coin &coin) const { return false; }
uint256 CCoinsView::GetBestBlock() const { return uint256(); }
std::vector<uint256> CCoinsView::GetHeadBlocks() const { return std::vector<uint256>(); }
bool CCoinsView::BatchWrite(CCoinsMap &mapCoins, const uint256 &hashBlock, bool erase) { return false; }
std::unique_ptr<CCoinsViewCursor> CCoinsView::Cursor() const { return nullptr; }
// ELEMENTS:
bool CCoinsView::IsPeginSpent(const std::pair<uint256, COutPoint> &outpoint) const { return false; }

bool CCoinsView::HaveCoin(const COutPoint &outpoint) const
{
    Coin coin;
    return GetCoin(outpoint, coin);
}

CCoinsViewBacked::CCoinsViewBacked(CCoinsView *viewIn) : base(viewIn) { }
bool CCoinsViewBacked::GetCoin(const COutPoint &outpoint, Coin &coin) const { return base->GetCoin(outpoint, coin); }
bool CCoinsViewBacked::HaveCoin(const COutPoint &outpoint) const { return base->HaveCoin(outpoint); }
uint256 CCoinsViewBacked::GetBestBlock() const { return base->GetBestBlock(); }
std::vector<uint256> CCoinsViewBacked::GetHeadBlocks() const { return base->GetHeadBlocks(); }
void CCoinsViewBacked::SetBackend(CCoinsView &viewIn) { base = &viewIn; }
bool CCoinsViewBacked::BatchWrite(CCoinsMap &mapCoins, const uint256 &hashBlock, bool erase) { return base->BatchWrite(mapCoins, hashBlock, erase); }
std::unique_ptr<CCoinsViewCursor> CCoinsViewBacked::Cursor() const { return base->Cursor(); }
size_t CCoinsViewBacked::EstimateSize() const { return base->EstimateSize(); }
// ELEMENTS:
bool CCoinsViewBacked::IsPeginSpent(const std::pair<uint256, COutPoint> &outpoint) const { return base->IsPeginSpent(outpoint); }

CCoinsViewCache::CCoinsViewCache(CCoinsView *baseIn) : CCoinsViewBacked(baseIn), cachedCoinsUsage(0) {}

size_t CCoinsViewCache::DynamicMemoryUsage() const {
    return memusage::DynamicUsage(cacheCoins) + cachedCoinsUsage;
}

// ELEMENTS:
// Create a CCoinsMapKey for non-PEGIN utxo.
static inline CCoinsMapKey native_key(const COutPoint& outpoint) {
    return std::make_pair(uint256(), outpoint);
}

CCoinsMap::iterator CCoinsViewCache::FetchCoin(const COutPoint &outpoint) const {
    CCoinsMap::iterator it = cacheCoins.find(native_key(outpoint));
    if (it != cacheCoins.end())
        return it;
    Coin tmp;
    if (!base->GetCoin(outpoint, tmp))
        return cacheCoins.end();
    CCoinsMap::iterator ret = cacheCoins.emplace(std::piecewise_construct,
            std::forward_as_tuple(native_key(outpoint)),
            std::forward_as_tuple(std::move(tmp))).first;
    if (ret->second.coin.IsSpent()) {
        // The parent only has an empty entry for this outpoint; we can consider our
        // version as fresh.
        ret->second.flags = CCoinsCacheEntry::FRESH;
    }
    cachedCoinsUsage += ret->second.coin.DynamicMemoryUsage();
    return ret;
}

bool CCoinsViewCache::GetCoin(const COutPoint &outpoint, Coin &coin) const {
    CCoinsMap::const_iterator it = FetchCoin(outpoint);
    if (it != cacheCoins.end()) {
        coin = it->second.coin;
        return !coin.IsSpent();
    }
    return false;
}

void CCoinsViewCache::AddCoin(const COutPoint &outpoint, Coin&& coin, bool possible_overwrite) {
    assert(!coin.IsSpent());
    if (coin.out.scriptPubKey.IsUnspendable()) return;
    CCoinsMap::iterator it;
    bool inserted;
    std::tie(it, inserted) = cacheCoins.emplace(std::piecewise_construct,
            std::forward_as_tuple(native_key(outpoint)), std::tuple<>());
    bool fresh = false;
    if (!inserted) {
        cachedCoinsUsage -= it->second.coin.DynamicMemoryUsage();
    }
    if (!possible_overwrite) {
        if (!it->second.coin.IsSpent()) {
            throw std::logic_error("Attempted to overwrite an unspent coin (when possible_overwrite is false)");
        }
        // If the coin exists in this cache as a spent coin and is DIRTY, then
        // its spentness hasn't been flushed to the parent cache. We're
        // re-adding the coin to this cache now but we can't mark it as FRESH.
        // If we mark it FRESH and then spend it before the cache is flushed
        // we would remove it from this cache and would never flush spentness
        // to the parent cache.
        //
        // Re-adding a spent coin can happen in the case of a re-org (the coin
        // is 'spent' when the block adding it is disconnected and then
        // re-added when it is also added in a newly connected block).
        //
        // If the coin doesn't exist in the current cache, or is spent but not
        // DIRTY, then it can be marked FRESH.
        fresh = !(it->second.flags & CCoinsCacheEntry::DIRTY);
    }
    it->second.coin = std::move(coin);
    it->second.flags |= CCoinsCacheEntry::DIRTY | (fresh ? CCoinsCacheEntry::FRESH : 0);
    cachedCoinsUsage += it->second.coin.DynamicMemoryUsage();
    TRACE5(utxocache, add,
           outpoint.hash.data(),
           (uint32_t)outpoint.n,
           (uint32_t)it->second.coin.nHeight,
           it->second.coin.out.nValue.IsExplicit() ? (int64_t)it->second.coin.out.nValue.GetAmount() : 0,
           (bool)it->second.coin.IsCoinBase());
}

void CCoinsViewCache::EmplaceCoinInternalDANGER(COutPoint&& outpoint, Coin&& coin) {
    cachedCoinsUsage += coin.DynamicMemoryUsage();
    cacheCoins.emplace(
        std::piecewise_construct,
        std::forward_as_tuple(native_key(outpoint)),
        std::forward_as_tuple(std::move(coin), CCoinsCacheEntry::DIRTY));
}

void AddCoins(CCoinsViewCache& cache, const CTransaction &tx, int nHeight, bool check_for_overwrite) {
    bool fCoinbase = tx.IsCoinBase();
    const uint256& txid = tx.GetHash();
    for (size_t i = 0; i < tx.vout.size(); ++i) {
        bool overwrite = check_for_overwrite ? cache.HaveCoin(COutPoint(txid, i)) : fCoinbase;
        // Coinbase transactions can always be overwritten, in order to correctly
        // deal with the pre-BIP30 occurrences of duplicate coinbase transactions.
        cache.AddCoin(COutPoint(txid, i), Coin(tx.vout[i], nHeight, fCoinbase), overwrite);
    }
}

bool CCoinsViewCache::SpendCoin(const COutPoint &outpoint, Coin* moveout) {
    CCoinsMap::iterator it = FetchCoin(outpoint);
    if (it == cacheCoins.end()) return false;
    cachedCoinsUsage -= it->second.coin.DynamicMemoryUsage();
    TRACE5(utxocache, spent,
           outpoint.hash.data(),
           (uint32_t)outpoint.n,
           (uint32_t)it->second.coin.nHeight,
           it->second.coin.out.nValue.IsExplicit() ? (int64_t)it->second.coin.out.nValue.GetAmount() : 0,
           (bool)it->second.coin.IsCoinBase());
    if (moveout) {
        *moveout = std::move(it->second.coin);
    }
    if (it->second.flags & CCoinsCacheEntry::FRESH) {
        cacheCoins.erase(it);
    } else {
        it->second.flags |= CCoinsCacheEntry::DIRTY;
        it->second.coin.Clear();
    }
    return true;
}

// ELEMENTS:
// Because g_con_elementsmode is only set after the moment coinEmpty is initialized,
// we have to force set it to an empty coin without the default asset commitment.
Coin generateEmptyCoin() {
    Coin coin;
    coin.out.nValue.vchCommitment.clear();
    coin.out.nAsset.vchCommitment.clear();
    return coin;
}
static const Coin coinEmpty = generateEmptyCoin();

const Coin& CCoinsViewCache::AccessCoin(const COutPoint &outpoint) const {
    CCoinsMap::const_iterator it = FetchCoin(outpoint);
    if (it == cacheCoins.end()) {
        return coinEmpty;
    } else {
        return it->second.coin;
    }
}

bool CCoinsViewCache::HaveCoin(const COutPoint &outpoint) const {
    CCoinsMap::const_iterator it = FetchCoin(outpoint);
    return (it != cacheCoins.end() && !it->second.coin.IsSpent());
}

bool CCoinsViewCache::HaveCoinInCache(const COutPoint &outpoint) const {
    CCoinsMap::const_iterator it = cacheCoins.find(native_key(outpoint));
    return (it != cacheCoins.end() && !it->second.coin.IsSpent());
}

//
// ELEMENTS:

bool CCoinsViewCache::IsPeginSpent(const std::pair<uint256, COutPoint> &outpoint) const {
    assert(!outpoint.second.hash.IsNull());
    assert(!outpoint.first.IsNull());

    CCoinsMap::iterator it = cacheCoins.find(outpoint);
    if (it == cacheCoins.end()) {
        bool inserted;
        std::tie(it, inserted) = cacheCoins.emplace(std::piecewise_construct,
                std::forward_as_tuple(outpoint), std::tuple<>());
        it->second.peginSpent = base->IsPeginSpent(outpoint);
        it->second.flags |= CCoinsCacheEntry::PEGIN;
        if (!it->second.peginSpent)
            it->second.flags |= CCoinsCacheEntry::FRESH;
    }
    return it->second.peginSpent;
}

void CCoinsViewCache::SetPeginSpent(const std::pair<uint256, COutPoint> &outpoint, bool fSpent) {
    assert(!outpoint.second.hash.IsNull());
    assert(!outpoint.first.IsNull());

    CCoinsMap::iterator it = cacheCoins.find(outpoint);

    bool hadSpent;
    if (it == cacheCoins.end())
        hadSpent = base->IsPeginSpent(outpoint);
    else
        hadSpent = it->second.peginSpent;

    // If we aren't changing spentness, don't do anything at all
    if (hadSpent == fSpent)
        return;

    if (it == cacheCoins.end()) {
        bool inserted;
        std::tie(it, inserted) = cacheCoins.emplace(std::piecewise_construct,
                std::forward_as_tuple(outpoint), std::tuple<>());
        if (!hadSpent)
            it->second.flags = CCoinsCacheEntry::FRESH;
    }
    it->second.peginSpent = fSpent;
    it->second.flags |= CCoinsCacheEntry::PEGIN | CCoinsCacheEntry::DIRTY;
}

// END ELEMENTS
//

uint256 CCoinsViewCache::GetBestBlock() const {
    if (hashBlock.IsNull())
        hashBlock = base->GetBestBlock();
    return hashBlock;
}

void CCoinsViewCache::SetBestBlock(const uint256 &hashBlockIn) {
    hashBlock = hashBlockIn;
}

bool CCoinsViewCache::BatchWrite(CCoinsMap &mapCoins, const uint256 &hashBlockIn, bool erase) {
    for (CCoinsMap::iterator it = mapCoins.begin();
            it != mapCoins.end();
            it = erase ? mapCoins.erase(it) : std::next(it)) {
        // Ignore non-dirty entries (optimization).
        if (!(it->second.flags & CCoinsCacheEntry::DIRTY)) {
            continue;
        }

        // ELEMENTS:
        bool fIsPegin = it->second.flags & CCoinsCacheEntry::PEGIN;

        CCoinsMap::iterator itUs = cacheCoins.find(it->first);
        if (itUs == cacheCoins.end()) {
            // The parent cache does not have an entry, while the child cache does
            // We can ignore it if it's both FRESH and {pruned, spent pegin} in the child
            if (!((it->second.flags & CCoinsCacheEntry::FRESH) &&
                    (( fIsPegin && !it->second.peginSpent) ||
                     (!fIsPegin &&  it->second.coin.IsSpent())))) {
                // Create the coin in the parent cache, move the data up
                // and mark it as dirty.
                CCoinsCacheEntry& entry = cacheCoins[it->first];
<<<<<<< HEAD
=======
                if (erase) {
                    // The `move` call here is purely an optimization; we rely on the
                    // `mapCoins.erase` call in the `for` expression to actually remove
                    // the entry from the child map.
                    entry.coin = std::move(it->second.coin);
                } else {
                    entry.coin = it->second.coin;
                }
                cachedCoinsUsage += entry.coin.DynamicMemoryUsage();
>>>>>>> 82903a7a
                entry.flags = CCoinsCacheEntry::DIRTY;
                if (fIsPegin) {
                    entry.peginSpent = it->second.peginSpent;
                    entry.flags |= CCoinsCacheEntry::PEGIN;
                } else {
                    entry.coin = it->second.coin;
                }
                cachedCoinsUsage += entry.coin.DynamicMemoryUsage();
                // We can mark it FRESH in the parent if it was FRESH in the child
                // Otherwise it might have just been flushed from the parent's cache
                // and already exist in the grandparent
                if (it->second.flags & CCoinsCacheEntry::FRESH) {
                    entry.flags |= CCoinsCacheEntry::FRESH;
                }
            }
        } else {
            // Found the entry in the parent cache
            if ((it->second.flags & CCoinsCacheEntry::FRESH) && !itUs->second.coin.IsSpent()) {
                // The coin was marked FRESH in the child cache, but the coin
                // exists in the parent cache. If this ever happens, it means
                // the FRESH flag was misapplied and there is a logic error in
                // the calling code.
                throw std::logic_error("FRESH flag misapplied to coin that exists in parent cache");
            }

            if ((itUs->second.flags & CCoinsCacheEntry::FRESH) &&
                    ((fIsPegin && !it->second.peginSpent) || (!fIsPegin && it->second.coin.IsSpent()))) {
                // The grandparent cache does not have an entry, and the coin
                // has been spent. We can just delete it from the parent cache.
                cachedCoinsUsage -= itUs->second.coin.DynamicMemoryUsage();
                cacheCoins.erase(itUs);
            } else {
                // A normal modification.
                cachedCoinsUsage -= itUs->second.coin.DynamicMemoryUsage();
<<<<<<< HEAD
                if (fIsPegin) {
                    itUs->second.peginSpent = it->second.peginSpent;
=======
                if (erase) {
                    // The `move` call here is purely an optimization; we rely on the
                    // `mapCoins.erase` call in the `for` expression to actually remove
                    // the entry from the child map.
                    itUs->second.coin = std::move(it->second.coin);
>>>>>>> 82903a7a
                } else {
                    itUs->second.coin = it->second.coin;
                }
                cachedCoinsUsage += itUs->second.coin.DynamicMemoryUsage();
                itUs->second.flags |= CCoinsCacheEntry::DIRTY;
                // NOTE: It isn't safe to mark the coin as FRESH in the parent
                // cache. If it already existed and was spent in the parent
                // cache then marking it FRESH would prevent that spentness
                // from being flushed to the grandparent.
            }
        }
    }
    hashBlock = hashBlockIn;
    return true;
}

bool CCoinsViewCache::Flush() {
    bool fOk = base->BatchWrite(cacheCoins, hashBlock, /*erase=*/ true);
    cacheCoins.clear();
    cachedCoinsUsage = 0;
    return fOk;
}

<<<<<<< HEAD
void CCoinsViewCache::Uncache(const COutPoint& point)
=======
bool CCoinsViewCache::Sync()
{
    bool fOk = base->BatchWrite(cacheCoins, hashBlock, /*erase=*/ false);
    // Instead of clearing `cacheCoins` as we would in Flush(), just clear the
    // FRESH/DIRTY flags of any coin that isn't spent.
    for (auto it = cacheCoins.begin(); it != cacheCoins.end(); ) {
        if (it->second.coin.IsSpent()) {
            cachedCoinsUsage -= it->second.coin.DynamicMemoryUsage();
            it = cacheCoins.erase(it);
        } else {
            it->second.flags = 0;
            ++it;
        }
    }
    return fOk;
}

void CCoinsViewCache::Uncache(const COutPoint& hash)
>>>>>>> 82903a7a
{
    CCoinsMap::iterator it = cacheCoins.find(native_key(point));
    if (it != cacheCoins.end() && it->second.flags == 0) {
        cachedCoinsUsage -= it->second.coin.DynamicMemoryUsage();
        TRACE5(utxocache, uncache,
               it->first.second.hash.data(),
               it->first.second.n,
               (uint32_t)it->second.coin.nHeight,
               it->second.coin.out.nValue.IsExplicit() ? (int64_t)it->second.coin.out.nValue.GetAmount() : 0,
               (bool)it->second.coin.IsCoinBase());
        cacheCoins.erase(it);
    }
}

unsigned int CCoinsViewCache::GetCacheSize() const {
    return cacheCoins.size();
}

bool CCoinsViewCache::HaveInputs(const CTransaction& tx) const
{
    if (!tx.IsCoinBase()) {
        for (unsigned int i = 0; i < tx.vin.size(); i++) {
            if (tx.vin[i].m_is_pegin) {
                continue;
            }
            if (!HaveCoin(tx.vin[i].prevout)) {
                return false;
            }
        }
    }
    return true;
}

void CCoinsViewCache::ReallocateCache()
{
    // Cache should be empty when we're calling this.
    assert(cacheCoins.size() == 0);
    cacheCoins.~CCoinsMap();
    ::new (&cacheCoins) CCoinsMap();
}

static const size_t MIN_TRANSACTION_OUTPUT_WEIGHT = WITNESS_SCALE_FACTOR * ::GetSerializeSize(CTxOut(), PROTOCOL_VERSION);
static const size_t MAX_OUTPUTS_PER_BLOCK = MAX_BLOCK_WEIGHT / MIN_TRANSACTION_OUTPUT_WEIGHT;

const Coin& AccessByTxid(const CCoinsViewCache& view, const uint256& txid)
{
    COutPoint iter(txid, 0);
    while (iter.n < MAX_OUTPUTS_PER_BLOCK) {
        const Coin& alternate = view.AccessCoin(iter);
        if (!alternate.IsSpent()) return alternate;
        ++iter.n;
    }
    return coinEmpty;
}

bool CCoinsViewErrorCatcher::GetCoin(const COutPoint &outpoint, Coin &coin) const {
    try {
        return CCoinsViewBacked::GetCoin(outpoint, coin);
    } catch(const std::runtime_error& e) {
        for (const auto& f : m_err_callbacks) {
            f();
        }
        LogPrintf("Error reading from database: %s\n", e.what());
        // Starting the shutdown sequence and returning false to the caller would be
        // interpreted as 'entry not found' (as opposed to unable to read data), and
        // could lead to invalid interpretation. Just exit immediately, as we can't
        // continue anyway, and all writes should be atomic.
        std::abort();
    }
}<|MERGE_RESOLUTION|>--- conflicted
+++ resolved
@@ -270,22 +270,16 @@
                 // Create the coin in the parent cache, move the data up
                 // and mark it as dirty.
                 CCoinsCacheEntry& entry = cacheCoins[it->first];
-<<<<<<< HEAD
-=======
+                entry.flags = CCoinsCacheEntry::DIRTY;
+                if (fIsPegin) {
+                    entry.peginSpent = it->second.peginSpent;
+                    entry.flags |= CCoinsCacheEntry::PEGIN;
+                }
                 if (erase) {
                     // The `move` call here is purely an optimization; we rely on the
                     // `mapCoins.erase` call in the `for` expression to actually remove
                     // the entry from the child map.
                     entry.coin = std::move(it->second.coin);
-                } else {
-                    entry.coin = it->second.coin;
-                }
-                cachedCoinsUsage += entry.coin.DynamicMemoryUsage();
->>>>>>> 82903a7a
-                entry.flags = CCoinsCacheEntry::DIRTY;
-                if (fIsPegin) {
-                    entry.peginSpent = it->second.peginSpent;
-                    entry.flags |= CCoinsCacheEntry::PEGIN;
                 } else {
                     entry.coin = it->second.coin;
                 }
@@ -316,18 +310,17 @@
             } else {
                 // A normal modification.
                 cachedCoinsUsage -= itUs->second.coin.DynamicMemoryUsage();
-<<<<<<< HEAD
-                if (fIsPegin) {
-                    itUs->second.peginSpent = it->second.peginSpent;
-=======
                 if (erase) {
                     // The `move` call here is purely an optimization; we rely on the
                     // `mapCoins.erase` call in the `for` expression to actually remove
                     // the entry from the child map.
                     itUs->second.coin = std::move(it->second.coin);
->>>>>>> 82903a7a
                 } else {
                     itUs->second.coin = it->second.coin;
+                }
+                // ELEMENTS
+                if (fIsPegin) {
+                    itUs->second.peginSpent = it->second.peginSpent;
                 }
                 cachedCoinsUsage += itUs->second.coin.DynamicMemoryUsage();
                 itUs->second.flags |= CCoinsCacheEntry::DIRTY;
@@ -349,9 +342,6 @@
     return fOk;
 }
 
-<<<<<<< HEAD
-void CCoinsViewCache::Uncache(const COutPoint& point)
-=======
 bool CCoinsViewCache::Sync()
 {
     bool fOk = base->BatchWrite(cacheCoins, hashBlock, /*erase=*/ false);
@@ -370,9 +360,8 @@
 }
 
 void CCoinsViewCache::Uncache(const COutPoint& hash)
->>>>>>> 82903a7a
-{
-    CCoinsMap::iterator it = cacheCoins.find(native_key(point));
+{
+    CCoinsMap::iterator it = cacheCoins.find(native_key(hash));
     if (it != cacheCoins.end() && it->second.flags == 0) {
         cachedCoinsUsage -= it->second.coin.DynamicMemoryUsage();
         TRACE5(utxocache, uncache,
