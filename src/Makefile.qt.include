# Copyright (c) 2013-2016 The Bitcoin Core developers
# Distributed under the MIT software license, see the accompanying
# file COPYING or http://www.opensource.org/licenses/mit-license.php.

bin_PROGRAMS += qt/elements-qt

if BUILD_BITCOIN_GUI
  bin_PROGRAMS += elements-gui
endif

EXTRA_LIBRARIES += qt/libbitcoinqt.a

# bitcoin qt core #
include Makefile.qt_locale.include

QT_FORMS_UI = \
  qt/forms/addressbookpage.ui \
  qt/forms/askpassphrasedialog.ui \
  qt/forms/coincontroldialog.ui \
  qt/forms/createwalletdialog.ui \
  qt/forms/editaddressdialog.ui \
  qt/forms/helpmessagedialog.ui \
  qt/forms/intro.ui \
  qt/forms/modaloverlay.ui \
  qt/forms/openuridialog.ui \
  qt/forms/optionsdialog.ui \
  qt/forms/overviewpage.ui \
  qt/forms/psbtoperationsdialog.ui \
  qt/forms/receivecoinsdialog.ui \
  qt/forms/receiverequestdialog.ui \
  qt/forms/debugwindow.ui \
  qt/forms/sendcoinsdialog.ui \
  qt/forms/sendcoinsentry.ui \
  qt/forms/signverifymessagedialog.ui \
  qt/forms/transactiondescdialog.ui

QT_MOC_CPP = \
  qt/moc_addressbookpage.cpp \
  qt/moc_addresstablemodel.cpp \
  qt/moc_askpassphrasedialog.cpp \
  qt/moc_createwalletdialog.cpp \
  qt/moc_bantablemodel.cpp \
  qt/moc_bitcoinaddressvalidator.cpp \
  qt/moc_bitcoinamountfield.cpp \
  qt/moc_bitcoin.cpp \
  qt/moc_bitcoingui.cpp \
  qt/moc_bitcoinunits.cpp \
  qt/moc_clientmodel.cpp \
  qt/moc_coincontroldialog.cpp \
  qt/moc_coincontroltreewidget.cpp \
  qt/moc_csvmodelwriter.cpp \
  qt/moc_editaddressdialog.cpp \
  qt/moc_guiutil.cpp \
  qt/moc_intro.cpp \
  qt/moc_macdockiconhandler.cpp \
  qt/moc_macnotificationhandler.cpp \
  qt/moc_modaloverlay.cpp \
  qt/moc_notificator.cpp \
  qt/moc_openuridialog.cpp \
  qt/moc_optionsdialog.cpp \
  qt/moc_optionsmodel.cpp \
  qt/moc_overviewpage.cpp \
  qt/moc_peertablemodel.cpp \
  qt/moc_psbtoperationsdialog.cpp \
  qt/moc_qrimagewidget.cpp \
  qt/moc_qvalidatedlineedit.cpp \
  qt/moc_qvaluecombobox.cpp \
  qt/moc_receivecoinsdialog.cpp \
  qt/moc_receiverequestdialog.cpp \
  qt/moc_recentrequeststablemodel.cpp \
  qt/moc_rpcconsole.cpp \
  qt/moc_sendcoinsdialog.cpp \
  qt/moc_sendcoinsentry.cpp \
  qt/moc_signverifymessagedialog.cpp \
  qt/moc_splashscreen.cpp \
  qt/moc_trafficgraphwidget.cpp \
  qt/moc_transactiondesc.cpp \
  qt/moc_transactiondescdialog.cpp \
  qt/moc_transactionfilterproxy.cpp \
  qt/moc_transactionoverviewwidget.cpp \
  qt/moc_transactiontablemodel.cpp \
  qt/moc_transactionview.cpp \
  qt/moc_utilitydialog.cpp \
  qt/moc_walletcontroller.cpp \
  qt/moc_walletframe.cpp \
  qt/moc_walletmodel.cpp \
  qt/moc_walletview.cpp

BITCOIN_MM = \
  qt/macdockiconhandler.mm \
  qt/macnotificationhandler.mm \
  qt/macos_appnap.mm

QT_MOC = \
  qt/bitcoinamountfield.moc \
  qt/intro.moc \
  qt/overviewpage.moc \
  qt/rpcconsole.moc

QT_QRC_CPP = qt/qrc_bitcoin.cpp
QT_QRC = qt/bitcoin.qrc
QT_QRC_BUILD = qt/qrc_bitcoin_build.qrc
QT_QRC_LOCALE_CPP = qt/qrc_bitcoin_locale.cpp
QT_QRC_LOCALE = qt/bitcoin_locale.qrc

BITCOIN_QT_H = \
  qt/addressbookpage.h \
  qt/addresstablemodel.h \
  qt/askpassphrasedialog.h \
  qt/bantablemodel.h \
  qt/bitcoinaddressvalidator.h \
  qt/bitcoinamountfield.h \
  qt/bitcoin.h \
  qt/bitcoingui.h \
  qt/bitcoinunits.h \
  qt/clientmodel.h \
  qt/coincontroldialog.h \
  qt/coincontroltreewidget.h \
  qt/createwalletdialog.h \
  qt/csvmodelwriter.h \
  qt/editaddressdialog.h \
  qt/guiconstants.h \
  qt/guiutil.h \
  qt/intro.h \
  qt/macdockiconhandler.h \
  qt/macnotificationhandler.h \
  qt/macos_appnap.h \
  qt/modaloverlay.h \
  qt/networkstyle.h \
  qt/notificator.h \
  qt/openuridialog.h \
  qt/optionsdialog.h \
  qt/optionsmodel.h \
  qt/overviewpage.h \
  qt/peertablemodel.h \
  qt/platformstyle.h \
  qt/psbtoperationsdialog.h \
  qt/qrimagewidget.h \
  qt/qvalidatedlineedit.h \
  qt/qvaluecombobox.h \
  qt/receivecoinsdialog.h \
  qt/receiverequestdialog.h \
  qt/recentrequeststablemodel.h \
  qt/rpcconsole.h \
  qt/sendcoinsdialog.h \
  qt/sendcoinsentry.h \
  qt/sendcoinsrecipient.h \
  qt/signverifymessagedialog.h \
  qt/splashscreen.h \
  qt/trafficgraphwidget.h \
  qt/transactiondesc.h \
  qt/transactiondescdialog.h \
  qt/transactionfilterproxy.h \
  qt/transactionoverviewwidget.h \
  qt/transactionrecord.h \
  qt/transactiontablemodel.h \
  qt/transactionview.h \
  qt/utilitydialog.h \
  qt/walletcontroller.h \
  qt/walletframe.h \
  qt/walletmodel.h \
  qt/walletmodeltransaction.h \
  qt/walletview.h \
  qt/winshutdownmonitor.h

RES_FONTS = \
  qt/res/fonts/RobotoMono-Bold.ttf

RES_ICONS = \
  qt/res/icons/add.png \
  qt/res/icons/address-book.png \
  qt/res/icons/bitcoin.ico \
  qt/res/icons/bitcoin_testnet.ico \
  qt/res/icons/bitcoin.png \
  qt/res/icons/chevron.png \
  qt/res/icons/clock1.png \
  qt/res/icons/clock2.png \
  qt/res/icons/clock3.png \
  qt/res/icons/clock4.png \
  qt/res/icons/clock5.png \
  qt/res/icons/connect0.png \
  qt/res/icons/connect1.png \
  qt/res/icons/connect2.png \
  qt/res/icons/connect3.png \
  qt/res/icons/connect4.png \
  qt/res/icons/edit.png \
  qt/res/icons/editcopy.png \
  qt/res/icons/editpaste.png \
  qt/res/icons/export.png \
  qt/res/icons/eye.png \
  qt/res/icons/eye_minus.png \
  qt/res/icons/eye_plus.png \
  qt/res/icons/fontbigger.png \
  qt/res/icons/fontsmaller.png \
  qt/res/icons/hd_disabled.png \
  qt/res/icons/hd_enabled.png \
  qt/res/icons/history.png \
  qt/res/icons/lock_closed.png \
  qt/res/icons/lock_open.png \
  qt/res/icons/network_disabled.png \
  qt/res/icons/overview.png \
  qt/res/icons/proxy.png \
  qt/res/icons/receive.png \
  qt/res/icons/remove.png \
  qt/res/icons/send.png \
  qt/res/icons/synced.png \
  qt/res/icons/transaction0.png \
  qt/res/icons/transaction2.png \
  qt/res/icons/transaction_abandoned.png \
  qt/res/icons/transaction_conflicted.png \
  qt/res/icons/tx_inout.png \
  qt/res/icons/tx_input.png \
  qt/res/icons/tx_output.png \
  qt/res/icons/tx_mined.png \
  qt/res/icons/warning.png

BITCOIN_QT_BASE_CPP = \
  qt/bantablemodel.cpp \
  qt/bitcoin.cpp \
  qt/bitcoinaddressvalidator.cpp \
  qt/bitcoinamountfield.cpp \
  qt/bitcoingui.cpp \
  qt/bitcoinunits.cpp \
  qt/clientmodel.cpp \
  qt/csvmodelwriter.cpp \
  qt/guiutil.cpp \
  qt/intro.cpp \
  qt/modaloverlay.cpp \
  qt/networkstyle.cpp \
  qt/notificator.cpp \
  qt/optionsdialog.cpp \
  qt/optionsmodel.cpp \
  qt/peertablemodel.cpp \
  qt/platformstyle.cpp \
  qt/qvalidatedlineedit.cpp \
  qt/qvaluecombobox.cpp \
  qt/rpcconsole.cpp \
  qt/splashscreen.cpp \
  qt/trafficgraphwidget.cpp \
  qt/utilitydialog.cpp

BITCOIN_QT_WINDOWS_CPP = qt/winshutdownmonitor.cpp

BITCOIN_QT_WALLET_CPP = \
  qt/addressbookpage.cpp \
  qt/addresstablemodel.cpp \
  qt/askpassphrasedialog.cpp \
  qt/coincontroldialog.cpp \
  qt/coincontroltreewidget.cpp \
  qt/createwalletdialog.cpp \
  qt/editaddressdialog.cpp \
  qt/openuridialog.cpp \
  qt/overviewpage.cpp \
  qt/psbtoperationsdialog.cpp \
  qt/qrimagewidget.cpp \
  qt/receivecoinsdialog.cpp \
  qt/receiverequestdialog.cpp \
  qt/recentrequeststablemodel.cpp \
  qt/sendcoinsdialog.cpp \
  qt/sendcoinsentry.cpp \
  qt/signverifymessagedialog.cpp \
  qt/transactiondesc.cpp \
  qt/transactiondescdialog.cpp \
  qt/transactionfilterproxy.cpp \
  qt/transactionrecord.cpp \
  qt/transactiontablemodel.cpp \
  qt/transactionview.cpp \
  qt/walletcontroller.cpp \
  qt/walletframe.cpp \
  qt/walletmodel.cpp \
  qt/walletmodeltransaction.cpp \
  qt/walletview.cpp

BITCOIN_QT_CPP = $(BITCOIN_QT_BASE_CPP)
if TARGET_WINDOWS
BITCOIN_QT_CPP += $(BITCOIN_QT_WINDOWS_CPP)
endif
if ENABLE_WALLET
BITCOIN_QT_CPP += $(BITCOIN_QT_WALLET_CPP)
endif # ENABLE_WALLET

RES_ANIMATION = $(wildcard $(srcdir)/qt/res/animation/spinner-*.png)

BITCOIN_RC = qt/res/bitcoin-qt-res.rc

BITCOIN_QT_INCLUDES = -DQT_NO_KEYWORDS

qt_libbitcoinqt_a_CPPFLAGS = $(AM_CPPFLAGS) $(BITCOIN_INCLUDES) $(BITCOIN_QT_INCLUDES) \
  $(QT_INCLUDES) $(QT_DBUS_INCLUDES) $(QR_CFLAGS)
qt_libbitcoinqt_a_CXXFLAGS = $(AM_CXXFLAGS) $(QT_PIE_FLAGS)
qt_libbitcoinqt_a_OBJCXXFLAGS = $(AM_OBJCXXFLAGS) $(QT_PIE_FLAGS)

qt_libbitcoinqt_a_SOURCES = $(BITCOIN_QT_CPP) $(BITCOIN_QT_H) $(QT_FORMS_UI) \
  $(QT_QRC) $(QT_QRC_LOCALE) $(QT_TS) $(RES_FONTS) $(RES_ICONS) $(RES_ANIMATION)
if TARGET_DARWIN
  qt_libbitcoinqt_a_SOURCES += $(BITCOIN_MM)
endif

nodist_qt_libbitcoinqt_a_SOURCES = $(QT_MOC_CPP) $(QT_MOC) $(QT_QRC_CPP) $(QT_QRC_LOCALE_CPP)

# forms/foo.h -> forms/ui_foo.h
QT_FORMS_H=$(join $(dir $(QT_FORMS_UI)),$(addprefix ui_, $(notdir $(QT_FORMS_UI:.ui=.h))))

# Most files will depend on the forms and moc files as includes. Generate them
# before anything else.
$(QT_MOC): $(QT_FORMS_H)
$(qt_libbitcoinqt_a_OBJECTS) $(qt_elements_qt_OBJECTS) $(elements_gui_OBJECTS) : | $(QT_MOC)

# bitcoin-qt and bitcoin-gui binaries #
elements_qt_cppflags = $(AM_CPPFLAGS) $(BITCOIN_INCLUDES) $(BITCOIN_QT_INCLUDES) \
  $(QT_INCLUDES) $(QR_CFLAGS)
elements_qt_cxxflags = $(AM_CXXFLAGS) $(QT_PIE_FLAGS)

elements_qt_sources = qt/main.cpp
if TARGET_WINDOWS
  elements_qt_sources += $(BITCOIN_RC)
endif
elements_qt_ldadd = qt/libbitcoinqt.a $(LIBBITCOIN_SERVER)
if ENABLE_WALLET
elements_qt_ldadd += $(LIBBITCOIN_UTIL) $(LIBBITCOIN_WALLET)
endif
if ENABLE_ZMQ
elements_qt_ldadd += $(LIBBITCOIN_ZMQ) $(ZMQ_LIBS)
endif
elements_qt_ldadd += $(LIBBITCOIN_CLI) $(LIBBITCOIN_COMMON) $(LIBBITCOIN_UTIL) $(LIBBITCOIN_CONSENSUS) $(LIBBITCOIN_CRYPTO) $(LIBUNIVALUE) $(LIBLEVELDB) $(LIBLEVELDB_SSE42) $(LIBMEMENV) \
  $(BOOST_LIBS) $(QT_LIBS) $(QT_DBUS_LIBS) $(QR_LIBS) $(BDB_LIBS) $(MINIUPNPC_LIBS) $(NATPMP_LIBS) $(LIBSECP256K1) \
  $(EVENT_PTHREADS_LIBS) $(EVENT_LIBS) $(SQLITE_LIBS)
elements_qt_ldflags = $(RELDFLAGS) $(AM_LDFLAGS) $(QT_LDFLAGS) $(LIBTOOL_APP_LDFLAGS) $(PTHREAD_FLAGS)
elements_qt_libtoolflags = $(AM_LIBTOOLFLAGS) --tag CXX

qt_elements_qt_CPPFLAGS = $(elements_qt_cppflags)
qt_elements_qt_CXXFLAGS = $(elements_qt_cxxflags)
qt_elements_qt_SOURCES = $(elements_qt_sources)
qt_elements_qt_LDADD = $(elements_qt_ldadd)
qt_elements_qt_LDFLAGS = $(elements_qt_ldflags)
qt_elements_qt_LIBTOOLFLAGS = $(elements_qt_libtoolflags)

elements_gui_CPPFLAGS = $(elements_qt_cppflags)
elements_gui_CXXFLAGS = $(elements_qt_cxxflags)
elements_gui_SOURCES = $(elements_qt_sources)
elements_gui_LDADD = $(elements_qt_ldadd)
elements_gui_LDFLAGS = $(elements_qt_ldflags)
elements_gui_LIBTOOLFLAGS = $(elements_qt_libtoolflags)

#locale/foo.ts -> locale/foo.qm
QT_QM=$(QT_TS:.ts=.qm)

SECONDARY: $(QT_QM)

$(srcdir)/qt/bitcoinstrings.cpp: FORCE
	@test -n $(XGETTEXT) || echo "xgettext is required for updating translations"
	$(AM_V_GEN) cd $(srcdir); XGETTEXT=$(XGETTEXT) COPYRIGHT_HOLDERS="$(COPYRIGHT_HOLDERS)" $(PYTHON) ../share/qt/extract_strings_qt.py $(libbitcoin_server_a_SOURCES) $(libbitcoin_wallet_a_SOURCES) $(libbitcoin_common_a_SOURCES) $(libbitcoin_zmq_a_SOURCES) $(libbitcoin_consensus_a_SOURCES) $(libbitcoin_util_a_SOURCES)

translate: $(srcdir)/qt/bitcoinstrings.cpp $(QT_FORMS_UI) $(QT_FORMS_UI) $(BITCOIN_QT_BASE_CPP) qt/bitcoin.cpp $(BITCOIN_QT_WINDOWS_CPP) $(BITCOIN_QT_WALLET_CPP) $(BITCOIN_QT_H) $(BITCOIN_MM)
	@test -n $(LUPDATE) || echo "lupdate is required for updating translations"
	$(AM_V_GEN) QT_SELECT=$(QT_SELECT) $(LUPDATE) $^ -locations relative -no-obsolete -ts $(srcdir)/qt/locale/bitcoin_en.ts

$(QT_QRC_LOCALE_CPP): $(QT_QRC_LOCALE) $(QT_QM)
	@test -f $(RCC)
	@cp -f $< $(@D)/temp_$(<F)
	$(AM_V_GEN) QT_SELECT=$(QT_SELECT) $(RCC) -name bitcoin_locale $(@D)/temp_$(<F) | \
	  $(SED) -e '/^\*\*.*Created:/d' -e '/^\*\*.*by:/d' > $@
	@rm $(@D)/temp_$(<F)

<<<<<<< HEAD
$(QT_QRC_BUILD): $(QT_QRC)
	$(SED) -e 's:\(res\/\(icons\|movies\)/\):$(abs_srcdir)/qt/\1:' <"$<" >"$@"

$(QT_QRC_CPP): $(QT_QRC) $(QT_FORMS_H) $(RES_ICONS) $(RES_ANIMATION)
=======
$(QT_QRC_CPP): $(QT_QRC) $(QT_FORMS_H) $(RES_FONTS) $(RES_ICONS) $(RES_ANIMATION)
>>>>>>> 7fca189a
	@test -f $(RCC)
	$(AM_V_GEN) QT_SELECT=$(QT_SELECT) $(RCC) -name bitcoin $< | \
	  $(SED) -e '/^\*\*.*Created:/d' -e '/^\*\*.*by:/d' > $@

CLEAN_QT = $(nodist_qt_libbitcoinqt_a_SOURCES) $(QT_QM) $(QT_FORMS_H) qt/*.gcda qt/*.gcno qt/temp_bitcoin_locale.qrc $(QT_QRC_BUILD)

CLEANFILES += $(CLEAN_QT)

elements_qt_clean: FORCE
	rm -f $(CLEAN_QT) $(qt_libbitcoinqt_a_OBJECTS) $(qt_elements_qt_OBJECTS) qt/elements-qt$(EXEEXT) $(LIBBITCOINQT)

elements_qt : qt/elements-qt$(EXEEXT)

ui_%.h: %.ui
	@test -f $(UIC)
	@$(MKDIR_P) $(@D)
	$(AM_V_GEN) QT_SELECT=$(QT_SELECT) $(UIC) -o $@ $< || (echo "Error creating $@"; false)

%.moc: %.cpp
	$(AM_V_GEN) QT_SELECT=$(QT_SELECT) $(MOC) $(DEFAULT_INCLUDES) $(QT_INCLUDES_UNSUPPRESSED) $(MOC_DEFS) $< | \
	  $(SED) -e '/^\*\*.*Created:/d' -e '/^\*\*.*by:/d' > $@

moc_%.cpp: %.h
	$(AM_V_GEN) QT_SELECT=$(QT_SELECT) $(MOC) $(DEFAULT_INCLUDES) $(QT_INCLUDES_UNSUPPRESSED) $(MOC_DEFS) $< | \
	  $(SED) -e '/^\*\*.*Created:/d' -e '/^\*\*.*by:/d' > $@

%.qm: %.ts
	@test -f $(LRELEASE)
	@$(MKDIR_P) $(@D)
	$(AM_V_GEN) QT_SELECT=$(QT_SELECT) $(LRELEASE) -silent $< -qm $@<|MERGE_RESOLUTION|>--- conflicted
+++ resolved
@@ -362,14 +362,10 @@
 	  $(SED) -e '/^\*\*.*Created:/d' -e '/^\*\*.*by:/d' > $@
 	@rm $(@D)/temp_$(<F)
 
-<<<<<<< HEAD
 $(QT_QRC_BUILD): $(QT_QRC)
 	$(SED) -e 's:\(res\/\(icons\|movies\)/\):$(abs_srcdir)/qt/\1:' <"$<" >"$@"
 
-$(QT_QRC_CPP): $(QT_QRC) $(QT_FORMS_H) $(RES_ICONS) $(RES_ANIMATION)
-=======
 $(QT_QRC_CPP): $(QT_QRC) $(QT_FORMS_H) $(RES_FONTS) $(RES_ICONS) $(RES_ANIMATION)
->>>>>>> 7fca189a
 	@test -f $(RCC)
 	$(AM_V_GEN) QT_SELECT=$(QT_SELECT) $(RCC) -name bitcoin $< | \
 	  $(SED) -e '/^\*\*.*Created:/d' -e '/^\*\*.*by:/d' > $@
