// Copyright (c) 2009-2010 Satoshi Nakamoto
// Copyright (c) 2009-2018 The Bitcoin Core developers
// Distributed under the MIT software license, see the accompanying
// file COPYING or http://www.opensource.org/licenses/mit-license.php.

#ifndef BITCOIN_PRIMITIVES_TRANSACTION_H
#define BITCOIN_PRIMITIVES_TRANSACTION_H

#include <stdint.h>
#include <amount.h>
#include <script/script.h>
#include <serialize.h>
#include <uint256.h>
#include <primitives/confidential.h>
#include <primitives/txwitness.h>

static const int SERIALIZE_TRANSACTION_NO_WITNESS = 0x40000000;

// ELEMENTS:
// Globals to avoid circular dependencies.
extern bool g_con_elementsmode;

/** An outpoint - a combination of a transaction hash and an index n into its vout */
class COutPoint
{
public:
    uint256 hash;
    uint32_t n;

<<<<<<< HEAD
    //
    // ELEMENTS flags:

    /* If this flag is set, the CTxIn including this COutPoint has a
     * CAssetIssuance object. */
    static const uint32_t OUTPOINT_ISSUANCE_FLAG = (1 << 31);

    /* If this flag is set, the CTxIn including this COutPoint
     * is a peg-in input. */
    static const uint32_t OUTPOINT_PEGIN_FLAG = (1 << 30);

    /* The inverse of the combination of the preceding flags. Used to
     * extract the original meaning of `n` as the index into the
     * transaction's output array. */
    static const uint32_t OUTPOINT_INDEX_MASK = 0x3fffffff;

    // END ELEMENTS
    //

    COutPoint(): n((uint32_t) -1) { }
=======
    static constexpr uint32_t NULL_INDEX = std::numeric_limits<uint32_t>::max();

    COutPoint(): n(NULL_INDEX) { }
>>>>>>> 519b0bc5
    COutPoint(const uint256& hashIn, uint32_t nIn): hash(hashIn), n(nIn) { }

    ADD_SERIALIZE_METHODS;

    template <typename Stream, typename Operation>
    inline void SerializationOp(Stream& s, Operation ser_action) {
        READWRITE(hash);
        READWRITE(n);
    }

    void SetNull() { hash.SetNull(); n = NULL_INDEX; }
    bool IsNull() const { return (hash.IsNull() && n == NULL_INDEX); }

    friend bool operator<(const COutPoint& a, const COutPoint& b)
    {
        int cmp = a.hash.Compare(b.hash);
        return cmp < 0 || (cmp == 0 && a.n < b.n);
    }

    friend bool operator==(const COutPoint& a, const COutPoint& b)
    {
        return (a.hash == b.hash && a.n == b.n);
    }

    friend bool operator!=(const COutPoint& a, const COutPoint& b)
    {
        return !(a == b);
    }

    std::string ToString() const;
};

/** An input of a transaction.  It contains the location of the previous
 * transaction's output that it claims and a signature that matches the
 * output's public key.
 */
class CTxIn
{
public:
    COutPoint prevout;
    CScript scriptSig;
    uint32_t nSequence;

    //
    // ELEMENTS:

    CAssetIssuance assetIssuance;

    /* If this is set to true, the input is interpreted as a
     * peg-in claim and processed as such */
    bool m_is_pegin = false;

    // END ELEMENTS
    //

    /* Setting nSequence to this value for every input in a transaction
     * disables nLockTime. */
    static const uint32_t SEQUENCE_FINAL = 0xffffffff;

    /* Below flags apply in the context of BIP 68*/
    /* If this flag set, CTxIn::nSequence is NOT interpreted as a
     * relative lock-time. */
    static const uint32_t SEQUENCE_LOCKTIME_DISABLE_FLAG = (1U << 31);

    /* If CTxIn::nSequence encodes a relative lock-time and this flag
     * is set, the relative lock-time has units of 512 seconds,
     * otherwise it specifies blocks with a granularity of 1. */
    static const uint32_t SEQUENCE_LOCKTIME_TYPE_FLAG = (1 << 22);

    /* If CTxIn::nSequence encodes a relative lock-time, this mask is
     * applied to extract that lock-time from the sequence field. */
    static const uint32_t SEQUENCE_LOCKTIME_MASK = 0x0000ffff;

    /* In order to use the same number of bits to encode roughly the
     * same wall-clock duration, and because blocks are naturally
     * limited to occur every 600s on average, the minimum granularity
     * for time-based relative lock-time is fixed at 512 seconds.
     * Converting from CTxIn::nSequence to seconds is performed by
     * multiplying by 512 = 2^9, or equivalently shifting up by
     * 9 bits. */
    static const int SEQUENCE_LOCKTIME_GRANULARITY = 9;

    CTxIn()
    {
        nSequence = SEQUENCE_FINAL;
    }

    explicit CTxIn(COutPoint prevoutIn, CScript scriptSigIn=CScript(), uint32_t nSequenceIn=SEQUENCE_FINAL);
    CTxIn(uint256 hashPrevTx, uint32_t nOut, CScript scriptSigIn=CScript(), uint32_t nSequenceIn=SEQUENCE_FINAL);

    ADD_SERIALIZE_METHODS;

    template <typename Stream, typename Operation>
    inline void SerializationOp(Stream& s, Operation ser_action) {

        //
        // ELEMENTS:

        bool fHasAssetIssuance;
        COutPoint outpoint;
        if (!ser_action.ForRead()) {
            if (prevout.n == (uint32_t) -1) {
                // Coinbase inputs do not have asset issuances attached
                // to them.
                fHasAssetIssuance = false;
                outpoint = prevout;
            } else {
                // The issuance and pegin bits can't be set as it is used to indicate
                // the presence of the asset issuance or pegin objects. They should
                // never be set anyway as that would require a parent
                // transaction with over one billion outputs.
                assert(!(prevout.n & ~COutPoint::OUTPOINT_INDEX_MASK));
                // The assetIssuance object is used to represent both new
                // asset generation and reissuance of existing asset types.
                fHasAssetIssuance = !assetIssuance.IsNull();
                // The mode is placed in the upper bits of the outpoint's
                // index field. The IssuanceMode enum values are chosen to
                // make this as simple as a bitwise-OR.
                outpoint.hash = prevout.hash;
                outpoint.n = prevout.n & COutPoint::OUTPOINT_INDEX_MASK;
                if (fHasAssetIssuance) {
                    outpoint.n |= COutPoint::OUTPOINT_ISSUANCE_FLAG;
                }
                if (m_is_pegin) {
                    outpoint.n |= COutPoint::OUTPOINT_PEGIN_FLAG;
                }
            }
        }

        READWRITE(outpoint);

        if (ser_action.ForRead()) {
            if (outpoint.n == (uint32_t) -1) {
                // No asset issuance for Coinbase inputs.
                fHasAssetIssuance = false;
                prevout = outpoint;
                m_is_pegin = false;
            } else {
                // The presence of the asset issuance object is indicated by
                // a bit set in the outpoint index field.
                fHasAssetIssuance = !!(outpoint.n & COutPoint::OUTPOINT_ISSUANCE_FLAG);
                // The interpretation of this input as a peg-in is indicated by
                // a bit set in the outpoint index field.
                m_is_pegin = !!(outpoint.n & COutPoint::OUTPOINT_PEGIN_FLAG);
                // The mode, if set, must be masked out of the outpoint so
                // that the in-memory index field retains its traditional
                // meaning of identifying the index into the output array
                // of the previous transaction.
                prevout.hash = outpoint.hash;
                prevout.n = outpoint.n & COutPoint::OUTPOINT_INDEX_MASK;
            }
        }

        // END ELEMENTS
        //

        READWRITE(scriptSig);
        READWRITE(nSequence);

        // ELEMENTS:
        // The asset fields are deserialized only if they are present.
        if (fHasAssetIssuance) {
            READWRITE(assetIssuance);
        } else if (ser_action.ForRead()) {
            assetIssuance.SetNull();
        }
    }

    friend bool operator==(const CTxIn& a, const CTxIn& b)
    {
        return (a.prevout   == b.prevout &&
                a.scriptSig == b.scriptSig &&
                a.nSequence     == b.nSequence &&
                a.assetIssuance == b.assetIssuance);
    }

    friend bool operator!=(const CTxIn& a, const CTxIn& b)
    {
        return !(a == b);
    }

    std::string ToString() const;
};

/** An output of a transaction.  It contains the public key that the next input
 * must be able to sign with to claim it.
 */
class CTxOut
{
public:
    CConfidentialAsset nAsset;
    CConfidentialValue nValue;
    CConfidentialNonce nNonce;
    CScript scriptPubKey;

    CTxOut()
    {
        SetNull();
    }

    CTxOut(const CConfidentialAsset& nAssetIn, const CConfidentialValue& nValueIn, CScript scriptPubKeyIn);

    ADD_SERIALIZE_METHODS;

    template <typename Stream, typename Operation>
    inline void SerializationOp(Stream& s, Operation ser_action) {
        if (g_con_elementsmode) {
            READWRITE(nAsset);
            READWRITE(nValue);
            READWRITE(nNonce);
            READWRITE(scriptPubKey);
        } else {
            CAmount value;
            if (!ser_action.ForRead()) {
                value = nValue.GetAmount();
            }
            READWRITE(value);
            if (ser_action.ForRead()) {
                nValue.SetToAmount(value);
            }
            READWRITE(scriptPubKey);
        }
    }

    void SetNull()
    {
        nAsset.SetNull();
        nValue.SetNull();
        nNonce.SetNull();
        scriptPubKey.clear();
    }

    bool IsNull() const
    {
        if (!g_con_elementsmode) {
            // Ignore the asset and the nonce in compatibility mode.
            return nValue.IsNull() && scriptPubKey.empty();
        }

        return nAsset.IsNull() && nValue.IsNull() && nNonce.IsNull() && scriptPubKey.empty();
    }

    bool IsFee() const {
        return g_con_elementsmode && scriptPubKey == CScript()
            && nValue.IsExplicit() && nAsset.IsExplicit();
    }

    friend bool operator==(const CTxOut& a, const CTxOut& b)
    {
        return (a.nAsset == b.nAsset &&
                a.nValue == b.nValue &&
                a.nNonce == b.nNonce &&
                a.scriptPubKey == b.scriptPubKey);
    }

    friend bool operator!=(const CTxOut& a, const CTxOut& b)
    {
        return !(a == b);
    }

    std::string ToString() const;
};

struct CMutableTransaction;

/**
 * Basic transaction serialization format:
 * - int32_t nVersion
 * - std::vector<CTxIn> vin
 * - std::vector<CTxOut> vout
 * - uint32_t nLockTime
 *
 * Extended transaction serialization format:
 * - int32_t nVersion
 * - unsigned char dummy = 0x00
 * - unsigned char flags (!= 0)
 * - std::vector<CTxIn> vin
 * - std::vector<CTxOut> vout
 * - if (flags & 1):
 *   - CTxWitness wit;
 * - uint32_t nLockTime
 */
template<typename Stream, typename TxType>
inline void UnserializeTransaction(TxType& tx, Stream& s) {

    s >> tx.nVersion;
    unsigned char flags = 0;
    tx.vin.clear();
    tx.vout.clear();
    tx.witness.SetNull();

    // Witness serialization is different between Elements and Core.
    // See code comments in SerializeTransaction for details about the differences.
    if (g_con_elementsmode) {
        s >> flags;
        s >> tx.vin;
        s >> tx.vout;
        s >> tx.nLockTime;
        if (flags & 1) {
            /* The witness flag is present. */
            flags ^= 1;
            const_cast<CTxWitness*>(&tx.witness)->vtxinwit.resize(tx.vin.size());
            const_cast<CTxWitness*>(&tx.witness)->vtxoutwit.resize(tx.vout.size());
            s >> tx.witness;
            if (!tx.HasWitness()) {
                /* It's illegal to encode witnesses when all witness stacks are empty. */
                throw std::ios_base::failure("Superfluous witness record");
            }
        }
    } else {
        const bool fAllowWitness = !(s.GetVersion() & SERIALIZE_TRANSACTION_NO_WITNESS);

        /* Try to read the vin. In case the dummy is there, this will be read as an empty vector. */
        s >> tx.vin;
        if (tx.vin.size() == 0 && fAllowWitness) {
            /* We read a dummy or an empty vin. */
            s >> flags;
            if (flags != 0) {
                s >> tx.vin;
                s >> tx.vout;
            }
        } else {
            /* We read a non-empty vin. Assume a normal vout follows. */
            s >> tx.vout;
        }

        if ((flags & 1) && fAllowWitness) {
            /* The witness flag is present. */
            flags ^= 1;
            const_cast<CTxWitness*>(&tx.witness)->vtxinwit.resize(tx.vin.size());
            const_cast<CTxWitness*>(&tx.witness)->vtxoutwit.resize(tx.vout.size());
            for (size_t i = 0; i < tx.vin.size(); i++) {
                s >> tx.witness.vtxinwit[i].scriptWitness.stack;
                // ELEMENTS:
                if (tx.vin[i].m_is_pegin) {
                    s >> tx.witness.vtxinwit[i].m_pegin_witness.stack;
                }
            }
            if (!tx.HasWitness()) {
                /* It's illegal to encode witnesses when all witness stacks are empty. */
                throw std::ios_base::failure("Superfluous witness record");
            }
        }
        s >> tx.nLockTime;
    }

    if (flags) {
        /* Unknown flag in the serialization */
        throw std::ios_base::failure("Unknown transaction optional data");
    }
}

template<typename Stream, typename TxType>
inline void SerializeTransaction(const TxType& tx, Stream& s) {
    const bool fAllowWitness = !(s.GetVersion() & SERIALIZE_TRANSACTION_NO_WITNESS);

    s << tx.nVersion;

    // Consistency check
    assert(tx.witness.vtxinwit.size() <= tx.vin.size());
    assert(tx.witness.vtxoutwit.size() <= tx.vout.size());

    // Check whether witnesses need to be serialized.
    unsigned char flags = 0;
    if (fAllowWitness && tx.HasWitness()) {
        flags |= 1;
    }

    // Witness serialization is different between Elements and Core.
    if (g_con_elementsmode) {
        // In Elements-style serialization, all normal data is serialized first and the
        // witnesses all in the end.
        s << flags;
        s << tx.vin;
        s << tx.vout;
        s << tx.nLockTime;
        if (flags & 1) {
            const_cast<CTxWitness*>(&tx.witness)->vtxinwit.resize(tx.vin.size());
            const_cast<CTxWitness*>(&tx.witness)->vtxoutwit.resize(tx.vout.size());
            s << tx.witness;
        }
    } else {
        // In Core-style serialization, we encode the input dummy and the witnesses
        // follow the outputs before the nLockTime.

        if (flags) {
            /* Use extended format in case witnesses are to be serialized. */
            std::vector<CTxIn> vinDummy;
            s << vinDummy;
            s << flags;
        }
        s << tx.vin;
        s << tx.vout;

        if (flags & 1) {
            const_cast<CTxWitness*>(&tx.witness)->vtxinwit.resize(tx.vin.size());
            const_cast<CTxWitness*>(&tx.witness)->vtxoutwit.resize(tx.vout.size());
            for (size_t i = 0; i < tx.vin.size(); i++) {
                s << tx.witness.vtxinwit[i].scriptWitness.stack;
                // ELEMENTS:
                if (tx.vin[i].m_is_pegin) {
                    s << tx.witness.vtxinwit[i].m_pegin_witness.stack;
                }
            }
        }
        s << tx.nLockTime;
    }
}


/** The basic transaction that is broadcasted on the network and contained in
 * blocks.  A transaction can contain multiple inputs and outputs.
 */
class CTransaction
{
public:
    // Default transaction version.
    static const int32_t CURRENT_VERSION=2;

    // Changing the default transaction version requires a two step process: first
    // adapting relay policy by bumping MAX_STANDARD_VERSION, and then later date
    // bumping the default CURRENT_VERSION at which point both CURRENT_VERSION and
    // MAX_STANDARD_VERSION will be equal.
    static const int32_t MAX_STANDARD_VERSION=2;

    // The local variables are made const to prevent unintended modification
    // without updating the cached hash value. However, CTransaction is not
    // actually immutable; deserialization and assignment are implemented,
    // and bypass the constness. This is safe, as they update the entire
    // structure, including the hash.
    const std::vector<CTxIn> vin;
    const std::vector<CTxOut> vout;
    const int32_t nVersion;
    const uint32_t nLockTime;
    // For elements we need to keep track of some extra state for script witness outside of vin
    const CTxWitness witness;

private:
    /** Memory only. */
    const uint256 hash;
    const uint256 m_witness_hash;

    uint256 ComputeHash() const;
    uint256 ComputeWitnessHash() const;

public:
    /** Construct a CTransaction that qualifies as IsNull() */
    CTransaction();

    /** Convert a CMutableTransaction into a CTransaction. */
    explicit CTransaction(const CMutableTransaction &tx);
    CTransaction(CMutableTransaction &&tx);

    template <typename Stream>
    inline void Serialize(Stream& s) const {
        SerializeTransaction(*this, s);
    }

    /** This deserializing constructor is provided instead of an Unserialize method.
     *  Unserialize is not possible, since it would require overwriting const fields. */
    template <typename Stream>
    CTransaction(deserialize_type, Stream& s) : CTransaction(CMutableTransaction(deserialize, s)) {}

    bool IsNull() const {
        return vin.empty() && vout.empty();
    }

    const uint256& GetHash() const { return hash; }
    const uint256& GetWitnessHash() const { return m_witness_hash; };
    // ELEMENTS: the witness only hash used in elements witness roots
    uint256 GetWitnessOnlyHash() const;

    // Return sum of txouts.
    CAmountMap GetValueOutMap() const;
    // GetValueIn() is a method on CCoinsViewCache, because
    // inputs must be known to compute value in.

    /**
     * Get the total transaction size in bytes, including witness data.
     * "Total Size" defined in BIP141 and BIP144.
     * @return Total transaction size in bytes
     */
    unsigned int GetTotalSize() const;

    bool IsCoinBase() const
    {
        return (vin.size() == 1 && vin[0].prevout.IsNull());
    }

    friend bool operator==(const CTransaction& a, const CTransaction& b)
    {
        return a.hash == b.hash;
    }

    friend bool operator!=(const CTransaction& a, const CTransaction& b)
    {
        return a.hash != b.hash;
    }

    std::string ToString() const;

    bool HasWitness() const
    {
        return !witness.IsNull();
    }
};

/** A mutable version of CTransaction. */
struct CMutableTransaction
{
    std::vector<CTxIn> vin;
    std::vector<CTxOut> vout;
    int32_t nVersion;
    uint32_t nLockTime;
    // For elements we need to keep track of some extra state for script witness outside of vin
    CTxWitness witness;

    CMutableTransaction();
    explicit CMutableTransaction(const CTransaction& tx);

    template <typename Stream>
    inline void Serialize(Stream& s) const {
        SerializeTransaction(*this, s);
    }


    template <typename Stream>
    inline void Unserialize(Stream& s) {
        UnserializeTransaction(*this, s);
    }

    template <typename Stream>
    CMutableTransaction(deserialize_type, Stream& s) {
        Unserialize(s);
    }

    /** Compute the hash of this CMutableTransaction. This is computed on the
     * fly, as opposed to GetHash() in CTransaction, which uses a cached result.
     */
    uint256 GetHash() const;

    bool HasWitness() const
    {
        return !witness.IsNull();
    }
};

typedef std::shared_ptr<const CTransaction> CTransactionRef;
static inline CTransactionRef MakeTransactionRef() { return std::make_shared<const CTransaction>(); }
template <typename Tx> static inline CTransactionRef MakeTransactionRef(Tx&& txIn) { return std::make_shared<const CTransaction>(std::forward<Tx>(txIn)); }

#endif // BITCOIN_PRIMITIVES_TRANSACTION_H<|MERGE_RESOLUTION|>--- conflicted
+++ resolved
@@ -27,7 +27,6 @@
     uint256 hash;
     uint32_t n;
 
-<<<<<<< HEAD
     //
     // ELEMENTS flags:
 
@@ -47,12 +46,9 @@
     // END ELEMENTS
     //
 
-    COutPoint(): n((uint32_t) -1) { }
-=======
     static constexpr uint32_t NULL_INDEX = std::numeric_limits<uint32_t>::max();
 
     COutPoint(): n(NULL_INDEX) { }
->>>>>>> 519b0bc5
     COutPoint(const uint256& hashIn, uint32_t nIn): hash(hashIn), n(nIn) { }
 
     ADD_SERIALIZE_METHODS;
