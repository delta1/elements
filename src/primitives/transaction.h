// Copyright (c) 2009-2010 Satoshi Nakamoto
// Copyright (c) 2009-2022 The Bitcoin Core developers
// Distributed under the MIT software license, see the accompanying
// file COPYING or http://www.opensource.org/licenses/mit-license.php.

#ifndef BITCOIN_PRIMITIVES_TRANSACTION_H
#define BITCOIN_PRIMITIVES_TRANSACTION_H

#include <attributes.h>
#include <consensus/amount.h>
#include <script/script.h>
#include <serialize.h>
#include <uint256.h>
#include <primitives/confidential.h>
#include <primitives/txwitness.h>
#include <util/transaction_identifier.h> // IWYU pragma: export

#include <cstddef>
#include <cstdint>
#include <ios>
#include <limits>
#include <memory>
#include <numeric>
#include <string>
#include <tuple>
#include <utility>
#include <vector>

/** An outpoint - a combination of a transaction hash and an index n into its vout */
class COutPoint
{
public:
    uint256 hash;
    uint32_t n;

    //
    // ELEMENTS flags:

    /* If this flag is set, the CTxIn including this COutPoint has a
     * CAssetIssuance object. */
    static const uint32_t OUTPOINT_ISSUANCE_FLAG = (1 << 31);

    /* If this flag is set, the CTxIn including this COutPoint
     * is a peg-in input. */
    static const uint32_t OUTPOINT_PEGIN_FLAG = (1 << 30);

    /* The inverse of the combination of the preceding flags. Used to
     * extract the original meaning of `n` as the index into the
     * transaction's output array. */
    static const uint32_t OUTPOINT_INDEX_MASK = 0x3fffffff;

    // END ELEMENTS
    //

    static constexpr uint32_t NULL_INDEX = std::numeric_limits<uint32_t>::max();

    COutPoint(): n(NULL_INDEX) { }
    COutPoint(const uint256& hashIn, uint32_t nIn): hash(hashIn), n(nIn) { }

    SERIALIZE_METHODS(COutPoint, obj) { READWRITE(obj.hash, obj.n); }

    void SetNull() { hash.SetNull(); n = NULL_INDEX; }
    bool IsNull() const { return (hash.IsNull() && n == NULL_INDEX); }

    friend bool operator<(const COutPoint& a, const COutPoint& b)
    {
        int cmp = a.hash.Compare(b.hash);
        return cmp < 0 || (cmp == 0 && a.n < b.n);
    }

    friend bool operator==(const COutPoint& a, const COutPoint& b)
    {
        return (a.hash == b.hash && a.n == b.n);
    }

    friend bool operator!=(const COutPoint& a, const COutPoint& b)
    {
        return !(a == b);
    }

    std::string ToString() const;
};

/** An input of a transaction.  It contains the location of the previous
 * transaction's output that it claims and a signature that matches the
 * output's public key.
 */
class CTxIn
{
public:
    COutPoint prevout;
    CScript scriptSig;
    uint32_t nSequence;

    //
    // ELEMENTS:

    CAssetIssuance assetIssuance;

    /* If this is set to true, the input is interpreted as a
     * peg-in claim and processed as such */
    bool m_is_pegin = false;

    // END ELEMENTS
    //

    /**
     * Setting nSequence to this value for every input in a transaction
     * disables nLockTime/IsFinalTx().
     * It fails OP_CHECKLOCKTIMEVERIFY/CheckLockTime() for any input that has
     * it set (BIP 65).
     * It has SEQUENCE_LOCKTIME_DISABLE_FLAG set (BIP 68/112).
     */
    static const uint32_t SEQUENCE_FINAL = 0xffffffff;
    /**
     * This is the maximum sequence number that enables both nLockTime and
     * OP_CHECKLOCKTIMEVERIFY (BIP 65).
     * It has SEQUENCE_LOCKTIME_DISABLE_FLAG set (BIP 68/112).
     */
    static const uint32_t MAX_SEQUENCE_NONFINAL{SEQUENCE_FINAL - 1};

    // Below flags apply in the context of BIP 68. BIP 68 requires the tx
    // version to be set to 2, or higher.
    /**
     * If this flag is set, CTxIn::nSequence is NOT interpreted as a
     * relative lock-time.
     * It skips SequenceLocks() for any input that has it set (BIP 68).
     * It fails OP_CHECKSEQUENCEVERIFY/CheckSequence() for any input that has
     * it set (BIP 112).
     */
    static const uint32_t SEQUENCE_LOCKTIME_DISABLE_FLAG = (1U << 31);

    /**
     * If CTxIn::nSequence encodes a relative lock-time and this flag
     * is set, the relative lock-time has units of 512 seconds,
     * otherwise it specifies blocks with a granularity of 1. */
    static const uint32_t SEQUENCE_LOCKTIME_TYPE_FLAG = (1 << 22);

    /**
     * If CTxIn::nSequence encodes a relative lock-time, this mask is
     * applied to extract that lock-time from the sequence field. */
    static const uint32_t SEQUENCE_LOCKTIME_MASK = 0x0000ffff;

    /**
     * In order to use the same number of bits to encode roughly the
     * same wall-clock duration, and because blocks are naturally
     * limited to occur every 600s on average, the minimum granularity
     * for time-based relative lock-time is fixed at 512 seconds.
     * Converting from CTxIn::nSequence to seconds is performed by
     * multiplying by 512 = 2^9, or equivalently shifting up by
     * 9 bits. */
    static const int SEQUENCE_LOCKTIME_GRANULARITY = 9;

    CTxIn()
    {
        nSequence = SEQUENCE_FINAL;
    }

    explicit CTxIn(COutPoint prevoutIn, CScript scriptSigIn=CScript(), uint32_t nSequenceIn=SEQUENCE_FINAL);
    CTxIn(uint256 hashPrevTx, uint32_t nOut, CScript scriptSigIn=CScript(), uint32_t nSequenceIn=SEQUENCE_FINAL);

    // ELEMENTS: explicit serialization methods for selective asset/pegin encoding
    template <typename Stream>
    inline void Serialize(Stream& s) const {
        bool fHasAssetIssuance;
        COutPoint outpoint;
        if (!g_con_elementsmode || prevout.n == (uint32_t) -1) {
            // Coinbase inputs do not have asset issuances attached
            // to them.
            fHasAssetIssuance = false;
            outpoint = prevout;
        } else {
            // The issuance and pegin bits can't be set as it is used to indicate
            // the presence of the asset issuance or pegin objects. They should
            // never be set anyway as that would require a parent
            // transaction with over one billion outputs.
            assert(!(prevout.n & ~COutPoint::OUTPOINT_INDEX_MASK));
            // The assetIssuance object is used to represent both new
            // asset generation and reissuance of existing asset types.
            fHasAssetIssuance = !assetIssuance.IsNull();
            // The mode is placed in the upper bits of the outpoint's
            // index field. The IssuanceMode enum values are chosen to
            // make this as simple as a bitwise-OR.
            outpoint.hash = prevout.hash;
            outpoint.n = prevout.n & COutPoint::OUTPOINT_INDEX_MASK;
            if (fHasAssetIssuance) {
                outpoint.n |= COutPoint::OUTPOINT_ISSUANCE_FLAG;
            }
            if (m_is_pegin) {
                outpoint.n |= COutPoint::OUTPOINT_PEGIN_FLAG;
            }
        }

        // These are the same as bitcoin...
        s << outpoint;
        s << scriptSig;
        s << nSequence;
        // ...but then we add asset issuance data for issuances
        if (fHasAssetIssuance) {
            s << assetIssuance;
        }
    }

    template <typename Stream>
    inline void Unserialize(Stream& s) {
        bool fHasAssetIssuance;
        COutPoint outpoint;
        s >> outpoint;

        if (!g_con_elementsmode || outpoint.n == (uint32_t) -1) {
            // No asset issuance for Coinbase inputs.
            fHasAssetIssuance = false;
            prevout = outpoint;
            m_is_pegin = false;
        } else {
            // The presence of the asset issuance object is indicated by
            // a bit set in the outpoint index field.
            fHasAssetIssuance = !!(outpoint.n & COutPoint::OUTPOINT_ISSUANCE_FLAG);
            // The interpretation of this input as a peg-in is indicated by
            // a bit set in the outpoint index field.
            m_is_pegin = !!(outpoint.n & COutPoint::OUTPOINT_PEGIN_FLAG);
            // The mode, if set, must be masked out of the outpoint so
            // that the in-memory index field retains its traditional
            // meaning of identifying the index into the output array
            // of the previous transaction.
            prevout.hash = outpoint.hash;
            prevout.n = outpoint.n & COutPoint::OUTPOINT_INDEX_MASK;
        }

        s >> scriptSig;
        s >> nSequence;

        if (fHasAssetIssuance) {
            s >> assetIssuance;
            if (assetIssuance.IsNull()) {
                throw std::ios_base::failure("Superfluous issuance record");
            }
        } else {
            assetIssuance.SetNull();
        }
    }

    friend bool operator==(const CTxIn& a, const CTxIn& b)
    {
        return (a.prevout   == b.prevout &&
                a.scriptSig == b.scriptSig &&
                a.nSequence     == b.nSequence &&
                a.assetIssuance == b.assetIssuance);
    }

    friend bool operator!=(const CTxIn& a, const CTxIn& b)
    {
        return !(a == b);
    }

    std::string ToString() const;
};

/** An output of a transaction.  It contains the public key that the next input
 * must be able to sign with to claim it.
 */
class CTxOut
{
public:
    CConfidentialAsset nAsset;
    CConfidentialValue nValue;
    CConfidentialNonce nNonce;
    CScript scriptPubKey;

    CTxOut()
    {
        SetNull();
    }

    CTxOut(const CConfidentialAsset& nAssetIn, const CConfidentialValue& nValueIn, CScript scriptPubKeyIn);

    // ELEMENTS: explicit serialization methods for different g_con_elementsmode serializations
    template <typename Stream>
    inline void Serialize(Stream& s) const {
        if (g_con_elementsmode) {
            s << nAsset;
            s << nValue;
            s << nNonce;
        } else {
            s << nValue.GetAmount();
        }
        s << scriptPubKey;
    }

    template <typename Stream>
    inline void Unserialize(Stream& s) {
        if (g_con_elementsmode) {
            s >> nAsset;
            s >> nValue;
            s >> nNonce;
            if (nAsset.IsNull() || nValue.IsNull()) {
                throw std::ios_base::failure("Confidential values may not be null");
            }
        } else {
            CAmount value;
            s >> value;
            nValue.SetToAmount(value);
        }
        s >> scriptPubKey;
    }

    void SetNull()
    {
        nAsset.SetNull();
        nValue.SetNull();
        nNonce.SetNull();
        scriptPubKey.clear();
    }

    bool IsNull() const
    {
        if (!g_con_elementsmode) {
            // Ignore the asset and the nonce in compatibility mode.
            return nValue.IsNull() && scriptPubKey.empty();
        }

        return nAsset.IsNull() && nValue.IsNull() && nNonce.IsNull() && scriptPubKey.empty();
    }

    bool IsFee() const {
        return g_con_elementsmode && scriptPubKey == CScript()
            && nValue.IsExplicit() && nAsset.IsExplicit();
    }

    friend bool operator==(const CTxOut& a, const CTxOut& b)
    {
        return (a.nAsset == b.nAsset &&
                a.nValue == b.nValue &&
                a.nNonce == b.nNonce &&
                a.scriptPubKey == b.scriptPubKey);
    }

    friend bool operator!=(const CTxOut& a, const CTxOut& b)
    {
        return !(a == b);
    }

    std::string ToString() const;

    friend bool operator<(const CTxOut& a, const CTxOut& b)
    {
        return a.scriptPubKey < b.scriptPubKey;
    }
};

struct CMutableTransaction;

struct TransactionSerParams {
    const bool allow_witness;
    SER_PARAMS_OPFUNC
};
static constexpr TransactionSerParams TX_WITH_WITNESS{.allow_witness = true};
static constexpr TransactionSerParams TX_NO_WITNESS{.allow_witness = false};

/**
 * Basic transaction serialization format:
 * - int32_t nVersion
 * - std::vector<CTxIn> vin
 * - std::vector<CTxOut> vout
 * - uint32_t nLockTime
 *
 * Extended transaction serialization format:
 * - int32_t nVersion
 * - unsigned char dummy = 0x00
 * - unsigned char flags (!= 0)
 * - std::vector<CTxIn> vin
 * - std::vector<CTxOut> vout
 * - if (flags & 1):
 *   - CScriptWitness scriptWitness; (deserialized into CTxIn)
 * - uint32_t nLockTime
 */
template<typename Stream, typename TxType>
<<<<<<< HEAD
inline void UnserializeTransaction(TxType& tx, Stream& s) {
=======
void UnserializeTransaction(TxType& tx, Stream& s, const TransactionSerParams& params)
{
    const bool fAllowWitness = params.allow_witness;
>>>>>>> 10846213

    s >> tx.nVersion;
    unsigned char flags = 0;
    tx.vin.clear();
    tx.vout.clear();
    tx.witness.SetNull();

    // Witness serialization is different between Elements and Core.
    // See code comments in SerializeTransaction for details about the differences.
    if (g_con_elementsmode) {
        s >> flags;
        s >> tx.vin;
        s >> tx.vout;
        s >> tx.nLockTime;
        if (flags & 1) {
            /* The witness flag is present. */
            flags ^= 1;
            tx.witness.vtxinwit.resize(tx.vin.size());
            tx.witness.vtxoutwit.resize(tx.vout.size());
            s >> tx.witness;
            if (!tx.HasWitness()) {
                /* It's illegal to encode witnesses when all witness stacks are empty. */
                throw std::ios_base::failure("Superfluous witness record");
            }
        }
    } else {
        const bool fAllowWitness = !(s.GetVersion() & SERIALIZE_TRANSACTION_NO_WITNESS);

        /* Try to read the vin. In case the dummy is there, this will be read as an empty vector. */
        s >> tx.vin;
        if (tx.vin.size() == 0 && fAllowWitness) {
            /* We read a dummy or an empty vin. */
            s >> flags;
            if (flags != 0) {
                s >> tx.vin;
                s >> tx.vout;
            }
        } else {
            /* We read a non-empty vin. Assume a normal vout follows. */
            s >> tx.vout;
        }

        if ((flags & 1) && fAllowWitness) {
            /* The witness flag is present. */
            flags ^= 1;
            tx.witness.vtxinwit.resize(tx.vin.size());
            tx.witness.vtxoutwit.resize(tx.vout.size());
            for (size_t i = 0; i < tx.vin.size(); i++) {
                s >> tx.witness.vtxinwit[i].scriptWitness.stack;
                // ELEMENTS:
                if (tx.vin[i].m_is_pegin) {
                    s >> tx.witness.vtxinwit[i].m_pegin_witness.stack;
                }
            }

            if (!tx.HasWitness()) {
                /* It's illegal to encode witnesses when all witness stacks are empty. */
                throw std::ios_base::failure("Superfluous witness record");
            }
        }
        s >> tx.nLockTime;
    }

    if (flags) {
        /* Unknown flag in the serialization */
        throw std::ios_base::failure("Unknown transaction optional data");
    }
}

template<typename Stream, typename TxType>
void SerializeTransaction(const TxType& tx, Stream& s, const TransactionSerParams& params)
{
    const bool fAllowWitness = params.allow_witness;

    s << tx.nVersion;

    // Consistency check
    assert(tx.witness.vtxinwit.size() <= tx.vin.size());
    assert(tx.witness.vtxoutwit.size() <= tx.vout.size());

    // Check whether witnesses need to be serialized.
    unsigned char flags = 0;
    if (fAllowWitness && tx.HasWitness()) {
        flags |= 1;
    }

    // Witness serialization is different between Elements and Core.
    if (g_con_elementsmode) {
        // In Elements-style serialization, all normal data is serialized first and the
        // witnesses all in the end.
        s << flags;
        s << tx.vin;
        s << tx.vout;
        s << tx.nLockTime;
        if (flags & 1) {
            const_cast<CTxWitness*>(&tx.witness)->vtxinwit.resize(tx.vin.size());
            const_cast<CTxWitness*>(&tx.witness)->vtxoutwit.resize(tx.vout.size());
            s << tx.witness;
        }
    } else {
        // In Core-style serialization, we encode the input dummy and the witnesses
        // follow the outputs before the nLockTime.

        if (flags) {
            /* Use extended format in case witnesses are to be serialized. */
            std::vector<CTxIn> vinDummy;
            s << vinDummy;
            s << flags;
        }
        s << tx.vin;
        s << tx.vout;

        if (flags & 1) {
            const_cast<CTxWitness*>(&tx.witness)->vtxinwit.resize(tx.vin.size());
            const_cast<CTxWitness*>(&tx.witness)->vtxoutwit.resize(tx.vout.size());
            for (size_t i = 0; i < tx.vin.size(); i++) {
                s << tx.witness.vtxinwit[i].scriptWitness.stack;
                // ELEMENTS:
                if (tx.vin[i].m_is_pegin) {
                    s << tx.witness.vtxinwit[i].m_pegin_witness.stack;
                }
            }
        }
        s << tx.nLockTime;
    }
}

template<typename TxType>
inline CAmount CalculateOutputValue(const TxType& tx, CAsset policyAsset)
{
    return std::accumulate(tx.vout.cbegin(), tx.vout.cend(), CAmount{0},
        [&policyAsset](CAmount sum, const auto& txout) {
            return txout.nAsset.GetAsset() == policyAsset ? sum + txout.nValue.GetAmount() : sum;
        });
}

/** The basic transaction that is broadcasted on the network and contained in
 * blocks.  A transaction can contain multiple inputs and outputs.
 */
class CTransaction
{
public:
    // Default transaction version.
    static const int32_t CURRENT_VERSION;

    // The local variables are made const to prevent unintended modification
    // without updating the cached hash value. However, CTransaction is not
    // actually immutable; deserialization and assignment are implemented,
    // and bypass the constness. This is safe, as they update the entire
    // structure, including the hash.
    const std::vector<CTxIn> vin;
    const std::vector<CTxOut> vout;
    const int32_t nVersion;
    const uint32_t nLockTime;
    // For elements we need to keep track of some extra state for script witness outside of vin
    const CTxWitness witness;

private:
    /** Memory only. */
    const Txid hash;
    const Wtxid m_witness_hash;

    Txid ComputeHash() const;
    Wtxid ComputeWitnessHash() const;

public:
    /** Convert a CMutableTransaction into a CTransaction. */
    explicit CTransaction(const CMutableTransaction& tx);
    explicit CTransaction(CMutableTransaction&& tx);

    template <typename Stream>
    inline void Serialize(Stream& s) const {
        SerializeTransaction(*this, s, s.GetParams());
    }

    /** This deserializing constructor is provided instead of an Unserialize method.
     *  Unserialize is not possible, since it would require overwriting const fields. */
    template <typename Stream>
    CTransaction(deserialize_type, const TransactionSerParams& params, Stream& s) : CTransaction(CMutableTransaction(deserialize, params, s)) {}
    template <typename Stream>
    CTransaction(deserialize_type, ParamsStream<TransactionSerParams,Stream>& s) : CTransaction(CMutableTransaction(deserialize, s)) {}

    bool IsNull() const {
        return vin.empty() && vout.empty();
    }

    const Txid& GetHash() const LIFETIMEBOUND { return hash; }
    const Wtxid& GetWitnessHash() const LIFETIMEBOUND { return m_witness_hash; };
    // ELEMENTS: the witness only hash used in elements witness roots
    uint256 GetWitnessOnlyHash() const;

    // Return sum of txouts.
    CAmountMap GetValueOutMap() const;

    /**
     * Get the total transaction size in bytes, including witness data.
     * "Total Size" defined in BIP141 and BIP144.
     * @return Total transaction size in bytes
     */
    unsigned int GetTotalSize() const;

    bool IsCoinBase() const
    {
        return (vin.size() == 1 && vin[0].prevout.IsNull());
    }

    friend bool operator==(const CTransaction& a, const CTransaction& b)
    {
        return a.hash == b.hash;
    }

    friend bool operator!=(const CTransaction& a, const CTransaction& b)
    {
        return a.hash != b.hash;
    }

    std::string ToString() const;

    bool HasWitness() const
    {
        return !witness.IsNull();
    }
};

/** A mutable version of CTransaction. */
struct CMutableTransaction
{
    std::vector<CTxIn> vin;
    std::vector<CTxOut> vout;
    int32_t nVersion;
    uint32_t nLockTime;
    // For elements we need to keep track of some extra state for script witness outside of vin
    CTxWitness witness;

    explicit CMutableTransaction();
    explicit CMutableTransaction(const CTransaction& tx);

    template <typename Stream>
    inline void Serialize(Stream& s) const {
        SerializeTransaction(*this, s, s.GetParams());
    }

    template <typename Stream>
    inline void Unserialize(Stream& s) {
        UnserializeTransaction(*this, s, s.GetParams());
    }

    template <typename Stream>
    CMutableTransaction(deserialize_type, const TransactionSerParams& params, Stream& s) {
        UnserializeTransaction(*this, s, params);
    }

    template <typename Stream>
    CMutableTransaction(deserialize_type, ParamsStream<TransactionSerParams,Stream>& s) {
        Unserialize(s);
    }

    /** Compute the hash of this CMutableTransaction. This is computed on the
     * fly, as opposed to GetHash() in CTransaction, which uses a cached result.
     */
    Txid GetHash() const;

    bool HasWitness() const
    {
        return !witness.IsNull();
    }
};

typedef std::shared_ptr<const CTransaction> CTransactionRef;
template <typename Tx> static inline CTransactionRef MakeTransactionRef(Tx&& txIn) { return std::make_shared<const CTransaction>(std::forward<Tx>(txIn)); }

/** A generic txid reference (txid or wtxid). */
class GenTxid
{
    bool m_is_wtxid;
    uint256 m_hash;
    GenTxid(bool is_wtxid, const uint256& hash) : m_is_wtxid(is_wtxid), m_hash(hash) {}

public:
    static GenTxid Txid(const uint256& hash) { return GenTxid{false, hash}; }
    static GenTxid Wtxid(const uint256& hash) { return GenTxid{true, hash}; }
    bool IsWtxid() const { return m_is_wtxid; }
    const uint256& GetHash() const LIFETIMEBOUND { return m_hash; }
    friend bool operator==(const GenTxid& a, const GenTxid& b) { return a.m_is_wtxid == b.m_is_wtxid && a.m_hash == b.m_hash; }
    friend bool operator<(const GenTxid& a, const GenTxid& b) { return std::tie(a.m_is_wtxid, a.m_hash) < std::tie(b.m_is_wtxid, b.m_hash); }
};

#endif // BITCOIN_PRIMITIVES_TRANSACTION_H<|MERGE_RESOLUTION|>--- conflicted
+++ resolved
@@ -375,13 +375,9 @@
  * - uint32_t nLockTime
  */
 template<typename Stream, typename TxType>
-<<<<<<< HEAD
-inline void UnserializeTransaction(TxType& tx, Stream& s) {
-=======
 void UnserializeTransaction(TxType& tx, Stream& s, const TransactionSerParams& params)
 {
     const bool fAllowWitness = params.allow_witness;
->>>>>>> 10846213
 
     s >> tx.nVersion;
     unsigned char flags = 0;
@@ -408,8 +404,6 @@
             }
         }
     } else {
-        const bool fAllowWitness = !(s.GetVersion() & SERIALIZE_TRANSACTION_NO_WITNESS);
-
         /* Try to read the vin. In case the dummy is there, this will be read as an empty vector. */
         s >> tx.vin;
         if (tx.vin.size() == 0 && fAllowWitness) {
