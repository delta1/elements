// Copyright (c) 2009-2010 Satoshi Nakamoto
// Copyright (c) 2009-2022 The Bitcoin Core developers
// Distributed under the MIT software license, see the accompanying
// file COPYING or http://www.opensource.org/licenses/mit-license.php.

#ifndef BITCOIN_PRIMITIVES_TRANSACTION_H
#define BITCOIN_PRIMITIVES_TRANSACTION_H

#include <attributes.h>
#include <consensus/amount.h>
#include <script/script.h>
#include <serialize.h>
#include <uint256.h>
#include <primitives/confidential.h>
#include <primitives/txwitness.h>
#include <util/transaction_identifier.h> // IWYU pragma: export

#include <cstddef>
#include <cstdint>
#include <ios>
#include <limits>
#include <memory>
#include <numeric>
#include <string>
#include <tuple>
#include <utility>
#include <vector>

/** An outpoint - a combination of a transaction hash and an index n into its vout */
class COutPoint
{
public:
    Txid hash;
    uint32_t n;

    //
    // ELEMENTS flags:

    /* If this flag is set, the CTxIn including this COutPoint has a
     * CAssetIssuance object. */
    static const uint32_t OUTPOINT_ISSUANCE_FLAG = (1 << 31);

    /* If this flag is set, the CTxIn including this COutPoint
     * is a peg-in input. */
    static const uint32_t OUTPOINT_PEGIN_FLAG = (1 << 30);

    /* The inverse of the combination of the preceding flags. Used to
     * extract the original meaning of `n` as the index into the
     * transaction's output array. */
    static const uint32_t OUTPOINT_INDEX_MASK = 0x3fffffff;

    // END ELEMENTS
    //

    static constexpr uint32_t NULL_INDEX = std::numeric_limits<uint32_t>::max();

    COutPoint(): n(NULL_INDEX) { }
    COutPoint(const Txid& hashIn, uint32_t nIn): hash(hashIn), n(nIn) { }

    SERIALIZE_METHODS(COutPoint, obj) { READWRITE(obj.hash, obj.n); }

    void SetNull() { hash.SetNull(); n = NULL_INDEX; }
    bool IsNull() const { return (hash.IsNull() && n == NULL_INDEX); }

    friend bool operator<(const COutPoint& a, const COutPoint& b)
    {
        return std::tie(a.hash, a.n) < std::tie(b.hash, b.n);
    }

    friend bool operator==(const COutPoint& a, const COutPoint& b)
    {
        return (a.hash == b.hash && a.n == b.n);
    }

    friend bool operator!=(const COutPoint& a, const COutPoint& b)
    {
        return !(a == b);
    }

    std::string ToString() const;
};

/** An input of a transaction.  It contains the location of the previous
 * transaction's output that it claims and a signature that matches the
 * output's public key.
 */
class CTxIn
{
public:
    COutPoint prevout;
    CScript scriptSig;
    uint32_t nSequence;

    //
    // ELEMENTS:

    CAssetIssuance assetIssuance;

    /* If this is set to true, the input is interpreted as a
     * peg-in claim and processed as such */
    bool m_is_pegin = false;

    // END ELEMENTS
    //

    /**
     * Setting nSequence to this value for every input in a transaction
     * disables nLockTime/IsFinalTx().
     * It fails OP_CHECKLOCKTIMEVERIFY/CheckLockTime() for any input that has
     * it set (BIP 65).
     * It has SEQUENCE_LOCKTIME_DISABLE_FLAG set (BIP 68/112).
     */
    static const uint32_t SEQUENCE_FINAL = 0xffffffff;
    /**
     * This is the maximum sequence number that enables both nLockTime and
     * OP_CHECKLOCKTIMEVERIFY (BIP 65).
     * It has SEQUENCE_LOCKTIME_DISABLE_FLAG set (BIP 68/112).
     */
    static const uint32_t MAX_SEQUENCE_NONFINAL{SEQUENCE_FINAL - 1};

    // Below flags apply in the context of BIP 68. BIP 68 requires the tx
    // version to be set to 2, or higher.
    /**
     * If this flag is set, CTxIn::nSequence is NOT interpreted as a
     * relative lock-time.
     * It skips SequenceLocks() for any input that has it set (BIP 68).
     * It fails OP_CHECKSEQUENCEVERIFY/CheckSequence() for any input that has
     * it set (BIP 112).
     */
    static const uint32_t SEQUENCE_LOCKTIME_DISABLE_FLAG = (1U << 31);

    /**
     * If CTxIn::nSequence encodes a relative lock-time and this flag
     * is set, the relative lock-time has units of 512 seconds,
     * otherwise it specifies blocks with a granularity of 1. */
    static const uint32_t SEQUENCE_LOCKTIME_TYPE_FLAG = (1 << 22);

    /**
     * If CTxIn::nSequence encodes a relative lock-time, this mask is
     * applied to extract that lock-time from the sequence field. */
    static const uint32_t SEQUENCE_LOCKTIME_MASK = 0x0000ffff;

    /**
     * In order to use the same number of bits to encode roughly the
     * same wall-clock duration, and because blocks are naturally
     * limited to occur every 600s on average, the minimum granularity
     * for time-based relative lock-time is fixed at 512 seconds.
     * Converting from CTxIn::nSequence to seconds is performed by
     * multiplying by 512 = 2^9, or equivalently shifting up by
     * 9 bits. */
    static const int SEQUENCE_LOCKTIME_GRANULARITY = 9;

    CTxIn()
    {
        nSequence = SEQUENCE_FINAL;
    }

    explicit CTxIn(COutPoint prevoutIn, CScript scriptSigIn=CScript(), uint32_t nSequenceIn=SEQUENCE_FINAL);
    CTxIn(Txid hashPrevTx, uint32_t nOut, CScript scriptSigIn=CScript(), uint32_t nSequenceIn=SEQUENCE_FINAL);

    // ELEMENTS: explicit serialization methods for selective asset/pegin encoding
    template <typename Stream>
    inline void Serialize(Stream& s) const {
        bool fHasAssetIssuance;
        COutPoint outpoint;
        if (!g_con_elementsmode || prevout.n == (uint32_t) -1) {
            // Coinbase inputs do not have asset issuances attached
            // to them.
            fHasAssetIssuance = false;
            outpoint = prevout;
        } else {
            // The issuance and pegin bits can't be set as it is used to indicate
            // the presence of the asset issuance or pegin objects. They should
            // never be set anyway as that would require a parent
            // transaction with over one billion outputs.
            assert(!(prevout.n & ~COutPoint::OUTPOINT_INDEX_MASK));
            // The assetIssuance object is used to represent both new
            // asset generation and reissuance of existing asset types.
            fHasAssetIssuance = !assetIssuance.IsNull();
            // The mode is placed in the upper bits of the outpoint's
            // index field. The IssuanceMode enum values are chosen to
            // make this as simple as a bitwise-OR.
            outpoint.hash = prevout.hash;
            outpoint.n = prevout.n & COutPoint::OUTPOINT_INDEX_MASK;
            if (fHasAssetIssuance) {
                outpoint.n |= COutPoint::OUTPOINT_ISSUANCE_FLAG;
            }
            if (m_is_pegin) {
                outpoint.n |= COutPoint::OUTPOINT_PEGIN_FLAG;
            }
        }

        // These are the same as bitcoin...
        s << outpoint;
        s << scriptSig;
        s << nSequence;
        // ...but then we add asset issuance data for issuances
        if (fHasAssetIssuance) {
            s << assetIssuance;
        }
    }

    template <typename Stream>
    inline void Unserialize(Stream& s) {
        bool fHasAssetIssuance;
        COutPoint outpoint;
        s >> outpoint;

        if (!g_con_elementsmode || outpoint.n == (uint32_t) -1) {
            // No asset issuance for Coinbase inputs.
            fHasAssetIssuance = false;
            prevout = outpoint;
            m_is_pegin = false;
        } else {
            // The presence of the asset issuance object is indicated by
            // a bit set in the outpoint index field.
            fHasAssetIssuance = !!(outpoint.n & COutPoint::OUTPOINT_ISSUANCE_FLAG);
            // The interpretation of this input as a peg-in is indicated by
            // a bit set in the outpoint index field.
            m_is_pegin = !!(outpoint.n & COutPoint::OUTPOINT_PEGIN_FLAG);
            // The mode, if set, must be masked out of the outpoint so
            // that the in-memory index field retains its traditional
            // meaning of identifying the index into the output array
            // of the previous transaction.
            prevout.hash = outpoint.hash;
            prevout.n = outpoint.n & COutPoint::OUTPOINT_INDEX_MASK;
        }

        s >> scriptSig;
        s >> nSequence;

        if (fHasAssetIssuance) {
            s >> assetIssuance;
            if (assetIssuance.IsNull()) {
                throw std::ios_base::failure("Superfluous issuance record");
            }
        } else {
            assetIssuance.SetNull();
        }
    }

    friend bool operator==(const CTxIn& a, const CTxIn& b)
    {
        return (a.prevout   == b.prevout &&
                a.scriptSig == b.scriptSig &&
                a.nSequence     == b.nSequence &&
                a.assetIssuance == b.assetIssuance);
    }

    friend bool operator!=(const CTxIn& a, const CTxIn& b)
    {
        return !(a == b);
    }

    std::string ToString() const;
};

/** An output of a transaction.  It contains the public key that the next input
 * must be able to sign with to claim it.
 */
class CTxOut
{
public:
    CConfidentialAsset nAsset;
    CConfidentialValue nValue;
    CConfidentialNonce nNonce;
    CScript scriptPubKey;

    CTxOut()
    {
        SetNull();
    }

    CTxOut(const CConfidentialAsset& nAssetIn, const CConfidentialValue& nValueIn, CScript scriptPubKeyIn);

    // ELEMENTS: explicit serialization methods for different g_con_elementsmode serializations
    template <typename Stream>
    inline void Serialize(Stream& s) const {
        if (g_con_elementsmode) {
            s << nAsset;
            s << nValue;
            s << nNonce;
        } else {
            s << nValue.GetAmount();
        }
        s << scriptPubKey;
    }

    template <typename Stream>
    inline void Unserialize(Stream& s) {
        if (g_con_elementsmode) {
            s >> nAsset;
            s >> nValue;
            s >> nNonce;
            if (nAsset.IsNull() || nValue.IsNull()) {
                throw std::ios_base::failure("Confidential values may not be null");
            }
        } else {
            CAmount value;
            s >> value;
            nValue.SetToAmount(value);
        }
        s >> scriptPubKey;
    }

    void SetNull()
    {
        nAsset.SetNull();
        nValue.SetNull();
        nNonce.SetNull();
        scriptPubKey.clear();
    }

    bool IsNull() const
    {
        if (!g_con_elementsmode) {
            // Ignore the asset and the nonce in compatibility mode.
            return nValue.IsNull() && scriptPubKey.empty();
        }

        return nAsset.IsNull() && nValue.IsNull() && nNonce.IsNull() && scriptPubKey.empty();
    }

    bool IsFee() const {
        return g_con_elementsmode && scriptPubKey == CScript()
            && nValue.IsExplicit() && nAsset.IsExplicit();
    }

    friend bool operator==(const CTxOut& a, const CTxOut& b)
    {
        return (a.nAsset == b.nAsset &&
                a.nValue == b.nValue &&
                a.nNonce == b.nNonce &&
                a.scriptPubKey == b.scriptPubKey);
    }

    friend bool operator!=(const CTxOut& a, const CTxOut& b)
    {
        return !(a == b);
    }

    std::string ToString() const;

    friend bool operator<(const CTxOut& a, const CTxOut& b)
    {
        return a.scriptPubKey < b.scriptPubKey;
    }
};

struct CMutableTransaction;

struct TransactionSerParams {
    const bool allow_witness;
    SER_PARAMS_OPFUNC
};
static constexpr TransactionSerParams TX_WITH_WITNESS{.allow_witness = true};
static constexpr TransactionSerParams TX_NO_WITNESS{.allow_witness = false};

/**
 * Basic transaction serialization format:
 * - int32_t nVersion
 * - std::vector<CTxIn> vin
 * - std::vector<CTxOut> vout
 * - uint32_t nLockTime
 *
 * Extended transaction serialization format:
 * - int32_t nVersion
 * - unsigned char dummy = 0x00
 * - unsigned char flags (!= 0)
 * - std::vector<CTxIn> vin
 * - std::vector<CTxOut> vout
 * - if (flags & 1):
 *   - CScriptWitness scriptWitness; (deserialized into CTxIn)
 * - uint32_t nLockTime
 */
template<typename Stream, typename TxType>
void UnserializeTransaction(TxType& tx, Stream& s, const TransactionSerParams& params)
{
    const bool fAllowWitness = params.allow_witness;

    s >> tx.nVersion;
    unsigned char flags = 0;
    tx.vin.clear();
    tx.vout.clear();
    tx.witness.SetNull();

    // Witness serialization is different between Elements and Core.
    // See code comments in SerializeTransaction for details about the differences.
    if (g_con_elementsmode) {
        s >> flags;
        s >> tx.vin;
        s >> tx.vout;
        s >> tx.nLockTime;
        if (flags & 1) {
            /* The witness flag is present. */
            flags ^= 1;
            tx.witness.vtxinwit.resize(tx.vin.size());
            tx.witness.vtxoutwit.resize(tx.vout.size());
            s >> tx.witness;
            if (!tx.HasWitness()) {
                /* It's illegal to encode witnesses when all witness stacks are empty. */
                throw std::ios_base::failure("Superfluous witness record");
            }
        }
    } else {
        /* Try to read the vin. In case the dummy is there, this will be read as an empty vector. */
        s >> tx.vin;
        if (tx.vin.size() == 0 && fAllowWitness) {
            /* We read a dummy or an empty vin. */
            s >> flags;
            if (flags != 0) {
                s >> tx.vin;
                s >> tx.vout;
            }
        } else {
            /* We read a non-empty vin. Assume a normal vout follows. */
            s >> tx.vout;
        }

        if ((flags & 1) && fAllowWitness) {
            /* The witness flag is present. */
            flags ^= 1;
            tx.witness.vtxinwit.resize(tx.vin.size());
            tx.witness.vtxoutwit.resize(tx.vout.size());
            for (size_t i = 0; i < tx.vin.size(); i++) {
                s >> tx.witness.vtxinwit[i].scriptWitness.stack;
                // ELEMENTS:
                if (tx.vin[i].m_is_pegin) {
                    s >> tx.witness.vtxinwit[i].m_pegin_witness.stack;
                }
            }

            if (!tx.HasWitness()) {
                /* It's illegal to encode witnesses when all witness stacks are empty. */
                throw std::ios_base::failure("Superfluous witness record");
            }
        }
        s >> tx.nLockTime;
    }

    if (flags) {
        /* Unknown flag in the serialization */
        throw std::ios_base::failure("Unknown transaction optional data");
    }
}

template<typename Stream, typename TxType>
void SerializeTransaction(const TxType& tx, Stream& s, const TransactionSerParams& params)
{
    const bool fAllowWitness = params.allow_witness;

    s << tx.nVersion;

    // Consistency check
    assert(tx.witness.vtxinwit.size() <= tx.vin.size());
    assert(tx.witness.vtxoutwit.size() <= tx.vout.size());

    // Check whether witnesses need to be serialized.
    unsigned char flags = 0;
    if (fAllowWitness && tx.HasWitness()) {
        flags |= 1;
    }

    // Witness serialization is different between Elements and Core.
    if (g_con_elementsmode) {
        // In Elements-style serialization, all normal data is serialized first and the
        // witnesses all in the end.
        s << flags;
        s << tx.vin;
        s << tx.vout;
        s << tx.nLockTime;
        if (flags & 1) {
            const_cast<CTxWitness*>(&tx.witness)->vtxinwit.resize(tx.vin.size());
            const_cast<CTxWitness*>(&tx.witness)->vtxoutwit.resize(tx.vout.size());
            s << tx.witness;
        }
    } else {
        // In Core-style serialization, we encode the input dummy and the witnesses
        // follow the outputs before the nLockTime.

        if (flags) {
            /* Use extended format in case witnesses are to be serialized. */
            std::vector<CTxIn> vinDummy;
            s << vinDummy;
            s << flags;
        }
        s << tx.vin;
        s << tx.vout;

        if (flags & 1) {
            const_cast<CTxWitness*>(&tx.witness)->vtxinwit.resize(tx.vin.size());
            const_cast<CTxWitness*>(&tx.witness)->vtxoutwit.resize(tx.vout.size());
            for (size_t i = 0; i < tx.vin.size(); i++) {
                s << tx.witness.vtxinwit[i].scriptWitness.stack;
                // ELEMENTS:
                if (tx.vin[i].m_is_pegin) {
                    s << tx.witness.vtxinwit[i].m_pegin_witness.stack;
                }
            }
        }
        s << tx.nLockTime;
    }
}

template<typename TxType>
inline CAmount CalculateOutputValue(const TxType& tx, CAsset policyAsset)
{
    return std::accumulate(tx.vout.cbegin(), tx.vout.cend(), CAmount{0},
        [&policyAsset](CAmount sum, const auto& txout) {
            return txout.nAsset.GetAsset() == policyAsset ? sum + txout.nValue.GetAmount() : sum;
        });
}

/** The basic transaction that is broadcasted on the network and contained in
 * blocks.  A transaction can contain multiple inputs and outputs.
 */
class CTransaction
{
public:
    // Default transaction version.
    static const int32_t CURRENT_VERSION;

    // The local variables are made const to prevent unintended modification
    // without updating the cached hash value. However, CTransaction is not
    // actually immutable; deserialization and assignment are implemented,
    // and bypass the constness. This is safe, as they update the entire
    // structure, including the hash.
    const std::vector<CTxIn> vin;
    const std::vector<CTxOut> vout;
    const int32_t nVersion;
    const uint32_t nLockTime;
    // For elements we need to keep track of some extra state for script witness outside of vin
    const CTxWitness witness;

private:
    /** Memory only. */
    const bool m_has_witness;
    const Txid hash;
    const Wtxid m_witness_hash;

    Txid ComputeHash() const;
    Wtxid ComputeWitnessHash() const;

    bool ComputeHasWitness() const;

public:
    /** Convert a CMutableTransaction into a CTransaction. */
    explicit CTransaction(const CMutableTransaction& tx);
    explicit CTransaction(CMutableTransaction&& tx);

    template <typename Stream>
    inline void Serialize(Stream& s) const {
        SerializeTransaction(*this, s, s.GetParams());
    }

    /** This deserializing constructor is provided instead of an Unserialize method.
     *  Unserialize is not possible, since it would require overwriting const fields. */
    template <typename Stream>
    CTransaction(deserialize_type, const TransactionSerParams& params, Stream& s) : CTransaction(CMutableTransaction(deserialize, params, s)) {}
    template <typename Stream>
    CTransaction(deserialize_type, ParamsStream<TransactionSerParams,Stream>& s) : CTransaction(CMutableTransaction(deserialize, s)) {}

    bool IsNull() const {
        return vin.empty() && vout.empty();
    }

    const Txid& GetHash() const LIFETIMEBOUND { return hash; }
    const Wtxid& GetWitnessHash() const LIFETIMEBOUND { return m_witness_hash; };
    // ELEMENTS: the witness only hash used in elements witness roots
    uint256 GetWitnessOnlyHash() const;

    // Return sum of txouts.
    CAmountMap GetValueOutMap() const;

    /**
     * Get the total transaction size in bytes, including witness data.
     * "Total Size" defined in BIP141 and BIP144.
     * @return Total transaction size in bytes
     */
    unsigned int GetTotalSize() const;

    bool IsCoinBase() const
    {
        return (vin.size() == 1 && vin[0].prevout.IsNull());
    }

    friend bool operator==(const CTransaction& a, const CTransaction& b)
    {
        return a.hash == b.hash;
    }

    friend bool operator!=(const CTransaction& a, const CTransaction& b)
    {
        return a.hash != b.hash;
    }

    std::string ToString() const;

<<<<<<< HEAD
    bool HasWitness() const
    {
        return !witness.IsNull();
    }
=======
    bool HasWitness() const { return m_has_witness; }
>>>>>>> 26b7bcf1
};

/** A mutable version of CTransaction. */
struct CMutableTransaction
{
    std::vector<CTxIn> vin;
    std::vector<CTxOut> vout;
    int32_t nVersion;
    uint32_t nLockTime;
    // For elements we need to keep track of some extra state for script witness outside of vin
    CTxWitness witness;

    explicit CMutableTransaction();
    explicit CMutableTransaction(const CTransaction& tx);

    template <typename Stream>
    inline void Serialize(Stream& s) const {
        SerializeTransaction(*this, s, s.GetParams());
    }

    template <typename Stream>
    inline void Unserialize(Stream& s) {
        UnserializeTransaction(*this, s, s.GetParams());
    }

    template <typename Stream>
    CMutableTransaction(deserialize_type, const TransactionSerParams& params, Stream& s) {
        UnserializeTransaction(*this, s, params);
    }

    template <typename Stream>
    CMutableTransaction(deserialize_type, ParamsStream<TransactionSerParams,Stream>& s) {
        Unserialize(s);
    }

    /** Compute the hash of this CMutableTransaction. This is computed on the
     * fly, as opposed to GetHash() in CTransaction, which uses a cached result.
     */
    Txid GetHash() const;

    bool HasWitness() const
    {
        return !witness.IsNull();
    }
};

typedef std::shared_ptr<const CTransaction> CTransactionRef;
template <typename Tx> static inline CTransactionRef MakeTransactionRef(Tx&& txIn) { return std::make_shared<const CTransaction>(std::forward<Tx>(txIn)); }

/** A generic txid reference (txid or wtxid). */
class GenTxid
{
    bool m_is_wtxid;
    uint256 m_hash;
    GenTxid(bool is_wtxid, const uint256& hash) : m_is_wtxid(is_wtxid), m_hash(hash) {}

public:
    static GenTxid Txid(const uint256& hash) { return GenTxid{false, hash}; }
    static GenTxid Wtxid(const uint256& hash) { return GenTxid{true, hash}; }
    bool IsWtxid() const { return m_is_wtxid; }
    const uint256& GetHash() const LIFETIMEBOUND { return m_hash; }
    friend bool operator==(const GenTxid& a, const GenTxid& b) { return a.m_is_wtxid == b.m_is_wtxid && a.m_hash == b.m_hash; }
    friend bool operator<(const GenTxid& a, const GenTxid& b) { return std::tie(a.m_is_wtxid, a.m_hash) < std::tie(b.m_is_wtxid, b.m_hash); }
};

#endif // BITCOIN_PRIMITIVES_TRANSACTION_H<|MERGE_RESOLUTION|>--- conflicted
+++ resolved
@@ -596,14 +596,7 @@
 
     std::string ToString() const;
 
-<<<<<<< HEAD
-    bool HasWitness() const
-    {
-        return !witness.IsNull();
-    }
-=======
     bool HasWitness() const { return m_has_witness; }
->>>>>>> 26b7bcf1
 };
 
 /** A mutable version of CTransaction. */
