--- conflicted
+++ resolved
@@ -179,6 +179,7 @@
     ~CCheckQueue()
     {
         WITH_LOCK(m_mutex, m_request_stop = true);
+        for (auto remaining : queue) delete remaining; // ELEMENTS
         m_worker_cv.notify_all();
         for (std::thread& t : m_worker_threads) {
             t.join();
@@ -186,15 +187,6 @@
     }
 
     bool HasThreads() const { return !m_worker_threads.empty(); }
-<<<<<<< HEAD
-
-    ~CCheckQueue()
-    {
-        for (auto remaining : queue) delete remaining;
-        assert(m_worker_threads.empty());
-    }
-=======
->>>>>>> 498994b6
 };
 
 /**
