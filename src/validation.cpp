--- conflicted
+++ resolved
@@ -690,7 +690,6 @@
     LockPoints lp;
     m_view.SetBackend(m_viewmempool);
 
-<<<<<<< HEAD
     // Quickly check for peg-in witness data on non-peg-in inputs
     for (size_t input_index = 0; input_index < tx.vin.size(); ++input_index) {
         if (!tx.vin[input_index].m_is_pegin) {
@@ -706,11 +705,8 @@
     // Used when checking peg-ins
     std::vector<std::pair<CScript, CScript>> fedpegscripts = GetValidFedpegScripts(::ChainActive().Tip(), chainparams.GetConsensus(), true /* nextblock_validation */);
 
-    const CCoinsViewCache& coins_cache = ::ChainstateActive().CoinsTip();
-=======
     assert(std::addressof(::ChainstateActive().CoinsTip()) == std::addressof(m_active_chainstate.CoinsTip()));
     const CCoinsViewCache& coins_cache = m_active_chainstate.CoinsTip();
->>>>>>> 828bb776
     // do all inputs exist?
     for (unsigned int i = 0; i < tx.vin.size(); i++) {
         const CTxIn& txin = tx.vin[i];
@@ -772,13 +768,9 @@
     if (!CheckSequenceLocks(m_active_chainstate, m_pool, tx, STANDARD_LOCKTIME_VERIFY_FLAGS, &lp))
         return state.Invalid(TxValidationResult::TX_PREMATURE_SPEND, "non-BIP68-final");
 
-<<<<<<< HEAD
+    assert(std::addressof(g_chainman.m_blockman) == std::addressof(m_active_chainstate.m_blockman));
     CAmountMap fee_map;
-    if (!Consensus::CheckTxInputs(tx, state, m_view, g_chainman.m_blockman.GetSpendHeight(m_view), fee_map, setPeginsSpent, NULL, true, true, fedpegscripts)) {
-=======
-    assert(std::addressof(g_chainman.m_blockman) == std::addressof(m_active_chainstate.m_blockman));
-    if (!Consensus::CheckTxInputs(tx, state, m_view, m_active_chainstate.m_blockman.GetSpendHeight(m_view), ws.m_base_fees)) {
->>>>>>> 828bb776
+    if (!Consensus::CheckTxInputs(tx, state, m_view, m_active_chainstate.m_blockman.GetSpendHeight(m_view), fee_map, setPeginsSpent, NULL, true, true, fedpegscripts)) {
         return false; // state filled in by CheckTxInputs
     }
 
@@ -818,14 +810,9 @@
         }
     }
 
-<<<<<<< HEAD
-    entry.reset(new CTxMemPoolEntry(ptx, ws.m_base_fees, nAcceptTime, ::ChainActive().Height(),
-            fSpendsCoinbase, nSigOpsCost, lp, setPeginsSpent));
-=======
     assert(std::addressof(::ChainActive()) == std::addressof(m_active_chainstate.m_chain));
     entry.reset(new CTxMemPoolEntry(ptx, ws.m_base_fees, nAcceptTime, m_active_chainstate.m_chain.Height(),
-            fSpendsCoinbase, nSigOpsCost, lp));
->>>>>>> 828bb776
+            fSpendsCoinbase, nSigOpsCost, lp, setPeginsSpent));
     unsigned int nSize = entry->GetTxSize();
 
     if (nSigOpsCost > MAX_STANDARD_TX_SIGOPS_COST)
