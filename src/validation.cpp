--- conflicted
+++ resolved
@@ -205,18 +205,11 @@
 
 std::unique_ptr<CBlockTreeDB> pblocktree;
 
-<<<<<<< HEAD
-bool CheckInputScripts(const CTransaction& tx, TxValidationState &state, const CCoinsViewCache &inputs,
-        unsigned int flags, bool cacheSigStore, bool cacheFullScriptStore,
-        PrecomputedTransactionData& txdata,
-        std::vector<CCheck*> *pvChecks = nullptr);
-=======
 bool CheckInputScripts(const CTransaction& tx, TxValidationState& state,
                        const CCoinsViewCache& inputs, unsigned int flags, bool cacheSigStore,
                        bool cacheFullScriptStore, PrecomputedTransactionData& txdata,
-                       std::vector<CScriptCheck>* pvChecks = nullptr)
+                       std::vector<CCheck*>* pvChecks = nullptr)
                        EXCLUSIVE_LOCKS_REQUIRED(cs_main);
->>>>>>> 34d70300
 static FILE* OpenUndoFile(const FlatFilePos &pos, bool fReadOnly = false);
 static FlatFileSeq BlockFileSeq();
 static FlatFileSeq UndoFileSeq();
@@ -1582,14 +1575,10 @@
  *
  * Non-static (and re-declared) in src/test/txvalidationcache_tests.cpp
  */
-<<<<<<< HEAD
-bool CheckInputScripts(const CTransaction& tx, TxValidationState &state, const CCoinsViewCache &inputs, unsigned int flags, bool cacheSigStore, bool cacheFullScriptStore, PrecomputedTransactionData& txdata, std::vector<CCheck*> *pvChecks) EXCLUSIVE_LOCKS_REQUIRED(cs_main)
-=======
 bool CheckInputScripts(const CTransaction& tx, TxValidationState& state,
                        const CCoinsViewCache& inputs, unsigned int flags, bool cacheSigStore,
                        bool cacheFullScriptStore, PrecomputedTransactionData& txdata,
-                       std::vector<CScriptCheck>* pvChecks)
->>>>>>> 34d70300
+                       std::vector<CCheck*>* pvChecks)
 {
     if (tx.IsCoinBase()) return true;
 
