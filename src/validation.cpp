--- conflicted
+++ resolved
@@ -32,6 +32,7 @@
 #include <policy/policy.h>
 #include <policy/rbf.h>
 #include <policy/settings.h>
+#include <pow.h>
 #include <primitives/block.h>
 #include <primitives/transaction.h>
 #include <script/pegins.h>
@@ -3777,7 +3778,6 @@
     return commitment;
 }
 
-<<<<<<< HEAD
 // ELEMENTS
 
 
@@ -3863,9 +3863,6 @@
     return true;
 }
 
-
- /*  By "context", we mean only the previous block headers, but not the UTXO
-=======
 bool HasValidProofOfWork(const std::vector<CBlockHeader>& headers, const Consensus::Params& consensusParams)
 {
     return std::all_of(headers.cbegin(), headers.cend(),
@@ -3884,7 +3881,6 @@
 
 /** Context-dependent validity checks.
  *  By "context", we mean only the previous block headers, but not the UTXO
->>>>>>> e9035f86
  *  set; UTXO-related validity checks are done in ConnectBlock().
  *  NOTE: This function is not currently invoked by ConnectBlock(), so we
  *  should consider upgrade issues if we change which consensus rules are
@@ -4047,11 +4043,7 @@
     return true;
 }
 
-<<<<<<< HEAD
-bool ChainstateManager::AcceptBlockHeader(const CBlockHeader& block, BlockValidationState& state, CBlockIndex** ppindex, bool* duplicate)
-=======
-bool ChainstateManager::AcceptBlockHeader(const CBlockHeader& block, BlockValidationState& state, CBlockIndex** ppindex, bool min_pow_checked)
->>>>>>> e9035f86
+bool ChainstateManager::AcceptBlockHeader(const CBlockHeader& block, BlockValidationState& state, CBlockIndex** ppindex, bool min_pow_checked, bool* duplicate)
 {
     AssertLockHeld(cs_main);
 
@@ -4151,11 +4143,7 @@
 }
 
 // Exposed wrapper for AcceptBlockHeader
-<<<<<<< HEAD
-bool ChainstateManager::ProcessNewBlockHeaders(const std::vector<CBlockHeader>& headers, BlockValidationState& state, const CBlockIndex** ppindex, bool* all_duplicate)
-=======
-bool ChainstateManager::ProcessNewBlockHeaders(const std::vector<CBlockHeader>& headers, bool min_pow_checked, BlockValidationState& state, const CBlockIndex** ppindex)
->>>>>>> e9035f86
+bool ChainstateManager::ProcessNewBlockHeaders(const std::vector<CBlockHeader>& headers, bool min_pow_checked, BlockValidationState& state, const CBlockIndex** ppindex, bool* all_duplicate)
 {
     AssertLockNotHeld(cs_main);
     {
@@ -4166,11 +4154,7 @@
         bool duplicate = false;
         for (const CBlockHeader& header : headers) {
             CBlockIndex *pindex = nullptr; // Use a temp pindex instead of ppindex to avoid a const_cast
-<<<<<<< HEAD
-            bool accepted{AcceptBlockHeader(header, state, &pindex, &duplicate)};
-=======
-            bool accepted{AcceptBlockHeader(header, state, &pindex, min_pow_checked)};
->>>>>>> e9035f86
+            bool accepted{AcceptBlockHeader(header, state, &pindex, min_pow_checked, &duplicate)};
             ActiveChainstate().CheckBlockIndex();
 
             if (all_duplicate) {
