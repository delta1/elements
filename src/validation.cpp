--- conflicted
+++ resolved
@@ -945,7 +945,6 @@
                         maxDescendantsToVisit));
         }
 
-<<<<<<< HEAD
         for (unsigned int j = 0; j < tx.vin.size(); j++)
         {
             // We don't want to accept replacements that require low
@@ -966,29 +965,6 @@
                     return state.Invalid(TxValidationResult::TX_MEMPOOL_POLICY, "replacement-adds-unconfirmed",
                             strprintf("replacement %s adds unconfirmed input, idx %d",
                                 hash.ToString(), j));
-=======
-        unsigned int scriptVerifyFlags = STANDARD_SCRIPT_VERIFY_FLAGS;
-
-        // Temporarily add additional script flags based on the activation of
-        // Dynamic Federations. This can be included in the
-        // STANDARD_LOCKTIME_VERIFY_FLAGS in a release post-activation.
-        if (IsDynaFedEnabled(chainActive.Tip(), chainparams.GetConsensus())) {
-            scriptVerifyFlags |= SCRIPT_SIGHASH_RANGEPROOF;
-        }
-
-        // Check against previous transactions
-        // This is done last to help prevent CPU exhaustion denial-of-service attacks.
-        PrecomputedTransactionData txdata(tx);
-        if (!CheckInputs(tx, state, view, true, scriptVerifyFlags, true, false, txdata)) {
-            // SCRIPT_VERIFY_CLEANSTACK requires SCRIPT_VERIFY_WITNESS, so we
-            // need to turn both off, and compare against just turning off CLEANSTACK
-            // to see if the failure is specifically due to witness validation.
-            CValidationState stateDummy; // Want reported failures to be from first CheckInputs
-            if (!tx.HasWitness() && CheckInputs(tx, stateDummy, view, true, scriptVerifyFlags & ~(SCRIPT_VERIFY_WITNESS | SCRIPT_VERIFY_CLEANSTACK), true, false, txdata)) {
-                if (!CheckInputs(tx, stateDummy, view, true, scriptVerifyFlags & ~SCRIPT_VERIFY_CLEANSTACK, true, false, txdata)) {
-                    // Only the witness is missing, so the transaction itself may be fine.
-                    state.SetCorruptionPossible();
->>>>>>> a993a7c6
                 }
             }
         }
@@ -1024,7 +1000,14 @@
 
     TxValidationState &state = args.m_state;
 
-    constexpr unsigned int scriptVerifyFlags = STANDARD_SCRIPT_VERIFY_FLAGS;
+    unsigned int scriptVerifyFlags = STANDARD_SCRIPT_VERIFY_FLAGS;
+
+    // Temporarily add additional script flags based on the activation of
+    // Dynamic Federations. This can be included in the
+    // STANDARD_LOCKTIME_VERIFY_FLAGS in a release post-activation.
+    if (IsDynaFedEnabled(::ChainActive().Tip(), args.m_chainparams.GetConsensus())) {
+        scriptVerifyFlags |= SCRIPT_SIGHASH_RANGEPROOF;
+    }
 
     // Check input scripts and signatures.
     // This is done last to help prevent CPU exhaustion denial-of-service attacks.
