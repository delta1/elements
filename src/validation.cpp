// Copyright (c) 2009-2010 Satoshi Nakamoto
// Copyright (c) 2009-2020 The Bitcoin Core developers
// Distributed under the MIT software license, see the accompanying
// file COPYING or http://www.opensource.org/licenses/mit-license.php.

#include <validation.h>

#include <arith_uint256.h>
#include <chain.h>
#include <chainparams.h>
#include <checkqueue.h>
#include <consensus/amount.h>
#include <consensus/consensus.h>
#include <consensus/merkle.h>
#include <consensus/tx_check.h>
#include <consensus/tx_verify.h>
#include <consensus/validation.h>
#include <cuckoocache.h>
#include <deploymentstatus.h>
#include <flatfile.h>
#include <hash.h>
#include <index/blockfilterindex.h>
#include <logging.h>
#include <logging/timer.h>
#include <mainchainrpc.h>
#include <node/blockstorage.h>
#include <node/coinstats.h>
#include <node/ui_interface.h>
#include <pegins.h>
#include <node/utxo_snapshot.h>
#include <policy/policy.h>
#include <policy/rbf.h>
#include <policy/settings.h>
#include <primitives/block.h>
#include <primitives/transaction.h>
#include <script/pegins.h>
#include <random.h>
#include <reverse_iterator.h>
#include <script/script.h>
#include <script/sigcache.h>
#include <shutdown.h>
#include <signet.h>
#include <timedata.h>
#include <tinyformat.h>
#include <txdb.h>
#include <txmempool.h>
#include <uint256.h>
#include <undo.h>
#include <util/check.h> // For NDEBUG compile time check
#include <util/hasher.h>
#include <util/moneystr.h>
#include <util/rbf.h>
#include <util/strencodings.h>
#include <util/system.h>
#include <util/trace.h>
#include <util/translation.h>
#include <validationinterface.h>
#include <warnings.h>

// ELEMENTS
#include <block_proof.h> // CheckChallenge, CheckProof
#include <dynafed.h>

#include <numeric>
#include <optional>
#include <string>

#include <boost/algorithm/string/replace.hpp>

#define MICRO 0.000001
#define MILLI 0.001

/**
 * An extra transaction can be added to a package, as long as it only has one
 * ancestor and is no larger than this. Not really any reason to make this
 * configurable as it doesn't materially change DoS parameters.
 */
static const unsigned int EXTRA_DESCENDANT_TX_SIZE_LIMIT = 10000;
/** Maximum kilobytes for transactions to store for processing during reorg */
static const unsigned int MAX_DISCONNECTED_TX_POOL_SIZE = 20000;
/** Time to wait between writing blocks/block index to disk. */
static constexpr std::chrono::minutes DATABASE_WRITE_INTERVAL{5};
/** Time to wait between flushing chainstate to disk. */
static constexpr std::chrono::hours DATABASE_FLUSH_INTERVAL{24};
/** Maximum age of our tip for us to be considered current for fee estimation */
static constexpr std::chrono::hours MAX_FEE_ESTIMATION_TIP_AGE{3};
const std::vector<std::string> CHECKLEVEL_DOC {
    "level 0 reads the blocks from disk",
    "level 1 verifies block validity",
    "level 2 verifies undo data",
    "level 3 checks disconnection of tip blocks",
    "level 4 tries to reconnect the blocks",
    "each level includes the checks of the previous levels",
};

bool CBlockIndexWorkComparator::operator()(const CBlockIndex *pa, const CBlockIndex *pb) const {
    // First sort by most total work, ...
    if (pa->nChainWork > pb->nChainWork) return false;
    if (pa->nChainWork < pb->nChainWork) return true;

    // ... then by earliest time received, ...
    if (pa->nSequenceId < pb->nSequenceId) return false;
    if (pa->nSequenceId > pb->nSequenceId) return true;

    // Use pointer address as tie breaker (should only happen with blocks
    // loaded from disk, as those all have id 0).
    if (pa < pb) return false;
    if (pa > pb) return true;

    // Identical blocks.
    return false;
}

/**
 * Mutex to guard access to validation specific variables, such as reading
 * or changing the chainstate.
 *
 * This may also need to be locked when updating the transaction pool, e.g. on
 * AcceptToMemoryPool. See CTxMemPool::cs comment for details.
 *
 * The transaction pool has a separate lock to allow reading from it and the
 * chainstate at the same time.
 */
RecursiveMutex cs_main;

CBlockIndex *pindexBestHeader = nullptr;
Mutex g_best_block_mutex;
std::condition_variable g_best_block_cv;
uint256 g_best_block;
bool g_parallel_script_checks{false};
bool fRequireStandard = true;
bool fCheckBlockIndex = false;
bool fCheckpointsEnabled = DEFAULT_CHECKPOINTS_ENABLED;
int64_t nMaxTipAge = DEFAULT_MAX_TIP_AGE;

uint256 hashAssumeValid;
arith_uint256 nMinimumChainWork;

CFeeRate minRelayTxFee = CFeeRate(DEFAULT_MIN_RELAY_TX_FEE);

// Internal stuff
namespace {
    CBlockIndex* pindexBestInvalid = nullptr;
} // namespace

// Internal stuff from blockstorage ...
extern RecursiveMutex cs_LastBlockFile;
extern std::vector<CBlockFileInfo> vinfoBlockFile;
extern int nLastBlockFile;
extern bool fCheckForPruning;
extern std::set<CBlockIndex*> setDirtyBlockIndex;
extern std::set<int> setDirtyFileInfo;
void FlushBlockFile(bool fFinalize = false, bool finalize_undo = false);
// ... TODO move fully to blockstorage

CBlockIndex* BlockManager::LookupBlockIndex(const uint256& hash) const
{
    AssertLockHeld(cs_main);
    BlockMap::const_iterator it = m_block_index.find(hash);
    return it == m_block_index.end() ? nullptr : it->second;
}

CBlockIndex* BlockManager::FindForkInGlobalIndex(const CChain& chain, const CBlockLocator& locator)
{
    AssertLockHeld(cs_main);

    // Find the latest block common to locator and chain - we expect that
    // locator.vHave is sorted descending by height.
    for (const uint256& hash : locator.vHave) {
        CBlockIndex* pindex = LookupBlockIndex(hash);
        if (pindex) {
            if (chain.Contains(pindex))
                return pindex;
            if (pindex->GetAncestor(chain.Height()) == chain.Tip()) {
                return chain.Tip();
            }
        }
    }
    return chain.Genesis();
}

bool CheckInputScripts(const CTransaction& tx, TxValidationState& state,
                       const CCoinsViewCache& inputs, unsigned int flags, bool cacheSigStore,
                       bool cacheFullScriptStore, PrecomputedTransactionData& txdata,
                       std::vector<CCheck*>* pvChecks = nullptr)
                       EXCLUSIVE_LOCKS_REQUIRED(cs_main);

bool CheckFinalTx(const CBlockIndex* active_chain_tip, const CTransaction &tx, int flags)
{
    AssertLockHeld(cs_main);
    assert(active_chain_tip); // TODO: Make active_chain_tip a reference

    // By convention a negative value for flags indicates that the
    // current network-enforced consensus rules should be used. In
    // a future soft-fork scenario that would mean checking which
    // rules would be enforced for the next block and setting the
    // appropriate flags. At the present time no soft-forks are
    // scheduled, so no flags are set.
    flags = std::max(flags, 0);

    // CheckFinalTx() uses active_chain_tip.Height()+1 to evaluate
    // nLockTime because when IsFinalTx() is called within
    // AcceptBlock(), the height of the block *being*
    // evaluated is what is used. Thus if we want to know if a
    // transaction can be part of the *next* block, we need to call
    // IsFinalTx() with one more than active_chain_tip.Height().
    const int nBlockHeight = active_chain_tip->nHeight + 1;

    // BIP113 requires that time-locked transactions have nLockTime set to
    // less than the median time of the previous block they're contained in.
    // When the next block is created its previous block will be the current
    // chain tip, so we use that to calculate the median time passed to
    // IsFinalTx() if LOCKTIME_MEDIAN_TIME_PAST is set.
    const int64_t nBlockTime = (flags & LOCKTIME_MEDIAN_TIME_PAST)
                             ? active_chain_tip->GetMedianTimePast()
                             : GetAdjustedTime();

    return IsFinalTx(tx, nBlockHeight, nBlockTime);
}

bool CheckSequenceLocks(CBlockIndex* tip,
                        const CCoinsView& coins_view,
                        const CTransaction& tx,
                        int flags,
                        LockPoints* lp,
                        bool useExistingLockPoints)
{
    assert(tip != nullptr);

    CBlockIndex index;
    index.pprev = tip;
    // CheckSequenceLocks() uses active_chainstate.m_chain.Height()+1 to evaluate
    // height based locks because when SequenceLocks() is called within
    // ConnectBlock(), the height of the block *being*
    // evaluated is what is used.
    // Thus if we want to know if a transaction can be part of the
    // *next* block, we need to use one more than active_chainstate.m_chain.Height()
    index.nHeight = tip->nHeight + 1;

    std::pair<int, int64_t> lockPair;
    if (useExistingLockPoints) {
        assert(lp);
        lockPair.first = lp->height;
        lockPair.second = lp->time;
    }
    else {
        std::vector<int> prevheights;
        prevheights.resize(tx.vin.size());
        for (size_t txinIndex = 0; txinIndex < tx.vin.size(); txinIndex++) {
            const CTxIn& txin = tx.vin[txinIndex];
            // pegins should not restrict validity of sequence locks
            if (txin.m_is_pegin) {
                prevheights[txinIndex] = -1;
                continue;
            }

            Coin coin;
            if (!coins_view.GetCoin(txin.prevout, coin)) {
                return error("%s: Missing input", __func__);
            }
            if (coin.nHeight == MEMPOOL_HEIGHT) {
                // Assume all mempool transaction confirm in the next block
                prevheights[txinIndex] = tip->nHeight + 1;
            } else {
                prevheights[txinIndex] = coin.nHeight;
            }
        }
        lockPair = CalculateSequenceLocks(tx, flags, prevheights, index);
        if (lp) {
            lp->height = lockPair.first;
            lp->time = lockPair.second;
            // Also store the hash of the block with the highest height of
            // all the blocks which have sequence locked prevouts.
            // This hash needs to still be on the chain
            // for these LockPoint calculations to be valid
            // Note: It is impossible to correctly calculate a maxInputBlock
            // if any of the sequence locked inputs depend on unconfirmed txs,
            // except in the special case where the relative lock time/height
            // is 0, which is equivalent to no sequence lock. Since we assume
            // input height of tip+1 for mempool txs and test the resulting
            // lockPair from CalculateSequenceLocks against tip+1.  We know
            // EvaluateSequenceLocks will fail if there was a non-zero sequence
            // lock on a mempool input, so we can use the return value of
            // CheckSequenceLocks to indicate the LockPoints validity
            int maxInputHeight = 0;
            for (const int height : prevheights) {
                // Can ignore mempool inputs since we'll fail if they had non-zero locks
                if (height != tip->nHeight+1) {
                    maxInputHeight = std::max(maxInputHeight, height);
                }
            }
            lp->maxInputBlock = tip->GetAncestor(maxInputHeight);
        }
    }
    return EvaluateSequenceLocks(index, lockPair);
}

// Returns the script flags which should be checked for a given block
static unsigned int GetBlockScriptFlags(const CBlockIndex* pindex, const Consensus::Params& chainparams);

static void LimitMempoolSize(CTxMemPool& pool, CCoinsViewCache& coins_cache, size_t limit, std::chrono::seconds age)
    EXCLUSIVE_LOCKS_REQUIRED(pool.cs, ::cs_main)
{
    int expired = pool.Expire(GetTime<std::chrono::seconds>() - age);
    if (expired != 0) {
        LogPrint(BCLog::MEMPOOL, "Expired %i transactions from the memory pool\n", expired);
    }

    std::vector<COutPoint> vNoSpendsRemaining;
    pool.TrimToSize(limit, &vNoSpendsRemaining);
    for (const COutPoint& removed : vNoSpendsRemaining)
        coins_cache.Uncache(removed);
}

static bool IsCurrentForFeeEstimation(CChainState& active_chainstate) EXCLUSIVE_LOCKS_REQUIRED(cs_main)
{
    AssertLockHeld(cs_main);
    if (active_chainstate.IsInitialBlockDownload())
        return false;
    if (active_chainstate.m_chain.Tip()->GetBlockTime() < count_seconds(GetTime<std::chrono::seconds>() - MAX_FEE_ESTIMATION_TIP_AGE))
        return false;
    if (active_chainstate.m_chain.Height() < pindexBestHeader->nHeight - 1)
        return false;
    return true;
}

void CChainState::MaybeUpdateMempoolForReorg(
    DisconnectedBlockTransactions& disconnectpool,
    bool fAddToMempool)
{
    if (!m_mempool) return;

    AssertLockHeld(cs_main);
    AssertLockHeld(m_mempool->cs);
    std::vector<uint256> vHashUpdate;
    // disconnectpool's insertion_order index sorts the entries from
    // oldest to newest, but the oldest entry will be the last tx from the
    // latest mined block that was disconnected.
    // Iterate disconnectpool in reverse, so that we add transactions
    // back to the mempool starting with the earliest transaction that had
    // been previously seen in a block.
    auto it = disconnectpool.queuedTx.get<insertion_order>().rbegin();
    while (it != disconnectpool.queuedTx.get<insertion_order>().rend()) {
        // ignore validation errors in resurrected transactions
        if (!fAddToMempool || (*it)->IsCoinBase() ||
            AcceptToMemoryPool(*this, *it, GetTime(),
                /*bypass_limits=*/true, /*test_accept=*/false).m_result_type !=
                    MempoolAcceptResult::ResultType::VALID) {
            // If the transaction doesn't make it in to the mempool, remove any
            // transactions that depend on it (which would now be orphans).
            m_mempool->removeRecursive(**it, MemPoolRemovalReason::REORG);
        } else if (m_mempool->exists(GenTxid::Txid((*it)->GetHash()))) {
            vHashUpdate.push_back((*it)->GetHash());
        }
        ++it;
    }
    disconnectpool.queuedTx.clear();
    // AcceptToMemoryPool/addUnchecked all assume that new mempool entries have
    // no in-mempool children, which is generally not true when adding
    // previously-confirmed transactions back to the mempool.
    // UpdateTransactionsFromBlock finds descendants of any transactions in
    // the disconnectpool that were added back and cleans up the mempool state.
    m_mempool->UpdateTransactionsFromBlock(vHashUpdate);

    const auto check_final_and_mature = [this, flags=STANDARD_LOCKTIME_VERIFY_FLAGS](CTxMemPool::txiter it)
        EXCLUSIVE_LOCKS_REQUIRED(m_mempool->cs, ::cs_main) {
        bool should_remove = false;
        AssertLockHeld(m_mempool->cs);
        AssertLockHeld(::cs_main);
        const CTransaction& tx = it->GetTx();
        LockPoints lp = it->GetLockPoints();
        const bool validLP{TestLockPointValidity(m_chain, lp)};
        CCoinsViewMemPool view_mempool(&CoinsTip(), *m_mempool);
        if (!CheckFinalTx(m_chain.Tip(), tx, flags)
            || !CheckSequenceLocks(m_chain.Tip(), view_mempool, tx, flags, &lp, validLP)) {
            // Note if CheckSequenceLocks fails the LockPoints may still be invalid
            // So it's critical that we remove the tx and not depend on the LockPoints.
            should_remove = true;
        } else if (it->GetSpendsCoinbase()) {
            for (const CTxIn& txin : tx.vin) {
                auto it2 = m_mempool->mapTx.find(txin.prevout.hash);
                if (it2 != m_mempool->mapTx.end())
                    continue;
                const Coin &coin = CoinsTip().AccessCoin(txin.prevout);
                assert(!coin.IsSpent());
                const auto mempool_spend_height{m_chain.Tip()->nHeight + 1};
                if (coin.IsSpent() || (coin.IsCoinBase() && mempool_spend_height - coin.nHeight < COINBASE_MATURITY)) {
                    should_remove = true;
                    break;
                }
            }
        }
        return should_remove;
    };

    // We also need to remove any now-immature transactions
    m_mempool->removeForReorg(m_chain, check_final_and_mature);
    // Re-limit mempool size, in case we added any transactions
    LimitMempoolSize(
        *m_mempool,
        this->CoinsTip(),
        gArgs.GetIntArg("-maxmempool", DEFAULT_MAX_MEMPOOL_SIZE) * 1000000,
        std::chrono::hours{gArgs.GetIntArg("-mempoolexpiry", DEFAULT_MEMPOOL_EXPIRY)});
}

/**
* Checks to avoid mempool polluting consensus critical paths since cached
* signature and script validity results will be reused if we validate this
* transaction again during block validation.
* */
static bool CheckInputsFromMempoolAndCache(const CTransaction& tx, TxValidationState& state,
                const CCoinsViewCache& view, const CTxMemPool& pool,
                unsigned int flags, PrecomputedTransactionData& txdata, CCoinsViewCache& coins_tip)
                EXCLUSIVE_LOCKS_REQUIRED(cs_main, pool.cs)
{
    AssertLockHeld(cs_main);
    AssertLockHeld(pool.cs);

    assert(!tx.IsCoinBase());
    for (const CTxIn& txin : tx.vin) {
        if (txin.m_is_pegin) {
            continue;
        }

        const Coin& coin = view.AccessCoin(txin.prevout);

        // This coin was checked in PreChecks and MemPoolAccept
        // has been holding cs_main since then.
        Assume(!coin.IsSpent());
        if (coin.IsSpent()) return false;

        // If the Coin is available, there are 2 possibilities:
        // it is available in our current ChainstateActive UTXO set,
        // or it's a UTXO provided by a transaction in our mempool.
        // Ensure the scriptPubKeys in Coins from CoinsView are correct.
        const CTransactionRef& txFrom = pool.get(txin.prevout.hash);
        if (txFrom) {
            assert(txFrom->GetHash() == txin.prevout.hash);
            assert(txFrom->vout.size() > txin.prevout.n);
            assert(txFrom->vout[txin.prevout.n] == coin.out);
        } else {
            const Coin& coinFromUTXOSet = coins_tip.AccessCoin(txin.prevout);
            assert(!coinFromUTXOSet.IsSpent());
            assert(coinFromUTXOSet.out == coin.out);
        }
    }

    // Call CheckInputScripts() to cache signature and script validity against current tip consensus rules.
    return CheckInputScripts(tx, state, view, flags, /* cacheSigStore= */ true, /* cacheFullScriptStore= */ true, txdata);
}

namespace {

class MemPoolAccept
{
public:
    explicit MemPoolAccept(CTxMemPool& mempool, CChainState& active_chainstate) : m_pool(mempool), m_view(&m_dummy), m_viewmempool(&active_chainstate.CoinsTip(), m_pool), m_active_chainstate(active_chainstate),
        m_limit_ancestors(gArgs.GetIntArg("-limitancestorcount", DEFAULT_ANCESTOR_LIMIT)),
        m_limit_ancestor_size(gArgs.GetIntArg("-limitancestorsize", DEFAULT_ANCESTOR_SIZE_LIMIT)*1000),
        m_limit_descendants(gArgs.GetIntArg("-limitdescendantcount", DEFAULT_DESCENDANT_LIMIT)),
        m_limit_descendant_size(gArgs.GetIntArg("-limitdescendantsize", DEFAULT_DESCENDANT_SIZE_LIMIT)*1000) {
    }

    // We put the arguments we're handed into a struct, so we can pass them
    // around easier.
    struct ATMPArgs {
        const CChainParams& m_chainparams;
        const int64_t m_accept_time;
        const bool m_bypass_limits;
        /*
         * Return any outpoints which were not previously present in the coins
         * cache, but were added as a result of validating the tx for mempool
         * acceptance. This allows the caller to optionally remove the cache
         * additions if the associated transaction ends up being rejected by
         * the mempool.
         */
        std::vector<COutPoint>& m_coins_to_uncache;
        const bool m_test_accept;
        /** Whether we allow transactions to replace mempool transactions by BIP125 rules. If false,
         * any transaction spending the same inputs as a transaction in the mempool is considered
         * a conflict. */
        const bool m_allow_bip125_replacement;

        /** Parameters for single transaction mempool validation. */
        static ATMPArgs SingleAccept(const CChainParams& chainparams, int64_t accept_time,
                                     bool bypass_limits, std::vector<COutPoint>& coins_to_uncache,
                                     bool test_accept) {
            return ATMPArgs{/* m_chainparams */ chainparams,
                            /* m_accept_time */ accept_time,
                            /* m_bypass_limits */ bypass_limits,
                            /* m_coins_to_uncache */ coins_to_uncache,
                            /* m_test_accept */ test_accept,
                            /* m_allow_bip125_replacement */ true,
            };
        }

        /** Parameters for test package mempool validation through testmempoolaccept. */
        static ATMPArgs PackageTestAccept(const CChainParams& chainparams, int64_t accept_time,
                                          std::vector<COutPoint>& coins_to_uncache) {
            return ATMPArgs{/* m_chainparams */ chainparams,
                            /* m_accept_time */ accept_time,
                            /* m_bypass_limits */ false,
                            /* m_coins_to_uncache */ coins_to_uncache,
                            /* m_test_accept */ true,
                            /* m_allow_bip125_replacement */ false,
            };
        }

        // No default ctor to avoid exposing details to clients and allowing the possibility of
        // mixing up the order of the arguments. Use static functions above instead.
        ATMPArgs() = delete;
    };

    // Single transaction acceptance
    MempoolAcceptResult AcceptSingleTransaction(const CTransactionRef& ptx, ATMPArgs& args) EXCLUSIVE_LOCKS_REQUIRED(cs_main);

    /**
    * Multiple transaction acceptance. Transactions may or may not be interdependent,
    * but must not conflict with each other. Parents must come before children if any
    * dependencies exist.
    */
    PackageMempoolAcceptResult AcceptMultipleTransactions(const std::vector<CTransactionRef>& txns, ATMPArgs& args) EXCLUSIVE_LOCKS_REQUIRED(cs_main);

private:
    // All the intermediate state that gets passed between the various levels
    // of checking a given transaction.
    struct Workspace {
        explicit Workspace(const CTransactionRef& ptx) : m_ptx(ptx), m_hash(ptx->GetHash()) {}
        explicit Workspace(const CTransactionRef& ptx, const uint256& hash_genesis_block) : m_ptx(ptx), m_hash(ptx->GetHash()), m_precomputed_txdata(hash_genesis_block) {} // ELEMENTS
        /** Txids of mempool transactions that this transaction directly conflicts with. */
        std::set<uint256> m_conflicts;
        std::set<std::pair<uint256, COutPoint> > m_set_pegins_spent;
        /** Iterators to mempool entries that this transaction directly conflicts with. */
        CTxMemPool::setEntries m_iters_conflicting;
        /** Iterators to all mempool entries that would be replaced by this transaction, including
         * those it directly conflicts with and their descendants. */
        CTxMemPool::setEntries m_all_conflicting;
        /** All mempool ancestors of this transaction. */
        CTxMemPool::setEntries m_ancestors;
        /** Mempool entry constructed for this transaction. Constructed in PreChecks() but not
         * inserted into the mempool until Finalize(). */
        std::unique_ptr<CTxMemPoolEntry> m_entry;
        /** Pointers to the transactions that have been removed from the mempool and replaced by
         * this transaction, used to return to the MemPoolAccept caller. Only populated if
         * validation is successful and the original transactions are removed. */
        std::list<CTransactionRef> m_replaced_transactions;

        /** Virtual size of the transaction as used by the mempool, calculated using serialized size
         * of the transaction and sigops. */
        int64_t m_vsize;
        /** Fees paid by this transaction: total input amounts subtracted by total output amounts. */
        CAmount m_base_fees;
        /** Base fees + any fee delta set by the user with prioritisetransaction. */
        CAmount m_modified_fees;
        /** Total modified fees of all transactions being replaced. */
        CAmount m_conflicting_fees{0};
        /** Total virtual size of all transactions being replaced. */
        size_t m_conflicting_size{0};

        const CTransactionRef& m_ptx;
        /** Txid. */
        const uint256& m_hash;
        TxValidationState m_state;
        /** A temporary cache containing serialized transaction data for signature verification.
         * Reused across PolicyScriptChecks and ConsensusScriptChecks. */
        PrecomputedTransactionData m_precomputed_txdata;
    };

    // Run the policy checks on a given transaction, excluding any script checks.
    // Looks up inputs, calculates feerate, considers replacement, evaluates
    // package limits, etc. As this function can be invoked for "free" by a peer,
    // only tests that are fast should be done here (to avoid CPU DoS).
    bool PreChecks(ATMPArgs& args, Workspace& ws) EXCLUSIVE_LOCKS_REQUIRED(cs_main, m_pool.cs);

    // Run checks for mempool replace-by-fee.
    bool ReplacementChecks(Workspace& ws) EXCLUSIVE_LOCKS_REQUIRED(cs_main, m_pool.cs);

    // Enforce package mempool ancestor/descendant limits (distinct from individual
    // ancestor/descendant limits done in PreChecks).
    bool PackageMempoolChecks(const std::vector<CTransactionRef>& txns,
                              PackageValidationState& package_state) EXCLUSIVE_LOCKS_REQUIRED(cs_main, m_pool.cs);

    // Run the script checks using our policy flags. As this can be slow, we should
    // only invoke this on transactions that have otherwise passed policy checks.
    bool PolicyScriptChecks(const ATMPArgs& args, Workspace& ws) EXCLUSIVE_LOCKS_REQUIRED(cs_main, m_pool.cs);

    // Re-run the script checks, using consensus flags, and try to cache the
    // result in the scriptcache. This should be done after
    // PolicyScriptChecks(). This requires that all inputs either be in our
    // utxo set or in the mempool.
    bool ConsensusScriptChecks(const ATMPArgs& args, Workspace& ws) EXCLUSIVE_LOCKS_REQUIRED(cs_main, m_pool.cs);

    // Try to add the transaction to the mempool, removing any conflicts first.
    // Returns true if the transaction is in the mempool after any size
    // limiting is performed, false otherwise.
    bool Finalize(const ATMPArgs& args, Workspace& ws) EXCLUSIVE_LOCKS_REQUIRED(cs_main, m_pool.cs);

    // Compare a package's feerate against minimum allowed.
    bool CheckFeeRate(size_t package_size, CAmount package_fee, TxValidationState& state) EXCLUSIVE_LOCKS_REQUIRED(cs_main, m_pool.cs)
    {
        CAmount mempoolRejectFee = m_pool.GetMinFee(gArgs.GetIntArg("-maxmempool", DEFAULT_MAX_MEMPOOL_SIZE) * 1000000).GetFee(package_size);
        if (mempoolRejectFee > 0 && package_fee < mempoolRejectFee) {
            return state.Invalid(TxValidationResult::TX_MEMPOOL_POLICY, "mempool min fee not met", strprintf("%d < %d", package_fee, mempoolRejectFee));
        }

        if (package_fee < ::minRelayTxFee.GetFee(package_size)) {
            return state.Invalid(TxValidationResult::TX_MEMPOOL_POLICY, "min relay fee not met", strprintf("%d < %d", package_fee, ::minRelayTxFee.GetFee(package_size)));
        }
        return true;
    }

private:
    CTxMemPool& m_pool;
    CCoinsViewCache m_view;
    CCoinsViewMemPool m_viewmempool;
    CCoinsView m_dummy;

    CChainState& m_active_chainstate;

    // The package limits in effect at the time of invocation.
    const size_t m_limit_ancestors;
    const size_t m_limit_ancestor_size;
    // These may be modified while evaluating a transaction (eg to account for
    // in-mempool conflicts; see below).
    size_t m_limit_descendants;
    size_t m_limit_descendant_size;

    /** Whether the transaction(s) would replace any mempool transactions. If so, RBF rules apply. */
    bool m_rbf{false};
};

bool MemPoolAccept::PreChecks(ATMPArgs& args, Workspace& ws)
{
    const CTransactionRef& ptx = ws.m_ptx;
    const CTransaction& tx = *ws.m_ptx;
    const uint256& hash = ws.m_hash;

    // Copy/alias what we need out of args
    const int64_t nAcceptTime = args.m_accept_time;
    const bool bypass_limits = args.m_bypass_limits;
    std::vector<COutPoint>& coins_to_uncache = args.m_coins_to_uncache;
    const CChainParams& chainparams = args.m_chainparams;

    // Alias what we need out of ws
    TxValidationState& state = ws.m_state;
    std::unique_ptr<CTxMemPoolEntry>& entry = ws.m_entry;
    std::set<std::pair<uint256, COutPoint>>& setPeginsSpent = ws.m_set_pegins_spent;

    if (!CheckTransaction(tx, state)) {
        return false; // state filled in by CheckTransaction
    }

    // Coinbase is only valid in a block, not as a loose transaction
    if (tx.IsCoinBase())
        return state.Invalid(TxValidationResult::TX_CONSENSUS, "coinbase");

    // Rather not work on nonstandard transactions (unless -testnet/-regtest)
    std::string reason;
    if (fRequireStandard && !IsStandardTx(tx, reason))
        return state.Invalid(TxValidationResult::TX_NOT_STANDARD, reason);

    // And now do PAK checks. Filtered by next blocks' enforced list
    if (chainparams.GetEnforcePak()) {
        if (!IsPAKValidTx(tx, GetActivePAKList(m_active_chainstate.m_chain.Tip(), chainparams.GetConsensus()), chainparams.ParentGenesisBlockHash(), chainparams.GetConsensus().pegged_asset)) {
            return state.Invalid(TxValidationResult::TX_NOT_STANDARD, "invalid-pegout-proof");
        }
    }

    // Do not work on transactions that are too small.
    // A transaction with 1 segwit input and 1 P2WPHK output has non-witness size of 82 bytes.
    // Transactions smaller than this are not relayed to mitigate CVE-2017-12842 by not relaying
    // 64-byte transactions.
    if (::GetSerializeSize(tx, PROTOCOL_VERSION | SERIALIZE_TRANSACTION_NO_WITNESS) < MIN_STANDARD_TX_NONWITNESS_SIZE)
        return state.Invalid(TxValidationResult::TX_NOT_STANDARD, "tx-size-small");

    // Only accept nLockTime-using transactions that can be mined in the next
    // block; we don't want our mempool filled up with transactions that can't
    // be mined yet.
    if (!CheckFinalTx(m_active_chainstate.m_chain.Tip(), tx, STANDARD_LOCKTIME_VERIFY_FLAGS))
        return state.Invalid(TxValidationResult::TX_PREMATURE_SPEND, "non-final");

    if (m_pool.exists(GenTxid::Wtxid(tx.GetWitnessHash()))) {
        // Exact transaction already exists in the mempool.
        return state.Invalid(TxValidationResult::TX_CONFLICT, "txn-already-in-mempool");
    } else if (m_pool.exists(GenTxid::Txid(tx.GetHash()))) {
        // Transaction with the same non-witness data but different witness (same txid, different
        // wtxid) already exists in the mempool.
        return state.Invalid(TxValidationResult::TX_CONFLICT, "txn-same-nonwitness-data-in-mempool");
    }

    // Check for conflicts with in-memory transactions
    for (const CTxIn &txin : tx.vin)
    {
        const CTransaction* ptxConflicting = m_pool.GetConflictTx(txin.prevout);
        if (ptxConflicting) {
            if (!args.m_allow_bip125_replacement) {
                // Transaction conflicts with a mempool tx, but we're not allowing replacements.
                return state.Invalid(TxValidationResult::TX_MEMPOOL_POLICY, "bip125-replacement-disallowed");
            }
            if (!ws.m_conflicts.count(ptxConflicting->GetHash()))
            {
                // Transactions that don't explicitly signal replaceability are
                // *not* replaceable with the current logic, even if one of their
                // unconfirmed ancestors signals replaceability. This diverges
                // from BIP125's inherited signaling description (see CVE-2021-31876).
                // Applications relying on first-seen mempool behavior should
                // check all unconfirmed ancestors; otherwise an opt-in ancestor
                // might be replaced, causing removal of this descendant.
                if (!SignalsOptInRBF(*ptxConflicting)) {
                    return state.Invalid(TxValidationResult::TX_MEMPOOL_POLICY, "txn-mempool-conflict");
                }

                ws.m_conflicts.insert(ptxConflicting->GetHash());
            }
        }
    }

    LockPoints lp;
    m_view.SetBackend(m_viewmempool);

    // Quickly check for peg-in witness data on non-peg-in inputs
    for (size_t input_index = 0; input_index < tx.vin.size(); ++input_index) {
        if (!tx.vin[input_index].m_is_pegin) {
            // Check that the corresponding pegin witness is empty
            // Note that the witness vector must be size 0 or len(vin)
            if (!tx.witness.vtxinwit.empty() &&
                    !tx.witness.vtxinwit[input_index].m_pegin_witness.IsNull()) {
                return state.Invalid(TxValidationResult::TX_WITNESS_MUTATED, "extra-pegin-witness");
            }
        }
    }

    // Used when checking peg-ins
    std::vector<std::pair<CScript, CScript>> fedpegscripts = GetValidFedpegScripts(m_active_chainstate.m_chain.Tip(), chainparams.GetConsensus(), true /* nextblock_validation */);

    const CCoinsViewCache& coins_cache = m_active_chainstate.CoinsTip();
    // do all inputs exist?
    for (unsigned int i = 0; i < tx.vin.size(); i++) {
        const CTxIn& txin = tx.vin[i];

        // ELEMENTS:
        // For pegin inputs check whether the pegins have already been claimed before.
        // This only checks the UTXO set for already claimed pegins. For mempool conflicts,
        // we rely on the GetConflictTx check done above.
        if (txin.m_is_pegin) {
            // Peg-in witness is required, check here without validating existence in parent chain
            std::string err_msg = "no peg-in witness attached";
            if (tx.witness.vtxinwit.size() != tx.vin.size() ||
                    !IsValidPeginWitness(tx.witness.vtxinwit[i].m_pegin_witness, fedpegscripts, tx.vin[i].prevout, err_msg, false)) {
                return state.Invalid(TxValidationResult::TX_WITNESS_MUTATED, "pegin-no-witness", err_msg);
            }

            std::pair<uint256, COutPoint> pegin = std::make_pair(uint256(tx.witness.vtxinwit[i].m_pegin_witness.stack[2]), tx.vin[i].prevout);
            // This assumes non-null prevout and genesis block hash
            if (m_view.IsPeginSpent(pegin)) {
                return state.Invalid(TxValidationResult::TX_CONSENSUS, "pegin-already-claimed");
            }
            continue;
        }

        if (!coins_cache.HaveCoinInCache(txin.prevout)) {
            coins_to_uncache.push_back(txin.prevout);
        }

        // Note: this call may add txin.prevout to the coins cache
        // (coins_cache.cacheCoins) by way of FetchCoin(). It should be removed
        // later (via coins_to_uncache) if this tx turns out to be invalid.
        if (!m_view.HaveCoin(txin.prevout)) {
            // Are inputs missing because we already have the tx?
            for (size_t out = 0; out < tx.vout.size(); out++) {
                // Optimistically just do efficient check of cache for outputs
                if (coins_cache.HaveCoinInCache(COutPoint(hash, out))) {
                    return state.Invalid(TxValidationResult::TX_CONFLICT, "txn-already-known");
                }
            }
            // Otherwise assume this might be an orphan tx for which we just haven't seen parents yet
            return state.Invalid(TxValidationResult::TX_MISSING_INPUTS, "bad-txns-inputs-missingorspent");
        }
    }

    // This is const, but calls into the back end CoinsViews. The CCoinsViewDB at the bottom of the
    // hierarchy brings the best block into scope. See CCoinsViewDB::GetBestBlock().
    m_view.GetBestBlock();

    // we have all inputs cached now, so switch back to dummy (to protect
    // against bugs where we pull more inputs from disk that miss being added
    // to coins_to_uncache)
    m_view.SetBackend(m_dummy);

    assert(m_active_chainstate.m_blockman.LookupBlockIndex(m_view.GetBestBlock()) == m_active_chainstate.m_chain.Tip());

    // Only accept BIP68 sequence locked transactions that can be mined in the next
    // block; we don't want our mempool filled up with transactions that can't
    // be mined yet.
    // Pass in m_view which has all of the relevant inputs cached. Note that, since m_view's
    // backend was removed, it no longer pulls coins from the mempool.
    if (!CheckSequenceLocks(m_active_chainstate.m_chain.Tip(), m_view, tx, STANDARD_LOCKTIME_VERIFY_FLAGS, &lp))
        return state.Invalid(TxValidationResult::TX_PREMATURE_SPEND, "non-BIP68-final");

    // The mempool holds txs for the next block, so pass height+1 to CheckTxInputs
    CAmountMap fee_map;
    if (!Consensus::CheckTxInputs(tx, state, m_view, m_active_chainstate.m_chain.Height() + 1, fee_map, setPeginsSpent, NULL, true, true, fedpegscripts)) {
        return false; // state filled in by CheckTxInputs
    }

    // ELEMENTS: extra policy check for consistency between issuances and their rangeproof
    if (fRequireStandard) {
        for (unsigned i = 0; i < std::min(tx.witness.vtxinwit.size(), tx.vin.size()); i++) {
            if (!tx.vin[i].assetIssuance.nAmount.IsCommitment() && !tx.witness.vtxinwit[i].vchIssuanceAmountRangeproof.empty()) {
                return state.Invalid(TxValidationResult::TX_INPUTS_NOT_STANDARD, "bad-txin-extra-issuance-rangeproof");
            }
            if (!tx.vin[i].assetIssuance.nInflationKeys.IsCommitment() && !tx.witness.vtxinwit[i].vchInflationKeysRangeproof.empty()) {
                return state.Invalid(TxValidationResult::TX_INPUTS_NOT_STANDARD, "bad-txin-extra-inflation-rangeproof");
            }
        }
    }

    // Check for non-standard pay-to-script-hash in inputs
    if (fRequireStandard && !AreInputsStandard(tx, m_view)) {
        return state.Invalid(TxValidationResult::TX_INPUTS_NOT_STANDARD, "bad-txns-nonstandard-inputs");
    }

    // Check for non-standard witnesses.
    if (tx.HasWitness() && fRequireStandard && !IsWitnessStandard(tx, m_view))
        return state.Invalid(TxValidationResult::TX_WITNESS_MUTATED, "bad-witness-nonstandard");

    int64_t nSigOpsCost = GetTransactionSigOpCost(tx, m_view, STANDARD_SCRIPT_VERIFY_FLAGS);

    // We only consider policyAsset
    ws.m_base_fees = fee_map[policyAsset];

    // ws.m_modified_fees includes any fee deltas from PrioritiseTransaction
    ws.m_modified_fees = ws.m_base_fees;
    m_pool.ApplyDelta(hash, ws.m_modified_fees);

    // Keep track of transactions that spend a coinbase, which we re-scan
    // during reorgs to ensure COINBASE_MATURITY is still met.
    bool fSpendsCoinbase = false;
    for (const CTxIn &txin : tx.vin) {
        // ELEMENTS:
        if (txin.m_is_pegin) {
            continue;
        }
        const Coin &coin = m_view.AccessCoin(txin.prevout);
        if (coin.IsCoinBase()) {
            fSpendsCoinbase = true;
            break;
        }
    }

    entry.reset(new CTxMemPoolEntry(ptx, ws.m_base_fees, nAcceptTime, m_active_chainstate.m_chain.Height(),
            fSpendsCoinbase, nSigOpsCost, lp, setPeginsSpent));
    ws.m_vsize = entry->GetTxSize();

    if (nSigOpsCost > MAX_STANDARD_TX_SIGOPS_COST)
        return state.Invalid(TxValidationResult::TX_NOT_STANDARD, "bad-txns-too-many-sigops",
                strprintf("%d", nSigOpsCost));

    // No transactions are allowed below minRelayTxFee except from disconnected
    // blocks
    if (!bypass_limits && !CheckFeeRate(ws.m_vsize, ws.m_modified_fees, state)) return false;

    ws.m_iters_conflicting = m_pool.GetIterSet(ws.m_conflicts);
    // Calculate in-mempool ancestors, up to a limit.
    if (ws.m_conflicts.size() == 1) {
        // In general, when we receive an RBF transaction with mempool conflicts, we want to know whether we
        // would meet the chain limits after the conflicts have been removed. However, there isn't a practical
        // way to do this short of calculating the ancestor and descendant sets with an overlay cache of
        // changed mempool entries. Due to both implementation and runtime complexity concerns, this isn't
        // very realistic, thus we only ensure a limited set of transactions are RBF'able despite mempool
        // conflicts here. Importantly, we need to ensure that some transactions which were accepted using
        // the below carve-out are able to be RBF'ed, without impacting the security the carve-out provides
        // for off-chain contract systems (see link in the comment below).
        //
        // Specifically, the subset of RBF transactions which we allow despite chain limits are those which
        // conflict directly with exactly one other transaction (but may evict children of said transaction),
        // and which are not adding any new mempool dependencies. Note that the "no new mempool dependencies"
        // check is accomplished later, so we don't bother doing anything about it here, but if BIP 125 is
        // amended, we may need to move that check to here instead of removing it wholesale.
        //
        // Such transactions are clearly not merging any existing packages, so we are only concerned with
        // ensuring that (a) no package is growing past the package size (not count) limits and (b) we are
        // not allowing something to effectively use the (below) carve-out spot when it shouldn't be allowed
        // to.
        //
        // To check these we first check if we meet the RBF criteria, above, and increment the descendant
        // limits by the direct conflict and its descendants (as these are recalculated in
        // CalculateMempoolAncestors by assuming the new transaction being added is a new descendant, with no
        // removals, of each parent's existing dependent set). The ancestor count limits are unmodified (as
        // the ancestor limits should be the same for both our new transaction and any conflicts).
        // We don't bother incrementing m_limit_descendants by the full removal count as that limit never comes
        // into force here (as we're only adding a single transaction).
        assert(ws.m_iters_conflicting.size() == 1);
        CTxMemPool::txiter conflict = *ws.m_iters_conflicting.begin();

        m_limit_descendants += 1;
        m_limit_descendant_size += conflict->GetSizeWithDescendants();
    }

    std::string errString;
    if (!m_pool.CalculateMemPoolAncestors(*entry, ws.m_ancestors, m_limit_ancestors, m_limit_ancestor_size, m_limit_descendants, m_limit_descendant_size, errString)) {
        ws.m_ancestors.clear();
        // If CalculateMemPoolAncestors fails second time, we want the original error string.
        std::string dummy_err_string;
        // Contracting/payment channels CPFP carve-out:
        // If the new transaction is relatively small (up to 40k weight)
        // and has at most one ancestor (ie ancestor limit of 2, including
        // the new transaction), allow it if its parent has exactly the
        // descendant limit descendants.
        //
        // This allows protocols which rely on distrusting counterparties
        // being able to broadcast descendants of an unconfirmed transaction
        // to be secure by simply only having two immediately-spendable
        // outputs - one for each counterparty. For more info on the uses for
        // this, see https://lists.linuxfoundation.org/pipermail/bitcoin-dev/2018-November/016518.html
        if (ws.m_vsize > EXTRA_DESCENDANT_TX_SIZE_LIMIT ||
                !m_pool.CalculateMemPoolAncestors(*entry, ws.m_ancestors, 2, m_limit_ancestor_size, m_limit_descendants + 1, m_limit_descendant_size + EXTRA_DESCENDANT_TX_SIZE_LIMIT, dummy_err_string)) {
            return state.Invalid(TxValidationResult::TX_MEMPOOL_POLICY, "too-long-mempool-chain", errString);
        }
    }

    // A transaction that spends outputs that would be replaced by it is invalid. Now
    // that we have the set of all ancestors we can detect this
    // pathological case by making sure ws.m_conflicts and ws.m_ancestors don't
    // intersect.
    if (const auto err_string{EntriesAndTxidsDisjoint(ws.m_ancestors, ws.m_conflicts, hash)}) {
        // We classify this as a consensus error because a transaction depending on something it
        // conflicts with would be inconsistent.
        return state.Invalid(TxValidationResult::TX_CONSENSUS, "bad-txns-spends-conflicting-tx", *err_string);
    }

    m_rbf = !ws.m_conflicts.empty();
    return true;
}

bool MemPoolAccept::ReplacementChecks(Workspace& ws)
{
    AssertLockHeld(cs_main);
    AssertLockHeld(m_pool.cs);

    const CTransaction& tx = *ws.m_ptx;
    const uint256& hash = ws.m_hash;
    TxValidationState& state = ws.m_state;

    CFeeRate newFeeRate(ws.m_modified_fees, ws.m_vsize);
    // It's possible that the replacement pays more fees than its direct conflicts but not more
    // than all conflicts (i.e. the direct conflicts have high-fee descendants). However, if the
    // replacement doesn't pay more fees than its direct conflicts, then we can be sure it's not
    // more economically rational to mine. Before we go digging through the mempool for all
    // transactions that would need to be removed (direct conflicts and all descendants), check
    // that the replacement transaction pays more than its direct conflicts.
    if (const auto err_string{PaysMoreThanConflicts(ws.m_iters_conflicting, newFeeRate, hash)}) {
        return state.Invalid(TxValidationResult::TX_MEMPOOL_POLICY, "insufficient fee", *err_string);
    }

    // Calculate all conflicting entries and enforce BIP125 Rule #5.
    if (const auto err_string{GetEntriesForConflicts(tx, m_pool, ws.m_iters_conflicting, ws.m_all_conflicting)}) {
        return state.Invalid(TxValidationResult::TX_MEMPOOL_POLICY,
                             "too many potential replacements", *err_string);
    }
    // Enforce BIP125 Rule #2.
    if (const auto err_string{HasNoNewUnconfirmed(tx, m_pool, ws.m_iters_conflicting)}) {
        return state.Invalid(TxValidationResult::TX_MEMPOOL_POLICY,
                             "replacement-adds-unconfirmed", *err_string);
    }
    // Check if it's economically rational to mine this transaction rather than the ones it
    // replaces and pays for its own relay fees. Enforce BIP125 Rules #3 and #4.
    for (CTxMemPool::txiter it : ws.m_all_conflicting) {
        ws.m_conflicting_fees += it->GetModifiedFee();
        ws.m_conflicting_size += it->GetTxSize();
    }
    if (const auto err_string{PaysForRBF(ws.m_conflicting_fees, ws.m_modified_fees, ws.m_vsize,
                                         ::incrementalRelayFee, hash)}) {
        return state.Invalid(TxValidationResult::TX_MEMPOOL_POLICY, "insufficient fee", *err_string);
    }
    return true;
}

bool MemPoolAccept::PackageMempoolChecks(const std::vector<CTransactionRef>& txns,
                                         PackageValidationState& package_state)
{
    AssertLockHeld(cs_main);
    AssertLockHeld(m_pool.cs);

    std::string err_string;
    if (!m_pool.CheckPackageLimits(txns, m_limit_ancestors, m_limit_ancestor_size, m_limit_descendants,
                                   m_limit_descendant_size, err_string)) {
        // This is a package-wide error, separate from an individual transaction error.
        return package_state.Invalid(PackageValidationResult::PCKG_POLICY, "package-mempool-limits", err_string);
    }
   return true;
}

bool MemPoolAccept::PolicyScriptChecks(const ATMPArgs& args, Workspace& ws)
{
    const CTransaction& tx = *ws.m_ptx;
    TxValidationState& state = ws.m_state;

    unsigned int scriptVerifyFlags = STANDARD_SCRIPT_VERIFY_FLAGS;

    // Temporarily add additional script flags based on the activation of
    // Dynamic Federations. This can be included in the
    // STANDARD_LOCKTIME_VERIFY_FLAGS in a release post-activation.
    if (DeploymentActiveAfter(m_active_chainstate.m_chain.Tip(), args.m_chainparams.GetConsensus(), Consensus::DEPLOYMENT_DYNA_FED)) {
        scriptVerifyFlags |= SCRIPT_SIGHASH_RANGEPROOF;
    }

    // Check input scripts and signatures.
    // This is done last to help prevent CPU exhaustion denial-of-service attacks.
    if (!CheckInputScripts(tx, state, m_view, scriptVerifyFlags, true, false, ws.m_precomputed_txdata)) {
        // SCRIPT_VERIFY_CLEANSTACK requires SCRIPT_VERIFY_WITNESS, so we
        // need to turn both off, and compare against just turning off CLEANSTACK
        // to see if the failure is specifically due to witness validation.
        TxValidationState state_dummy; // Want reported failures to be from first CheckInputScripts
        if (!tx.HasWitness() && CheckInputScripts(tx, state_dummy, m_view, scriptVerifyFlags & ~(SCRIPT_VERIFY_WITNESS | SCRIPT_VERIFY_CLEANSTACK), true, false, ws.m_precomputed_txdata) &&
                !CheckInputScripts(tx, state_dummy, m_view, scriptVerifyFlags & ~SCRIPT_VERIFY_CLEANSTACK, true, false, ws.m_precomputed_txdata)) {
            // Only the witness is missing, so the transaction itself may be fine.
            state.Invalid(TxValidationResult::TX_WITNESS_STRIPPED,
                    state.GetRejectReason(), state.GetDebugMessage());
        }
        return false; // state filled in by CheckInputScripts
    }

    return true;
}

bool MemPoolAccept::ConsensusScriptChecks(const ATMPArgs& args, Workspace& ws)
{
    const CTransaction& tx = *ws.m_ptx;
    const uint256& hash = ws.m_hash;
    TxValidationState& state = ws.m_state;
    const CChainParams& chainparams = args.m_chainparams;

    // Check again against the current block tip's script verification
    // flags to cache our script execution flags. This is, of course,
    // useless if the next block has different script flags from the
    // previous one, but because the cache tracks script flags for us it
    // will auto-invalidate and we'll just have a few blocks of extra
    // misses on soft-fork activation.
    //
    // This is also useful in case of bugs in the standard flags that cause
    // transactions to pass as valid when they're actually invalid. For
    // instance the STRICTENC flag was incorrectly allowing certain
    // CHECKSIG NOT scripts to pass, even though they were invalid.
    //
    // There is a similar check in CreateNewBlock() to prevent creating
    // invalid blocks (using TestBlockValidity), however allowing such
    // transactions into the mempool can be exploited as a DoS attack.
    unsigned int currentBlockScriptVerifyFlags = GetBlockScriptFlags(m_active_chainstate.m_chain.Tip(), chainparams.GetConsensus());
    if (!CheckInputsFromMempoolAndCache(tx, state, m_view, m_pool, currentBlockScriptVerifyFlags,
                                        ws.m_precomputed_txdata, m_active_chainstate.CoinsTip())) {
        LogPrintf("BUG! PLEASE REPORT THIS! CheckInputScripts failed against latest-block but not STANDARD flags %s, %s\n", hash.ToString(), state.ToString());
        return Assume(false);
    }

    return true;
}

bool MemPoolAccept::Finalize(const ATMPArgs& args, Workspace& ws)
{
    const CTransaction& tx = *ws.m_ptx;
    const uint256& hash = ws.m_hash;
    TxValidationState& state = ws.m_state;
    const bool bypass_limits = args.m_bypass_limits;

    std::unique_ptr<CTxMemPoolEntry>& entry = ws.m_entry;

    // Remove conflicting transactions from the mempool
    for (CTxMemPool::txiter it : ws.m_all_conflicting)
    {
        LogPrint(BCLog::MEMPOOL, "replacing tx %s with %s for %s additional fees, %d delta bytes\n",
                it->GetTx().GetHash().ToString(),
                hash.ToString(),
                FormatMoney(ws.m_modified_fees - ws.m_conflicting_fees),
                (int)entry->GetTxSize() - (int)ws.m_conflicting_size);
        ws.m_replaced_transactions.push_back(it->GetSharedTx());
    }
    m_pool.RemoveStaged(ws.m_all_conflicting, false, MemPoolRemovalReason::REPLACED);

    // This transaction should only count for fee estimation if:
    // - it's not being re-added during a reorg which bypasses typical mempool fee limits
    // - the node is not behind
    // - the transaction is not dependent on any other transactions in the mempool
    bool validForFeeEstimation = !bypass_limits && IsCurrentForFeeEstimation(m_active_chainstate) && m_pool.HasNoInputsOf(tx);

    // Store transaction in memory
    m_pool.addUnchecked(*entry, ws.m_ancestors, validForFeeEstimation);

    // trim mempool and check if tx was trimmed
    if (!bypass_limits) {
        LimitMempoolSize(m_pool, m_active_chainstate.CoinsTip(), gArgs.GetIntArg("-maxmempool", DEFAULT_MAX_MEMPOOL_SIZE) * 1000000, std::chrono::hours{gArgs.GetIntArg("-mempoolexpiry", DEFAULT_MEMPOOL_EXPIRY)});
        if (!m_pool.exists(GenTxid::Txid(hash)))
            return state.Invalid(TxValidationResult::TX_MEMPOOL_POLICY, "mempool full");
    }
    return true;
}

MempoolAcceptResult MemPoolAccept::AcceptSingleTransaction(const CTransactionRef& ptx, ATMPArgs& args)
{
    AssertLockHeld(cs_main);
    LOCK(m_pool.cs); // mempool "read lock" (held through GetMainSignals().TransactionAddedToMempool())

    Workspace ws(ptx, args.m_chainparams.HashGenesisBlock());

    if (!PreChecks(args, ws)) return MempoolAcceptResult::Failure(ws.m_state);

    if (m_rbf && !ReplacementChecks(ws)) return MempoolAcceptResult::Failure(ws.m_state);

    // Perform the inexpensive checks first and avoid hashing and signature verification unless
    // those checks pass, to mitigate CPU exhaustion denial-of-service attacks.
    if (!PolicyScriptChecks(args, ws)) return MempoolAcceptResult::Failure(ws.m_state);

    if (!ConsensusScriptChecks(args, ws)) return MempoolAcceptResult::Failure(ws.m_state);

    // Tx was accepted, but not added
    if (args.m_test_accept) {
        return MempoolAcceptResult::Success(std::move(ws.m_replaced_transactions), ws.m_vsize, ws.m_base_fees);
    }

    if (!Finalize(args, ws)) return MempoolAcceptResult::Failure(ws.m_state);

    GetMainSignals().TransactionAddedToMempool(ptx, m_pool.GetAndIncrementSequence());

    return MempoolAcceptResult::Success(std::move(ws.m_replaced_transactions), ws.m_vsize, ws.m_base_fees);
}

PackageMempoolAcceptResult MemPoolAccept::AcceptMultipleTransactions(const std::vector<CTransactionRef>& txns, ATMPArgs& args)
{
    AssertLockHeld(cs_main);

    // These context-free package limits can be done before taking the mempool lock.
    PackageValidationState package_state;
    if (!CheckPackage(txns, package_state)) return PackageMempoolAcceptResult(package_state, {});

    std::vector<Workspace> workspaces{};
    workspaces.reserve(txns.size());
    std::transform(txns.cbegin(), txns.cend(), std::back_inserter(workspaces),
                   [](const auto& tx) { return Workspace(tx); });
    std::map<const uint256, const MempoolAcceptResult> results;

    LOCK(m_pool.cs);

    // Do all PreChecks first and fail fast to avoid running expensive script checks when unnecessary.
    for (Workspace& ws : workspaces) {
        if (!PreChecks(args, ws)) {
            package_state.Invalid(PackageValidationResult::PCKG_TX, "transaction failed");
            // Exit early to avoid doing pointless work. Update the failed tx result; the rest are unfinished.
            results.emplace(ws.m_ptx->GetWitnessHash(), MempoolAcceptResult::Failure(ws.m_state));
            return PackageMempoolAcceptResult(package_state, std::move(results));
        }
        // Make the coins created by this transaction available for subsequent transactions in the
        // package to spend. Since we already checked conflicts in the package and we don't allow
        // replacements, we don't need to track the coins spent. Note that this logic will need to be
        // updated if package replace-by-fee is allowed in the future.
        assert(!args.m_allow_bip125_replacement);
        m_viewmempool.PackageAddTransaction(ws.m_ptx);
    }

    // Apply package mempool ancestor/descendant limits. Skip if there is only one transaction,
    // because it's unnecessary. Also, CPFP carve out can increase the limit for individual
    // transactions, but this exemption is not extended to packages in CheckPackageLimits().
    std::string err_string;
    if (txns.size() > 1 && !PackageMempoolChecks(txns, package_state)) {
        return PackageMempoolAcceptResult(package_state, std::move(results));
    }

    for (Workspace& ws : workspaces) {
        if (!PolicyScriptChecks(args, ws)) {
            // Exit early to avoid doing pointless work. Update the failed tx result; the rest are unfinished.
            package_state.Invalid(PackageValidationResult::PCKG_TX, "transaction failed");
            results.emplace(ws.m_ptx->GetWitnessHash(), MempoolAcceptResult::Failure(ws.m_state));
            return PackageMempoolAcceptResult(package_state, std::move(results));
        }
        if (args.m_test_accept) {
            // When test_accept=true, transactions that pass PolicyScriptChecks are valid because there are
            // no further mempool checks (passing PolicyScriptChecks implies passing ConsensusScriptChecks).
            results.emplace(ws.m_ptx->GetWitnessHash(),
                            MempoolAcceptResult::Success(std::move(ws.m_replaced_transactions),
                                                         ws.m_vsize, ws.m_base_fees));
        }
    }

    return PackageMempoolAcceptResult(package_state, std::move(results));
}

} // anon namespace

MempoolAcceptResult AcceptToMemoryPool(CChainState& active_chainstate, const CTransactionRef& tx,
                                       int64_t accept_time, bool bypass_limits, bool test_accept)
    EXCLUSIVE_LOCKS_REQUIRED(cs_main)
{
    const CChainParams& chainparams{active_chainstate.m_params};
    assert(active_chainstate.GetMempool() != nullptr);
    CTxMemPool& pool{*active_chainstate.GetMempool()};

    std::vector<COutPoint> coins_to_uncache;
    auto args = MemPoolAccept::ATMPArgs::SingleAccept(chainparams, accept_time, bypass_limits, coins_to_uncache, test_accept);
    const MempoolAcceptResult result = MemPoolAccept(pool, active_chainstate).AcceptSingleTransaction(tx, args);
    if (result.m_result_type != MempoolAcceptResult::ResultType::VALID) {
        // Remove coins that were not present in the coins cache before calling
        // AcceptSingleTransaction(); this is to prevent memory DoS in case we receive a large
        // number of invalid transactions that attempt to overrun the in-memory coins cache
        // (`CCoinsViewCache::cacheCoins`).

        for (const COutPoint& hashTx : coins_to_uncache)
            active_chainstate.CoinsTip().Uncache(hashTx);
    }
    // After we've (potentially) uncached entries, ensure our coins cache is still within its size limits
    BlockValidationState state_dummy;
    active_chainstate.FlushStateToDisk(state_dummy, FlushStateMode::PERIODIC);
    return result;
}

PackageMempoolAcceptResult ProcessNewPackage(CChainState& active_chainstate, CTxMemPool& pool,
                                                   const Package& package, bool test_accept)
{
    AssertLockHeld(cs_main);
    assert(test_accept); // Only allow package accept dry-runs (testmempoolaccept RPC).
    assert(!package.empty());
    assert(std::all_of(package.cbegin(), package.cend(), [](const auto& tx){return tx != nullptr;}));

    std::vector<COutPoint> coins_to_uncache;
    const CChainParams& chainparams = Params();
    auto args = MemPoolAccept::ATMPArgs::PackageTestAccept(chainparams, GetTime(), coins_to_uncache);
    const PackageMempoolAcceptResult result = MemPoolAccept(pool, active_chainstate).AcceptMultipleTransactions(package, args);

    // Uncache coins pertaining to transactions that were not submitted to the mempool.
    for (const COutPoint& hashTx : coins_to_uncache) {
        active_chainstate.CoinsTip().Uncache(hashTx);
    }
    return result;
}

CAmount GetBlockSubsidy(int nHeight, const Consensus::Params& consensusParams)
{
    int halvings = nHeight / consensusParams.nSubsidyHalvingInterval;
    // Force block reward to zero when right shift is undefined.
    if (halvings >= 64)
        return 0;

    CAmount nSubsidy = consensusParams.genesis_subsidy;
    // Subsidy is cut in half every 210,000 blocks which will occur approximately every 4 years.
    nSubsidy >>= halvings;
    return nSubsidy;
}

CoinsViews::CoinsViews(
    std::string ldb_name,
    size_t cache_size_bytes,
    bool in_memory,
    bool should_wipe) : m_dbview(
                            gArgs.GetDataDirNet() / ldb_name, cache_size_bytes, in_memory, should_wipe),
                        m_catcherview(&m_dbview) {}

void CoinsViews::InitCache()
{
    m_cacheview = std::make_unique<CCoinsViewCache>(&m_catcherview);
}

CChainState::CChainState(
    CTxMemPool* mempool,
    BlockManager& blockman,
    ChainstateManager& chainman,
    std::optional<uint256> from_snapshot_blockhash)
    : m_mempool(mempool),
      m_blockman(blockman),
      m_params(::Params()),
      m_chainman(chainman),
      m_from_snapshot_blockhash(from_snapshot_blockhash) {}

void CChainState::InitCoinsDB(
    size_t cache_size_bytes,
    bool in_memory,
    bool should_wipe,
    std::string leveldb_name)
{
    if (m_from_snapshot_blockhash) {
        leveldb_name += "_" + m_from_snapshot_blockhash->ToString();
    }

    m_coins_views = std::make_unique<CoinsViews>(
        leveldb_name, cache_size_bytes, in_memory, should_wipe);
}

void CChainState::InitCoinsCache(size_t cache_size_bytes)
{
    assert(m_coins_views != nullptr);
    m_coinstip_cache_size_bytes = cache_size_bytes;
    m_coins_views->InitCache();
}

// Note that though this is marked const, we may end up modifying `m_cached_finished_ibd`, which
// is a performance-related implementation detail. This function must be marked
// `const` so that `CValidationInterface` clients (which are given a `const CChainState*`)
// can call it.
//
bool CChainState::IsInitialBlockDownload() const
{
    // Optimization: pre-test latch before taking the lock.
    if (m_cached_finished_ibd.load(std::memory_order_relaxed))
        return false;

    LOCK(cs_main);
    if (m_cached_finished_ibd.load(std::memory_order_relaxed))
        return false;
    if (fImporting || fReindex)
        return true;
    if (m_chain.Tip() == nullptr)
        return true;
    if (m_chain.Tip()->nChainWork < nMinimumChainWork)
        return true;
    if (m_chain.Tip()->GetBlockTime() < (GetTime() - nMaxTipAge))
        return true;
    LogPrintf("Leaving InitialBlockDownload (latching to false)\n");
    m_cached_finished_ibd.store(true, std::memory_order_relaxed);
    return false;
}

static void AlertNotify(const std::string& strMessage)
{
    uiInterface.NotifyAlertChanged();
#if HAVE_SYSTEM
    std::string strCmd = gArgs.GetArg("-alertnotify", "");
    if (strCmd.empty()) return;

    // Alert text should be plain ascii coming from a trusted source, but to
    // be safe we first strip anything not in safeChars, then add single quotes around
    // the whole string before passing it to the shell:
    std::string singleQuote("'");
    std::string safeStatus = SanitizeString(strMessage);
    safeStatus = singleQuote+safeStatus+singleQuote;
    boost::replace_all(strCmd, "%s", safeStatus);

    std::thread t(runCommand, strCmd);
    t.detach(); // thread runs free
#endif
}

void CChainState::CheckForkWarningConditions()
{
    AssertLockHeld(cs_main);

    // Before we get past initial download, we cannot reliably alert about forks
    // (we assume we don't get stuck on a fork before finishing our initial sync)
    if (IsInitialBlockDownload()) {
        return;
    }

    if (pindexBestInvalid && pindexBestInvalid->nChainWork > m_chain.Tip()->nChainWork + (GetBlockProof(*m_chain.Tip()) * 6)) {
        LogPrintf("%s: Warning: Found invalid chain at least ~6 blocks longer than our best chain.\nChain state database corruption likely.\n", __func__);
        SetfLargeWorkInvalidChainFound(true);
    } else {
        SetfLargeWorkInvalidChainFound(false);
    }
}

// Called both upon regular invalid block discovery *and* InvalidateBlock
void CChainState::InvalidChainFound(CBlockIndex* pindexNew)
{
    if (!pindexBestInvalid || pindexNew->nChainWork > pindexBestInvalid->nChainWork)
        pindexBestInvalid = pindexNew;
    if (pindexBestHeader != nullptr && pindexBestHeader->GetAncestor(pindexNew->nHeight) == pindexNew) {
        pindexBestHeader = m_chain.Tip();
    }

    LogPrintf("%s: invalid block=%s  height=%d  date=%s\n", __func__,
      pindexNew->GetBlockHash().ToString(), pindexNew->nHeight,
      FormatISO8601DateTime(pindexNew->GetBlockTime()));
    CBlockIndex *tip = m_chain.Tip();
    assert (tip);
    LogPrintf("%s:  current best=%s  height=%d  date=%s\n", __func__,
      tip->GetBlockHash().ToString(), m_chain.Height(),
      FormatISO8601DateTime(tip->GetBlockTime()));
    CheckForkWarningConditions();
}

// Same as InvalidChainFound, above, except not called directly from InvalidateBlock,
// which does its own setBlockIndexCandidates management.
void CChainState::InvalidBlockFound(CBlockIndex* pindex, const BlockValidationState& state)
{
    if (state.GetResult() != BlockValidationResult::BLOCK_MUTATED) {
        pindex->nStatus |= BLOCK_FAILED_VALID;
        m_blockman.m_failed_blocks.insert(pindex);
        setDirtyBlockIndex.insert(pindex);
        setBlockIndexCandidates.erase(pindex);
        InvalidChainFound(pindex);
    }
}

void UpdateCoins(const CTransaction& tx, CCoinsViewCache& inputs, CTxUndo &txundo, int nHeight)
{
    // mark inputs spent
    if (!tx.IsCoinBase()) {
        txundo.vprevout.reserve(tx.vin.size());
        for (size_t i = 0; i < tx.vin.size(); i++) {
            const CTxIn& txin = tx.vin[i];
            if (txin.m_is_pegin) {
                const CTxInWitness& txinwit = tx.witness.vtxinwit[i];
                std::pair<uint256, COutPoint> outpoint = std::make_pair(uint256(txinwit.m_pegin_witness.stack[2]), txin.prevout);
                inputs.SetPeginSpent(outpoint, true);
                // Dummy undo
                txundo.vprevout.emplace_back();
            } else {
                txundo.vprevout.emplace_back();
                bool is_spent = inputs.SpendCoin(txin.prevout, &txundo.vprevout.back());
                assert(is_spent);
            }
        }
    }
    // add outputs
    AddCoins(inputs, tx, nHeight);
}

bool CScriptCheck::operator()() {
    const CScript &scriptSig = ptxTo->vin[nIn].scriptSig;
    const CScriptWitness *witness = ptxTo->witness.vtxinwit.size() > nIn ? &ptxTo->witness.vtxinwit[nIn].scriptWitness : NULL;
    return VerifyScript(scriptSig, m_tx_out.scriptPubKey, witness, nFlags, CachingTransactionSignatureChecker(ptxTo, nIn, m_tx_out.nValue, cacheStore, *txdata), &error);
}

static CuckooCache::cache<uint256, SignatureCacheHasher> g_scriptExecutionCache;
static CSHA256 g_scriptExecutionCacheHasher;

void InitScriptExecutionCache() {
    // Setup the salted hasher
    uint256 nonce = GetRandHash();
    // We want the nonce to be 64 bytes long to force the hasher to process
    // this chunk, which makes later hash computations more efficient. We
    // just write our 32-byte entropy twice to fill the 64 bytes.
    g_scriptExecutionCacheHasher.Write(nonce.begin(), 32);
    g_scriptExecutionCacheHasher.Write(nonce.begin(), 32);
    // nMaxCacheSize is unsigned. If -maxsigcachesize is set to zero,
    // setup_bytes creates the minimum possible cache (2 elements).
    size_t nMaxCacheSize = std::min(std::max((int64_t)0, gArgs.GetIntArg("-maxsigcachesize", DEFAULT_MAX_SIG_CACHE_SIZE) / 4), MAX_MAX_SIG_CACHE_SIZE) * ((size_t) 1 << 20);
    size_t nElems = g_scriptExecutionCache.setup_bytes(nMaxCacheSize);
    LogPrintf("Using %zu MiB out of %zu/4 requested for script execution cache, able to store %zu elements\n",
            (nElems*sizeof(uint256)) >>20, (nMaxCacheSize*2)>>20, nElems);
}

/**
 * Check whether all of this transaction's input scripts succeed.
 *
 * This involves ECDSA signature checks so can be computationally intensive. This function should
 * only be called after the cheap sanity checks in CheckTxInputs passed.
 *
 * If pvChecks is not nullptr, script checks are pushed onto it instead of being performed inline. Any
 * script checks which are not necessary (eg due to script execution cache hits) are, obviously,
 * not pushed onto pvChecks/run.
 *
 * Setting cacheSigStore/cacheFullScriptStore to false will remove elements from the corresponding cache
 * which are matched. This is useful for checking blocks where we will likely never need the cache
 * entry again.
 *
 * Note that we may set state.reason to NOT_STANDARD for extra soft-fork flags in flags, block-checking
 * callers should probably reset it to CONSENSUS in such cases.
 *
 * Non-static (and re-declared) in src/test/txvalidationcache_tests.cpp
 */
bool CheckInputScripts(const CTransaction& tx, TxValidationState& state,
                       const CCoinsViewCache& inputs, unsigned int flags, bool cacheSigStore,
                       bool cacheFullScriptStore, PrecomputedTransactionData& txdata,
                       std::vector<CCheck*>* pvChecks)
{
    if (tx.IsCoinBase()) return true;

    if (pvChecks) {
        pvChecks->reserve(tx.vin.size());
    }

    // First check if script executions have been cached with the same
    // flags. Note that this assumes that the inputs provided are
    // correct (ie that the transaction hash which is in tx's prevouts
    // properly commits to the scriptPubKey in the inputs view of that
    // transaction).
    uint256 hashCacheEntry;
    CSHA256 hasher = g_scriptExecutionCacheHasher;
    hasher.Write(tx.GetWitnessHash().begin(), 32).Write((unsigned char*)&flags, sizeof(flags)).Finalize(hashCacheEntry.begin());
    AssertLockHeld(cs_main); //TODO: Remove this requirement by making CuckooCache not require external locks
    if (g_scriptExecutionCache.contains(hashCacheEntry, !cacheFullScriptStore)) {
        return true;
    }

    if (!txdata.m_spent_outputs_ready) {
        std::vector<CTxOut> spent_outputs;
        spent_outputs.reserve(tx.vin.size());

        for (unsigned int i = 0; i < tx.vin.size(); i++) {
            const COutPoint& prevout = tx.vin[i].prevout;
            // ELEMENTS:
            // If input is peg-in, create "coin" to evaluate against
            Coin pegin_coin;
            if (tx.vin[i].m_is_pegin) {
                // Height of "output" in script evaluation will be 0
                pegin_coin = Coin(GetPeginOutputFromWitness(tx.witness.vtxinwit[i].m_pegin_witness), 0, false);
            }
            const Coin& coin = tx.vin[i].m_is_pegin ? pegin_coin : inputs.AccessCoin(prevout);
            // end ELEMENTS
            assert(!coin.IsSpent());
            spent_outputs.emplace_back(coin.out);
        }
        txdata.Init(tx, std::move(spent_outputs));
    }
    assert(txdata.m_spent_outputs.size() == tx.vin.size());

    for (unsigned int i = 0; i < tx.vin.size(); i++) {
        // We very carefully only pass in things to CScriptCheck which
        // are clearly committed to by tx' witness hash. This provides
        // a sanity check that our caching is not introducing consensus
        // failures through additional data in, eg, the coins being
        // spent being checked as a part of CScriptCheck.

        // Verify signature
        CCheck* check = new CScriptCheck(txdata.m_spent_outputs[i], tx, i, flags, cacheSigStore, &txdata);
        ScriptError serror = QueueCheck(pvChecks, check);
        if (serror != SCRIPT_ERR_OK) {
            if (flags & STANDARD_NOT_MANDATORY_VERIFY_FLAGS) {
                // Check whether the failure was caused by a
                // non-mandatory script verification check, such as
                // non-standard DER encodings or non-null dummy
                // arguments; if so, ensure we return NOT_STANDARD
                // instead of CONSENSUS to avoid downstream users
                // splitting the network between upgraded and
                // non-upgraded nodes by banning CONSENSUS-failing
                // data providers.
                CScriptCheck check2(txdata.m_spent_outputs[i], tx, i,
                        flags & ~STANDARD_NOT_MANDATORY_VERIFY_FLAGS, cacheSigStore, &txdata);
                if (check2()) {
                    return state.Invalid(TxValidationResult::TX_NOT_STANDARD, strprintf("non-mandatory-script-verify-flag (%s)", ScriptErrorString(serror)));
                }
            }
            // MANDATORY flag failures correspond to
            // TxValidationResult::TX_CONSENSUS. Because CONSENSUS
            // failures are the most serious case of validation
            // failures, we may need to consider using
            // RECENT_CONSENSUS_CHANGE for any script failure that
            // could be due to non-upgraded nodes which we may want to
            // support, to avoid splitting the network (but this
            // depends on the details of how net_processing handles
            // such errors).
            return state.Invalid(TxValidationResult::TX_CONSENSUS, strprintf("mandatory-script-verify-flag-failed (%s)", ScriptErrorString(serror)));
        }
    }

    if (cacheFullScriptStore && !pvChecks) {
        // We executed all of the provided scripts, and were told to
        // cache the result. Do so now.
        g_scriptExecutionCache.insert(hashCacheEntry);
    }

    return true;
}

bool AbortNode(BlockValidationState& state, const std::string& strMessage, const bilingual_str& userMessage)
{
    AbortNode(strMessage, userMessage);
    return state.Error(strMessage);
}

/**
 * Restore the UTXO in a Coin at a given COutPoint
 * @param undo The Coin to be restored.
 * @param view The coins view to which to apply the changes.
 * @param out The out point that corresponds to the tx input.
 * @return A DisconnectResult as an int
 */
int ApplyTxInUndo(Coin&& undo, CCoinsViewCache& view, const COutPoint& out, const CTxIn& txin, const CScriptWitness& pegin_witness, const std::vector<std::pair<CScript, CScript>>& fedpegscripts)
{
    bool fClean = true;

    if (!txin.m_is_pegin) {
        if (view.HaveCoin(out)) fClean = false; // overwriting transaction output

        if (undo.nHeight == 0) {
            // Missing undo metadata (height and coinbase). Older versions included this
            // information only in undo records for the last spend of a transactions'
            // outputs. This implies that it must be present for some other output of the same tx.
            const Coin& alternate = AccessByTxid(view, out.hash);
            if (!alternate.IsSpent()) {
                undo.nHeight = alternate.nHeight;
                undo.fCoinBase = alternate.fCoinBase;
            } else {
                // ELEMENTS:
                // If we're connecting genesis outputs, it's probably actually just
                // a genesis output, let it through. N.B. The case where it's a corrupted
                // txundo from per-tx db will not be caught!
                if (!Params().GetConsensus().connect_genesis_outputs) {
                    return DISCONNECT_FAILED; // adding output for transaction without known metadata
                }
            }
        }
        // If the coin already exists as an unspent coin in the cache, then the
        // possible_overwrite parameter to AddCoin must be set to true. We have
        // already checked whether an unspent coin exists above using HaveCoin, so
        // we don't need to guess. When fClean is false, an unspent coin already
        // existed and it is an overwrite.
        view.AddCoin(out, std::move(undo), !fClean);
    } else {
        std::string err;
        if (!IsValidPeginWitness(pegin_witness, fedpegscripts, txin.prevout, err, false)) {
            fClean = fClean && error("%s: peg-in occurred without proof", __func__);
        } else {
            std::pair<uint256, COutPoint> outpoint = std::make_pair(uint256(pegin_witness.stack[2]), txin.prevout);
            bool fSpent = view.IsPeginSpent(outpoint);
            if (!fSpent) {
                fClean = fClean && error("%s: peg-in bitcoin txid not marked spent", __func__);
            } else {
                view.SetPeginSpent(outpoint, false);
            }
        }
    }

    return fClean ? DISCONNECT_OK : DISCONNECT_UNCLEAN;
}

// We don't want to compare things that are not stored in utxo db, specifically
// the nonce commitment which has no consensus meaning for spending conditions
static bool TxOutDBEntryIsSame(const CTxOut& block_txout, const CTxOut& txdb_txout)
{
    return txdb_txout.nValue == block_txout.nValue &&
        txdb_txout.nAsset == block_txout.nAsset &&
        txdb_txout.scriptPubKey == block_txout.scriptPubKey;
}

/** Undo the effects of this block (with given index) on the UTXO set represented by coins.
 *  When FAILED is returned, view is left in an indeterminate state. */
DisconnectResult CChainState::DisconnectBlock(const CBlock& block, const CBlockIndex* pindex, CCoinsViewCache& view)
{
    AssertLockHeld(::cs_main);
    bool fClean = true;

    CBlockUndo blockUndo;
    if (!UndoReadFromDisk(blockUndo, pindex)) {
        error("DisconnectBlock(): failure reading undo data");
        return DISCONNECT_FAILED;
    }

    if (blockUndo.vtxundo.size() + 1 != block.vtx.size()) {
        error("DisconnectBlock(): block and undo data inconsistent");
        return DISCONNECT_FAILED;
    }

    // undo transactions in reverse order
    for (int i = block.vtx.size() - 1; i >= 0; i--) {
        const CTransaction &tx = *(block.vtx[i]);
        uint256 hash = tx.GetHash();
        bool is_coinbase = tx.IsCoinBase();

        // Check that all outputs are available and match the outputs in the block itself
        // exactly.
        for (size_t o = 0; o < tx.vout.size(); o++) {
            if (!tx.vout[o].scriptPubKey.IsUnspendable()) {
                COutPoint out(hash, o);
                Coin coin;
                bool is_spent = view.SpendCoin(out, &coin);
                if (!is_spent || !TxOutDBEntryIsSame(tx.vout[o], coin.out) || pindex->nHeight != coin.nHeight || is_coinbase != coin.fCoinBase) {
                    fClean = false; // transaction output mismatch
                }
            }
        }

        // restore inputs
        const auto& fedpegscripts = GetValidFedpegScripts(pindex, Params().GetConsensus(), false /* nextblock_validation */);
        if (i > 0) { // not coinbases
            CTxUndo &txundo = blockUndo.vtxundo[i-1];
            if (txundo.vprevout.size() != tx.vin.size()) {
                error("DisconnectBlock(): transaction and undo data inconsistent");
                return DISCONNECT_FAILED;
            }
            for (unsigned int j = tx.vin.size(); j-- > 0;) {
                const COutPoint &out = tx.vin[j].prevout;
                const CScriptWitness& pegin_wit = tx.witness.vtxinwit.size() > j ? tx.witness.vtxinwit[j].m_pegin_witness : CScriptWitness();
                int res = ApplyTxInUndo(std::move(txundo.vprevout[j]), view, out, tx.vin[j], pegin_wit, fedpegscripts);
                if (res == DISCONNECT_FAILED) return DISCONNECT_FAILED;
                fClean = fClean && res != DISCONNECT_UNCLEAN;
            }
            // At this point, all of txundo.vprevout should have been moved out.
        }
    }

    // move best block pointer to prevout block
    view.SetBestBlock(pindex->pprev->GetBlockHash());

    return fClean ? DISCONNECT_OK : DISCONNECT_UNCLEAN;
}

static CCheckQueue<CCheck> scriptcheckqueue(128);

void StartScriptCheckWorkerThreads(int threads_num)
{
    scriptcheckqueue.StartWorkerThreads(threads_num);
}

void StopScriptCheckWorkerThreads()
{
    scriptcheckqueue.StopWorkerThreads();
}

/**
 * Threshold condition checker that triggers when unknown versionbits are seen on the network.
 */
class WarningBitsConditionChecker : public AbstractThresholdConditionChecker
{
private:
    int bit;

public:
    explicit WarningBitsConditionChecker(int bitIn) : bit(bitIn) {}

    int64_t BeginTime(const Consensus::Params& params) const override { return 0; }
    int64_t EndTime(const Consensus::Params& params) const override { return std::numeric_limits<int64_t>::max(); }
    int Period(const Consensus::Params& params) const override { return params.nMinerConfirmationWindow; }
    int Threshold(const Consensus::Params& params) const override { return params.nRuleChangeActivationThreshold; }

    bool Condition(const CBlockIndex* pindex, const Consensus::Params& params) const override
    {
        return pindex->nHeight >= params.MinBIP9WarningHeight &&
               ((pindex->nVersion & VERSIONBITS_TOP_MASK) == VERSIONBITS_TOP_BITS) &&
               ((pindex->nVersion >> bit) & 1) != 0 &&
               ((g_versionbitscache.ComputeBlockVersion(pindex->pprev, params) >> bit) & 1) == 0;
    }
};

static ThresholdConditionCache warningcache[VERSIONBITS_NUM_BITS] GUARDED_BY(cs_main);

static unsigned int GetBlockScriptFlags(const CBlockIndex* pindex, const Consensus::Params& consensusparams)
{
    unsigned int flags = SCRIPT_VERIFY_NONE;

    // BIP16 didn't become active until Apr 1 2012 (on mainnet, and
    // retroactively applied to testnet)
    // However, only one historical block violated the P2SH rules (on both
    // mainnet and testnet), so for simplicity, always leave P2SH
    // on except for the one violating block.
    if (consensusparams.BIP16Exception.IsNull() || // no bip16 exception on this chain
        pindex->phashBlock == nullptr || // this is a new candidate block, eg from TestBlockValidity()
        *pindex->phashBlock != consensusparams.BIP16Exception) // this block isn't the historical exception
    {
        // Enforce WITNESS rules whenever P2SH is in effect
        flags |= SCRIPT_VERIFY_P2SH | SCRIPT_VERIFY_WITNESS;
    }

    // Enforce the DERSIG (BIP66) rule
    if (DeploymentActiveAt(*pindex, consensusparams, Consensus::DEPLOYMENT_DERSIG)) {
        flags |= SCRIPT_VERIFY_DERSIG;
    }

    // Enforce CHECKLOCKTIMEVERIFY (BIP65)
    if (DeploymentActiveAt(*pindex, consensusparams, Consensus::DEPLOYMENT_CLTV)) {
        flags |= SCRIPT_VERIFY_CHECKLOCKTIMEVERIFY;
    }

    // Enforce CHECKSEQUENCEVERIFY (BIP112)
    if (DeploymentActiveAt(*pindex, consensusparams, Consensus::DEPLOYMENT_CSV)) {
        flags |= SCRIPT_VERIFY_CHECKSEQUENCEVERIFY;
    }

    // Enforce Taproot (BIP340-BIP342)
    if (DeploymentActiveAt(*pindex, consensusparams, Consensus::DEPLOYMENT_TAPROOT)) {
        flags |= SCRIPT_VERIFY_TAPROOT;
    }

    // Enforce BIP147 NULLDUMMY (activated simultaneously with segwit)
    if (DeploymentActiveAt(*pindex, consensusparams, Consensus::DEPLOYMENT_SEGWIT)) {
        flags |= SCRIPT_VERIFY_NULLDUMMY;
    }

    if (DeploymentActiveAfter(pindex->pprev, consensusparams, Consensus::DEPLOYMENT_DYNA_FED)) {
        flags |= SCRIPT_SIGHASH_RANGEPROOF;
    }

    return flags;
}



static int64_t nTimeCheck = 0;
static int64_t nTimeForks = 0;
static int64_t nTimeVerify = 0;
static int64_t nTimeConnect = 0;
static int64_t nTimeIndex = 0;
static int64_t nTimeTotal = 0;
static int64_t nBlocksTotal = 0;

bool CheckPeginRipeness(const CBlock& block, const std::vector<std::pair<CScript, CScript>>& fedpegscripts) {
    for (unsigned int i = 0; i < block.vtx.size(); i++) {
        const CTransaction &tx = *(block.vtx[i]);

        if (!tx.IsCoinBase()) {
            for (unsigned int i = 0; i < tx.vin.size(); ++i) {
                if (tx.vin[i].m_is_pegin) {
                    std::string err;
                    bool depth_failed = false;
                    if ((tx.witness.vtxinwit.size() <= i) || !IsValidPeginWitness(tx.witness.vtxinwit[i].m_pegin_witness, fedpegscripts, tx.vin[i].prevout, err, true, &depth_failed)) {
                        if (depth_failed) {
                            return false;  // Pegins not ripe.
                        } else {
                            return true;  // Some other failure; details later.
                        }
                    }
                }
            }
        }
    }
    return true;
}

/** Apply the effects of this block (with given index) on the UTXO set represented by coins.
 *  Validity checks that depend on the UTXO set are also done; ConnectBlock()
 *  can fail if those validity checks fail (among other reasons). */
bool CChainState::ConnectBlock(const CBlock& block, BlockValidationState& state, CBlockIndex* pindex,
                  CCoinsViewCache& view, std::set<std::pair<uint256, COutPoint>>* setPeginsSpent, bool fJustCheck)
{
    AssertLockHeld(cs_main);
    assert(pindex);
    assert(*pindex->phashBlock == block.GetHash());
    int64_t nTimeStart = GetTimeMicros();

    // verify that the view's current state corresponds to the previous block
    uint256 hashPrevBlock = pindex->pprev == nullptr ? uint256() : pindex->pprev->GetBlockHash();
    assert(hashPrevBlock == view.GetBestBlock());

    const Consensus::Params& consensusParams = m_params.GetConsensus();
    // Add genesis outputs but don't validate.
    if (block.GetHash() == consensusParams.hashGenesisBlock) {
        if (!fJustCheck) {
            if (consensusParams.connect_genesis_outputs) {
                for (const auto& tx : block.vtx) {
                    // Directly add new coins to DB
                    AddCoins(view, *tx, 0);
                }
            }
            view.SetBestBlock(pindex->GetBlockHash());
        }
        nBlocksTotal++;
        return true;
    }

    // Check it again in case a previous version let a bad block in
    // NOTE: We don't currently (re-)invoke ContextualCheckBlock() or
    // ContextualCheckBlockHeader() here. This means that if we add a new
    // consensus rule that is enforced in one of those two functions, then we
    // may have let in a block that violates the rule prior to updating the
    // software, and we would NOT be enforcing the rule here. Fully solving
    // upgrade from one software version to the next after a consensus rule
    // change is potentially tricky and issue-specific (see NeedsRedownload()
    // for one approach that was used for BIP 141 deployment).
    // Also, currently the rule against blocks more than 2 hours in the future
    // is enforced in ContextualCheckBlockHeader(); we wouldn't want to
    // re-enforce that rule here (at least until we make it impossible for
    // GetAdjustedTime() to go backward).
    if (!CheckBlock(block, state, m_params.GetConsensus(), !fJustCheck, !fJustCheck)) {
        if (state.GetResult() == BlockValidationResult::BLOCK_MUTATED) {
            // We don't write down blocks to disk if they may have been
            // corrupted, so this should be impossible unless we're having hardware
            // problems.
            return AbortNode(state, "Corrupt block found indicating potential hardware failure; shutting down");
        }
        return error("%s: Consensus::CheckBlock: %s", __func__, state.ToString());
    }

    nBlocksTotal++;

    // Check that all non-zero coinbase outputs pay to the required destination
    const CScript& mandatory_coinbase_destination = m_params.GetConsensus().mandatory_coinbase_destination;
    if (mandatory_coinbase_destination != CScript()) {
        for (auto& txout : block.vtx[0]->vout) {
            bool mustPay = !txout.nValue.IsExplicit() || txout.nValue.GetAmount() != 0;
            if (mustPay && txout.scriptPubKey != mandatory_coinbase_destination) {
                LogPrintf("ERROR: ConnectBlock(): Coinbase outputs didn't match required scriptPubKey\n");
                return state.Invalid(BlockValidationResult::BLOCK_CONSENSUS, "bad-coinbase-txos");
            }
        }
    }

    bool fScriptChecks = true;
    if (!hashAssumeValid.IsNull()) {
        // We've been configured with the hash of a block which has been externally verified to have a valid history.
        // A suitable default value is included with the software and updated from time to time.  Because validity
        //  relative to a piece of software is an objective fact these defaults can be easily reviewed.
        // This setting doesn't force the selection of any particular chain but makes validating some faster by
        //  effectively caching the result of part of the verification.
        BlockMap::const_iterator  it = m_blockman.m_block_index.find(hashAssumeValid);
        if (it != m_blockman.m_block_index.end()) {
            if (it->second->GetAncestor(pindex->nHeight) == pindex &&
                pindexBestHeader->GetAncestor(pindex->nHeight) == pindex &&
                pindexBestHeader->nChainWork >= nMinimumChainWork) {
                // This block is a member of the assumed verified chain and an ancestor of the best header.
                // Script verification is skipped when connecting blocks under the
                // assumevalid block. Assuming the assumevalid block is valid this
                // is safe because block merkle hashes are still computed and checked,
                // Of course, if an assumed valid block is invalid due to false scriptSigs
                // this optimization would allow an invalid chain to be accepted.
                // The equivalent time check discourages hash power from extorting the network via DOS attack
                //  into accepting an invalid block through telling users they must manually set assumevalid.
                //  Requiring a software change or burying the invalid block, regardless of the setting, makes
                //  it hard to hide the implication of the demand.  This also avoids having release candidates
                //  that are hardly doing any signature verification at all in testing without having to
                //  artificially set the default assumed verified block further back.
                // The test against nMinimumChainWork prevents the skipping when denied access to any chain at
                //  least as good as the expected chain.
                fScriptChecks = (GetBlockProofEquivalentTime(*pindexBestHeader, *pindex, *pindexBestHeader, m_params.GetConsensus()) <= 60 * 60 * 24 * 7 * 2);
            }
        }
    }

    int64_t nTime1 = GetTimeMicros(); nTimeCheck += nTime1 - nTimeStart;
    assert(nBlocksTotal > 0);
    LogPrint(BCLog::BENCH, "    - Sanity checks: %.2fms [%.2fs (%.2fms/blk)]\n", MILLI * (nTime1 - nTimeStart), nTimeCheck * MICRO, nTimeCheck * MILLI / nBlocksTotal);

    // Do not allow blocks that contain transactions which 'overwrite' older transactions,
    // unless those are already completely spent.
    // If such overwrites are allowed, coinbases and transactions depending upon those
    // can be duplicated to remove the ability to spend the first instance -- even after
    // being sent to another address.
    // See BIP30, CVE-2012-1909, and http://r6.ca/blog/20120206T005236Z.html for more information.
    // This rule was originally applied to all blocks with a timestamp after March 15, 2012, 0:00 UTC.
    // Now that the whole chain is irreversibly beyond that time it is applied to all blocks except the
    // two in the chain that violate it. This prevents exploiting the issue against nodes during their
    // initial block download.
    bool fEnforceBIP30 = !((pindex->nHeight==91842 && pindex->GetBlockHash() == uint256S("0x00000000000a4d0a398161ffc163c503763b1f4360639393e0e4c8e300e0caec")) ||
                           (pindex->nHeight==91880 && pindex->GetBlockHash() == uint256S("0x00000000000743f190a18c5577a3c2d2a1f610ae9601ac046a38084ccb7cd721")));

    // Once BIP34 activated it was not possible to create new duplicate coinbases and thus other than starting
    // with the 2 existing duplicate coinbase pairs, not possible to create overwriting txs.  But by the
    // time BIP34 activated, in each of the existing pairs the duplicate coinbase had overwritten the first
    // before the first had been spent.  Since those coinbases are sufficiently buried it's no longer possible to create further
    // duplicate transactions descending from the known pairs either.
    // If we're on the known chain at height greater than where BIP34 activated, we can save the db accesses needed for the BIP30 check.

    // BIP34 requires that a block at height X (block X) has its coinbase
    // scriptSig start with a CScriptNum of X (indicated height X).  The above
    // logic of no longer requiring BIP30 once BIP34 activates is flawed in the
    // case that there is a block X before the BIP34 height of 227,931 which has
    // an indicated height Y where Y is greater than X.  The coinbase for block
    // X would also be a valid coinbase for block Y, which could be a BIP30
    // violation.  An exhaustive search of all mainnet coinbases before the
    // BIP34 height which have an indicated height greater than the block height
    // reveals many occurrences. The 3 lowest indicated heights found are
    // 209,921, 490,897, and 1,983,702 and thus coinbases for blocks at these 3
    // heights would be the first opportunity for BIP30 to be violated.

    // The search reveals a great many blocks which have an indicated height
    // greater than 1,983,702, so we simply remove the optimization to skip
    // BIP30 checking for blocks at height 1,983,702 or higher.  Before we reach
    // that block in another 25 years or so, we should take advantage of a
    // future consensus change to do a new and improved version of BIP34 that
    // will actually prevent ever creating any duplicate coinbases in the
    // future.
    static constexpr int BIP34_IMPLIES_BIP30_LIMIT = 1983702;

    // There is no potential to create a duplicate coinbase at block 209,921
    // because this is still before the BIP34 height and so explicit BIP30
    // checking is still active.

    // The final case is block 176,684 which has an indicated height of
    // 490,897. Unfortunately, this issue was not discovered until about 2 weeks
    // before block 490,897 so there was not much opportunity to address this
    // case other than to carefully analyze it and determine it would not be a
    // problem. Block 490,897 was, in fact, mined with a different coinbase than
    // block 176,684, but it is important to note that even if it hadn't been or
    // is remined on an alternate fork with a duplicate coinbase, we would still
    // not run into a BIP30 violation.  This is because the coinbase for 176,684
    // is spent in block 185,956 in transaction
    // d4f7fbbf92f4a3014a230b2dc70b8058d02eb36ac06b4a0736d9d60eaa9e8781.  This
    // spending transaction can't be duplicated because it also spends coinbase
    // 0328dd85c331237f18e781d692c92de57649529bd5edf1d01036daea32ffde29.  This
    // coinbase has an indicated height of over 4.2 billion, and wouldn't be
    // duplicatable until that height, and it's currently impossible to create a
    // chain that long. Nevertheless we may wish to consider a future soft fork
    // which retroactively prevents block 490,897 from creating a duplicate
    // coinbase. The two historical BIP30 violations often provide a confusing
    // edge case when manipulating the UTXO and it would be simpler not to have
    // another edge case to deal with.

    // testnet3 has no blocks before the BIP34 height with indicated heights
    // post BIP34 before approximately height 486,000,000 and presumably will
    // be reset before it reaches block 1,983,702 and starts doing unnecessary
    // BIP30 checking again.
    assert(pindex->pprev);
    CBlockIndex* pindexBIP34height = pindex->pprev->GetAncestor(m_params.GetConsensus().BIP34Height);
    //Only continue to enforce if we're below BIP34 activation height or the block hash at that height doesn't correspond.
    fEnforceBIP30 = fEnforceBIP30 && (!pindexBIP34height || !(pindexBIP34height->GetBlockHash() == m_params.GetConsensus().BIP34Hash));

    // TODO: Remove BIP30 checking from block height 1,983,702 on, once we have a
    // consensus change that ensures coinbases at those heights can not
    // duplicate earlier coinbases.
    if (fEnforceBIP30 || pindex->nHeight >= BIP34_IMPLIES_BIP30_LIMIT) {
        for (const auto& tx : block.vtx) {
            for (size_t o = 0; o < tx->vout.size(); o++) {
                if (view.HaveCoin(COutPoint(tx->GetHash(), o))) {
                    LogPrintf("ERROR: ConnectBlock(): tried to overwrite transaction\n");
                    return state.Invalid(BlockValidationResult::BLOCK_CONSENSUS, "bad-txns-BIP30");
                }
            }
        }
    }

    // Enforce BIP68 (sequence locks)
    int nLockTimeFlags = 0;
    if (DeploymentActiveAt(*pindex, m_params.GetConsensus(), Consensus::DEPLOYMENT_CSV)) {
        nLockTimeFlags |= LOCKTIME_VERIFY_SEQUENCE;
    }

    // Get the script flags for this block
    unsigned int flags = GetBlockScriptFlags(pindex, m_params.GetConsensus());

    int64_t nTime2 = GetTimeMicros(); nTimeForks += nTime2 - nTime1;
    LogPrint(BCLog::BENCH, "    - Fork checks: %.2fms [%.2fs (%.2fms/blk)]\n", MILLI * (nTime2 - nTime1), nTimeForks * MICRO, nTimeForks * MILLI / nBlocksTotal);

    CBlockUndo blockundo;

    // Precomputed transaction data pointers must not be invalidated
    // until after `control` has run the script checks (potentially
    // in multiple threads). Preallocate the vector size so a new allocation
    // doesn't invalidate pointers into the vector, and keep txsdata in scope
    // for as long as `control`.
    CCheckQueueControl<CCheck> control(fScriptChecks && g_parallel_script_checks ? &scriptcheckqueue : nullptr);
    std::vector<PrecomputedTransactionData> txsdata;
    for (unsigned int i = 0; i< block.vtx.size(); i++ ){
        txsdata.push_back(PrecomputedTransactionData(m_params.HashGenesisBlock()));
    }

    std::vector<int> prevheights;
    CAmountMap fee_map;
    int nInputs = 0;
    int64_t nSigOpsCost = 0;
    blockundo.vtxundo.reserve(block.vtx.size() - 1);

    // ELEMENTS:

    // Enforce PAK post-dynafed
    if (m_params.GetEnforcePak() && !block.m_dynafed_params.IsNull()) {
        // GetActivePAKList computes for the following block, so use previous index
        CPAKList paklist = GetActivePAKList(pindex->pprev, m_params.GetConsensus());
        for (const auto& tx : block.vtx) {
            if (!IsPAKValidTx(*tx, paklist, m_params.ParentGenesisBlockHash(), m_params.GetConsensus().pegged_asset)) {
                LogPrintf("ERROR: ConnectBlock(): Bad PAK transaction\n");
                return state.Invalid(BlockValidationResult::BLOCK_CONSENSUS, "bad-pak-tx");
            }
        }
    }

    // Used when ConnectBlock() results are unneeded for mempool ejection
    std::set<std::pair<uint256, COutPoint>> setPeginsSpentDummy;

    // Used when checking peg-ins
    const auto& fedpegscripts = GetValidFedpegScripts(pindex, m_params.GetConsensus(), false /* nextblock_validation */);

    for (unsigned int i = 0; i < block.vtx.size(); i++)
    {
        const CTransaction &tx = *(block.vtx[i]);

        nInputs += tx.vin.size();

        if (!tx.IsCoinBase())
        {
            std::vector<CCheck*> vChecks;
            bool fCacheResults = fJustCheck; /* Don't cache results if we're actually connecting blocks (still consult the cache, though) */
            TxValidationState tx_state;
            if (!Consensus::CheckTxInputs(tx, tx_state, view, pindex->nHeight, fee_map,
                        setPeginsSpent == NULL ? setPeginsSpentDummy : *setPeginsSpent,
                        g_parallel_script_checks ? &vChecks : NULL, fCacheResults, fScriptChecks, fedpegscripts)) {
                // Any transaction validation failure in ConnectBlock is a block consensus failure
                state.Invalid(BlockValidationResult::BLOCK_CONSENSUS,
                        tx_state.GetRejectReason(), tx_state.GetDebugMessage());
                return error("%s: Consensus::CheckTxInputs: %s, %s", __func__, tx.GetHash().ToString(), state.ToString());
            }
            control.Add(vChecks);

            if (!MoneyRange(fee_map)) {
                LogPrintf("ERROR: %s: accumulated fee in the block out of range.\n", __func__);
                return state.Invalid(BlockValidationResult::BLOCK_CONSENSUS, "bad-txns-accumulated-fee-outofrange");
            }

            // Check that transaction is BIP68 final
            // BIP68 lock checks (as opposed to nLockTime checks) must
            // be in ConnectBlock because they require the UTXO set
            prevheights.resize(tx.vin.size());
            for (size_t j = 0; j < tx.vin.size(); j++) {
                if (tx.vin[j].m_is_pegin) {
                    prevheights[j] = -1;
                } else {
                    prevheights[j] = view.AccessCoin(tx.vin[j].prevout).nHeight;
                }
            }

            if (!SequenceLocks(tx, nLockTimeFlags, prevheights, *pindex)) {
                LogPrintf("ERROR: %s: contains a non-BIP68-final transaction\n", __func__);
                return state.Invalid(BlockValidationResult::BLOCK_CONSENSUS, "bad-txns-nonfinal");
            }
        }

        // GetTransactionSigOpCost counts 3 types of sigops:
        // * legacy (always)
        // * p2sh (when P2SH enabled in flags and excludes coinbase)
        // * witness (when witness enabled in flags and excludes coinbase)
        nSigOpsCost += GetTransactionSigOpCost(tx, view, flags);
        if (nSigOpsCost > MAX_BLOCK_SIGOPS_COST) {
            LogPrintf("ERROR: ConnectBlock(): too many sigops\n");
            return state.Invalid(BlockValidationResult::BLOCK_CONSENSUS, "bad-blk-sigops");
        }

        if (!tx.IsCoinBase())
        {
            std::vector<CCheck*> vChecks;
            bool fCacheResults = fJustCheck; /* Don't cache results if we're actually connecting blocks (still consult the cache, though) */
            TxValidationState tx_state;
            if (fScriptChecks && !CheckInputScripts(tx, tx_state, view, flags, fCacheResults, fCacheResults, txsdata[i], g_parallel_script_checks ? &vChecks : nullptr)) {
                // Any transaction validation failure in ConnectBlock is a block consensus failure
                state.Invalid(BlockValidationResult::BLOCK_CONSENSUS,
                              tx_state.GetRejectReason(), tx_state.GetDebugMessage());
                return error("ConnectBlock(): CheckInputScripts on %s failed with %s",
                    tx.GetHash().ToString(), state.ToString());
            }
            control.Add(vChecks);
        }

        CTxUndo undoDummy;
        if (i > 0) {
            blockundo.vtxundo.push_back(CTxUndo());
        }
        UpdateCoins(tx, view, i == 0 ? undoDummy : blockundo.vtxundo.back(), pindex->nHeight);

    }
    int64_t nTime3 = GetTimeMicros(); nTimeConnect += nTime3 - nTime2;
    LogPrint(BCLog::BENCH, "      - Connect %u transactions: %.2fms (%.3fms/tx, %.3fms/txin) [%.2fs (%.2fms/blk)]\n", (unsigned)block.vtx.size(), MILLI * (nTime3 - nTime2), MILLI * (nTime3 - nTime2) / block.vtx.size(), nInputs <= 1 ? 0 : MILLI * (nTime3 - nTime2) / (nInputs-1), nTimeConnect * MICRO, nTimeConnect * MILLI / nBlocksTotal);

    CAmountMap block_reward = fee_map;
    block_reward[consensusParams.subsidy_asset] += GetBlockSubsidy(pindex->nHeight, consensusParams);
    if (!MoneyRange(block_reward)) {
        LogPrintf("ERROR: ConnectBlock(): total block reward overflowed\n");
        return state.Invalid(BlockValidationResult::BLOCK_CONSENSUS, "bad-blockreward-outofrange");
    }
    if (!VerifyCoinbaseAmount(*(block.vtx[0]), block_reward)) {
        LogPrintf("ERROR: ConnectBlock(): coinbase pays too much\n");
        return state.Invalid(BlockValidationResult::BLOCK_CONSENSUS, "bad-cb-amount");
    }

    if (!control.Wait()) {
        LogPrintf("ERROR: %s: CheckQueue failed\n", __func__);
        return state.Invalid(BlockValidationResult::BLOCK_CONSENSUS, "block-validation-failed");
    }
    int64_t nTime4 = GetTimeMicros(); nTimeVerify += nTime4 - nTime2;
    LogPrint(BCLog::BENCH, "    - Verify %u txins: %.2fms (%.3fms/txin) [%.2fs (%.2fms/blk)]\n", nInputs - 1, MILLI * (nTime4 - nTime2), nInputs <= 1 ? 0 : MILLI * (nTime4 - nTime2) / (nInputs-1), nTimeVerify * MICRO, nTimeVerify * MILLI / nBlocksTotal);

    if (fJustCheck)
        return true;

    if (!WriteUndoDataForBlock(blockundo, state, pindex, m_params)) {
        return false;
    }

    if (!pindex->IsValid(BLOCK_VALID_SCRIPTS)) {
        pindex->RaiseValidity(BLOCK_VALID_SCRIPTS);
        setDirtyBlockIndex.insert(pindex);
    }

    assert(pindex->phashBlock);
    // add this block to the view's block chain
    view.SetBestBlock(pindex->GetBlockHash());

    int64_t nTime5 = GetTimeMicros(); nTimeIndex += nTime5 - nTime4;
    LogPrint(BCLog::BENCH, "    - Index writing: %.2fms [%.2fs (%.2fms/blk)]\n", MILLI * (nTime5 - nTime4), nTimeIndex * MICRO, nTimeIndex * MILLI / nBlocksTotal);

    TRACE6(validation, block_connected,
        block.GetHash().data(),
        pindex->nHeight,
        block.vtx.size(),
        nInputs,
        nSigOpsCost,
        GetTimeMicros() - nTimeStart // in microseconds (µs)
    );

    return true;
}

CoinsCacheSizeState CChainState::GetCoinsCacheSizeState()
{
    return this->GetCoinsCacheSizeState(
        m_coinstip_cache_size_bytes,
        gArgs.GetIntArg("-maxmempool", DEFAULT_MAX_MEMPOOL_SIZE) * 1000000);
}

CoinsCacheSizeState CChainState::GetCoinsCacheSizeState(
    size_t max_coins_cache_size_bytes,
    size_t max_mempool_size_bytes)
{
    const int64_t nMempoolUsage = m_mempool ? m_mempool->DynamicMemoryUsage() : 0;
    int64_t cacheSize = CoinsTip().DynamicMemoryUsage();
    int64_t nTotalSpace =
        max_coins_cache_size_bytes + std::max<int64_t>(max_mempool_size_bytes - nMempoolUsage, 0);

    //! No need to periodic flush if at least this much space still available.
    static constexpr int64_t MAX_BLOCK_COINSDB_USAGE_BYTES = 10 * 1024 * 1024;  // 10MB
    int64_t large_threshold =
        std::max((9 * nTotalSpace) / 10, nTotalSpace - MAX_BLOCK_COINSDB_USAGE_BYTES);

    if (cacheSize > nTotalSpace) {
        LogPrintf("Cache size (%s) exceeds total space (%s)\n", cacheSize, nTotalSpace);
        return CoinsCacheSizeState::CRITICAL;
    } else if (cacheSize > large_threshold) {
        return CoinsCacheSizeState::LARGE;
    }
    return CoinsCacheSizeState::OK;
}

bool CChainState::FlushStateToDisk(
    BlockValidationState &state,
    FlushStateMode mode,
    int nManualPruneHeight)
{
    LOCK(cs_main);
    assert(this->CanFlushToDisk());
    static std::chrono::microseconds nLastWrite{0};
    static std::chrono::microseconds nLastFlush{0};
    std::set<int> setFilesToPrune;
    bool full_flush_completed = false;

    const size_t coins_count = CoinsTip().GetCacheSize();
    const size_t coins_mem_usage = CoinsTip().DynamicMemoryUsage();

    try {
    {
        bool fFlushForPrune = false;
        bool fDoFullFlush = false;

        CoinsCacheSizeState cache_state = GetCoinsCacheSizeState();
        LOCK(cs_LastBlockFile);
        if (fPruneMode && (fCheckForPruning || nManualPruneHeight > 0) && !fReindex) {
            // make sure we don't prune above the blockfilterindexes bestblocks
            // pruning is height-based
            int last_prune = m_chain.Height(); // last height we can prune
            ForEachBlockFilterIndex([&](BlockFilterIndex& index) {
               last_prune = std::max(1, std::min(last_prune, index.GetSummary().best_block_height));
            });

            if (nManualPruneHeight > 0) {
                LOG_TIME_MILLIS_WITH_CATEGORY("find files to prune (manual)", BCLog::BENCH);

                m_blockman.FindFilesToPruneManual(setFilesToPrune, std::min(last_prune, nManualPruneHeight), m_chain.Height());
            } else {
                LOG_TIME_MILLIS_WITH_CATEGORY("find files to prune", BCLog::BENCH);

                m_blockman.FindFilesToPrune(setFilesToPrune, m_params.PruneAfterHeight(), m_chain.Height(), last_prune, IsInitialBlockDownload());
                fCheckForPruning = false;
            }
            if (!setFilesToPrune.empty()) {
                fFlushForPrune = true;
                if (!fHavePruned) {
                    m_blockman.m_block_tree_db->WriteFlag("prunedblockfiles", true);
                    fHavePruned = true;
                }
            }
        }
        const auto nNow = GetTime<std::chrono::microseconds>();
        // Avoid writing/flushing immediately after startup.
        if (nLastWrite.count() == 0) {
            nLastWrite = nNow;
        }
        if (nLastFlush.count() == 0) {
            nLastFlush = nNow;
        }
        // The cache is large and we're within 10% and 10 MiB of the limit, but we have time now (not in the middle of a block processing).
        bool fCacheLarge = mode == FlushStateMode::PERIODIC && cache_state >= CoinsCacheSizeState::LARGE;
        // The cache is over the limit, we have to write now.
        bool fCacheCritical = mode == FlushStateMode::IF_NEEDED && cache_state >= CoinsCacheSizeState::CRITICAL;
        // It's been a while since we wrote the block index to disk. Do this frequently, so we don't need to redownload after a crash.
        bool fPeriodicWrite = mode == FlushStateMode::PERIODIC && nNow > nLastWrite + DATABASE_WRITE_INTERVAL;
        // It's been very long since we flushed the cache. Do this infrequently, to optimize cache usage.
        bool fPeriodicFlush = mode == FlushStateMode::PERIODIC && nNow > nLastFlush + DATABASE_FLUSH_INTERVAL;
        // Combine all conditions that result in a full cache flush.
        fDoFullFlush = (mode == FlushStateMode::ALWAYS) || fCacheLarge || fCacheCritical || fPeriodicFlush || fFlushForPrune;
        // Write blocks and block index to disk.
        if (fDoFullFlush || fPeriodicWrite) {
            // Ensure we can write block index
            if (!CheckDiskSpace(gArgs.GetBlocksDirPath())) {
                return AbortNode(state, "Disk space is too low!", _("Disk space is too low!"));
            }
            {
                LOG_TIME_MILLIS_WITH_CATEGORY("write block and undo data to disk", BCLog::BENCH);

                // First make sure all block and undo data is flushed to disk.
                FlushBlockFile();
            }

            // Then update all block file information (which may refer to block and undo files).
            {
                LOG_TIME_MILLIS_WITH_CATEGORY("write block index to disk", BCLog::BENCH);

                std::vector<std::pair<int, const CBlockFileInfo*> > vFiles;
                vFiles.reserve(setDirtyFileInfo.size());
                for (std::set<int>::iterator it = setDirtyFileInfo.begin(); it != setDirtyFileInfo.end(); ) {
                    vFiles.push_back(std::make_pair(*it, &vinfoBlockFile[*it]));
                    setDirtyFileInfo.erase(it++);
                }
                std::vector<const CBlockIndex*> vBlocks;
                vBlocks.reserve(setDirtyBlockIndex.size());
                std::set<CBlockIndex*> setTrimmableBlockIndex(setDirtyBlockIndex);
                for (std::set<CBlockIndex*>::iterator it = setDirtyBlockIndex.begin(); it != setDirtyBlockIndex.end(); ) {
                    vBlocks.push_back(*it);
                    setDirtyBlockIndex.erase(it++);
                }
                if (!m_blockman.m_block_tree_db->WriteBatchSync(vFiles, nLastBlockFile, vBlocks)) {
                    return AbortNode(state, "Failed to write to block index database");
                }

                if (fTrimHeaders) {
                    LogPrintf("Flushing block index, trimming headers, setTrimmableBlockIndex.size(): %d\n", setTrimmableBlockIndex.size());
                    int trim_height = m_chain.Height() - nMustKeepFullHeaders;
                    int min_height = std::numeric_limits<int>::max();
                    CBlockIndex* min_index = nullptr;
                    for (std::set<CBlockIndex*>::iterator it = setTrimmableBlockIndex.begin(); it != setTrimmableBlockIndex.end(); it++) {
                        (*it)->assert_untrimmed();
                        if ((*it)->nHeight < trim_height) {
                            (*it)->trim();
                            if ((*it)->nHeight < min_height) {
                                min_height = (*it)->nHeight;
                                min_index = *it;
                            }
                        }
                    }

                    // Handle any remaining untrimmed blocks that were too recent for trimming last time we flushed.
                    if (min_index) {
                        min_index = min_index->pprev;
                        while (min_index && !min_index->trimmed()) {
                            min_index->trim();
                            min_index = min_index->pprev;
                        }
                    }
                }
            }
            // Finally remove any pruned files
            if (fFlushForPrune) {
                LOG_TIME_MILLIS_WITH_CATEGORY("unlink pruned files", BCLog::BENCH);

                UnlinkPrunedFiles(setFilesToPrune);
            }
            nLastWrite = nNow;
        }
        // Flush best chain related state. This can only be done if the blocks / block index write was also done.
        if (fDoFullFlush && !CoinsTip().GetBestBlock().IsNull()) {
            LOG_TIME_MILLIS_WITH_CATEGORY(strprintf("write coins cache to disk (%d coins, %.2fkB)",
                coins_count, coins_mem_usage / 1000), BCLog::BENCH);

            // Typical Coin structures on disk are around 48 bytes in size.
            // Pushing a new one to the database can cause it to be written
            // twice (once in the log, and once in the tables). This is already
            // an overestimation, as most will delete an existing entry or
            // overwrite one. Still, use a conservative safety factor of 2.
            if (!CheckDiskSpace(gArgs.GetDataDirNet(), 48 * 2 * 2 * CoinsTip().GetCacheSize())) {
                return AbortNode(state, "Disk space is too low!", _("Disk space is too low!"));
            }
            // Flush the chainstate (which may refer to block index entries).
            if (!CoinsTip().Flush())
                return AbortNode(state, "Failed to write to coin database");
            nLastFlush = nNow;
            full_flush_completed = true;
        }
        TRACE6(utxocache, flush,
               (int64_t)(GetTimeMicros() - nNow.count()), // in microseconds (µs)
               (u_int32_t)mode,
               (u_int64_t)coins_count,
               (u_int64_t)coins_mem_usage,
               (bool)fFlushForPrune,
               (bool)fDoFullFlush);
    }
    if (full_flush_completed) {
        // Update best block in wallet (so we can detect restored wallets).
        GetMainSignals().ChainStateFlushed(m_chain.GetLocator());
    }
    } catch (const std::runtime_error& e) {
        return AbortNode(state, std::string("System error while flushing: ") + e.what());
    }
    return true;
}

void CChainState::ForceFlushStateToDisk()
{
    BlockValidationState state;
    if (!this->FlushStateToDisk(state, FlushStateMode::ALWAYS)) {
        LogPrintf("%s: failed to flush state (%s)\n", __func__, state.ToString());
    }
}

void CChainState::PruneAndFlush()
{
    BlockValidationState state;
    fCheckForPruning = true;
    if (!this->FlushStateToDisk(state, FlushStateMode::NONE)) {
        LogPrintf("%s: failed to flush state (%s)\n", __func__, state.ToString());
    }
}

static void DoWarning(const bilingual_str& warning)
{
    static bool fWarned = false;
    SetMiscWarning(warning);
    if (!fWarned) {
        AlertNotify(warning.original);
        fWarned = true;
    }
}

/** Private helper function that concatenates warning messages. */
static void AppendWarning(bilingual_str& res, const bilingual_str& warn)
{
    if (!res.empty()) res += Untranslated(", ");
    res += warn;
}

static void UpdateTipLog(
    const CCoinsViewCache& coins_tip,
    const CBlockIndex* tip,
    const CChainParams& params,
    const std::string& func_name,
    const std::string& prefix,
    const std::string& warning_messages) EXCLUSIVE_LOCKS_REQUIRED(::cs_main)
{

    AssertLockHeld(::cs_main);
    LogPrintf("%s%s: new best=%s height=%d version=0x%08x log2_work=%f tx=%lu date='%s' progress=%f cache=%.1fMiB(%utxo)%s\n",
        prefix, func_name,
        tip->GetBlockHash().ToString(), tip->nHeight, tip->nVersion,
        log(tip->nChainWork.getdouble()) / log(2.0), (unsigned long)tip->nChainTx,
        FormatISO8601DateTime(tip->GetBlockTime()),
        GuessVerificationProgress(tip, params.GetConsensus().nPowTargetSpacing),
        coins_tip.DynamicMemoryUsage() * (1.0 / (1 << 20)),
        coins_tip.GetCacheSize(),
        !warning_messages.empty() ? strprintf(" warning='%s'", warning_messages) : "");
}

void CChainState::UpdateTip(const CBlockIndex* pindexNew)
{
    const auto& coins_tip = this->CoinsTip();

    // The remainder of the function isn't relevant if we are not acting on
    // the active chainstate, so return if need be.
    if (this != &m_chainman.ActiveChainstate()) {
        // Only log every so often so that we don't bury log messages at the tip.
        constexpr int BACKGROUND_LOG_INTERVAL = 2000;
        if (pindexNew->nHeight % BACKGROUND_LOG_INTERVAL == 0) {
            UpdateTipLog(coins_tip, pindexNew, m_params, __func__, "[background validation] ", "");
        }
        return;
    }

    // New best block
    if (m_mempool) {
        m_mempool->AddTransactionsUpdated(1);
    }

    {
        LOCK(g_best_block_mutex);
        g_best_block = pindexNew->GetBlockHash();
        g_best_block_cv.notify_all();
    }

    bilingual_str warning_messages;
    if (!this->IsInitialBlockDownload()) {
        const CBlockIndex* pindex = pindexNew;
        for (int bit = 0; bit < VERSIONBITS_NUM_BITS; bit++) {
            WarningBitsConditionChecker checker(bit);
            ThresholdState state = checker.GetStateFor(pindex, m_params.GetConsensus(), warningcache[bit]);
            if (state == ThresholdState::ACTIVE || state == ThresholdState::LOCKED_IN) {
                const bilingual_str warning = strprintf(_("Unknown new rules activated (versionbit %i)"), bit);
                if (state == ThresholdState::ACTIVE) {
                    DoWarning(warning);
                } else {
                    AppendWarning(warning_messages, warning);
                }
            }
        }
    }
    UpdateTipLog(coins_tip, pindexNew, m_params, __func__, "", warning_messages.original);

    // Do some logging if dynafed parameters changed.
    if (pindexNew->pprev && !pindexNew->dynafed_params().IsNull()) {
        int height = pindexNew->nHeight;
        uint256 hash = pindexNew->GetBlockHash();
        uint256 root = pindexNew->dynafed_params().m_current.CalculateRoot();
        if (pindexNew->pprev->dynafed_params().IsNull()) {
            LogPrintf("Dynafed activated in block %d:%s: %s\n", height, hash.GetHex(), root.GetHex());
        } else if (root != pindexNew->pprev->dynafed_params().m_current.CalculateRoot()) {
            LogPrintf("New dynafed parameters activated in block %d:%s: %s\n", height, hash.GetHex(), root.GetHex());
        }
    }
}

/** Disconnect m_chain's tip.
  * After calling, the mempool will be in an inconsistent state, with
  * transactions from disconnected blocks being added to disconnectpool.  You
  * should make the mempool consistent again by calling MaybeUpdateMempoolForReorg.
  * with cs_main held.
  *
  * If disconnectpool is nullptr, then no disconnected transactions are added to
  * disconnectpool (note that the caller is responsible for mempool consistency
  * in any case).
  */
bool CChainState::DisconnectTip(BlockValidationState& state, DisconnectedBlockTransactions* disconnectpool)
{
    AssertLockHeld(cs_main);
    if (m_mempool) AssertLockHeld(m_mempool->cs);

    CBlockIndex *pindexDelete = m_chain.Tip();
    assert(pindexDelete);
    // Read block from disk.
    std::shared_ptr<CBlock> pblock = std::make_shared<CBlock>();
    CBlock& block = *pblock;
    if (!ReadBlockFromDisk(block, pindexDelete, m_params.GetConsensus())) {
        return error("DisconnectTip(): Failed to read block");
    }
    // Apply the block atomically to the chain state.
    int64_t nStart = GetTimeMicros();
    {
        CCoinsViewCache view(&CoinsTip());
        assert(view.GetBestBlock() == pindexDelete->GetBlockHash());
        if (DisconnectBlock(block, pindexDelete, view) != DISCONNECT_OK)
            return error("DisconnectTip(): DisconnectBlock %s failed", pindexDelete->GetBlockHash().ToString());
        bool flushed = view.Flush();
        assert(flushed);
    }
    LogPrint(BCLog::BENCH, "- Disconnect block: %.2fms\n", (GetTimeMicros() - nStart) * MILLI);
    // Write the chain state to disk, if necessary.
    if (!FlushStateToDisk(state, FlushStateMode::IF_NEEDED)) {
        return false;
    }

    if (disconnectpool && m_mempool) {
        // Save transactions to re-add to mempool at end of reorg
        for (auto it = block.vtx.rbegin(); it != block.vtx.rend(); ++it) {
            disconnectpool->addTransaction(*it);
        }
        while (disconnectpool->DynamicMemoryUsage() > MAX_DISCONNECTED_TX_POOL_SIZE * 1000) {
            // Drop the earliest entry, and remove its children from the mempool.
            auto it = disconnectpool->queuedTx.get<insertion_order>().begin();
            m_mempool->removeRecursive(**it, MemPoolRemovalReason::REORG);
            disconnectpool->removeEntry(it);
        }
    }

    m_chain.SetTip(pindexDelete->pprev);

    UpdateTip(pindexDelete->pprev);
    // Let wallets know transactions went from 1-confirmed to
    // 0-confirmed or conflicted:
    GetMainSignals().BlockDisconnected(pblock, pindexDelete);
    return true;
}

static int64_t nTimeReadFromDisk = 0;
static int64_t nTimeConnectTotal = 0;
static int64_t nTimeFlush = 0;
static int64_t nTimeChainState = 0;
static int64_t nTimePostConnect = 0;

struct PerBlockConnectTrace {
    CBlockIndex* pindex = nullptr;
    std::shared_ptr<const CBlock> pblock;
    PerBlockConnectTrace() {}
};
/**
 * Used to track blocks whose transactions were applied to the UTXO state as a
 * part of a single ActivateBestChainStep call.
 *
 * This class is single-use, once you call GetBlocksConnected() you have to throw
 * it away and make a new one.
 */
class ConnectTrace {
private:
    std::vector<PerBlockConnectTrace> blocksConnected;

public:
    explicit ConnectTrace() : blocksConnected(1) {}

    void BlockConnected(CBlockIndex* pindex, std::shared_ptr<const CBlock> pblock) {
        assert(!blocksConnected.back().pindex);
        assert(pindex);
        assert(pblock);
        blocksConnected.back().pindex = pindex;
        blocksConnected.back().pblock = std::move(pblock);
        blocksConnected.emplace_back();
    }

    std::vector<PerBlockConnectTrace>& GetBlocksConnected() {
        // We always keep one extra block at the end of our list because
        // blocks are added after all the conflicted transactions have
        // been filled in. Thus, the last entry should always be an empty
        // one waiting for the transactions from the next block. We pop
        // the last entry here to make sure the list we return is sane.
        assert(!blocksConnected.back().pindex);
        blocksConnected.pop_back();
        return blocksConnected;
    }
};

/**
 * Connect a new block to m_chain. pblock is either nullptr or a pointer to a CBlock
 * corresponding to pindexNew, to bypass loading it again from disk.
 *
 * The block is added to connectTrace if connection succeeds.
 */
bool CChainState::ConnectTip(BlockValidationState& state, CBlockIndex* pindexNew, const std::shared_ptr<const CBlock>& pblock, ConnectTrace& connectTrace, DisconnectedBlockTransactions& disconnectpool, bool& fStall)
{
    AssertLockHeld(cs_main);
    if (m_mempool) AssertLockHeld(m_mempool->cs);

    assert(pindexNew->pprev == m_chain.Tip());
    // Read block from disk.
    int64_t nTime1 = GetTimeMicros();
    std::shared_ptr<const CBlock> pthisBlock;
    if (!pblock) {
        std::shared_ptr<CBlock> pblockNew = std::make_shared<CBlock>();
        if (!ReadBlockFromDisk(*pblockNew, pindexNew, m_params.GetConsensus())) {
            return AbortNode(state, "Failed to read block");
        }
        pthisBlock = pblockNew;
    } else {
        pthisBlock = pblock;
    }
    const CBlock& blockConnecting = *pthisBlock;

    const auto& fedpegscripts = GetValidFedpegScripts(pindexNew, m_params.GetConsensus(), false /* nextblock_validation */);
    if (!CheckPeginRipeness(blockConnecting, fedpegscripts)) {
        LogPrintf("STALLING further progress in ConnectTip while waiting for parent chain daemon to catch up! Chain will not grow until this is remedied!\n");
        fStall = true;
        return true;
    }

    // Apply the block atomically to the chain state.
    int64_t nTime2 = GetTimeMicros(); nTimeReadFromDisk += nTime2 - nTime1;
    int64_t nTime3;
    LogPrint(BCLog::BENCH, "  - Load block from disk: %.2fms [%.2fs]\n", (nTime2 - nTime1) * MILLI, nTimeReadFromDisk * MICRO);

    // ELEMENTS:
    // For mempool removal with pegin conflicts
    std::set<std::pair<uint256, COutPoint>> setPeginsSpent;

    {
        CCoinsViewCache view(&CoinsTip());
        bool rv = ConnectBlock(blockConnecting, state, pindexNew, view, &setPeginsSpent);
        GetMainSignals().BlockChecked(blockConnecting, state);
        if (!rv) {
            if (state.IsInvalid()) {
                InvalidBlockFound(pindexNew, state);
            }
            return error("%s: ConnectBlock %s failed, %s", __func__, pindexNew->GetBlockHash().ToString(), state.ToString());
        }
        nTime3 = GetTimeMicros(); nTimeConnectTotal += nTime3 - nTime2;
        assert(nBlocksTotal > 0);
        LogPrint(BCLog::BENCH, "  - Connect total: %.2fms [%.2fs (%.2fms/blk)]\n", (nTime3 - nTime2) * MILLI, nTimeConnectTotal * MICRO, nTimeConnectTotal * MILLI / nBlocksTotal);
        bool flushed = view.Flush();
        assert(flushed);
    }
    int64_t nTime4 = GetTimeMicros(); nTimeFlush += nTime4 - nTime3;
    LogPrint(BCLog::BENCH, "  - Flush: %.2fms [%.2fs (%.2fms/blk)]\n", (nTime4 - nTime3) * MILLI, nTimeFlush * MICRO, nTimeFlush * MILLI / nBlocksTotal);
    // Write the chain state to disk, if necessary.
    if (!FlushStateToDisk(state, FlushStateMode::IF_NEEDED)) {
        return false;
    }
    int64_t nTime5 = GetTimeMicros(); nTimeChainState += nTime5 - nTime4;
    LogPrint(BCLog::BENCH, "  - Writing chainstate: %.2fms [%.2fs (%.2fms/blk)]\n", (nTime5 - nTime4) * MILLI, nTimeChainState * MICRO, nTimeChainState * MILLI / nBlocksTotal);
    // Remove conflicting transactions from the mempool.;
    if (m_mempool) {
        // ELEMENTS: We also eject peg-outs with now-invalid PAK proofs
        // as well as peg-in inputs during transitional periods.
        m_mempool->removeForBlock(blockConnecting.vtx, pindexNew->nHeight, pindexNew);
        disconnectpool.removeForBlock(blockConnecting.vtx);
    }
    // Update m_chain & related variables.
    m_chain.SetTip(pindexNew);
    UpdateTip(pindexNew);

    int64_t nTime6 = GetTimeMicros(); nTimePostConnect += nTime6 - nTime5; nTimeTotal += nTime6 - nTime1;
    LogPrint(BCLog::BENCH, "  - Connect postprocess: %.2fms [%.2fs (%.2fms/blk)]\n", (nTime6 - nTime5) * MILLI, nTimePostConnect * MICRO, nTimePostConnect * MILLI / nBlocksTotal);
    LogPrint(BCLog::BENCH, "- Connect block: %.2fms [%.2fs (%.2fms/blk)]\n", (nTime6 - nTime1) * MILLI, nTimeTotal * MICRO, nTimeTotal * MILLI / nBlocksTotal);

    connectTrace.BlockConnected(pindexNew, std::move(pthisBlock));
    return true;
}

/**
 * Return the tip of the chain with the most work in it, that isn't
 * known to be invalid (it's however far from certain to be valid).
 */
CBlockIndex* CChainState::FindMostWorkChain() {
    do {
        CBlockIndex *pindexNew = nullptr;

        // Find the best candidate header.
        {
            std::set<CBlockIndex*, CBlockIndexWorkComparator>::reverse_iterator it = setBlockIndexCandidates.rbegin();
            if (it == setBlockIndexCandidates.rend())
                return nullptr;
            pindexNew = *it;
        }

        // Check whether all blocks on the path between the currently active chain and the candidate are valid.
        // Just going until the active chain is an optimization, as we know all blocks in it are valid already.
        CBlockIndex *pindexTest = pindexNew;
        bool fInvalidAncestor = false;
        while (pindexTest && !m_chain.Contains(pindexTest)) {
            assert(pindexTest->HaveTxsDownloaded() || pindexTest->nHeight == 0);

            // Pruned nodes may have entries in setBlockIndexCandidates for
            // which block files have been deleted.  Remove those as candidates
            // for the most work chain if we come across them; we can't switch
            // to a chain unless we have all the non-active-chain parent blocks.
            bool fFailedChain = pindexTest->nStatus & BLOCK_FAILED_MASK;
            bool fMissingData = !(pindexTest->nStatus & BLOCK_HAVE_DATA);
            if (fFailedChain || fMissingData) {
                // Candidate chain is not usable (either invalid or missing data)
                if (fFailedChain && (pindexBestInvalid == nullptr || pindexNew->nChainWork > pindexBestInvalid->nChainWork))
                    pindexBestInvalid = pindexNew;
                CBlockIndex *pindexFailed = pindexNew;
                // Remove the entire chain from the set.
                while (pindexTest != pindexFailed) {
                    if (fFailedChain) {
                        pindexFailed->nStatus |= BLOCK_FAILED_CHILD;
                    } else if (fMissingData) {
                        // If we're missing data, then add back to m_blocks_unlinked,
                        // so that if the block arrives in the future we can try adding
                        // to setBlockIndexCandidates again.
                        m_blockman.m_blocks_unlinked.insert(
                            std::make_pair(pindexFailed->pprev, pindexFailed));
                    }
                    setBlockIndexCandidates.erase(pindexFailed);
                    pindexFailed = pindexFailed->pprev;
                }
                setBlockIndexCandidates.erase(pindexTest);
                fInvalidAncestor = true;
                break;
            }
            pindexTest = pindexTest->pprev;
        }
        if (!fInvalidAncestor)
            return pindexNew;
    } while(true);
}

/** Delete all entries in setBlockIndexCandidates that are worse than the current tip. */
void CChainState::PruneBlockIndexCandidates() {
    // Note that we can't delete the current block itself, as we may need to return to it later in case a
    // reorganization to a better block fails.
    std::set<CBlockIndex*, CBlockIndexWorkComparator>::iterator it = setBlockIndexCandidates.begin();
    while (it != setBlockIndexCandidates.end() && setBlockIndexCandidates.value_comp()(*it, m_chain.Tip())) {
        setBlockIndexCandidates.erase(it++);
    }
    // Either the current tip or a successor of it we're working towards is left in setBlockIndexCandidates.
    assert(!setBlockIndexCandidates.empty());
}

/**
 * Try to make some progress towards making pindexMostWork the active block.
 * pblock is either nullptr or a pointer to a CBlock corresponding to pindexMostWork.
 *
 * @returns true unless a system error occurred
 */
bool CChainState::ActivateBestChainStep(BlockValidationState& state, CBlockIndex* pindexMostWork, const std::shared_ptr<const CBlock>& pblock, bool& fInvalidFound, ConnectTrace& connectTrace, bool& fStall)
{
    AssertLockHeld(cs_main);
    if (m_mempool) AssertLockHeld(m_mempool->cs);

    const CBlockIndex* pindexOldTip = m_chain.Tip();
    const CBlockIndex* pindexFork = m_chain.FindFork(pindexMostWork);

    // Disconnect active blocks which are no longer in the best chain.
    bool fBlocksDisconnected = false;
    DisconnectedBlockTransactions disconnectpool;
    while (m_chain.Tip() && m_chain.Tip() != pindexFork) {
        if (!DisconnectTip(state, &disconnectpool)) {
            // This is likely a fatal error, but keep the mempool consistent,
            // just in case. Only remove from the mempool in this case.
            MaybeUpdateMempoolForReorg(disconnectpool, false);

            // If we're unable to disconnect a block during normal operation,
            // then that is a failure of our local system -- we should abort
            // rather than stay on a less work chain.
            AbortNode(state, "Failed to disconnect block; see debug.log for details");
            return false;
        }
        fBlocksDisconnected = true;
    }

    // Build list of new blocks to connect (in descending height order).
    std::vector<CBlockIndex*> vpindexToConnect;
    bool fContinue = true;
    int nHeight = pindexFork ? pindexFork->nHeight : -1;
    while (fContinue && nHeight != pindexMostWork->nHeight) {
        // Don't iterate the entire list of potential improvements toward the best tip, as we likely only need
        // a few blocks along the way.
        int nTargetHeight = std::min(nHeight + 32, pindexMostWork->nHeight);
        vpindexToConnect.clear();
        vpindexToConnect.reserve(nTargetHeight - nHeight);
        CBlockIndex* pindexIter = pindexMostWork->GetAncestor(nTargetHeight);
        while (pindexIter && pindexIter->nHeight != nHeight) {
            vpindexToConnect.push_back(pindexIter);
            pindexIter = pindexIter->pprev;
        }
        nHeight = nTargetHeight;

        // Connect new blocks.
        for (CBlockIndex* pindexConnect : reverse_iterate(vpindexToConnect)) {
            if (!ConnectTip(state, pindexConnect, pindexConnect == pindexMostWork ? pblock : std::shared_ptr<const CBlock>(), connectTrace, disconnectpool, fStall)) {
                if (state.IsInvalid()) {
                    // The block violates a consensus rule.
                    if (state.GetResult() != BlockValidationResult::BLOCK_MUTATED) {
                        InvalidChainFound(vpindexToConnect.front());
                    }
                    state = BlockValidationState();
                    fInvalidFound = true;
                    fContinue = false;
                    break;
                } else {
                    // A system error occurred (disk space, database error, ...).
                    // Make the mempool consistent with the current tip, just in case
                    // any observers try to use it before shutdown.
                    MaybeUpdateMempoolForReorg(disconnectpool, false);
                    return false;
                }
            } else {
                if (fStall) {
                    // We didn't make progress because the parent chain is not
                    // synced enough to check pegins. Try again later.
                    fContinue = false;
                    break;
                }
                PruneBlockIndexCandidates();
                if (!pindexOldTip || m_chain.Tip()->nChainWork > pindexOldTip->nChainWork) {
                    // We're in a better position than we were. Return temporarily to release the lock.
                    fContinue = false;
                    break;
                }
            }
        }
    }

    if (fBlocksDisconnected) {
        // If any blocks were disconnected, disconnectpool may be non empty.  Add
        // any disconnected transactions back to the mempool.
        MaybeUpdateMempoolForReorg(disconnectpool, true);
    }
    if (m_mempool) m_mempool->check(this->m_chain.Tip(), this->CoinsTip(), this->m_chain.Height() + 1);

    CheckForkWarningConditions();

    return true;
}

static SynchronizationState GetSynchronizationState(bool init)
{
    if (!init) return SynchronizationState::POST_INIT;
    if (::fReindex) return SynchronizationState::INIT_REINDEX;
    return SynchronizationState::INIT_DOWNLOAD;
}

static bool NotifyHeaderTip(CChainState& chainstate) LOCKS_EXCLUDED(cs_main) {
    bool fNotify = false;
    bool fInitialBlockDownload = false;
    static CBlockIndex* pindexHeaderOld = nullptr;
    CBlockIndex* pindexHeader = nullptr;
    {
        LOCK(cs_main);
        pindexHeader = pindexBestHeader;

        if (pindexHeader != pindexHeaderOld) {
            fNotify = true;
            fInitialBlockDownload = chainstate.IsInitialBlockDownload();
            pindexHeaderOld = pindexHeader;
        }
    }
    // Send block tip changed notifications without cs_main
    if (fNotify) {
        uiInterface.NotifyHeaderTip(GetSynchronizationState(fInitialBlockDownload), pindexHeader);
    }
    return fNotify;
}

static void LimitValidationInterfaceQueue() LOCKS_EXCLUDED(cs_main) {
    AssertLockNotHeld(cs_main);

    if (GetMainSignals().CallbacksPending() > 10) {
        SyncWithValidationInterfaceQueue();
    }
}

bool CChainState::ActivateBestChain(BlockValidationState& state, std::shared_ptr<const CBlock> pblock)
{
    // Note that while we're often called here from ProcessNewBlock, this is
    // far from a guarantee. Things in the P2P/RPC will often end up calling
    // us in the middle of ProcessNewBlock - do not assume pblock is set
    // sanely for performance or correctness!
    AssertLockNotHeld(cs_main);

    // ABC maintains a fair degree of expensive-to-calculate internal state
    // because this function periodically releases cs_main so that it does not lock up other threads for too long
    // during large connects - and to allow for e.g. the callback queue to drain
    // we use m_cs_chainstate to enforce mutual exclusion so that only one caller may execute this function at a time
    LOCK(m_cs_chainstate);

    CBlockIndex *pindexMostWork = nullptr;
    CBlockIndex *pindexNewTip = nullptr;
    int nStopAtHeight = gArgs.GetIntArg("-stopatheight", DEFAULT_STOPATHEIGHT);
    bool fStall = false;

    do {
        // Block until the validation queue drains. This should largely
        // never happen in normal operation, however may happen during
        // reindex, causing memory blowup if we run too far ahead.
        // Note that if a validationinterface callback ends up calling
        // ActivateBestChain this may lead to a deadlock! We should
        // probably have a DEBUG_LOCKORDER test for this in the future.
        LimitValidationInterfaceQueue();

        {
            LOCK(cs_main);
            // Lock transaction pool for at least as long as it takes for connectTrace to be consumed
            LOCK(MempoolMutex());
            CBlockIndex* starting_tip = m_chain.Tip();
            bool blocks_connected = false;
            do {
                // We absolutely may not unlock cs_main until we've made forward progress
                // (with the exception of shutdown due to hardware issues, low disk space, etc).
                ConnectTrace connectTrace; // Destructed before cs_main is unlocked

                if (pindexMostWork == nullptr) {
                    pindexMostWork = FindMostWorkChain();
                }

                // Whether we have anything to do at all.
                if (pindexMostWork == nullptr || pindexMostWork == m_chain.Tip()) {
                    break;
                }

                bool fInvalidFound = false;
                std::shared_ptr<const CBlock> nullBlockPtr;
                if (!ActivateBestChainStep(state, pindexMostWork, pblock && pblock->GetHash() == pindexMostWork->GetBlockHash() ? pblock : nullBlockPtr, fInvalidFound, connectTrace, fStall)) {
                    // A system error occurred
                    return false;
                }
                blocks_connected = true;

                if (fInvalidFound) {
                    // Wipe cache, we may need another branch now.
                    pindexMostWork = nullptr;
                }
                pindexNewTip = m_chain.Tip();

                for (const PerBlockConnectTrace& trace : connectTrace.GetBlocksConnected()) {
                    assert(trace.pblock && trace.pindex);
                    GetMainSignals().BlockConnected(trace.pblock, trace.pindex);
                }

                if (fStall) {
                    // Stuck waiting for parent chain daemon, twiddle our thumbs for awhile.
                    break;
                }
            } while (!m_chain.Tip() || (starting_tip && CBlockIndexWorkComparator()(m_chain.Tip(), starting_tip)));
            if (!blocks_connected) return true;

            const CBlockIndex* pindexFork = m_chain.FindFork(starting_tip);
            bool fInitialDownload = IsInitialBlockDownload();

            // Notify external listeners about the new tip.
            // Enqueue while holding cs_main to ensure that UpdatedBlockTip is called in the order in which blocks are connected
            if (pindexFork != pindexNewTip) {
                // Notify ValidationInterface subscribers
                GetMainSignals().UpdatedBlockTip(pindexNewTip, pindexFork, fInitialDownload);

                // Always notify the UI if a new block tip was connected
                uiInterface.NotifyBlockTip(GetSynchronizationState(fInitialDownload), pindexNewTip);
            }
        }
        // When we reach this point, we switched to a new tip (stored in pindexNewTip).

        if (fStall) {
            // Stuck waiting for parent chain daemon, twiddle our thumbs for awhile.
            break;
        }

        if (nStopAtHeight && pindexNewTip && pindexNewTip->nHeight >= nStopAtHeight) StartShutdown();

        // We check shutdown only after giving ActivateBestChainStep a chance to run once so that we
        // never shutdown before connecting the genesis block during LoadChainTip(). Previously this
        // caused an assert() failure during shutdown in such cases as the UTXO DB flushing checks
        // that the best block hash is non-null.
        if (ShutdownRequested()) break;
    } while (pindexNewTip != pindexMostWork);
    CheckBlockIndex();

    // Write changes periodically to disk, after relay.
    if (!FlushStateToDisk(state, FlushStateMode::PERIODIC)) {
        return false;
    }

    return true;
}

bool CChainState::PreciousBlock(BlockValidationState& state, CBlockIndex* pindex)
{
    {
        LOCK(cs_main);
        if (pindex->nChainWork < m_chain.Tip()->nChainWork) {
            // Nothing to do, this block is not at the tip.
            return true;
        }
        if (m_chain.Tip()->nChainWork > nLastPreciousChainwork) {
            // The chain has been extended since the last call, reset the counter.
            nBlockReverseSequenceId = -1;
        }
        nLastPreciousChainwork = m_chain.Tip()->nChainWork;
        setBlockIndexCandidates.erase(pindex);
        pindex->nSequenceId = nBlockReverseSequenceId;
        if (nBlockReverseSequenceId > std::numeric_limits<int32_t>::min()) {
            // We can't keep reducing the counter if somebody really wants to
            // call preciousblock 2**31-1 times on the same set of tips...
            nBlockReverseSequenceId--;
        }
        if (pindex->IsValid(BLOCK_VALID_TRANSACTIONS) && pindex->HaveTxsDownloaded()) {
            setBlockIndexCandidates.insert(pindex);
            PruneBlockIndexCandidates();
        }
    }

    return ActivateBestChain(state, std::shared_ptr<const CBlock>());
}

bool CChainState::InvalidateBlock(BlockValidationState& state, CBlockIndex* pindex)
{
    // Genesis block can't be invalidated
    assert(pindex);
    if (pindex->nHeight == 0) return false;

    CBlockIndex* to_mark_failed = pindex;
    bool pindex_was_in_chain = false;
    int disconnected = 0;

    // We do not allow ActivateBestChain() to run while InvalidateBlock() is
    // running, as that could cause the tip to change while we disconnect
    // blocks.
    LOCK(m_cs_chainstate);

    // We'll be acquiring and releasing cs_main below, to allow the validation
    // callbacks to run. However, we should keep the block index in a
    // consistent state as we disconnect blocks -- in particular we need to
    // add equal-work blocks to setBlockIndexCandidates as we disconnect.
    // To avoid walking the block index repeatedly in search of candidates,
    // build a map once so that we can look up candidate blocks by chain
    // work as we go.
    std::multimap<const arith_uint256, CBlockIndex *> candidate_blocks_by_work;

    {
        LOCK(cs_main);
        for (const auto& entry : m_blockman.m_block_index) {
            CBlockIndex *candidate = entry.second;
            // We don't need to put anything in our active chain into the
            // multimap, because those candidates will be found and considered
            // as we disconnect.
            // Instead, consider only non-active-chain blocks that have at
            // least as much work as where we expect the new tip to end up.
            if (!m_chain.Contains(candidate) &&
                    !CBlockIndexWorkComparator()(candidate, pindex->pprev) &&
                    candidate->IsValid(BLOCK_VALID_TRANSACTIONS) &&
                    candidate->HaveTxsDownloaded()) {
                candidate_blocks_by_work.insert(std::make_pair(candidate->nChainWork, candidate));
            }
        }
    }

    // Disconnect (descendants of) pindex, and mark them invalid.
    while (true) {
        if (ShutdownRequested()) break;

        // Make sure the queue of validation callbacks doesn't grow unboundedly.
        LimitValidationInterfaceQueue();

        LOCK(cs_main);
        // Lock for as long as disconnectpool is in scope to make sure MaybeUpdateMempoolForReorg is
        // called after DisconnectTip without unlocking in between
        LOCK(MempoolMutex());
        if (!m_chain.Contains(pindex)) break;
        pindex_was_in_chain = true;
        CBlockIndex *invalid_walk_tip = m_chain.Tip();

        // ActivateBestChain considers blocks already in m_chain
        // unconditionally valid already, so force disconnect away from it.
        DisconnectedBlockTransactions disconnectpool;
        bool ret = DisconnectTip(state, &disconnectpool);
        // DisconnectTip will add transactions to disconnectpool.
        // Adjust the mempool to be consistent with the new tip, adding
        // transactions back to the mempool if disconnecting was successful,
        // and we're not doing a very deep invalidation (in which case
        // keeping the mempool up to date is probably futile anyway).
        MaybeUpdateMempoolForReorg(disconnectpool, /* fAddToMempool = */ (++disconnected <= 10) && ret);
        if (!ret) return false;
        assert(invalid_walk_tip->pprev == m_chain.Tip());

        // We immediately mark the disconnected blocks as invalid.
        // This prevents a case where pruned nodes may fail to invalidateblock
        // and be left unable to start as they have no tip candidates (as there
        // are no blocks that meet the "have data and are not invalid per
        // nStatus" criteria for inclusion in setBlockIndexCandidates).
        invalid_walk_tip->nStatus |= BLOCK_FAILED_VALID;
        setDirtyBlockIndex.insert(invalid_walk_tip);
        setBlockIndexCandidates.erase(invalid_walk_tip);
        setBlockIndexCandidates.insert(invalid_walk_tip->pprev);
        if (invalid_walk_tip->pprev == to_mark_failed && (to_mark_failed->nStatus & BLOCK_FAILED_VALID)) {
            // We only want to mark the last disconnected block as BLOCK_FAILED_VALID; its children
            // need to be BLOCK_FAILED_CHILD instead.
            to_mark_failed->nStatus = (to_mark_failed->nStatus ^ BLOCK_FAILED_VALID) | BLOCK_FAILED_CHILD;
            setDirtyBlockIndex.insert(to_mark_failed);
        }

        // Add any equal or more work headers to setBlockIndexCandidates
        auto candidate_it = candidate_blocks_by_work.lower_bound(invalid_walk_tip->pprev->nChainWork);
        while (candidate_it != candidate_blocks_by_work.end()) {
            if (!CBlockIndexWorkComparator()(candidate_it->second, invalid_walk_tip->pprev)) {
                setBlockIndexCandidates.insert(candidate_it->second);
                candidate_it = candidate_blocks_by_work.erase(candidate_it);
            } else {
                ++candidate_it;
            }
        }

        // Track the last disconnected block, so we can correct its BLOCK_FAILED_CHILD status in future
        // iterations, or, if it's the last one, call InvalidChainFound on it.
        to_mark_failed = invalid_walk_tip;
    }

    CheckBlockIndex();

    {
        LOCK(cs_main);
        if (m_chain.Contains(to_mark_failed)) {
            // If the to-be-marked invalid block is in the active chain, something is interfering and we can't proceed.
            return false;
        }

        // Mark pindex (or the last disconnected block) as invalid, even when it never was in the main chain
        to_mark_failed->nStatus |= BLOCK_FAILED_VALID;
        setDirtyBlockIndex.insert(to_mark_failed);
        setBlockIndexCandidates.erase(to_mark_failed);
        m_blockman.m_failed_blocks.insert(to_mark_failed);

        // If any new blocks somehow arrived while we were disconnecting
        // (above), then the pre-calculation of what should go into
        // setBlockIndexCandidates may have missed entries. This would
        // technically be an inconsistency in the block index, but if we clean
        // it up here, this should be an essentially unobservable error.
        // Loop back over all block index entries and add any missing entries
        // to setBlockIndexCandidates.
        BlockMap::iterator it = m_blockman.m_block_index.begin();
        while (it != m_blockman.m_block_index.end()) {
            if (it->second->IsValid(BLOCK_VALID_TRANSACTIONS) && it->second->HaveTxsDownloaded() && !setBlockIndexCandidates.value_comp()(it->second, m_chain.Tip())) {
                setBlockIndexCandidates.insert(it->second);
            }
            it++;
        }

        InvalidChainFound(to_mark_failed);
    }

    // Only notify about a new block tip if the active chain was modified.
    if (pindex_was_in_chain) {
        uiInterface.NotifyBlockTip(GetSynchronizationState(IsInitialBlockDownload()), to_mark_failed->pprev);
    }
    return true;
}

void CChainState::ResetBlockFailureFlags(CBlockIndex *pindex) {
    AssertLockHeld(cs_main);

    int nHeight = pindex->nHeight;

    // Remove the invalidity flag from this block and all its descendants.
    BlockMap::iterator it = m_blockman.m_block_index.begin();
    while (it != m_blockman.m_block_index.end()) {
        if (!it->second->IsValid() && it->second->GetAncestor(nHeight) == pindex) {
            it->second->nStatus &= ~BLOCK_FAILED_MASK;
            setDirtyBlockIndex.insert(it->second);
            if (it->second->IsValid(BLOCK_VALID_TRANSACTIONS) && it->second->HaveTxsDownloaded() && setBlockIndexCandidates.value_comp()(m_chain.Tip(), it->second)) {
                setBlockIndexCandidates.insert(it->second);
            }
            if (it->second == pindexBestInvalid) {
                // Reset invalid block marker if it was pointing to one of those.
                pindexBestInvalid = nullptr;
            }
            m_blockman.m_failed_blocks.erase(it->second);
        }
        it++;
    }

    // Remove the invalidity flag from all ancestors too.
    while (pindex != nullptr) {
        if (pindex->nStatus & BLOCK_FAILED_MASK) {
            pindex->nStatus &= ~BLOCK_FAILED_MASK;
            setDirtyBlockIndex.insert(pindex);
            m_blockman.m_failed_blocks.erase(pindex);
        }
        pindex = pindex->pprev;
    }
}

CBlockIndex* BlockManager::AddToBlockIndex(const CBlockHeader& block)
{
    AssertLockHeld(cs_main);

    // Check for duplicate
    uint256 hash = block.GetHash();
    BlockMap::iterator it = m_block_index.find(hash);
    if (it != m_block_index.end())
        return it->second;

    // Construct new block index object
    CBlockIndex* pindexNew = new CBlockIndex(block);
    // We assign the sequence id to blocks only when the full data is available,
    // to avoid miners withholding blocks but broadcasting headers, to get a
    // competitive advantage.
    pindexNew->nSequenceId = 0;
    BlockMap::iterator mi = m_block_index.insert(std::make_pair(hash, pindexNew)).first;
    pindexNew->phashBlock = &((*mi).first);
    BlockMap::iterator miPrev = m_block_index.find(block.hashPrevBlock);
    if (miPrev != m_block_index.end())
    {
        pindexNew->pprev = (*miPrev).second;
        pindexNew->nHeight = pindexNew->pprev->nHeight + 1;
        pindexNew->BuildSkip();
    }
    pindexNew->nTimeMax = (pindexNew->pprev ? std::max(pindexNew->pprev->nTimeMax, pindexNew->nTime) : pindexNew->nTime);
    pindexNew->nChainWork = (pindexNew->pprev ? pindexNew->pprev->nChainWork : 0) + GetBlockProof(*pindexNew);
    pindexNew->RaiseValidity(BLOCK_VALID_TREE);
    if (pindexBestHeader == nullptr || pindexBestHeader->nChainWork < pindexNew->nChainWork)
        pindexBestHeader = pindexNew;

    setDirtyBlockIndex.insert(pindexNew);

    return pindexNew;
}

/** Mark a block as having its data received and checked (up to BLOCK_VALID_TRANSACTIONS). */
void CChainState::ReceivedBlockTransactions(const CBlock& block, CBlockIndex* pindexNew, const FlatFilePos& pos)
{
    pindexNew->nTx = block.vtx.size();
    pindexNew->nChainTx = 0;
    pindexNew->nFile = pos.nFile;
    pindexNew->nDataPos = pos.nPos;
    pindexNew->nUndoPos = 0;
    pindexNew->nStatus |= BLOCK_HAVE_DATA;
    if (DeploymentActiveAt(*pindexNew, m_params.GetConsensus(), Consensus::DEPLOYMENT_SEGWIT)) {
        pindexNew->nStatus |= BLOCK_OPT_WITNESS;
    }
    pindexNew->RaiseValidity(BLOCK_VALID_TRANSACTIONS);
    setDirtyBlockIndex.insert(pindexNew);

    if (pindexNew->pprev == nullptr || pindexNew->pprev->HaveTxsDownloaded()) {
        // If pindexNew is the genesis block or all parents are BLOCK_VALID_TRANSACTIONS.
        std::deque<CBlockIndex*> queue;
        queue.push_back(pindexNew);

        // Recursively process any descendant blocks that now may be eligible to be connected.
        while (!queue.empty()) {
            CBlockIndex *pindex = queue.front();
            queue.pop_front();
            pindex->nChainTx = (pindex->pprev ? pindex->pprev->nChainTx : 0) + pindex->nTx;
            pindex->nSequenceId = nBlockSequenceId++;
            if (m_chain.Tip() == nullptr || !setBlockIndexCandidates.value_comp()(pindex, m_chain.Tip())) {
                setBlockIndexCandidates.insert(pindex);
            }
            std::pair<std::multimap<CBlockIndex*, CBlockIndex*>::iterator, std::multimap<CBlockIndex*, CBlockIndex*>::iterator> range = m_blockman.m_blocks_unlinked.equal_range(pindex);
            while (range.first != range.second) {
                std::multimap<CBlockIndex*, CBlockIndex*>::iterator it = range.first;
                queue.push_back(it->second);
                range.first++;
                m_blockman.m_blocks_unlinked.erase(it);
            }
        }
    } else {
        if (pindexNew->pprev && pindexNew->pprev->IsValid(BLOCK_VALID_TREE)) {
            m_blockman.m_blocks_unlinked.insert(std::make_pair(pindexNew->pprev, pindexNew));
        }
    }
}

static bool CheckBlockHeader(const CBlockHeader& block, BlockValidationState& state, const Consensus::Params& consensusParams, bool fCheckPOW = true)
{
    // Check proof of work matches claimed amount
    if (fCheckPOW && block.GetHash() != consensusParams.hashGenesisBlock
            && !CheckProof(block, consensusParams)) {
        return state.Invalid(BlockValidationResult::BLOCK_INVALID_HEADER, g_signed_blocks ? "block-proof-invalid" : "high-hash", "proof of work failed");
    }
    return true;
}

bool CheckBlock(const CBlock& block, BlockValidationState& state, const Consensus::Params& consensusParams, bool fCheckPOW, bool fCheckMerkleRoot)
{
    // These are checks that are independent of context.

    if (block.fChecked)
        return true;

    // Check that the header is valid (particularly PoW).  This is mostly
    // redundant with the call in AcceptBlockHeader.
    if (!CheckBlockHeader(block, state, consensusParams, fCheckPOW))
        return false;

    // Signet only: check block solution
    if (consensusParams.signet_blocks && fCheckPOW && !CheckSignetBlockSolution(block, consensusParams)) {
        return state.Invalid(BlockValidationResult::BLOCK_CONSENSUS, "bad-signet-blksig", "signet block signature validation failure");
    }

    // Check the merkle root.
    if (fCheckMerkleRoot) {
        bool mutated;
        uint256 hashMerkleRoot2 = BlockMerkleRoot(block, &mutated);
        if (block.hashMerkleRoot != hashMerkleRoot2)
            return state.Invalid(BlockValidationResult::BLOCK_MUTATED, "bad-txnmrklroot", "hashMerkleRoot mismatch");

        // Check for merkle tree malleability (CVE-2012-2459): repeating sequences
        // of transactions in a block without affecting the merkle root of a block,
        // while still invalidating it.
        if (mutated)
            return state.Invalid(BlockValidationResult::BLOCK_MUTATED, "bad-txns-duplicate", "duplicate transaction");
    }

    // All potential-corruption validation must be done before we do any
    // transaction validation, as otherwise we may mark the header as invalid
    // because we receive the wrong transactions for it.
    // Note that witness malleability is checked in ContextualCheckBlock, so no
    // checks that use witness data may be performed here.

    // Size limits
    if (block.vtx.empty() || block.vtx.size() * WITNESS_SCALE_FACTOR > MAX_BLOCK_WEIGHT || ::GetSerializeSize(block, PROTOCOL_VERSION | SERIALIZE_TRANSACTION_NO_WITNESS) * WITNESS_SCALE_FACTOR > MAX_BLOCK_WEIGHT)
        return state.Invalid(BlockValidationResult::BLOCK_CONSENSUS, "bad-blk-length", "size limits failed");

    // First transaction must be coinbase, the rest must not be
    if (block.vtx.empty() || !block.vtx[0]->IsCoinBase())
        return state.Invalid(BlockValidationResult::BLOCK_CONSENSUS, "bad-cb-missing", "first tx is not coinbase");
    for (unsigned int i = 1; i < block.vtx.size(); i++)
        if (block.vtx[i]->IsCoinBase())
            return state.Invalid(BlockValidationResult::BLOCK_CONSENSUS, "bad-cb-multiple", "more than one coinbase");

    // Check transactions
    // Must check for duplicate inputs (see CVE-2018-17144)
    for (const auto& tx : block.vtx) {
        TxValidationState tx_state;
        if (!CheckTransaction(*tx, tx_state)) {
            // CheckBlock() does context-free validation checks. The only
            // possible failures are consensus failures.
            assert(tx_state.GetResult() == TxValidationResult::TX_CONSENSUS);
            return state.Invalid(BlockValidationResult::BLOCK_CONSENSUS, tx_state.GetRejectReason(),
                                 strprintf("Transaction check failed (tx hash %s) %s", tx->GetHash().ToString(), tx_state.GetDebugMessage()));
        }
    }
    unsigned int nSigOps = 0;
    for (const auto& tx : block.vtx)
    {
        nSigOps += GetLegacySigOpCount(*tx);
    }
    if (nSigOps * WITNESS_SCALE_FACTOR > MAX_BLOCK_SIGOPS_COST)
        return state.Invalid(BlockValidationResult::BLOCK_CONSENSUS, "bad-blk-sigops", "out-of-bounds SigOpCount");

    if (fCheckPOW && fCheckMerkleRoot)
        block.fChecked = true;

    return true;
}

void UpdateUncommittedBlockStructures(CBlock& block, const CBlockIndex* pindexPrev, const Consensus::Params& consensusParams)
{
    int commitpos = GetWitnessCommitmentIndex(block);
    static const std::vector<unsigned char> nonce(32, 0x00);
    if (commitpos != NO_WITNESS_COMMITMENT && DeploymentActiveAfter(pindexPrev, consensusParams, Consensus::DEPLOYMENT_SEGWIT) && !block.vtx[0]->HasWitness()) {
        CMutableTransaction tx(*block.vtx[0]);
        tx.witness.vtxinwit.resize(1);
        tx.witness.vtxinwit[0].scriptWitness.stack.resize(1);
        tx.witness.vtxinwit[0].scriptWitness.stack[0] = nonce;
        block.vtx[0] = MakeTransactionRef(std::move(tx));
    }
}

std::vector<unsigned char> GenerateCoinbaseCommitment(CBlock& block, const CBlockIndex* pindexPrev, const Consensus::Params& consensusParams)
{
    std::vector<unsigned char> commitment;
    int commitpos = GetWitnessCommitmentIndex(block);
    std::vector<unsigned char> ret(32, 0x00);
    if (commitpos == NO_WITNESS_COMMITMENT) {
        // ELEMENTS: Shim in blank coinbase output for witness output hash
        // Previous iterations of CA could have allowed witness data
        // in coinbase transactions, and this witness data must be committed
        // to here.
        //
        // Is No-op in Bitcoin
        CMutableTransaction tx0(*block.vtx[0]);
        tx0.vout.push_back(CTxOut());
        block.vtx[0] = MakeTransactionRef(std::move(tx0));
        // END
        uint256 witnessroot = BlockWitnessMerkleRoot(block, nullptr);
        CHash256().Write(witnessroot).Write(ret).Finalize(witnessroot);
        CTxOut out;
        out.nValue = 0;
        out.nAsset = policyAsset;
        out.scriptPubKey.resize(MINIMUM_WITNESS_COMMITMENT);
        out.scriptPubKey[0] = OP_RETURN;
        out.scriptPubKey[1] = 0x24;
        out.scriptPubKey[2] = 0xaa;
        out.scriptPubKey[3] = 0x21;
        out.scriptPubKey[4] = 0xa9;
        out.scriptPubKey[5] = 0xed;
        memcpy(&out.scriptPubKey[6], witnessroot.begin(), 32);
        commitment = std::vector<unsigned char>(out.scriptPubKey.begin(), out.scriptPubKey.end());
        CMutableTransaction tx(*block.vtx[0]);
        // Elements: replace shimmed output with real coinbase rather than push
        tx.vout.back() = out;
        // END
        block.vtx[0] = MakeTransactionRef(std::move(tx));
    }
    UpdateUncommittedBlockStructures(block, pindexPrev, consensusParams);
    return commitment;
}

// ELEMENTS


static bool ContextualCheckDynaFedHeader(const CBlockHeader& block, BlockValidationState& state, const CChainParams& params, const CBlockIndex* pindexPrev)
{
    // When not active, it's a NOP
    if (!DeploymentActiveAfter(pindexPrev, params.GetConsensus(), Consensus::DEPLOYMENT_DYNA_FED)) {
        return true;
    }

    const DynaFedParams& dynafed_params = block.m_dynafed_params;

    // Dynamic blocks must at least publish current signblockscript in full
    if (dynafed_params.m_current.IsNull()) {
        return state.Invalid(BlockValidationResult::BLOCK_CONSENSUS, "invalid-dyna-fed", "dynamic block headers must have non-empty current signblockscript field");
    }

    // Make sure extension bits aren't active, reserved for future HF
    uint32_t reserved_mask = (1<<23) | (1<<24) | (1<<25) | (1<<26);
    if ((block.nVersion & reserved_mask) != 0) {
        return state.Invalid(BlockValidationResult::BLOCK_CONSENSUS, "invalid-dyna-fed", "dynamic block header has unknown HF extension bits set");
    }

    const DynaFedParamEntry expected_current_params = ComputeNextBlockCurrentParameters(pindexPrev, params.GetConsensus());

    if (expected_current_params != dynafed_params.m_current) {
        return state.Invalid(BlockValidationResult::BLOCK_CONSENSUS, "invalid-dyna-fed", "dynamic block header's current parameters do not match expected");
    }

    // Lastly, enforce rules on proposals if they make changes.
    if (!dynafed_params.m_proposed.IsNull()) {
        // Compare the new proposed parameters with the current full parameters.
        const DynaFedParamEntry current = ComputeNextBlockFullCurrentParameters(pindexPrev, params.GetConsensus());
        const DynaFedParamEntry& proposed = dynafed_params.m_proposed;

        if (proposed.m_signblockscript != current.m_signblockscript) {
            // signblockscript proposals *must* be segwit versions
            int block_version = 0;
            std::vector<unsigned char> block_program;
            if (!proposed.m_signblockscript.IsWitnessProgram(block_version, block_program)) {
                return state.Invalid(BlockValidationResult::BLOCK_CONSENSUS, "invalid-dyna-fed", "proposed signblockscript must be native segwit scriptPubkey");
            }
        }

        if (proposed.m_fedpeg_program != current.m_fedpeg_program || proposed.m_fedpegscript != current.m_fedpegscript) {
            int fedpeg_version = 0;
            std::vector<unsigned char> fedpeg_program;
            if (!proposed.m_fedpeg_program.IsWitnessProgram(fedpeg_version, fedpeg_program)) {
                return state.Invalid(BlockValidationResult::BLOCK_CONSENSUS, "invalid-dyna-fed", "proposed fedpeg program must be native segwit scriptPubkey");
            }

            // for v0, fedpegscript's scriptPubKey must match. v1+ is unencumbered.
            if (fedpeg_version == 0) {
                uint256 fedpeg_program;
                CSHA256().Write(proposed.m_fedpegscript.data(), proposed.m_fedpegscript.size()).Finalize(fedpeg_program.begin());
                CScript computed_program = CScript() << OP_0 << ToByteVector(fedpeg_program);
                if (computed_program != proposed.m_fedpeg_program) {
                    return state.Invalid(BlockValidationResult::BLOCK_CONSENSUS, "invalid-dyna-fed", "proposed v0 segwit fedpegscript must match proposed fedpeg witness program");
                }

                // fedpegscript proposals *must not* start with OP_DEPTH
                // This forbids the first Liquid watchman script which is a hack.
                // Use miniscript, which doesn't even have OP_DEPTH.
                // We don't encumber future segwit versions as opcodes may change.
                if (!proposed.m_fedpegscript.empty() && proposed.m_fedpegscript.front() == OP_DEPTH) {
                    return state.Invalid(BlockValidationResult::BLOCK_CONSENSUS, "invalid-dyna-fed", "Proposed fedpegscript starts with OP_DEPTH, which is illegal");
                }
            }
        }

        if (proposed.m_extension_space != current.m_extension_space) {
            // When enforcing PAK, extension_space must give non-empty PAK list when
            // the vector itself is non-empty. Otherwise this means there were "junk"
            // entries
            if (params.GetEnforcePak()) {
                if (!proposed.m_extension_space.empty() &&
                        CreatePAKListFromExtensionSpace(proposed.m_extension_space).IsReject()) {
                    return state.Invalid(BlockValidationResult::BLOCK_CONSENSUS, "invalid-dyna-fed", "Extension space is not list of valid PAK entries");
                }
            }
        }
    }
    return true;
}

CBlockIndex* BlockManager::GetLastCheckpoint(const CCheckpointData& data)
{
    const MapCheckpoints& checkpoints = data.mapCheckpoints;

    for (const MapCheckpoints::value_type& i : reverse_iterate(checkpoints))
    {
        const uint256& hash = i.second;
        CBlockIndex* pindex = LookupBlockIndex(hash);
        if (pindex) {
            return pindex;
        }
    }
    return nullptr;
}

/** Context-dependent validity checks.
 *  By "context", we mean only the previous block headers, but not the UTXO
 *  set; UTXO-related validity checks are done in ConnectBlock().
 *  NOTE: This function is not currently invoked by ConnectBlock(), so we
 *  should consider upgrade issues if we change which consensus rules are
 *  enforced in this function (eg by adding a new consensus rule). See comment
 *  in ConnectBlock().
 *  Note that -reindex-chainstate skips the validation that happens here!
 */
static bool ContextualCheckBlockHeader(const CBlockHeader& block, BlockValidationState& state, BlockManager& blockman, const CChainParams& params, const CBlockIndex* pindexPrev, int64_t nAdjustedTime) EXCLUSIVE_LOCKS_REQUIRED(cs_main)
{
    assert(pindexPrev != nullptr);
    const int nHeight = pindexPrev->nHeight + 1;

    // Check proof of work target or non-dynamic signblockscript if necessary
    const Consensus::Params& consensusParams = params.GetConsensus();
    if (!DeploymentActiveAfter(pindexPrev, consensusParams, Consensus::DEPLOYMENT_DYNA_FED) && !CheckChallenge(block, *pindexPrev, consensusParams))
        return state.Invalid(BlockValidationResult::BLOCK_INVALID_HEADER, "bad-diffbits", "incorrect proof of work");

    // Check against checkpoints
    if (fCheckpointsEnabled) {
        // Don't accept any forks from the main chain prior to last checkpoint.
        // GetLastCheckpoint finds the last checkpoint in MapCheckpoints that's in our
        // BlockIndex().
        CBlockIndex* pcheckpoint = blockman.GetLastCheckpoint(params.Checkpoints());
        if (pcheckpoint && nHeight < pcheckpoint->nHeight) {
            LogPrintf("ERROR: %s: forked chain older than last checkpoint (height %d)\n", __func__, nHeight);
            return state.Invalid(BlockValidationResult::BLOCK_CHECKPOINT, "bad-fork-prior-to-checkpoint");
        }
    }

    // Check timestamp against prev
    if (block.GetBlockTime() <= pindexPrev->GetMedianTimePast())
        return state.Invalid(BlockValidationResult::BLOCK_INVALID_HEADER, "time-too-old", "block's timestamp is too early");

    // Check height in header against prev
    if (g_con_blockheightinheader && (uint32_t)nHeight != block.block_height) {
        LogPrintf("ERROR: %s: block height in header is incorrect (got %d, expected %d)\n", __func__, block.block_height, nHeight);
        return state.Invalid(BlockValidationResult::BLOCK_INVALID_HEADER, "bad-header-height");
    }

    // Check timestamp
    if (block.GetBlockTime() > nAdjustedTime + MAX_FUTURE_BLOCK_TIME)
        return state.Invalid(BlockValidationResult::BLOCK_TIME_FUTURE, "time-too-new", "block timestamp too far in the future");

    // Reject blocks with outdated version
    if ((block.nVersion < 2 && DeploymentActiveAfter(pindexPrev, consensusParams, Consensus::DEPLOYMENT_HEIGHTINCB)) ||
        (block.nVersion < 3 && DeploymentActiveAfter(pindexPrev, consensusParams, Consensus::DEPLOYMENT_DERSIG)) ||
        (block.nVersion < 4 && DeploymentActiveAfter(pindexPrev, consensusParams, Consensus::DEPLOYMENT_CLTV))) {
            return state.Invalid(BlockValidationResult::BLOCK_INVALID_HEADER, strprintf("bad-version(0x%08x)", block.nVersion),
                                 strprintf("rejected nVersion=0x%08x block", block.nVersion));
    }

    if (!ContextualCheckDynaFedHeader(block, state, params, pindexPrev)) {
        return false;
    }

    return true;
}

/** NOTE: This function is not currently invoked by ConnectBlock(), so we
 *  should consider upgrade issues if we change which consensus rules are
 *  enforced in this function (eg by adding a new consensus rule). See comment
 *  in ConnectBlock().
 *  Note that -reindex-chainstate skips the validation that happens here!
 */
static bool ContextualCheckBlock(const CBlock& block, BlockValidationState& state, const Consensus::Params& consensusParams, const CBlockIndex* pindexPrev)
{
    const int nHeight = pindexPrev == nullptr ? 0 : pindexPrev->nHeight + 1;

    // Enforce BIP113 (Median Time Past).
    int nLockTimeFlags = 0;
    if (DeploymentActiveAfter(pindexPrev, consensusParams, Consensus::DEPLOYMENT_CSV)) {
        assert(pindexPrev != nullptr);
        nLockTimeFlags |= LOCKTIME_MEDIAN_TIME_PAST;
    }

    int64_t nLockTimeCutoff = (nLockTimeFlags & LOCKTIME_MEDIAN_TIME_PAST)
                              ? pindexPrev->GetMedianTimePast()
                              : block.GetBlockTime();

    // Check that all transactions are finalized
    for (const auto& tx : block.vtx) {
        if (!IsFinalTx(*tx, nHeight, nLockTimeCutoff)) {
            return state.Invalid(BlockValidationResult::BLOCK_CONSENSUS, "bad-txns-nonfinal", "non-final transaction");
        }
    }

    // Enforce rule that the coinbase starts with serialized block height
    if (DeploymentActiveAfter(pindexPrev, consensusParams, Consensus::DEPLOYMENT_HEIGHTINCB))
    {
        CScript expect = CScript() << nHeight;
        if (block.vtx[0]->vin[0].scriptSig.size() < expect.size() ||
            !std::equal(expect.begin(), expect.end(), block.vtx[0]->vin[0].scriptSig.begin())) {
            return state.Invalid(BlockValidationResult::BLOCK_CONSENSUS, "bad-cb-height", "block height mismatch in coinbase");
        }
    }

    // Coinbase transaction can not have input witness data which is not covered
    // (or committed to) by the witness or regular merkle tree
    for (const auto& inwit : block.vtx[0]->witness.vtxinwit) {
        if (!inwit.vchIssuanceAmountRangeproof.empty() ||
                !inwit.vchInflationKeysRangeproof.empty() ||
                !inwit.m_pegin_witness.IsNull()) {
            return state.Invalid(BlockValidationResult::BLOCK_MUTATED, "bad-cb-witness", "Coinbase has invalid input witness data.");
        }
    }

    // Validation for witness commitments.
    // * We compute the witness hash (which is the hash including witnesses) of all the block's transactions, except the
    //   coinbase (where 0x0000....0000 is used instead).
    // * The coinbase scriptWitness is a stack of a single 32-byte vector, containing a witness reserved value (unconstrained).
    // * We build a merkle tree with all those witness hashes as leaves (similar to the hashMerkleRoot in the block header).
    // * There must be at least one output whose scriptPubKey is a single 36-byte push, the first 4 bytes of which are
    //   {0xaa, 0x21, 0xa9, 0xed}, and the following 32 bytes are SHA256^2(witness root, witness reserved value). In case there are
    //   multiple, the last one is used.
    bool fHaveWitness = false;
    if (DeploymentActiveAfter(pindexPrev, consensusParams, Consensus::DEPLOYMENT_SEGWIT)) {
        int commitpos = GetWitnessCommitmentIndex(block);
        if (commitpos != NO_WITNESS_COMMITMENT) {
            bool malleated = false;
            uint256 hashWitness = BlockWitnessMerkleRoot(block, &malleated);
            // The malleation check is ignored; as the transaction tree itself
            // already does not permit it, it is impossible to trigger in the
            // witness tree.
            if ((block.vtx[0]->witness.vtxinwit.empty()) ||
                (block.vtx[0]->witness.vtxinwit[0].scriptWitness.stack.size() != 1) ||
                (block.vtx[0]->witness.vtxinwit[0].scriptWitness.stack[0].size() != 32)) {
                return state.Invalid(BlockValidationResult::BLOCK_MUTATED, "bad-witness-nonce-size", strprintf("%s : invalid witness reserved value size", __func__));
            }
            CHash256().Write(hashWitness).Write(block.vtx[0]->witness.vtxinwit[0].scriptWitness.stack[0]).Finalize(hashWitness);
            uint256 committedWitness(std::vector<unsigned char>(&block.vtx[0]->vout[commitpos].scriptPubKey[6], &block.vtx[0]->vout[commitpos].scriptPubKey[6+32]));
            if (memcmp(hashWitness.begin(), &block.vtx[0]->vout[commitpos].scriptPubKey[6], 32)) {
                return state.Invalid(BlockValidationResult::BLOCK_MUTATED, "bad-witness-merkle-match", strprintf("%s : witness merkle commitment mismatch", __func__));
            }
            fHaveWitness = true;
        }
    }

    // No witness data is allowed in blocks that don't commit to witness data, as this would otherwise leave room for spam
    if (!fHaveWitness) {
      for (const auto& tx : block.vtx) {
            if (tx->HasWitness()) {
                return state.Invalid(BlockValidationResult::BLOCK_MUTATED, "unexpected-witness", strprintf("%s : unexpected witness data found", __func__));
            }
        }
    }

    // After the coinbase witness reserved value and commitment are verified,
    // we can check if the block weight passes (before we've checked the
    // coinbase witness, it would be possible for the weight to be too
    // large by filling up the coinbase witness, which doesn't change
    // the block hash, so we couldn't mark the block as permanently
    // failed).
    if (GetBlockWeight(block) > MAX_BLOCK_WEIGHT) {
        return state.Invalid(BlockValidationResult::BLOCK_CONSENSUS, "bad-blk-weight", strprintf("%s : weight limit failed", __func__));
    }

    return true;
}

bool BlockManager::AcceptBlockHeader(const CBlockHeader& block, BlockValidationState& state, const CChainParams& chainparams, CBlockIndex** ppindex, bool* duplicate)
{
    AssertLockHeld(cs_main);
    // Check for duplicate
    uint256 hash = block.GetHash();
    BlockMap::iterator miSelf = m_block_index.find(hash);
    if (duplicate) {
        *duplicate = false;
    }
    if (hash != chainparams.GetConsensus().hashGenesisBlock) {
        if (miSelf != m_block_index.end()) {
            // Block header is already known.
            CBlockIndex* pindex = miSelf->second;
            if (duplicate) {
                *duplicate = true;
            }
            if (ppindex)
                *ppindex = pindex;
            if (pindex->nStatus & BLOCK_FAILED_MASK) {
                LogPrint(BCLog::VALIDATION, "%s: block %s is marked invalid\n", __func__, hash.ToString());
                return state.Invalid(BlockValidationResult::BLOCK_CACHED_INVALID, "duplicate");
            }
            return true;
        }

        if (!CheckBlockHeader(block, state, chainparams.GetConsensus())) {
            LogPrint(BCLog::VALIDATION, "%s: Consensus::CheckBlockHeader: %s, %s\n", __func__, hash.ToString(), state.ToString());
            return false;
        }

        // Get prev block index
        CBlockIndex* pindexPrev = nullptr;
        BlockMap::iterator mi = m_block_index.find(block.hashPrevBlock);
        if (mi == m_block_index.end()) {
            LogPrint(BCLog::VALIDATION, "%s: %s prev block not found\n", __func__, hash.ToString());
            return state.Invalid(BlockValidationResult::BLOCK_MISSING_PREV, "prev-blk-not-found");
        }
        pindexPrev = (*mi).second;
        if (pindexPrev->nStatus & BLOCK_FAILED_MASK) {
            LogPrint(BCLog::VALIDATION, "%s: %s prev block invalid\n", __func__, hash.ToString());
            return state.Invalid(BlockValidationResult::BLOCK_INVALID_PREV, "bad-prevblk");
        }
        if (!ContextualCheckBlockHeader(block, state, *this, chainparams, pindexPrev, GetAdjustedTime())) {
            LogPrint(BCLog::VALIDATION, "%s: Consensus::ContextualCheckBlockHeader: %s, %s\n", __func__, hash.ToString(), state.ToString());
            return false;
        }

        /* Determine if this block descends from any block which has been found
         * invalid (m_failed_blocks), then mark pindexPrev and any blocks between
         * them as failed. For example:
         *
         *                D3
         *              /
         *      B2 - C2
         *    /         \
         *  A             D2 - E2 - F2
         *    \
         *      B1 - C1 - D1 - E1
         *
         * In the case that we attempted to reorg from E1 to F2, only to find
         * C2 to be invalid, we would mark D2, E2, and F2 as BLOCK_FAILED_CHILD
         * but NOT D3 (it was not in any of our candidate sets at the time).
         *
         * In any case D3 will also be marked as BLOCK_FAILED_CHILD at restart
         * in LoadBlockIndex.
         */
        if (!pindexPrev->IsValid(BLOCK_VALID_SCRIPTS)) {
            // The above does not mean "invalid": it checks if the previous block
            // hasn't been validated up to BLOCK_VALID_SCRIPTS. This is a performance
            // optimization, in the common case of adding a new block to the tip,
            // we don't need to iterate over the failed blocks list.
            for (const CBlockIndex* failedit : m_failed_blocks) {
                if (pindexPrev->GetAncestor(failedit->nHeight) == failedit) {
                    assert(failedit->nStatus & BLOCK_FAILED_VALID);
                    CBlockIndex* invalid_walk = pindexPrev;
                    while (invalid_walk != failedit) {
                        invalid_walk->nStatus |= BLOCK_FAILED_CHILD;
                        setDirtyBlockIndex.insert(invalid_walk);
                        invalid_walk = invalid_walk->pprev;
                    }
                    LogPrint(BCLog::VALIDATION, "%s: %s prev block invalid\n", __func__, hash.ToString());
                    return state.Invalid(BlockValidationResult::BLOCK_INVALID_PREV, "bad-prevblk");
                }
            }
        }
    }
    CBlockIndex* pindex = AddToBlockIndex(block);

    if (ppindex)
        *ppindex = pindex;

    return true;
}

// Exposed wrapper for AcceptBlockHeader
bool ChainstateManager::ProcessNewBlockHeaders(const std::vector<CBlockHeader>& headers, BlockValidationState& state, const CChainParams& chainparams, const CBlockIndex** ppindex, bool* all_duplicate)
{
    AssertLockNotHeld(cs_main);
    {
        LOCK(cs_main);
        if (all_duplicate) {
            *all_duplicate = true;
        }
        bool duplicate = false;
        for (const CBlockHeader& header : headers) {
            CBlockIndex *pindex = nullptr; // Use a temp pindex instead of ppindex to avoid a const_cast
            bool accepted = m_blockman.AcceptBlockHeader(
                header, state, chainparams, &pindex, &duplicate);
            ActiveChainstate().CheckBlockIndex();

            if (all_duplicate) {
                (*all_duplicate) &= duplicate;  // False if any are false
            }
            if (!accepted) {
                return false;
            }
            if (ppindex) {
                *ppindex = pindex;
            }
        }
    }
    if (NotifyHeaderTip(ActiveChainstate())) {
        if (ActiveChainstate().IsInitialBlockDownload() && ppindex && *ppindex) {
            LogPrintf("Synchronizing blockheaders, height: %d (~%.2f%%)\n", (*ppindex)->nHeight, 100.0/((*ppindex)->nHeight+(GetAdjustedTime() - (*ppindex)->GetBlockTime()) / Params().GetConsensus().nPowTargetSpacing) * (*ppindex)->nHeight);
        }
    }
    return true;
}

/** Store block on disk. If dbp is non-nullptr, the file is known to already reside on disk */
bool CChainState::AcceptBlock(const std::shared_ptr<const CBlock>& pblock, BlockValidationState& state, CBlockIndex** ppindex, bool fRequested, const FlatFilePos* dbp, bool* fNewBlock)
{
    const CBlock& block = *pblock;

    if (fNewBlock) *fNewBlock = false;
    AssertLockHeld(cs_main);

    CBlockIndex *pindexDummy = nullptr;
    CBlockIndex *&pindex = ppindex ? *ppindex : pindexDummy;

    bool accepted_header = m_blockman.AcceptBlockHeader(block, state, m_params, &pindex);
    CheckBlockIndex();

    if (!accepted_header)
        return false;

    // Try to process all requested blocks that we don't have, but only
    // process an unrequested block if it's new and has enough work to
    // advance our tip, and isn't too many blocks ahead.
    bool fAlreadyHave = pindex->nStatus & BLOCK_HAVE_DATA;
    bool fHasMoreOrSameWork = (m_chain.Tip() ? pindex->nChainWork >= m_chain.Tip()->nChainWork : true);
    // Blocks that are too out-of-order needlessly limit the effectiveness of
    // pruning, because pruning will not delete block files that contain any
    // blocks which are too close in height to the tip.  Apply this test
    // regardless of whether pruning is enabled; it should generally be safe to
    // not process unrequested blocks.
    bool fTooFarAhead = (pindex->nHeight > int(m_chain.Height() + MIN_BLOCKS_TO_KEEP));

    // TODO: Decouple this function from the block download logic by removing fRequested
    // This requires some new chain data structure to efficiently look up if a
    // block is in a chain leading to a candidate for best tip, despite not
    // being such a candidate itself.

    // TODO: deal better with return value and error conditions for duplicate
    // and unrequested blocks.
    if (fAlreadyHave) return true;
    if (!fRequested) {  // If we didn't ask for it:
        if (pindex->nTx != 0) return true;    // This is a previously-processed block that was pruned
        if (!fHasMoreOrSameWork) return true; // Don't process less-work chains
        if (fTooFarAhead) return true;        // Block height is too high

        // Protect against DoS attacks from low-work chains.
        // If our tip is behind, a peer could try to send us
        // low-work blocks on a fake chain that we would never
        // request; don't process these.
        if (pindex->nChainWork < nMinimumChainWork) return true;
    }

    if (m_params.GetConsensus().hashGenesisBlock != block.GetHash() &&
        (!CheckBlock(block, state, m_params.GetConsensus()) ||
         !ContextualCheckBlock(block, state, m_params.GetConsensus(), pindex->pprev))) {
        if (state.IsInvalid() && state.GetResult() != BlockValidationResult::BLOCK_MUTATED) {
            pindex->nStatus |= BLOCK_FAILED_VALID;
            setDirtyBlockIndex.insert(pindex);
        }
        return error("%s: %s", __func__, state.ToString());
    }

    // Header is valid/has work, merkle tree and segwit merkle tree are good...RELAY NOW
    // (but if it does not build on our best tip, let the SendMessages loop relay it)
    if (!IsInitialBlockDownload() && m_chain.Tip() == pindex->pprev)
        GetMainSignals().NewPoWValidBlock(pindex, pblock);

    // Write block to history file
    if (fNewBlock) *fNewBlock = true;
    try {
        FlatFilePos blockPos = SaveBlockToDisk(block, pindex->nHeight, m_chain, m_params, dbp);
        if (blockPos.IsNull()) {
            state.Error(strprintf("%s: Failed to find position to write new block to disk", __func__));
            return false;
        }
        ReceivedBlockTransactions(block, pindex, blockPos);
    } catch (const std::runtime_error& e) {
        return AbortNode(state, std::string("System error: ") + e.what());
    }

    FlushStateToDisk(state, FlushStateMode::NONE);

    CheckBlockIndex();

    return true;
}

bool ChainstateManager::ProcessNewBlock(const CChainParams& chainparams, const std::shared_ptr<const CBlock>& block, bool force_processing, bool* new_block)
{
    AssertLockNotHeld(cs_main);

    {
        CBlockIndex *pindex = nullptr;
        if (new_block) *new_block = false;
        BlockValidationState state;

        // CheckBlock() does not support multi-threaded block validation because CBlock::fChecked can cause data race.
        // Therefore, the following critical section must include the CheckBlock() call as well.
        LOCK(cs_main);

        // Skipping AcceptBlock() for CheckBlock() failures means that we will never mark a block as invalid if
        // CheckBlock() fails.  This is protective against consensus failure if there are any unknown forms of block
        // malleability that cause CheckBlock() to fail; see e.g. CVE-2012-2459 and
        // https://lists.linuxfoundation.org/pipermail/bitcoin-dev/2019-February/016697.html.  Because CheckBlock() is
        // not very expensive, the anti-DoS benefits of caching failure (of a definitely-invalid block) are not substantial.
        bool ret = CheckBlock(*block, state, chainparams.GetConsensus());
        if (ret) {
            // Store to disk
            ret = ActiveChainstate().AcceptBlock(block, state, &pindex, force_processing, nullptr, new_block);
        }
        if (!ret) {
            GetMainSignals().BlockChecked(*block, state);
            return error("%s: AcceptBlock FAILED (%s)", __func__, state.ToString());
        }
    }

    NotifyHeaderTip(ActiveChainstate());

    BlockValidationState state; // Only used to report errors, not invalidity - ignore it
    if (!ActiveChainstate().ActivateBestChain(state, block)) {
        return error("%s: ActivateBestChain failed (%s)", __func__, state.ToString());
    }

    return true;
}

MempoolAcceptResult ChainstateManager::ProcessTransaction(const CTransactionRef& tx, bool test_accept)
{
    CChainState& active_chainstate = ActiveChainstate();
    if (!active_chainstate.GetMempool()) {
        TxValidationState state;
        state.Invalid(TxValidationResult::TX_NO_MEMPOOL, "no-mempool");
        return MempoolAcceptResult::Failure(state);
    }
<<<<<<< HEAD
    auto result = AcceptToMemoryPool(*active_chainstate.m_mempool, active_chainstate, tx, GetTime(), /* bypass_limits= */ false, test_accept);
    active_chainstate.m_mempool->check(active_chainstate.m_chain.Tip(), active_chainstate.CoinsTip(), active_chainstate.m_chain.Height() + 1);
=======
    auto result = AcceptToMemoryPool(active_chainstate, tx, GetTime(), /*bypass_limits=*/ false, test_accept);
    active_chainstate.GetMempool()->check(active_chainstate.CoinsTip(), active_chainstate.m_chain.Height() + 1);
>>>>>>> 84d921e7
    return result;
}

bool TestBlockValidity(BlockValidationState& state,
                       const CChainParams& chainparams,
                       CChainState& chainstate,
                       const CBlock& block,
                       CBlockIndex* pindexPrev,
                       bool fCheckPOW,
                       bool fCheckMerkleRoot)
{
    AssertLockHeld(cs_main);
    assert(pindexPrev && pindexPrev == chainstate.m_chain.Tip());
    CCoinsViewCache viewNew(&chainstate.CoinsTip());
    uint256 block_hash(block.GetHash());
    CBlockIndex indexDummy(block);
    indexDummy.pprev = pindexPrev;
    indexDummy.nHeight = pindexPrev->nHeight + 1;
    indexDummy.phashBlock = &block_hash;

    // NOTE: CheckBlockHeader is called by CheckBlock
    if (!ContextualCheckBlockHeader(block, state, chainstate.m_blockman, chainparams, pindexPrev, GetAdjustedTime()))
        return error("%s: Consensus::ContextualCheckBlockHeader: %s", __func__, state.ToString());
    if (!CheckBlock(block, state, chainparams.GetConsensus(), fCheckPOW, fCheckMerkleRoot))
        return error("%s: Consensus::CheckBlock: %s", __func__, state.ToString());
    if (!ContextualCheckBlock(block, state, chainparams.GetConsensus(), pindexPrev))
        return error("%s: Consensus::ContextualCheckBlock: %s", __func__, state.ToString());
    if (!chainstate.ConnectBlock(block, state, &indexDummy, viewNew, NULL, true)) {
        return false;
    }
    assert(state.IsValid());

    return true;
}

/**
 * BLOCK PRUNING CODE
 */

void BlockManager::PruneOneBlockFile(const int fileNumber)
{
    AssertLockHeld(cs_main);
    LOCK(cs_LastBlockFile);

    for (const auto& entry : m_block_index) {
        CBlockIndex* pindex = entry.second;
        if (pindex->nFile == fileNumber) {
            pindex->nStatus &= ~BLOCK_HAVE_DATA;
            pindex->nStatus &= ~BLOCK_HAVE_UNDO;
            pindex->nFile = 0;
            pindex->nDataPos = 0;
            pindex->nUndoPos = 0;
            setDirtyBlockIndex.insert(pindex);

            // Prune from m_blocks_unlinked -- any block we prune would have
            // to be downloaded again in order to consider its chain, at which
            // point it would be considered as a candidate for
            // m_blocks_unlinked or setBlockIndexCandidates.
            auto range = m_blocks_unlinked.equal_range(pindex->pprev);
            while (range.first != range.second) {
                std::multimap<CBlockIndex *, CBlockIndex *>::iterator _it = range.first;
                range.first++;
                if (_it->second == pindex) {
                    m_blocks_unlinked.erase(_it);
                }
            }
        }
    }

    vinfoBlockFile[fileNumber].SetNull();
    setDirtyFileInfo.insert(fileNumber);
}

void BlockManager::FindFilesToPruneManual(std::set<int>& setFilesToPrune, int nManualPruneHeight, int chain_tip_height)
{
    assert(fPruneMode && nManualPruneHeight > 0);

    LOCK2(cs_main, cs_LastBlockFile);
    if (chain_tip_height < 0) {
        return;
    }

    // last block to prune is the lesser of (user-specified height, MIN_BLOCKS_TO_KEEP from the tip)
    unsigned int nLastBlockWeCanPrune = std::min((unsigned)nManualPruneHeight, chain_tip_height - MIN_BLOCKS_TO_KEEP);
    int count = 0;
    for (int fileNumber = 0; fileNumber < nLastBlockFile; fileNumber++) {
        if (vinfoBlockFile[fileNumber].nSize == 0 || vinfoBlockFile[fileNumber].nHeightLast > nLastBlockWeCanPrune) {
            continue;
        }
        PruneOneBlockFile(fileNumber);
        setFilesToPrune.insert(fileNumber);
        count++;
    }
    LogPrintf("Prune (Manual): prune_height=%d removed %d blk/rev pairs\n", nLastBlockWeCanPrune, count);
}

/* This function is called from the RPC code for pruneblockchain */
void PruneBlockFilesManual(CChainState& active_chainstate, int nManualPruneHeight)
{
    BlockValidationState state;
    if (!active_chainstate.FlushStateToDisk(
            state, FlushStateMode::NONE, nManualPruneHeight)) {
        LogPrintf("%s: failed to flush state (%s)\n", __func__, state.ToString());
    }
}

void BlockManager::FindFilesToPrune(std::set<int>& setFilesToPrune, uint64_t nPruneAfterHeight, int chain_tip_height, int prune_height, bool is_ibd)
{
    LOCK2(cs_main, cs_LastBlockFile);
    if (chain_tip_height < 0 || nPruneTarget == 0) {
        return;
    }
    if ((uint64_t)chain_tip_height <= nPruneAfterHeight) {
        return;
    }

    unsigned int nLastBlockWeCanPrune = std::min(prune_height, chain_tip_height - static_cast<int>(MIN_BLOCKS_TO_KEEP));
    uint64_t nCurrentUsage = CalculateCurrentUsage();
    // We don't check to prune until after we've allocated new space for files
    // So we should leave a buffer under our target to account for another allocation
    // before the next pruning.
    uint64_t nBuffer = BLOCKFILE_CHUNK_SIZE + UNDOFILE_CHUNK_SIZE;
    uint64_t nBytesToPrune;
    int count = 0;

    if (nCurrentUsage + nBuffer >= nPruneTarget) {
        // On a prune event, the chainstate DB is flushed.
        // To avoid excessive prune events negating the benefit of high dbcache
        // values, we should not prune too rapidly.
        // So when pruning in IBD, increase the buffer a bit to avoid a re-prune too soon.
        if (is_ibd) {
            // Since this is only relevant during IBD, we use a fixed 10%
            nBuffer += nPruneTarget / 10;
        }

        for (int fileNumber = 0; fileNumber < nLastBlockFile; fileNumber++) {
            nBytesToPrune = vinfoBlockFile[fileNumber].nSize + vinfoBlockFile[fileNumber].nUndoSize;

            if (vinfoBlockFile[fileNumber].nSize == 0) {
                continue;
            }

            if (nCurrentUsage + nBuffer < nPruneTarget) { // are we below our target?
                break;
            }

            // don't prune files that could have a block within MIN_BLOCKS_TO_KEEP of the main chain's tip but keep scanning
            if (vinfoBlockFile[fileNumber].nHeightLast > nLastBlockWeCanPrune) {
                continue;
            }

            PruneOneBlockFile(fileNumber);
            // Queue up the files for removal
            setFilesToPrune.insert(fileNumber);
            nCurrentUsage -= nBytesToPrune;
            count++;
        }
    }

    LogPrint(BCLog::PRUNE, "Prune: target=%dMiB actual=%dMiB diff=%dMiB max_prune_height=%d removed %d blk/rev pairs\n",
           nPruneTarget/1024/1024, nCurrentUsage/1024/1024,
           ((int64_t)nPruneTarget - (int64_t)nCurrentUsage)/1024/1024,
           nLastBlockWeCanPrune, count);
}

CBlockIndex * BlockManager::InsertBlockIndex(const uint256& hash)
{
    AssertLockHeld(cs_main);

    if (hash.IsNull())
        return nullptr;

    // Return existing
    BlockMap::iterator mi = m_block_index.find(hash);
    if (mi != m_block_index.end())
        return (*mi).second;

    // Create new
    CBlockIndex* pindexNew = new CBlockIndex();
    mi = m_block_index.insert(std::make_pair(hash, pindexNew)).first;
    pindexNew->phashBlock = &((*mi).first);

    return pindexNew;
}

bool BlockManager::LoadBlockIndex(
    const Consensus::Params& consensus_params,
    std::set<CBlockIndex*, CBlockIndexWorkComparator>& block_index_candidates)
{
    int trim_below_height = 0;
    if (fTrimHeaders) {
        int max_height = 0;
        if (!m_block_tree_db->WalkBlockIndexGutsForMaxHeight(&max_height)) {
            LogPrintf("LoadBlockIndex: Failed to WalkBlockIndexGutsForMaxHeight.\n");
            return false;
        }

        int must_keep_headers = (consensus_params.total_valid_epochs + 2) * consensus_params.dynamic_epoch_length;
        int extra_headers_buffer = consensus_params.dynamic_epoch_length * 2; // XXX arbitrary
        trim_below_height = max_height - must_keep_headers - extra_headers_buffer;
    }
    if (!m_block_tree_db->LoadBlockIndexGuts(consensus_params, [this](const uint256& hash) EXCLUSIVE_LOCKS_REQUIRED(cs_main) { return this->InsertBlockIndex(hash); }, trim_below_height)) {
        return false;
    }

    // Calculate nChainWork
    std::vector<std::pair<int, CBlockIndex*> > vSortedByHeight;
    vSortedByHeight.reserve(m_block_index.size());
    for (const std::pair<const uint256, CBlockIndex*>& item : m_block_index)
    {
        CBlockIndex* pindex = item.second;
        vSortedByHeight.push_back(std::make_pair(pindex->nHeight, pindex));
    }
    sort(vSortedByHeight.begin(), vSortedByHeight.end());
    for (const std::pair<int, CBlockIndex*>& item : vSortedByHeight)
    {
        if (ShutdownRequested()) return false;
        CBlockIndex* pindex = item.second;
        pindex->nChainWork = (pindex->pprev ? pindex->pprev->nChainWork : 0) + GetBlockProof(*pindex);
        pindex->nTimeMax = (pindex->pprev ? std::max(pindex->pprev->nTimeMax, pindex->nTime) : pindex->nTime);
        // We can link the chain of blocks for which we've received transactions at some point.
        // Pruned nodes may have deleted the block.
        if (pindex->nTx > 0) {
            if (pindex->pprev) {
                if (pindex->pprev->HaveTxsDownloaded()) {
                    pindex->nChainTx = pindex->pprev->nChainTx + pindex->nTx;
                } else {
                    pindex->nChainTx = 0;
                    m_blocks_unlinked.insert(std::make_pair(pindex->pprev, pindex));
                }
            } else {
                pindex->nChainTx = pindex->nTx;
            }
        }
        if (!(pindex->nStatus & BLOCK_FAILED_MASK) && pindex->pprev && (pindex->pprev->nStatus & BLOCK_FAILED_MASK)) {
            pindex->nStatus |= BLOCK_FAILED_CHILD;
            setDirtyBlockIndex.insert(pindex);
        }
        if (pindex->IsAssumedValid() ||
                (pindex->IsValid(BLOCK_VALID_TRANSACTIONS) &&
                 (pindex->HaveTxsDownloaded() || pindex->pprev == nullptr))) {
            block_index_candidates.insert(pindex);
        }
        if (pindex->nStatus & BLOCK_FAILED_MASK && (!pindexBestInvalid || pindex->nChainWork > pindexBestInvalid->nChainWork))
            pindexBestInvalid = pindex;
        if (pindex->pprev)
            pindex->BuildSkip();
        if (pindex->IsValid(BLOCK_VALID_TREE) && (pindexBestHeader == nullptr || CBlockIndexWorkComparator()(pindexBestHeader, pindex)))
            pindexBestHeader = pindex;
    }

    return true;
}

void BlockManager::Unload() {
    m_failed_blocks.clear();
    m_blocks_unlinked.clear();

    for (const BlockMap::value_type& entry : m_block_index) {
        delete entry.second;
    }

    m_block_index.clear();
}

bool BlockManager::LoadBlockIndexDB(std::set<CBlockIndex*, CBlockIndexWorkComparator>& setBlockIndexCandidates)
{
    if (!LoadBlockIndex(
            ::Params().GetConsensus(),
            setBlockIndexCandidates)) {
        return false;
    }

    // Load block file info
    m_block_tree_db->ReadLastBlockFile(nLastBlockFile);
    vinfoBlockFile.resize(nLastBlockFile + 1);
    LogPrintf("%s: last block file = %i\n", __func__, nLastBlockFile);
    for (int nFile = 0; nFile <= nLastBlockFile; nFile++) {
        m_block_tree_db->ReadBlockFileInfo(nFile, vinfoBlockFile[nFile]);
    }
    LogPrintf("%s: last block file info: %s\n", __func__, vinfoBlockFile[nLastBlockFile].ToString());
    for (int nFile = nLastBlockFile + 1; true; nFile++) {
        CBlockFileInfo info;
        if (m_block_tree_db->ReadBlockFileInfo(nFile, info)) {
            vinfoBlockFile.push_back(info);
        } else {
            break;
        }
    }

    // Check presence of blk files
    LogPrintf("Checking all blk files are present...\n");
    std::set<int> setBlkDataFiles;
    for (const std::pair<const uint256, CBlockIndex*>& item : m_block_index) {
        CBlockIndex* pindex = item.second;
        if (pindex->nStatus & BLOCK_HAVE_DATA) {
            setBlkDataFiles.insert(pindex->nFile);
        }
    }
    for (std::set<int>::iterator it = setBlkDataFiles.begin(); it != setBlkDataFiles.end(); it++)
    {
        FlatFilePos pos(*it, 0);
        if (CAutoFile(OpenBlockFile(pos, true), SER_DISK, CLIENT_VERSION).IsNull()) {
            return false;
        }
    }

    // Check whether we have ever pruned block & undo files
    m_block_tree_db->ReadFlag("prunedblockfiles", fHavePruned);
    if (fHavePruned)
        LogPrintf("LoadBlockIndexDB(): Block files have previously been pruned\n");

    // Check whether we need to continue reindexing
    bool fReindexing = false;
    m_block_tree_db->ReadReindexing(fReindexing);
    if(fReindexing) fReindex = true;

    return true;
}

void CChainState::LoadMempool(const ArgsManager& args)
{
    if (!m_mempool) return;
    if (args.GetBoolArg("-persistmempool", DEFAULT_PERSIST_MEMPOOL)) {
        ::LoadMempool(*m_mempool, *this);
    }
    m_mempool->SetIsLoaded(!ShutdownRequested());
}

bool CChainState::LoadChainTip()
{
    AssertLockHeld(cs_main);
    const CCoinsViewCache& coins_cache = CoinsTip();
    assert(!coins_cache.GetBestBlock().IsNull()); // Never called when the coins view is empty
    const CBlockIndex* tip = m_chain.Tip();

    if (tip && tip->GetBlockHash() == coins_cache.GetBestBlock()) {
        return true;
    }

    // Load pointer to end of best chain
    CBlockIndex* pindex = m_blockman.LookupBlockIndex(coins_cache.GetBestBlock());
    if (!pindex) {
        return false;
    }
    m_chain.SetTip(pindex);
    PruneBlockIndexCandidates();

    tip = m_chain.Tip();
    LogPrintf("Loaded best chain: hashBestChain=%s height=%d date=%s progress=%f\n",
        tip->GetBlockHash().ToString(),
        m_chain.Height(),
        FormatISO8601DateTime(tip->GetBlockTime()),
        GuessVerificationProgress(tip, m_params.GetConsensus().nPowTargetSpacing));
    return true;
}

CVerifyDB::CVerifyDB()
{
    uiInterface.ShowProgress(_("Verifying blocks…").translated, 0, false);
}

CVerifyDB::~CVerifyDB()
{
    uiInterface.ShowProgress("", 100, false);
}

bool CVerifyDB::VerifyDB(
    CChainState& chainstate,
    const CChainParams& chainparams,
    CCoinsView& coinsview,
    int nCheckLevel, int nCheckDepth)
{
    AssertLockHeld(cs_main);

    if (chainstate.m_chain.Tip() == nullptr || chainstate.m_chain.Tip()->pprev == nullptr)
        return true;

    // Verify blocks in the best chain
    if (nCheckDepth <= 0 || nCheckDepth > chainstate.m_chain.Height())
        nCheckDepth = chainstate.m_chain.Height();
    nCheckLevel = std::max(0, std::min(4, nCheckLevel));
    LogPrintf("Verifying last %i blocks at level %i\n", nCheckDepth, nCheckLevel);
    CCoinsViewCache coins(&coinsview);
    CBlockIndex* pindex;
    CBlockIndex* pindexFailure = nullptr;
    int nGoodTransactions = 0;
    BlockValidationState state;
    int reportDone = 0;
    LogPrintf("[0%%]..."); /* Continued */

    const bool is_snapshot_cs{!chainstate.m_from_snapshot_blockhash};

    for (pindex = chainstate.m_chain.Tip(); pindex && pindex->pprev; pindex = pindex->pprev) {
        const int percentageDone = std::max(1, std::min(99, (int)(((double)(chainstate.m_chain.Height() - pindex->nHeight)) / (double)nCheckDepth * (nCheckLevel >= 4 ? 50 : 100))));
        if (reportDone < percentageDone/10) {
            // report every 10% step
            LogPrintf("[%d%%]...", percentageDone); /* Continued */
            reportDone = percentageDone/10;
        }
        uiInterface.ShowProgress(_("Verifying blocks…").translated, percentageDone, false);
        if (pindex->nHeight <= chainstate.m_chain.Height()-nCheckDepth)
            break;
        if ((fPruneMode || is_snapshot_cs) && !(pindex->nStatus & BLOCK_HAVE_DATA)) {
            // If pruning or running under an assumeutxo snapshot, only go
            // back as far as we have data.
            LogPrintf("VerifyDB(): block verification stopping at height %d (pruning, no data)\n", pindex->nHeight);
            break;
        }
        CBlock block;
        // check level 0: read from disk
        if (!ReadBlockFromDisk(block, pindex, chainparams.GetConsensus()))
            return error("VerifyDB(): *** ReadBlockFromDisk failed at %d, hash=%s", pindex->nHeight, pindex->GetBlockHash().ToString());
        // check level 1: verify block validity
        if (nCheckLevel >= 1 && !CheckBlock(block, state, chainparams.GetConsensus()))
            return error("%s: *** found bad block at %d, hash=%s (%s)\n", __func__,
                         pindex->nHeight, pindex->GetBlockHash().ToString(), state.ToString());
        // check level 2: verify undo validity
        if (nCheckLevel >= 2 && pindex) {
            CBlockUndo undo;
            if (!pindex->GetUndoPos().IsNull()) {
                if (!UndoReadFromDisk(undo, pindex)) {
                    return error("VerifyDB(): *** found bad undo data at %d, hash=%s\n", pindex->nHeight, pindex->GetBlockHash().ToString());
                }
            }
        }
        // check level 3: check for inconsistencies during memory-only disconnect of tip blocks
        size_t curr_coins_usage = coins.DynamicMemoryUsage() + chainstate.CoinsTip().DynamicMemoryUsage();

        if (nCheckLevel >= 3 && curr_coins_usage <= chainstate.m_coinstip_cache_size_bytes) {
            assert(coins.GetBestBlock() == pindex->GetBlockHash());
            DisconnectResult res = chainstate.DisconnectBlock(block, pindex, coins);
            if (res == DISCONNECT_FAILED) {
                return error("VerifyDB(): *** irrecoverable inconsistency in block data at %d, hash=%s", pindex->nHeight, pindex->GetBlockHash().ToString());
            }
            if (res == DISCONNECT_UNCLEAN) {
                nGoodTransactions = 0;
                pindexFailure = pindex;
            } else {
                nGoodTransactions += block.vtx.size();
            }
        }
        if (ShutdownRequested()) return true;
    }
    if (pindexFailure)
        return error("VerifyDB(): *** coin database inconsistencies found (last %i blocks, %i good transactions before that)\n", chainstate.m_chain.Height() - pindexFailure->nHeight + 1, nGoodTransactions);

    // store block count as we move pindex at check level >= 4
    int block_count = chainstate.m_chain.Height() - pindex->nHeight;

    // check level 4: try reconnecting blocks
    if (nCheckLevel >= 4) {
        while (pindex != chainstate.m_chain.Tip()) {
            const int percentageDone = std::max(1, std::min(99, 100 - (int)(((double)(chainstate.m_chain.Height() - pindex->nHeight)) / (double)nCheckDepth * 50)));
            if (reportDone < percentageDone/10) {
                // report every 10% step
                LogPrintf("[%d%%]...", percentageDone); /* Continued */
                reportDone = percentageDone/10;
            }
            uiInterface.ShowProgress(_("Verifying blocks…").translated, percentageDone, false);
            pindex = chainstate.m_chain.Next(pindex);
            CBlock block;
            if (!ReadBlockFromDisk(block, pindex, chainparams.GetConsensus())) {
                return error("VerifyDB(): *** ReadBlockFromDisk failed at %d, hash=%s", pindex->nHeight, pindex->GetBlockHash().ToString());
            }
            if (!chainstate.ConnectBlock(block, state, pindex, coins, nullptr)) {
                return error("VerifyDB(): *** found unconnectable block at %d, hash=%s (%s)", pindex->nHeight, pindex->GetBlockHash().ToString(), state.ToString());
            }
            if (ShutdownRequested()) return true;
        }
    }

    LogPrintf("[DONE].\n");
    LogPrintf("No coin database inconsistencies in last %i blocks (%i transactions)\n", block_count, nGoodTransactions);

    return true;
}

/** Apply the effects of a block on the utxo cache, ignoring that it may already have been applied. */
bool CChainState::RollforwardBlock(const CBlockIndex* pindex, CCoinsViewCache& inputs)
{
    // TODO: merge with ConnectBlock
    CBlock block;
    if (!ReadBlockFromDisk(block, pindex, m_params.GetConsensus())) {
        return error("ReplayBlock(): ReadBlockFromDisk failed at %d, hash=%s", pindex->nHeight, pindex->GetBlockHash().ToString());
    }

    for (const CTransactionRef& tx : block.vtx) {
        if (!tx->IsCoinBase()) {
            for (const CTxIn &txin : tx->vin) {
                inputs.SpendCoin(txin.prevout);
            }
        }
        // Pass check = true as every addition may be an overwrite.
        AddCoins(inputs, *tx, pindex->nHeight, true);
    }
    return true;
}

bool CChainState::ReplayBlocks()
{
    LOCK(cs_main);

    CCoinsView& db = this->CoinsDB();
    CCoinsViewCache cache(&db);

    std::vector<uint256> hashHeads = db.GetHeadBlocks();
    if (hashHeads.empty()) return true; // We're already in a consistent state.
    if (hashHeads.size() != 2) return error("ReplayBlocks(): unknown inconsistent state");

    uiInterface.ShowProgress(_("Replaying blocks…").translated, 0, false);
    LogPrintf("Replaying blocks\n");

    const CBlockIndex* pindexOld = nullptr;  // Old tip during the interrupted flush.
    const CBlockIndex* pindexNew;            // New tip during the interrupted flush.
    const CBlockIndex* pindexFork = nullptr; // Latest block common to both the old and the new tip.

    if (m_blockman.m_block_index.count(hashHeads[0]) == 0) {
        return error("ReplayBlocks(): reorganization to unknown block requested");
    }
    pindexNew = m_blockman.m_block_index[hashHeads[0]];

    if (!hashHeads[1].IsNull()) { // The old tip is allowed to be 0, indicating it's the first flush.
        if (m_blockman.m_block_index.count(hashHeads[1]) == 0) {
            return error("ReplayBlocks(): reorganization from unknown block requested");
        }
        pindexOld = m_blockman.m_block_index[hashHeads[1]];
        pindexFork = LastCommonAncestor(pindexOld, pindexNew);
        assert(pindexFork != nullptr);
    }

    // Rollback along the old branch.
    while (pindexOld != pindexFork) {
        if (pindexOld->nHeight > 0) { // Never disconnect the genesis block.
            CBlock block;
            if (!ReadBlockFromDisk(block, pindexOld, m_params.GetConsensus())) {
                return error("RollbackBlock(): ReadBlockFromDisk() failed at %d, hash=%s", pindexOld->nHeight, pindexOld->GetBlockHash().ToString());
            }
            LogPrintf("Rolling back %s (%i)\n", pindexOld->GetBlockHash().ToString(), pindexOld->nHeight);
            DisconnectResult res = DisconnectBlock(block, pindexOld, cache);
            if (res == DISCONNECT_FAILED) {
                return error("RollbackBlock(): DisconnectBlock failed at %d, hash=%s", pindexOld->nHeight, pindexOld->GetBlockHash().ToString());
            }
            // If DISCONNECT_UNCLEAN is returned, it means a non-existing UTXO was deleted, or an existing UTXO was
            // overwritten. It corresponds to cases where the block-to-be-disconnect never had all its operations
            // applied to the UTXO set. However, as both writing a UTXO and deleting a UTXO are idempotent operations,
            // the result is still a version of the UTXO set with the effects of that block undone.
        }
        pindexOld = pindexOld->pprev;
    }

    // Roll forward from the forking point to the new tip.
    int nForkHeight = pindexFork ? pindexFork->nHeight : 0;
    for (int nHeight = nForkHeight + 1; nHeight <= pindexNew->nHeight; ++nHeight) {
        const CBlockIndex* pindex = pindexNew->GetAncestor(nHeight);
        LogPrintf("Rolling forward %s (%i)\n", pindex->GetBlockHash().ToString(), nHeight);
        uiInterface.ShowProgress(_("Replaying blocks…").translated, (int) ((nHeight - nForkHeight) * 100.0 / (pindexNew->nHeight - nForkHeight)) , false);
        if (!RollforwardBlock(pindex, cache)) return false;
    }

    cache.SetBestBlock(pindexNew->GetBlockHash());
    cache.Flush();
    uiInterface.ShowProgress("", 100, false);
    return true;
}

bool CChainState::NeedsRedownload() const
{
    AssertLockHeld(cs_main);

    // At and above m_params.SegwitHeight, segwit consensus rules must be validated
    CBlockIndex* block{m_chain.Tip()};

    while (block != nullptr && DeploymentActiveAt(*block, m_params.GetConsensus(), Consensus::DEPLOYMENT_SEGWIT)) {
        if (!(block->nStatus & BLOCK_OPT_WITNESS)) {
            // block is insufficiently validated for a segwit client
            return true;
        }
        block = block->pprev;
    }

    return false;
}

void CChainState::UnloadBlockIndex() {
    nBlockSequenceId = 1;
    setBlockIndexCandidates.clear();
}

// May NOT be used after any connections are up as much
// of the peer-processing logic assumes a consistent
// block index state
void UnloadBlockIndex(CTxMemPool* mempool, ChainstateManager& chainman)
{
    LOCK(cs_main);
    chainman.Unload();
    pindexBestInvalid = nullptr;
    pindexBestHeader = nullptr;
    if (mempool) mempool->clear();
    vinfoBlockFile.clear();
    nLastBlockFile = 0;
    setDirtyBlockIndex.clear();
    setDirtyFileInfo.clear();
    g_versionbitscache.Clear();
    for (int b = 0; b < VERSIONBITS_NUM_BITS; b++) {
        warningcache[b].clear();
    }
    fHavePruned = false;
}

bool ChainstateManager::LoadBlockIndex()
{
    AssertLockHeld(cs_main);
    // Load block index from databases
    bool needs_init = fReindex;
    if (!fReindex) {
        bool ret = m_blockman.LoadBlockIndexDB(ActiveChainstate().setBlockIndexCandidates);
        if (!ret) return false;
        needs_init = m_blockman.m_block_index.empty();
    }

    if (needs_init) {
        // Everything here is for *new* reindex/DBs. Thus, though
        // LoadBlockIndexDB may have set fReindex if we shut down
        // mid-reindex previously, we don't check fReindex and
        // instead only check it prior to LoadBlockIndexDB to set
        // needs_init.

        LogPrintf("Initializing databases...\n");
    }
    return true;
}

bool CChainState::LoadGenesisBlock()
{
    LOCK(cs_main);

    // Check whether we're already initialized by checking for genesis in
    // m_blockman.m_block_index. Note that we can't use m_chain here, since it is
    // set based on the coins db, not the block index db, which is the only
    // thing loaded at this point.
    if (m_blockman.m_block_index.count(m_params.GenesisBlock().GetHash()))
        return true;

    try {
        const CBlock& block = m_params.GenesisBlock();
        FlatFilePos blockPos = SaveBlockToDisk(block, 0, m_chain, m_params, nullptr);
        if (blockPos.IsNull())
            return error("%s: writing genesis block to disk failed", __func__);
        CBlockIndex *pindex = m_blockman.AddToBlockIndex(block);
        ReceivedBlockTransactions(block, pindex, blockPos);
    } catch (const std::runtime_error& e) {
        return error("%s: failed to write genesis block: %s", __func__, e.what());
    }

    return true;
}

void CChainState::LoadExternalBlockFile(FILE* fileIn, FlatFilePos* dbp)
{
    // Map of disk positions for blocks with unknown parent (only used for reindex)
    static std::multimap<uint256, FlatFilePos> mapBlocksUnknownParent;
    int64_t nStart = GetTimeMillis();

    int nLoaded = 0;
    try {
        // This takes over fileIn and calls fclose() on it in the CBufferedFile destructor
        CBufferedFile blkdat(fileIn, 2*MAX_BLOCK_SERIALIZED_SIZE, MAX_BLOCK_SERIALIZED_SIZE+8, SER_DISK, CLIENT_VERSION);
        uint64_t nRewind = blkdat.GetPos();
        while (!blkdat.eof()) {
            if (ShutdownRequested()) return;

            blkdat.SetPos(nRewind);
            nRewind++; // start one byte further next time, in case of failure
            blkdat.SetLimit(); // remove former limit
            unsigned int nSize = 0;
            try {
                // locate a header
                unsigned char buf[CMessageHeader::MESSAGE_START_SIZE];
                blkdat.FindByte(m_params.MessageStart()[0]);
                nRewind = blkdat.GetPos()+1;
                blkdat >> buf;
                if (memcmp(buf, m_params.MessageStart(), CMessageHeader::MESSAGE_START_SIZE)) {
                    continue;
                }
                // read size
                blkdat >> nSize;
                if (nSize < 80 || nSize > MAX_BLOCK_SERIALIZED_SIZE)
                    continue;
            } catch (const std::exception&) {
                // no valid block header found; don't complain
                break;
            }
            try {
                // read block
                uint64_t nBlockPos = blkdat.GetPos();
                if (dbp)
                    dbp->nPos = nBlockPos;
                blkdat.SetLimit(nBlockPos + nSize);
                std::shared_ptr<CBlock> pblock = std::make_shared<CBlock>();
                CBlock& block = *pblock;
                blkdat >> block;
                nRewind = blkdat.GetPos();

                uint256 hash = block.GetHash();
                {
                    LOCK(cs_main);
                    // detect out of order blocks, and store them for later
                    if (hash != m_params.GetConsensus().hashGenesisBlock && !m_blockman.LookupBlockIndex(block.hashPrevBlock)) {
                        LogPrint(BCLog::REINDEX, "%s: Out of order block %s, parent %s not known\n", __func__, hash.ToString(),
                                block.hashPrevBlock.ToString());
                        if (dbp)
                            mapBlocksUnknownParent.insert(std::make_pair(block.hashPrevBlock, *dbp));
                        continue;
                    }

                    // process in case the block isn't known yet
                    CBlockIndex* pindex = m_blockman.LookupBlockIndex(hash);
                    if (!pindex || (pindex->nStatus & BLOCK_HAVE_DATA) == 0) {
                      BlockValidationState state;
                      if (AcceptBlock(pblock, state, nullptr, true, dbp, nullptr)) {
                          nLoaded++;
                      }
                      if (state.IsError()) {
                          break;
                      }
                    } else if (hash != m_params.GetConsensus().hashGenesisBlock && pindex->nHeight % 1000 == 0) {
                        LogPrint(BCLog::REINDEX, "Block Import: already had block %s at height %d\n", hash.ToString(), pindex->nHeight);
                    }
                }

                // Activate the genesis block so normal node progress can continue
                if (hash == m_params.GetConsensus().hashGenesisBlock) {
                    BlockValidationState state;
                    if (!ActivateBestChain(state, nullptr)) {
                        break;
                    }
                }

                NotifyHeaderTip(*this);

                // Recursively process earlier encountered successors of this block
                std::deque<uint256> queue;
                queue.push_back(hash);
                while (!queue.empty()) {
                    uint256 head = queue.front();
                    queue.pop_front();
                    std::pair<std::multimap<uint256, FlatFilePos>::iterator, std::multimap<uint256, FlatFilePos>::iterator> range = mapBlocksUnknownParent.equal_range(head);
                    while (range.first != range.second) {
                        std::multimap<uint256, FlatFilePos>::iterator it = range.first;
                        std::shared_ptr<CBlock> pblockrecursive = std::make_shared<CBlock>();
                        if (ReadBlockFromDisk(*pblockrecursive, it->second, m_params.GetConsensus())) {
                            LogPrint(BCLog::REINDEX, "%s: Processing out of order child %s of %s\n", __func__, pblockrecursive->GetHash().ToString(),
                                    head.ToString());
                            LOCK(cs_main);
                            BlockValidationState dummy;
                            if (AcceptBlock(pblockrecursive, dummy, nullptr, true, &it->second, nullptr)) {
                                nLoaded++;
                                queue.push_back(pblockrecursive->GetHash());
                            }
                        }
                        range.first++;
                        mapBlocksUnknownParent.erase(it);
                        NotifyHeaderTip(*this);
                    }
                }
            } catch (const std::exception& e) {
                LogPrintf("%s: Deserialize or I/O error - %s\n", __func__, e.what());
            }
        }
    } catch (const std::runtime_error& e) {
        AbortNode(std::string("System error: ") + e.what());
    }
    LogPrintf("Loaded %i blocks from external file in %dms\n", nLoaded, GetTimeMillis() - nStart);
}

void CChainState::CheckBlockIndex()
{
    if (!fCheckBlockIndex) {
        return;
    }

    LOCK(cs_main);

    // During a reindex, we read the genesis block and call CheckBlockIndex before ActivateBestChain,
    // so we have the genesis block in m_blockman.m_block_index but no active chain. (A few of the
    // tests when iterating the block tree require that m_chain has been initialized.)
    if (m_chain.Height() < 0) {
        assert(m_blockman.m_block_index.size() <= 1);
        return;
    }

    // Build forward-pointing map of the entire block tree.
    std::multimap<CBlockIndex*,CBlockIndex*> forward;
    for (const std::pair<const uint256, CBlockIndex*>& entry : m_blockman.m_block_index) {
        forward.insert(std::make_pair(entry.second->pprev, entry.second));
    }

    assert(forward.size() == m_blockman.m_block_index.size());

    std::pair<std::multimap<CBlockIndex*,CBlockIndex*>::iterator,std::multimap<CBlockIndex*,CBlockIndex*>::iterator> rangeGenesis = forward.equal_range(nullptr);
    CBlockIndex *pindex = rangeGenesis.first->second;
    rangeGenesis.first++;
    assert(rangeGenesis.first == rangeGenesis.second); // There is only one index entry with parent nullptr.

    // Iterate over the entire block tree, using depth-first search.
    // Along the way, remember whether there are blocks on the path from genesis
    // block being explored which are the first to have certain properties.
    size_t nNodes = 0;
    int nHeight = 0;
    CBlockIndex* pindexFirstInvalid = nullptr; // Oldest ancestor of pindex which is invalid.
    CBlockIndex* pindexFirstMissing = nullptr; // Oldest ancestor of pindex which does not have BLOCK_HAVE_DATA.
    CBlockIndex* pindexFirstNeverProcessed = nullptr; // Oldest ancestor of pindex for which nTx == 0.
    CBlockIndex* pindexFirstNotTreeValid = nullptr; // Oldest ancestor of pindex which does not have BLOCK_VALID_TREE (regardless of being valid or not).
    CBlockIndex* pindexFirstNotTransactionsValid = nullptr; // Oldest ancestor of pindex which does not have BLOCK_VALID_TRANSACTIONS (regardless of being valid or not).
    CBlockIndex* pindexFirstNotChainValid = nullptr; // Oldest ancestor of pindex which does not have BLOCK_VALID_CHAIN (regardless of being valid or not).
    CBlockIndex* pindexFirstNotScriptsValid = nullptr; // Oldest ancestor of pindex which does not have BLOCK_VALID_SCRIPTS (regardless of being valid or not).
    while (pindex != nullptr) {
        nNodes++;
        if (pindexFirstInvalid == nullptr && pindex->nStatus & BLOCK_FAILED_VALID) pindexFirstInvalid = pindex;
        // Assumed-valid index entries will not have data since we haven't downloaded the
        // full block yet.
        if (pindexFirstMissing == nullptr && !(pindex->nStatus & BLOCK_HAVE_DATA) && !pindex->IsAssumedValid()) {
            pindexFirstMissing = pindex;
        }
        if (pindexFirstNeverProcessed == nullptr && pindex->nTx == 0) pindexFirstNeverProcessed = pindex;
        if (pindex->pprev != nullptr && pindexFirstNotTreeValid == nullptr && (pindex->nStatus & BLOCK_VALID_MASK) < BLOCK_VALID_TREE) pindexFirstNotTreeValid = pindex;

        if (pindex->pprev != nullptr && !pindex->IsAssumedValid()) {
            // Skip validity flag checks for BLOCK_ASSUMED_VALID index entries, since these
            // *_VALID_MASK flags will not be present for index entries we are temporarily assuming
            // valid.
            if (pindexFirstNotTransactionsValid == nullptr &&
                    (pindex->nStatus & BLOCK_VALID_MASK) < BLOCK_VALID_TRANSACTIONS) {
                pindexFirstNotTransactionsValid = pindex;
            }

            if (pindexFirstNotChainValid == nullptr &&
                    (pindex->nStatus & BLOCK_VALID_MASK) < BLOCK_VALID_CHAIN) {
                pindexFirstNotChainValid = pindex;
            }

            if (pindexFirstNotScriptsValid == nullptr &&
                    (pindex->nStatus & BLOCK_VALID_MASK) < BLOCK_VALID_SCRIPTS) {
                pindexFirstNotScriptsValid = pindex;
            }
        }

        // Begin: actual consistency checks.
        if (pindex->pprev == nullptr) {
            // Genesis block checks.
            assert(pindex->GetBlockHash() == m_params.GetConsensus().hashGenesisBlock); // Genesis block's hash must match.
            assert(pindex == m_chain.Genesis()); // The current active chain's genesis block must be this block.
        }
        if (!pindex->HaveTxsDownloaded()) assert(pindex->nSequenceId <= 0); // nSequenceId can't be set positive for blocks that aren't linked (negative is used for preciousblock)
        // VALID_TRANSACTIONS is equivalent to nTx > 0 for all nodes (whether or not pruning has occurred).
        // HAVE_DATA is only equivalent to nTx > 0 (or VALID_TRANSACTIONS) if no pruning has occurred.
        // Unless these indexes are assumed valid and pending block download on a
        // background chainstate.
        if (!fHavePruned && !pindex->IsAssumedValid()) {
            // If we've never pruned, then HAVE_DATA should be equivalent to nTx > 0
            assert(!(pindex->nStatus & BLOCK_HAVE_DATA) == (pindex->nTx == 0));
            assert(pindexFirstMissing == pindexFirstNeverProcessed);
        } else {
            // If we have pruned, then we can only say that HAVE_DATA implies nTx > 0
            if (pindex->nStatus & BLOCK_HAVE_DATA) assert(pindex->nTx > 0);
        }
        if (pindex->nStatus & BLOCK_HAVE_UNDO) assert(pindex->nStatus & BLOCK_HAVE_DATA);
        if (pindex->IsAssumedValid()) {
            // Assumed-valid blocks should have some nTx value.
            assert(pindex->nTx > 0);
            // Assumed-valid blocks should connect to the main chain.
            assert((pindex->nStatus & BLOCK_VALID_MASK) >= BLOCK_VALID_TREE);
        } else {
            // Otherwise there should only be an nTx value if we have
            // actually seen a block's transactions.
            assert(((pindex->nStatus & BLOCK_VALID_MASK) >= BLOCK_VALID_TRANSACTIONS) == (pindex->nTx > 0)); // This is pruning-independent.
        }
        // All parents having had data (at some point) is equivalent to all parents being VALID_TRANSACTIONS, which is equivalent to HaveTxsDownloaded().
        assert((pindexFirstNeverProcessed == nullptr) == pindex->HaveTxsDownloaded());
        assert((pindexFirstNotTransactionsValid == nullptr) == pindex->HaveTxsDownloaded());
        assert(pindex->nHeight == nHeight); // nHeight must be consistent.
        assert(pindex->pprev == nullptr || pindex->nChainWork >= pindex->pprev->nChainWork); // For every block except the genesis block, the chainwork must be larger than the parent's.
        assert(nHeight < 2 || (pindex->pskip && (pindex->pskip->nHeight < nHeight))); // The pskip pointer must point back for all but the first 2 blocks.
        assert(pindexFirstNotTreeValid == nullptr); // All m_blockman.m_block_index entries must at least be TREE valid
        if ((pindex->nStatus & BLOCK_VALID_MASK) >= BLOCK_VALID_TREE) assert(pindexFirstNotTreeValid == nullptr); // TREE valid implies all parents are TREE valid
        if ((pindex->nStatus & BLOCK_VALID_MASK) >= BLOCK_VALID_CHAIN) assert(pindexFirstNotChainValid == nullptr); // CHAIN valid implies all parents are CHAIN valid
        if ((pindex->nStatus & BLOCK_VALID_MASK) >= BLOCK_VALID_SCRIPTS) assert(pindexFirstNotScriptsValid == nullptr); // SCRIPTS valid implies all parents are SCRIPTS valid
        if (pindexFirstInvalid == nullptr) {
            // Checks for not-invalid blocks.
            assert((pindex->nStatus & BLOCK_FAILED_MASK) == 0); // The failed mask cannot be set for blocks without invalid parents.
        }
        if (!CBlockIndexWorkComparator()(pindex, m_chain.Tip()) && pindexFirstNeverProcessed == nullptr) {
            if (pindexFirstInvalid == nullptr) {
                const bool is_active = this == &m_chainman.ActiveChainstate();

                // If this block sorts at least as good as the current tip and
                // is valid and we have all data for its parents, it must be in
                // setBlockIndexCandidates.  m_chain.Tip() must also be there
                // even if some data has been pruned.
                //
                // Don't perform this check for the background chainstate since
                // its setBlockIndexCandidates shouldn't have some entries (i.e. those past the
                // snapshot block) which do exist in the block index for the active chainstate.
                if (is_active && (pindexFirstMissing == nullptr || pindex == m_chain.Tip())) {
                    assert(setBlockIndexCandidates.count(pindex));
                }
                // If some parent is missing, then it could be that this block was in
                // setBlockIndexCandidates but had to be removed because of the missing data.
                // In this case it must be in m_blocks_unlinked -- see test below.
            }
        } else { // If this block sorts worse than the current tip or some ancestor's block has never been seen, it cannot be in setBlockIndexCandidates.
            assert(setBlockIndexCandidates.count(pindex) == 0);
        }
        // Check whether this block is in m_blocks_unlinked.
        std::pair<std::multimap<CBlockIndex*,CBlockIndex*>::iterator,std::multimap<CBlockIndex*,CBlockIndex*>::iterator> rangeUnlinked = m_blockman.m_blocks_unlinked.equal_range(pindex->pprev);
        bool foundInUnlinked = false;
        while (rangeUnlinked.first != rangeUnlinked.second) {
            assert(rangeUnlinked.first->first == pindex->pprev);
            if (rangeUnlinked.first->second == pindex) {
                foundInUnlinked = true;
                break;
            }
            rangeUnlinked.first++;
        }
        if (pindex->pprev && (pindex->nStatus & BLOCK_HAVE_DATA) && pindexFirstNeverProcessed != nullptr && pindexFirstInvalid == nullptr) {
            // If this block has block data available, some parent was never received, and has no invalid parents, it must be in m_blocks_unlinked.
            assert(foundInUnlinked);
        }
        if (!(pindex->nStatus & BLOCK_HAVE_DATA)) assert(!foundInUnlinked); // Can't be in m_blocks_unlinked if we don't HAVE_DATA
        if (pindexFirstMissing == nullptr) assert(!foundInUnlinked); // We aren't missing data for any parent -- cannot be in m_blocks_unlinked.
        if (pindex->pprev && (pindex->nStatus & BLOCK_HAVE_DATA) && pindexFirstNeverProcessed == nullptr && pindexFirstMissing != nullptr) {
            // We HAVE_DATA for this block, have received data for all parents at some point, but we're currently missing data for some parent.
            assert(fHavePruned); // We must have pruned.
            // This block may have entered m_blocks_unlinked if:
            //  - it has a descendant that at some point had more work than the
            //    tip, and
            //  - we tried switching to that descendant but were missing
            //    data for some intermediate block between m_chain and the
            //    tip.
            // So if this block is itself better than m_chain.Tip() and it wasn't in
            // setBlockIndexCandidates, then it must be in m_blocks_unlinked.
            if (!CBlockIndexWorkComparator()(pindex, m_chain.Tip()) && setBlockIndexCandidates.count(pindex) == 0) {
                if (pindexFirstInvalid == nullptr) {
                    assert(foundInUnlinked);
                }
            }
        }
        // assert(pindex->GetBlockHash() == pindex->GetBlockHeader().GetHash()); // Perhaps too slow
        // End: actual consistency checks.

        // Try descending into the first subnode.
        std::pair<std::multimap<CBlockIndex*,CBlockIndex*>::iterator,std::multimap<CBlockIndex*,CBlockIndex*>::iterator> range = forward.equal_range(pindex);
        if (range.first != range.second) {
            // A subnode was found.
            pindex = range.first->second;
            nHeight++;
            continue;
        }
        // This is a leaf node.
        // Move upwards until we reach a node of which we have not yet visited the last child.
        while (pindex) {
            // We are going to either move to a parent or a sibling of pindex.
            // If pindex was the first with a certain property, unset the corresponding variable.
            if (pindex == pindexFirstInvalid) pindexFirstInvalid = nullptr;
            if (pindex == pindexFirstMissing) pindexFirstMissing = nullptr;
            if (pindex == pindexFirstNeverProcessed) pindexFirstNeverProcessed = nullptr;
            if (pindex == pindexFirstNotTreeValid) pindexFirstNotTreeValid = nullptr;
            if (pindex == pindexFirstNotTransactionsValid) pindexFirstNotTransactionsValid = nullptr;
            if (pindex == pindexFirstNotChainValid) pindexFirstNotChainValid = nullptr;
            if (pindex == pindexFirstNotScriptsValid) pindexFirstNotScriptsValid = nullptr;
            // Find our parent.
            CBlockIndex* pindexPar = pindex->pprev;
            // Find which child we just visited.
            std::pair<std::multimap<CBlockIndex*,CBlockIndex*>::iterator,std::multimap<CBlockIndex*,CBlockIndex*>::iterator> rangePar = forward.equal_range(pindexPar);
            while (rangePar.first->second != pindex) {
                assert(rangePar.first != rangePar.second); // Our parent must have at least the node we're coming from as child.
                rangePar.first++;
            }
            // Proceed to the next one.
            rangePar.first++;
            if (rangePar.first != rangePar.second) {
                // Move to the sibling.
                pindex = rangePar.first->second;
                break;
            } else {
                // Move up further.
                pindex = pindexPar;
                nHeight--;
                continue;
            }
        }
    }

    // Check that we actually traversed the entire map.
    assert(nNodes == forward.size());
}

std::string CChainState::ToString()
{
    CBlockIndex* tip = m_chain.Tip();
    return strprintf("Chainstate [%s] @ height %d (%s)",
                     m_from_snapshot_blockhash ? "snapshot" : "ibd",
                     tip ? tip->nHeight : -1, tip ? tip->GetBlockHash().ToString() : "null");
}

bool CChainState::ResizeCoinsCaches(size_t coinstip_size, size_t coinsdb_size)
{
    if (coinstip_size == m_coinstip_cache_size_bytes &&
            coinsdb_size == m_coinsdb_cache_size_bytes) {
        // Cache sizes are unchanged, no need to continue.
        return true;
    }
    size_t old_coinstip_size = m_coinstip_cache_size_bytes;
    m_coinstip_cache_size_bytes = coinstip_size;
    m_coinsdb_cache_size_bytes = coinsdb_size;
    CoinsDB().ResizeCache(coinsdb_size);

    LogPrintf("[%s] resized coinsdb cache to %.1f MiB\n",
        this->ToString(), coinsdb_size * (1.0 / 1024 / 1024));
    LogPrintf("[%s] resized coinstip cache to %.1f MiB\n",
        this->ToString(), coinstip_size * (1.0 / 1024 / 1024));

    BlockValidationState state;
    bool ret;

    if (coinstip_size > old_coinstip_size) {
        // Likely no need to flush if cache sizes have grown.
        ret = FlushStateToDisk(state, FlushStateMode::IF_NEEDED);
    } else {
        // Otherwise, flush state to disk and deallocate the in-memory coins map.
        ret = FlushStateToDisk(state, FlushStateMode::ALWAYS);
        CoinsTip().ReallocateCache();
    }
    return ret;
}

static const uint64_t MEMPOOL_DUMP_VERSION = 1;

bool LoadMempool(CTxMemPool& pool, CChainState& active_chainstate, FopenFn mockable_fopen_function)
{
    int64_t nExpiryTimeout = gArgs.GetIntArg("-mempoolexpiry", DEFAULT_MEMPOOL_EXPIRY) * 60 * 60;
    FILE* filestr{mockable_fopen_function(gArgs.GetDataDirNet() / "mempool.dat", "rb")};
    CAutoFile file(filestr, SER_DISK, CLIENT_VERSION);
    if (file.IsNull()) {
        LogPrintf("Failed to open mempool file from disk. Continuing anyway.\n");
        return false;
    }

    int64_t count = 0;
    int64_t expired = 0;
    int64_t failed = 0;
    int64_t already_there = 0;
    int64_t unbroadcast = 0;
    int64_t nNow = GetTime();

    try {
        uint64_t version;
        file >> version;
        if (version != MEMPOOL_DUMP_VERSION) {
            return false;
        }
        uint64_t num;
        file >> num;
        while (num--) {
            CTransactionRef tx;
            int64_t nTime;
            int64_t nFeeDelta;
            file >> tx;
            file >> nTime;
            file >> nFeeDelta;

            CAmount amountdelta = nFeeDelta;
            if (amountdelta) {
                pool.PrioritiseTransaction(tx->GetHash(), amountdelta);
            }
            if (nTime > nNow - nExpiryTimeout) {
                LOCK(cs_main);
                const auto& accepted = AcceptToMemoryPool(active_chainstate, tx, nTime, /*bypass_limits=*/false, /*test_accept=*/false);
                if (accepted.m_result_type == MempoolAcceptResult::ResultType::VALID) {
                    ++count;
                } else {
                    // mempool may contain the transaction already, e.g. from
                    // wallet(s) having loaded it while we were processing
                    // mempool transactions; consider these as valid, instead of
                    // failed, but mark them as 'already there'
                    if (pool.exists(GenTxid::Txid(tx->GetHash()))) {
                        ++already_there;
                    } else {
                        ++failed;
                    }
                }
            } else {
                ++expired;
            }
            if (ShutdownRequested())
                return false;
        }
        std::map<uint256, CAmount> mapDeltas;
        file >> mapDeltas;

        for (const auto& i : mapDeltas) {
            pool.PrioritiseTransaction(i.first, i.second);
        }

        std::set<uint256> unbroadcast_txids;
        file >> unbroadcast_txids;
        unbroadcast = unbroadcast_txids.size();
        for (const auto& txid : unbroadcast_txids) {
            // Ensure transactions were accepted to mempool then add to
            // unbroadcast set.
            if (pool.get(txid) != nullptr) pool.AddUnbroadcastTx(txid);
        }
    } catch (const std::exception& e) {
        LogPrintf("Failed to deserialize mempool data on disk: %s. Continuing anyway.\n", e.what());
        return false;
    }

    LogPrintf("Imported mempool transactions from disk: %i succeeded, %i failed, %i expired, %i already there, %i waiting for initial broadcast\n", count, failed, expired, already_there, unbroadcast);
    return true;
}

bool DumpMempool(const CTxMemPool& pool, FopenFn mockable_fopen_function, bool skip_file_commit)
{
    int64_t start = GetTimeMicros();

    std::map<uint256, CAmount> mapDeltas;
    std::vector<TxMempoolInfo> vinfo;
    std::set<uint256> unbroadcast_txids;

    static Mutex dump_mutex;
    LOCK(dump_mutex);

    {
        LOCK(pool.cs);
        for (const auto &i : pool.mapDeltas) {
            mapDeltas[i.first] = i.second;
        }
        vinfo = pool.infoAll();
        unbroadcast_txids = pool.GetUnbroadcastTxs();
    }

    int64_t mid = GetTimeMicros();

    try {
        FILE* filestr{mockable_fopen_function(gArgs.GetDataDirNet() / "mempool.dat.new", "wb")};
        if (!filestr) {
            return false;
        }

        CAutoFile file(filestr, SER_DISK, CLIENT_VERSION);

        uint64_t version = MEMPOOL_DUMP_VERSION;
        file << version;

        file << (uint64_t)vinfo.size();
        for (const auto& i : vinfo) {
            file << *(i.tx);
            file << int64_t{count_seconds(i.m_time)};
            file << int64_t{i.nFeeDelta};
            mapDeltas.erase(i.tx->GetHash());
        }

        file << mapDeltas;

        LogPrintf("Writing %d unbroadcast transactions to disk.\n", unbroadcast_txids.size());
        file << unbroadcast_txids;

        if (!skip_file_commit && !FileCommit(file.Get()))
            throw std::runtime_error("FileCommit failed");
        file.fclose();
        if (!RenameOver(gArgs.GetDataDirNet() / "mempool.dat.new", gArgs.GetDataDirNet() / "mempool.dat")) {
            throw std::runtime_error("Rename failed");
        }
        int64_t last = GetTimeMicros();
        LogPrintf("Dumped mempool: %gs to copy, %gs to dump\n", (mid-start)*MICRO, (last-mid)*MICRO);
    } catch (const std::exception& e) {
        LogPrintf("Failed to dump mempool: %s. Continuing anyway.\n", e.what());
        return false;
    }
    return true;
}

//! Guess how far we are in the verification process at the given block index.
//! Since we have signed fixed-interval blocks, estimating progress is a very easy.
//! We can extrapolate the last block time to the current time to estimate how many more blocks
//! we expect.
double GuessVerificationProgress(const CBlockIndex* pindex, int64_t blockInterval) {
    if (pindex == NULL || pindex->nHeight < 1) {
        return 0.0;
    }

    int64_t nNow = GetTime();
    int64_t moreBlocksExpected = (nNow - pindex->GetBlockTime()) / blockInterval;
    double progress = (pindex->nHeight + 0.0) / (pindex->nHeight + moreBlocksExpected);
    // Round to 3 digits to avoid 0.999999 when finished.
    progress = ceil(progress * 1000.0) / 1000.0;
    // Avoid higher than one if last block is newer than current time.
    return std::min(1.0, progress);
}

std::optional<uint256> ChainstateManager::SnapshotBlockhash() const
{
    LOCK(::cs_main);
    if (m_active_chainstate && m_active_chainstate->m_from_snapshot_blockhash) {
        // If a snapshot chainstate exists, it will always be our active.
        return m_active_chainstate->m_from_snapshot_blockhash;
    }
    return std::nullopt;
}

std::vector<CChainState*> ChainstateManager::GetAll()
{
    LOCK(::cs_main);
    std::vector<CChainState*> out;

    if (!IsSnapshotValidated() && m_ibd_chainstate) {
        out.push_back(m_ibd_chainstate.get());
    }

    if (m_snapshot_chainstate) {
        out.push_back(m_snapshot_chainstate.get());
    }

    return out;
}

CChainState& ChainstateManager::InitializeChainstate(
    CTxMemPool* mempool, const std::optional<uint256>& snapshot_blockhash)
{
    bool is_snapshot = snapshot_blockhash.has_value();
    std::unique_ptr<CChainState>& to_modify =
        is_snapshot ? m_snapshot_chainstate : m_ibd_chainstate;

    if (to_modify) {
        throw std::logic_error("should not be overwriting a chainstate");
    }
    to_modify.reset(new CChainState(mempool, m_blockman, *this, snapshot_blockhash));

    // Snapshot chainstates and initial IBD chaintates always become active.
    if (is_snapshot || (!is_snapshot && !m_active_chainstate)) {
        LogPrintf("Switching active chainstate to %s\n", to_modify->ToString());
        m_active_chainstate = to_modify.get();
    } else {
        throw std::logic_error("unexpected chainstate activation");
    }

    return *to_modify;
}

const AssumeutxoData* ExpectedAssumeutxo(
    const int height, const CChainParams& chainparams)
{
    const MapAssumeutxo& valid_assumeutxos_map = chainparams.Assumeutxo();
    const auto assumeutxo_found = valid_assumeutxos_map.find(height);

    if (assumeutxo_found != valid_assumeutxos_map.end()) {
        return &assumeutxo_found->second;
    }
    return nullptr;
}

bool ChainstateManager::ActivateSnapshot(
        CAutoFile& coins_file,
        const SnapshotMetadata& metadata,
        bool in_memory)
{
    uint256 base_blockhash = metadata.m_base_blockhash;

    if (this->SnapshotBlockhash()) {
        LogPrintf("[snapshot] can't activate a snapshot-based chainstate more than once\n");
        return false;
    }

    int64_t current_coinsdb_cache_size{0};
    int64_t current_coinstip_cache_size{0};

    // Cache percentages to allocate to each chainstate.
    //
    // These particular percentages don't matter so much since they will only be
    // relevant during snapshot activation; caches are rebalanced at the conclusion of
    // this function. We want to give (essentially) all available cache capacity to the
    // snapshot to aid the bulk load later in this function.
    static constexpr double IBD_CACHE_PERC = 0.01;
    static constexpr double SNAPSHOT_CACHE_PERC = 0.99;

    {
        LOCK(::cs_main);
        // Resize the coins caches to ensure we're not exceeding memory limits.
        //
        // Allocate the majority of the cache to the incoming snapshot chainstate, since
        // (optimistically) getting to its tip will be the top priority. We'll need to call
        // `MaybeRebalanceCaches()` once we're done with this function to ensure
        // the right allocation (including the possibility that no snapshot was activated
        // and that we should restore the active chainstate caches to their original size).
        //
        current_coinsdb_cache_size = this->ActiveChainstate().m_coinsdb_cache_size_bytes;
        current_coinstip_cache_size = this->ActiveChainstate().m_coinstip_cache_size_bytes;

        // Temporarily resize the active coins cache to make room for the newly-created
        // snapshot chain.
        this->ActiveChainstate().ResizeCoinsCaches(
            static_cast<size_t>(current_coinstip_cache_size * IBD_CACHE_PERC),
            static_cast<size_t>(current_coinsdb_cache_size * IBD_CACHE_PERC));
    }

    auto snapshot_chainstate = WITH_LOCK(::cs_main,
        return std::make_unique<CChainState>(
            /* mempool */ nullptr, m_blockman, *this, base_blockhash));

    {
        LOCK(::cs_main);
        snapshot_chainstate->InitCoinsDB(
            static_cast<size_t>(current_coinsdb_cache_size * SNAPSHOT_CACHE_PERC),
            in_memory, false, "chainstate");
        snapshot_chainstate->InitCoinsCache(
            static_cast<size_t>(current_coinstip_cache_size * SNAPSHOT_CACHE_PERC));
    }

    const bool snapshot_ok = this->PopulateAndValidateSnapshot(
        *snapshot_chainstate, coins_file, metadata);

    if (!snapshot_ok) {
        WITH_LOCK(::cs_main, this->MaybeRebalanceCaches());
        return false;
    }

    {
        LOCK(::cs_main);
        assert(!m_snapshot_chainstate);
        m_snapshot_chainstate.swap(snapshot_chainstate);
        const bool chaintip_loaded = m_snapshot_chainstate->LoadChainTip();
        assert(chaintip_loaded);

        m_active_chainstate = m_snapshot_chainstate.get();

        LogPrintf("[snapshot] successfully activated snapshot %s\n", base_blockhash.ToString());
        LogPrintf("[snapshot] (%.2f MB)\n",
            m_snapshot_chainstate->CoinsTip().DynamicMemoryUsage() / (1000 * 1000));

        this->MaybeRebalanceCaches();
    }
    return true;
}

bool ChainstateManager::PopulateAndValidateSnapshot(
    CChainState& snapshot_chainstate,
    CAutoFile& coins_file,
    const SnapshotMetadata& metadata)
{
    // It's okay to release cs_main before we're done using `coins_cache` because we know
    // that nothing else will be referencing the newly created snapshot_chainstate yet.
    CCoinsViewCache& coins_cache = *WITH_LOCK(::cs_main, return &snapshot_chainstate.CoinsTip());

    uint256 base_blockhash = metadata.m_base_blockhash;

    CBlockIndex* snapshot_start_block = WITH_LOCK(::cs_main, return m_blockman.LookupBlockIndex(base_blockhash));

    if (!snapshot_start_block) {
        // Needed for GetUTXOStats and ExpectedAssumeutxo to determine the height and to avoid a crash when base_blockhash.IsNull()
        LogPrintf("[snapshot] Did not find snapshot start blockheader %s\n",
                  base_blockhash.ToString());
        return false;
    }

    int base_height = snapshot_start_block->nHeight;
    auto maybe_au_data = ExpectedAssumeutxo(base_height, ::Params());

    if (!maybe_au_data) {
        LogPrintf("[snapshot] assumeutxo height in snapshot metadata not recognized " /* Continued */
                  "(%d) - refusing to load snapshot\n", base_height);
        return false;
    }

    const AssumeutxoData& au_data = *maybe_au_data;

    COutPoint outpoint;
    Coin coin;
    const uint64_t coins_count = metadata.m_coins_count;
    uint64_t coins_left = metadata.m_coins_count;

    LogPrintf("[snapshot] loading coins from snapshot %s\n", base_blockhash.ToString());
    int64_t flush_now{0};
    int64_t coins_processed{0};

    while (coins_left > 0) {
        try {
            coins_file >> outpoint;
            coins_file >> coin;
        } catch (const std::ios_base::failure&) {
            LogPrintf("[snapshot] bad snapshot format or truncated snapshot after deserializing %d coins\n",
                      coins_count - coins_left);
            return false;
        }
        if (coin.nHeight > base_height ||
            outpoint.n >= std::numeric_limits<decltype(outpoint.n)>::max() // Avoid integer wrap-around in coinstats.cpp:ApplyHash
        ) {
            LogPrintf("[snapshot] bad snapshot data after deserializing %d coins\n",
                      coins_count - coins_left);
            return false;
        }

        coins_cache.EmplaceCoinInternalDANGER(std::move(outpoint), std::move(coin));

        --coins_left;
        ++coins_processed;

        if (coins_processed % 1000000 == 0) {
            LogPrintf("[snapshot] %d coins loaded (%.2f%%, %.2f MB)\n",
                coins_processed,
                static_cast<float>(coins_processed) * 100 / static_cast<float>(coins_count),
                coins_cache.DynamicMemoryUsage() / (1000 * 1000));
        }

        // Batch write and flush (if we need to) every so often.
        //
        // If our average Coin size is roughly 41 bytes, checking every 120,000 coins
        // means <5MB of memory imprecision.
        if (coins_processed % 120000 == 0) {
            if (ShutdownRequested()) {
                return false;
            }

            const auto snapshot_cache_state = WITH_LOCK(::cs_main,
                return snapshot_chainstate.GetCoinsCacheSizeState());

            if (snapshot_cache_state >=
                    CoinsCacheSizeState::CRITICAL) {
                LogPrintf("[snapshot] flushing coins cache (%.2f MB)... ", /* Continued */
                    coins_cache.DynamicMemoryUsage() / (1000 * 1000));
                flush_now = GetTimeMillis();

                // This is a hack - we don't know what the actual best block is, but that
                // doesn't matter for the purposes of flushing the cache here. We'll set this
                // to its correct value (`base_blockhash`) below after the coins are loaded.
                coins_cache.SetBestBlock(GetRandHash());

                coins_cache.Flush();
                LogPrintf("done (%.2fms)\n", GetTimeMillis() - flush_now);
            }
        }
    }

    // Important that we set this. This and the coins_cache accesses above are
    // sort of a layer violation, but either we reach into the innards of
    // CCoinsViewCache here or we have to invert some of the CChainState to
    // embed them in a snapshot-activation-specific CCoinsViewCache bulk load
    // method.
    coins_cache.SetBestBlock(base_blockhash);

    bool out_of_coins{false};
    try {
        coins_file >> outpoint;
    } catch (const std::ios_base::failure&) {
        // We expect an exception since we should be out of coins.
        out_of_coins = true;
    }
    if (!out_of_coins) {
        LogPrintf("[snapshot] bad snapshot - coins left over after deserializing %d coins\n",
            coins_count);
        return false;
    }

    LogPrintf("[snapshot] loaded %d (%.2f MB) coins from snapshot %s\n",
        coins_count,
        coins_cache.DynamicMemoryUsage() / (1000 * 1000),
        base_blockhash.ToString());

    LogPrintf("[snapshot] flushing snapshot chainstate to disk\n");
    // No need to acquire cs_main since this chainstate isn't being used yet.
    coins_cache.Flush(); // TODO: if #17487 is merged, add erase=false here for better performance.

    assert(coins_cache.GetBestBlock() == base_blockhash);

    CCoinsStats stats{CoinStatsHashType::HASH_SERIALIZED};
    auto breakpoint_fnc = [] { /* TODO insert breakpoint here? */ };

    // As above, okay to immediately release cs_main here since no other context knows
    // about the snapshot_chainstate.
    CCoinsViewDB* snapshot_coinsdb = WITH_LOCK(::cs_main, return &snapshot_chainstate.CoinsDB());

    if (!GetUTXOStats(snapshot_coinsdb, WITH_LOCK(::cs_main, return std::ref(m_blockman)), stats, breakpoint_fnc)) {
        LogPrintf("[snapshot] failed to generate coins stats\n");
        return false;
    }

    // Assert that the deserialized chainstate contents match the expected assumeutxo value.
    if (AssumeutxoHash{stats.hashSerialized} != au_data.hash_serialized) {
        LogPrintf("[snapshot] bad snapshot content hash: expected %s, got %s\n",
            au_data.hash_serialized.ToString(), stats.hashSerialized.ToString());
        return false;
    }

    snapshot_chainstate.m_chain.SetTip(snapshot_start_block);

    // The remainder of this function requires modifying data protected by cs_main.
    LOCK(::cs_main);

    // Fake various pieces of CBlockIndex state:
    CBlockIndex* index = nullptr;
    for (int i = 0; i <= snapshot_chainstate.m_chain.Height(); ++i) {
        index = snapshot_chainstate.m_chain[i];

        // Fake nTx so that LoadBlockIndex() loads assumed-valid CBlockIndex
        // entries (among other things)
        if (!index->nTx) {
            index->nTx = 1;
        }
        // Fake nChainTx so that GuessVerificationProgress reports accurately
        index->nChainTx = index->pprev ? index->pprev->nChainTx + index->nTx : 1;

        // Mark unvalidated block index entries beneath the snapshot base block as assumed-valid.
        if (!index->IsValid(BLOCK_VALID_SCRIPTS)) {
            // This flag will be removed once the block is fully validated by a
            // background chainstate.
            index->nStatus |= BLOCK_ASSUMED_VALID;
        }

        // Fake BLOCK_OPT_WITNESS so that CChainState::NeedsRedownload()
        // won't ask to rewind the entire assumed-valid chain on startup.
        if (index->pprev && DeploymentActiveAt(*index, ::Params().GetConsensus(), Consensus::DEPLOYMENT_SEGWIT)) {
            index->nStatus |= BLOCK_OPT_WITNESS;
        }

        setDirtyBlockIndex.insert(index);
        // Changes to the block index will be flushed to disk after this call
        // returns in `ActivateSnapshot()`, when `MaybeRebalanceCaches()` is
        // called, since we've added a snapshot chainstate and therefore will
        // have to downsize the IBD chainstate, which will result in a call to
        // `FlushStateToDisk(ALWAYS)`.
    }

    assert(index);
    index->nChainTx = au_data.nChainTx;
    snapshot_chainstate.setBlockIndexCandidates.insert(snapshot_start_block);

    LogPrintf("[snapshot] validated snapshot (%.2f MB)\n",
        coins_cache.DynamicMemoryUsage() / (1000 * 1000));
    return true;
}

CChainState& ChainstateManager::ActiveChainstate() const
{
    LOCK(::cs_main);
    assert(m_active_chainstate);
    return *m_active_chainstate;
}

bool ChainstateManager::IsSnapshotActive() const
{
    LOCK(::cs_main);
    return m_snapshot_chainstate && m_active_chainstate == m_snapshot_chainstate.get();
}

void ChainstateManager::Unload()
{
    for (CChainState* chainstate : this->GetAll()) {
        chainstate->m_chain.SetTip(nullptr);
        chainstate->UnloadBlockIndex();
    }

    m_blockman.Unload();
}

void ChainstateManager::Reset()
{
    LOCK(::cs_main);
    m_ibd_chainstate.reset();
    m_snapshot_chainstate.reset();
    m_active_chainstate = nullptr;
    m_snapshot_validated = false;
}

void ChainstateManager::MaybeRebalanceCaches()
{
    if (m_ibd_chainstate && !m_snapshot_chainstate) {
        LogPrintf("[snapshot] allocating all cache to the IBD chainstate\n");
        // Allocate everything to the IBD chainstate.
        m_ibd_chainstate->ResizeCoinsCaches(m_total_coinstip_cache, m_total_coinsdb_cache);
    }
    else if (m_snapshot_chainstate && !m_ibd_chainstate) {
        LogPrintf("[snapshot] allocating all cache to the snapshot chainstate\n");
        // Allocate everything to the snapshot chainstate.
        m_snapshot_chainstate->ResizeCoinsCaches(m_total_coinstip_cache, m_total_coinsdb_cache);
    }
    else if (m_ibd_chainstate && m_snapshot_chainstate) {
        // If both chainstates exist, determine who needs more cache based on IBD status.
        //
        // Note: shrink caches first so that we don't inadvertently overwhelm available memory.
        if (m_snapshot_chainstate->IsInitialBlockDownload()) {
            m_ibd_chainstate->ResizeCoinsCaches(
                m_total_coinstip_cache * 0.05, m_total_coinsdb_cache * 0.05);
            m_snapshot_chainstate->ResizeCoinsCaches(
                m_total_coinstip_cache * 0.95, m_total_coinsdb_cache * 0.95);
        } else {
            m_snapshot_chainstate->ResizeCoinsCaches(
                m_total_coinstip_cache * 0.05, m_total_coinsdb_cache * 0.05);
            m_ibd_chainstate->ResizeCoinsCaches(
                m_total_coinstip_cache * 0.95, m_total_coinsdb_cache * 0.95);
        }
    }
}<|MERGE_RESOLUTION|>--- conflicted
+++ resolved
@@ -3938,13 +3938,8 @@
         state.Invalid(TxValidationResult::TX_NO_MEMPOOL, "no-mempool");
         return MempoolAcceptResult::Failure(state);
     }
-<<<<<<< HEAD
-    auto result = AcceptToMemoryPool(*active_chainstate.m_mempool, active_chainstate, tx, GetTime(), /* bypass_limits= */ false, test_accept);
+    auto result = AcceptToMemoryPool(active_chainstate, tx, GetTime(), /*bypass_limits=*/ false, test_accept);
     active_chainstate.m_mempool->check(active_chainstate.m_chain.Tip(), active_chainstate.CoinsTip(), active_chainstate.m_chain.Height() + 1);
-=======
-    auto result = AcceptToMemoryPool(active_chainstate, tx, GetTime(), /*bypass_limits=*/ false, test_accept);
-    active_chainstate.GetMempool()->check(active_chainstate.CoinsTip(), active_chainstate.m_chain.Height() + 1);
->>>>>>> 84d921e7
     return result;
 }
 
