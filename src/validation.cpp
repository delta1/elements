--- conflicted
+++ resolved
@@ -1475,19 +1475,11 @@
 
     LogPrintf("%s: invalid block=%s  height=%d  date=%s\n", __func__,
       pindexNew->GetBlockHash().ToString(), pindexNew->nHeight,
-<<<<<<< HEAD
       FormatISO8601DateTime(pindexNew->GetBlockTime()));
-    CBlockIndex *tip = ::ChainActive().Tip();
+    CBlockIndex *tip = m_chain.Tip();
     assert (tip);
     LogPrintf("%s:  current best=%s  height=%d  date=%s\n", __func__,
-      tip->GetBlockHash().ToString(), ::ChainActive().Height(),
-=======
-      log(pindexNew->nChainWork.getdouble())/log(2.0), FormatISO8601DateTime(pindexNew->GetBlockTime()));
-    CBlockIndex *tip = m_chain.Tip();
-    assert (tip);
-    LogPrintf("%s:  current best=%s  height=%d  log2_work=%f  date=%s\n", __func__,
-      tip->GetBlockHash().ToString(), m_chain.Height(), log(tip->nChainWork.getdouble())/log(2.0),
->>>>>>> 702cfc8c
+      tip->GetBlockHash().ToString(), m_chain.Height(),
       FormatISO8601DateTime(tip->GetBlockTime()));
     CheckForkWarningConditions();
 }
@@ -2661,21 +2653,13 @@
             }
         }
     }
-<<<<<<< HEAD
+    assert(std::addressof(::ChainstateActive()) == std::addressof(active_chainstate));
     LogPrintf("%s: new best=%s height=%d version=0x%08x tx=%lu date='%s' progress=%f cache=%.1fMiB(%utxo)%s\n", __func__,
-=======
-    assert(std::addressof(::ChainstateActive()) == std::addressof(active_chainstate));
-    LogPrintf("%s: new best=%s height=%d version=0x%08x log2_work=%f tx=%lu date='%s' progress=%f cache=%.1fMiB(%utxo)%s\n", __func__,
->>>>>>> 702cfc8c
       pindexNew->GetBlockHash().ToString(), pindexNew->nHeight, pindexNew->nVersion,
       (unsigned long)pindexNew->nChainTx,
       FormatISO8601DateTime(pindexNew->GetBlockTime()),
-<<<<<<< HEAD
       GuessVerificationProgress(pindexNew, chainParams.GetConsensus().nPowTargetSpacing),
-      ::ChainstateActive().CoinsTip().DynamicMemoryUsage() * (1.0 / (1<<20)), ::ChainstateActive().CoinsTip().GetCacheSize(),
-=======
-      GuessVerificationProgress(chainParams.TxData(), pindexNew), active_chainstate.CoinsTip().DynamicMemoryUsage() * (1.0 / (1<<20)), active_chainstate.CoinsTip().GetCacheSize(),
->>>>>>> 702cfc8c
+      active_chainstate.CoinsTip().DynamicMemoryUsage() * (1.0 / (1<<20)), active_chainstate.CoinsTip().GetCacheSize(),
       !warning_messages.empty() ? strprintf(" warning='%s'", warning_messages.original) : "");
 }
 
@@ -4698,11 +4682,7 @@
             CBlock block;
             if (!ReadBlockFromDisk(block, pindex, chainparams.GetConsensus()))
                 return error("VerifyDB(): *** ReadBlockFromDisk failed at %d, hash=%s", pindex->nHeight, pindex->GetBlockHash().ToString());
-<<<<<<< HEAD
-            if (!::ChainstateActive().ConnectBlock(block, state, pindex, coins, chainparams, NULL))
-=======
-            if (!active_chainstate.ConnectBlock(block, state, pindex, coins, chainparams))
->>>>>>> 702cfc8c
+            if (!active_chainstate.ConnectBlock(block, state, pindex, coins, chainparams, NULL))
                 return error("VerifyDB(): *** found unconnectable block at %d, hash=%s (%s)", pindex->nHeight, pindex->GetBlockHash().ToString(), state.ToString());
             if (ShutdownRequested()) return true;
         }
@@ -6057,7 +6037,7 @@
                 if (chainman.BlockIndex().count(blockhash) == 0)
                     continue;
                 CBlockIndex* pblockindex = chainman.BlockIndex()[blockhash];
-                ResetBlockFailureFlags(pblockindex);
+                ::ChainstateActive().ResetBlockFailureFlags(pblockindex);
             }
         }
 
