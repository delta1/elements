// Copyright (c) 2009-2010 Satoshi Nakamoto
// Copyright (c) 2009-2021 The Bitcoin Core developers
// Distributed under the MIT software license, see the accompanying
// file COPYING or http://www.opensource.org/licenses/mit-license.php.

#include <validation.h>

#include <arith_uint256.h>
#include <chain.h>
#include <chainparams.h>
#include <checkqueue.h>
#include <consensus/amount.h>
#include <consensus/consensus.h>
#include <consensus/merkle.h>
#include <consensus/tx_check.h>
#include <consensus/tx_verify.h>
#include <consensus/validation.h>
#include <cuckoocache.h>
#include <deploymentstatus.h>
#include <flatfile.h>
#include <hash.h>
#include <index/blockfilterindex.h>
#include <logging.h>
#include <logging/timer.h>
#include <mainchainrpc.h>
#include <node/blockstorage.h>
#include <node/coinstats.h>
#include <node/ui_interface.h>
#include <pegins.h>
#include <node/utxo_snapshot.h>
#include <policy/policy.h>
#include <policy/rbf.h>
#include <policy/settings.h>
#include <primitives/block.h>
#include <primitives/transaction.h>
#include <script/pegins.h>
#include <random.h>
#include <reverse_iterator.h>
#include <script/script.h>
#include <script/sigcache.h>
#include <shutdown.h>
#include <signet.h>
#include <timedata.h>
#include <tinyformat.h>
#include <txdb.h>
#include <txmempool.h>
#include <uint256.h>
#include <undo.h>
#include <util/check.h> // For NDEBUG compile time check
#include <util/hasher.h>
#include <util/moneystr.h>
#include <util/rbf.h>
#include <util/strencodings.h>
#include <util/system.h>
#include <util/trace.h>
#include <util/translation.h>
#include <validationinterface.h>
#include <warnings.h>

// ELEMENTS
#include <block_proof.h> // CheckChallenge, CheckProof
#include <dynafed.h>

#include <algorithm>
#include <numeric>
#include <optional>
#include <string>

#include <boost/algorithm/string/replace.hpp>

#define MICRO 0.000001
#define MILLI 0.001

/**
 * An extra transaction can be added to a package, as long as it only has one
 * ancestor and is no larger than this. Not really any reason to make this
 * configurable as it doesn't materially change DoS parameters.
 */
static const unsigned int EXTRA_DESCENDANT_TX_SIZE_LIMIT = 10000;
/** Maximum kilobytes for transactions to store for processing during reorg */
static const unsigned int MAX_DISCONNECTED_TX_POOL_SIZE = 20000;
/** Time to wait between writing blocks/block index to disk. */
static constexpr std::chrono::minutes DATABASE_WRITE_INTERVAL{5};
/** Time to wait between flushing chainstate to disk. */
static constexpr std::chrono::hours DATABASE_FLUSH_INTERVAL{24};
/** Maximum age of our tip for us to be considered current for fee estimation */
static constexpr std::chrono::hours MAX_FEE_ESTIMATION_TIP_AGE{3};
const std::vector<std::string> CHECKLEVEL_DOC {
    "level 0 reads the blocks from disk",
    "level 1 verifies block validity",
    "level 2 verifies undo data",
    "level 3 checks disconnection of tip blocks",
    "level 4 tries to reconnect the blocks",
    "each level includes the checks of the previous levels",
};

bool CBlockIndexWorkComparator::operator()(const CBlockIndex *pa, const CBlockIndex *pb) const {
    // First sort by most total work, ...
    if (pa->nChainWork > pb->nChainWork) return false;
    if (pa->nChainWork < pb->nChainWork) return true;

    // ... then by earliest time received, ...
    if (pa->nSequenceId < pb->nSequenceId) return false;
    if (pa->nSequenceId > pb->nSequenceId) return true;

    // Use pointer address as tie breaker (should only happen with blocks
    // loaded from disk, as those all have id 0).
    if (pa < pb) return false;
    if (pa > pb) return true;

    // Identical blocks.
    return false;
}

/**
 * Mutex to guard access to validation specific variables, such as reading
 * or changing the chainstate.
 *
 * This may also need to be locked when updating the transaction pool, e.g. on
 * AcceptToMemoryPool. See CTxMemPool::cs comment for details.
 *
 * The transaction pool has a separate lock to allow reading from it and the
 * chainstate at the same time.
 */
RecursiveMutex cs_main;

CBlockIndex *pindexBestHeader = nullptr;
Mutex g_best_block_mutex;
std::condition_variable g_best_block_cv;
uint256 g_best_block;
bool g_parallel_script_checks{false};
bool fRequireStandard = true;
bool fCheckBlockIndex = false;
bool fCheckpointsEnabled = DEFAULT_CHECKPOINTS_ENABLED;
int64_t nMaxTipAge = DEFAULT_MAX_TIP_AGE;

uint256 hashAssumeValid;
arith_uint256 nMinimumChainWork;

CFeeRate minRelayTxFee = CFeeRate(DEFAULT_MIN_RELAY_TX_FEE);

// Internal stuff from blockstorage ...
extern RecursiveMutex cs_LastBlockFile;
extern std::vector<CBlockFileInfo> vinfoBlockFile;
extern int nLastBlockFile;
extern bool fCheckForPruning;
extern std::set<CBlockIndex*> setDirtyBlockIndex;
extern std::set<int> setDirtyFileInfo;
void FlushBlockFile(bool fFinalize = false, bool finalize_undo = false);
// ... TODO move fully to blockstorage

CBlockIndex* CChainState::FindForkInGlobalIndex(const CBlockLocator& locator) const
{
    AssertLockHeld(cs_main);

    // Find the latest block common to locator and chain - we expect that
    // locator.vHave is sorted descending by height.
    for (const uint256& hash : locator.vHave) {
        CBlockIndex* pindex{m_blockman.LookupBlockIndex(hash)};
        if (pindex) {
            if (m_chain.Contains(pindex)) {
                return pindex;
            }
            if (pindex->GetAncestor(m_chain.Height()) == m_chain.Tip()) {
                return m_chain.Tip();
            }
        }
    }
    return m_chain.Genesis();
}

bool CheckInputScripts(const CTransaction& tx, TxValidationState& state,
                       const CCoinsViewCache& inputs, unsigned int flags, bool cacheSigStore,
                       bool cacheFullScriptStore, PrecomputedTransactionData& txdata,
                       std::vector<CCheck*>* pvChecks = nullptr)
                       EXCLUSIVE_LOCKS_REQUIRED(cs_main);

bool CheckFinalTx(const CBlockIndex* active_chain_tip, const CTransaction &tx, int flags)
{
    AssertLockHeld(cs_main);
    assert(active_chain_tip); // TODO: Make active_chain_tip a reference

    // By convention a negative value for flags indicates that the
    // current network-enforced consensus rules should be used. In
    // a future soft-fork scenario that would mean checking which
    // rules would be enforced for the next block and setting the
    // appropriate flags. At the present time no soft-forks are
    // scheduled, so no flags are set.
    flags = std::max(flags, 0);

    // CheckFinalTx() uses active_chain_tip.Height()+1 to evaluate
    // nLockTime because when IsFinalTx() is called within
    // AcceptBlock(), the height of the block *being*
    // evaluated is what is used. Thus if we want to know if a
    // transaction can be part of the *next* block, we need to call
    // IsFinalTx() with one more than active_chain_tip.Height().
    const int nBlockHeight = active_chain_tip->nHeight + 1;

    // BIP113 requires that time-locked transactions have nLockTime set to
    // less than the median time of the previous block they're contained in.
    // When the next block is created its previous block will be the current
    // chain tip, so we use that to calculate the median time passed to
    // IsFinalTx() if LOCKTIME_MEDIAN_TIME_PAST is set.
    const int64_t nBlockTime = (flags & LOCKTIME_MEDIAN_TIME_PAST)
                             ? active_chain_tip->GetMedianTimePast()
                             : GetAdjustedTime();

    return IsFinalTx(tx, nBlockHeight, nBlockTime);
}

bool CheckSequenceLocks(CBlockIndex* tip,
                        const CCoinsView& coins_view,
                        const CTransaction& tx,
                        int flags,
                        LockPoints* lp,
                        bool useExistingLockPoints)
{
    assert(tip != nullptr);

    CBlockIndex index;
    index.pprev = tip;
    // CheckSequenceLocks() uses active_chainstate.m_chain.Height()+1 to evaluate
    // height based locks because when SequenceLocks() is called within
    // ConnectBlock(), the height of the block *being*
    // evaluated is what is used.
    // Thus if we want to know if a transaction can be part of the
    // *next* block, we need to use one more than active_chainstate.m_chain.Height()
    index.nHeight = tip->nHeight + 1;

    std::pair<int, int64_t> lockPair;
    if (useExistingLockPoints) {
        assert(lp);
        lockPair.first = lp->height;
        lockPair.second = lp->time;
    }
    else {
        std::vector<int> prevheights;
        prevheights.resize(tx.vin.size());
        for (size_t txinIndex = 0; txinIndex < tx.vin.size(); txinIndex++) {
            const CTxIn& txin = tx.vin[txinIndex];
            // pegins should not restrict validity of sequence locks
            if (txin.m_is_pegin) {
                prevheights[txinIndex] = -1;
                continue;
            }

            Coin coin;
            if (!coins_view.GetCoin(txin.prevout, coin)) {
                return error("%s: Missing input", __func__);
            }
            if (coin.nHeight == MEMPOOL_HEIGHT) {
                // Assume all mempool transaction confirm in the next block
                prevheights[txinIndex] = tip->nHeight + 1;
            } else {
                prevheights[txinIndex] = coin.nHeight;
            }
        }
        lockPair = CalculateSequenceLocks(tx, flags, prevheights, index);
        if (lp) {
            lp->height = lockPair.first;
            lp->time = lockPair.second;
            // Also store the hash of the block with the highest height of
            // all the blocks which have sequence locked prevouts.
            // This hash needs to still be on the chain
            // for these LockPoint calculations to be valid
            // Note: It is impossible to correctly calculate a maxInputBlock
            // if any of the sequence locked inputs depend on unconfirmed txs,
            // except in the special case where the relative lock time/height
            // is 0, which is equivalent to no sequence lock. Since we assume
            // input height of tip+1 for mempool txs and test the resulting
            // lockPair from CalculateSequenceLocks against tip+1.  We know
            // EvaluateSequenceLocks will fail if there was a non-zero sequence
            // lock on a mempool input, so we can use the return value of
            // CheckSequenceLocks to indicate the LockPoints validity
            int maxInputHeight = 0;
            for (const int height : prevheights) {
                // Can ignore mempool inputs since we'll fail if they had non-zero locks
                if (height != tip->nHeight+1) {
                    maxInputHeight = std::max(maxInputHeight, height);
                }
            }
            lp->maxInputBlock = tip->GetAncestor(maxInputHeight);
        }
    }
    return EvaluateSequenceLocks(index, lockPair);
}

// Returns the script flags which should be checked for a given block
static unsigned int GetBlockScriptFlags(const CBlockIndex* pindex, const Consensus::Params& chainparams);

static void LimitMempoolSize(CTxMemPool& pool, CCoinsViewCache& coins_cache, size_t limit, std::chrono::seconds age)
    EXCLUSIVE_LOCKS_REQUIRED(pool.cs, ::cs_main)
{
    int expired = pool.Expire(GetTime<std::chrono::seconds>() - age);
    if (expired != 0) {
        LogPrint(BCLog::MEMPOOL, "Expired %i transactions from the memory pool\n", expired);
    }

    std::vector<COutPoint> vNoSpendsRemaining;
    pool.TrimToSize(limit, &vNoSpendsRemaining);
    for (const COutPoint& removed : vNoSpendsRemaining)
        coins_cache.Uncache(removed);
}

static bool IsCurrentForFeeEstimation(CChainState& active_chainstate) EXCLUSIVE_LOCKS_REQUIRED(cs_main)
{
    AssertLockHeld(cs_main);
    if (active_chainstate.IsInitialBlockDownload())
        return false;
    if (active_chainstate.m_chain.Tip()->GetBlockTime() < count_seconds(GetTime<std::chrono::seconds>() - MAX_FEE_ESTIMATION_TIP_AGE))
        return false;
    if (active_chainstate.m_chain.Height() < pindexBestHeader->nHeight - 1)
        return false;
    return true;
}

void CChainState::MaybeUpdateMempoolForReorg(
    DisconnectedBlockTransactions& disconnectpool,
    bool fAddToMempool)
{
    if (!m_mempool) return;

    AssertLockHeld(cs_main);
    AssertLockHeld(m_mempool->cs);
    std::vector<uint256> vHashUpdate;
    // disconnectpool's insertion_order index sorts the entries from
    // oldest to newest, but the oldest entry will be the last tx from the
    // latest mined block that was disconnected.
    // Iterate disconnectpool in reverse, so that we add transactions
    // back to the mempool starting with the earliest transaction that had
    // been previously seen in a block.
    auto it = disconnectpool.queuedTx.get<insertion_order>().rbegin();
    while (it != disconnectpool.queuedTx.get<insertion_order>().rend()) {
        // ignore validation errors in resurrected transactions
        if (!fAddToMempool || (*it)->IsCoinBase() ||
            AcceptToMemoryPool(*this, *it, GetTime(),
                /*bypass_limits=*/true, /*test_accept=*/false).m_result_type !=
                    MempoolAcceptResult::ResultType::VALID) {
            // If the transaction doesn't make it in to the mempool, remove any
            // transactions that depend on it (which would now be orphans).
            m_mempool->removeRecursive(**it, MemPoolRemovalReason::REORG);
        } else if (m_mempool->exists(GenTxid::Txid((*it)->GetHash()))) {
            vHashUpdate.push_back((*it)->GetHash());
        }
        ++it;
    }
    disconnectpool.queuedTx.clear();
    // AcceptToMemoryPool/addUnchecked all assume that new mempool entries have
    // no in-mempool children, which is generally not true when adding
    // previously-confirmed transactions back to the mempool.
    // UpdateTransactionsFromBlock finds descendants of any transactions in
    // the disconnectpool that were added back and cleans up the mempool state.
    m_mempool->UpdateTransactionsFromBlock(vHashUpdate);

    const auto check_final_and_mature = [this, flags=STANDARD_LOCKTIME_VERIFY_FLAGS](CTxMemPool::txiter it)
        EXCLUSIVE_LOCKS_REQUIRED(m_mempool->cs, ::cs_main) {
        bool should_remove = false;
        AssertLockHeld(m_mempool->cs);
        AssertLockHeld(::cs_main);
        const CTransaction& tx = it->GetTx();
        LockPoints lp = it->GetLockPoints();
        const bool validLP{TestLockPointValidity(m_chain, lp)};
        CCoinsViewMemPool view_mempool(&CoinsTip(), *m_mempool);
        if (!CheckFinalTx(m_chain.Tip(), tx, flags)
            || !CheckSequenceLocks(m_chain.Tip(), view_mempool, tx, flags, &lp, validLP)) {
            // Note if CheckSequenceLocks fails the LockPoints may still be invalid
            // So it's critical that we remove the tx and not depend on the LockPoints.
            should_remove = true;
        } else if (it->GetSpendsCoinbase()) {
            for (const CTxIn& txin : tx.vin) {
                auto it2 = m_mempool->mapTx.find(txin.prevout.hash);
                if (it2 != m_mempool->mapTx.end())
                    continue;
                const Coin &coin = CoinsTip().AccessCoin(txin.prevout);
                assert(!coin.IsSpent());
                const auto mempool_spend_height{m_chain.Tip()->nHeight + 1};
                if (coin.IsSpent() || (coin.IsCoinBase() && mempool_spend_height - coin.nHeight < COINBASE_MATURITY)) {
                    should_remove = true;
                    break;
                }
            }
        }
        // CheckSequenceLocks updates lp. Update the mempool entry LockPoints.
        if (!validLP) m_mempool->mapTx.modify(it, update_lock_points(lp));
        return should_remove;
    };

    // We also need to remove any now-immature transactions
    m_mempool->removeForReorg(m_chain, check_final_and_mature);
    // Re-limit mempool size, in case we added any transactions
    LimitMempoolSize(
        *m_mempool,
        this->CoinsTip(),
        gArgs.GetIntArg("-maxmempool", DEFAULT_MAX_MEMPOOL_SIZE) * 1000000,
        std::chrono::hours{gArgs.GetIntArg("-mempoolexpiry", DEFAULT_MEMPOOL_EXPIRY)});
}

/**
* Checks to avoid mempool polluting consensus critical paths since cached
* signature and script validity results will be reused if we validate this
* transaction again during block validation.
* */
static bool CheckInputsFromMempoolAndCache(const CTransaction& tx, TxValidationState& state,
                const CCoinsViewCache& view, const CTxMemPool& pool,
                unsigned int flags, PrecomputedTransactionData& txdata, CCoinsViewCache& coins_tip)
                EXCLUSIVE_LOCKS_REQUIRED(cs_main, pool.cs)
{
    AssertLockHeld(cs_main);
    AssertLockHeld(pool.cs);

    assert(!tx.IsCoinBase());
    for (const CTxIn& txin : tx.vin) {
        if (txin.m_is_pegin) {
            continue;
        }

        const Coin& coin = view.AccessCoin(txin.prevout);

        // This coin was checked in PreChecks and MemPoolAccept
        // has been holding cs_main since then.
        Assume(!coin.IsSpent());
        if (coin.IsSpent()) return false;

        // If the Coin is available, there are 2 possibilities:
        // it is available in our current ChainstateActive UTXO set,
        // or it's a UTXO provided by a transaction in our mempool.
        // Ensure the scriptPubKeys in Coins from CoinsView are correct.
        const CTransactionRef& txFrom = pool.get(txin.prevout.hash);
        if (txFrom) {
            assert(txFrom->GetHash() == txin.prevout.hash);
            assert(txFrom->vout.size() > txin.prevout.n);
            assert(txFrom->vout[txin.prevout.n] == coin.out);
        } else {
            const Coin& coinFromUTXOSet = coins_tip.AccessCoin(txin.prevout);
            assert(!coinFromUTXOSet.IsSpent());
            assert(coinFromUTXOSet.out == coin.out);
        }
    }

    // Call CheckInputScripts() to cache signature and script validity against current tip consensus rules.
    return CheckInputScripts(tx, state, view, flags, /* cacheSigStore= */ true, /* cacheFullScriptStore= */ true, txdata);
}

namespace {

class MemPoolAccept
{
public:
    explicit MemPoolAccept(CTxMemPool& mempool, CChainState& active_chainstate) : m_pool(mempool), m_view(&m_dummy), m_viewmempool(&active_chainstate.CoinsTip(), m_pool), m_active_chainstate(active_chainstate),
        m_limit_ancestors(gArgs.GetIntArg("-limitancestorcount", DEFAULT_ANCESTOR_LIMIT)),
        m_limit_ancestor_size(gArgs.GetIntArg("-limitancestorsize", DEFAULT_ANCESTOR_SIZE_LIMIT)*1000),
        m_limit_descendants(gArgs.GetIntArg("-limitdescendantcount", DEFAULT_DESCENDANT_LIMIT)),
        m_limit_descendant_size(gArgs.GetIntArg("-limitdescendantsize", DEFAULT_DESCENDANT_SIZE_LIMIT)*1000) {
    }

    // We put the arguments we're handed into a struct, so we can pass them
    // around easier.
    struct ATMPArgs {
        const CChainParams& m_chainparams;
        const int64_t m_accept_time;
        const bool m_bypass_limits;
        /*
         * Return any outpoints which were not previously present in the coins
         * cache, but were added as a result of validating the tx for mempool
         * acceptance. This allows the caller to optionally remove the cache
         * additions if the associated transaction ends up being rejected by
         * the mempool.
         */
        std::vector<COutPoint>& m_coins_to_uncache;
        const bool m_test_accept;
        /** Whether we allow transactions to replace mempool transactions by BIP125 rules. If false,
         * any transaction spending the same inputs as a transaction in the mempool is considered
         * a conflict. */
        const bool m_allow_bip125_replacement;
        /** When true, the mempool will not be trimmed when individual transactions are submitted in
         * Finalize(). Instead, limits should be enforced at the end to ensure the package is not
         * partially submitted.
         */
        const bool m_package_submission;

        /** Parameters for single transaction mempool validation. */
        static ATMPArgs SingleAccept(const CChainParams& chainparams, int64_t accept_time,
                                     bool bypass_limits, std::vector<COutPoint>& coins_to_uncache,
                                     bool test_accept) {
            return ATMPArgs{/* m_chainparams */ chainparams,
                            /* m_accept_time */ accept_time,
                            /* m_bypass_limits */ bypass_limits,
                            /* m_coins_to_uncache */ coins_to_uncache,
                            /* m_test_accept */ test_accept,
                            /* m_allow_bip125_replacement */ true,
                            /* m_package_submission */ false,
            };
        }

        /** Parameters for test package mempool validation through testmempoolaccept. */
        static ATMPArgs PackageTestAccept(const CChainParams& chainparams, int64_t accept_time,
                                          std::vector<COutPoint>& coins_to_uncache) {
            return ATMPArgs{/* m_chainparams */ chainparams,
                            /* m_accept_time */ accept_time,
                            /* m_bypass_limits */ false,
                            /* m_coins_to_uncache */ coins_to_uncache,
                            /* m_test_accept */ true,
                            /* m_allow_bip125_replacement */ false,
                            /* m_package_submission */ false, // not submitting to mempool
            };
        }

        /** Parameters for child-with-unconfirmed-parents package validation. */
        static ATMPArgs PackageChildWithParents(const CChainParams& chainparams, int64_t accept_time,
                                                std::vector<COutPoint>& coins_to_uncache) {
            return ATMPArgs{/* m_chainparams */ chainparams,
                            /* m_accept_time */ accept_time,
                            /* m_bypass_limits */ false,
                            /* m_coins_to_uncache */ coins_to_uncache,
                            /* m_test_accept */ false,
                            /* m_allow_bip125_replacement */ false,
                            /* m_package_submission */ true,
            };
        }
        // No default ctor to avoid exposing details to clients and allowing the possibility of
        // mixing up the order of the arguments. Use static functions above instead.
        ATMPArgs() = delete;
    };

    // Single transaction acceptance
    MempoolAcceptResult AcceptSingleTransaction(const CTransactionRef& ptx, ATMPArgs& args) EXCLUSIVE_LOCKS_REQUIRED(cs_main);

    /**
    * Multiple transaction acceptance. Transactions may or may not be interdependent, but must not
    * conflict with each other, and the transactions cannot already be in the mempool. Parents must
    * come before children if any dependencies exist.
    */
    PackageMempoolAcceptResult AcceptMultipleTransactions(const std::vector<CTransactionRef>& txns, ATMPArgs& args) EXCLUSIVE_LOCKS_REQUIRED(cs_main);

    /**
     * Package (more specific than just multiple transactions) acceptance. Package must be a child
     * with all of its unconfirmed parents, and topologically sorted.
     */
    PackageMempoolAcceptResult AcceptPackage(const Package& package, ATMPArgs& args) EXCLUSIVE_LOCKS_REQUIRED(cs_main);

private:
    // All the intermediate state that gets passed between the various levels
    // of checking a given transaction.
    struct Workspace {
        explicit Workspace(const CTransactionRef& ptx) : m_ptx(ptx), m_hash(ptx->GetHash()) {}
        explicit Workspace(const CTransactionRef& ptx, const uint256& hash_genesis_block) : m_ptx(ptx), m_hash(ptx->GetHash()), m_precomputed_txdata(hash_genesis_block) {} // ELEMENTS
        /** Txids of mempool transactions that this transaction directly conflicts with. */
        std::set<uint256> m_conflicts;
        std::set<std::pair<uint256, COutPoint> > m_set_pegins_spent;
        /** Iterators to mempool entries that this transaction directly conflicts with. */
        CTxMemPool::setEntries m_iters_conflicting;
        /** Iterators to all mempool entries that would be replaced by this transaction, including
         * those it directly conflicts with and their descendants. */
        CTxMemPool::setEntries m_all_conflicting;
        /** All mempool ancestors of this transaction. */
        CTxMemPool::setEntries m_ancestors;
        /** Mempool entry constructed for this transaction. Constructed in PreChecks() but not
         * inserted into the mempool until Finalize(). */
        std::unique_ptr<CTxMemPoolEntry> m_entry;
        /** Pointers to the transactions that have been removed from the mempool and replaced by
         * this transaction, used to return to the MemPoolAccept caller. Only populated if
         * validation is successful and the original transactions are removed. */
        std::list<CTransactionRef> m_replaced_transactions;

        /** Virtual size of the transaction as used by the mempool, calculated using serialized size
         * of the transaction and sigops. */
        int64_t m_vsize;
        /** Fees paid by this transaction: total input amounts subtracted by total output amounts. */
        CAmount m_base_fees;
        /** Base fees + any fee delta set by the user with prioritisetransaction. */
        CAmount m_modified_fees;
        /** Total modified fees of all transactions being replaced. */
        CAmount m_conflicting_fees{0};
        /** Total virtual size of all transactions being replaced. */
        size_t m_conflicting_size{0};

        const CTransactionRef& m_ptx;
        /** Txid. */
        const uint256& m_hash;
        TxValidationState m_state;
        /** A temporary cache containing serialized transaction data for signature verification.
         * Reused across PolicyScriptChecks and ConsensusScriptChecks. */
        PrecomputedTransactionData m_precomputed_txdata;
    };

    // Run the policy checks on a given transaction, excluding any script checks.
    // Looks up inputs, calculates feerate, considers replacement, evaluates
    // package limits, etc. As this function can be invoked for "free" by a peer,
    // only tests that are fast should be done here (to avoid CPU DoS).
    bool PreChecks(ATMPArgs& args, Workspace& ws) EXCLUSIVE_LOCKS_REQUIRED(cs_main, m_pool.cs);

    // Run checks for mempool replace-by-fee.
    bool ReplacementChecks(Workspace& ws) EXCLUSIVE_LOCKS_REQUIRED(cs_main, m_pool.cs);

    // Enforce package mempool ancestor/descendant limits (distinct from individual
    // ancestor/descendant limits done in PreChecks).
    bool PackageMempoolChecks(const std::vector<CTransactionRef>& txns,
                              PackageValidationState& package_state) EXCLUSIVE_LOCKS_REQUIRED(cs_main, m_pool.cs);

    // Run the script checks using our policy flags. As this can be slow, we should
    // only invoke this on transactions that have otherwise passed policy checks.
    bool PolicyScriptChecks(const ATMPArgs& args, Workspace& ws) EXCLUSIVE_LOCKS_REQUIRED(cs_main, m_pool.cs);

    // Re-run the script checks, using consensus flags, and try to cache the
    // result in the scriptcache. This should be done after
    // PolicyScriptChecks(). This requires that all inputs either be in our
    // utxo set or in the mempool.
    bool ConsensusScriptChecks(const ATMPArgs& args, Workspace& ws) EXCLUSIVE_LOCKS_REQUIRED(cs_main, m_pool.cs);

    // Try to add the transaction to the mempool, removing any conflicts first.
    // Returns true if the transaction is in the mempool after any size
    // limiting is performed, false otherwise.
    bool Finalize(const ATMPArgs& args, Workspace& ws) EXCLUSIVE_LOCKS_REQUIRED(cs_main, m_pool.cs);

    // Submit all transactions to the mempool and call ConsensusScriptChecks to add to the script
    // cache - should only be called after successful validation of all transactions in the package.
    // The package may end up partially-submitted after size limitting; returns true if all
    // transactions are successfully added to the mempool, false otherwise.
    bool FinalizePackage(const ATMPArgs& args, std::vector<Workspace>& workspaces, PackageValidationState& package_state,
                         std::map<const uint256, const MempoolAcceptResult>& results)
         EXCLUSIVE_LOCKS_REQUIRED(cs_main, m_pool.cs);

    // Compare a package's feerate against minimum allowed.
    bool CheckFeeRate(size_t package_size, CAmount package_fee, TxValidationState& state) EXCLUSIVE_LOCKS_REQUIRED(cs_main, m_pool.cs)
    {
        CAmount mempoolRejectFee = m_pool.GetMinFee(gArgs.GetIntArg("-maxmempool", DEFAULT_MAX_MEMPOOL_SIZE) * 1000000).GetFee(package_size);
        if (mempoolRejectFee > 0 && package_fee < mempoolRejectFee) {
            return state.Invalid(TxValidationResult::TX_MEMPOOL_POLICY, "mempool min fee not met", strprintf("%d < %d", package_fee, mempoolRejectFee));
        }

        if (package_fee < ::minRelayTxFee.GetFee(package_size)) {
            return state.Invalid(TxValidationResult::TX_MEMPOOL_POLICY, "min relay fee not met", strprintf("%d < %d", package_fee, ::minRelayTxFee.GetFee(package_size)));
        }
        return true;
    }

private:
    CTxMemPool& m_pool;
    CCoinsViewCache m_view;
    CCoinsViewMemPool m_viewmempool;
    CCoinsView m_dummy;

    CChainState& m_active_chainstate;

    // The package limits in effect at the time of invocation.
    const size_t m_limit_ancestors;
    const size_t m_limit_ancestor_size;
    // These may be modified while evaluating a transaction (eg to account for
    // in-mempool conflicts; see below).
    size_t m_limit_descendants;
    size_t m_limit_descendant_size;

    /** Whether the transaction(s) would replace any mempool transactions. If so, RBF rules apply. */
    bool m_rbf{false};
};

bool MemPoolAccept::PreChecks(ATMPArgs& args, Workspace& ws)
{
    const CTransactionRef& ptx = ws.m_ptx;
    const CTransaction& tx = *ws.m_ptx;
    const uint256& hash = ws.m_hash;

    // Copy/alias what we need out of args
    const int64_t nAcceptTime = args.m_accept_time;
    const bool bypass_limits = args.m_bypass_limits;
    std::vector<COutPoint>& coins_to_uncache = args.m_coins_to_uncache;
    const CChainParams& chainparams = args.m_chainparams;

    // Alias what we need out of ws
    TxValidationState& state = ws.m_state;
    std::unique_ptr<CTxMemPoolEntry>& entry = ws.m_entry;
    std::set<std::pair<uint256, COutPoint>>& setPeginsSpent = ws.m_set_pegins_spent;

    if (!CheckTransaction(tx, state)) {
        return false; // state filled in by CheckTransaction
    }

    // Coinbase is only valid in a block, not as a loose transaction
    if (tx.IsCoinBase())
        return state.Invalid(TxValidationResult::TX_CONSENSUS, "coinbase");

    // Rather not work on nonstandard transactions (unless -testnet/-regtest)
    std::string reason;
    if (fRequireStandard && !IsStandardTx(tx, reason))
        return state.Invalid(TxValidationResult::TX_NOT_STANDARD, reason);

    // And now do PAK checks. Filtered by next blocks' enforced list
    if (chainparams.GetEnforcePak()) {
        if (!IsPAKValidTx(tx, GetActivePAKList(m_active_chainstate.m_chain.Tip(), chainparams.GetConsensus()), chainparams.ParentGenesisBlockHash(), chainparams.GetConsensus().pegged_asset)) {
            return state.Invalid(TxValidationResult::TX_NOT_STANDARD, "invalid-pegout-proof");
        }
    }

    // Do not work on transactions that are too small.
    // A transaction with 1 segwit input and 1 P2WPHK output has non-witness size of 82 bytes.
    // Transactions smaller than this are not relayed to mitigate CVE-2017-12842 by not relaying
    // 64-byte transactions.
    if (::GetSerializeSize(tx, PROTOCOL_VERSION | SERIALIZE_TRANSACTION_NO_WITNESS) < MIN_STANDARD_TX_NONWITNESS_SIZE)
        return state.Invalid(TxValidationResult::TX_NOT_STANDARD, "tx-size-small");

    // Only accept nLockTime-using transactions that can be mined in the next
    // block; we don't want our mempool filled up with transactions that can't
    // be mined yet.
    if (!CheckFinalTx(m_active_chainstate.m_chain.Tip(), tx, STANDARD_LOCKTIME_VERIFY_FLAGS))
        return state.Invalid(TxValidationResult::TX_PREMATURE_SPEND, "non-final");

    if (m_pool.exists(GenTxid::Wtxid(tx.GetWitnessHash()))) {
        // Exact transaction already exists in the mempool.
        return state.Invalid(TxValidationResult::TX_CONFLICT, "txn-already-in-mempool");
    } else if (m_pool.exists(GenTxid::Txid(tx.GetHash()))) {
        // Transaction with the same non-witness data but different witness (same txid, different
        // wtxid) already exists in the mempool.
        return state.Invalid(TxValidationResult::TX_CONFLICT, "txn-same-nonwitness-data-in-mempool");
    }

    // Check for conflicts with in-memory transactions
    for (const CTxIn &txin : tx.vin)
    {
        const CTransaction* ptxConflicting = m_pool.GetConflictTx(txin.prevout);
        if (ptxConflicting) {
            if (!args.m_allow_bip125_replacement) {
                // Transaction conflicts with a mempool tx, but we're not allowing replacements.
                return state.Invalid(TxValidationResult::TX_MEMPOOL_POLICY, "bip125-replacement-disallowed");
            }
            if (!ws.m_conflicts.count(ptxConflicting->GetHash()))
            {
                // Transactions that don't explicitly signal replaceability are
                // *not* replaceable with the current logic, even if one of their
                // unconfirmed ancestors signals replaceability. This diverges
                // from BIP125's inherited signaling description (see CVE-2021-31876).
                // Applications relying on first-seen mempool behavior should
                // check all unconfirmed ancestors; otherwise an opt-in ancestor
                // might be replaced, causing removal of this descendant.
                if (!SignalsOptInRBF(*ptxConflicting)) {
                    return state.Invalid(TxValidationResult::TX_MEMPOOL_POLICY, "txn-mempool-conflict");
                }

                ws.m_conflicts.insert(ptxConflicting->GetHash());
            }
        }
    }

    LockPoints lp;
    m_view.SetBackend(m_viewmempool);

    // Quickly check for peg-in witness data on non-peg-in inputs
    for (size_t input_index = 0; input_index < tx.vin.size(); ++input_index) {
        if (!tx.vin[input_index].m_is_pegin) {
            // Check that the corresponding pegin witness is empty
            // Note that the witness vector must be size 0 or len(vin)
            if (!tx.witness.vtxinwit.empty() &&
                    !tx.witness.vtxinwit[input_index].m_pegin_witness.IsNull()) {
                return state.Invalid(TxValidationResult::TX_WITNESS_MUTATED, "extra-pegin-witness");
            }
        }
    }

    // Used when checking peg-ins
    std::vector<std::pair<CScript, CScript>> fedpegscripts = GetValidFedpegScripts(m_active_chainstate.m_chain.Tip(), chainparams.GetConsensus(), true /* nextblock_validation */);

    const CCoinsViewCache& coins_cache = m_active_chainstate.CoinsTip();
    // do all inputs exist?
    for (unsigned int i = 0; i < tx.vin.size(); i++) {
        const CTxIn& txin = tx.vin[i];

        // ELEMENTS:
        // For pegin inputs check whether the pegins have already been claimed before.
        // This only checks the UTXO set for already claimed pegins. For mempool conflicts,
        // we rely on the GetConflictTx check done above.
        if (txin.m_is_pegin) {
            // Peg-in witness is required, check here without validating existence in parent chain
            std::string err_msg = "no peg-in witness attached";
            if (tx.witness.vtxinwit.size() != tx.vin.size() ||
                    !IsValidPeginWitness(tx.witness.vtxinwit[i].m_pegin_witness, fedpegscripts, tx.vin[i].prevout, err_msg, false)) {
                return state.Invalid(TxValidationResult::TX_WITNESS_MUTATED, "pegin-no-witness", err_msg);
            }

            std::pair<uint256, COutPoint> pegin = std::make_pair(uint256(tx.witness.vtxinwit[i].m_pegin_witness.stack[2]), tx.vin[i].prevout);
            // This assumes non-null prevout and genesis block hash
            if (m_view.IsPeginSpent(pegin)) {
                return state.Invalid(TxValidationResult::TX_CONSENSUS, "pegin-already-claimed");
            }
            continue;
        }

        if (!coins_cache.HaveCoinInCache(txin.prevout)) {
            coins_to_uncache.push_back(txin.prevout);
        }

        // Note: this call may add txin.prevout to the coins cache
        // (coins_cache.cacheCoins) by way of FetchCoin(). It should be removed
        // later (via coins_to_uncache) if this tx turns out to be invalid.
        if (!m_view.HaveCoin(txin.prevout)) {
            // Are inputs missing because we already have the tx?
            for (size_t out = 0; out < tx.vout.size(); out++) {
                // Optimistically just do efficient check of cache for outputs
                if (coins_cache.HaveCoinInCache(COutPoint(hash, out))) {
                    return state.Invalid(TxValidationResult::TX_CONFLICT, "txn-already-known");
                }
            }
            // Otherwise assume this might be an orphan tx for which we just haven't seen parents yet
            return state.Invalid(TxValidationResult::TX_MISSING_INPUTS, "bad-txns-inputs-missingorspent");
        }
    }

    // This is const, but calls into the back end CoinsViews. The CCoinsViewDB at the bottom of the
    // hierarchy brings the best block into scope. See CCoinsViewDB::GetBestBlock().
    m_view.GetBestBlock();

    // we have all inputs cached now, so switch back to dummy (to protect
    // against bugs where we pull more inputs from disk that miss being added
    // to coins_to_uncache)
    m_view.SetBackend(m_dummy);

    assert(m_active_chainstate.m_blockman.LookupBlockIndex(m_view.GetBestBlock()) == m_active_chainstate.m_chain.Tip());

    // Only accept BIP68 sequence locked transactions that can be mined in the next
    // block; we don't want our mempool filled up with transactions that can't
    // be mined yet.
    // Pass in m_view which has all of the relevant inputs cached. Note that, since m_view's
    // backend was removed, it no longer pulls coins from the mempool.
    if (!CheckSequenceLocks(m_active_chainstate.m_chain.Tip(), m_view, tx, STANDARD_LOCKTIME_VERIFY_FLAGS, &lp))
        return state.Invalid(TxValidationResult::TX_PREMATURE_SPEND, "non-BIP68-final");

    // The mempool holds txs for the next block, so pass height+1 to CheckTxInputs
    CAmountMap fee_map;
    if (!Consensus::CheckTxInputs(tx, state, m_view, m_active_chainstate.m_chain.Height() + 1, fee_map, setPeginsSpent, NULL, true, true, fedpegscripts)) {
        return false; // state filled in by CheckTxInputs
    }

    // ELEMENTS: extra policy check for consistency between issuances and their rangeproof
    if (fRequireStandard) {
        for (unsigned i = 0; i < std::min(tx.witness.vtxinwit.size(), tx.vin.size()); i++) {
            if (!tx.vin[i].assetIssuance.nAmount.IsCommitment() && !tx.witness.vtxinwit[i].vchIssuanceAmountRangeproof.empty()) {
                return state.Invalid(TxValidationResult::TX_INPUTS_NOT_STANDARD, "bad-txin-extra-issuance-rangeproof");
            }
            if (!tx.vin[i].assetIssuance.nInflationKeys.IsCommitment() && !tx.witness.vtxinwit[i].vchInflationKeysRangeproof.empty()) {
                return state.Invalid(TxValidationResult::TX_INPUTS_NOT_STANDARD, "bad-txin-extra-inflation-rangeproof");
            }
        }
    }

    // Check for non-standard pay-to-script-hash in inputs
    if (fRequireStandard && !AreInputsStandard(tx, m_view)) {
        return state.Invalid(TxValidationResult::TX_INPUTS_NOT_STANDARD, "bad-txns-nonstandard-inputs");
    }

    // Check for non-standard witnesses.
    if (tx.HasWitness() && fRequireStandard && !IsWitnessStandard(tx, m_view))
        return state.Invalid(TxValidationResult::TX_WITNESS_MUTATED, "bad-witness-nonstandard");

    int64_t nSigOpsCost = GetTransactionSigOpCost(tx, m_view, STANDARD_SCRIPT_VERIFY_FLAGS);

    // We only consider policyAsset
    ws.m_base_fees = fee_map[policyAsset];

    // ws.m_modified_fees includes any fee deltas from PrioritiseTransaction
    ws.m_modified_fees = ws.m_base_fees;
    m_pool.ApplyDelta(hash, ws.m_modified_fees);

    // Keep track of transactions that spend a coinbase, which we re-scan
    // during reorgs to ensure COINBASE_MATURITY is still met.
    bool fSpendsCoinbase = false;
    for (const CTxIn &txin : tx.vin) {
        // ELEMENTS:
        if (txin.m_is_pegin) {
            continue;
        }
        const Coin &coin = m_view.AccessCoin(txin.prevout);
        if (coin.IsCoinBase()) {
            fSpendsCoinbase = true;
            break;
        }
    }

    entry.reset(new CTxMemPoolEntry(ptx, ws.m_base_fees, nAcceptTime, m_active_chainstate.m_chain.Height(),
            fSpendsCoinbase, nSigOpsCost, lp, setPeginsSpent));
    ws.m_vsize = entry->GetTxSize();

    if (nSigOpsCost > MAX_STANDARD_TX_SIGOPS_COST)
        return state.Invalid(TxValidationResult::TX_NOT_STANDARD, "bad-txns-too-many-sigops",
                strprintf("%d", nSigOpsCost));

    // No transactions are allowed below minRelayTxFee except from disconnected
    // blocks
    if (!bypass_limits && !CheckFeeRate(ws.m_vsize, ws.m_modified_fees, state)) return false;

    ws.m_iters_conflicting = m_pool.GetIterSet(ws.m_conflicts);
    // Calculate in-mempool ancestors, up to a limit.
    if (ws.m_conflicts.size() == 1) {
        // In general, when we receive an RBF transaction with mempool conflicts, we want to know whether we
        // would meet the chain limits after the conflicts have been removed. However, there isn't a practical
        // way to do this short of calculating the ancestor and descendant sets with an overlay cache of
        // changed mempool entries. Due to both implementation and runtime complexity concerns, this isn't
        // very realistic, thus we only ensure a limited set of transactions are RBF'able despite mempool
        // conflicts here. Importantly, we need to ensure that some transactions which were accepted using
        // the below carve-out are able to be RBF'ed, without impacting the security the carve-out provides
        // for off-chain contract systems (see link in the comment below).
        //
        // Specifically, the subset of RBF transactions which we allow despite chain limits are those which
        // conflict directly with exactly one other transaction (but may evict children of said transaction),
        // and which are not adding any new mempool dependencies. Note that the "no new mempool dependencies"
        // check is accomplished later, so we don't bother doing anything about it here, but if BIP 125 is
        // amended, we may need to move that check to here instead of removing it wholesale.
        //
        // Such transactions are clearly not merging any existing packages, so we are only concerned with
        // ensuring that (a) no package is growing past the package size (not count) limits and (b) we are
        // not allowing something to effectively use the (below) carve-out spot when it shouldn't be allowed
        // to.
        //
        // To check these we first check if we meet the RBF criteria, above, and increment the descendant
        // limits by the direct conflict and its descendants (as these are recalculated in
        // CalculateMempoolAncestors by assuming the new transaction being added is a new descendant, with no
        // removals, of each parent's existing dependent set). The ancestor count limits are unmodified (as
        // the ancestor limits should be the same for both our new transaction and any conflicts).
        // We don't bother incrementing m_limit_descendants by the full removal count as that limit never comes
        // into force here (as we're only adding a single transaction).
        assert(ws.m_iters_conflicting.size() == 1);
        CTxMemPool::txiter conflict = *ws.m_iters_conflicting.begin();

        m_limit_descendants += 1;
        m_limit_descendant_size += conflict->GetSizeWithDescendants();
    }

    std::string errString;
    if (!m_pool.CalculateMemPoolAncestors(*entry, ws.m_ancestors, m_limit_ancestors, m_limit_ancestor_size, m_limit_descendants, m_limit_descendant_size, errString)) {
        ws.m_ancestors.clear();
        // If CalculateMemPoolAncestors fails second time, we want the original error string.
        std::string dummy_err_string;
        // Contracting/payment channels CPFP carve-out:
        // If the new transaction is relatively small (up to 40k weight)
        // and has at most one ancestor (ie ancestor limit of 2, including
        // the new transaction), allow it if its parent has exactly the
        // descendant limit descendants.
        //
        // This allows protocols which rely on distrusting counterparties
        // being able to broadcast descendants of an unconfirmed transaction
        // to be secure by simply only having two immediately-spendable
        // outputs - one for each counterparty. For more info on the uses for
        // this, see https://lists.linuxfoundation.org/pipermail/bitcoin-dev/2018-November/016518.html
        if (ws.m_vsize > EXTRA_DESCENDANT_TX_SIZE_LIMIT ||
                !m_pool.CalculateMemPoolAncestors(*entry, ws.m_ancestors, 2, m_limit_ancestor_size, m_limit_descendants + 1, m_limit_descendant_size + EXTRA_DESCENDANT_TX_SIZE_LIMIT, dummy_err_string)) {
            return state.Invalid(TxValidationResult::TX_MEMPOOL_POLICY, "too-long-mempool-chain", errString);
        }
    }

    // A transaction that spends outputs that would be replaced by it is invalid. Now
    // that we have the set of all ancestors we can detect this
    // pathological case by making sure ws.m_conflicts and ws.m_ancestors don't
    // intersect.
    if (const auto err_string{EntriesAndTxidsDisjoint(ws.m_ancestors, ws.m_conflicts, hash)}) {
        // We classify this as a consensus error because a transaction depending on something it
        // conflicts with would be inconsistent.
        return state.Invalid(TxValidationResult::TX_CONSENSUS, "bad-txns-spends-conflicting-tx", *err_string);
    }

    m_rbf = !ws.m_conflicts.empty();
    return true;
}

bool MemPoolAccept::ReplacementChecks(Workspace& ws)
{
    AssertLockHeld(cs_main);
    AssertLockHeld(m_pool.cs);

    const CTransaction& tx = *ws.m_ptx;
    const uint256& hash = ws.m_hash;
    TxValidationState& state = ws.m_state;

    CFeeRate newFeeRate(ws.m_modified_fees, ws.m_vsize);
    // It's possible that the replacement pays more fees than its direct conflicts but not more
    // than all conflicts (i.e. the direct conflicts have high-fee descendants). However, if the
    // replacement doesn't pay more fees than its direct conflicts, then we can be sure it's not
    // more economically rational to mine. Before we go digging through the mempool for all
    // transactions that would need to be removed (direct conflicts and all descendants), check
    // that the replacement transaction pays more than its direct conflicts.
    if (const auto err_string{PaysMoreThanConflicts(ws.m_iters_conflicting, newFeeRate, hash)}) {
        return state.Invalid(TxValidationResult::TX_MEMPOOL_POLICY, "insufficient fee", *err_string);
    }

    // Calculate all conflicting entries and enforce BIP125 Rule #5.
    if (const auto err_string{GetEntriesForConflicts(tx, m_pool, ws.m_iters_conflicting, ws.m_all_conflicting)}) {
        return state.Invalid(TxValidationResult::TX_MEMPOOL_POLICY,
                             "too many potential replacements", *err_string);
    }
    // Enforce BIP125 Rule #2.
    if (const auto err_string{HasNoNewUnconfirmed(tx, m_pool, ws.m_iters_conflicting)}) {
        return state.Invalid(TxValidationResult::TX_MEMPOOL_POLICY,
                             "replacement-adds-unconfirmed", *err_string);
    }
    // Check if it's economically rational to mine this transaction rather than the ones it
    // replaces and pays for its own relay fees. Enforce BIP125 Rules #3 and #4.
    for (CTxMemPool::txiter it : ws.m_all_conflicting) {
        ws.m_conflicting_fees += it->GetModifiedFee();
        ws.m_conflicting_size += it->GetTxSize();
    }
    if (const auto err_string{PaysForRBF(ws.m_conflicting_fees, ws.m_modified_fees, ws.m_vsize,
                                         ::incrementalRelayFee, hash)}) {
        return state.Invalid(TxValidationResult::TX_MEMPOOL_POLICY, "insufficient fee", *err_string);
    }
    return true;
}

bool MemPoolAccept::PackageMempoolChecks(const std::vector<CTransactionRef>& txns,
                                         PackageValidationState& package_state)
{
    AssertLockHeld(cs_main);
    AssertLockHeld(m_pool.cs);

    // CheckPackageLimits expects the package transactions to not already be in the mempool.
    assert(std::all_of(txns.cbegin(), txns.cend(), [this](const auto& tx)
                       { return !m_pool.exists(GenTxid::Txid(tx->GetHash()));}));

    std::string err_string;
    if (!m_pool.CheckPackageLimits(txns, m_limit_ancestors, m_limit_ancestor_size, m_limit_descendants,
                                   m_limit_descendant_size, err_string)) {
        // This is a package-wide error, separate from an individual transaction error.
        return package_state.Invalid(PackageValidationResult::PCKG_POLICY, "package-mempool-limits", err_string);
    }
   return true;
}

bool MemPoolAccept::PolicyScriptChecks(const ATMPArgs& args, Workspace& ws)
{
    const CTransaction& tx = *ws.m_ptx;
    TxValidationState& state = ws.m_state;

    unsigned int scriptVerifyFlags = STANDARD_SCRIPT_VERIFY_FLAGS;

    // Temporarily add additional script flags based on the activation of
    // Dynamic Federations. This can be included in the
    // STANDARD_LOCKTIME_VERIFY_FLAGS in a release post-activation.
    if (DeploymentActiveAfter(m_active_chainstate.m_chain.Tip(), args.m_chainparams.GetConsensus(), Consensus::DEPLOYMENT_DYNA_FED)) {
        scriptVerifyFlags |= SCRIPT_SIGHASH_RANGEPROOF;
    }

    // Check input scripts and signatures.
    // This is done last to help prevent CPU exhaustion denial-of-service attacks.
    if (!CheckInputScripts(tx, state, m_view, scriptVerifyFlags, true, false, ws.m_precomputed_txdata)) {
        // SCRIPT_VERIFY_CLEANSTACK requires SCRIPT_VERIFY_WITNESS, so we
        // need to turn both off, and compare against just turning off CLEANSTACK
        // to see if the failure is specifically due to witness validation.
        TxValidationState state_dummy; // Want reported failures to be from first CheckInputScripts
        if (!tx.HasWitness() && CheckInputScripts(tx, state_dummy, m_view, scriptVerifyFlags & ~(SCRIPT_VERIFY_WITNESS | SCRIPT_VERIFY_CLEANSTACK), true, false, ws.m_precomputed_txdata) &&
                !CheckInputScripts(tx, state_dummy, m_view, scriptVerifyFlags & ~SCRIPT_VERIFY_CLEANSTACK, true, false, ws.m_precomputed_txdata)) {
            // Only the witness is missing, so the transaction itself may be fine.
            state.Invalid(TxValidationResult::TX_WITNESS_STRIPPED,
                    state.GetRejectReason(), state.GetDebugMessage());
        }
        return false; // state filled in by CheckInputScripts
    }

    return true;
}

bool MemPoolAccept::ConsensusScriptChecks(const ATMPArgs& args, Workspace& ws)
{
    const CTransaction& tx = *ws.m_ptx;
    const uint256& hash = ws.m_hash;
    TxValidationState& state = ws.m_state;
    const CChainParams& chainparams = args.m_chainparams;

    // Check again against the current block tip's script verification
    // flags to cache our script execution flags. This is, of course,
    // useless if the next block has different script flags from the
    // previous one, but because the cache tracks script flags for us it
    // will auto-invalidate and we'll just have a few blocks of extra
    // misses on soft-fork activation.
    //
    // This is also useful in case of bugs in the standard flags that cause
    // transactions to pass as valid when they're actually invalid. For
    // instance the STRICTENC flag was incorrectly allowing certain
    // CHECKSIG NOT scripts to pass, even though they were invalid.
    //
    // There is a similar check in CreateNewBlock() to prevent creating
    // invalid blocks (using TestBlockValidity), however allowing such
    // transactions into the mempool can be exploited as a DoS attack.
    unsigned int currentBlockScriptVerifyFlags = GetBlockScriptFlags(m_active_chainstate.m_chain.Tip(), chainparams.GetConsensus());
    if (!CheckInputsFromMempoolAndCache(tx, state, m_view, m_pool, currentBlockScriptVerifyFlags,
                                        ws.m_precomputed_txdata, m_active_chainstate.CoinsTip())) {
        LogPrintf("BUG! PLEASE REPORT THIS! CheckInputScripts failed against latest-block but not STANDARD flags %s, %s\n", hash.ToString(), state.ToString());
        return Assume(false);
    }

    return true;
}

bool MemPoolAccept::Finalize(const ATMPArgs& args, Workspace& ws)
{
    const CTransaction& tx = *ws.m_ptx;
    const uint256& hash = ws.m_hash;
    TxValidationState& state = ws.m_state;
    const bool bypass_limits = args.m_bypass_limits;

    std::unique_ptr<CTxMemPoolEntry>& entry = ws.m_entry;

    // Remove conflicting transactions from the mempool
    for (CTxMemPool::txiter it : ws.m_all_conflicting)
    {
        LogPrint(BCLog::MEMPOOL, "replacing tx %s with %s for %s additional fees, %d delta bytes\n",
                it->GetTx().GetHash().ToString(),
                hash.ToString(),
                FormatMoney(ws.m_modified_fees - ws.m_conflicting_fees),
                (int)entry->GetTxSize() - (int)ws.m_conflicting_size);
        ws.m_replaced_transactions.push_back(it->GetSharedTx());
    }
    m_pool.RemoveStaged(ws.m_all_conflicting, false, MemPoolRemovalReason::REPLACED);

    // This transaction should only count for fee estimation if:
    // - it's not being re-added during a reorg which bypasses typical mempool fee limits
    // - the node is not behind
    // - the transaction is not dependent on any other transactions in the mempool
    // - it's not part of a package. Since package relay is not currently supported, this
    // transaction has not necessarily been accepted to miners' mempools.
    bool validForFeeEstimation = !bypass_limits && !args.m_package_submission && IsCurrentForFeeEstimation(m_active_chainstate) && m_pool.HasNoInputsOf(tx);

    // Store transaction in memory
    m_pool.addUnchecked(*entry, ws.m_ancestors, validForFeeEstimation);

    // trim mempool and check if tx was trimmed
    // If we are validating a package, don't trim here because we could evict a previous transaction
    // in the package. LimitMempoolSize() should be called at the very end to make sure the mempool
    // is still within limits and package submission happens atomically.
    if (!args.m_package_submission && !bypass_limits) {
        LimitMempoolSize(m_pool, m_active_chainstate.CoinsTip(), gArgs.GetIntArg("-maxmempool", DEFAULT_MAX_MEMPOOL_SIZE) * 1000000, std::chrono::hours{gArgs.GetIntArg("-mempoolexpiry", DEFAULT_MEMPOOL_EXPIRY)});
        if (!m_pool.exists(GenTxid::Txid(hash)))
            return state.Invalid(TxValidationResult::TX_MEMPOOL_POLICY, "mempool full");
    }
    return true;
}

bool MemPoolAccept::FinalizePackage(const ATMPArgs& args, std::vector<Workspace>& workspaces,
                                    PackageValidationState& package_state,
                                    std::map<const uint256, const MempoolAcceptResult>& results)
{
    AssertLockHeld(cs_main);
    AssertLockHeld(m_pool.cs);
    bool all_submitted = true;
    // ConsensusScriptChecks adds to the script cache and is therefore consensus-critical;
    // CheckInputsFromMempoolAndCache asserts that transactions only spend coins available from the
    // mempool or UTXO set. Submit each transaction to the mempool immediately after calling
    // ConsensusScriptChecks to make the outputs available for subsequent transactions.
    for (Workspace& ws : workspaces) {
        if (!ConsensusScriptChecks(args, ws)) {
            results.emplace(ws.m_ptx->GetWitnessHash(), MempoolAcceptResult::Failure(ws.m_state));
            // Since PolicyScriptChecks() passed, this should never fail.
            all_submitted = Assume(false);
        }

        // Re-calculate mempool ancestors to call addUnchecked(). They may have changed since the
        // last calculation done in PreChecks, since package ancestors have already been submitted.
        std::string err_string;
        if(!m_pool.CalculateMemPoolAncestors(*ws.m_entry, ws.m_ancestors, m_limit_ancestors,
                                             m_limit_ancestor_size, m_limit_descendants,
                                             m_limit_descendant_size, err_string)) {
            results.emplace(ws.m_ptx->GetWitnessHash(), MempoolAcceptResult::Failure(ws.m_state));
            // Since PreChecks() and PackageMempoolChecks() both enforce limits, this should never fail.
            all_submitted = Assume(false);
        }
        // If we call LimitMempoolSize() for each individual Finalize(), the mempool will not take
        // the transaction's descendant feerate into account because it hasn't seen them yet. Also,
        // we risk evicting a transaction that a subsequent package transaction depends on. Instead,
        // allow the mempool to temporarily bypass limits, the maximum package size) while
        // submitting transactions individually and then trim at the very end.
        if (!Finalize(args, ws)) {
            results.emplace(ws.m_ptx->GetWitnessHash(), MempoolAcceptResult::Failure(ws.m_state));
            // Since LimitMempoolSize() won't be called, this should never fail.
            all_submitted = Assume(false);
        }
    }

    // It may or may not be the case that all the transactions made it into the mempool. Regardless,
    // make sure we haven't exceeded max mempool size.
    LimitMempoolSize(m_pool, m_active_chainstate.CoinsTip(),
                     gArgs.GetIntArg("-maxmempool", DEFAULT_MAX_MEMPOOL_SIZE) * 1000000,
                     std::chrono::hours{gArgs.GetIntArg("-mempoolexpiry", DEFAULT_MEMPOOL_EXPIRY)});
    if (!all_submitted) return false;

    // Find the wtxids of the transactions that made it into the mempool. Allow partial submission,
    // but don't report success unless they all made it into the mempool.
    for (Workspace& ws : workspaces) {
        if (m_pool.exists(GenTxid::Wtxid(ws.m_ptx->GetWitnessHash()))) {
            results.emplace(ws.m_ptx->GetWitnessHash(),
                MempoolAcceptResult::Success(std::move(ws.m_replaced_transactions), ws.m_vsize, ws.m_base_fees));
            GetMainSignals().TransactionAddedToMempool(ws.m_ptx, m_pool.GetAndIncrementSequence());
        } else {
            all_submitted = false;
            ws.m_state.Invalid(TxValidationResult::TX_MEMPOOL_POLICY, "mempool full");
            results.emplace(ws.m_ptx->GetWitnessHash(), MempoolAcceptResult::Failure(ws.m_state));
        }
    }
    return all_submitted;
}

MempoolAcceptResult MemPoolAccept::AcceptSingleTransaction(const CTransactionRef& ptx, ATMPArgs& args)
{
    AssertLockHeld(cs_main);
    LOCK(m_pool.cs); // mempool "read lock" (held through GetMainSignals().TransactionAddedToMempool())

    Workspace ws(ptx, args.m_chainparams.HashGenesisBlock());

    if (!PreChecks(args, ws)) return MempoolAcceptResult::Failure(ws.m_state);

    if (m_rbf && !ReplacementChecks(ws)) return MempoolAcceptResult::Failure(ws.m_state);

    // Perform the inexpensive checks first and avoid hashing and signature verification unless
    // those checks pass, to mitigate CPU exhaustion denial-of-service attacks.
    if (!PolicyScriptChecks(args, ws)) return MempoolAcceptResult::Failure(ws.m_state);

    if (!ConsensusScriptChecks(args, ws)) return MempoolAcceptResult::Failure(ws.m_state);

    // Tx was accepted, but not added
    if (args.m_test_accept) {
        return MempoolAcceptResult::Success(std::move(ws.m_replaced_transactions), ws.m_vsize, ws.m_base_fees);
    }

    if (!Finalize(args, ws)) return MempoolAcceptResult::Failure(ws.m_state);

    GetMainSignals().TransactionAddedToMempool(ptx, m_pool.GetAndIncrementSequence());

    return MempoolAcceptResult::Success(std::move(ws.m_replaced_transactions), ws.m_vsize, ws.m_base_fees);
}

PackageMempoolAcceptResult MemPoolAccept::AcceptMultipleTransactions(const std::vector<CTransactionRef>& txns, ATMPArgs& args)
{
    AssertLockHeld(cs_main);

    // These context-free package limits can be done before taking the mempool lock.
    PackageValidationState package_state;
    if (!CheckPackage(txns, package_state)) return PackageMempoolAcceptResult(package_state, {});

    std::vector<Workspace> workspaces{};
    workspaces.reserve(txns.size());
    std::transform(txns.cbegin(), txns.cend(), std::back_inserter(workspaces),
                   [](const auto& tx) { return Workspace(tx); });
    std::map<const uint256, const MempoolAcceptResult> results;

    LOCK(m_pool.cs);

    // Do all PreChecks first and fail fast to avoid running expensive script checks when unnecessary.
    for (Workspace& ws : workspaces) {
        if (!PreChecks(args, ws)) {
            package_state.Invalid(PackageValidationResult::PCKG_TX, "transaction failed");
            // Exit early to avoid doing pointless work. Update the failed tx result; the rest are unfinished.
            results.emplace(ws.m_ptx->GetWitnessHash(), MempoolAcceptResult::Failure(ws.m_state));
            return PackageMempoolAcceptResult(package_state, std::move(results));
        }
        // Make the coins created by this transaction available for subsequent transactions in the
        // package to spend. Since we already checked conflicts in the package and we don't allow
        // replacements, we don't need to track the coins spent. Note that this logic will need to be
        // updated if package replace-by-fee is allowed in the future.
        assert(!args.m_allow_bip125_replacement);
        m_viewmempool.PackageAddTransaction(ws.m_ptx);
    }

    // Apply package mempool ancestor/descendant limits. Skip if there is only one transaction,
    // because it's unnecessary. Also, CPFP carve out can increase the limit for individual
    // transactions, but this exemption is not extended to packages in CheckPackageLimits().
    std::string err_string;
    if (txns.size() > 1 && !PackageMempoolChecks(txns, package_state)) {
        return PackageMempoolAcceptResult(package_state, std::move(results));
    }

    for (Workspace& ws : workspaces) {
        if (!PolicyScriptChecks(args, ws)) {
            // Exit early to avoid doing pointless work. Update the failed tx result; the rest are unfinished.
            package_state.Invalid(PackageValidationResult::PCKG_TX, "transaction failed");
            results.emplace(ws.m_ptx->GetWitnessHash(), MempoolAcceptResult::Failure(ws.m_state));
            return PackageMempoolAcceptResult(package_state, std::move(results));
        }
        if (args.m_test_accept) {
            // When test_accept=true, transactions that pass PolicyScriptChecks are valid because there are
            // no further mempool checks (passing PolicyScriptChecks implies passing ConsensusScriptChecks).
            results.emplace(ws.m_ptx->GetWitnessHash(),
                            MempoolAcceptResult::Success(std::move(ws.m_replaced_transactions),
                                                         ws.m_vsize, ws.m_base_fees));
        }
    }

    if (args.m_test_accept) return PackageMempoolAcceptResult(package_state, std::move(results));

    if (!FinalizePackage(args, workspaces, package_state, results)) {
        package_state.Invalid(PackageValidationResult::PCKG_TX, "submission failed");
        return PackageMempoolAcceptResult(package_state, std::move(results));
    }

    return PackageMempoolAcceptResult(package_state, std::move(results));
}

PackageMempoolAcceptResult MemPoolAccept::AcceptPackage(const Package& package, ATMPArgs& args)
{
    AssertLockHeld(cs_main);
    PackageValidationState package_state;

    // Check that the package is well-formed. If it isn't, we won't try to validate any of the
    // transactions and thus won't return any MempoolAcceptResults, just a package-wide error.

    // Context-free package checks.
    if (!CheckPackage(package, package_state)) return PackageMempoolAcceptResult(package_state, {});

    // All transactions in the package must be a parent of the last transaction. This is just an
    // opportunity for us to fail fast on a context-free check without taking the mempool lock.
    if (!IsChildWithParents(package)) {
        package_state.Invalid(PackageValidationResult::PCKG_POLICY, "package-not-child-with-parents");
        return PackageMempoolAcceptResult(package_state, {});
    }

    const auto& child = package[package.size() - 1];
    // The package must be 1 child with all of its unconfirmed parents. The package is expected to
    // be sorted, so the last transaction is the child.
    std::unordered_set<uint256, SaltedTxidHasher> unconfirmed_parent_txids;
    std::transform(package.cbegin(), package.end() - 1,
                   std::inserter(unconfirmed_parent_txids, unconfirmed_parent_txids.end()),
                   [](const auto& tx) { return tx->GetHash(); });

    // All child inputs must refer to a preceding package transaction or a confirmed UTXO. The only
    // way to verify this is to look up the child's inputs in our current coins view (not including
    // mempool), and enforce that all parents not present in the package be available at chain tip.
    // Since this check can bring new coins into the coins cache, keep track of these coins and
    // uncache them if we don't end up submitting this package to the mempool.
    const CCoinsViewCache& coins_tip_cache = m_active_chainstate.CoinsTip();
    for (const auto& input : child->vin) {
        if (!coins_tip_cache.HaveCoinInCache(input.prevout)) {
            args.m_coins_to_uncache.push_back(input.prevout);
        }
    }
    // Using the MemPoolAccept m_view cache allows us to look up these same coins faster later.
    // This should be connecting directly to CoinsTip, not to m_viewmempool, because we specifically
    // require inputs to be confirmed if they aren't in the package.
    m_view.SetBackend(m_active_chainstate.CoinsTip());
    const auto package_or_confirmed = [this, &unconfirmed_parent_txids](const auto& input) {
         return unconfirmed_parent_txids.count(input.prevout.hash) > 0 || m_view.HaveCoin(input.prevout);
    };
    if (!std::all_of(child->vin.cbegin(), child->vin.cend(), package_or_confirmed)) {
        package_state.Invalid(PackageValidationResult::PCKG_POLICY, "package-not-child-with-unconfirmed-parents");
        return PackageMempoolAcceptResult(package_state, {});
    }
    // Protect against bugs where we pull more inputs from disk that miss being added to
    // coins_to_uncache. The backend will be connected again when needed in PreChecks.
    m_view.SetBackend(m_dummy);

    LOCK(m_pool.cs);
    std::map<const uint256, const MempoolAcceptResult> results;
    // As node operators are free to set their mempool policies however they please, it's possible
    // for package transaction(s) to already be in the mempool, and we don't want to reject the
    // entire package in that case (as that could be a censorship vector).  Filter the transactions
    // that are already in mempool and add their information to results, since we already have them.
    std::vector<CTransactionRef> txns_new;
    for (const auto& tx : package) {
        const auto& wtxid = tx->GetWitnessHash();
        const auto& txid = tx->GetHash();
        // There are 3 possibilities: already in mempool, same-txid-diff-wtxid already in mempool,
        // or not in mempool. An already confirmed tx is treated as one not in mempool, because all
        // we know is that the inputs aren't available.
        if (m_pool.exists(GenTxid::Wtxid(wtxid))) {
            // Exact transaction already exists in the mempool.
            auto iter = m_pool.GetIter(wtxid);
            assert(iter != std::nullopt);
            results.emplace(wtxid, MempoolAcceptResult::MempoolTx(iter.value()->GetTxSize(), iter.value()->GetFee()));
        } else if (m_pool.exists(GenTxid::Txid(txid))) {
            // Transaction with the same non-witness data but different witness (same txid,
            // different wtxid) already exists in the mempool.
            //
            // We don't allow replacement transactions right now, so just swap the package
            // transaction for the mempool one. Note that we are ignoring the validity of the
            // package transaction passed in.
            // TODO: allow witness replacement in packages.
            auto iter = m_pool.GetIter(wtxid);
            assert(iter != std::nullopt);
            results.emplace(txid, MempoolAcceptResult::MempoolTx(iter.value()->GetTxSize(), iter.value()->GetFee()));
        } else {
            // Transaction does not already exist in the mempool.
            txns_new.push_back(tx);
        }
    }

    // Nothing to do if the entire package has already been submitted.
    if (txns_new.empty()) return PackageMempoolAcceptResult(package_state, std::move(results));
    // Validate the (deduplicated) transactions as a package.
    auto submission_result = AcceptMultipleTransactions(txns_new, args);
    // Include already-in-mempool transaction results in the final result.
    for (const auto& [wtxid, mempoolaccept_res] : results) {
        submission_result.m_tx_results.emplace(wtxid, mempoolaccept_res);
    }
    return submission_result;
}

} // anon namespace

MempoolAcceptResult AcceptToMemoryPool(CChainState& active_chainstate, const CTransactionRef& tx,
                                       int64_t accept_time, bool bypass_limits, bool test_accept)
    EXCLUSIVE_LOCKS_REQUIRED(cs_main)
{
    const CChainParams& chainparams{active_chainstate.m_params};
    assert(active_chainstate.GetMempool() != nullptr);
    CTxMemPool& pool{*active_chainstate.GetMempool()};

    std::vector<COutPoint> coins_to_uncache;
    auto args = MemPoolAccept::ATMPArgs::SingleAccept(chainparams, accept_time, bypass_limits, coins_to_uncache, test_accept);
    const MempoolAcceptResult result = MemPoolAccept(pool, active_chainstate).AcceptSingleTransaction(tx, args);
    if (result.m_result_type != MempoolAcceptResult::ResultType::VALID) {
        // Remove coins that were not present in the coins cache before calling
        // AcceptSingleTransaction(); this is to prevent memory DoS in case we receive a large
        // number of invalid transactions that attempt to overrun the in-memory coins cache
        // (`CCoinsViewCache::cacheCoins`).

        for (const COutPoint& hashTx : coins_to_uncache)
            active_chainstate.CoinsTip().Uncache(hashTx);
    }
    // After we've (potentially) uncached entries, ensure our coins cache is still within its size limits
    BlockValidationState state_dummy;
    active_chainstate.FlushStateToDisk(state_dummy, FlushStateMode::PERIODIC);
    return result;
}

PackageMempoolAcceptResult ProcessNewPackage(CChainState& active_chainstate, CTxMemPool& pool,
                                                   const Package& package, bool test_accept)
{
    AssertLockHeld(cs_main);
    assert(!package.empty());
    assert(std::all_of(package.cbegin(), package.cend(), [](const auto& tx){return tx != nullptr;}));

    std::vector<COutPoint> coins_to_uncache;
    const CChainParams& chainparams = Params();
    const auto result = [&]() EXCLUSIVE_LOCKS_REQUIRED(cs_main) {
        AssertLockHeld(cs_main);
        if (test_accept) {
            auto args = MemPoolAccept::ATMPArgs::PackageTestAccept(chainparams, GetTime(), coins_to_uncache);
            return MemPoolAccept(pool, active_chainstate).AcceptMultipleTransactions(package, args);
        } else {
            auto args = MemPoolAccept::ATMPArgs::PackageChildWithParents(chainparams, GetTime(), coins_to_uncache);
            return MemPoolAccept(pool, active_chainstate).AcceptPackage(package, args);
        }
    }();

    // Uncache coins pertaining to transactions that were not submitted to the mempool.
    // Ensure the coins cache is still within limits.
    if (test_accept || result.m_state.IsInvalid()) {
        for (const COutPoint& hashTx : coins_to_uncache) {
            active_chainstate.CoinsTip().Uncache(hashTx);
        }
    }
    BlockValidationState state_dummy;
    active_chainstate.FlushStateToDisk(state_dummy, FlushStateMode::PERIODIC);
    return result;
}

CAmount GetBlockSubsidy(int nHeight, const Consensus::Params& consensusParams)
{
    int halvings = nHeight / consensusParams.nSubsidyHalvingInterval;
    // Force block reward to zero when right shift is undefined.
    if (halvings >= 64)
        return 0;

    CAmount nSubsidy = consensusParams.genesis_subsidy;
    // Subsidy is cut in half every 210,000 blocks which will occur approximately every 4 years.
    nSubsidy >>= halvings;
    return nSubsidy;
}

CoinsViews::CoinsViews(
    std::string ldb_name,
    size_t cache_size_bytes,
    bool in_memory,
    bool should_wipe) : m_dbview(
                            gArgs.GetDataDirNet() / ldb_name, cache_size_bytes, in_memory, should_wipe),
                        m_catcherview(&m_dbview) {}

void CoinsViews::InitCache()
{
    m_cacheview = std::make_unique<CCoinsViewCache>(&m_catcherview);
}

CChainState::CChainState(
    CTxMemPool* mempool,
    BlockManager& blockman,
    ChainstateManager& chainman,
    std::optional<uint256> from_snapshot_blockhash)
    : m_mempool(mempool),
      m_blockman(blockman),
      m_params(::Params()),
      m_chainman(chainman),
      m_from_snapshot_blockhash(from_snapshot_blockhash) {}

void CChainState::InitCoinsDB(
    size_t cache_size_bytes,
    bool in_memory,
    bool should_wipe,
    std::string leveldb_name)
{
    if (m_from_snapshot_blockhash) {
        leveldb_name += "_" + m_from_snapshot_blockhash->ToString();
    }

    m_coins_views = std::make_unique<CoinsViews>(
        leveldb_name, cache_size_bytes, in_memory, should_wipe);
}

void CChainState::InitCoinsCache(size_t cache_size_bytes)
{
    assert(m_coins_views != nullptr);
    m_coinstip_cache_size_bytes = cache_size_bytes;
    m_coins_views->InitCache();
}

// Note that though this is marked const, we may end up modifying `m_cached_finished_ibd`, which
// is a performance-related implementation detail. This function must be marked
// `const` so that `CValidationInterface` clients (which are given a `const CChainState*`)
// can call it.
//
bool CChainState::IsInitialBlockDownload() const
{
    // Optimization: pre-test latch before taking the lock.
    if (m_cached_finished_ibd.load(std::memory_order_relaxed))
        return false;

    LOCK(cs_main);
    if (m_cached_finished_ibd.load(std::memory_order_relaxed))
        return false;
    if (fImporting || fReindex)
        return true;
    if (m_chain.Tip() == nullptr)
        return true;
    if (m_chain.Tip()->nChainWork < nMinimumChainWork)
        return true;
    if (m_chain.Tip()->GetBlockTime() < (GetTime() - nMaxTipAge))
        return true;
    LogPrintf("Leaving InitialBlockDownload (latching to false)\n");
    m_cached_finished_ibd.store(true, std::memory_order_relaxed);
    return false;
}

static void AlertNotify(const std::string& strMessage)
{
    uiInterface.NotifyAlertChanged();
#if HAVE_SYSTEM
    std::string strCmd = gArgs.GetArg("-alertnotify", "");
    if (strCmd.empty()) return;

    // Alert text should be plain ascii coming from a trusted source, but to
    // be safe we first strip anything not in safeChars, then add single quotes around
    // the whole string before passing it to the shell:
    std::string singleQuote("'");
    std::string safeStatus = SanitizeString(strMessage);
    safeStatus = singleQuote+safeStatus+singleQuote;
    boost::replace_all(strCmd, "%s", safeStatus);

    std::thread t(runCommand, strCmd);
    t.detach(); // thread runs free
#endif
}

void CChainState::CheckForkWarningConditions()
{
    AssertLockHeld(cs_main);

    // Before we get past initial download, we cannot reliably alert about forks
    // (we assume we don't get stuck on a fork before finishing our initial sync)
    if (IsInitialBlockDownload()) {
        return;
    }

    if (m_chainman.m_best_invalid && m_chainman.m_best_invalid->nChainWork > m_chain.Tip()->nChainWork + (GetBlockProof(*m_chain.Tip()) * 6)) {
        LogPrintf("%s: Warning: Found invalid chain at least ~6 blocks longer than our best chain.\nChain state database corruption likely.\n", __func__);
        SetfLargeWorkInvalidChainFound(true);
    } else {
        SetfLargeWorkInvalidChainFound(false);
    }
}

// Called both upon regular invalid block discovery *and* InvalidateBlock
void CChainState::InvalidChainFound(CBlockIndex* pindexNew)
{
    if (!m_chainman.m_best_invalid || pindexNew->nChainWork > m_chainman.m_best_invalid->nChainWork) {
        m_chainman.m_best_invalid = pindexNew;
    }
    if (pindexBestHeader != nullptr && pindexBestHeader->GetAncestor(pindexNew->nHeight) == pindexNew) {
        pindexBestHeader = m_chain.Tip();
    }

    LogPrintf("%s: invalid block=%s  height=%d  date=%s\n", __func__,
      pindexNew->GetBlockHash().ToString(), pindexNew->nHeight,
      FormatISO8601DateTime(pindexNew->GetBlockTime()));
    CBlockIndex *tip = m_chain.Tip();
    assert (tip);
    LogPrintf("%s:  current best=%s  height=%d  date=%s\n", __func__,
      tip->GetBlockHash().ToString(), m_chain.Height(),
      FormatISO8601DateTime(tip->GetBlockTime()));
    CheckForkWarningConditions();
}

// Same as InvalidChainFound, above, except not called directly from InvalidateBlock,
// which does its own setBlockIndexCandidates management.
void CChainState::InvalidBlockFound(CBlockIndex* pindex, const BlockValidationState& state)
{
    if (state.GetResult() != BlockValidationResult::BLOCK_MUTATED) {
        pindex->nStatus |= BLOCK_FAILED_VALID;
        m_chainman.m_failed_blocks.insert(pindex);
        setDirtyBlockIndex.insert(pindex);
        setBlockIndexCandidates.erase(pindex);
        InvalidChainFound(pindex);
    }
}

void UpdateCoins(const CTransaction& tx, CCoinsViewCache& inputs, CTxUndo &txundo, int nHeight)
{
    // mark inputs spent
    if (!tx.IsCoinBase()) {
        txundo.vprevout.reserve(tx.vin.size());
        for (size_t i = 0; i < tx.vin.size(); i++) {
            const CTxIn& txin = tx.vin[i];
            if (txin.m_is_pegin) {
                const CTxInWitness& txinwit = tx.witness.vtxinwit[i];
                std::pair<uint256, COutPoint> outpoint = std::make_pair(uint256(txinwit.m_pegin_witness.stack[2]), txin.prevout);
                inputs.SetPeginSpent(outpoint, true);
                // Dummy undo
                txundo.vprevout.emplace_back();
            } else {
                txundo.vprevout.emplace_back();
                bool is_spent = inputs.SpendCoin(txin.prevout, &txundo.vprevout.back());
                assert(is_spent);
            }
        }
    }
    // add outputs
    AddCoins(inputs, tx, nHeight);
}

bool CScriptCheck::operator()() {
    const CScript &scriptSig = ptxTo->vin[nIn].scriptSig;
    const CScriptWitness *witness = ptxTo->witness.vtxinwit.size() > nIn ? &ptxTo->witness.vtxinwit[nIn].scriptWitness : NULL;
    return VerifyScript(scriptSig, m_tx_out.scriptPubKey, witness, nFlags, CachingTransactionSignatureChecker(ptxTo, nIn, m_tx_out.nValue, cacheStore, *txdata), &error);
}

static CuckooCache::cache<uint256, SignatureCacheHasher> g_scriptExecutionCache;
static CSHA256 g_scriptExecutionCacheHasher;

void InitScriptExecutionCache() {
    // Setup the salted hasher
    uint256 nonce = GetRandHash();
    // We want the nonce to be 64 bytes long to force the hasher to process
    // this chunk, which makes later hash computations more efficient. We
    // just write our 32-byte entropy twice to fill the 64 bytes.
    g_scriptExecutionCacheHasher.Write(nonce.begin(), 32);
    g_scriptExecutionCacheHasher.Write(nonce.begin(), 32);
    // nMaxCacheSize is unsigned. If -maxsigcachesize is set to zero,
    // setup_bytes creates the minimum possible cache (2 elements).
    size_t nMaxCacheSize = std::min(std::max((int64_t)0, gArgs.GetIntArg("-maxsigcachesize", DEFAULT_MAX_SIG_CACHE_SIZE) / 4), MAX_MAX_SIG_CACHE_SIZE) * ((size_t) 1 << 20);
    size_t nElems = g_scriptExecutionCache.setup_bytes(nMaxCacheSize);
    LogPrintf("Using %zu MiB out of %zu/4 requested for script execution cache, able to store %zu elements\n",
            (nElems*sizeof(uint256)) >>20, (nMaxCacheSize*2)>>20, nElems);
}

/**
 * Check whether all of this transaction's input scripts succeed.
 *
 * This involves ECDSA signature checks so can be computationally intensive. This function should
 * only be called after the cheap sanity checks in CheckTxInputs passed.
 *
 * If pvChecks is not nullptr, script checks are pushed onto it instead of being performed inline. Any
 * script checks which are not necessary (eg due to script execution cache hits) are, obviously,
 * not pushed onto pvChecks/run.
 *
 * Setting cacheSigStore/cacheFullScriptStore to false will remove elements from the corresponding cache
 * which are matched. This is useful for checking blocks where we will likely never need the cache
 * entry again.
 *
 * Note that we may set state.reason to NOT_STANDARD for extra soft-fork flags in flags, block-checking
 * callers should probably reset it to CONSENSUS in such cases.
 *
 * Non-static (and re-declared) in src/test/txvalidationcache_tests.cpp
 */
bool CheckInputScripts(const CTransaction& tx, TxValidationState& state,
                       const CCoinsViewCache& inputs, unsigned int flags, bool cacheSigStore,
                       bool cacheFullScriptStore, PrecomputedTransactionData& txdata,
                       std::vector<CCheck*>* pvChecks)
{
    if (tx.IsCoinBase()) return true;

    if (pvChecks) {
        pvChecks->reserve(tx.vin.size());
    }

    // First check if script executions have been cached with the same
    // flags. Note that this assumes that the inputs provided are
    // correct (ie that the transaction hash which is in tx's prevouts
    // properly commits to the scriptPubKey in the inputs view of that
    // transaction).
    uint256 hashCacheEntry;
    CSHA256 hasher = g_scriptExecutionCacheHasher;
    hasher.Write(tx.GetWitnessHash().begin(), 32).Write((unsigned char*)&flags, sizeof(flags)).Finalize(hashCacheEntry.begin());
    AssertLockHeld(cs_main); //TODO: Remove this requirement by making CuckooCache not require external locks
    if (g_scriptExecutionCache.contains(hashCacheEntry, !cacheFullScriptStore)) {
        return true;
    }

    if (!txdata.m_spent_outputs_ready) {
        std::vector<CTxOut> spent_outputs;
        spent_outputs.reserve(tx.vin.size());

        for (unsigned int i = 0; i < tx.vin.size(); i++) {
            const COutPoint& prevout = tx.vin[i].prevout;
            // ELEMENTS:
            // If input is peg-in, create "coin" to evaluate against
            Coin pegin_coin;
            if (tx.vin[i].m_is_pegin) {
                // Height of "output" in script evaluation will be 0
                pegin_coin = Coin(GetPeginOutputFromWitness(tx.witness.vtxinwit[i].m_pegin_witness), 0, false);
            }
            const Coin& coin = tx.vin[i].m_is_pegin ? pegin_coin : inputs.AccessCoin(prevout);
            // end ELEMENTS
            assert(!coin.IsSpent());
            spent_outputs.emplace_back(coin.out);
        }
        txdata.Init(tx, std::move(spent_outputs));
    }
    assert(txdata.m_spent_outputs.size() == tx.vin.size());

    for (unsigned int i = 0; i < tx.vin.size(); i++) {
        // We very carefully only pass in things to CScriptCheck which
        // are clearly committed to by tx' witness hash. This provides
        // a sanity check that our caching is not introducing consensus
        // failures through additional data in, eg, the coins being
        // spent being checked as a part of CScriptCheck.

        // Verify signature
        CCheck* check = new CScriptCheck(txdata.m_spent_outputs[i], tx, i, flags, cacheSigStore, &txdata);
        ScriptError serror = QueueCheck(pvChecks, check);
        if (serror != SCRIPT_ERR_OK) {
            if (flags & STANDARD_NOT_MANDATORY_VERIFY_FLAGS) {
                // Check whether the failure was caused by a
                // non-mandatory script verification check, such as
                // non-standard DER encodings or non-null dummy
                // arguments; if so, ensure we return NOT_STANDARD
                // instead of CONSENSUS to avoid downstream users
                // splitting the network between upgraded and
                // non-upgraded nodes by banning CONSENSUS-failing
                // data providers.
                CScriptCheck check2(txdata.m_spent_outputs[i], tx, i,
                        flags & ~STANDARD_NOT_MANDATORY_VERIFY_FLAGS, cacheSigStore, &txdata);
                if (check2()) {
                    return state.Invalid(TxValidationResult::TX_NOT_STANDARD, strprintf("non-mandatory-script-verify-flag (%s)", ScriptErrorString(serror)));
                }
            }
            // MANDATORY flag failures correspond to
            // TxValidationResult::TX_CONSENSUS. Because CONSENSUS
            // failures are the most serious case of validation
            // failures, we may need to consider using
            // RECENT_CONSENSUS_CHANGE for any script failure that
            // could be due to non-upgraded nodes which we may want to
            // support, to avoid splitting the network (but this
            // depends on the details of how net_processing handles
            // such errors).
            return state.Invalid(TxValidationResult::TX_CONSENSUS, strprintf("mandatory-script-verify-flag-failed (%s)", ScriptErrorString(serror)));
        }
    }

    if (cacheFullScriptStore && !pvChecks) {
        // We executed all of the provided scripts, and were told to
        // cache the result. Do so now.
        g_scriptExecutionCache.insert(hashCacheEntry);
    }

    return true;
}

bool AbortNode(BlockValidationState& state, const std::string& strMessage, const bilingual_str& userMessage)
{
    AbortNode(strMessage, userMessage);
    return state.Error(strMessage);
}

/**
 * Restore the UTXO in a Coin at a given COutPoint
 * @param undo The Coin to be restored.
 * @param view The coins view to which to apply the changes.
 * @param out The out point that corresponds to the tx input.
 * @return A DisconnectResult as an int
 */
int ApplyTxInUndo(Coin&& undo, CCoinsViewCache& view, const COutPoint& out, const CTxIn& txin, const CScriptWitness& pegin_witness, const std::vector<std::pair<CScript, CScript>>& fedpegscripts)
{
    bool fClean = true;

    if (!txin.m_is_pegin) {
        if (view.HaveCoin(out)) fClean = false; // overwriting transaction output

        if (undo.nHeight == 0) {
            // Missing undo metadata (height and coinbase). Older versions included this
            // information only in undo records for the last spend of a transactions'
            // outputs. This implies that it must be present for some other output of the same tx.
            const Coin& alternate = AccessByTxid(view, out.hash);
            if (!alternate.IsSpent()) {
                undo.nHeight = alternate.nHeight;
                undo.fCoinBase = alternate.fCoinBase;
            } else {
                // ELEMENTS:
                // If we're connecting genesis outputs, it's probably actually just
                // a genesis output, let it through. N.B. The case where it's a corrupted
                // txundo from per-tx db will not be caught!
                if (!Params().GetConsensus().connect_genesis_outputs) {
                    return DISCONNECT_FAILED; // adding output for transaction without known metadata
                }
            }
        }
        // If the coin already exists as an unspent coin in the cache, then the
        // possible_overwrite parameter to AddCoin must be set to true. We have
        // already checked whether an unspent coin exists above using HaveCoin, so
        // we don't need to guess. When fClean is false, an unspent coin already
        // existed and it is an overwrite.
        view.AddCoin(out, std::move(undo), !fClean);
    } else {
        std::string err;
        if (!IsValidPeginWitness(pegin_witness, fedpegscripts, txin.prevout, err, false)) {
            fClean = fClean && error("%s: peg-in occurred without proof", __func__);
        } else {
            std::pair<uint256, COutPoint> outpoint = std::make_pair(uint256(pegin_witness.stack[2]), txin.prevout);
            bool fSpent = view.IsPeginSpent(outpoint);
            if (!fSpent) {
                fClean = fClean && error("%s: peg-in bitcoin txid not marked spent", __func__);
            } else {
                view.SetPeginSpent(outpoint, false);
            }
        }
    }

    return fClean ? DISCONNECT_OK : DISCONNECT_UNCLEAN;
}

// We don't want to compare things that are not stored in utxo db, specifically
// the nonce commitment which has no consensus meaning for spending conditions
static bool TxOutDBEntryIsSame(const CTxOut& block_txout, const CTxOut& txdb_txout)
{
    return txdb_txout.nValue == block_txout.nValue &&
        txdb_txout.nAsset == block_txout.nAsset &&
        txdb_txout.scriptPubKey == block_txout.scriptPubKey;
}

/** Undo the effects of this block (with given index) on the UTXO set represented by coins.
 *  When FAILED is returned, view is left in an indeterminate state. */
DisconnectResult CChainState::DisconnectBlock(const CBlock& block, const CBlockIndex* pindex, CCoinsViewCache& view)
{
    AssertLockHeld(::cs_main);
    bool fClean = true;

    CBlockUndo blockUndo;
    if (!UndoReadFromDisk(blockUndo, pindex)) {
        error("DisconnectBlock(): failure reading undo data");
        return DISCONNECT_FAILED;
    }

    if (blockUndo.vtxundo.size() + 1 != block.vtx.size()) {
        error("DisconnectBlock(): block and undo data inconsistent");
        return DISCONNECT_FAILED;
    }

    // undo transactions in reverse order
    for (int i = block.vtx.size() - 1; i >= 0; i--) {
        const CTransaction &tx = *(block.vtx[i]);
        uint256 hash = tx.GetHash();
        bool is_coinbase = tx.IsCoinBase();

        // Check that all outputs are available and match the outputs in the block itself
        // exactly.
        for (size_t o = 0; o < tx.vout.size(); o++) {
            if (!tx.vout[o].scriptPubKey.IsUnspendable()) {
                COutPoint out(hash, o);
                Coin coin;
                bool is_spent = view.SpendCoin(out, &coin);
                if (!is_spent || !TxOutDBEntryIsSame(tx.vout[o], coin.out) || pindex->nHeight != coin.nHeight || is_coinbase != coin.fCoinBase) {
                    fClean = false; // transaction output mismatch
                }
            }
        }

        // restore inputs
        const auto& fedpegscripts = GetValidFedpegScripts(pindex, Params().GetConsensus(), false /* nextblock_validation */);
        if (i > 0) { // not coinbases
            CTxUndo &txundo = blockUndo.vtxundo[i-1];
            if (txundo.vprevout.size() != tx.vin.size()) {
                error("DisconnectBlock(): transaction and undo data inconsistent");
                return DISCONNECT_FAILED;
            }
            for (unsigned int j = tx.vin.size(); j-- > 0;) {
                const COutPoint &out = tx.vin[j].prevout;
                const CScriptWitness& pegin_wit = tx.witness.vtxinwit.size() > j ? tx.witness.vtxinwit[j].m_pegin_witness : CScriptWitness();
                int res = ApplyTxInUndo(std::move(txundo.vprevout[j]), view, out, tx.vin[j], pegin_wit, fedpegscripts);
                if (res == DISCONNECT_FAILED) return DISCONNECT_FAILED;
                fClean = fClean && res != DISCONNECT_UNCLEAN;
            }
            // At this point, all of txundo.vprevout should have been moved out.
        }
    }

    // move best block pointer to prevout block
    view.SetBestBlock(pindex->pprev->GetBlockHash());

    return fClean ? DISCONNECT_OK : DISCONNECT_UNCLEAN;
}

static CCheckQueue<CCheck> scriptcheckqueue(128);

void StartScriptCheckWorkerThreads(int threads_num)
{
    scriptcheckqueue.StartWorkerThreads(threads_num);
}

void StopScriptCheckWorkerThreads()
{
    scriptcheckqueue.StopWorkerThreads();
}

/**
 * Threshold condition checker that triggers when unknown versionbits are seen on the network.
 */
class WarningBitsConditionChecker : public AbstractThresholdConditionChecker
{
private:
    int bit;

public:
    explicit WarningBitsConditionChecker(int bitIn) : bit(bitIn) {}

    int64_t BeginTime(const Consensus::Params& params) const override { return 0; }
    int64_t EndTime(const Consensus::Params& params) const override { return std::numeric_limits<int64_t>::max(); }
    int Period(const Consensus::Params& params) const override { return params.nMinerConfirmationWindow; }
    int Threshold(const Consensus::Params& params) const override { return params.nRuleChangeActivationThreshold; }

    bool Condition(const CBlockIndex* pindex, const Consensus::Params& params) const override
    {
        return pindex->nHeight >= params.MinBIP9WarningHeight &&
               ((pindex->nVersion & VERSIONBITS_TOP_MASK) == VERSIONBITS_TOP_BITS) &&
               ((pindex->nVersion >> bit) & 1) != 0 &&
               ((g_versionbitscache.ComputeBlockVersion(pindex->pprev, params) >> bit) & 1) == 0;
    }
};

static ThresholdConditionCache warningcache[VERSIONBITS_NUM_BITS] GUARDED_BY(cs_main);

static unsigned int GetBlockScriptFlags(const CBlockIndex* pindex, const Consensus::Params& consensusparams)
{
    unsigned int flags = SCRIPT_VERIFY_NONE;

    // BIP16 didn't become active until Apr 1 2012 (on mainnet, and
    // retroactively applied to testnet)
    // However, only one historical block violated the P2SH rules (on both
    // mainnet and testnet), so for simplicity, always leave P2SH
    // on except for the one violating block.
    if (consensusparams.BIP16Exception.IsNull() || // no bip16 exception on this chain
        pindex->phashBlock == nullptr || // this is a new candidate block, eg from TestBlockValidity()
        *pindex->phashBlock != consensusparams.BIP16Exception) // this block isn't the historical exception
    {
        // Enforce WITNESS rules whenever P2SH is in effect
        flags |= SCRIPT_VERIFY_P2SH | SCRIPT_VERIFY_WITNESS;
    }

    // Enforce the DERSIG (BIP66) rule
    if (DeploymentActiveAt(*pindex, consensusparams, Consensus::DEPLOYMENT_DERSIG)) {
        flags |= SCRIPT_VERIFY_DERSIG;
    }

    // Enforce CHECKLOCKTIMEVERIFY (BIP65)
    if (DeploymentActiveAt(*pindex, consensusparams, Consensus::DEPLOYMENT_CLTV)) {
        flags |= SCRIPT_VERIFY_CHECKLOCKTIMEVERIFY;
    }

    // Enforce CHECKSEQUENCEVERIFY (BIP112)
    if (DeploymentActiveAt(*pindex, consensusparams, Consensus::DEPLOYMENT_CSV)) {
        flags |= SCRIPT_VERIFY_CHECKSEQUENCEVERIFY;
    }

    // Enforce Taproot (BIP340-BIP342)
    if (DeploymentActiveAt(*pindex, consensusparams, Consensus::DEPLOYMENT_TAPROOT)) {
        flags |= SCRIPT_VERIFY_TAPROOT;
    }

    // Enforce BIP147 NULLDUMMY (activated simultaneously with segwit)
    if (DeploymentActiveAt(*pindex, consensusparams, Consensus::DEPLOYMENT_SEGWIT)) {
        flags |= SCRIPT_VERIFY_NULLDUMMY;
    }

    if (DeploymentActiveAfter(pindex->pprev, consensusparams, Consensus::DEPLOYMENT_DYNA_FED)) {
        flags |= SCRIPT_SIGHASH_RANGEPROOF;
    }

    return flags;
}



static int64_t nTimeCheck = 0;
static int64_t nTimeForks = 0;
static int64_t nTimeVerify = 0;
static int64_t nTimeConnect = 0;
static int64_t nTimeIndex = 0;
static int64_t nTimeTotal = 0;
static int64_t nBlocksTotal = 0;

bool CheckPeginRipeness(const CBlock& block, const std::vector<std::pair<CScript, CScript>>& fedpegscripts) {
    for (unsigned int i = 0; i < block.vtx.size(); i++) {
        const CTransaction &tx = *(block.vtx[i]);

        if (!tx.IsCoinBase()) {
            for (unsigned int i = 0; i < tx.vin.size(); ++i) {
                if (tx.vin[i].m_is_pegin) {
                    std::string err;
                    bool depth_failed = false;
                    if ((tx.witness.vtxinwit.size() <= i) || !IsValidPeginWitness(tx.witness.vtxinwit[i].m_pegin_witness, fedpegscripts, tx.vin[i].prevout, err, true, &depth_failed)) {
                        if (depth_failed) {
                            return false;  // Pegins not ripe.
                        } else {
                            return true;  // Some other failure; details later.
                        }
                    }
                }
            }
        }
    }
    return true;
}

/** Apply the effects of this block (with given index) on the UTXO set represented by coins.
 *  Validity checks that depend on the UTXO set are also done; ConnectBlock()
 *  can fail if those validity checks fail (among other reasons). */
bool CChainState::ConnectBlock(const CBlock& block, BlockValidationState& state, CBlockIndex* pindex,
                  CCoinsViewCache& view, std::set<std::pair<uint256, COutPoint>>* setPeginsSpent, bool fJustCheck)
{
    AssertLockHeld(cs_main);
    assert(pindex);
    assert(*pindex->phashBlock == block.GetHash());
    int64_t nTimeStart = GetTimeMicros();

    // verify that the view's current state corresponds to the previous block
    uint256 hashPrevBlock = pindex->pprev == nullptr ? uint256() : pindex->pprev->GetBlockHash();
    assert(hashPrevBlock == view.GetBestBlock());

    const Consensus::Params& consensusParams = m_params.GetConsensus();
    // Add genesis outputs but don't validate.
    if (block.GetHash() == consensusParams.hashGenesisBlock) {
        if (!fJustCheck) {
            if (consensusParams.connect_genesis_outputs) {
                for (const auto& tx : block.vtx) {
                    // Directly add new coins to DB
                    AddCoins(view, *tx, 0);
                }
            }
            view.SetBestBlock(pindex->GetBlockHash());
        }
        nBlocksTotal++;
        return true;
    }

    // Check it again in case a previous version let a bad block in
    // NOTE: We don't currently (re-)invoke ContextualCheckBlock() or
    // ContextualCheckBlockHeader() here. This means that if we add a new
    // consensus rule that is enforced in one of those two functions, then we
    // may have let in a block that violates the rule prior to updating the
    // software, and we would NOT be enforcing the rule here. Fully solving
    // upgrade from one software version to the next after a consensus rule
    // change is potentially tricky and issue-specific (see NeedsRedownload()
    // for one approach that was used for BIP 141 deployment).
    // Also, currently the rule against blocks more than 2 hours in the future
    // is enforced in ContextualCheckBlockHeader(); we wouldn't want to
    // re-enforce that rule here (at least until we make it impossible for
    // GetAdjustedTime() to go backward).
    if (!CheckBlock(block, state, m_params.GetConsensus(), !fJustCheck, !fJustCheck)) {
        if (state.GetResult() == BlockValidationResult::BLOCK_MUTATED) {
            // We don't write down blocks to disk if they may have been
            // corrupted, so this should be impossible unless we're having hardware
            // problems.
            return AbortNode(state, "Corrupt block found indicating potential hardware failure; shutting down");
        }
        return error("%s: Consensus::CheckBlock: %s", __func__, state.ToString());
    }

    nBlocksTotal++;

    // Check that all non-zero coinbase outputs pay to the required destination
    const CScript& mandatory_coinbase_destination = m_params.GetConsensus().mandatory_coinbase_destination;
    if (mandatory_coinbase_destination != CScript()) {
        for (auto& txout : block.vtx[0]->vout) {
            bool mustPay = !txout.nValue.IsExplicit() || txout.nValue.GetAmount() != 0;
            if (mustPay && txout.scriptPubKey != mandatory_coinbase_destination) {
                LogPrintf("ERROR: ConnectBlock(): Coinbase outputs didn't match required scriptPubKey\n");
                return state.Invalid(BlockValidationResult::BLOCK_CONSENSUS, "bad-coinbase-txos");
            }
        }
    }

    bool fScriptChecks = true;
    if (!hashAssumeValid.IsNull()) {
        // We've been configured with the hash of a block which has been externally verified to have a valid history.
        // A suitable default value is included with the software and updated from time to time.  Because validity
        //  relative to a piece of software is an objective fact these defaults can be easily reviewed.
        // This setting doesn't force the selection of any particular chain but makes validating some faster by
        //  effectively caching the result of part of the verification.
        BlockMap::const_iterator  it = m_blockman.m_block_index.find(hashAssumeValid);
        if (it != m_blockman.m_block_index.end()) {
            if (it->second->GetAncestor(pindex->nHeight) == pindex &&
                pindexBestHeader->GetAncestor(pindex->nHeight) == pindex &&
                pindexBestHeader->nChainWork >= nMinimumChainWork) {
                // This block is a member of the assumed verified chain and an ancestor of the best header.
                // Script verification is skipped when connecting blocks under the
                // assumevalid block. Assuming the assumevalid block is valid this
                // is safe because block merkle hashes are still computed and checked,
                // Of course, if an assumed valid block is invalid due to false scriptSigs
                // this optimization would allow an invalid chain to be accepted.
                // The equivalent time check discourages hash power from extorting the network via DOS attack
                //  into accepting an invalid block through telling users they must manually set assumevalid.
                //  Requiring a software change or burying the invalid block, regardless of the setting, makes
                //  it hard to hide the implication of the demand.  This also avoids having release candidates
                //  that are hardly doing any signature verification at all in testing without having to
                //  artificially set the default assumed verified block further back.
                // The test against nMinimumChainWork prevents the skipping when denied access to any chain at
                //  least as good as the expected chain.
                fScriptChecks = (GetBlockProofEquivalentTime(*pindexBestHeader, *pindex, *pindexBestHeader, m_params.GetConsensus()) <= 60 * 60 * 24 * 7 * 2);
            }
        }
    }

    int64_t nTime1 = GetTimeMicros(); nTimeCheck += nTime1 - nTimeStart;
    assert(nBlocksTotal > 0);
    LogPrint(BCLog::BENCH, "    - Sanity checks: %.2fms [%.2fs (%.2fms/blk)]\n", MILLI * (nTime1 - nTimeStart), nTimeCheck * MICRO, nTimeCheck * MILLI / nBlocksTotal);

    // Do not allow blocks that contain transactions which 'overwrite' older transactions,
    // unless those are already completely spent.
    // If such overwrites are allowed, coinbases and transactions depending upon those
    // can be duplicated to remove the ability to spend the first instance -- even after
    // being sent to another address.
    // See BIP30, CVE-2012-1909, and http://r6.ca/blog/20120206T005236Z.html for more information.
    // This rule was originally applied to all blocks with a timestamp after March 15, 2012, 0:00 UTC.
    // Now that the whole chain is irreversibly beyond that time it is applied to all blocks except the
    // two in the chain that violate it. This prevents exploiting the issue against nodes during their
    // initial block download.
    bool fEnforceBIP30 = !((pindex->nHeight==91842 && pindex->GetBlockHash() == uint256S("0x00000000000a4d0a398161ffc163c503763b1f4360639393e0e4c8e300e0caec")) ||
                           (pindex->nHeight==91880 && pindex->GetBlockHash() == uint256S("0x00000000000743f190a18c5577a3c2d2a1f610ae9601ac046a38084ccb7cd721")));

    // Once BIP34 activated it was not possible to create new duplicate coinbases and thus other than starting
    // with the 2 existing duplicate coinbase pairs, not possible to create overwriting txs.  But by the
    // time BIP34 activated, in each of the existing pairs the duplicate coinbase had overwritten the first
    // before the first had been spent.  Since those coinbases are sufficiently buried it's no longer possible to create further
    // duplicate transactions descending from the known pairs either.
    // If we're on the known chain at height greater than where BIP34 activated, we can save the db accesses needed for the BIP30 check.

    // BIP34 requires that a block at height X (block X) has its coinbase
    // scriptSig start with a CScriptNum of X (indicated height X).  The above
    // logic of no longer requiring BIP30 once BIP34 activates is flawed in the
    // case that there is a block X before the BIP34 height of 227,931 which has
    // an indicated height Y where Y is greater than X.  The coinbase for block
    // X would also be a valid coinbase for block Y, which could be a BIP30
    // violation.  An exhaustive search of all mainnet coinbases before the
    // BIP34 height which have an indicated height greater than the block height
    // reveals many occurrences. The 3 lowest indicated heights found are
    // 209,921, 490,897, and 1,983,702 and thus coinbases for blocks at these 3
    // heights would be the first opportunity for BIP30 to be violated.

    // The search reveals a great many blocks which have an indicated height
    // greater than 1,983,702, so we simply remove the optimization to skip
    // BIP30 checking for blocks at height 1,983,702 or higher.  Before we reach
    // that block in another 25 years or so, we should take advantage of a
    // future consensus change to do a new and improved version of BIP34 that
    // will actually prevent ever creating any duplicate coinbases in the
    // future.
    static constexpr int BIP34_IMPLIES_BIP30_LIMIT = 1983702;

    // There is no potential to create a duplicate coinbase at block 209,921
    // because this is still before the BIP34 height and so explicit BIP30
    // checking is still active.

    // The final case is block 176,684 which has an indicated height of
    // 490,897. Unfortunately, this issue was not discovered until about 2 weeks
    // before block 490,897 so there was not much opportunity to address this
    // case other than to carefully analyze it and determine it would not be a
    // problem. Block 490,897 was, in fact, mined with a different coinbase than
    // block 176,684, but it is important to note that even if it hadn't been or
    // is remined on an alternate fork with a duplicate coinbase, we would still
    // not run into a BIP30 violation.  This is because the coinbase for 176,684
    // is spent in block 185,956 in transaction
    // d4f7fbbf92f4a3014a230b2dc70b8058d02eb36ac06b4a0736d9d60eaa9e8781.  This
    // spending transaction can't be duplicated because it also spends coinbase
    // 0328dd85c331237f18e781d692c92de57649529bd5edf1d01036daea32ffde29.  This
    // coinbase has an indicated height of over 4.2 billion, and wouldn't be
    // duplicatable until that height, and it's currently impossible to create a
    // chain that long. Nevertheless we may wish to consider a future soft fork
    // which retroactively prevents block 490,897 from creating a duplicate
    // coinbase. The two historical BIP30 violations often provide a confusing
    // edge case when manipulating the UTXO and it would be simpler not to have
    // another edge case to deal with.

    // testnet3 has no blocks before the BIP34 height with indicated heights
    // post BIP34 before approximately height 486,000,000. After block
    // 1,983,702 testnet3 starts doing unnecessary BIP30 checking again.
    assert(pindex->pprev);
    CBlockIndex* pindexBIP34height = pindex->pprev->GetAncestor(m_params.GetConsensus().BIP34Height);
    //Only continue to enforce if we're below BIP34 activation height or the block hash at that height doesn't correspond.
    fEnforceBIP30 = fEnforceBIP30 && (!pindexBIP34height || !(pindexBIP34height->GetBlockHash() == m_params.GetConsensus().BIP34Hash));

    // TODO: Remove BIP30 checking from block height 1,983,702 on, once we have a
    // consensus change that ensures coinbases at those heights can not
    // duplicate earlier coinbases.
    if (fEnforceBIP30 || pindex->nHeight >= BIP34_IMPLIES_BIP30_LIMIT) {
        for (const auto& tx : block.vtx) {
            for (size_t o = 0; o < tx->vout.size(); o++) {
                if (view.HaveCoin(COutPoint(tx->GetHash(), o))) {
                    LogPrintf("ERROR: ConnectBlock(): tried to overwrite transaction\n");
                    return state.Invalid(BlockValidationResult::BLOCK_CONSENSUS, "bad-txns-BIP30");
                }
            }
        }
    }

    // Enforce BIP68 (sequence locks)
    int nLockTimeFlags = 0;
    if (DeploymentActiveAt(*pindex, m_params.GetConsensus(), Consensus::DEPLOYMENT_CSV)) {
        nLockTimeFlags |= LOCKTIME_VERIFY_SEQUENCE;
    }

    // Get the script flags for this block
    unsigned int flags = GetBlockScriptFlags(pindex, m_params.GetConsensus());

    int64_t nTime2 = GetTimeMicros(); nTimeForks += nTime2 - nTime1;
    LogPrint(BCLog::BENCH, "    - Fork checks: %.2fms [%.2fs (%.2fms/blk)]\n", MILLI * (nTime2 - nTime1), nTimeForks * MICRO, nTimeForks * MILLI / nBlocksTotal);

    CBlockUndo blockundo;

    // Precomputed transaction data pointers must not be invalidated
    // until after `control` has run the script checks (potentially
    // in multiple threads). Preallocate the vector size so a new allocation
    // doesn't invalidate pointers into the vector, and keep txsdata in scope
    // for as long as `control`.
    CCheckQueueControl<CCheck> control(fScriptChecks && g_parallel_script_checks ? &scriptcheckqueue : nullptr);
    std::vector<PrecomputedTransactionData> txsdata;
    for (unsigned int i = 0; i< block.vtx.size(); i++ ){
        txsdata.push_back(PrecomputedTransactionData(m_params.HashGenesisBlock()));
    }

    std::vector<int> prevheights;
    CAmountMap fee_map;
    int nInputs = 0;
    int64_t nSigOpsCost = 0;
    blockundo.vtxundo.reserve(block.vtx.size() - 1);

    // ELEMENTS:

    // Enforce PAK post-dynafed
    if (m_params.GetEnforcePak() && !block.m_dynafed_params.IsNull()) {
        // GetActivePAKList computes for the following block, so use previous index
        CPAKList paklist = GetActivePAKList(pindex->pprev, m_params.GetConsensus());
        for (const auto& tx : block.vtx) {
            if (!IsPAKValidTx(*tx, paklist, m_params.ParentGenesisBlockHash(), m_params.GetConsensus().pegged_asset)) {
                LogPrintf("ERROR: ConnectBlock(): Bad PAK transaction\n");
                return state.Invalid(BlockValidationResult::BLOCK_CONSENSUS, "bad-pak-tx");
            }
        }
    }

    // Used when ConnectBlock() results are unneeded for mempool ejection
    std::set<std::pair<uint256, COutPoint>> setPeginsSpentDummy;

    // Used when checking peg-ins
    const auto& fedpegscripts = GetValidFedpegScripts(pindex, m_params.GetConsensus(), false /* nextblock_validation */);

    for (unsigned int i = 0; i < block.vtx.size(); i++)
    {
        const CTransaction &tx = *(block.vtx[i]);

        nInputs += tx.vin.size();

        if (!tx.IsCoinBase())
        {
            std::vector<CCheck*> vChecks;
            bool fCacheResults = fJustCheck; /* Don't cache results if we're actually connecting blocks (still consult the cache, though) */
            TxValidationState tx_state;
            if (!Consensus::CheckTxInputs(tx, tx_state, view, pindex->nHeight, fee_map,
                        setPeginsSpent == NULL ? setPeginsSpentDummy : *setPeginsSpent,
                        g_parallel_script_checks ? &vChecks : NULL, fCacheResults, fScriptChecks, fedpegscripts)) {
                // Any transaction validation failure in ConnectBlock is a block consensus failure
                state.Invalid(BlockValidationResult::BLOCK_CONSENSUS,
                        tx_state.GetRejectReason(), tx_state.GetDebugMessage());
                return error("%s: Consensus::CheckTxInputs: %s, %s", __func__, tx.GetHash().ToString(), state.ToString());
            }
            control.Add(vChecks);

            if (!MoneyRange(fee_map)) {
                LogPrintf("ERROR: %s: accumulated fee in the block out of range.\n", __func__);
                return state.Invalid(BlockValidationResult::BLOCK_CONSENSUS, "bad-txns-accumulated-fee-outofrange");
            }

            // Check that transaction is BIP68 final
            // BIP68 lock checks (as opposed to nLockTime checks) must
            // be in ConnectBlock because they require the UTXO set
            prevheights.resize(tx.vin.size());
            for (size_t j = 0; j < tx.vin.size(); j++) {
                if (tx.vin[j].m_is_pegin) {
                    prevheights[j] = -1;
                } else {
                    prevheights[j] = view.AccessCoin(tx.vin[j].prevout).nHeight;
                }
            }

            if (!SequenceLocks(tx, nLockTimeFlags, prevheights, *pindex)) {
                LogPrintf("ERROR: %s: contains a non-BIP68-final transaction\n", __func__);
                return state.Invalid(BlockValidationResult::BLOCK_CONSENSUS, "bad-txns-nonfinal");
            }
        }

        // GetTransactionSigOpCost counts 3 types of sigops:
        // * legacy (always)
        // * p2sh (when P2SH enabled in flags and excludes coinbase)
        // * witness (when witness enabled in flags and excludes coinbase)
        nSigOpsCost += GetTransactionSigOpCost(tx, view, flags);
        if (nSigOpsCost > MAX_BLOCK_SIGOPS_COST) {
            LogPrintf("ERROR: ConnectBlock(): too many sigops\n");
            return state.Invalid(BlockValidationResult::BLOCK_CONSENSUS, "bad-blk-sigops");
        }

        if (!tx.IsCoinBase())
        {
            std::vector<CCheck*> vChecks;
            bool fCacheResults = fJustCheck; /* Don't cache results if we're actually connecting blocks (still consult the cache, though) */
            TxValidationState tx_state;
            if (fScriptChecks && !CheckInputScripts(tx, tx_state, view, flags, fCacheResults, fCacheResults, txsdata[i], g_parallel_script_checks ? &vChecks : nullptr)) {
                // Any transaction validation failure in ConnectBlock is a block consensus failure
                state.Invalid(BlockValidationResult::BLOCK_CONSENSUS,
                              tx_state.GetRejectReason(), tx_state.GetDebugMessage());
                return error("ConnectBlock(): CheckInputScripts on %s failed with %s",
                    tx.GetHash().ToString(), state.ToString());
            }
            control.Add(vChecks);
        }

        CTxUndo undoDummy;
        if (i > 0) {
            blockundo.vtxundo.push_back(CTxUndo());
        }
        UpdateCoins(tx, view, i == 0 ? undoDummy : blockundo.vtxundo.back(), pindex->nHeight);

    }
    int64_t nTime3 = GetTimeMicros(); nTimeConnect += nTime3 - nTime2;
    LogPrint(BCLog::BENCH, "      - Connect %u transactions: %.2fms (%.3fms/tx, %.3fms/txin) [%.2fs (%.2fms/blk)]\n", (unsigned)block.vtx.size(), MILLI * (nTime3 - nTime2), MILLI * (nTime3 - nTime2) / block.vtx.size(), nInputs <= 1 ? 0 : MILLI * (nTime3 - nTime2) / (nInputs-1), nTimeConnect * MICRO, nTimeConnect * MILLI / nBlocksTotal);

    CAmountMap block_reward = fee_map;
    block_reward[consensusParams.subsidy_asset] += GetBlockSubsidy(pindex->nHeight, consensusParams);
    if (!MoneyRange(block_reward)) {
        LogPrintf("ERROR: ConnectBlock(): total block reward overflowed\n");
        return state.Invalid(BlockValidationResult::BLOCK_CONSENSUS, "bad-blockreward-outofrange");
    }
    if (!VerifyCoinbaseAmount(*(block.vtx[0]), block_reward)) {
        LogPrintf("ERROR: ConnectBlock(): coinbase pays too much\n");
        return state.Invalid(BlockValidationResult::BLOCK_CONSENSUS, "bad-cb-amount");
    }

    if (!control.Wait()) {
        LogPrintf("ERROR: %s: CheckQueue failed\n", __func__);
        return state.Invalid(BlockValidationResult::BLOCK_CONSENSUS, "block-validation-failed");
    }
    int64_t nTime4 = GetTimeMicros(); nTimeVerify += nTime4 - nTime2;
    LogPrint(BCLog::BENCH, "    - Verify %u txins: %.2fms (%.3fms/txin) [%.2fs (%.2fms/blk)]\n", nInputs - 1, MILLI * (nTime4 - nTime2), nInputs <= 1 ? 0 : MILLI * (nTime4 - nTime2) / (nInputs-1), nTimeVerify * MICRO, nTimeVerify * MILLI / nBlocksTotal);

    if (fJustCheck)
        return true;

    if (!WriteUndoDataForBlock(blockundo, state, pindex, m_params)) {
        return false;
    }

    if (!pindex->IsValid(BLOCK_VALID_SCRIPTS)) {
        pindex->RaiseValidity(BLOCK_VALID_SCRIPTS);
        setDirtyBlockIndex.insert(pindex);
    }

    assert(pindex->phashBlock);
    // add this block to the view's block chain
    view.SetBestBlock(pindex->GetBlockHash());

    int64_t nTime5 = GetTimeMicros(); nTimeIndex += nTime5 - nTime4;
    LogPrint(BCLog::BENCH, "    - Index writing: %.2fms [%.2fs (%.2fms/blk)]\n", MILLI * (nTime5 - nTime4), nTimeIndex * MICRO, nTimeIndex * MILLI / nBlocksTotal);

    TRACE6(validation, block_connected,
        block.GetHash().data(),
        pindex->nHeight,
        block.vtx.size(),
        nInputs,
        nSigOpsCost,
        GetTimeMicros() - nTimeStart // in microseconds (µs)
    );

    return true;
}

CoinsCacheSizeState CChainState::GetCoinsCacheSizeState()
{
    return this->GetCoinsCacheSizeState(
        m_coinstip_cache_size_bytes,
        gArgs.GetIntArg("-maxmempool", DEFAULT_MAX_MEMPOOL_SIZE) * 1000000);
}

CoinsCacheSizeState CChainState::GetCoinsCacheSizeState(
    size_t max_coins_cache_size_bytes,
    size_t max_mempool_size_bytes)
{
    const int64_t nMempoolUsage = m_mempool ? m_mempool->DynamicMemoryUsage() : 0;
    int64_t cacheSize = CoinsTip().DynamicMemoryUsage();
    int64_t nTotalSpace =
        max_coins_cache_size_bytes + std::max<int64_t>(int64_t(max_mempool_size_bytes) - nMempoolUsage, 0);

    //! No need to periodic flush if at least this much space still available.
    static constexpr int64_t MAX_BLOCK_COINSDB_USAGE_BYTES = 10 * 1024 * 1024;  // 10MB
    int64_t large_threshold =
        std::max((9 * nTotalSpace) / 10, nTotalSpace - MAX_BLOCK_COINSDB_USAGE_BYTES);

    if (cacheSize > nTotalSpace) {
        LogPrintf("Cache size (%s) exceeds total space (%s)\n", cacheSize, nTotalSpace);
        return CoinsCacheSizeState::CRITICAL;
    } else if (cacheSize > large_threshold) {
        return CoinsCacheSizeState::LARGE;
    }
    return CoinsCacheSizeState::OK;
}

bool CChainState::FlushStateToDisk(
    BlockValidationState &state,
    FlushStateMode mode,
    int nManualPruneHeight)
{
    LOCK(cs_main);
    assert(this->CanFlushToDisk());
    static std::chrono::microseconds nLastWrite{0};
    static std::chrono::microseconds nLastFlush{0};
    std::set<int> setFilesToPrune;
    bool full_flush_completed = false;

    const size_t coins_count = CoinsTip().GetCacheSize();
    const size_t coins_mem_usage = CoinsTip().DynamicMemoryUsage();

    try {
    {
        bool fFlushForPrune = false;
        bool fDoFullFlush = false;

        CoinsCacheSizeState cache_state = GetCoinsCacheSizeState();
        LOCK(cs_LastBlockFile);
        if (fPruneMode && (fCheckForPruning || nManualPruneHeight > 0) && !fReindex) {
            // make sure we don't prune above the blockfilterindexes bestblocks
            // pruning is height-based
            int last_prune = m_chain.Height(); // last height we can prune
            ForEachBlockFilterIndex([&](BlockFilterIndex& index) {
               last_prune = std::max(1, std::min(last_prune, index.GetSummary().best_block_height));
            });

            if (nManualPruneHeight > 0) {
                LOG_TIME_MILLIS_WITH_CATEGORY("find files to prune (manual)", BCLog::BENCH);

                m_blockman.FindFilesToPruneManual(setFilesToPrune, std::min(last_prune, nManualPruneHeight), m_chain.Height());
            } else {
                LOG_TIME_MILLIS_WITH_CATEGORY("find files to prune", BCLog::BENCH);

                m_blockman.FindFilesToPrune(setFilesToPrune, m_params.PruneAfterHeight(), m_chain.Height(), last_prune, IsInitialBlockDownload());
                fCheckForPruning = false;
            }
            if (!setFilesToPrune.empty()) {
                fFlushForPrune = true;
                if (!fHavePruned) {
                    m_blockman.m_block_tree_db->WriteFlag("prunedblockfiles", true);
                    fHavePruned = true;
                }
            }
        }
        const auto nNow = GetTime<std::chrono::microseconds>();
        // Avoid writing/flushing immediately after startup.
        if (nLastWrite.count() == 0) {
            nLastWrite = nNow;
        }
        if (nLastFlush.count() == 0) {
            nLastFlush = nNow;
        }
        // The cache is large and we're within 10% and 10 MiB of the limit, but we have time now (not in the middle of a block processing).
        bool fCacheLarge = mode == FlushStateMode::PERIODIC && cache_state >= CoinsCacheSizeState::LARGE;
        // The cache is over the limit, we have to write now.
        bool fCacheCritical = mode == FlushStateMode::IF_NEEDED && cache_state >= CoinsCacheSizeState::CRITICAL;
        // It's been a while since we wrote the block index to disk. Do this frequently, so we don't need to redownload after a crash.
        bool fPeriodicWrite = mode == FlushStateMode::PERIODIC && nNow > nLastWrite + DATABASE_WRITE_INTERVAL;
        // It's been very long since we flushed the cache. Do this infrequently, to optimize cache usage.
        bool fPeriodicFlush = mode == FlushStateMode::PERIODIC && nNow > nLastFlush + DATABASE_FLUSH_INTERVAL;
        // Combine all conditions that result in a full cache flush.
        fDoFullFlush = (mode == FlushStateMode::ALWAYS) || fCacheLarge || fCacheCritical || fPeriodicFlush || fFlushForPrune;
        // Write blocks and block index to disk.
        if (fDoFullFlush || fPeriodicWrite) {
            // Ensure we can write block index
            if (!CheckDiskSpace(gArgs.GetBlocksDirPath())) {
                return AbortNode(state, "Disk space is too low!", _("Disk space is too low!"));
            }
            {
                LOG_TIME_MILLIS_WITH_CATEGORY("write block and undo data to disk", BCLog::BENCH);

                // First make sure all block and undo data is flushed to disk.
                FlushBlockFile();
            }

            // Then update all block file information (which may refer to block and undo files).
            {
                LOG_TIME_MILLIS_WITH_CATEGORY("write block index to disk", BCLog::BENCH);

                std::vector<std::pair<int, const CBlockFileInfo*> > vFiles;
                vFiles.reserve(setDirtyFileInfo.size());
                for (std::set<int>::iterator it = setDirtyFileInfo.begin(); it != setDirtyFileInfo.end(); ) {
                    vFiles.push_back(std::make_pair(*it, &vinfoBlockFile[*it]));
                    setDirtyFileInfo.erase(it++);
                }
                std::vector<const CBlockIndex*> vBlocks;
                vBlocks.reserve(setDirtyBlockIndex.size());
                std::set<CBlockIndex*> setTrimmableBlockIndex(setDirtyBlockIndex);
                for (std::set<CBlockIndex*>::iterator it = setDirtyBlockIndex.begin(); it != setDirtyBlockIndex.end(); ) {
                    vBlocks.push_back(*it);
                    setDirtyBlockIndex.erase(it++);
                }
                if (!m_blockman.m_block_tree_db->WriteBatchSync(vFiles, nLastBlockFile, vBlocks)) {
                    return AbortNode(state, "Failed to write to block index database");
                }

                if (fTrimHeaders) {
                    LogPrintf("Flushing block index, trimming headers, setTrimmableBlockIndex.size(): %d\n", setTrimmableBlockIndex.size());
                    int trim_height = m_chain.Height() - nMustKeepFullHeaders;
                    int min_height = std::numeric_limits<int>::max();
                    CBlockIndex* min_index = nullptr;
                    for (std::set<CBlockIndex*>::iterator it = setTrimmableBlockIndex.begin(); it != setTrimmableBlockIndex.end(); it++) {
                        (*it)->assert_untrimmed();
                        if ((*it)->nHeight < trim_height) {
                            (*it)->trim();
                            if ((*it)->nHeight < min_height) {
                                min_height = (*it)->nHeight;
                                min_index = *it;
                            }
                        }
                    }

                    // Handle any remaining untrimmed blocks that were too recent for trimming last time we flushed.
                    if (min_index) {
                        min_index = min_index->pprev;
                        while (min_index && !min_index->trimmed()) {
                            min_index->trim();
                            min_index = min_index->pprev;
                        }
                    }
                }
            }
            // Finally remove any pruned files
            if (fFlushForPrune) {
                LOG_TIME_MILLIS_WITH_CATEGORY("unlink pruned files", BCLog::BENCH);

                UnlinkPrunedFiles(setFilesToPrune);
            }
            nLastWrite = nNow;
        }
        // Flush best chain related state. This can only be done if the blocks / block index write was also done.
        if (fDoFullFlush && !CoinsTip().GetBestBlock().IsNull()) {
            LOG_TIME_MILLIS_WITH_CATEGORY(strprintf("write coins cache to disk (%d coins, %.2fkB)",
                coins_count, coins_mem_usage / 1000), BCLog::BENCH);

            // Typical Coin structures on disk are around 48 bytes in size.
            // Pushing a new one to the database can cause it to be written
            // twice (once in the log, and once in the tables). This is already
            // an overestimation, as most will delete an existing entry or
            // overwrite one. Still, use a conservative safety factor of 2.
            if (!CheckDiskSpace(gArgs.GetDataDirNet(), 48 * 2 * 2 * CoinsTip().GetCacheSize())) {
                return AbortNode(state, "Disk space is too low!", _("Disk space is too low!"));
            }
            // Flush the chainstate (which may refer to block index entries).
            if (!CoinsTip().Flush())
                return AbortNode(state, "Failed to write to coin database");
            nLastFlush = nNow;
            full_flush_completed = true;
        }
        TRACE6(utxocache, flush,
               (int64_t)(GetTimeMicros() - nNow.count()), // in microseconds (µs)
               (u_int32_t)mode,
               (u_int64_t)coins_count,
               (u_int64_t)coins_mem_usage,
               (bool)fFlushForPrune,
               (bool)fDoFullFlush);
    }
    if (full_flush_completed) {
        // Update best block in wallet (so we can detect restored wallets).
        GetMainSignals().ChainStateFlushed(m_chain.GetLocator());
    }
    } catch (const std::runtime_error& e) {
        return AbortNode(state, std::string("System error while flushing: ") + e.what());
    }
    return true;
}

void CChainState::ForceFlushStateToDisk()
{
    BlockValidationState state;
    if (!this->FlushStateToDisk(state, FlushStateMode::ALWAYS)) {
        LogPrintf("%s: failed to flush state (%s)\n", __func__, state.ToString());
    }
}

void CChainState::PruneAndFlush()
{
    BlockValidationState state;
    fCheckForPruning = true;
    if (!this->FlushStateToDisk(state, FlushStateMode::NONE)) {
        LogPrintf("%s: failed to flush state (%s)\n", __func__, state.ToString());
    }
}

static void DoWarning(const bilingual_str& warning)
{
    static bool fWarned = false;
    SetMiscWarning(warning);
    if (!fWarned) {
        AlertNotify(warning.original);
        fWarned = true;
    }
}

/** Private helper function that concatenates warning messages. */
static void AppendWarning(bilingual_str& res, const bilingual_str& warn)
{
    if (!res.empty()) res += Untranslated(", ");
    res += warn;
}

static void UpdateTipLog(
    const CCoinsViewCache& coins_tip,
    const CBlockIndex* tip,
    const CChainParams& params,
    const std::string& func_name,
    const std::string& prefix,
    const std::string& warning_messages) EXCLUSIVE_LOCKS_REQUIRED(::cs_main)
{

    AssertLockHeld(::cs_main);
    LogPrintf("%s%s: new best=%s height=%d version=0x%08x log2_work=%f tx=%lu date='%s' progress=%f cache=%.1fMiB(%utxo)%s\n",
        prefix, func_name,
        tip->GetBlockHash().ToString(), tip->nHeight, tip->nVersion,
        log(tip->nChainWork.getdouble()) / log(2.0), (unsigned long)tip->nChainTx,
        FormatISO8601DateTime(tip->GetBlockTime()),
        GuessVerificationProgress(tip, params.GetConsensus().nPowTargetSpacing),
        coins_tip.DynamicMemoryUsage() * (1.0 / (1 << 20)),
        coins_tip.GetCacheSize(),
        !warning_messages.empty() ? strprintf(" warning='%s'", warning_messages) : "");
}

void CChainState::UpdateTip(const CBlockIndex* pindexNew)
{
    const auto& coins_tip = this->CoinsTip();

    // The remainder of the function isn't relevant if we are not acting on
    // the active chainstate, so return if need be.
    if (this != &m_chainman.ActiveChainstate()) {
        // Only log every so often so that we don't bury log messages at the tip.
        constexpr int BACKGROUND_LOG_INTERVAL = 2000;
        if (pindexNew->nHeight % BACKGROUND_LOG_INTERVAL == 0) {
            UpdateTipLog(coins_tip, pindexNew, m_params, __func__, "[background validation] ", "");
        }
        return;
    }

    // New best block
    if (m_mempool) {
        m_mempool->AddTransactionsUpdated(1);
    }

    {
        LOCK(g_best_block_mutex);
        g_best_block = pindexNew->GetBlockHash();
        g_best_block_cv.notify_all();
    }

    bilingual_str warning_messages;
    if (!this->IsInitialBlockDownload()) {
        const CBlockIndex* pindex = pindexNew;
        for (int bit = 0; bit < VERSIONBITS_NUM_BITS; bit++) {
            WarningBitsConditionChecker checker(bit);
            ThresholdState state = checker.GetStateFor(pindex, m_params.GetConsensus(), warningcache[bit]);
            if (state == ThresholdState::ACTIVE || state == ThresholdState::LOCKED_IN) {
                const bilingual_str warning = strprintf(_("Unknown new rules activated (versionbit %i)"), bit);
                if (state == ThresholdState::ACTIVE) {
                    DoWarning(warning);
                } else {
                    AppendWarning(warning_messages, warning);
                }
            }
        }
    }
    UpdateTipLog(coins_tip, pindexNew, m_params, __func__, "", warning_messages.original);

    // Do some logging if dynafed parameters changed.
    if (pindexNew->pprev && !pindexNew->dynafed_params().IsNull()) {
        int height = pindexNew->nHeight;
        uint256 hash = pindexNew->GetBlockHash();
        uint256 root = pindexNew->dynafed_params().m_current.CalculateRoot();
        if (pindexNew->pprev->dynafed_params().IsNull()) {
            LogPrintf("Dynafed activated in block %d:%s: %s\n", height, hash.GetHex(), root.GetHex());
        } else if (root != pindexNew->pprev->dynafed_params().m_current.CalculateRoot()) {
            LogPrintf("New dynafed parameters activated in block %d:%s: %s\n", height, hash.GetHex(), root.GetHex());
        }
    }
}

/** Disconnect m_chain's tip.
  * After calling, the mempool will be in an inconsistent state, with
  * transactions from disconnected blocks being added to disconnectpool.  You
  * should make the mempool consistent again by calling MaybeUpdateMempoolForReorg.
  * with cs_main held.
  *
  * If disconnectpool is nullptr, then no disconnected transactions are added to
  * disconnectpool (note that the caller is responsible for mempool consistency
  * in any case).
  */
bool CChainState::DisconnectTip(BlockValidationState& state, DisconnectedBlockTransactions* disconnectpool)
{
    AssertLockHeld(cs_main);
    if (m_mempool) AssertLockHeld(m_mempool->cs);

    CBlockIndex *pindexDelete = m_chain.Tip();
    assert(pindexDelete);
    // Read block from disk.
    std::shared_ptr<CBlock> pblock = std::make_shared<CBlock>();
    CBlock& block = *pblock;
    if (!ReadBlockFromDisk(block, pindexDelete, m_params.GetConsensus())) {
        return error("DisconnectTip(): Failed to read block");
    }
    // Apply the block atomically to the chain state.
    int64_t nStart = GetTimeMicros();
    {
        CCoinsViewCache view(&CoinsTip());
        assert(view.GetBestBlock() == pindexDelete->GetBlockHash());
        if (DisconnectBlock(block, pindexDelete, view) != DISCONNECT_OK)
            return error("DisconnectTip(): DisconnectBlock %s failed", pindexDelete->GetBlockHash().ToString());
        bool flushed = view.Flush();
        assert(flushed);
    }
    LogPrint(BCLog::BENCH, "- Disconnect block: %.2fms\n", (GetTimeMicros() - nStart) * MILLI);
    // Write the chain state to disk, if necessary.
    if (!FlushStateToDisk(state, FlushStateMode::IF_NEEDED)) {
        return false;
    }

    if (disconnectpool && m_mempool) {
        // Save transactions to re-add to mempool at end of reorg
        for (auto it = block.vtx.rbegin(); it != block.vtx.rend(); ++it) {
            disconnectpool->addTransaction(*it);
        }
        while (disconnectpool->DynamicMemoryUsage() > MAX_DISCONNECTED_TX_POOL_SIZE * 1000) {
            // Drop the earliest entry, and remove its children from the mempool.
            auto it = disconnectpool->queuedTx.get<insertion_order>().begin();
            m_mempool->removeRecursive(**it, MemPoolRemovalReason::REORG);
            disconnectpool->removeEntry(it);
        }
    }

    m_chain.SetTip(pindexDelete->pprev);

    UpdateTip(pindexDelete->pprev);
    // Let wallets know transactions went from 1-confirmed to
    // 0-confirmed or conflicted:
    GetMainSignals().BlockDisconnected(pblock, pindexDelete);
    return true;
}

static int64_t nTimeReadFromDisk = 0;
static int64_t nTimeConnectTotal = 0;
static int64_t nTimeFlush = 0;
static int64_t nTimeChainState = 0;
static int64_t nTimePostConnect = 0;

struct PerBlockConnectTrace {
    CBlockIndex* pindex = nullptr;
    std::shared_ptr<const CBlock> pblock;
    PerBlockConnectTrace() {}
};
/**
 * Used to track blocks whose transactions were applied to the UTXO state as a
 * part of a single ActivateBestChainStep call.
 *
 * This class is single-use, once you call GetBlocksConnected() you have to throw
 * it away and make a new one.
 */
class ConnectTrace {
private:
    std::vector<PerBlockConnectTrace> blocksConnected;

public:
    explicit ConnectTrace() : blocksConnected(1) {}

    void BlockConnected(CBlockIndex* pindex, std::shared_ptr<const CBlock> pblock) {
        assert(!blocksConnected.back().pindex);
        assert(pindex);
        assert(pblock);
        blocksConnected.back().pindex = pindex;
        blocksConnected.back().pblock = std::move(pblock);
        blocksConnected.emplace_back();
    }

    std::vector<PerBlockConnectTrace>& GetBlocksConnected() {
        // We always keep one extra block at the end of our list because
        // blocks are added after all the conflicted transactions have
        // been filled in. Thus, the last entry should always be an empty
        // one waiting for the transactions from the next block. We pop
        // the last entry here to make sure the list we return is sane.
        assert(!blocksConnected.back().pindex);
        blocksConnected.pop_back();
        return blocksConnected;
    }
};

/**
 * Connect a new block to m_chain. pblock is either nullptr or a pointer to a CBlock
 * corresponding to pindexNew, to bypass loading it again from disk.
 *
 * The block is added to connectTrace if connection succeeds.
 */
bool CChainState::ConnectTip(BlockValidationState& state, CBlockIndex* pindexNew, const std::shared_ptr<const CBlock>& pblock, ConnectTrace& connectTrace, DisconnectedBlockTransactions& disconnectpool, bool& fStall)
{
    AssertLockHeld(cs_main);
    if (m_mempool) AssertLockHeld(m_mempool->cs);

    assert(pindexNew->pprev == m_chain.Tip());
    // Read block from disk.
    int64_t nTime1 = GetTimeMicros();
    std::shared_ptr<const CBlock> pthisBlock;
    if (!pblock) {
        std::shared_ptr<CBlock> pblockNew = std::make_shared<CBlock>();
        if (!ReadBlockFromDisk(*pblockNew, pindexNew, m_params.GetConsensus())) {
            return AbortNode(state, "Failed to read block");
        }
        pthisBlock = pblockNew;
    } else {
        pthisBlock = pblock;
    }
    const CBlock& blockConnecting = *pthisBlock;

    const auto& fedpegscripts = GetValidFedpegScripts(pindexNew, m_params.GetConsensus(), false /* nextblock_validation */);
    if (!CheckPeginRipeness(blockConnecting, fedpegscripts)) {
        LogPrintf("STALLING further progress in ConnectTip while waiting for parent chain daemon to catch up! Chain will not grow until this is remedied!\n");
        fStall = true;
        return true;
    }

    // Apply the block atomically to the chain state.
    int64_t nTime2 = GetTimeMicros(); nTimeReadFromDisk += nTime2 - nTime1;
    int64_t nTime3;
    LogPrint(BCLog::BENCH, "  - Load block from disk: %.2fms [%.2fs]\n", (nTime2 - nTime1) * MILLI, nTimeReadFromDisk * MICRO);

    // ELEMENTS:
    // For mempool removal with pegin conflicts
    std::set<std::pair<uint256, COutPoint>> setPeginsSpent;

    {
        CCoinsViewCache view(&CoinsTip());
        bool rv = ConnectBlock(blockConnecting, state, pindexNew, view, &setPeginsSpent);
        GetMainSignals().BlockChecked(blockConnecting, state);
        if (!rv) {
            if (state.IsInvalid()) {
                InvalidBlockFound(pindexNew, state);
            }
            return error("%s: ConnectBlock %s failed, %s", __func__, pindexNew->GetBlockHash().ToString(), state.ToString());
        }
        nTime3 = GetTimeMicros(); nTimeConnectTotal += nTime3 - nTime2;
        assert(nBlocksTotal > 0);
        LogPrint(BCLog::BENCH, "  - Connect total: %.2fms [%.2fs (%.2fms/blk)]\n", (nTime3 - nTime2) * MILLI, nTimeConnectTotal * MICRO, nTimeConnectTotal * MILLI / nBlocksTotal);
        bool flushed = view.Flush();
        assert(flushed);
    }
    int64_t nTime4 = GetTimeMicros(); nTimeFlush += nTime4 - nTime3;
    LogPrint(BCLog::BENCH, "  - Flush: %.2fms [%.2fs (%.2fms/blk)]\n", (nTime4 - nTime3) * MILLI, nTimeFlush * MICRO, nTimeFlush * MILLI / nBlocksTotal);
    // Write the chain state to disk, if necessary.
    if (!FlushStateToDisk(state, FlushStateMode::IF_NEEDED)) {
        return false;
    }
    int64_t nTime5 = GetTimeMicros(); nTimeChainState += nTime5 - nTime4;
    LogPrint(BCLog::BENCH, "  - Writing chainstate: %.2fms [%.2fs (%.2fms/blk)]\n", (nTime5 - nTime4) * MILLI, nTimeChainState * MICRO, nTimeChainState * MILLI / nBlocksTotal);
    // Remove conflicting transactions from the mempool.;
    if (m_mempool) {
        // ELEMENTS: We also eject peg-outs with now-invalid PAK proofs
        // as well as peg-in inputs during transitional periods.
        m_mempool->removeForBlock(blockConnecting.vtx, pindexNew->nHeight, pindexNew);
        disconnectpool.removeForBlock(blockConnecting.vtx);
    }
    // Update m_chain & related variables.
    m_chain.SetTip(pindexNew);
    UpdateTip(pindexNew);

    int64_t nTime6 = GetTimeMicros(); nTimePostConnect += nTime6 - nTime5; nTimeTotal += nTime6 - nTime1;
    LogPrint(BCLog::BENCH, "  - Connect postprocess: %.2fms [%.2fs (%.2fms/blk)]\n", (nTime6 - nTime5) * MILLI, nTimePostConnect * MICRO, nTimePostConnect * MILLI / nBlocksTotal);
    LogPrint(BCLog::BENCH, "- Connect block: %.2fms [%.2fs (%.2fms/blk)]\n", (nTime6 - nTime1) * MILLI, nTimeTotal * MICRO, nTimeTotal * MILLI / nBlocksTotal);

    connectTrace.BlockConnected(pindexNew, std::move(pthisBlock));
    return true;
}

/**
 * Return the tip of the chain with the most work in it, that isn't
 * known to be invalid (it's however far from certain to be valid).
 */
CBlockIndex* CChainState::FindMostWorkChain() {
    do {
        CBlockIndex *pindexNew = nullptr;

        // Find the best candidate header.
        {
            std::set<CBlockIndex*, CBlockIndexWorkComparator>::reverse_iterator it = setBlockIndexCandidates.rbegin();
            if (it == setBlockIndexCandidates.rend())
                return nullptr;
            pindexNew = *it;
        }

        // Check whether all blocks on the path between the currently active chain and the candidate are valid.
        // Just going until the active chain is an optimization, as we know all blocks in it are valid already.
        CBlockIndex *pindexTest = pindexNew;
        bool fInvalidAncestor = false;
        while (pindexTest && !m_chain.Contains(pindexTest)) {
            assert(pindexTest->HaveTxsDownloaded() || pindexTest->nHeight == 0);

            // Pruned nodes may have entries in setBlockIndexCandidates for
            // which block files have been deleted.  Remove those as candidates
            // for the most work chain if we come across them; we can't switch
            // to a chain unless we have all the non-active-chain parent blocks.
            bool fFailedChain = pindexTest->nStatus & BLOCK_FAILED_MASK;
            bool fMissingData = !(pindexTest->nStatus & BLOCK_HAVE_DATA);
            if (fFailedChain || fMissingData) {
                // Candidate chain is not usable (either invalid or missing data)
                if (fFailedChain && (m_chainman.m_best_invalid == nullptr || pindexNew->nChainWork > m_chainman.m_best_invalid->nChainWork)) {
                    m_chainman.m_best_invalid = pindexNew;
                }
                CBlockIndex *pindexFailed = pindexNew;
                // Remove the entire chain from the set.
                while (pindexTest != pindexFailed) {
                    if (fFailedChain) {
                        pindexFailed->nStatus |= BLOCK_FAILED_CHILD;
                    } else if (fMissingData) {
                        // If we're missing data, then add back to m_blocks_unlinked,
                        // so that if the block arrives in the future we can try adding
                        // to setBlockIndexCandidates again.
                        m_blockman.m_blocks_unlinked.insert(
                            std::make_pair(pindexFailed->pprev, pindexFailed));
                    }
                    setBlockIndexCandidates.erase(pindexFailed);
                    pindexFailed = pindexFailed->pprev;
                }
                setBlockIndexCandidates.erase(pindexTest);
                fInvalidAncestor = true;
                break;
            }
            pindexTest = pindexTest->pprev;
        }
        if (!fInvalidAncestor)
            return pindexNew;
    } while(true);
}

/** Delete all entries in setBlockIndexCandidates that are worse than the current tip. */
void CChainState::PruneBlockIndexCandidates() {
    // Note that we can't delete the current block itself, as we may need to return to it later in case a
    // reorganization to a better block fails.
    std::set<CBlockIndex*, CBlockIndexWorkComparator>::iterator it = setBlockIndexCandidates.begin();
    while (it != setBlockIndexCandidates.end() && setBlockIndexCandidates.value_comp()(*it, m_chain.Tip())) {
        setBlockIndexCandidates.erase(it++);
    }
    // Either the current tip or a successor of it we're working towards is left in setBlockIndexCandidates.
    assert(!setBlockIndexCandidates.empty());
}

/**
 * Try to make some progress towards making pindexMostWork the active block.
 * pblock is either nullptr or a pointer to a CBlock corresponding to pindexMostWork.
 *
 * @returns true unless a system error occurred
 */
bool CChainState::ActivateBestChainStep(BlockValidationState& state, CBlockIndex* pindexMostWork, const std::shared_ptr<const CBlock>& pblock, bool& fInvalidFound, ConnectTrace& connectTrace, bool& fStall)
{
    AssertLockHeld(cs_main);
    if (m_mempool) AssertLockHeld(m_mempool->cs);

    const CBlockIndex* pindexOldTip = m_chain.Tip();
    const CBlockIndex* pindexFork = m_chain.FindFork(pindexMostWork);

    // Disconnect active blocks which are no longer in the best chain.
    bool fBlocksDisconnected = false;
    DisconnectedBlockTransactions disconnectpool;
    while (m_chain.Tip() && m_chain.Tip() != pindexFork) {
        if (!DisconnectTip(state, &disconnectpool)) {
            // This is likely a fatal error, but keep the mempool consistent,
            // just in case. Only remove from the mempool in this case.
            MaybeUpdateMempoolForReorg(disconnectpool, false);

            // If we're unable to disconnect a block during normal operation,
            // then that is a failure of our local system -- we should abort
            // rather than stay on a less work chain.
            AbortNode(state, "Failed to disconnect block; see debug.log for details");
            return false;
        }
        fBlocksDisconnected = true;
    }

    // Build list of new blocks to connect (in descending height order).
    std::vector<CBlockIndex*> vpindexToConnect;
    bool fContinue = true;
    int nHeight = pindexFork ? pindexFork->nHeight : -1;
    while (fContinue && nHeight != pindexMostWork->nHeight) {
        // Don't iterate the entire list of potential improvements toward the best tip, as we likely only need
        // a few blocks along the way.
        int nTargetHeight = std::min(nHeight + 32, pindexMostWork->nHeight);
        vpindexToConnect.clear();
        vpindexToConnect.reserve(nTargetHeight - nHeight);
        CBlockIndex* pindexIter = pindexMostWork->GetAncestor(nTargetHeight);
        while (pindexIter && pindexIter->nHeight != nHeight) {
            vpindexToConnect.push_back(pindexIter);
            pindexIter = pindexIter->pprev;
        }
        nHeight = nTargetHeight;

        // Connect new blocks.
        for (CBlockIndex* pindexConnect : reverse_iterate(vpindexToConnect)) {
            if (!ConnectTip(state, pindexConnect, pindexConnect == pindexMostWork ? pblock : std::shared_ptr<const CBlock>(), connectTrace, disconnectpool, fStall)) {
                if (state.IsInvalid()) {
                    // The block violates a consensus rule.
                    if (state.GetResult() != BlockValidationResult::BLOCK_MUTATED) {
                        InvalidChainFound(vpindexToConnect.front());
                    }
                    state = BlockValidationState();
                    fInvalidFound = true;
                    fContinue = false;
                    break;
                } else {
                    // A system error occurred (disk space, database error, ...).
                    // Make the mempool consistent with the current tip, just in case
                    // any observers try to use it before shutdown.
                    MaybeUpdateMempoolForReorg(disconnectpool, false);
                    return false;
                }
            } else {
                if (fStall) {
                    // We didn't make progress because the parent chain is not
                    // synced enough to check pegins. Try again later.
                    fContinue = false;
                    break;
                }
                PruneBlockIndexCandidates();
                if (!pindexOldTip || m_chain.Tip()->nChainWork > pindexOldTip->nChainWork) {
                    // We're in a better position than we were. Return temporarily to release the lock.
                    fContinue = false;
                    break;
                }
            }
        }
    }

    if (fBlocksDisconnected) {
        // If any blocks were disconnected, disconnectpool may be non empty.  Add
        // any disconnected transactions back to the mempool.
        MaybeUpdateMempoolForReorg(disconnectpool, true);
    }
    if (m_mempool) m_mempool->check(this->m_chain.Tip(), this->CoinsTip(), this->m_chain.Height() + 1);

    CheckForkWarningConditions();

    return true;
}

static SynchronizationState GetSynchronizationState(bool init)
{
    if (!init) return SynchronizationState::POST_INIT;
    if (::fReindex) return SynchronizationState::INIT_REINDEX;
    return SynchronizationState::INIT_DOWNLOAD;
}

static bool NotifyHeaderTip(CChainState& chainstate) LOCKS_EXCLUDED(cs_main) {
    bool fNotify = false;
    bool fInitialBlockDownload = false;
    static CBlockIndex* pindexHeaderOld = nullptr;
    CBlockIndex* pindexHeader = nullptr;
    {
        LOCK(cs_main);
        pindexHeader = pindexBestHeader;

        if (pindexHeader != pindexHeaderOld) {
            fNotify = true;
            fInitialBlockDownload = chainstate.IsInitialBlockDownload();
            pindexHeaderOld = pindexHeader;
        }
    }
    // Send block tip changed notifications without cs_main
    if (fNotify) {
        uiInterface.NotifyHeaderTip(GetSynchronizationState(fInitialBlockDownload), pindexHeader);
    }
    return fNotify;
}

static void LimitValidationInterfaceQueue() LOCKS_EXCLUDED(cs_main) {
    AssertLockNotHeld(cs_main);

    if (GetMainSignals().CallbacksPending() > 10) {
        SyncWithValidationInterfaceQueue();
    }
}

bool CChainState::ActivateBestChain(BlockValidationState& state, std::shared_ptr<const CBlock> pblock)
{
    // Note that while we're often called here from ProcessNewBlock, this is
    // far from a guarantee. Things in the P2P/RPC will often end up calling
    // us in the middle of ProcessNewBlock - do not assume pblock is set
    // sanely for performance or correctness!
    AssertLockNotHeld(cs_main);

    // ABC maintains a fair degree of expensive-to-calculate internal state
    // because this function periodically releases cs_main so that it does not lock up other threads for too long
    // during large connects - and to allow for e.g. the callback queue to drain
    // we use m_cs_chainstate to enforce mutual exclusion so that only one caller may execute this function at a time
    LOCK(m_cs_chainstate);

    CBlockIndex *pindexMostWork = nullptr;
    CBlockIndex *pindexNewTip = nullptr;
    int nStopAtHeight = gArgs.GetIntArg("-stopatheight", DEFAULT_STOPATHEIGHT);
    bool fStall = false;

    do {
        // Block until the validation queue drains. This should largely
        // never happen in normal operation, however may happen during
        // reindex, causing memory blowup if we run too far ahead.
        // Note that if a validationinterface callback ends up calling
        // ActivateBestChain this may lead to a deadlock! We should
        // probably have a DEBUG_LOCKORDER test for this in the future.
        LimitValidationInterfaceQueue();

        {
            LOCK(cs_main);
            // Lock transaction pool for at least as long as it takes for connectTrace to be consumed
            LOCK(MempoolMutex());
            CBlockIndex* starting_tip = m_chain.Tip();
            bool blocks_connected = false;
            do {
                // We absolutely may not unlock cs_main until we've made forward progress
                // (with the exception of shutdown due to hardware issues, low disk space, etc).
                ConnectTrace connectTrace; // Destructed before cs_main is unlocked

                if (pindexMostWork == nullptr) {
                    pindexMostWork = FindMostWorkChain();
                }

                // Whether we have anything to do at all.
                if (pindexMostWork == nullptr || pindexMostWork == m_chain.Tip()) {
                    break;
                }

                bool fInvalidFound = false;
                std::shared_ptr<const CBlock> nullBlockPtr;
                if (!ActivateBestChainStep(state, pindexMostWork, pblock && pblock->GetHash() == pindexMostWork->GetBlockHash() ? pblock : nullBlockPtr, fInvalidFound, connectTrace, fStall)) {
                    // A system error occurred
                    return false;
                }
                blocks_connected = true;

                if (fInvalidFound) {
                    // Wipe cache, we may need another branch now.
                    pindexMostWork = nullptr;
                }
                pindexNewTip = m_chain.Tip();

                for (const PerBlockConnectTrace& trace : connectTrace.GetBlocksConnected()) {
                    assert(trace.pblock && trace.pindex);
                    GetMainSignals().BlockConnected(trace.pblock, trace.pindex);
                }

                if (fStall) {
                    // Stuck waiting for parent chain daemon, twiddle our thumbs for awhile.
                    break;
                }
            } while (!m_chain.Tip() || (starting_tip && CBlockIndexWorkComparator()(m_chain.Tip(), starting_tip)));
            if (!blocks_connected) return true;

            const CBlockIndex* pindexFork = m_chain.FindFork(starting_tip);
            bool fInitialDownload = IsInitialBlockDownload();

            // Notify external listeners about the new tip.
            // Enqueue while holding cs_main to ensure that UpdatedBlockTip is called in the order in which blocks are connected
            if (pindexFork != pindexNewTip) {
                // Notify ValidationInterface subscribers
                GetMainSignals().UpdatedBlockTip(pindexNewTip, pindexFork, fInitialDownload);

                // Always notify the UI if a new block tip was connected
                uiInterface.NotifyBlockTip(GetSynchronizationState(fInitialDownload), pindexNewTip);
            }
        }
        // When we reach this point, we switched to a new tip (stored in pindexNewTip).

        if (fStall) {
            // Stuck waiting for parent chain daemon, twiddle our thumbs for awhile.
            break;
        }

        if (nStopAtHeight && pindexNewTip && pindexNewTip->nHeight >= nStopAtHeight) StartShutdown();

        // We check shutdown only after giving ActivateBestChainStep a chance to run once so that we
        // never shutdown before connecting the genesis block during LoadChainTip(). Previously this
        // caused an assert() failure during shutdown in such cases as the UTXO DB flushing checks
        // that the best block hash is non-null.
        if (ShutdownRequested()) break;
    } while (pindexNewTip != pindexMostWork);
    CheckBlockIndex();

    // Write changes periodically to disk, after relay.
    if (!FlushStateToDisk(state, FlushStateMode::PERIODIC)) {
        return false;
    }

    return true;
}

bool CChainState::PreciousBlock(BlockValidationState& state, CBlockIndex* pindex)
{
    {
        LOCK(cs_main);
        if (pindex->nChainWork < m_chain.Tip()->nChainWork) {
            // Nothing to do, this block is not at the tip.
            return true;
        }
        if (m_chain.Tip()->nChainWork > nLastPreciousChainwork) {
            // The chain has been extended since the last call, reset the counter.
            nBlockReverseSequenceId = -1;
        }
        nLastPreciousChainwork = m_chain.Tip()->nChainWork;
        setBlockIndexCandidates.erase(pindex);
        pindex->nSequenceId = nBlockReverseSequenceId;
        if (nBlockReverseSequenceId > std::numeric_limits<int32_t>::min()) {
            // We can't keep reducing the counter if somebody really wants to
            // call preciousblock 2**31-1 times on the same set of tips...
            nBlockReverseSequenceId--;
        }
        if (pindex->IsValid(BLOCK_VALID_TRANSACTIONS) && pindex->HaveTxsDownloaded()) {
            setBlockIndexCandidates.insert(pindex);
            PruneBlockIndexCandidates();
        }
    }

    return ActivateBestChain(state, std::shared_ptr<const CBlock>());
}

bool CChainState::InvalidateBlock(BlockValidationState& state, CBlockIndex* pindex)
{
    // Genesis block can't be invalidated
    assert(pindex);
    if (pindex->nHeight == 0) return false;

    CBlockIndex* to_mark_failed = pindex;
    bool pindex_was_in_chain = false;
    int disconnected = 0;

    // We do not allow ActivateBestChain() to run while InvalidateBlock() is
    // running, as that could cause the tip to change while we disconnect
    // blocks.
    LOCK(m_cs_chainstate);

    // We'll be acquiring and releasing cs_main below, to allow the validation
    // callbacks to run. However, we should keep the block index in a
    // consistent state as we disconnect blocks -- in particular we need to
    // add equal-work blocks to setBlockIndexCandidates as we disconnect.
    // To avoid walking the block index repeatedly in search of candidates,
    // build a map once so that we can look up candidate blocks by chain
    // work as we go.
    std::multimap<const arith_uint256, CBlockIndex *> candidate_blocks_by_work;

    {
        LOCK(cs_main);
        for (const auto& entry : m_blockman.m_block_index) {
            CBlockIndex *candidate = entry.second;
            // We don't need to put anything in our active chain into the
            // multimap, because those candidates will be found and considered
            // as we disconnect.
            // Instead, consider only non-active-chain blocks that have at
            // least as much work as where we expect the new tip to end up.
            if (!m_chain.Contains(candidate) &&
                    !CBlockIndexWorkComparator()(candidate, pindex->pprev) &&
                    candidate->IsValid(BLOCK_VALID_TRANSACTIONS) &&
                    candidate->HaveTxsDownloaded()) {
                candidate_blocks_by_work.insert(std::make_pair(candidate->nChainWork, candidate));
            }
        }
    }

    // Disconnect (descendants of) pindex, and mark them invalid.
    while (true) {
        if (ShutdownRequested()) break;

        // Make sure the queue of validation callbacks doesn't grow unboundedly.
        LimitValidationInterfaceQueue();

        LOCK(cs_main);
        // Lock for as long as disconnectpool is in scope to make sure MaybeUpdateMempoolForReorg is
        // called after DisconnectTip without unlocking in between
        LOCK(MempoolMutex());
        if (!m_chain.Contains(pindex)) break;
        pindex_was_in_chain = true;
        CBlockIndex *invalid_walk_tip = m_chain.Tip();

        // ActivateBestChain considers blocks already in m_chain
        // unconditionally valid already, so force disconnect away from it.
        DisconnectedBlockTransactions disconnectpool;
        bool ret = DisconnectTip(state, &disconnectpool);
        // DisconnectTip will add transactions to disconnectpool.
        // Adjust the mempool to be consistent with the new tip, adding
        // transactions back to the mempool if disconnecting was successful,
        // and we're not doing a very deep invalidation (in which case
        // keeping the mempool up to date is probably futile anyway).
        MaybeUpdateMempoolForReorg(disconnectpool, /* fAddToMempool = */ (++disconnected <= 10) && ret);
        if (!ret) return false;
        assert(invalid_walk_tip->pprev == m_chain.Tip());

        // We immediately mark the disconnected blocks as invalid.
        // This prevents a case where pruned nodes may fail to invalidateblock
        // and be left unable to start as they have no tip candidates (as there
        // are no blocks that meet the "have data and are not invalid per
        // nStatus" criteria for inclusion in setBlockIndexCandidates).
        invalid_walk_tip->nStatus |= BLOCK_FAILED_VALID;
        setDirtyBlockIndex.insert(invalid_walk_tip);
        setBlockIndexCandidates.erase(invalid_walk_tip);
        setBlockIndexCandidates.insert(invalid_walk_tip->pprev);
        if (invalid_walk_tip->pprev == to_mark_failed && (to_mark_failed->nStatus & BLOCK_FAILED_VALID)) {
            // We only want to mark the last disconnected block as BLOCK_FAILED_VALID; its children
            // need to be BLOCK_FAILED_CHILD instead.
            to_mark_failed->nStatus = (to_mark_failed->nStatus ^ BLOCK_FAILED_VALID) | BLOCK_FAILED_CHILD;
            setDirtyBlockIndex.insert(to_mark_failed);
        }

        // Add any equal or more work headers to setBlockIndexCandidates
        auto candidate_it = candidate_blocks_by_work.lower_bound(invalid_walk_tip->pprev->nChainWork);
        while (candidate_it != candidate_blocks_by_work.end()) {
            if (!CBlockIndexWorkComparator()(candidate_it->second, invalid_walk_tip->pprev)) {
                setBlockIndexCandidates.insert(candidate_it->second);
                candidate_it = candidate_blocks_by_work.erase(candidate_it);
            } else {
                ++candidate_it;
            }
        }

        // Track the last disconnected block, so we can correct its BLOCK_FAILED_CHILD status in future
        // iterations, or, if it's the last one, call InvalidChainFound on it.
        to_mark_failed = invalid_walk_tip;
    }

    CheckBlockIndex();

    {
        LOCK(cs_main);
        if (m_chain.Contains(to_mark_failed)) {
            // If the to-be-marked invalid block is in the active chain, something is interfering and we can't proceed.
            return false;
        }

        // Mark pindex (or the last disconnected block) as invalid, even when it never was in the main chain
        to_mark_failed->nStatus |= BLOCK_FAILED_VALID;
        setDirtyBlockIndex.insert(to_mark_failed);
        setBlockIndexCandidates.erase(to_mark_failed);
        m_chainman.m_failed_blocks.insert(to_mark_failed);

        // If any new blocks somehow arrived while we were disconnecting
        // (above), then the pre-calculation of what should go into
        // setBlockIndexCandidates may have missed entries. This would
        // technically be an inconsistency in the block index, but if we clean
        // it up here, this should be an essentially unobservable error.
        // Loop back over all block index entries and add any missing entries
        // to setBlockIndexCandidates.
        BlockMap::iterator it = m_blockman.m_block_index.begin();
        while (it != m_blockman.m_block_index.end()) {
            if (it->second->IsValid(BLOCK_VALID_TRANSACTIONS) && it->second->HaveTxsDownloaded() && !setBlockIndexCandidates.value_comp()(it->second, m_chain.Tip())) {
                setBlockIndexCandidates.insert(it->second);
            }
            it++;
        }

        InvalidChainFound(to_mark_failed);
    }

    // Only notify about a new block tip if the active chain was modified.
    if (pindex_was_in_chain) {
        uiInterface.NotifyBlockTip(GetSynchronizationState(IsInitialBlockDownload()), to_mark_failed->pprev);
    }
    return true;
}

void CChainState::ResetBlockFailureFlags(CBlockIndex *pindex) {
    AssertLockHeld(cs_main);

    int nHeight = pindex->nHeight;

    // Remove the invalidity flag from this block and all its descendants.
    BlockMap::iterator it = m_blockman.m_block_index.begin();
    while (it != m_blockman.m_block_index.end()) {
        if (!it->second->IsValid() && it->second->GetAncestor(nHeight) == pindex) {
            it->second->nStatus &= ~BLOCK_FAILED_MASK;
            setDirtyBlockIndex.insert(it->second);
            if (it->second->IsValid(BLOCK_VALID_TRANSACTIONS) && it->second->HaveTxsDownloaded() && setBlockIndexCandidates.value_comp()(m_chain.Tip(), it->second)) {
                setBlockIndexCandidates.insert(it->second);
            }
            if (it->second == m_chainman.m_best_invalid) {
                // Reset invalid block marker if it was pointing to one of those.
                m_chainman.m_best_invalid = nullptr;
            }
            m_chainman.m_failed_blocks.erase(it->second);
        }
        it++;
    }

    // Remove the invalidity flag from all ancestors too.
    while (pindex != nullptr) {
        if (pindex->nStatus & BLOCK_FAILED_MASK) {
            pindex->nStatus &= ~BLOCK_FAILED_MASK;
            setDirtyBlockIndex.insert(pindex);
            m_chainman.m_failed_blocks.erase(pindex);
        }
        pindex = pindex->pprev;
    }
}

/** Mark a block as having its data received and checked (up to BLOCK_VALID_TRANSACTIONS). */
void CChainState::ReceivedBlockTransactions(const CBlock& block, CBlockIndex* pindexNew, const FlatFilePos& pos)
{
    pindexNew->nTx = block.vtx.size();
    pindexNew->nChainTx = 0;
    pindexNew->nFile = pos.nFile;
    pindexNew->nDataPos = pos.nPos;
    pindexNew->nUndoPos = 0;
    pindexNew->nStatus |= BLOCK_HAVE_DATA;
    if (DeploymentActiveAt(*pindexNew, m_params.GetConsensus(), Consensus::DEPLOYMENT_SEGWIT)) {
        pindexNew->nStatus |= BLOCK_OPT_WITNESS;
    }
    pindexNew->RaiseValidity(BLOCK_VALID_TRANSACTIONS);
    setDirtyBlockIndex.insert(pindexNew);

    if (pindexNew->pprev == nullptr || pindexNew->pprev->HaveTxsDownloaded()) {
        // If pindexNew is the genesis block or all parents are BLOCK_VALID_TRANSACTIONS.
        std::deque<CBlockIndex*> queue;
        queue.push_back(pindexNew);

        // Recursively process any descendant blocks that now may be eligible to be connected.
        while (!queue.empty()) {
            CBlockIndex *pindex = queue.front();
            queue.pop_front();
            pindex->nChainTx = (pindex->pprev ? pindex->pprev->nChainTx : 0) + pindex->nTx;
            pindex->nSequenceId = nBlockSequenceId++;
            if (m_chain.Tip() == nullptr || !setBlockIndexCandidates.value_comp()(pindex, m_chain.Tip())) {
                setBlockIndexCandidates.insert(pindex);
            }
            std::pair<std::multimap<CBlockIndex*, CBlockIndex*>::iterator, std::multimap<CBlockIndex*, CBlockIndex*>::iterator> range = m_blockman.m_blocks_unlinked.equal_range(pindex);
            while (range.first != range.second) {
                std::multimap<CBlockIndex*, CBlockIndex*>::iterator it = range.first;
                queue.push_back(it->second);
                range.first++;
                m_blockman.m_blocks_unlinked.erase(it);
            }
        }
    } else {
        if (pindexNew->pprev && pindexNew->pprev->IsValid(BLOCK_VALID_TREE)) {
            m_blockman.m_blocks_unlinked.insert(std::make_pair(pindexNew->pprev, pindexNew));
        }
    }
}

static bool CheckBlockHeader(const CBlockHeader& block, BlockValidationState& state, const Consensus::Params& consensusParams, bool fCheckPOW = true)
{
    // Check proof of work matches claimed amount
    if (fCheckPOW && block.GetHash() != consensusParams.hashGenesisBlock
            && !CheckProof(block, consensusParams)) {
        return state.Invalid(BlockValidationResult::BLOCK_INVALID_HEADER, g_signed_blocks ? "block-proof-invalid" : "high-hash", "proof of work failed");
    }
    return true;
}

bool CheckBlock(const CBlock& block, BlockValidationState& state, const Consensus::Params& consensusParams, bool fCheckPOW, bool fCheckMerkleRoot)
{
    // These are checks that are independent of context.

    if (block.fChecked)
        return true;

    // Check that the header is valid (particularly PoW).  This is mostly
    // redundant with the call in AcceptBlockHeader.
    if (!CheckBlockHeader(block, state, consensusParams, fCheckPOW))
        return false;

    // Signet only: check block solution
    if (consensusParams.signet_blocks && fCheckPOW && !CheckSignetBlockSolution(block, consensusParams)) {
        return state.Invalid(BlockValidationResult::BLOCK_CONSENSUS, "bad-signet-blksig", "signet block signature validation failure");
    }

    // Check the merkle root.
    if (fCheckMerkleRoot) {
        bool mutated;
        uint256 hashMerkleRoot2 = BlockMerkleRoot(block, &mutated);
        if (block.hashMerkleRoot != hashMerkleRoot2)
            return state.Invalid(BlockValidationResult::BLOCK_MUTATED, "bad-txnmrklroot", "hashMerkleRoot mismatch");

        // Check for merkle tree malleability (CVE-2012-2459): repeating sequences
        // of transactions in a block without affecting the merkle root of a block,
        // while still invalidating it.
        if (mutated)
            return state.Invalid(BlockValidationResult::BLOCK_MUTATED, "bad-txns-duplicate", "duplicate transaction");
    }

    // All potential-corruption validation must be done before we do any
    // transaction validation, as otherwise we may mark the header as invalid
    // because we receive the wrong transactions for it.
    // Note that witness malleability is checked in ContextualCheckBlock, so no
    // checks that use witness data may be performed here.

    // Size limits
    if (block.vtx.empty() || block.vtx.size() * WITNESS_SCALE_FACTOR > MAX_BLOCK_WEIGHT || ::GetSerializeSize(block, PROTOCOL_VERSION | SERIALIZE_TRANSACTION_NO_WITNESS) * WITNESS_SCALE_FACTOR > MAX_BLOCK_WEIGHT)
        return state.Invalid(BlockValidationResult::BLOCK_CONSENSUS, "bad-blk-length", "size limits failed");

    // First transaction must be coinbase, the rest must not be
    if (block.vtx.empty() || !block.vtx[0]->IsCoinBase())
        return state.Invalid(BlockValidationResult::BLOCK_CONSENSUS, "bad-cb-missing", "first tx is not coinbase");
    for (unsigned int i = 1; i < block.vtx.size(); i++)
        if (block.vtx[i]->IsCoinBase())
            return state.Invalid(BlockValidationResult::BLOCK_CONSENSUS, "bad-cb-multiple", "more than one coinbase");

    // Check transactions
    // Must check for duplicate inputs (see CVE-2018-17144)
    for (const auto& tx : block.vtx) {
        TxValidationState tx_state;
        if (!CheckTransaction(*tx, tx_state)) {
            // CheckBlock() does context-free validation checks. The only
            // possible failures are consensus failures.
            assert(tx_state.GetResult() == TxValidationResult::TX_CONSENSUS);
            return state.Invalid(BlockValidationResult::BLOCK_CONSENSUS, tx_state.GetRejectReason(),
                                 strprintf("Transaction check failed (tx hash %s) %s", tx->GetHash().ToString(), tx_state.GetDebugMessage()));
        }
    }
    unsigned int nSigOps = 0;
    for (const auto& tx : block.vtx)
    {
        nSigOps += GetLegacySigOpCount(*tx);
    }
    if (nSigOps * WITNESS_SCALE_FACTOR > MAX_BLOCK_SIGOPS_COST)
        return state.Invalid(BlockValidationResult::BLOCK_CONSENSUS, "bad-blk-sigops", "out-of-bounds SigOpCount");

    if (fCheckPOW && fCheckMerkleRoot)
        block.fChecked = true;

    return true;
}

void UpdateUncommittedBlockStructures(CBlock& block, const CBlockIndex* pindexPrev, const Consensus::Params& consensusParams)
{
    int commitpos = GetWitnessCommitmentIndex(block);
    static const std::vector<unsigned char> nonce(32, 0x00);
    if (commitpos != NO_WITNESS_COMMITMENT && DeploymentActiveAfter(pindexPrev, consensusParams, Consensus::DEPLOYMENT_SEGWIT) && !block.vtx[0]->HasWitness()) {
        CMutableTransaction tx(*block.vtx[0]);
        tx.witness.vtxinwit.resize(1);
        tx.witness.vtxinwit[0].scriptWitness.stack.resize(1);
        tx.witness.vtxinwit[0].scriptWitness.stack[0] = nonce;
        block.vtx[0] = MakeTransactionRef(std::move(tx));
    }
}

std::vector<unsigned char> GenerateCoinbaseCommitment(CBlock& block, const CBlockIndex* pindexPrev, const Consensus::Params& consensusParams)
{
    std::vector<unsigned char> commitment;
    int commitpos = GetWitnessCommitmentIndex(block);
    std::vector<unsigned char> ret(32, 0x00);
    if (commitpos == NO_WITNESS_COMMITMENT) {
        // ELEMENTS: Shim in blank coinbase output for witness output hash
        // Previous iterations of CA could have allowed witness data
        // in coinbase transactions, and this witness data must be committed
        // to here.
        //
        // Is No-op in Bitcoin
        CMutableTransaction tx0(*block.vtx[0]);
        tx0.vout.push_back(CTxOut());
        block.vtx[0] = MakeTransactionRef(std::move(tx0));
        // END
        uint256 witnessroot = BlockWitnessMerkleRoot(block, nullptr);
        CHash256().Write(witnessroot).Write(ret).Finalize(witnessroot);
        CTxOut out;
        out.nValue = 0;
        out.nAsset = policyAsset;
        out.scriptPubKey.resize(MINIMUM_WITNESS_COMMITMENT);
        out.scriptPubKey[0] = OP_RETURN;
        out.scriptPubKey[1] = 0x24;
        out.scriptPubKey[2] = 0xaa;
        out.scriptPubKey[3] = 0x21;
        out.scriptPubKey[4] = 0xa9;
        out.scriptPubKey[5] = 0xed;
        memcpy(&out.scriptPubKey[6], witnessroot.begin(), 32);
        commitment = std::vector<unsigned char>(out.scriptPubKey.begin(), out.scriptPubKey.end());
        CMutableTransaction tx(*block.vtx[0]);
        // Elements: replace shimmed output with real coinbase rather than push
        tx.vout.back() = out;
        // END
        block.vtx[0] = MakeTransactionRef(std::move(tx));
    }
    UpdateUncommittedBlockStructures(block, pindexPrev, consensusParams);
    return commitment;
}

<<<<<<< HEAD
// ELEMENTS


static bool ContextualCheckDynaFedHeader(const CBlockHeader& block, BlockValidationState& state, const CChainParams& params, const CBlockIndex* pindexPrev)
{
    // When not active, it's a NOP
    if (!DeploymentActiveAfter(pindexPrev, params.GetConsensus(), Consensus::DEPLOYMENT_DYNA_FED)) {
        return true;
    }

    const DynaFedParams& dynafed_params = block.m_dynafed_params;

    // Dynamic blocks must at least publish current signblockscript in full
    if (dynafed_params.m_current.IsNull()) {
        return state.Invalid(BlockValidationResult::BLOCK_CONSENSUS, "invalid-dyna-fed", "dynamic block headers must have non-empty current signblockscript field");
    }

    // Make sure extension bits aren't active, reserved for future HF
    uint32_t reserved_mask = (1<<23) | (1<<24) | (1<<25) | (1<<26);
    if ((block.nVersion & reserved_mask) != 0) {
        return state.Invalid(BlockValidationResult::BLOCK_CONSENSUS, "invalid-dyna-fed", "dynamic block header has unknown HF extension bits set");
    }

    const DynaFedParamEntry expected_current_params = ComputeNextBlockCurrentParameters(pindexPrev, params.GetConsensus());

    if (expected_current_params != dynafed_params.m_current) {
        return state.Invalid(BlockValidationResult::BLOCK_CONSENSUS, "invalid-dyna-fed", "dynamic block header's current parameters do not match expected");
    }

    // Lastly, enforce rules on proposals if they make changes.
    if (!dynafed_params.m_proposed.IsNull()) {
        // Compare the new proposed parameters with the current full parameters.
        const DynaFedParamEntry current = ComputeNextBlockFullCurrentParameters(pindexPrev, params.GetConsensus());
        const DynaFedParamEntry& proposed = dynafed_params.m_proposed;

        if (proposed.m_signblockscript != current.m_signblockscript) {
            // signblockscript proposals *must* be segwit versions
            int block_version = 0;
            std::vector<unsigned char> block_program;
            if (!proposed.m_signblockscript.IsWitnessProgram(block_version, block_program)) {
                return state.Invalid(BlockValidationResult::BLOCK_CONSENSUS, "invalid-dyna-fed", "proposed signblockscript must be native segwit scriptPubkey");
            }
        }

        if (proposed.m_fedpeg_program != current.m_fedpeg_program || proposed.m_fedpegscript != current.m_fedpegscript) {
            int fedpeg_version = 0;
            std::vector<unsigned char> fedpeg_program;
            if (!proposed.m_fedpeg_program.IsWitnessProgram(fedpeg_version, fedpeg_program)) {
                return state.Invalid(BlockValidationResult::BLOCK_CONSENSUS, "invalid-dyna-fed", "proposed fedpeg program must be native segwit scriptPubkey");
            }

            // for v0, fedpegscript's scriptPubKey must match. v1+ is unencumbered.
            if (fedpeg_version == 0) {
                uint256 fedpeg_program;
                CSHA256().Write(proposed.m_fedpegscript.data(), proposed.m_fedpegscript.size()).Finalize(fedpeg_program.begin());
                CScript computed_program = CScript() << OP_0 << ToByteVector(fedpeg_program);
                if (computed_program != proposed.m_fedpeg_program) {
                    return state.Invalid(BlockValidationResult::BLOCK_CONSENSUS, "invalid-dyna-fed", "proposed v0 segwit fedpegscript must match proposed fedpeg witness program");
                }

                // fedpegscript proposals *must not* start with OP_DEPTH
                // This forbids the first Liquid watchman script which is a hack.
                // Use miniscript, which doesn't even have OP_DEPTH.
                // We don't encumber future segwit versions as opcodes may change.
                if (!proposed.m_fedpegscript.empty() && proposed.m_fedpegscript.front() == OP_DEPTH) {
                    return state.Invalid(BlockValidationResult::BLOCK_CONSENSUS, "invalid-dyna-fed", "Proposed fedpegscript starts with OP_DEPTH, which is illegal");
                }
            }
        }

        if (proposed.m_extension_space != current.m_extension_space) {
            // When enforcing PAK, extension_space must give non-empty PAK list when
            // the vector itself is non-empty. Otherwise this means there were "junk"
            // entries
            if (params.GetEnforcePak()) {
                if (!proposed.m_extension_space.empty() &&
                        CreatePAKListFromExtensionSpace(proposed.m_extension_space).IsReject()) {
                    return state.Invalid(BlockValidationResult::BLOCK_CONSENSUS, "invalid-dyna-fed", "Extension space is not list of valid PAK entries");
                }
            }
        }
    }
    return true;
}

CBlockIndex* BlockManager::GetLastCheckpoint(const CCheckpointData& data)
{
    const MapCheckpoints& checkpoints = data.mapCheckpoints;

    for (const MapCheckpoints::value_type& i : reverse_iterate(checkpoints))
    {
        const uint256& hash = i.second;
        CBlockIndex* pindex = LookupBlockIndex(hash);
        if (pindex) {
            return pindex;
        }
    }
    return nullptr;
}

=======
>>>>>>> 2f37b221
/** Context-dependent validity checks.
 *  By "context", we mean only the previous block headers, but not the UTXO
 *  set; UTXO-related validity checks are done in ConnectBlock().
 *  NOTE: This function is not currently invoked by ConnectBlock(), so we
 *  should consider upgrade issues if we change which consensus rules are
 *  enforced in this function (eg by adding a new consensus rule). See comment
 *  in ConnectBlock().
 *  Note that -reindex-chainstate skips the validation that happens here!
 */
static bool ContextualCheckBlockHeader(const CBlockHeader& block, BlockValidationState& state, BlockManager& blockman, const CChainParams& params, const CBlockIndex* pindexPrev, int64_t nAdjustedTime) EXCLUSIVE_LOCKS_REQUIRED(cs_main)
{
    assert(pindexPrev != nullptr);
    const int nHeight = pindexPrev->nHeight + 1;

    // Check proof of work target or non-dynamic signblockscript if necessary
    const Consensus::Params& consensusParams = params.GetConsensus();
    if (!DeploymentActiveAfter(pindexPrev, consensusParams, Consensus::DEPLOYMENT_DYNA_FED) && !CheckChallenge(block, *pindexPrev, consensusParams))
        return state.Invalid(BlockValidationResult::BLOCK_INVALID_HEADER, "bad-diffbits", "incorrect proof of work");

    // Check against checkpoints
    if (fCheckpointsEnabled) {
        // Don't accept any forks from the main chain prior to last checkpoint.
        // GetLastCheckpoint finds the last checkpoint in MapCheckpoints that's in our
        // BlockIndex().
        CBlockIndex* pcheckpoint = blockman.GetLastCheckpoint(params.Checkpoints());
        if (pcheckpoint && nHeight < pcheckpoint->nHeight) {
            LogPrintf("ERROR: %s: forked chain older than last checkpoint (height %d)\n", __func__, nHeight);
            return state.Invalid(BlockValidationResult::BLOCK_CHECKPOINT, "bad-fork-prior-to-checkpoint");
        }
    }

    // Check timestamp against prev
    if (block.GetBlockTime() <= pindexPrev->GetMedianTimePast())
        return state.Invalid(BlockValidationResult::BLOCK_INVALID_HEADER, "time-too-old", "block's timestamp is too early");

    // Check height in header against prev
    if (g_con_blockheightinheader && (uint32_t)nHeight != block.block_height) {
        LogPrintf("ERROR: %s: block height in header is incorrect (got %d, expected %d)\n", __func__, block.block_height, nHeight);
        return state.Invalid(BlockValidationResult::BLOCK_INVALID_HEADER, "bad-header-height");
    }

    // Check timestamp
    if (block.GetBlockTime() > nAdjustedTime + MAX_FUTURE_BLOCK_TIME)
        return state.Invalid(BlockValidationResult::BLOCK_TIME_FUTURE, "time-too-new", "block timestamp too far in the future");

    // Reject blocks with outdated version
    if ((block.nVersion < 2 && DeploymentActiveAfter(pindexPrev, consensusParams, Consensus::DEPLOYMENT_HEIGHTINCB)) ||
        (block.nVersion < 3 && DeploymentActiveAfter(pindexPrev, consensusParams, Consensus::DEPLOYMENT_DERSIG)) ||
        (block.nVersion < 4 && DeploymentActiveAfter(pindexPrev, consensusParams, Consensus::DEPLOYMENT_CLTV))) {
            return state.Invalid(BlockValidationResult::BLOCK_INVALID_HEADER, strprintf("bad-version(0x%08x)", block.nVersion),
                                 strprintf("rejected nVersion=0x%08x block", block.nVersion));
    }

    if (!ContextualCheckDynaFedHeader(block, state, params, pindexPrev)) {
        return false;
    }

    return true;
}

/** NOTE: This function is not currently invoked by ConnectBlock(), so we
 *  should consider upgrade issues if we change which consensus rules are
 *  enforced in this function (eg by adding a new consensus rule). See comment
 *  in ConnectBlock().
 *  Note that -reindex-chainstate skips the validation that happens here!
 */
static bool ContextualCheckBlock(const CBlock& block, BlockValidationState& state, const Consensus::Params& consensusParams, const CBlockIndex* pindexPrev)
{
    const int nHeight = pindexPrev == nullptr ? 0 : pindexPrev->nHeight + 1;

    // Enforce BIP113 (Median Time Past).
    int nLockTimeFlags = 0;
    if (DeploymentActiveAfter(pindexPrev, consensusParams, Consensus::DEPLOYMENT_CSV)) {
        assert(pindexPrev != nullptr);
        nLockTimeFlags |= LOCKTIME_MEDIAN_TIME_PAST;
    }

    int64_t nLockTimeCutoff = (nLockTimeFlags & LOCKTIME_MEDIAN_TIME_PAST)
                              ? pindexPrev->GetMedianTimePast()
                              : block.GetBlockTime();

    // Check that all transactions are finalized
    for (const auto& tx : block.vtx) {
        if (!IsFinalTx(*tx, nHeight, nLockTimeCutoff)) {
            return state.Invalid(BlockValidationResult::BLOCK_CONSENSUS, "bad-txns-nonfinal", "non-final transaction");
        }
    }

    // Enforce rule that the coinbase starts with serialized block height
    if (DeploymentActiveAfter(pindexPrev, consensusParams, Consensus::DEPLOYMENT_HEIGHTINCB))
    {
        CScript expect = CScript() << nHeight;
        if (block.vtx[0]->vin[0].scriptSig.size() < expect.size() ||
            !std::equal(expect.begin(), expect.end(), block.vtx[0]->vin[0].scriptSig.begin())) {
            return state.Invalid(BlockValidationResult::BLOCK_CONSENSUS, "bad-cb-height", "block height mismatch in coinbase");
        }
    }

    // Coinbase transaction can not have input witness data which is not covered
    // (or committed to) by the witness or regular merkle tree
    for (const auto& inwit : block.vtx[0]->witness.vtxinwit) {
        if (!inwit.vchIssuanceAmountRangeproof.empty() ||
                !inwit.vchInflationKeysRangeproof.empty() ||
                !inwit.m_pegin_witness.IsNull()) {
            return state.Invalid(BlockValidationResult::BLOCK_MUTATED, "bad-cb-witness", "Coinbase has invalid input witness data.");
        }
    }

    // Validation for witness commitments.
    // * We compute the witness hash (which is the hash including witnesses) of all the block's transactions, except the
    //   coinbase (where 0x0000....0000 is used instead).
    // * The coinbase scriptWitness is a stack of a single 32-byte vector, containing a witness reserved value (unconstrained).
    // * We build a merkle tree with all those witness hashes as leaves (similar to the hashMerkleRoot in the block header).
    // * There must be at least one output whose scriptPubKey is a single 36-byte push, the first 4 bytes of which are
    //   {0xaa, 0x21, 0xa9, 0xed}, and the following 32 bytes are SHA256^2(witness root, witness reserved value). In case there are
    //   multiple, the last one is used.
    bool fHaveWitness = false;
    if (DeploymentActiveAfter(pindexPrev, consensusParams, Consensus::DEPLOYMENT_SEGWIT)) {
        int commitpos = GetWitnessCommitmentIndex(block);
        if (commitpos != NO_WITNESS_COMMITMENT) {
            bool malleated = false;
            uint256 hashWitness = BlockWitnessMerkleRoot(block, &malleated);
            // The malleation check is ignored; as the transaction tree itself
            // already does not permit it, it is impossible to trigger in the
            // witness tree.
            if ((block.vtx[0]->witness.vtxinwit.empty()) ||
                (block.vtx[0]->witness.vtxinwit[0].scriptWitness.stack.size() != 1) ||
                (block.vtx[0]->witness.vtxinwit[0].scriptWitness.stack[0].size() != 32)) {
                return state.Invalid(BlockValidationResult::BLOCK_MUTATED, "bad-witness-nonce-size", strprintf("%s : invalid witness reserved value size", __func__));
            }
            CHash256().Write(hashWitness).Write(block.vtx[0]->witness.vtxinwit[0].scriptWitness.stack[0]).Finalize(hashWitness);
            uint256 committedWitness(std::vector<unsigned char>(&block.vtx[0]->vout[commitpos].scriptPubKey[6], &block.vtx[0]->vout[commitpos].scriptPubKey[6+32]));
            if (memcmp(hashWitness.begin(), &block.vtx[0]->vout[commitpos].scriptPubKey[6], 32)) {
                return state.Invalid(BlockValidationResult::BLOCK_MUTATED, "bad-witness-merkle-match", strprintf("%s : witness merkle commitment mismatch", __func__));
            }
            fHaveWitness = true;
        }
    }

    // No witness data is allowed in blocks that don't commit to witness data, as this would otherwise leave room for spam
    if (!fHaveWitness) {
      for (const auto& tx : block.vtx) {
            if (tx->HasWitness()) {
                return state.Invalid(BlockValidationResult::BLOCK_MUTATED, "unexpected-witness", strprintf("%s : unexpected witness data found", __func__));
            }
        }
    }

    // After the coinbase witness reserved value and commitment are verified,
    // we can check if the block weight passes (before we've checked the
    // coinbase witness, it would be possible for the weight to be too
    // large by filling up the coinbase witness, which doesn't change
    // the block hash, so we couldn't mark the block as permanently
    // failed).
    if (GetBlockWeight(block) > MAX_BLOCK_WEIGHT) {
        return state.Invalid(BlockValidationResult::BLOCK_CONSENSUS, "bad-blk-weight", strprintf("%s : weight limit failed", __func__));
    }

    return true;
}

bool ChainstateManager::AcceptBlockHeader(const CBlockHeader& block, BlockValidationState& state, const CChainParams& chainparams, CBlockIndex** ppindex, bool* duplicate)
{
    AssertLockHeld(cs_main);
    // Check for duplicate
    uint256 hash = block.GetHash();
    BlockMap::iterator miSelf{m_blockman.m_block_index.find(hash)};
    if (duplicate) {
        *duplicate = false;
    }
    if (hash != chainparams.GetConsensus().hashGenesisBlock) {
        if (miSelf != m_blockman.m_block_index.end()) {
            // Block header is already known.
            CBlockIndex* pindex = miSelf->second;
            if (duplicate) {
                *duplicate = true;
            }
            if (ppindex)
                *ppindex = pindex;
            if (pindex->nStatus & BLOCK_FAILED_MASK) {
                LogPrint(BCLog::VALIDATION, "%s: block %s is marked invalid\n", __func__, hash.ToString());
                return state.Invalid(BlockValidationResult::BLOCK_CACHED_INVALID, "duplicate");
            }
            return true;
        }

        if (!CheckBlockHeader(block, state, chainparams.GetConsensus())) {
            LogPrint(BCLog::VALIDATION, "%s: Consensus::CheckBlockHeader: %s, %s\n", __func__, hash.ToString(), state.ToString());
            return false;
        }

        // Get prev block index
        CBlockIndex* pindexPrev = nullptr;
        BlockMap::iterator mi{m_blockman.m_block_index.find(block.hashPrevBlock)};
        if (mi == m_blockman.m_block_index.end()) {
            LogPrint(BCLog::VALIDATION, "%s: %s prev block not found\n", __func__, hash.ToString());
            return state.Invalid(BlockValidationResult::BLOCK_MISSING_PREV, "prev-blk-not-found");
        }
        pindexPrev = (*mi).second;
        if (pindexPrev->nStatus & BLOCK_FAILED_MASK) {
            LogPrint(BCLog::VALIDATION, "%s: %s prev block invalid\n", __func__, hash.ToString());
            return state.Invalid(BlockValidationResult::BLOCK_INVALID_PREV, "bad-prevblk");
        }
        if (!ContextualCheckBlockHeader(block, state, m_blockman, chainparams, pindexPrev, GetAdjustedTime())) {
            LogPrint(BCLog::VALIDATION, "%s: Consensus::ContextualCheckBlockHeader: %s, %s\n", __func__, hash.ToString(), state.ToString());
            return false;
        }

        /* Determine if this block descends from any block which has been found
         * invalid (m_failed_blocks), then mark pindexPrev and any blocks between
         * them as failed. For example:
         *
         *                D3
         *              /
         *      B2 - C2
         *    /         \
         *  A             D2 - E2 - F2
         *    \
         *      B1 - C1 - D1 - E1
         *
         * In the case that we attempted to reorg from E1 to F2, only to find
         * C2 to be invalid, we would mark D2, E2, and F2 as BLOCK_FAILED_CHILD
         * but NOT D3 (it was not in any of our candidate sets at the time).
         *
         * In any case D3 will also be marked as BLOCK_FAILED_CHILD at restart
         * in LoadBlockIndex.
         */
        if (!pindexPrev->IsValid(BLOCK_VALID_SCRIPTS)) {
            // The above does not mean "invalid": it checks if the previous block
            // hasn't been validated up to BLOCK_VALID_SCRIPTS. This is a performance
            // optimization, in the common case of adding a new block to the tip,
            // we don't need to iterate over the failed blocks list.
            for (const CBlockIndex* failedit : m_failed_blocks) {
                if (pindexPrev->GetAncestor(failedit->nHeight) == failedit) {
                    assert(failedit->nStatus & BLOCK_FAILED_VALID);
                    CBlockIndex* invalid_walk = pindexPrev;
                    while (invalid_walk != failedit) {
                        invalid_walk->nStatus |= BLOCK_FAILED_CHILD;
                        setDirtyBlockIndex.insert(invalid_walk);
                        invalid_walk = invalid_walk->pprev;
                    }
                    LogPrint(BCLog::VALIDATION, "%s: %s prev block invalid\n", __func__, hash.ToString());
                    return state.Invalid(BlockValidationResult::BLOCK_INVALID_PREV, "bad-prevblk");
                }
            }
        }
    }
    CBlockIndex* pindex{m_blockman.AddToBlockIndex(block)};

    if (ppindex)
        *ppindex = pindex;

    return true;
}

// Exposed wrapper for AcceptBlockHeader
bool ChainstateManager::ProcessNewBlockHeaders(const std::vector<CBlockHeader>& headers, BlockValidationState& state, const CChainParams& chainparams, const CBlockIndex** ppindex, bool* all_duplicate)
{
    AssertLockNotHeld(cs_main);
    {
        LOCK(cs_main);
        if (all_duplicate) {
            *all_duplicate = true;
        }
        bool duplicate = false;
        for (const CBlockHeader& header : headers) {
            CBlockIndex *pindex = nullptr; // Use a temp pindex instead of ppindex to avoid a const_cast
            bool accepted{AcceptBlockHeader(header, state, chainparams, &pindex, &duplicate)};
            ActiveChainstate().CheckBlockIndex();

            if (all_duplicate) {
                (*all_duplicate) &= duplicate;  // False if any are false
            }
            if (!accepted) {
                return false;
            }
            if (ppindex) {
                *ppindex = pindex;
            }
        }
    }
    if (NotifyHeaderTip(ActiveChainstate())) {
        if (ActiveChainstate().IsInitialBlockDownload() && ppindex && *ppindex) {
            LogPrintf("Synchronizing blockheaders, height: %d (~%.2f%%)\n", (*ppindex)->nHeight, 100.0/((*ppindex)->nHeight+(GetAdjustedTime() - (*ppindex)->GetBlockTime()) / Params().GetConsensus().nPowTargetSpacing) * (*ppindex)->nHeight);
        }
    }
    return true;
}

/** Store block on disk. If dbp is non-nullptr, the file is known to already reside on disk */
bool CChainState::AcceptBlock(const std::shared_ptr<const CBlock>& pblock, BlockValidationState& state, CBlockIndex** ppindex, bool fRequested, const FlatFilePos* dbp, bool* fNewBlock)
{
    const CBlock& block = *pblock;

    if (fNewBlock) *fNewBlock = false;
    AssertLockHeld(cs_main);

    CBlockIndex *pindexDummy = nullptr;
    CBlockIndex *&pindex = ppindex ? *ppindex : pindexDummy;

    bool accepted_header{m_chainman.AcceptBlockHeader(block, state, m_params, &pindex)};
    CheckBlockIndex();

    if (!accepted_header)
        return false;

    // Try to process all requested blocks that we don't have, but only
    // process an unrequested block if it's new and has enough work to
    // advance our tip, and isn't too many blocks ahead.
    bool fAlreadyHave = pindex->nStatus & BLOCK_HAVE_DATA;
    bool fHasMoreOrSameWork = (m_chain.Tip() ? pindex->nChainWork >= m_chain.Tip()->nChainWork : true);
    // Blocks that are too out-of-order needlessly limit the effectiveness of
    // pruning, because pruning will not delete block files that contain any
    // blocks which are too close in height to the tip.  Apply this test
    // regardless of whether pruning is enabled; it should generally be safe to
    // not process unrequested blocks.
    bool fTooFarAhead{pindex->nHeight > m_chain.Height() + int(MIN_BLOCKS_TO_KEEP)};

    // TODO: Decouple this function from the block download logic by removing fRequested
    // This requires some new chain data structure to efficiently look up if a
    // block is in a chain leading to a candidate for best tip, despite not
    // being such a candidate itself.
    // Note that this would break the getblockfrompeer RPC

    // TODO: deal better with return value and error conditions for duplicate
    // and unrequested blocks.
    if (fAlreadyHave) return true;
    if (!fRequested) {  // If we didn't ask for it:
        if (pindex->nTx != 0) return true;    // This is a previously-processed block that was pruned
        if (!fHasMoreOrSameWork) return true; // Don't process less-work chains
        if (fTooFarAhead) return true;        // Block height is too high

        // Protect against DoS attacks from low-work chains.
        // If our tip is behind, a peer could try to send us
        // low-work blocks on a fake chain that we would never
        // request; don't process these.
        if (pindex->nChainWork < nMinimumChainWork) return true;
    }

    if (m_params.GetConsensus().hashGenesisBlock != block.GetHash() &&
        (!CheckBlock(block, state, m_params.GetConsensus()) ||
         !ContextualCheckBlock(block, state, m_params.GetConsensus(), pindex->pprev))) {
        if (state.IsInvalid() && state.GetResult() != BlockValidationResult::BLOCK_MUTATED) {
            pindex->nStatus |= BLOCK_FAILED_VALID;
            setDirtyBlockIndex.insert(pindex);
        }
        return error("%s: %s", __func__, state.ToString());
    }

    // Header is valid/has work, merkle tree and segwit merkle tree are good...RELAY NOW
    // (but if it does not build on our best tip, let the SendMessages loop relay it)
    if (!IsInitialBlockDownload() && m_chain.Tip() == pindex->pprev)
        GetMainSignals().NewPoWValidBlock(pindex, pblock);

    // Write block to history file
    if (fNewBlock) *fNewBlock = true;
    try {
        FlatFilePos blockPos = SaveBlockToDisk(block, pindex->nHeight, m_chain, m_params, dbp);
        if (blockPos.IsNull()) {
            state.Error(strprintf("%s: Failed to find position to write new block to disk", __func__));
            return false;
        }
        ReceivedBlockTransactions(block, pindex, blockPos);
    } catch (const std::runtime_error& e) {
        return AbortNode(state, std::string("System error: ") + e.what());
    }

    FlushStateToDisk(state, FlushStateMode::NONE);

    CheckBlockIndex();

    return true;
}

bool ChainstateManager::ProcessNewBlock(const CChainParams& chainparams, const std::shared_ptr<const CBlock>& block, bool force_processing, bool* new_block)
{
    AssertLockNotHeld(cs_main);

    {
        CBlockIndex *pindex = nullptr;
        if (new_block) *new_block = false;
        BlockValidationState state;

        // CheckBlock() does not support multi-threaded block validation because CBlock::fChecked can cause data race.
        // Therefore, the following critical section must include the CheckBlock() call as well.
        LOCK(cs_main);

        // Skipping AcceptBlock() for CheckBlock() failures means that we will never mark a block as invalid if
        // CheckBlock() fails.  This is protective against consensus failure if there are any unknown forms of block
        // malleability that cause CheckBlock() to fail; see e.g. CVE-2012-2459 and
        // https://lists.linuxfoundation.org/pipermail/bitcoin-dev/2019-February/016697.html.  Because CheckBlock() is
        // not very expensive, the anti-DoS benefits of caching failure (of a definitely-invalid block) are not substantial.
        bool ret = CheckBlock(*block, state, chainparams.GetConsensus());
        if (ret) {
            // Store to disk
            ret = ActiveChainstate().AcceptBlock(block, state, &pindex, force_processing, nullptr, new_block);
        }
        if (!ret) {
            GetMainSignals().BlockChecked(*block, state);
            return error("%s: AcceptBlock FAILED (%s)", __func__, state.ToString());
        }
    }

    NotifyHeaderTip(ActiveChainstate());

    BlockValidationState state; // Only used to report errors, not invalidity - ignore it
    if (!ActiveChainstate().ActivateBestChain(state, block)) {
        return error("%s: ActivateBestChain failed (%s)", __func__, state.ToString());
    }

    return true;
}

MempoolAcceptResult ChainstateManager::ProcessTransaction(const CTransactionRef& tx, bool test_accept)
{
    CChainState& active_chainstate = ActiveChainstate();
    if (!active_chainstate.GetMempool()) {
        TxValidationState state;
        state.Invalid(TxValidationResult::TX_NO_MEMPOOL, "no-mempool");
        return MempoolAcceptResult::Failure(state);
    }
    auto result = AcceptToMemoryPool(active_chainstate, tx, GetTime(), /*bypass_limits=*/ false, test_accept);
    active_chainstate.m_mempool->check(active_chainstate.m_chain.Tip(), active_chainstate.CoinsTip(), active_chainstate.m_chain.Height() + 1);
    return result;
}

bool TestBlockValidity(BlockValidationState& state,
                       const CChainParams& chainparams,
                       CChainState& chainstate,
                       const CBlock& block,
                       CBlockIndex* pindexPrev,
                       bool fCheckPOW,
                       bool fCheckMerkleRoot)
{
    AssertLockHeld(cs_main);
    assert(pindexPrev && pindexPrev == chainstate.m_chain.Tip());
    CCoinsViewCache viewNew(&chainstate.CoinsTip());
    uint256 block_hash(block.GetHash());
    CBlockIndex indexDummy(block);
    indexDummy.pprev = pindexPrev;
    indexDummy.nHeight = pindexPrev->nHeight + 1;
    indexDummy.phashBlock = &block_hash;

    // NOTE: CheckBlockHeader is called by CheckBlock
    if (!ContextualCheckBlockHeader(block, state, chainstate.m_blockman, chainparams, pindexPrev, GetAdjustedTime()))
        return error("%s: Consensus::ContextualCheckBlockHeader: %s", __func__, state.ToString());
    if (!CheckBlock(block, state, chainparams.GetConsensus(), fCheckPOW, fCheckMerkleRoot))
        return error("%s: Consensus::CheckBlock: %s", __func__, state.ToString());
    if (!ContextualCheckBlock(block, state, chainparams.GetConsensus(), pindexPrev))
        return error("%s: Consensus::ContextualCheckBlock: %s", __func__, state.ToString());
    if (!chainstate.ConnectBlock(block, state, &indexDummy, viewNew, NULL, true)) {
        return false;
    }
    assert(state.IsValid());

    return true;
}

/* This function is called from the RPC code for pruneblockchain */
void PruneBlockFilesManual(CChainState& active_chainstate, int nManualPruneHeight)
{
    BlockValidationState state;
    if (!active_chainstate.FlushStateToDisk(
            state, FlushStateMode::NONE, nManualPruneHeight)) {
        LogPrintf("%s: failed to flush state (%s)\n", __func__, state.ToString());
    }
}

<<<<<<< HEAD
void BlockManager::FindFilesToPrune(std::set<int>& setFilesToPrune, uint64_t nPruneAfterHeight, int chain_tip_height, int prune_height, bool is_ibd)
{
    LOCK2(cs_main, cs_LastBlockFile);
    if (chain_tip_height < 0 || nPruneTarget == 0) {
        return;
    }
    if ((uint64_t)chain_tip_height <= nPruneAfterHeight) {
        return;
    }

    unsigned int nLastBlockWeCanPrune{(unsigned)std::min(prune_height, chain_tip_height - static_cast<int>(MIN_BLOCKS_TO_KEEP))};
    uint64_t nCurrentUsage = CalculateCurrentUsage();
    // We don't check to prune until after we've allocated new space for files
    // So we should leave a buffer under our target to account for another allocation
    // before the next pruning.
    uint64_t nBuffer = BLOCKFILE_CHUNK_SIZE + UNDOFILE_CHUNK_SIZE;
    uint64_t nBytesToPrune;
    int count = 0;

    if (nCurrentUsage + nBuffer >= nPruneTarget) {
        // On a prune event, the chainstate DB is flushed.
        // To avoid excessive prune events negating the benefit of high dbcache
        // values, we should not prune too rapidly.
        // So when pruning in IBD, increase the buffer a bit to avoid a re-prune too soon.
        if (is_ibd) {
            // Since this is only relevant during IBD, we use a fixed 10%
            nBuffer += nPruneTarget / 10;
        }

        for (int fileNumber = 0; fileNumber < nLastBlockFile; fileNumber++) {
            nBytesToPrune = vinfoBlockFile[fileNumber].nSize + vinfoBlockFile[fileNumber].nUndoSize;

            if (vinfoBlockFile[fileNumber].nSize == 0) {
                continue;
            }

            if (nCurrentUsage + nBuffer < nPruneTarget) { // are we below our target?
                break;
            }

            // don't prune files that could have a block within MIN_BLOCKS_TO_KEEP of the main chain's tip but keep scanning
            if (vinfoBlockFile[fileNumber].nHeightLast > nLastBlockWeCanPrune) {
                continue;
            }

            PruneOneBlockFile(fileNumber);
            // Queue up the files for removal
            setFilesToPrune.insert(fileNumber);
            nCurrentUsage -= nBytesToPrune;
            count++;
        }
    }

    LogPrint(BCLog::PRUNE, "Prune: target=%dMiB actual=%dMiB diff=%dMiB max_prune_height=%d removed %d blk/rev pairs\n",
           nPruneTarget/1024/1024, nCurrentUsage/1024/1024,
           ((int64_t)nPruneTarget - (int64_t)nCurrentUsage)/1024/1024,
           nLastBlockWeCanPrune, count);
}

CBlockIndex * BlockManager::InsertBlockIndex(const uint256& hash)
{
    AssertLockHeld(cs_main);

    if (hash.IsNull())
        return nullptr;

    // Return existing
    BlockMap::iterator mi = m_block_index.find(hash);
    if (mi != m_block_index.end())
        return (*mi).second;

    // Create new
    CBlockIndex* pindexNew = new CBlockIndex();
    mi = m_block_index.insert(std::make_pair(hash, pindexNew)).first;
    pindexNew->phashBlock = &((*mi).first);

    return pindexNew;
}

bool BlockManager::LoadBlockIndex(
    const Consensus::Params& consensus_params,
    ChainstateManager& chainman)
{
    int trim_below_height = 0;
    if (fTrimHeaders) {
        int max_height = 0;
        if (!m_block_tree_db->WalkBlockIndexGutsForMaxHeight(&max_height)) {
            LogPrintf("LoadBlockIndex: Failed to WalkBlockIndexGutsForMaxHeight.\n");
            return false;
        }

        int must_keep_headers = (consensus_params.total_valid_epochs + 2) * consensus_params.dynamic_epoch_length;
        int extra_headers_buffer = consensus_params.dynamic_epoch_length * 2; // XXX arbitrary
        trim_below_height = max_height - must_keep_headers - extra_headers_buffer;
    }
    if (!m_block_tree_db->LoadBlockIndexGuts(consensus_params, [this](const uint256& hash) EXCLUSIVE_LOCKS_REQUIRED(cs_main) { return this->InsertBlockIndex(hash); }, trim_below_height)) {
        return false;
    }

    // Calculate nChainWork
    std::vector<std::pair<int, CBlockIndex*> > vSortedByHeight;
    vSortedByHeight.reserve(m_block_index.size());
    for (const std::pair<const uint256, CBlockIndex*>& item : m_block_index)
    {
        CBlockIndex* pindex = item.second;
        vSortedByHeight.push_back(std::make_pair(pindex->nHeight, pindex));
    }
    sort(vSortedByHeight.begin(), vSortedByHeight.end());

    // Find start of assumed-valid region.
    int first_assumed_valid_height = std::numeric_limits<int>::max();

    for (const auto& [height, block] : vSortedByHeight) {
        if (block->IsAssumedValid()) {
            auto chainstates = chainman.GetAll();

            // If we encounter an assumed-valid block index entry, ensure that we have
            // one chainstate that tolerates assumed-valid entries and another that does
            // not (i.e. the background validation chainstate), since assumed-valid
            // entries should always be pending validation by a fully-validated chainstate.
            auto any_chain = [&](auto fnc) { return std::any_of(chainstates.cbegin(), chainstates.cend(), fnc); };
            assert(any_chain([](auto chainstate) { return chainstate->reliesOnAssumedValid(); }));
            assert(any_chain([](auto chainstate) { return !chainstate->reliesOnAssumedValid(); }));

            first_assumed_valid_height = height;
            break;
        }
    }

    for (const std::pair<int, CBlockIndex*>& item : vSortedByHeight)
    {
        if (ShutdownRequested()) return false;
        CBlockIndex* pindex = item.second;
        pindex->nChainWork = (pindex->pprev ? pindex->pprev->nChainWork : 0) + GetBlockProof(*pindex);
        pindex->nTimeMax = (pindex->pprev ? std::max(pindex->pprev->nTimeMax, pindex->nTime) : pindex->nTime);

        // We can link the chain of blocks for which we've received transactions at some point, or
        // blocks that are assumed-valid on the basis of snapshot load (see
        // PopulateAndValidateSnapshot()).
        // Pruned nodes may have deleted the block.
        if (pindex->nTx > 0) {
            if (pindex->pprev) {
                if (pindex->pprev->nChainTx > 0) {
                    pindex->nChainTx = pindex->pprev->nChainTx + pindex->nTx;
                } else {
                    pindex->nChainTx = 0;
                    m_blocks_unlinked.insert(std::make_pair(pindex->pprev, pindex));
                }
            } else {
                pindex->nChainTx = pindex->nTx;
            }
        }
        if (!(pindex->nStatus & BLOCK_FAILED_MASK) && pindex->pprev && (pindex->pprev->nStatus & BLOCK_FAILED_MASK)) {
            pindex->nStatus |= BLOCK_FAILED_CHILD;
            setDirtyBlockIndex.insert(pindex);
        }
        if (pindex->IsAssumedValid() ||
                (pindex->IsValid(BLOCK_VALID_TRANSACTIONS) &&
                 (pindex->HaveTxsDownloaded() || pindex->pprev == nullptr))) {

            // Fill each chainstate's block candidate set. Only add assumed-valid
            // blocks to the tip candidate set if the chainstate is allowed to rely on
            // assumed-valid blocks.
            //
            // If all setBlockIndexCandidates contained the assumed-valid blocks, the
            // background chainstate's ActivateBestChain() call would add assumed-valid
            // blocks to the chain (based on how FindMostWorkChain() works). Obviously
            // we don't want this since the purpose of the background validation chain
            // is to validate assued-valid blocks.
            //
            // Note: This is considering all blocks whose height is greater or equal to
            // the first assumed-valid block to be assumed-valid blocks, and excluding
            // them from the background chainstate's setBlockIndexCandidates set. This
            // does mean that some blocks which are not technically assumed-valid
            // (later blocks on a fork beginning before the first assumed-valid block)
            // might not get added to the the background chainstate, but this is ok,
            // because they will still be attached to the active chainstate if they
            // actually contain more work.
            //
            // Instad of this height-based approach, an earlier attempt was made at
            // detecting "holistically" whether the block index under consideration
            // relied on an assumed-valid ancestor, but this proved to be too slow to
            // be practical.
            for (CChainState* chainstate : chainman.GetAll()) {
                if (chainstate->reliesOnAssumedValid() ||
                        pindex->nHeight < first_assumed_valid_height) {
                    chainstate->setBlockIndexCandidates.insert(pindex);
                }
            }
        }
        if (pindex->nStatus & BLOCK_FAILED_MASK && (!chainman.m_best_invalid || pindex->nChainWork > chainman.m_best_invalid->nChainWork)) {
            chainman.m_best_invalid = pindex;
        }
        if (pindex->pprev)
            pindex->BuildSkip();
        if (pindex->IsValid(BLOCK_VALID_TREE) && (pindexBestHeader == nullptr || CBlockIndexWorkComparator()(pindexBestHeader, pindex)))
            pindexBestHeader = pindex;
    }

    return true;
}

void BlockManager::Unload() {
    m_blocks_unlinked.clear();

    for (const BlockMap::value_type& entry : m_block_index) {
        delete entry.second;
    }

    m_block_index.clear();
}

bool BlockManager::LoadBlockIndexDB(ChainstateManager& chainman)
{
    if (!LoadBlockIndex(::Params().GetConsensus(), chainman)) {
        return false;
    }

    // Load block file info
    m_block_tree_db->ReadLastBlockFile(nLastBlockFile);
    vinfoBlockFile.resize(nLastBlockFile + 1);
    LogPrintf("%s: last block file = %i\n", __func__, nLastBlockFile);
    for (int nFile = 0; nFile <= nLastBlockFile; nFile++) {
        m_block_tree_db->ReadBlockFileInfo(nFile, vinfoBlockFile[nFile]);
    }
    LogPrintf("%s: last block file info: %s\n", __func__, vinfoBlockFile[nLastBlockFile].ToString());
    for (int nFile = nLastBlockFile + 1; true; nFile++) {
        CBlockFileInfo info;
        if (m_block_tree_db->ReadBlockFileInfo(nFile, info)) {
            vinfoBlockFile.push_back(info);
        } else {
            break;
        }
    }

    // Check presence of blk files
    LogPrintf("Checking all blk files are present...\n");
    std::set<int> setBlkDataFiles;
    for (const std::pair<const uint256, CBlockIndex*>& item : m_block_index) {
        CBlockIndex* pindex = item.second;
        if (pindex->nStatus & BLOCK_HAVE_DATA) {
            setBlkDataFiles.insert(pindex->nFile);
        }
    }
    for (std::set<int>::iterator it = setBlkDataFiles.begin(); it != setBlkDataFiles.end(); it++)
    {
        FlatFilePos pos(*it, 0);
        if (CAutoFile(OpenBlockFile(pos, true), SER_DISK, CLIENT_VERSION).IsNull()) {
            return false;
        }
    }

    // Check whether we have ever pruned block & undo files
    m_block_tree_db->ReadFlag("prunedblockfiles", fHavePruned);
    if (fHavePruned)
        LogPrintf("LoadBlockIndexDB(): Block files have previously been pruned\n");

    // Check whether we need to continue reindexing
    bool fReindexing = false;
    m_block_tree_db->ReadReindexing(fReindexing);
    if(fReindexing) fReindex = true;

    return true;
}

=======
>>>>>>> 2f37b221
void CChainState::LoadMempool(const ArgsManager& args)
{
    if (!m_mempool) return;
    if (args.GetBoolArg("-persistmempool", DEFAULT_PERSIST_MEMPOOL)) {
        ::LoadMempool(*m_mempool, *this);
    }
    m_mempool->SetIsLoaded(!ShutdownRequested());
}

bool CChainState::LoadChainTip()
{
    AssertLockHeld(cs_main);
    const CCoinsViewCache& coins_cache = CoinsTip();
    assert(!coins_cache.GetBestBlock().IsNull()); // Never called when the coins view is empty
    const CBlockIndex* tip = m_chain.Tip();

    if (tip && tip->GetBlockHash() == coins_cache.GetBestBlock()) {
        return true;
    }

    // Load pointer to end of best chain
    CBlockIndex* pindex = m_blockman.LookupBlockIndex(coins_cache.GetBestBlock());
    if (!pindex) {
        return false;
    }
    m_chain.SetTip(pindex);
    PruneBlockIndexCandidates();

    tip = m_chain.Tip();
    LogPrintf("Loaded best chain: hashBestChain=%s height=%d date=%s progress=%f\n",
        tip->GetBlockHash().ToString(),
        m_chain.Height(),
        FormatISO8601DateTime(tip->GetBlockTime()),
        GuessVerificationProgress(tip, m_params.GetConsensus().nPowTargetSpacing));
    return true;
}

CVerifyDB::CVerifyDB()
{
    uiInterface.ShowProgress(_("Verifying blocks…").translated, 0, false);
}

CVerifyDB::~CVerifyDB()
{
    uiInterface.ShowProgress("", 100, false);
}

bool CVerifyDB::VerifyDB(
    CChainState& chainstate,
    const Consensus::Params& consensus_params,
    CCoinsView& coinsview,
    int nCheckLevel, int nCheckDepth)
{
    AssertLockHeld(cs_main);

    if (chainstate.m_chain.Tip() == nullptr || chainstate.m_chain.Tip()->pprev == nullptr)
        return true;

    // Verify blocks in the best chain
    if (nCheckDepth <= 0 || nCheckDepth > chainstate.m_chain.Height())
        nCheckDepth = chainstate.m_chain.Height();
    nCheckLevel = std::max(0, std::min(4, nCheckLevel));
    LogPrintf("Verifying last %i blocks at level %i\n", nCheckDepth, nCheckLevel);
    CCoinsViewCache coins(&coinsview);
    CBlockIndex* pindex;
    CBlockIndex* pindexFailure = nullptr;
    int nGoodTransactions = 0;
    BlockValidationState state;
    int reportDone = 0;
    LogPrintf("[0%%]..."); /* Continued */

    const bool is_snapshot_cs{!chainstate.m_from_snapshot_blockhash};

    for (pindex = chainstate.m_chain.Tip(); pindex && pindex->pprev; pindex = pindex->pprev) {
        const int percentageDone = std::max(1, std::min(99, (int)(((double)(chainstate.m_chain.Height() - pindex->nHeight)) / (double)nCheckDepth * (nCheckLevel >= 4 ? 50 : 100))));
        if (reportDone < percentageDone/10) {
            // report every 10% step
            LogPrintf("[%d%%]...", percentageDone); /* Continued */
            reportDone = percentageDone/10;
        }
        uiInterface.ShowProgress(_("Verifying blocks…").translated, percentageDone, false);
        if (pindex->nHeight <= chainstate.m_chain.Height()-nCheckDepth)
            break;
        if ((fPruneMode || is_snapshot_cs) && !(pindex->nStatus & BLOCK_HAVE_DATA)) {
            // If pruning or running under an assumeutxo snapshot, only go
            // back as far as we have data.
            LogPrintf("VerifyDB(): block verification stopping at height %d (pruning, no data)\n", pindex->nHeight);
            break;
        }
        CBlock block;
        // check level 0: read from disk
        if (!ReadBlockFromDisk(block, pindex, consensus_params))
            return error("VerifyDB(): *** ReadBlockFromDisk failed at %d, hash=%s", pindex->nHeight, pindex->GetBlockHash().ToString());
        // check level 1: verify block validity
        if (nCheckLevel >= 1 && !CheckBlock(block, state, consensus_params))
            return error("%s: *** found bad block at %d, hash=%s (%s)\n", __func__,
                         pindex->nHeight, pindex->GetBlockHash().ToString(), state.ToString());
        // check level 2: verify undo validity
        if (nCheckLevel >= 2 && pindex) {
            CBlockUndo undo;
            if (!pindex->GetUndoPos().IsNull()) {
                if (!UndoReadFromDisk(undo, pindex)) {
                    return error("VerifyDB(): *** found bad undo data at %d, hash=%s\n", pindex->nHeight, pindex->GetBlockHash().ToString());
                }
            }
        }
        // check level 3: check for inconsistencies during memory-only disconnect of tip blocks
        size_t curr_coins_usage = coins.DynamicMemoryUsage() + chainstate.CoinsTip().DynamicMemoryUsage();

        if (nCheckLevel >= 3 && curr_coins_usage <= chainstate.m_coinstip_cache_size_bytes) {
            assert(coins.GetBestBlock() == pindex->GetBlockHash());
            DisconnectResult res = chainstate.DisconnectBlock(block, pindex, coins);
            if (res == DISCONNECT_FAILED) {
                return error("VerifyDB(): *** irrecoverable inconsistency in block data at %d, hash=%s", pindex->nHeight, pindex->GetBlockHash().ToString());
            }
            if (res == DISCONNECT_UNCLEAN) {
                nGoodTransactions = 0;
                pindexFailure = pindex;
            } else {
                nGoodTransactions += block.vtx.size();
            }
        }
        if (ShutdownRequested()) return true;
    }
    if (pindexFailure)
        return error("VerifyDB(): *** coin database inconsistencies found (last %i blocks, %i good transactions before that)\n", chainstate.m_chain.Height() - pindexFailure->nHeight + 1, nGoodTransactions);

    // store block count as we move pindex at check level >= 4
    int block_count = chainstate.m_chain.Height() - pindex->nHeight;

    // check level 4: try reconnecting blocks
    if (nCheckLevel >= 4) {
        while (pindex != chainstate.m_chain.Tip()) {
            const int percentageDone = std::max(1, std::min(99, 100 - (int)(((double)(chainstate.m_chain.Height() - pindex->nHeight)) / (double)nCheckDepth * 50)));
            if (reportDone < percentageDone/10) {
                // report every 10% step
                LogPrintf("[%d%%]...", percentageDone); /* Continued */
                reportDone = percentageDone/10;
            }
            uiInterface.ShowProgress(_("Verifying blocks…").translated, percentageDone, false);
            pindex = chainstate.m_chain.Next(pindex);
            CBlock block;
            if (!ReadBlockFromDisk(block, pindex, consensus_params)) {
                return error("VerifyDB(): *** ReadBlockFromDisk failed at %d, hash=%s", pindex->nHeight, pindex->GetBlockHash().ToString());
            }
            if (!chainstate.ConnectBlock(block, state, pindex, coins, nullptr)) {
                return error("VerifyDB(): *** found unconnectable block at %d, hash=%s (%s)", pindex->nHeight, pindex->GetBlockHash().ToString(), state.ToString());
            }
            if (ShutdownRequested()) return true;
        }
    }

    LogPrintf("[DONE].\n");
    LogPrintf("No coin database inconsistencies in last %i blocks (%i transactions)\n", block_count, nGoodTransactions);

    return true;
}

/** Apply the effects of a block on the utxo cache, ignoring that it may already have been applied. */
bool CChainState::RollforwardBlock(const CBlockIndex* pindex, CCoinsViewCache& inputs)
{
    // TODO: merge with ConnectBlock
    CBlock block;
    if (!ReadBlockFromDisk(block, pindex, m_params.GetConsensus())) {
        return error("ReplayBlock(): ReadBlockFromDisk failed at %d, hash=%s", pindex->nHeight, pindex->GetBlockHash().ToString());
    }

    for (const CTransactionRef& tx : block.vtx) {
        if (!tx->IsCoinBase()) {
            for (const CTxIn &txin : tx->vin) {
                inputs.SpendCoin(txin.prevout);
            }
        }
        // Pass check = true as every addition may be an overwrite.
        AddCoins(inputs, *tx, pindex->nHeight, true);
    }
    return true;
}

bool CChainState::ReplayBlocks()
{
    LOCK(cs_main);

    CCoinsView& db = this->CoinsDB();
    CCoinsViewCache cache(&db);

    std::vector<uint256> hashHeads = db.GetHeadBlocks();
    if (hashHeads.empty()) return true; // We're already in a consistent state.
    if (hashHeads.size() != 2) return error("ReplayBlocks(): unknown inconsistent state");

    uiInterface.ShowProgress(_("Replaying blocks…").translated, 0, false);
    LogPrintf("Replaying blocks\n");

    const CBlockIndex* pindexOld = nullptr;  // Old tip during the interrupted flush.
    const CBlockIndex* pindexNew;            // New tip during the interrupted flush.
    const CBlockIndex* pindexFork = nullptr; // Latest block common to both the old and the new tip.

    if (m_blockman.m_block_index.count(hashHeads[0]) == 0) {
        return error("ReplayBlocks(): reorganization to unknown block requested");
    }
    pindexNew = m_blockman.m_block_index[hashHeads[0]];

    if (!hashHeads[1].IsNull()) { // The old tip is allowed to be 0, indicating it's the first flush.
        if (m_blockman.m_block_index.count(hashHeads[1]) == 0) {
            return error("ReplayBlocks(): reorganization from unknown block requested");
        }
        pindexOld = m_blockman.m_block_index[hashHeads[1]];
        pindexFork = LastCommonAncestor(pindexOld, pindexNew);
        assert(pindexFork != nullptr);
    }

    // Rollback along the old branch.
    while (pindexOld != pindexFork) {
        if (pindexOld->nHeight > 0) { // Never disconnect the genesis block.
            CBlock block;
            if (!ReadBlockFromDisk(block, pindexOld, m_params.GetConsensus())) {
                return error("RollbackBlock(): ReadBlockFromDisk() failed at %d, hash=%s", pindexOld->nHeight, pindexOld->GetBlockHash().ToString());
            }
            LogPrintf("Rolling back %s (%i)\n", pindexOld->GetBlockHash().ToString(), pindexOld->nHeight);
            DisconnectResult res = DisconnectBlock(block, pindexOld, cache);
            if (res == DISCONNECT_FAILED) {
                return error("RollbackBlock(): DisconnectBlock failed at %d, hash=%s", pindexOld->nHeight, pindexOld->GetBlockHash().ToString());
            }
            // If DISCONNECT_UNCLEAN is returned, it means a non-existing UTXO was deleted, or an existing UTXO was
            // overwritten. It corresponds to cases where the block-to-be-disconnect never had all its operations
            // applied to the UTXO set. However, as both writing a UTXO and deleting a UTXO are idempotent operations,
            // the result is still a version of the UTXO set with the effects of that block undone.
        }
        pindexOld = pindexOld->pprev;
    }

    // Roll forward from the forking point to the new tip.
    int nForkHeight = pindexFork ? pindexFork->nHeight : 0;
    for (int nHeight = nForkHeight + 1; nHeight <= pindexNew->nHeight; ++nHeight) {
        const CBlockIndex* pindex = pindexNew->GetAncestor(nHeight);
        LogPrintf("Rolling forward %s (%i)\n", pindex->GetBlockHash().ToString(), nHeight);
        uiInterface.ShowProgress(_("Replaying blocks…").translated, (int) ((nHeight - nForkHeight) * 100.0 / (pindexNew->nHeight - nForkHeight)) , false);
        if (!RollforwardBlock(pindex, cache)) return false;
    }

    cache.SetBestBlock(pindexNew->GetBlockHash());
    cache.Flush();
    uiInterface.ShowProgress("", 100, false);
    return true;
}

bool CChainState::NeedsRedownload() const
{
    AssertLockHeld(cs_main);

    // At and above m_params.SegwitHeight, segwit consensus rules must be validated
    CBlockIndex* block{m_chain.Tip()};

    while (block != nullptr && DeploymentActiveAt(*block, m_params.GetConsensus(), Consensus::DEPLOYMENT_SEGWIT)) {
        if (!(block->nStatus & BLOCK_OPT_WITNESS)) {
            // block is insufficiently validated for a segwit client
            return true;
        }
        block = block->pprev;
    }

    return false;
}

void CChainState::UnloadBlockIndex() {
    nBlockSequenceId = 1;
    setBlockIndexCandidates.clear();
}

// May NOT be used after any connections are up as much
// of the peer-processing logic assumes a consistent
// block index state
void UnloadBlockIndex(CTxMemPool* mempool, ChainstateManager& chainman)
{
    LOCK(cs_main);
    chainman.Unload();
    pindexBestHeader = nullptr;
    if (mempool) mempool->clear();
    vinfoBlockFile.clear();
    nLastBlockFile = 0;
    setDirtyBlockIndex.clear();
    setDirtyFileInfo.clear();
    g_versionbitscache.Clear();
    for (int b = 0; b < VERSIONBITS_NUM_BITS; b++) {
        warningcache[b].clear();
    }
    fHavePruned = false;
}

bool ChainstateManager::LoadBlockIndex()
{
    AssertLockHeld(cs_main);
    // Load block index from databases
    bool needs_init = fReindex;
    if (!fReindex) {
        bool ret = m_blockman.LoadBlockIndexDB(*this);
        if (!ret) return false;
        needs_init = m_blockman.m_block_index.empty();
    }

    if (needs_init) {
        // Everything here is for *new* reindex/DBs. Thus, though
        // LoadBlockIndexDB may have set fReindex if we shut down
        // mid-reindex previously, we don't check fReindex and
        // instead only check it prior to LoadBlockIndexDB to set
        // needs_init.

        LogPrintf("Initializing databases...\n");
    }
    return true;
}

bool CChainState::LoadGenesisBlock()
{
    LOCK(cs_main);

    // Check whether we're already initialized by checking for genesis in
    // m_blockman.m_block_index. Note that we can't use m_chain here, since it is
    // set based on the coins db, not the block index db, which is the only
    // thing loaded at this point.
    if (m_blockman.m_block_index.count(m_params.GenesisBlock().GetHash()))
        return true;

    try {
        const CBlock& block = m_params.GenesisBlock();
        FlatFilePos blockPos = SaveBlockToDisk(block, 0, m_chain, m_params, nullptr);
        if (blockPos.IsNull())
            return error("%s: writing genesis block to disk failed", __func__);
        CBlockIndex *pindex = m_blockman.AddToBlockIndex(block);
        ReceivedBlockTransactions(block, pindex, blockPos);
    } catch (const std::runtime_error& e) {
        return error("%s: failed to write genesis block: %s", __func__, e.what());
    }

    return true;
}

void CChainState::LoadExternalBlockFile(FILE* fileIn, FlatFilePos* dbp)
{
    // Map of disk positions for blocks with unknown parent (only used for reindex)
    static std::multimap<uint256, FlatFilePos> mapBlocksUnknownParent;
    int64_t nStart = GetTimeMillis();

    int nLoaded = 0;
    try {
        // This takes over fileIn and calls fclose() on it in the CBufferedFile destructor
        CBufferedFile blkdat(fileIn, 2*MAX_BLOCK_SERIALIZED_SIZE, MAX_BLOCK_SERIALIZED_SIZE+8, SER_DISK, CLIENT_VERSION);
        uint64_t nRewind = blkdat.GetPos();
        while (!blkdat.eof()) {
            if (ShutdownRequested()) return;

            blkdat.SetPos(nRewind);
            nRewind++; // start one byte further next time, in case of failure
            blkdat.SetLimit(); // remove former limit
            unsigned int nSize = 0;
            try {
                // locate a header
                unsigned char buf[CMessageHeader::MESSAGE_START_SIZE];
                blkdat.FindByte(char(m_params.MessageStart()[0]));
                nRewind = blkdat.GetPos() + 1;
                blkdat >> buf;
                if (memcmp(buf, m_params.MessageStart(), CMessageHeader::MESSAGE_START_SIZE)) {
                    continue;
                }
                // read size
                blkdat >> nSize;
                if (nSize < 80 || nSize > MAX_BLOCK_SERIALIZED_SIZE)
                    continue;
            } catch (const std::exception&) {
                // no valid block header found; don't complain
                break;
            }
            try {
                // read block
                uint64_t nBlockPos = blkdat.GetPos();
                if (dbp)
                    dbp->nPos = nBlockPos;
                blkdat.SetLimit(nBlockPos + nSize);
                std::shared_ptr<CBlock> pblock = std::make_shared<CBlock>();
                CBlock& block = *pblock;
                blkdat >> block;
                nRewind = blkdat.GetPos();

                uint256 hash = block.GetHash();
                {
                    LOCK(cs_main);
                    // detect out of order blocks, and store them for later
                    if (hash != m_params.GetConsensus().hashGenesisBlock && !m_blockman.LookupBlockIndex(block.hashPrevBlock)) {
                        LogPrint(BCLog::REINDEX, "%s: Out of order block %s, parent %s not known\n", __func__, hash.ToString(),
                                block.hashPrevBlock.ToString());
                        if (dbp)
                            mapBlocksUnknownParent.insert(std::make_pair(block.hashPrevBlock, *dbp));
                        continue;
                    }

                    // process in case the block isn't known yet
                    CBlockIndex* pindex = m_blockman.LookupBlockIndex(hash);
                    if (!pindex || (pindex->nStatus & BLOCK_HAVE_DATA) == 0) {
                      BlockValidationState state;
                      if (AcceptBlock(pblock, state, nullptr, true, dbp, nullptr)) {
                          nLoaded++;
                      }
                      if (state.IsError()) {
                          break;
                      }
                    } else if (hash != m_params.GetConsensus().hashGenesisBlock && pindex->nHeight % 1000 == 0) {
                        LogPrint(BCLog::REINDEX, "Block Import: already had block %s at height %d\n", hash.ToString(), pindex->nHeight);
                    }
                }

                // Activate the genesis block so normal node progress can continue
                if (hash == m_params.GetConsensus().hashGenesisBlock) {
                    BlockValidationState state;
                    if (!ActivateBestChain(state, nullptr)) {
                        break;
                    }
                }

                NotifyHeaderTip(*this);

                // Recursively process earlier encountered successors of this block
                std::deque<uint256> queue;
                queue.push_back(hash);
                while (!queue.empty()) {
                    uint256 head = queue.front();
                    queue.pop_front();
                    std::pair<std::multimap<uint256, FlatFilePos>::iterator, std::multimap<uint256, FlatFilePos>::iterator> range = mapBlocksUnknownParent.equal_range(head);
                    while (range.first != range.second) {
                        std::multimap<uint256, FlatFilePos>::iterator it = range.first;
                        std::shared_ptr<CBlock> pblockrecursive = std::make_shared<CBlock>();
                        if (ReadBlockFromDisk(*pblockrecursive, it->second, m_params.GetConsensus())) {
                            LogPrint(BCLog::REINDEX, "%s: Processing out of order child %s of %s\n", __func__, pblockrecursive->GetHash().ToString(),
                                    head.ToString());
                            LOCK(cs_main);
                            BlockValidationState dummy;
                            if (AcceptBlock(pblockrecursive, dummy, nullptr, true, &it->second, nullptr)) {
                                nLoaded++;
                                queue.push_back(pblockrecursive->GetHash());
                            }
                        }
                        range.first++;
                        mapBlocksUnknownParent.erase(it);
                        NotifyHeaderTip(*this);
                    }
                }
            } catch (const std::exception& e) {
                LogPrintf("%s: Deserialize or I/O error - %s\n", __func__, e.what());
            }
        }
    } catch (const std::runtime_error& e) {
        AbortNode(std::string("System error: ") + e.what());
    }
    LogPrintf("Loaded %i blocks from external file in %dms\n", nLoaded, GetTimeMillis() - nStart);
}

void CChainState::CheckBlockIndex()
{
    if (!fCheckBlockIndex) {
        return;
    }

    LOCK(cs_main);

    // During a reindex, we read the genesis block and call CheckBlockIndex before ActivateBestChain,
    // so we have the genesis block in m_blockman.m_block_index but no active chain. (A few of the
    // tests when iterating the block tree require that m_chain has been initialized.)
    if (m_chain.Height() < 0) {
        assert(m_blockman.m_block_index.size() <= 1);
        return;
    }

    // Build forward-pointing map of the entire block tree.
    std::multimap<CBlockIndex*,CBlockIndex*> forward;
    for (const std::pair<const uint256, CBlockIndex*>& entry : m_blockman.m_block_index) {
        forward.insert(std::make_pair(entry.second->pprev, entry.second));
    }

    assert(forward.size() == m_blockman.m_block_index.size());

    std::pair<std::multimap<CBlockIndex*,CBlockIndex*>::iterator,std::multimap<CBlockIndex*,CBlockIndex*>::iterator> rangeGenesis = forward.equal_range(nullptr);
    CBlockIndex *pindex = rangeGenesis.first->second;
    rangeGenesis.first++;
    assert(rangeGenesis.first == rangeGenesis.second); // There is only one index entry with parent nullptr.

    // Iterate over the entire block tree, using depth-first search.
    // Along the way, remember whether there are blocks on the path from genesis
    // block being explored which are the first to have certain properties.
    size_t nNodes = 0;
    int nHeight = 0;
    CBlockIndex* pindexFirstInvalid = nullptr; // Oldest ancestor of pindex which is invalid.
    CBlockIndex* pindexFirstMissing = nullptr; // Oldest ancestor of pindex which does not have BLOCK_HAVE_DATA.
    CBlockIndex* pindexFirstNeverProcessed = nullptr; // Oldest ancestor of pindex for which nTx == 0.
    CBlockIndex* pindexFirstNotTreeValid = nullptr; // Oldest ancestor of pindex which does not have BLOCK_VALID_TREE (regardless of being valid or not).
    CBlockIndex* pindexFirstNotTransactionsValid = nullptr; // Oldest ancestor of pindex which does not have BLOCK_VALID_TRANSACTIONS (regardless of being valid or not).
    CBlockIndex* pindexFirstNotChainValid = nullptr; // Oldest ancestor of pindex which does not have BLOCK_VALID_CHAIN (regardless of being valid or not).
    CBlockIndex* pindexFirstNotScriptsValid = nullptr; // Oldest ancestor of pindex which does not have BLOCK_VALID_SCRIPTS (regardless of being valid or not).
    while (pindex != nullptr) {
        nNodes++;
        if (pindexFirstInvalid == nullptr && pindex->nStatus & BLOCK_FAILED_VALID) pindexFirstInvalid = pindex;
        // Assumed-valid index entries will not have data since we haven't downloaded the
        // full block yet.
        if (pindexFirstMissing == nullptr && !(pindex->nStatus & BLOCK_HAVE_DATA) && !pindex->IsAssumedValid()) {
            pindexFirstMissing = pindex;
        }
        if (pindexFirstNeverProcessed == nullptr && pindex->nTx == 0) pindexFirstNeverProcessed = pindex;
        if (pindex->pprev != nullptr && pindexFirstNotTreeValid == nullptr && (pindex->nStatus & BLOCK_VALID_MASK) < BLOCK_VALID_TREE) pindexFirstNotTreeValid = pindex;

        if (pindex->pprev != nullptr && !pindex->IsAssumedValid()) {
            // Skip validity flag checks for BLOCK_ASSUMED_VALID index entries, since these
            // *_VALID_MASK flags will not be present for index entries we are temporarily assuming
            // valid.
            if (pindexFirstNotTransactionsValid == nullptr &&
                    (pindex->nStatus & BLOCK_VALID_MASK) < BLOCK_VALID_TRANSACTIONS) {
                pindexFirstNotTransactionsValid = pindex;
            }

            if (pindexFirstNotChainValid == nullptr &&
                    (pindex->nStatus & BLOCK_VALID_MASK) < BLOCK_VALID_CHAIN) {
                pindexFirstNotChainValid = pindex;
            }

            if (pindexFirstNotScriptsValid == nullptr &&
                    (pindex->nStatus & BLOCK_VALID_MASK) < BLOCK_VALID_SCRIPTS) {
                pindexFirstNotScriptsValid = pindex;
            }
        }

        // Begin: actual consistency checks.
        if (pindex->pprev == nullptr) {
            // Genesis block checks.
            assert(pindex->GetBlockHash() == m_params.GetConsensus().hashGenesisBlock); // Genesis block's hash must match.
            assert(pindex == m_chain.Genesis()); // The current active chain's genesis block must be this block.
        }
        if (!pindex->HaveTxsDownloaded()) assert(pindex->nSequenceId <= 0); // nSequenceId can't be set positive for blocks that aren't linked (negative is used for preciousblock)
        // VALID_TRANSACTIONS is equivalent to nTx > 0 for all nodes (whether or not pruning has occurred).
        // HAVE_DATA is only equivalent to nTx > 0 (or VALID_TRANSACTIONS) if no pruning has occurred.
        // Unless these indexes are assumed valid and pending block download on a
        // background chainstate.
        if (!fHavePruned && !pindex->IsAssumedValid()) {
            // If we've never pruned, then HAVE_DATA should be equivalent to nTx > 0
            assert(!(pindex->nStatus & BLOCK_HAVE_DATA) == (pindex->nTx == 0));
            assert(pindexFirstMissing == pindexFirstNeverProcessed);
        } else {
            // If we have pruned, then we can only say that HAVE_DATA implies nTx > 0
            if (pindex->nStatus & BLOCK_HAVE_DATA) assert(pindex->nTx > 0);
        }
        if (pindex->nStatus & BLOCK_HAVE_UNDO) assert(pindex->nStatus & BLOCK_HAVE_DATA);
        if (pindex->IsAssumedValid()) {
            // Assumed-valid blocks should have some nTx value.
            assert(pindex->nTx > 0);
            // Assumed-valid blocks should connect to the main chain.
            assert((pindex->nStatus & BLOCK_VALID_MASK) >= BLOCK_VALID_TREE);
        } else {
            // Otherwise there should only be an nTx value if we have
            // actually seen a block's transactions.
            assert(((pindex->nStatus & BLOCK_VALID_MASK) >= BLOCK_VALID_TRANSACTIONS) == (pindex->nTx > 0)); // This is pruning-independent.
        }
        // All parents having had data (at some point) is equivalent to all parents being VALID_TRANSACTIONS, which is equivalent to HaveTxsDownloaded().
        assert((pindexFirstNeverProcessed == nullptr) == pindex->HaveTxsDownloaded());
        assert((pindexFirstNotTransactionsValid == nullptr) == pindex->HaveTxsDownloaded());
        assert(pindex->nHeight == nHeight); // nHeight must be consistent.
        assert(pindex->pprev == nullptr || pindex->nChainWork >= pindex->pprev->nChainWork); // For every block except the genesis block, the chainwork must be larger than the parent's.
        assert(nHeight < 2 || (pindex->pskip && (pindex->pskip->nHeight < nHeight))); // The pskip pointer must point back for all but the first 2 blocks.
        assert(pindexFirstNotTreeValid == nullptr); // All m_blockman.m_block_index entries must at least be TREE valid
        if ((pindex->nStatus & BLOCK_VALID_MASK) >= BLOCK_VALID_TREE) assert(pindexFirstNotTreeValid == nullptr); // TREE valid implies all parents are TREE valid
        if ((pindex->nStatus & BLOCK_VALID_MASK) >= BLOCK_VALID_CHAIN) assert(pindexFirstNotChainValid == nullptr); // CHAIN valid implies all parents are CHAIN valid
        if ((pindex->nStatus & BLOCK_VALID_MASK) >= BLOCK_VALID_SCRIPTS) assert(pindexFirstNotScriptsValid == nullptr); // SCRIPTS valid implies all parents are SCRIPTS valid
        if (pindexFirstInvalid == nullptr) {
            // Checks for not-invalid blocks.
            assert((pindex->nStatus & BLOCK_FAILED_MASK) == 0); // The failed mask cannot be set for blocks without invalid parents.
        }
        if (!CBlockIndexWorkComparator()(pindex, m_chain.Tip()) && pindexFirstNeverProcessed == nullptr) {
            if (pindexFirstInvalid == nullptr) {
                const bool is_active = this == &m_chainman.ActiveChainstate();

                // If this block sorts at least as good as the current tip and
                // is valid and we have all data for its parents, it must be in
                // setBlockIndexCandidates.  m_chain.Tip() must also be there
                // even if some data has been pruned.
                //
                // Don't perform this check for the background chainstate since
                // its setBlockIndexCandidates shouldn't have some entries (i.e. those past the
                // snapshot block) which do exist in the block index for the active chainstate.
                if (is_active && (pindexFirstMissing == nullptr || pindex == m_chain.Tip())) {
                    assert(setBlockIndexCandidates.count(pindex));
                }
                // If some parent is missing, then it could be that this block was in
                // setBlockIndexCandidates but had to be removed because of the missing data.
                // In this case it must be in m_blocks_unlinked -- see test below.
            }
        } else { // If this block sorts worse than the current tip or some ancestor's block has never been seen, it cannot be in setBlockIndexCandidates.
            assert(setBlockIndexCandidates.count(pindex) == 0);
        }
        // Check whether this block is in m_blocks_unlinked.
        std::pair<std::multimap<CBlockIndex*,CBlockIndex*>::iterator,std::multimap<CBlockIndex*,CBlockIndex*>::iterator> rangeUnlinked = m_blockman.m_blocks_unlinked.equal_range(pindex->pprev);
        bool foundInUnlinked = false;
        while (rangeUnlinked.first != rangeUnlinked.second) {
            assert(rangeUnlinked.first->first == pindex->pprev);
            if (rangeUnlinked.first->second == pindex) {
                foundInUnlinked = true;
                break;
            }
            rangeUnlinked.first++;
        }
        if (pindex->pprev && (pindex->nStatus & BLOCK_HAVE_DATA) && pindexFirstNeverProcessed != nullptr && pindexFirstInvalid == nullptr) {
            // If this block has block data available, some parent was never received, and has no invalid parents, it must be in m_blocks_unlinked.
            assert(foundInUnlinked);
        }
        if (!(pindex->nStatus & BLOCK_HAVE_DATA)) assert(!foundInUnlinked); // Can't be in m_blocks_unlinked if we don't HAVE_DATA
        if (pindexFirstMissing == nullptr) assert(!foundInUnlinked); // We aren't missing data for any parent -- cannot be in m_blocks_unlinked.
        if (pindex->pprev && (pindex->nStatus & BLOCK_HAVE_DATA) && pindexFirstNeverProcessed == nullptr && pindexFirstMissing != nullptr) {
            // We HAVE_DATA for this block, have received data for all parents at some point, but we're currently missing data for some parent.
            assert(fHavePruned); // We must have pruned.
            // This block may have entered m_blocks_unlinked if:
            //  - it has a descendant that at some point had more work than the
            //    tip, and
            //  - we tried switching to that descendant but were missing
            //    data for some intermediate block between m_chain and the
            //    tip.
            // So if this block is itself better than m_chain.Tip() and it wasn't in
            // setBlockIndexCandidates, then it must be in m_blocks_unlinked.
            if (!CBlockIndexWorkComparator()(pindex, m_chain.Tip()) && setBlockIndexCandidates.count(pindex) == 0) {
                if (pindexFirstInvalid == nullptr) {
                    assert(foundInUnlinked);
                }
            }
        }
        // assert(pindex->GetBlockHash() == pindex->GetBlockHeader().GetHash()); // Perhaps too slow
        // End: actual consistency checks.

        // Try descending into the first subnode.
        std::pair<std::multimap<CBlockIndex*,CBlockIndex*>::iterator,std::multimap<CBlockIndex*,CBlockIndex*>::iterator> range = forward.equal_range(pindex);
        if (range.first != range.second) {
            // A subnode was found.
            pindex = range.first->second;
            nHeight++;
            continue;
        }
        // This is a leaf node.
        // Move upwards until we reach a node of which we have not yet visited the last child.
        while (pindex) {
            // We are going to either move to a parent or a sibling of pindex.
            // If pindex was the first with a certain property, unset the corresponding variable.
            if (pindex == pindexFirstInvalid) pindexFirstInvalid = nullptr;
            if (pindex == pindexFirstMissing) pindexFirstMissing = nullptr;
            if (pindex == pindexFirstNeverProcessed) pindexFirstNeverProcessed = nullptr;
            if (pindex == pindexFirstNotTreeValid) pindexFirstNotTreeValid = nullptr;
            if (pindex == pindexFirstNotTransactionsValid) pindexFirstNotTransactionsValid = nullptr;
            if (pindex == pindexFirstNotChainValid) pindexFirstNotChainValid = nullptr;
            if (pindex == pindexFirstNotScriptsValid) pindexFirstNotScriptsValid = nullptr;
            // Find our parent.
            CBlockIndex* pindexPar = pindex->pprev;
            // Find which child we just visited.
            std::pair<std::multimap<CBlockIndex*,CBlockIndex*>::iterator,std::multimap<CBlockIndex*,CBlockIndex*>::iterator> rangePar = forward.equal_range(pindexPar);
            while (rangePar.first->second != pindex) {
                assert(rangePar.first != rangePar.second); // Our parent must have at least the node we're coming from as child.
                rangePar.first++;
            }
            // Proceed to the next one.
            rangePar.first++;
            if (rangePar.first != rangePar.second) {
                // Move to the sibling.
                pindex = rangePar.first->second;
                break;
            } else {
                // Move up further.
                pindex = pindexPar;
                nHeight--;
                continue;
            }
        }
    }

    // Check that we actually traversed the entire map.
    assert(nNodes == forward.size());
}

std::string CChainState::ToString()
{
    CBlockIndex* tip = m_chain.Tip();
    return strprintf("Chainstate [%s] @ height %d (%s)",
                     m_from_snapshot_blockhash ? "snapshot" : "ibd",
                     tip ? tip->nHeight : -1, tip ? tip->GetBlockHash().ToString() : "null");
}

bool CChainState::ResizeCoinsCaches(size_t coinstip_size, size_t coinsdb_size)
{
    if (coinstip_size == m_coinstip_cache_size_bytes &&
            coinsdb_size == m_coinsdb_cache_size_bytes) {
        // Cache sizes are unchanged, no need to continue.
        return true;
    }
    size_t old_coinstip_size = m_coinstip_cache_size_bytes;
    m_coinstip_cache_size_bytes = coinstip_size;
    m_coinsdb_cache_size_bytes = coinsdb_size;
    CoinsDB().ResizeCache(coinsdb_size);

    LogPrintf("[%s] resized coinsdb cache to %.1f MiB\n",
        this->ToString(), coinsdb_size * (1.0 / 1024 / 1024));
    LogPrintf("[%s] resized coinstip cache to %.1f MiB\n",
        this->ToString(), coinstip_size * (1.0 / 1024 / 1024));

    BlockValidationState state;
    bool ret;

    if (coinstip_size > old_coinstip_size) {
        // Likely no need to flush if cache sizes have grown.
        ret = FlushStateToDisk(state, FlushStateMode::IF_NEEDED);
    } else {
        // Otherwise, flush state to disk and deallocate the in-memory coins map.
        ret = FlushStateToDisk(state, FlushStateMode::ALWAYS);
        CoinsTip().ReallocateCache();
    }
    return ret;
}

static const uint64_t MEMPOOL_DUMP_VERSION = 1;

bool LoadMempool(CTxMemPool& pool, CChainState& active_chainstate, FopenFn mockable_fopen_function)
{
    int64_t nExpiryTimeout = gArgs.GetIntArg("-mempoolexpiry", DEFAULT_MEMPOOL_EXPIRY) * 60 * 60;
    FILE* filestr{mockable_fopen_function(gArgs.GetDataDirNet() / "mempool.dat", "rb")};
    CAutoFile file(filestr, SER_DISK, CLIENT_VERSION);
    if (file.IsNull()) {
        LogPrintf("Failed to open mempool file from disk. Continuing anyway.\n");
        return false;
    }

    int64_t count = 0;
    int64_t expired = 0;
    int64_t failed = 0;
    int64_t already_there = 0;
    int64_t unbroadcast = 0;
    int64_t nNow = GetTime();

    try {
        uint64_t version;
        file >> version;
        if (version != MEMPOOL_DUMP_VERSION) {
            return false;
        }
        uint64_t num;
        file >> num;
        while (num--) {
            CTransactionRef tx;
            int64_t nTime;
            int64_t nFeeDelta;
            file >> tx;
            file >> nTime;
            file >> nFeeDelta;

            CAmount amountdelta = nFeeDelta;
            if (amountdelta) {
                pool.PrioritiseTransaction(tx->GetHash(), amountdelta);
            }
            if (nTime > nNow - nExpiryTimeout) {
                LOCK(cs_main);
                const auto& accepted = AcceptToMemoryPool(active_chainstate, tx, nTime, /*bypass_limits=*/false, /*test_accept=*/false);
                if (accepted.m_result_type == MempoolAcceptResult::ResultType::VALID) {
                    ++count;
                } else {
                    // mempool may contain the transaction already, e.g. from
                    // wallet(s) having loaded it while we were processing
                    // mempool transactions; consider these as valid, instead of
                    // failed, but mark them as 'already there'
                    if (pool.exists(GenTxid::Txid(tx->GetHash()))) {
                        ++already_there;
                    } else {
                        ++failed;
                    }
                }
            } else {
                ++expired;
            }
            if (ShutdownRequested())
                return false;
        }
        std::map<uint256, CAmount> mapDeltas;
        file >> mapDeltas;

        for (const auto& i : mapDeltas) {
            pool.PrioritiseTransaction(i.first, i.second);
        }

        std::set<uint256> unbroadcast_txids;
        file >> unbroadcast_txids;
        unbroadcast = unbroadcast_txids.size();
        for (const auto& txid : unbroadcast_txids) {
            // Ensure transactions were accepted to mempool then add to
            // unbroadcast set.
            if (pool.get(txid) != nullptr) pool.AddUnbroadcastTx(txid);
        }
    } catch (const std::exception& e) {
        LogPrintf("Failed to deserialize mempool data on disk: %s. Continuing anyway.\n", e.what());
        return false;
    }

    LogPrintf("Imported mempool transactions from disk: %i succeeded, %i failed, %i expired, %i already there, %i waiting for initial broadcast\n", count, failed, expired, already_there, unbroadcast);
    return true;
}

bool DumpMempool(const CTxMemPool& pool, FopenFn mockable_fopen_function, bool skip_file_commit)
{
    int64_t start = GetTimeMicros();

    std::map<uint256, CAmount> mapDeltas;
    std::vector<TxMempoolInfo> vinfo;
    std::set<uint256> unbroadcast_txids;

    static Mutex dump_mutex;
    LOCK(dump_mutex);

    {
        LOCK(pool.cs);
        for (const auto &i : pool.mapDeltas) {
            mapDeltas[i.first] = i.second;
        }
        vinfo = pool.infoAll();
        unbroadcast_txids = pool.GetUnbroadcastTxs();
    }

    int64_t mid = GetTimeMicros();

    try {
        FILE* filestr{mockable_fopen_function(gArgs.GetDataDirNet() / "mempool.dat.new", "wb")};
        if (!filestr) {
            return false;
        }

        CAutoFile file(filestr, SER_DISK, CLIENT_VERSION);

        uint64_t version = MEMPOOL_DUMP_VERSION;
        file << version;

        file << (uint64_t)vinfo.size();
        for (const auto& i : vinfo) {
            file << *(i.tx);
            file << int64_t{count_seconds(i.m_time)};
            file << int64_t{i.nFeeDelta};
            mapDeltas.erase(i.tx->GetHash());
        }

        file << mapDeltas;

        LogPrintf("Writing %d unbroadcast transactions to disk.\n", unbroadcast_txids.size());
        file << unbroadcast_txids;

        if (!skip_file_commit && !FileCommit(file.Get()))
            throw std::runtime_error("FileCommit failed");
        file.fclose();
        if (!RenameOver(gArgs.GetDataDirNet() / "mempool.dat.new", gArgs.GetDataDirNet() / "mempool.dat")) {
            throw std::runtime_error("Rename failed");
        }
        int64_t last = GetTimeMicros();
        LogPrintf("Dumped mempool: %gs to copy, %gs to dump\n", (mid-start)*MICRO, (last-mid)*MICRO);
    } catch (const std::exception& e) {
        LogPrintf("Failed to dump mempool: %s. Continuing anyway.\n", e.what());
        return false;
    }
    return true;
}

//! Guess how far we are in the verification process at the given block index.
//! Since we have signed fixed-interval blocks, estimating progress is a very easy.
//! We can extrapolate the last block time to the current time to estimate how many more blocks
//! we expect.
double GuessVerificationProgress(const CBlockIndex* pindex, int64_t blockInterval) {
    if (pindex == NULL || pindex->nHeight < 1) {
        return 0.0;
    }

    int64_t nNow = GetTime();
    int64_t moreBlocksExpected = (nNow - pindex->GetBlockTime()) / blockInterval;
    double progress = (pindex->nHeight + 0.0) / (pindex->nHeight + moreBlocksExpected);
    // Round to 3 digits to avoid 0.999999 when finished.
    progress = ceil(progress * 1000.0) / 1000.0;
    // Avoid higher than one if last block is newer than current time.
    return std::min(1.0, progress);
}

std::optional<uint256> ChainstateManager::SnapshotBlockhash() const
{
    LOCK(::cs_main);
    if (m_active_chainstate && m_active_chainstate->m_from_snapshot_blockhash) {
        // If a snapshot chainstate exists, it will always be our active.
        return m_active_chainstate->m_from_snapshot_blockhash;
    }
    return std::nullopt;
}

std::vector<CChainState*> ChainstateManager::GetAll()
{
    LOCK(::cs_main);
    std::vector<CChainState*> out;

    if (!IsSnapshotValidated() && m_ibd_chainstate) {
        out.push_back(m_ibd_chainstate.get());
    }

    if (m_snapshot_chainstate) {
        out.push_back(m_snapshot_chainstate.get());
    }

    return out;
}

CChainState& ChainstateManager::InitializeChainstate(
    CTxMemPool* mempool, const std::optional<uint256>& snapshot_blockhash)
{
    bool is_snapshot = snapshot_blockhash.has_value();
    std::unique_ptr<CChainState>& to_modify =
        is_snapshot ? m_snapshot_chainstate : m_ibd_chainstate;

    if (to_modify) {
        throw std::logic_error("should not be overwriting a chainstate");
    }
    to_modify.reset(new CChainState(mempool, m_blockman, *this, snapshot_blockhash));

    // Snapshot chainstates and initial IBD chaintates always become active.
    if (is_snapshot || (!is_snapshot && !m_active_chainstate)) {
        LogPrintf("Switching active chainstate to %s\n", to_modify->ToString());
        m_active_chainstate = to_modify.get();
    } else {
        throw std::logic_error("unexpected chainstate activation");
    }

    return *to_modify;
}

const AssumeutxoData* ExpectedAssumeutxo(
    const int height, const CChainParams& chainparams)
{
    const MapAssumeutxo& valid_assumeutxos_map = chainparams.Assumeutxo();
    const auto assumeutxo_found = valid_assumeutxos_map.find(height);

    if (assumeutxo_found != valid_assumeutxos_map.end()) {
        return &assumeutxo_found->second;
    }
    return nullptr;
}

bool ChainstateManager::ActivateSnapshot(
        CAutoFile& coins_file,
        const SnapshotMetadata& metadata,
        bool in_memory)
{
    uint256 base_blockhash = metadata.m_base_blockhash;

    if (this->SnapshotBlockhash()) {
        LogPrintf("[snapshot] can't activate a snapshot-based chainstate more than once\n");
        return false;
    }

    int64_t current_coinsdb_cache_size{0};
    int64_t current_coinstip_cache_size{0};

    // Cache percentages to allocate to each chainstate.
    //
    // These particular percentages don't matter so much since they will only be
    // relevant during snapshot activation; caches are rebalanced at the conclusion of
    // this function. We want to give (essentially) all available cache capacity to the
    // snapshot to aid the bulk load later in this function.
    static constexpr double IBD_CACHE_PERC = 0.01;
    static constexpr double SNAPSHOT_CACHE_PERC = 0.99;

    {
        LOCK(::cs_main);
        // Resize the coins caches to ensure we're not exceeding memory limits.
        //
        // Allocate the majority of the cache to the incoming snapshot chainstate, since
        // (optimistically) getting to its tip will be the top priority. We'll need to call
        // `MaybeRebalanceCaches()` once we're done with this function to ensure
        // the right allocation (including the possibility that no snapshot was activated
        // and that we should restore the active chainstate caches to their original size).
        //
        current_coinsdb_cache_size = this->ActiveChainstate().m_coinsdb_cache_size_bytes;
        current_coinstip_cache_size = this->ActiveChainstate().m_coinstip_cache_size_bytes;

        // Temporarily resize the active coins cache to make room for the newly-created
        // snapshot chain.
        this->ActiveChainstate().ResizeCoinsCaches(
            static_cast<size_t>(current_coinstip_cache_size * IBD_CACHE_PERC),
            static_cast<size_t>(current_coinsdb_cache_size * IBD_CACHE_PERC));
    }

    auto snapshot_chainstate = WITH_LOCK(::cs_main,
        return std::make_unique<CChainState>(
            /* mempool */ nullptr, m_blockman, *this, base_blockhash));

    {
        LOCK(::cs_main);
        snapshot_chainstate->InitCoinsDB(
            static_cast<size_t>(current_coinsdb_cache_size * SNAPSHOT_CACHE_PERC),
            in_memory, false, "chainstate");
        snapshot_chainstate->InitCoinsCache(
            static_cast<size_t>(current_coinstip_cache_size * SNAPSHOT_CACHE_PERC));
    }

    const bool snapshot_ok = this->PopulateAndValidateSnapshot(
        *snapshot_chainstate, coins_file, metadata);

    if (!snapshot_ok) {
        WITH_LOCK(::cs_main, this->MaybeRebalanceCaches());
        return false;
    }

    {
        LOCK(::cs_main);
        assert(!m_snapshot_chainstate);
        m_snapshot_chainstate.swap(snapshot_chainstate);
        const bool chaintip_loaded = m_snapshot_chainstate->LoadChainTip();
        assert(chaintip_loaded);

        m_active_chainstate = m_snapshot_chainstate.get();

        LogPrintf("[snapshot] successfully activated snapshot %s\n", base_blockhash.ToString());
        LogPrintf("[snapshot] (%.2f MB)\n",
            m_snapshot_chainstate->CoinsTip().DynamicMemoryUsage() / (1000 * 1000));

        this->MaybeRebalanceCaches();
    }
    return true;
}

static void FlushSnapshotToDisk(CCoinsViewCache& coins_cache, bool snapshot_loaded)
{
    LOG_TIME_MILLIS_WITH_CATEGORY_MSG_ONCE(
        strprintf("%s (%.2f MB)",
                  snapshot_loaded ? "saving snapshot chainstate" : "flushing coins cache",
                  coins_cache.DynamicMemoryUsage() / (1000 * 1000)),
        BCLog::LogFlags::ALL);

    coins_cache.Flush();
}

bool ChainstateManager::PopulateAndValidateSnapshot(
    CChainState& snapshot_chainstate,
    CAutoFile& coins_file,
    const SnapshotMetadata& metadata)
{
    // It's okay to release cs_main before we're done using `coins_cache` because we know
    // that nothing else will be referencing the newly created snapshot_chainstate yet.
    CCoinsViewCache& coins_cache = *WITH_LOCK(::cs_main, return &snapshot_chainstate.CoinsTip());

    uint256 base_blockhash = metadata.m_base_blockhash;

    CBlockIndex* snapshot_start_block = WITH_LOCK(::cs_main, return m_blockman.LookupBlockIndex(base_blockhash));

    if (!snapshot_start_block) {
        // Needed for GetUTXOStats and ExpectedAssumeutxo to determine the height and to avoid a crash when base_blockhash.IsNull()
        LogPrintf("[snapshot] Did not find snapshot start blockheader %s\n",
                  base_blockhash.ToString());
        return false;
    }

    int base_height = snapshot_start_block->nHeight;
    auto maybe_au_data = ExpectedAssumeutxo(base_height, ::Params());

    if (!maybe_au_data) {
        LogPrintf("[snapshot] assumeutxo height in snapshot metadata not recognized " /* Continued */
                  "(%d) - refusing to load snapshot\n", base_height);
        return false;
    }

    const AssumeutxoData& au_data = *maybe_au_data;

    COutPoint outpoint;
    Coin coin;
    const uint64_t coins_count = metadata.m_coins_count;
    uint64_t coins_left = metadata.m_coins_count;

    LogPrintf("[snapshot] loading coins from snapshot %s\n", base_blockhash.ToString());
    int64_t coins_processed{0};

    while (coins_left > 0) {
        try {
            coins_file >> outpoint;
            coins_file >> coin;
        } catch (const std::ios_base::failure&) {
            LogPrintf("[snapshot] bad snapshot format or truncated snapshot after deserializing %d coins\n",
                      coins_count - coins_left);
            return false;
        }
        if (coin.nHeight > base_height ||
            outpoint.n >= std::numeric_limits<decltype(outpoint.n)>::max() // Avoid integer wrap-around in coinstats.cpp:ApplyHash
        ) {
            LogPrintf("[snapshot] bad snapshot data after deserializing %d coins\n",
                      coins_count - coins_left);
            return false;
        }

        coins_cache.EmplaceCoinInternalDANGER(std::move(outpoint), std::move(coin));

        --coins_left;
        ++coins_processed;

        if (coins_processed % 1000000 == 0) {
            LogPrintf("[snapshot] %d coins loaded (%.2f%%, %.2f MB)\n",
                coins_processed,
                static_cast<float>(coins_processed) * 100 / static_cast<float>(coins_count),
                coins_cache.DynamicMemoryUsage() / (1000 * 1000));
        }

        // Batch write and flush (if we need to) every so often.
        //
        // If our average Coin size is roughly 41 bytes, checking every 120,000 coins
        // means <5MB of memory imprecision.
        if (coins_processed % 120000 == 0) {
            if (ShutdownRequested()) {
                return false;
            }

            const auto snapshot_cache_state = WITH_LOCK(::cs_main,
                return snapshot_chainstate.GetCoinsCacheSizeState());

            if (snapshot_cache_state >= CoinsCacheSizeState::CRITICAL) {
                // This is a hack - we don't know what the actual best block is, but that
                // doesn't matter for the purposes of flushing the cache here. We'll set this
                // to its correct value (`base_blockhash`) below after the coins are loaded.
                coins_cache.SetBestBlock(GetRandHash());

                // No need to acquire cs_main since this chainstate isn't being used yet.
                FlushSnapshotToDisk(coins_cache, /*snapshot_loaded=*/false);
            }
        }
    }

    // Important that we set this. This and the coins_cache accesses above are
    // sort of a layer violation, but either we reach into the innards of
    // CCoinsViewCache here or we have to invert some of the CChainState to
    // embed them in a snapshot-activation-specific CCoinsViewCache bulk load
    // method.
    coins_cache.SetBestBlock(base_blockhash);

    bool out_of_coins{false};
    try {
        coins_file >> outpoint;
    } catch (const std::ios_base::failure&) {
        // We expect an exception since we should be out of coins.
        out_of_coins = true;
    }
    if (!out_of_coins) {
        LogPrintf("[snapshot] bad snapshot - coins left over after deserializing %d coins\n",
            coins_count);
        return false;
    }

    LogPrintf("[snapshot] loaded %d (%.2f MB) coins from snapshot %s\n",
        coins_count,
        coins_cache.DynamicMemoryUsage() / (1000 * 1000),
        base_blockhash.ToString());

    // No need to acquire cs_main since this chainstate isn't being used yet.
    FlushSnapshotToDisk(coins_cache, /*snapshot_loaded=*/true);

    assert(coins_cache.GetBestBlock() == base_blockhash);

    CCoinsStats stats{CoinStatsHashType::HASH_SERIALIZED};
    auto breakpoint_fnc = [] { /* TODO insert breakpoint here? */ };

    // As above, okay to immediately release cs_main here since no other context knows
    // about the snapshot_chainstate.
    CCoinsViewDB* snapshot_coinsdb = WITH_LOCK(::cs_main, return &snapshot_chainstate.CoinsDB());

    if (!GetUTXOStats(snapshot_coinsdb, WITH_LOCK(::cs_main, return std::ref(m_blockman)), stats, breakpoint_fnc)) {
        LogPrintf("[snapshot] failed to generate coins stats\n");
        return false;
    }

    // Assert that the deserialized chainstate contents match the expected assumeutxo value.
    if (AssumeutxoHash{stats.hashSerialized} != au_data.hash_serialized) {
        LogPrintf("[snapshot] bad snapshot content hash: expected %s, got %s\n",
            au_data.hash_serialized.ToString(), stats.hashSerialized.ToString());
        return false;
    }

    snapshot_chainstate.m_chain.SetTip(snapshot_start_block);

    // The remainder of this function requires modifying data protected by cs_main.
    LOCK(::cs_main);

    // Fake various pieces of CBlockIndex state:
    CBlockIndex* index = nullptr;

    // Don't make any modifications to the genesis block.
    // This is especially important because we don't want to erroneously
    // apply BLOCK_ASSUMED_VALID to genesis, which would happen if we didn't skip
    // it here (since it apparently isn't BLOCK_VALID_SCRIPTS).
    constexpr int AFTER_GENESIS_START{1};

    for (int i = AFTER_GENESIS_START; i <= snapshot_chainstate.m_chain.Height(); ++i) {
        index = snapshot_chainstate.m_chain[i];

        // Fake nTx so that LoadBlockIndex() loads assumed-valid CBlockIndex
        // entries (among other things)
        if (!index->nTx) {
            index->nTx = 1;
        }
        // Fake nChainTx so that GuessVerificationProgress reports accurately
        index->nChainTx = index->pprev->nChainTx + index->nTx;

        // Mark unvalidated block index entries beneath the snapshot base block as assumed-valid.
        if (!index->IsValid(BLOCK_VALID_SCRIPTS)) {
            // This flag will be removed once the block is fully validated by a
            // background chainstate.
            index->nStatus |= BLOCK_ASSUMED_VALID;
        }

        // Fake BLOCK_OPT_WITNESS so that CChainState::NeedsRedownload()
        // won't ask to rewind the entire assumed-valid chain on startup.
        if (DeploymentActiveAt(*index, ::Params().GetConsensus(), Consensus::DEPLOYMENT_SEGWIT)) {
            index->nStatus |= BLOCK_OPT_WITNESS;
        }

        setDirtyBlockIndex.insert(index);
        // Changes to the block index will be flushed to disk after this call
        // returns in `ActivateSnapshot()`, when `MaybeRebalanceCaches()` is
        // called, since we've added a snapshot chainstate and therefore will
        // have to downsize the IBD chainstate, which will result in a call to
        // `FlushStateToDisk(ALWAYS)`.
    }

    assert(index);
    index->nChainTx = au_data.nChainTx;
    snapshot_chainstate.setBlockIndexCandidates.insert(snapshot_start_block);

    LogPrintf("[snapshot] validated snapshot (%.2f MB)\n",
        coins_cache.DynamicMemoryUsage() / (1000 * 1000));
    return true;
}

CChainState& ChainstateManager::ActiveChainstate() const
{
    LOCK(::cs_main);
    assert(m_active_chainstate);
    return *m_active_chainstate;
}

bool ChainstateManager::IsSnapshotActive() const
{
    LOCK(::cs_main);
    return m_snapshot_chainstate && m_active_chainstate == m_snapshot_chainstate.get();
}

void ChainstateManager::Unload()
{
    for (CChainState* chainstate : this->GetAll()) {
        chainstate->m_chain.SetTip(nullptr);
        chainstate->UnloadBlockIndex();
    }

    m_failed_blocks.clear();
    m_blockman.Unload();
    m_best_invalid = nullptr;
}

void ChainstateManager::Reset()
{
    LOCK(::cs_main);
    m_ibd_chainstate.reset();
    m_snapshot_chainstate.reset();
    m_active_chainstate = nullptr;
    m_snapshot_validated = false;
}

void ChainstateManager::MaybeRebalanceCaches()
{
    if (m_ibd_chainstate && !m_snapshot_chainstate) {
        LogPrintf("[snapshot] allocating all cache to the IBD chainstate\n");
        // Allocate everything to the IBD chainstate.
        m_ibd_chainstate->ResizeCoinsCaches(m_total_coinstip_cache, m_total_coinsdb_cache);
    }
    else if (m_snapshot_chainstate && !m_ibd_chainstate) {
        LogPrintf("[snapshot] allocating all cache to the snapshot chainstate\n");
        // Allocate everything to the snapshot chainstate.
        m_snapshot_chainstate->ResizeCoinsCaches(m_total_coinstip_cache, m_total_coinsdb_cache);
    }
    else if (m_ibd_chainstate && m_snapshot_chainstate) {
        // If both chainstates exist, determine who needs more cache based on IBD status.
        //
        // Note: shrink caches first so that we don't inadvertently overwhelm available memory.
        if (m_snapshot_chainstate->IsInitialBlockDownload()) {
            m_ibd_chainstate->ResizeCoinsCaches(
                m_total_coinstip_cache * 0.05, m_total_coinsdb_cache * 0.05);
            m_snapshot_chainstate->ResizeCoinsCaches(
                m_total_coinstip_cache * 0.95, m_total_coinsdb_cache * 0.95);
        } else {
            m_snapshot_chainstate->ResizeCoinsCaches(
                m_total_coinstip_cache * 0.05, m_total_coinsdb_cache * 0.05);
            m_ibd_chainstate->ResizeCoinsCaches(
                m_total_coinstip_cache * 0.95, m_total_coinsdb_cache * 0.95);
        }
    }
}<|MERGE_RESOLUTION|>--- conflicted
+++ resolved
@@ -3596,7 +3596,6 @@
     return commitment;
 }
 
-<<<<<<< HEAD
 // ELEMENTS
 
 
@@ -3682,25 +3681,8 @@
     return true;
 }
 
-CBlockIndex* BlockManager::GetLastCheckpoint(const CCheckpointData& data)
-{
-    const MapCheckpoints& checkpoints = data.mapCheckpoints;
-
-    for (const MapCheckpoints::value_type& i : reverse_iterate(checkpoints))
-    {
-        const uint256& hash = i.second;
-        CBlockIndex* pindex = LookupBlockIndex(hash);
-        if (pindex) {
-            return pindex;
-        }
-    }
-    return nullptr;
-}
-
-=======
->>>>>>> 2f37b221
-/** Context-dependent validity checks.
- *  By "context", we mean only the previous block headers, but not the UTXO
+
+ /*  By "context", we mean only the previous block headers, but not the UTXO
  *  set; UTXO-related validity checks are done in ConnectBlock().
  *  NOTE: This function is not currently invoked by ConnectBlock(), so we
  *  should consider upgrade issues if we change which consensus rules are
@@ -4167,274 +4149,6 @@
     }
 }
 
-<<<<<<< HEAD
-void BlockManager::FindFilesToPrune(std::set<int>& setFilesToPrune, uint64_t nPruneAfterHeight, int chain_tip_height, int prune_height, bool is_ibd)
-{
-    LOCK2(cs_main, cs_LastBlockFile);
-    if (chain_tip_height < 0 || nPruneTarget == 0) {
-        return;
-    }
-    if ((uint64_t)chain_tip_height <= nPruneAfterHeight) {
-        return;
-    }
-
-    unsigned int nLastBlockWeCanPrune{(unsigned)std::min(prune_height, chain_tip_height - static_cast<int>(MIN_BLOCKS_TO_KEEP))};
-    uint64_t nCurrentUsage = CalculateCurrentUsage();
-    // We don't check to prune until after we've allocated new space for files
-    // So we should leave a buffer under our target to account for another allocation
-    // before the next pruning.
-    uint64_t nBuffer = BLOCKFILE_CHUNK_SIZE + UNDOFILE_CHUNK_SIZE;
-    uint64_t nBytesToPrune;
-    int count = 0;
-
-    if (nCurrentUsage + nBuffer >= nPruneTarget) {
-        // On a prune event, the chainstate DB is flushed.
-        // To avoid excessive prune events negating the benefit of high dbcache
-        // values, we should not prune too rapidly.
-        // So when pruning in IBD, increase the buffer a bit to avoid a re-prune too soon.
-        if (is_ibd) {
-            // Since this is only relevant during IBD, we use a fixed 10%
-            nBuffer += nPruneTarget / 10;
-        }
-
-        for (int fileNumber = 0; fileNumber < nLastBlockFile; fileNumber++) {
-            nBytesToPrune = vinfoBlockFile[fileNumber].nSize + vinfoBlockFile[fileNumber].nUndoSize;
-
-            if (vinfoBlockFile[fileNumber].nSize == 0) {
-                continue;
-            }
-
-            if (nCurrentUsage + nBuffer < nPruneTarget) { // are we below our target?
-                break;
-            }
-
-            // don't prune files that could have a block within MIN_BLOCKS_TO_KEEP of the main chain's tip but keep scanning
-            if (vinfoBlockFile[fileNumber].nHeightLast > nLastBlockWeCanPrune) {
-                continue;
-            }
-
-            PruneOneBlockFile(fileNumber);
-            // Queue up the files for removal
-            setFilesToPrune.insert(fileNumber);
-            nCurrentUsage -= nBytesToPrune;
-            count++;
-        }
-    }
-
-    LogPrint(BCLog::PRUNE, "Prune: target=%dMiB actual=%dMiB diff=%dMiB max_prune_height=%d removed %d blk/rev pairs\n",
-           nPruneTarget/1024/1024, nCurrentUsage/1024/1024,
-           ((int64_t)nPruneTarget - (int64_t)nCurrentUsage)/1024/1024,
-           nLastBlockWeCanPrune, count);
-}
-
-CBlockIndex * BlockManager::InsertBlockIndex(const uint256& hash)
-{
-    AssertLockHeld(cs_main);
-
-    if (hash.IsNull())
-        return nullptr;
-
-    // Return existing
-    BlockMap::iterator mi = m_block_index.find(hash);
-    if (mi != m_block_index.end())
-        return (*mi).second;
-
-    // Create new
-    CBlockIndex* pindexNew = new CBlockIndex();
-    mi = m_block_index.insert(std::make_pair(hash, pindexNew)).first;
-    pindexNew->phashBlock = &((*mi).first);
-
-    return pindexNew;
-}
-
-bool BlockManager::LoadBlockIndex(
-    const Consensus::Params& consensus_params,
-    ChainstateManager& chainman)
-{
-    int trim_below_height = 0;
-    if (fTrimHeaders) {
-        int max_height = 0;
-        if (!m_block_tree_db->WalkBlockIndexGutsForMaxHeight(&max_height)) {
-            LogPrintf("LoadBlockIndex: Failed to WalkBlockIndexGutsForMaxHeight.\n");
-            return false;
-        }
-
-        int must_keep_headers = (consensus_params.total_valid_epochs + 2) * consensus_params.dynamic_epoch_length;
-        int extra_headers_buffer = consensus_params.dynamic_epoch_length * 2; // XXX arbitrary
-        trim_below_height = max_height - must_keep_headers - extra_headers_buffer;
-    }
-    if (!m_block_tree_db->LoadBlockIndexGuts(consensus_params, [this](const uint256& hash) EXCLUSIVE_LOCKS_REQUIRED(cs_main) { return this->InsertBlockIndex(hash); }, trim_below_height)) {
-        return false;
-    }
-
-    // Calculate nChainWork
-    std::vector<std::pair<int, CBlockIndex*> > vSortedByHeight;
-    vSortedByHeight.reserve(m_block_index.size());
-    for (const std::pair<const uint256, CBlockIndex*>& item : m_block_index)
-    {
-        CBlockIndex* pindex = item.second;
-        vSortedByHeight.push_back(std::make_pair(pindex->nHeight, pindex));
-    }
-    sort(vSortedByHeight.begin(), vSortedByHeight.end());
-
-    // Find start of assumed-valid region.
-    int first_assumed_valid_height = std::numeric_limits<int>::max();
-
-    for (const auto& [height, block] : vSortedByHeight) {
-        if (block->IsAssumedValid()) {
-            auto chainstates = chainman.GetAll();
-
-            // If we encounter an assumed-valid block index entry, ensure that we have
-            // one chainstate that tolerates assumed-valid entries and another that does
-            // not (i.e. the background validation chainstate), since assumed-valid
-            // entries should always be pending validation by a fully-validated chainstate.
-            auto any_chain = [&](auto fnc) { return std::any_of(chainstates.cbegin(), chainstates.cend(), fnc); };
-            assert(any_chain([](auto chainstate) { return chainstate->reliesOnAssumedValid(); }));
-            assert(any_chain([](auto chainstate) { return !chainstate->reliesOnAssumedValid(); }));
-
-            first_assumed_valid_height = height;
-            break;
-        }
-    }
-
-    for (const std::pair<int, CBlockIndex*>& item : vSortedByHeight)
-    {
-        if (ShutdownRequested()) return false;
-        CBlockIndex* pindex = item.second;
-        pindex->nChainWork = (pindex->pprev ? pindex->pprev->nChainWork : 0) + GetBlockProof(*pindex);
-        pindex->nTimeMax = (pindex->pprev ? std::max(pindex->pprev->nTimeMax, pindex->nTime) : pindex->nTime);
-
-        // We can link the chain of blocks for which we've received transactions at some point, or
-        // blocks that are assumed-valid on the basis of snapshot load (see
-        // PopulateAndValidateSnapshot()).
-        // Pruned nodes may have deleted the block.
-        if (pindex->nTx > 0) {
-            if (pindex->pprev) {
-                if (pindex->pprev->nChainTx > 0) {
-                    pindex->nChainTx = pindex->pprev->nChainTx + pindex->nTx;
-                } else {
-                    pindex->nChainTx = 0;
-                    m_blocks_unlinked.insert(std::make_pair(pindex->pprev, pindex));
-                }
-            } else {
-                pindex->nChainTx = pindex->nTx;
-            }
-        }
-        if (!(pindex->nStatus & BLOCK_FAILED_MASK) && pindex->pprev && (pindex->pprev->nStatus & BLOCK_FAILED_MASK)) {
-            pindex->nStatus |= BLOCK_FAILED_CHILD;
-            setDirtyBlockIndex.insert(pindex);
-        }
-        if (pindex->IsAssumedValid() ||
-                (pindex->IsValid(BLOCK_VALID_TRANSACTIONS) &&
-                 (pindex->HaveTxsDownloaded() || pindex->pprev == nullptr))) {
-
-            // Fill each chainstate's block candidate set. Only add assumed-valid
-            // blocks to the tip candidate set if the chainstate is allowed to rely on
-            // assumed-valid blocks.
-            //
-            // If all setBlockIndexCandidates contained the assumed-valid blocks, the
-            // background chainstate's ActivateBestChain() call would add assumed-valid
-            // blocks to the chain (based on how FindMostWorkChain() works). Obviously
-            // we don't want this since the purpose of the background validation chain
-            // is to validate assued-valid blocks.
-            //
-            // Note: This is considering all blocks whose height is greater or equal to
-            // the first assumed-valid block to be assumed-valid blocks, and excluding
-            // them from the background chainstate's setBlockIndexCandidates set. This
-            // does mean that some blocks which are not technically assumed-valid
-            // (later blocks on a fork beginning before the first assumed-valid block)
-            // might not get added to the the background chainstate, but this is ok,
-            // because they will still be attached to the active chainstate if they
-            // actually contain more work.
-            //
-            // Instad of this height-based approach, an earlier attempt was made at
-            // detecting "holistically" whether the block index under consideration
-            // relied on an assumed-valid ancestor, but this proved to be too slow to
-            // be practical.
-            for (CChainState* chainstate : chainman.GetAll()) {
-                if (chainstate->reliesOnAssumedValid() ||
-                        pindex->nHeight < first_assumed_valid_height) {
-                    chainstate->setBlockIndexCandidates.insert(pindex);
-                }
-            }
-        }
-        if (pindex->nStatus & BLOCK_FAILED_MASK && (!chainman.m_best_invalid || pindex->nChainWork > chainman.m_best_invalid->nChainWork)) {
-            chainman.m_best_invalid = pindex;
-        }
-        if (pindex->pprev)
-            pindex->BuildSkip();
-        if (pindex->IsValid(BLOCK_VALID_TREE) && (pindexBestHeader == nullptr || CBlockIndexWorkComparator()(pindexBestHeader, pindex)))
-            pindexBestHeader = pindex;
-    }
-
-    return true;
-}
-
-void BlockManager::Unload() {
-    m_blocks_unlinked.clear();
-
-    for (const BlockMap::value_type& entry : m_block_index) {
-        delete entry.second;
-    }
-
-    m_block_index.clear();
-}
-
-bool BlockManager::LoadBlockIndexDB(ChainstateManager& chainman)
-{
-    if (!LoadBlockIndex(::Params().GetConsensus(), chainman)) {
-        return false;
-    }
-
-    // Load block file info
-    m_block_tree_db->ReadLastBlockFile(nLastBlockFile);
-    vinfoBlockFile.resize(nLastBlockFile + 1);
-    LogPrintf("%s: last block file = %i\n", __func__, nLastBlockFile);
-    for (int nFile = 0; nFile <= nLastBlockFile; nFile++) {
-        m_block_tree_db->ReadBlockFileInfo(nFile, vinfoBlockFile[nFile]);
-    }
-    LogPrintf("%s: last block file info: %s\n", __func__, vinfoBlockFile[nLastBlockFile].ToString());
-    for (int nFile = nLastBlockFile + 1; true; nFile++) {
-        CBlockFileInfo info;
-        if (m_block_tree_db->ReadBlockFileInfo(nFile, info)) {
-            vinfoBlockFile.push_back(info);
-        } else {
-            break;
-        }
-    }
-
-    // Check presence of blk files
-    LogPrintf("Checking all blk files are present...\n");
-    std::set<int> setBlkDataFiles;
-    for (const std::pair<const uint256, CBlockIndex*>& item : m_block_index) {
-        CBlockIndex* pindex = item.second;
-        if (pindex->nStatus & BLOCK_HAVE_DATA) {
-            setBlkDataFiles.insert(pindex->nFile);
-        }
-    }
-    for (std::set<int>::iterator it = setBlkDataFiles.begin(); it != setBlkDataFiles.end(); it++)
-    {
-        FlatFilePos pos(*it, 0);
-        if (CAutoFile(OpenBlockFile(pos, true), SER_DISK, CLIENT_VERSION).IsNull()) {
-            return false;
-        }
-    }
-
-    // Check whether we have ever pruned block & undo files
-    m_block_tree_db->ReadFlag("prunedblockfiles", fHavePruned);
-    if (fHavePruned)
-        LogPrintf("LoadBlockIndexDB(): Block files have previously been pruned\n");
-
-    // Check whether we need to continue reindexing
-    bool fReindexing = false;
-    m_block_tree_db->ReadReindexing(fReindexing);
-    if(fReindexing) fReindex = true;
-
-    return true;
-}
-
-=======
->>>>>>> 2f37b221
 void CChainState::LoadMempool(const ArgsManager& args)
 {
     if (!m_mempool) return;
