// Copyright (c) 2009-2010 Satoshi Nakamoto
// Copyright (c) 2009-2022 The Bitcoin Core developers
// Distributed under the MIT software license, see the accompanying
// file COPYING or http://www.opensource.org/licenses/mit-license.php.

#include <validation.h>

#include <kernel/coinstats.h>
#include <kernel/mempool_persist.h>

#include <arith_uint256.h>
#include <chain.h>
#include <checkqueue.h>
#include <common/args.h>
#include <consensus/amount.h>
#include <consensus/consensus.h>
#include <consensus/merkle.h>
#include <consensus/tx_check.h>
#include <consensus/tx_verify.h>
#include <consensus/validation.h>
#include <cuckoocache.h>
#include <flatfile.h>
#include <hash.h>
#include <kernel/chainparams.h>
#include <kernel/mempool_entry.h>
#include <logging.h>
#include <logging/timer.h>
#include <mainchainrpc.h>
#include <node/blockstorage.h>
#include <node/interface_ui.h>
#include <node/utxo_snapshot.h>
#include <pegins.h>
#include <policy/policy.h>
#include <policy/rbf.h>
#include <policy/settings.h>
#include <pow.h>
#include <primitives/block.h>
#include <primitives/transaction.h>
#include <script/pegins.h>
#include <random.h>
#include <reverse_iterator.h>
#include <script/script.h>
#include <script/sigcache.h>
#include <shutdown.h>
#include <signet.h>
#include <timedata.h>
#include <tinyformat.h>
#include <txdb.h>
#include <txmempool.h>
#include <uint256.h>
#include <undo.h>
#include <util/check.h> // For NDEBUG compile time check
#include <util/fs.h>
#include <util/fs_helpers.h>
#include <util/hasher.h>
#include <util/moneystr.h>
#include <util/rbf.h>
#include <util/strencodings.h>
#include <util/system.h>
#include <util/time.h>
#include <util/trace.h>
#include <util/translation.h>
#include <validationinterface.h>
#include <warnings.h>

// ELEMENTS
#include <block_proof.h> // CheckChallenge, CheckProof
#include <dynafed.h>

#include <algorithm>
#include <cassert>
#include <chrono>
#include <deque>
#include <numeric>
#include <optional>
#include <string>
#include <utility>

using kernel::CCoinsStats;
using kernel::CoinStatsHashType;
using kernel::ComputeUTXOStats;
using kernel::LoadMempool;

using fsbridge::FopenFn;
using node::BlockManager;
using node::BlockMap;
using node::CBlockIndexHeightOnlyComparator;
using node::CBlockIndexWorkComparator;
using node::fReindex;
using node::ReadBlockFromDisk;
using node::SnapshotMetadata;
using node::UndoReadFromDisk;
using node::UnlinkPrunedFiles;

/** Maximum kilobytes for transactions to store for processing during reorg */
static const unsigned int MAX_DISCONNECTED_TX_POOL_SIZE = 20000;
/** Time to wait between writing blocks/block index to disk. */
static constexpr std::chrono::minutes DATABASE_WRITE_INTERVAL{5};
/** Time to wait between flushing chainstate to disk. */
static constexpr std::chrono::hours DATABASE_FLUSH_INTERVAL{24};
/** Maximum age of our tip for us to be considered current for fee estimation */
static constexpr std::chrono::hours MAX_FEE_ESTIMATION_TIP_AGE{3};
const std::vector<std::string> CHECKLEVEL_DOC {
    "level 0 reads the blocks from disk",
    "level 1 verifies block validity",
    "level 2 verifies undo data",
    "level 3 checks disconnection of tip blocks",
    "level 4 tries to reconnect the blocks",
    "each level includes the checks of the previous levels",
};
/** The number of blocks to keep below the deepest prune lock.
 *  There is nothing special about this number. It is higher than what we
 *  expect to see in regular mainnet reorgs, but not so high that it would
 *  noticeably interfere with the pruning mechanism.
 * */
static constexpr int PRUNE_LOCK_BUFFER{10};

GlobalMutex g_best_block_mutex;
std::condition_variable g_best_block_cv;
uint256 g_best_block;

const CBlockIndex* Chainstate::FindForkInGlobalIndex(const CBlockLocator& locator) const
{
    AssertLockHeld(cs_main);

    // Find the latest block common to locator and chain - we expect that
    // locator.vHave is sorted descending by height.
    for (const uint256& hash : locator.vHave) {
        const CBlockIndex* pindex{m_blockman.LookupBlockIndex(hash)};
        if (pindex) {
            if (m_chain.Contains(pindex)) {
                return pindex;
            }
            if (pindex->GetAncestor(m_chain.Height()) == m_chain.Tip()) {
                return m_chain.Tip();
            }
        }
    }
    return m_chain.Genesis();
}

bool CheckInputScripts(const CTransaction& tx, TxValidationState& state,
                       const CCoinsViewCache& inputs, unsigned int flags, bool cacheSigStore,
                       bool cacheFullScriptStore, PrecomputedTransactionData& txdata,
                       std::vector<CCheck*>* pvChecks = nullptr)
                       EXCLUSIVE_LOCKS_REQUIRED(cs_main);

bool CheckFinalTxAtTip(const CBlockIndex& active_chain_tip, const CTransaction& tx)
{
    AssertLockHeld(cs_main);

    // CheckFinalTxAtTip() uses active_chain_tip.Height()+1 to evaluate
    // nLockTime because when IsFinalTx() is called within
    // AcceptBlock(), the height of the block *being*
    // evaluated is what is used. Thus if we want to know if a
    // transaction can be part of the *next* block, we need to call
    // IsFinalTx() with one more than active_chain_tip.Height().
    const int nBlockHeight = active_chain_tip.nHeight + 1;

    // BIP113 requires that time-locked transactions have nLockTime set to
    // less than the median time of the previous block they're contained in.
    // When the next block is created its previous block will be the current
    // chain tip, so we use that to calculate the median time passed to
    // IsFinalTx().
    const int64_t nBlockTime{active_chain_tip.GetMedianTimePast()};

    return IsFinalTx(tx, nBlockHeight, nBlockTime);
}

namespace {
/**
 * A helper which calculates heights of inputs of a given transaction.
 *
 * @param[in] tip    The current chain tip. If an input belongs to a mempool
 *                   transaction, we assume it will be confirmed in the next block.
 * @param[in] coins  Any CCoinsView that provides access to the relevant coins.
 * @param[in] tx     The transaction being evaluated.
 *
 * @returns A vector of input heights or nullopt, in case of an error.
 */
std::optional<std::vector<int>> CalculatePrevHeights(
    const CBlockIndex& tip,
    const CCoinsView& coins,
    const CTransaction& tx)
{
    std::vector<int> prev_heights;
    prev_heights.resize(tx.vin.size());
    for (size_t i = 0; i < tx.vin.size(); ++i) {
        const CTxIn& txin = tx.vin[i];
        // ELEMENTS: pegins should not restrict validity of sequence locks
        if (txin.m_is_pegin) {
            prev_heights[i] = -1;
            continue;
        }
        Coin coin;
        if (!coins.GetCoin(txin.prevout, coin)) {
            LogPrintf("ERROR: %s: Missing input %d in transaction \'%s\'\n", __func__, i, tx.GetHash().GetHex());
            return std::nullopt;
        }
        if (coin.nHeight == MEMPOOL_HEIGHT) {
            // Assume all mempool transaction confirm in the next block.
            prev_heights[i] = tip.nHeight + 1;
        } else {
            prev_heights[i] = coin.nHeight;
        }
    }
    return prev_heights;
}
} // namespace

std::optional<LockPoints> CalculateLockPointsAtTip(
    CBlockIndex* tip,
    const CCoinsView& coins_view,
    const CTransaction& tx)
{
    assert(tip);

    auto prev_heights{CalculatePrevHeights(*tip, coins_view, tx)};
    if (!prev_heights.has_value()) return std::nullopt;

    CBlockIndex next_tip;
    next_tip.pprev = tip;
    // When SequenceLocks() is called within ConnectBlock(), the height
    // of the block *being* evaluated is what is used.
    // Thus if we want to know if a transaction can be part of the
    // *next* block, we need to use one more than active_chainstate.m_chain.Height()
    next_tip.nHeight = tip->nHeight + 1;
    const auto [min_height, min_time] = CalculateSequenceLocks(tx, STANDARD_LOCKTIME_VERIFY_FLAGS, prev_heights.value(), next_tip);

    // Also store the hash of the block with the highest height of
    // all the blocks which have sequence locked prevouts.
    // This hash needs to still be on the chain
    // for these LockPoint calculations to be valid
    // Note: It is impossible to correctly calculate a maxInputBlock
    // if any of the sequence locked inputs depend on unconfirmed txs,
    // except in the special case where the relative lock time/height
    // is 0, which is equivalent to no sequence lock. Since we assume
    // input height of tip+1 for mempool txs and test the resulting
    // min_height and min_time from CalculateSequenceLocks against tip+1.
    int max_input_height{0};
    for (const int height : prev_heights.value()) {
        // Can ignore mempool inputs since we'll fail if they had non-zero locks
        if (height != next_tip.nHeight) {
            max_input_height = std::max(max_input_height, height);
        }
    }

    // tip->GetAncestor(max_input_height) should never return a nullptr
    // because max_input_height is always less than the tip height.
    // It would, however, be a bad bug to continue execution, since a
    // LockPoints object with the maxInputBlock member set to nullptr
    // signifies no relative lock time.
    return LockPoints{min_height, min_time, Assert(tip->GetAncestor(max_input_height))};
}

bool CheckSequenceLocksAtTip(CBlockIndex* tip,
                             const LockPoints& lock_points)
{
    assert(tip != nullptr);

    CBlockIndex index;
    index.pprev = tip;
    // CheckSequenceLocksAtTip() uses active_chainstate.m_chain.Height()+1 to evaluate
    // height based locks because when SequenceLocks() is called within
    // ConnectBlock(), the height of the block *being*
    // evaluated is what is used.
    // Thus if we want to know if a transaction can be part of the
    // *next* block, we need to use one more than active_chainstate.m_chain.Height()
    index.nHeight = tip->nHeight + 1;

    return EvaluateSequenceLocks(index, {lock_points.height, lock_points.time});
}

// Returns the script flags which should be checked for a given block
static unsigned int GetBlockScriptFlags(const CBlockIndex& block_index, const ChainstateManager& chainman);

static void LimitMempoolSize(CTxMemPool& pool, CCoinsViewCache& coins_cache)
    EXCLUSIVE_LOCKS_REQUIRED(::cs_main, pool.cs)
{
    AssertLockHeld(::cs_main);
    AssertLockHeld(pool.cs);
    int expired = pool.Expire(GetTime<std::chrono::seconds>() - pool.m_expiry);
    if (expired != 0) {
        LogPrint(BCLog::MEMPOOL, "Expired %i transactions from the memory pool\n", expired);
    }

    std::vector<COutPoint> vNoSpendsRemaining;
    pool.TrimToSize(pool.m_max_size_bytes, &vNoSpendsRemaining);
    for (const COutPoint& removed : vNoSpendsRemaining)
        coins_cache.Uncache(removed);
}

static bool IsCurrentForFeeEstimation(Chainstate& active_chainstate) EXCLUSIVE_LOCKS_REQUIRED(cs_main)
{
    AssertLockHeld(cs_main);
    if (active_chainstate.IsInitialBlockDownload())
        return false;
    if (active_chainstate.m_chain.Tip()->GetBlockTime() < count_seconds(GetTime<std::chrono::seconds>() - MAX_FEE_ESTIMATION_TIP_AGE))
        return false;
    if (active_chainstate.m_chain.Height() < active_chainstate.m_chainman.m_best_header->nHeight - 1) {
        return false;
    }
    return true;
}

void Chainstate::MaybeUpdateMempoolForReorg(
    DisconnectedBlockTransactions& disconnectpool,
    bool fAddToMempool)
{
    if (!m_mempool) return;

    AssertLockHeld(cs_main);
    AssertLockHeld(m_mempool->cs);
    std::vector<uint256> vHashUpdate;
    // disconnectpool's insertion_order index sorts the entries from
    // oldest to newest, but the oldest entry will be the last tx from the
    // latest mined block that was disconnected.
    // Iterate disconnectpool in reverse, so that we add transactions
    // back to the mempool starting with the earliest transaction that had
    // been previously seen in a block.
    auto it = disconnectpool.queuedTx.get<insertion_order>().rbegin();
    while (it != disconnectpool.queuedTx.get<insertion_order>().rend()) {
        // ignore validation errors in resurrected transactions
        if (!fAddToMempool || (*it)->IsCoinBase() ||
            AcceptToMemoryPool(*this, *it, GetTime(),
                /*bypass_limits=*/true, /*test_accept=*/false).m_result_type !=
                    MempoolAcceptResult::ResultType::VALID) {
            // If the transaction doesn't make it in to the mempool, remove any
            // transactions that depend on it (which would now be orphans).
            m_mempool->removeRecursive(**it, MemPoolRemovalReason::REORG);
        } else if (m_mempool->exists(GenTxid::Txid((*it)->GetHash()))) {
            vHashUpdate.push_back((*it)->GetHash());
        }
        ++it;
    }
    disconnectpool.queuedTx.clear();
    // AcceptToMemoryPool/addUnchecked all assume that new mempool entries have
    // no in-mempool children, which is generally not true when adding
    // previously-confirmed transactions back to the mempool.
    // UpdateTransactionsFromBlock finds descendants of any transactions in
    // the disconnectpool that were added back and cleans up the mempool state.
    m_mempool->UpdateTransactionsFromBlock(vHashUpdate);

    // Predicate to use for filtering transactions in removeForReorg.
    // Checks whether the transaction is still final and, if it spends a coinbase output, mature.
    // Also updates valid entries' cached LockPoints if needed.
    // If false, the tx is still valid and its lockpoints are updated.
    // If true, the tx would be invalid in the next block; remove this entry and all of its descendants.
    const auto filter_final_and_mature = [this](CTxMemPool::txiter it)
        EXCLUSIVE_LOCKS_REQUIRED(m_mempool->cs, ::cs_main) {
        AssertLockHeld(m_mempool->cs);
        AssertLockHeld(::cs_main);
        const CTransaction& tx = it->GetTx();

        // The transaction must be final.
        if (!CheckFinalTxAtTip(*Assert(m_chain.Tip()), tx)) return true;

        const LockPoints& lp = it->GetLockPoints();
        // CheckSequenceLocksAtTip checks if the transaction will be final in the next block to be
        // created on top of the new chain.
        if (TestLockPointValidity(m_chain, lp)) {
            if (!CheckSequenceLocksAtTip(m_chain.Tip(), lp)) {
                return true;
            }
        } else {
            const CCoinsViewMemPool view_mempool{&CoinsTip(), *m_mempool};
            const std::optional<LockPoints> new_lock_points{CalculateLockPointsAtTip(m_chain.Tip(), view_mempool, tx)};
            if (new_lock_points.has_value() && CheckSequenceLocksAtTip(m_chain.Tip(), *new_lock_points)) {
                // Now update the mempool entry lockpoints as well.
                m_mempool->mapTx.modify(it, [&new_lock_points](CTxMemPoolEntry& e) { e.UpdateLockPoints(*new_lock_points); });
            } else {
                return true;
            }
        }

        // If the transaction spends any coinbase outputs, it must be mature.
        if (it->GetSpendsCoinbase()) {
            for (const CTxIn& txin : tx.vin) {
                auto it2 = m_mempool->mapTx.find(txin.prevout.hash);
                if (it2 != m_mempool->mapTx.end())
                    continue;
                const Coin& coin{CoinsTip().AccessCoin(txin.prevout)};
                assert(!coin.IsSpent());
                const auto mempool_spend_height{m_chain.Tip()->nHeight + 1};
                if (coin.IsCoinBase() && mempool_spend_height - coin.nHeight < COINBASE_MATURITY) {
                    return true;
                }
            }
        }
        // Transaction is still valid and cached LockPoints are updated.
        return false;
    };

    // We also need to remove any now-immature transactions
    m_mempool->removeForReorg(m_chain, filter_final_and_mature);
    // Re-limit mempool size, in case we added any transactions
    LimitMempoolSize(*m_mempool, this->CoinsTip());
}

/**
* Checks to avoid mempool polluting consensus critical paths since cached
* signature and script validity results will be reused if we validate this
* transaction again during block validation.
* */
static bool CheckInputsFromMempoolAndCache(const CTransaction& tx, TxValidationState& state,
                const CCoinsViewCache& view, const CTxMemPool& pool,
                unsigned int flags, PrecomputedTransactionData& txdata, CCoinsViewCache& coins_tip)
                EXCLUSIVE_LOCKS_REQUIRED(cs_main, pool.cs)
{
    AssertLockHeld(cs_main);
    AssertLockHeld(pool.cs);

    assert(!tx.IsCoinBase());
    for (const CTxIn& txin : tx.vin) {
        if (txin.m_is_pegin) {
            continue;
        }

        const Coin& coin = view.AccessCoin(txin.prevout);

        // This coin was checked in PreChecks and MemPoolAccept
        // has been holding cs_main since then.
        Assume(!coin.IsSpent());
        if (coin.IsSpent()) return false;

        // If the Coin is available, there are 2 possibilities:
        // it is available in our current ChainstateActive UTXO set,
        // or it's a UTXO provided by a transaction in our mempool.
        // Ensure the scriptPubKeys in Coins from CoinsView are correct.
        const CTransactionRef& txFrom = pool.get(txin.prevout.hash);
        if (txFrom) {
            assert(txFrom->GetHash() == txin.prevout.hash);
            assert(txFrom->vout.size() > txin.prevout.n);
            assert(txFrom->vout[txin.prevout.n] == coin.out);
        } else {
            const Coin& coinFromUTXOSet = coins_tip.AccessCoin(txin.prevout);
            assert(!coinFromUTXOSet.IsSpent());
            assert(coinFromUTXOSet.out == coin.out);
        }
    }

    // Call CheckInputScripts() to cache signature and script validity against current tip consensus rules.
    return CheckInputScripts(tx, state, view, flags, /* cacheSigStore= */ true, /* cacheFullScriptStore= */ true, txdata);
}

namespace {

class MemPoolAccept
{
public:
    explicit MemPoolAccept(CTxMemPool& mempool, Chainstate& active_chainstate) :
        m_pool(mempool),
        m_view(&m_dummy),
        m_viewmempool(&active_chainstate.CoinsTip(), m_pool),
        m_active_chainstate(active_chainstate),
        m_limits{m_pool.m_limits}
    {
    }

    // We put the arguments we're handed into a struct, so we can pass them
    // around easier.
    struct ATMPArgs {
        const CChainParams& m_chainparams;
        const int64_t m_accept_time;
        const bool m_bypass_limits;
        /*
         * Return any outpoints which were not previously present in the coins
         * cache, but were added as a result of validating the tx for mempool
         * acceptance. This allows the caller to optionally remove the cache
         * additions if the associated transaction ends up being rejected by
         * the mempool.
         */
        std::vector<COutPoint>& m_coins_to_uncache;
        const bool m_test_accept;
        /** Whether we allow transactions to replace mempool transactions by BIP125 rules. If false,
         * any transaction spending the same inputs as a transaction in the mempool is considered
         * a conflict. */
        const bool m_allow_replacement;
        /** When true, the mempool will not be trimmed when individual transactions are submitted in
         * Finalize(). Instead, limits should be enforced at the end to ensure the package is not
         * partially submitted.
         */
        const bool m_package_submission;
        /** When true, use package feerates instead of individual transaction feerates for fee-based
         * policies such as mempool min fee and min relay fee.
         */
        const bool m_package_feerates;

        /** Parameters for single transaction mempool validation. */
        static ATMPArgs SingleAccept(const CChainParams& chainparams, int64_t accept_time,
                                     bool bypass_limits, std::vector<COutPoint>& coins_to_uncache,
                                     bool test_accept) {
            return ATMPArgs{/* m_chainparams */ chainparams,
                            /* m_accept_time */ accept_time,
                            /* m_bypass_limits */ bypass_limits,
                            /* m_coins_to_uncache */ coins_to_uncache,
                            /* m_test_accept */ test_accept,
                            /* m_allow_replacement */ true,
                            /* m_package_submission */ false,
                            /* m_package_feerates */ false,
            };
        }

        /** Parameters for test package mempool validation through testmempoolaccept. */
        static ATMPArgs PackageTestAccept(const CChainParams& chainparams, int64_t accept_time,
                                          std::vector<COutPoint>& coins_to_uncache) {
            return ATMPArgs{/* m_chainparams */ chainparams,
                            /* m_accept_time */ accept_time,
                            /* m_bypass_limits */ false,
                            /* m_coins_to_uncache */ coins_to_uncache,
                            /* m_test_accept */ true,
                            /* m_allow_replacement */ false,
                            /* m_package_submission */ false, // not submitting to mempool
                            /* m_package_feerates */ false,
            };
        }

        /** Parameters for child-with-unconfirmed-parents package validation. */
        static ATMPArgs PackageChildWithParents(const CChainParams& chainparams, int64_t accept_time,
                                                std::vector<COutPoint>& coins_to_uncache) {
            return ATMPArgs{/* m_chainparams */ chainparams,
                            /* m_accept_time */ accept_time,
                            /* m_bypass_limits */ false,
                            /* m_coins_to_uncache */ coins_to_uncache,
                            /* m_test_accept */ false,
                            /* m_allow_replacement */ false,
                            /* m_package_submission */ true,
                            /* m_package_feerates */ true,
            };
        }

        /** Parameters for a single transaction within a package. */
        static ATMPArgs SingleInPackageAccept(const ATMPArgs& package_args) {
            return ATMPArgs{/* m_chainparams */ package_args.m_chainparams,
                            /* m_accept_time */ package_args.m_accept_time,
                            /* m_bypass_limits */ false,
                            /* m_coins_to_uncache */ package_args.m_coins_to_uncache,
                            /* m_test_accept */ package_args.m_test_accept,
                            /* m_allow_replacement */ true,
                            /* m_package_submission */ false,
                            /* m_package_feerates */ false, // only 1 transaction
            };
        }

    private:
        // Private ctor to avoid exposing details to clients and allowing the possibility of
        // mixing up the order of the arguments. Use static functions above instead.
        ATMPArgs(const CChainParams& chainparams,
                 int64_t accept_time,
                 bool bypass_limits,
                 std::vector<COutPoint>& coins_to_uncache,
                 bool test_accept,
                 bool allow_replacement,
                 bool package_submission,
                 bool package_feerates)
            : m_chainparams{chainparams},
              m_accept_time{accept_time},
              m_bypass_limits{bypass_limits},
              m_coins_to_uncache{coins_to_uncache},
              m_test_accept{test_accept},
              m_allow_replacement{allow_replacement},
              m_package_submission{package_submission},
              m_package_feerates{package_feerates}
        {
        }
    };

    // Single transaction acceptance
    MempoolAcceptResult AcceptSingleTransaction(const CTransactionRef& ptx, ATMPArgs& args) EXCLUSIVE_LOCKS_REQUIRED(cs_main);

    /**
    * Multiple transaction acceptance. Transactions may or may not be interdependent, but must not
    * conflict with each other, and the transactions cannot already be in the mempool. Parents must
    * come before children if any dependencies exist.
    */
    PackageMempoolAcceptResult AcceptMultipleTransactions(const std::vector<CTransactionRef>& txns, ATMPArgs& args) EXCLUSIVE_LOCKS_REQUIRED(cs_main);

    /**
     * Package (more specific than just multiple transactions) acceptance. Package must be a child
     * with all of its unconfirmed parents, and topologically sorted.
     */
    PackageMempoolAcceptResult AcceptPackage(const Package& package, ATMPArgs& args) EXCLUSIVE_LOCKS_REQUIRED(cs_main);

private:
    // All the intermediate state that gets passed between the various levels
    // of checking a given transaction.
    struct Workspace {
        // explicit Workspace(const CTransactionRef& ptx) : m_ptx(ptx), m_hash(ptx->GetHash()) {} // ELEMENTS: unused since we need the genesis block hash
        explicit Workspace(const CTransactionRef& ptx, const uint256& hash_genesis_block) : m_ptx(ptx), m_hash(ptx->GetHash()), m_precomputed_txdata(hash_genesis_block) {} // ELEMENTS
        /** Txids of mempool transactions that this transaction directly conflicts with. */
        std::set<uint256> m_conflicts;
        std::set<std::pair<uint256, COutPoint> > m_set_pegins_spent;
        /** Iterators to mempool entries that this transaction directly conflicts with. */
        CTxMemPool::setEntries m_iters_conflicting;
        /** Iterators to all mempool entries that would be replaced by this transaction, including
         * those it directly conflicts with and their descendants. */
        CTxMemPool::setEntries m_all_conflicting;
        /** All mempool ancestors of this transaction. */
        CTxMemPool::setEntries m_ancestors;
        /** Mempool entry constructed for this transaction. Constructed in PreChecks() but not
         * inserted into the mempool until Finalize(). */
        std::unique_ptr<CTxMemPoolEntry> m_entry;
        /** Pointers to the transactions that have been removed from the mempool and replaced by
         * this transaction, used to return to the MemPoolAccept caller. Only populated if
         * validation is successful and the original transactions are removed. */
        std::list<CTransactionRef> m_replaced_transactions;

        /** Virtual size of the transaction as used by the mempool, calculated using serialized size
         * of the transaction and sigops. */
        int64_t m_vsize;
        /** Fees paid by this transaction: total input amounts subtracted by total output amounts. */
        CAmount m_base_fees;
        /** Base fees + any fee delta set by the user with prioritisetransaction. */
        CAmount m_modified_fees;
        /** Total modified fees of all transactions being replaced. */
        CAmount m_conflicting_fees{0};
        /** Total virtual size of all transactions being replaced. */
        size_t m_conflicting_size{0};

        /** If we're doing package validation (i.e. m_package_feerates=true), the "effective"
         * package feerate of this transaction is the total fees divided by the total size of
         * transactions (which may include its ancestors and/or descendants). */
        CFeeRate m_package_feerate{0};

        const CTransactionRef& m_ptx;
        /** Txid. */
        const uint256& m_hash;
        TxValidationState m_state;
        /** A temporary cache containing serialized transaction data for signature verification.
         * Reused across PolicyScriptChecks and ConsensusScriptChecks. */
        PrecomputedTransactionData m_precomputed_txdata;
    };

    // Run the policy checks on a given transaction, excluding any script checks.
    // Looks up inputs, calculates feerate, considers replacement, evaluates
    // package limits, etc. As this function can be invoked for "free" by a peer,
    // only tests that are fast should be done here (to avoid CPU DoS).
    bool PreChecks(ATMPArgs& args, Workspace& ws) EXCLUSIVE_LOCKS_REQUIRED(cs_main, m_pool.cs);

    // Run checks for mempool replace-by-fee.
    bool ReplacementChecks(Workspace& ws) EXCLUSIVE_LOCKS_REQUIRED(cs_main, m_pool.cs);

    // Enforce package mempool ancestor/descendant limits (distinct from individual
    // ancestor/descendant limits done in PreChecks).
    bool PackageMempoolChecks(const std::vector<CTransactionRef>& txns,
                              PackageValidationState& package_state) EXCLUSIVE_LOCKS_REQUIRED(cs_main, m_pool.cs);

    // Run the script checks using our policy flags. As this can be slow, we should
    // only invoke this on transactions that have otherwise passed policy checks.
    bool PolicyScriptChecks(const ATMPArgs& args, Workspace& ws) EXCLUSIVE_LOCKS_REQUIRED(cs_main, m_pool.cs);

    // Re-run the script checks, using consensus flags, and try to cache the
    // result in the scriptcache. This should be done after
    // PolicyScriptChecks(). This requires that all inputs either be in our
    // utxo set or in the mempool.
    bool ConsensusScriptChecks(const ATMPArgs& args, Workspace& ws) EXCLUSIVE_LOCKS_REQUIRED(cs_main, m_pool.cs);

    // Try to add the transaction to the mempool, removing any conflicts first.
    // Returns true if the transaction is in the mempool after any size
    // limiting is performed, false otherwise.
    bool Finalize(const ATMPArgs& args, Workspace& ws) EXCLUSIVE_LOCKS_REQUIRED(cs_main, m_pool.cs);

    // Submit all transactions to the mempool and call ConsensusScriptChecks to add to the script
    // cache - should only be called after successful validation of all transactions in the package.
    // The package may end up partially-submitted after size limiting; returns true if all
    // transactions are successfully added to the mempool, false otherwise.
    bool SubmitPackage(const ATMPArgs& args, std::vector<Workspace>& workspaces, PackageValidationState& package_state,
                       std::map<const uint256, const MempoolAcceptResult>& results)
         EXCLUSIVE_LOCKS_REQUIRED(cs_main, m_pool.cs);

    // Compare a package's feerate against minimum allowed.
    bool CheckFeeRate(size_t package_size, CAmount package_fee, TxValidationState& state) EXCLUSIVE_LOCKS_REQUIRED(::cs_main, m_pool.cs)
    {
        AssertLockHeld(::cs_main);
        AssertLockHeld(m_pool.cs);
        CAmount mempoolRejectFee = m_pool.GetMinFee().GetFee(package_size);
        if (mempoolRejectFee > 0 && package_fee < mempoolRejectFee) {
            return state.Invalid(TxValidationResult::TX_MEMPOOL_POLICY, "mempool min fee not met", strprintf("%d < %d", package_fee, mempoolRejectFee));
        }

        if (package_fee < m_pool.m_min_relay_feerate.GetFee(package_size)) {
            return state.Invalid(TxValidationResult::TX_MEMPOOL_POLICY, "min relay fee not met",
                                 strprintf("%d < %d", package_fee, m_pool.m_min_relay_feerate.GetFee(package_size)));
        }
        return true;
    }

private:
    CTxMemPool& m_pool;
    CCoinsViewCache m_view;
    CCoinsViewMemPool m_viewmempool;
    CCoinsView m_dummy;

    Chainstate& m_active_chainstate;

    CTxMemPool::Limits m_limits;

    /** Whether the transaction(s) would replace any mempool transactions. If so, RBF rules apply. */
    bool m_rbf{false};
};

bool MemPoolAccept::PreChecks(ATMPArgs& args, Workspace& ws)
{
    AssertLockHeld(cs_main);
    AssertLockHeld(m_pool.cs);
    const CTransactionRef& ptx = ws.m_ptx;
    const CTransaction& tx = *ws.m_ptx;
    const uint256& hash = ws.m_hash;

    // Copy/alias what we need out of args
    const int64_t nAcceptTime = args.m_accept_time;
    const bool bypass_limits = args.m_bypass_limits;
    std::vector<COutPoint>& coins_to_uncache = args.m_coins_to_uncache;
    const CChainParams& chainparams = args.m_chainparams;

    // Alias what we need out of ws
    TxValidationState& state = ws.m_state;
    std::unique_ptr<CTxMemPoolEntry>& entry = ws.m_entry;
    std::set<std::pair<uint256, COutPoint>>& setPeginsSpent = ws.m_set_pegins_spent;

    if (!CheckTransaction(tx, state)) {
        return false; // state filled in by CheckTransaction
    }

    // Coinbase is only valid in a block, not as a loose transaction
    if (tx.IsCoinBase())
        return state.Invalid(TxValidationResult::TX_CONSENSUS, "coinbase");

    // Rather not work on nonstandard transactions (unless -testnet/-regtest)
    std::string reason;
    if (m_pool.m_require_standard && !IsStandardTx(tx, m_pool.m_max_datacarrier_bytes, m_pool.m_permit_bare_multisig, m_pool.m_dust_relay_feerate, reason)) {
        return state.Invalid(TxValidationResult::TX_NOT_STANDARD, reason);
    }

    // And now do PAK checks. Filtered by next blocks' enforced list
    if (chainparams.GetEnforcePak()) {
        if (!IsPAKValidTx(tx, GetActivePAKList(m_active_chainstate.m_chain.Tip(), chainparams.GetConsensus()), chainparams.ParentGenesisBlockHash(), chainparams.GetConsensus().pegged_asset)) {
            return state.Invalid(TxValidationResult::TX_NOT_STANDARD, "invalid-pegout-proof");
        }
    }

    // Transactions smaller than 65 non-witness bytes are not relayed to mitigate CVE-2017-12842.
    if (::GetSerializeSize(tx, PROTOCOL_VERSION | SERIALIZE_TRANSACTION_NO_WITNESS) < MIN_STANDARD_TX_NONWITNESS_SIZE)
        return state.Invalid(TxValidationResult::TX_NOT_STANDARD, "tx-size-small");

    // Only accept nLockTime-using transactions that can be mined in the next
    // block; we don't want our mempool filled up with transactions that can't
    // be mined yet.
    if (!CheckFinalTxAtTip(*Assert(m_active_chainstate.m_chain.Tip()), tx)) {
        return state.Invalid(TxValidationResult::TX_PREMATURE_SPEND, "non-final");
    }

    if (m_pool.exists(GenTxid::Wtxid(tx.GetWitnessHash()))) {
        // Exact transaction already exists in the mempool.
        return state.Invalid(TxValidationResult::TX_CONFLICT, "txn-already-in-mempool");
    } else if (m_pool.exists(GenTxid::Txid(tx.GetHash()))) {
        // Transaction with the same non-witness data but different witness (same txid, different
        // wtxid) already exists in the mempool.
        return state.Invalid(TxValidationResult::TX_CONFLICT, "txn-same-nonwitness-data-in-mempool");
    }

    // Check for conflicts with in-memory transactions
    for (const CTxIn &txin : tx.vin)
    {
        const CTransaction* ptxConflicting = m_pool.GetConflictTx(txin.prevout);
        if (ptxConflicting) {
            if (!args.m_allow_replacement) {
                // Transaction conflicts with a mempool tx, but we're not allowing replacements.
                return state.Invalid(TxValidationResult::TX_MEMPOOL_POLICY, "bip125-replacement-disallowed");
            }
            if (!ws.m_conflicts.count(ptxConflicting->GetHash()))
            {
                // Transactions that don't explicitly signal replaceability are
                // *not* replaceable with the current logic, even if one of their
                // unconfirmed ancestors signals replaceability. This diverges
                // from BIP125's inherited signaling description (see CVE-2021-31876).
                // Applications relying on first-seen mempool behavior should
                // check all unconfirmed ancestors; otherwise an opt-in ancestor
                // might be replaced, causing removal of this descendant.
                //
                // If replaceability signaling is ignored due to node setting,
                // replacement is always allowed.
                if (!m_pool.m_full_rbf && !SignalsOptInRBF(*ptxConflicting)) {
                    return state.Invalid(TxValidationResult::TX_MEMPOOL_POLICY, "txn-mempool-conflict");
                }

                ws.m_conflicts.insert(ptxConflicting->GetHash());
            }
        }
    }

    m_view.SetBackend(m_viewmempool);

    // Quickly check for peg-in witness data on non-peg-in inputs
    for (size_t input_index = 0; input_index < tx.vin.size(); ++input_index) {
        if (!tx.vin[input_index].m_is_pegin) {
            // Check that the corresponding pegin witness is empty
            // Note that the witness vector must be size 0 or len(vin)
            if (!tx.witness.vtxinwit.empty() &&
                    !tx.witness.vtxinwit[input_index].m_pegin_witness.IsNull()) {
                return state.Invalid(TxValidationResult::TX_WITNESS_MUTATED, "extra-pegin-witness");
            }
        }
    }

    // Used when checking peg-ins
    std::vector<std::pair<CScript, CScript>> fedpegscripts = GetValidFedpegScripts(m_active_chainstate.m_chain.Tip(), chainparams.GetConsensus(), true /* nextblock_validation */);

    const CCoinsViewCache& coins_cache = m_active_chainstate.CoinsTip();
    // do all inputs exist?
    for (unsigned int i = 0; i < tx.vin.size(); i++) {
        const CTxIn& txin = tx.vin[i];

        // ELEMENTS:
        // For pegin inputs check whether the pegins have already been claimed before.
        // This only checks the UTXO set for already claimed pegins. For mempool conflicts,
        // we rely on the GetConflictTx check done above.
        if (txin.m_is_pegin) {
            // Peg-in witness is required, check here without validating existence in parent chain
            std::string err_msg = "no peg-in witness attached";
            if (tx.witness.vtxinwit.size() != tx.vin.size() ||
                    !IsValidPeginWitness(tx.witness.vtxinwit[i].m_pegin_witness, fedpegscripts, tx.vin[i].prevout, err_msg, false)) {
                return state.Invalid(TxValidationResult::TX_WITNESS_MUTATED, "pegin-no-witness", err_msg);
            }

            std::pair<uint256, COutPoint> pegin = std::make_pair(uint256(tx.witness.vtxinwit[i].m_pegin_witness.stack[2]), tx.vin[i].prevout);
            // This assumes non-null prevout and genesis block hash
            if (m_view.IsPeginSpent(pegin)) {
                return state.Invalid(TxValidationResult::TX_CONSENSUS, "pegin-already-claimed");
            }
            continue;
        }

        if (!coins_cache.HaveCoinInCache(txin.prevout)) {
            coins_to_uncache.push_back(txin.prevout);
        }

        // Note: this call may add txin.prevout to the coins cache
        // (coins_cache.cacheCoins) by way of FetchCoin(). It should be removed
        // later (via coins_to_uncache) if this tx turns out to be invalid.
        if (!m_view.HaveCoin(txin.prevout)) {
            // Are inputs missing because we already have the tx?
            for (size_t out = 0; out < tx.vout.size(); out++) {
                // Optimistically just do efficient check of cache for outputs
                if (coins_cache.HaveCoinInCache(COutPoint(hash, out))) {
                    return state.Invalid(TxValidationResult::TX_CONFLICT, "txn-already-known");
                }
            }
            // Otherwise assume this might be an orphan tx for which we just haven't seen parents yet
            return state.Invalid(TxValidationResult::TX_MISSING_INPUTS, "bad-txns-inputs-missingorspent");
        }
    }

    // This is const, but calls into the back end CoinsViews. The CCoinsViewDB at the bottom of the
    // hierarchy brings the best block into scope. See CCoinsViewDB::GetBestBlock().
    m_view.GetBestBlock();

    // we have all inputs cached now, so switch back to dummy (to protect
    // against bugs where we pull more inputs from disk that miss being added
    // to coins_to_uncache)
    m_view.SetBackend(m_dummy);

    assert(m_active_chainstate.m_blockman.LookupBlockIndex(m_view.GetBestBlock()) == m_active_chainstate.m_chain.Tip());

    // Only accept BIP68 sequence locked transactions that can be mined in the next
    // block; we don't want our mempool filled up with transactions that can't
    // be mined yet.
    // Pass in m_view which has all of the relevant inputs cached. Note that, since m_view's
    // backend was removed, it no longer pulls coins from the mempool.
    const std::optional<LockPoints> lock_points{CalculateLockPointsAtTip(m_active_chainstate.m_chain.Tip(), m_view, tx)};
    if (!lock_points.has_value() || !CheckSequenceLocksAtTip(m_active_chainstate.m_chain.Tip(), *lock_points)) {
        return state.Invalid(TxValidationResult::TX_PREMATURE_SPEND, "non-BIP68-final");
    }

    // The mempool holds txs for the next block, so pass height+1 to CheckTxInputs
    CAmountMap fee_map;
    if (!Consensus::CheckTxInputs(tx, state, m_view, m_active_chainstate.m_chain.Height() + 1, fee_map, setPeginsSpent, nullptr, true, true, fedpegscripts)) {
        return false; // state filled in by CheckTxInputs
    }

    // ELEMENTS: extra policy check for consistency between issuances and their rangeproof
    if (m_pool.m_require_standard) {
        for (unsigned i = 0; i < std::min(tx.witness.vtxinwit.size(), tx.vin.size()); i++) {
            if (!tx.vin[i].assetIssuance.nAmount.IsCommitment() && !tx.witness.vtxinwit[i].vchIssuanceAmountRangeproof.empty()) {
                return state.Invalid(TxValidationResult::TX_INPUTS_NOT_STANDARD, "bad-txin-extra-issuance-rangeproof");
            }
            if (!tx.vin[i].assetIssuance.nInflationKeys.IsCommitment() && !tx.witness.vtxinwit[i].vchInflationKeysRangeproof.empty()) {
                return state.Invalid(TxValidationResult::TX_INPUTS_NOT_STANDARD, "bad-txin-extra-inflation-rangeproof");
            }
        }
    }

    if (m_pool.m_require_standard && !AreInputsStandard(tx, m_view)) {
        return state.Invalid(TxValidationResult::TX_INPUTS_NOT_STANDARD, "bad-txns-nonstandard-inputs");
    }

    // Check for non-standard witnesses.
    if (tx.HasWitness() && m_pool.m_require_standard && !IsWitnessStandard(tx, m_view)) {
        return state.Invalid(TxValidationResult::TX_WITNESS_MUTATED, "bad-witness-nonstandard");
    }

    int64_t nSigOpsCost = GetTransactionSigOpCost(tx, m_view, STANDARD_SCRIPT_VERIFY_FLAGS);

    // We only consider policyAsset
    ws.m_base_fees = fee_map[policyAsset];

    // ws.m_modified_fees includes any fee deltas from PrioritiseTransaction
    ws.m_modified_fees = ws.m_base_fees;
    m_pool.ApplyDelta(hash, ws.m_modified_fees);

    // Keep track of transactions that spend a coinbase, which we re-scan
    // during reorgs to ensure COINBASE_MATURITY is still met.
    bool fSpendsCoinbase = false;
    for (const CTxIn &txin : tx.vin) {
        // ELEMENTS:
        if (txin.m_is_pegin) {
            continue;
        }
        const Coin &coin = m_view.AccessCoin(txin.prevout);
        if (coin.IsCoinBase()) {
            fSpendsCoinbase = true;
            break;
        }
    }

    entry.reset(new CTxMemPoolEntry(ptx, ws.m_base_fees, nAcceptTime, m_active_chainstate.m_chain.Height(),
                                    fSpendsCoinbase, nSigOpsCost, lock_points.value(), setPeginsSpent));
    ws.m_vsize = entry->GetTxSize();

    if (nSigOpsCost > MAX_STANDARD_TX_SIGOPS_COST)
        return state.Invalid(TxValidationResult::TX_NOT_STANDARD, "bad-txns-too-many-sigops",
                strprintf("%d", nSigOpsCost));

<<<<<<< HEAD
    // No individual transactions are allowed below the min relay feerate and mempool min feerate except from
    // disconnected blocks and transactions in a package. Package transactions will be checked using
    // package feerate later.
    // ELEMENTS: accept discounted fees for Confidential Transactions only, if enabled.
    int64_t package_size = Params().GetAcceptDiscountCT() ? GetDiscountVirtualTransactionSize(tx) : ws.m_vsize;
    if (!bypass_limits && !args.m_package_feerates && !CheckFeeRate(package_size, ws.m_modified_fees, state)) return false;
=======
    // No individual transactions are allowed below the min relay feerate except from disconnected blocks.
    // This requirement, unlike CheckFeeRate, cannot be bypassed using m_package_feerates because,
    // while a tx could be package CPFP'd when entering the mempool, we do not have a DoS-resistant
    // method of ensuring the tx remains bumped. For example, the fee-bumping child could disappear
    // due to a replacement.
    if (!bypass_limits && ws.m_modified_fees < m_pool.m_min_relay_feerate.GetFee(ws.m_vsize)) {
        return state.Invalid(TxValidationResult::TX_MEMPOOL_POLICY, "min relay fee not met",
                             strprintf("%d < %d", ws.m_modified_fees, m_pool.m_min_relay_feerate.GetFee(ws.m_vsize)));
    }
    // No individual transactions are allowed below the mempool min feerate except from disconnected
    // blocks and transactions in a package. Package transactions will be checked using package
    // feerate later.
    if (!bypass_limits && !args.m_package_feerates && !CheckFeeRate(ws.m_vsize, ws.m_modified_fees, state)) return false;
>>>>>>> bdfe27c9

    ws.m_iters_conflicting = m_pool.GetIterSet(ws.m_conflicts);
    // Calculate in-mempool ancestors, up to a limit.
    if (ws.m_conflicts.size() == 1) {
        // In general, when we receive an RBF transaction with mempool conflicts, we want to know whether we
        // would meet the chain limits after the conflicts have been removed. However, there isn't a practical
        // way to do this short of calculating the ancestor and descendant sets with an overlay cache of
        // changed mempool entries. Due to both implementation and runtime complexity concerns, this isn't
        // very realistic, thus we only ensure a limited set of transactions are RBF'able despite mempool
        // conflicts here. Importantly, we need to ensure that some transactions which were accepted using
        // the below carve-out are able to be RBF'ed, without impacting the security the carve-out provides
        // for off-chain contract systems (see link in the comment below).
        //
        // Specifically, the subset of RBF transactions which we allow despite chain limits are those which
        // conflict directly with exactly one other transaction (but may evict children of said transaction),
        // and which are not adding any new mempool dependencies. Note that the "no new mempool dependencies"
        // check is accomplished later, so we don't bother doing anything about it here, but if our
        // policy changes, we may need to move that check to here instead of removing it wholesale.
        //
        // Such transactions are clearly not merging any existing packages, so we are only concerned with
        // ensuring that (a) no package is growing past the package size (not count) limits and (b) we are
        // not allowing something to effectively use the (below) carve-out spot when it shouldn't be allowed
        // to.
        //
        // To check these we first check if we meet the RBF criteria, above, and increment the descendant
        // limits by the direct conflict and its descendants (as these are recalculated in
        // CalculateMempoolAncestors by assuming the new transaction being added is a new descendant, with no
        // removals, of each parent's existing dependent set). The ancestor count limits are unmodified (as
        // the ancestor limits should be the same for both our new transaction and any conflicts).
        // We don't bother incrementing m_limit_descendants by the full removal count as that limit never comes
        // into force here (as we're only adding a single transaction).
        assert(ws.m_iters_conflicting.size() == 1);
        CTxMemPool::txiter conflict = *ws.m_iters_conflicting.begin();

        m_limits.descendant_count += 1;
        m_limits.descendant_size_vbytes += conflict->GetSizeWithDescendants();
    }

    auto ancestors{m_pool.CalculateMemPoolAncestors(*entry, m_limits)};
    if (!ancestors) {
        // If CalculateMemPoolAncestors fails second time, we want the original error string.
        // Contracting/payment channels CPFP carve-out:
        // If the new transaction is relatively small (up to 40k weight)
        // and has at most one ancestor (ie ancestor limit of 2, including
        // the new transaction), allow it if its parent has exactly the
        // descendant limit descendants.
        //
        // This allows protocols which rely on distrusting counterparties
        // being able to broadcast descendants of an unconfirmed transaction
        // to be secure by simply only having two immediately-spendable
        // outputs - one for each counterparty. For more info on the uses for
        // this, see https://lists.linuxfoundation.org/pipermail/bitcoin-dev/2018-November/016518.html
        CTxMemPool::Limits cpfp_carve_out_limits{
            .ancestor_count = 2,
            .ancestor_size_vbytes = m_limits.ancestor_size_vbytes,
            .descendant_count = m_limits.descendant_count + 1,
            .descendant_size_vbytes = m_limits.descendant_size_vbytes + EXTRA_DESCENDANT_TX_SIZE_LIMIT,
        };
        const auto error_message{util::ErrorString(ancestors).original};
        if (ws.m_vsize > EXTRA_DESCENDANT_TX_SIZE_LIMIT) {
            return state.Invalid(TxValidationResult::TX_MEMPOOL_POLICY, "too-long-mempool-chain", error_message);
        }
        ancestors = m_pool.CalculateMemPoolAncestors(*entry, cpfp_carve_out_limits);
        if (!ancestors) return state.Invalid(TxValidationResult::TX_MEMPOOL_POLICY, "too-long-mempool-chain", error_message);
    }

    ws.m_ancestors = *ancestors;

    // A transaction that spends outputs that would be replaced by it is invalid. Now
    // that we have the set of all ancestors we can detect this
    // pathological case by making sure ws.m_conflicts and ws.m_ancestors don't
    // intersect.
    if (const auto err_string{EntriesAndTxidsDisjoint(ws.m_ancestors, ws.m_conflicts, hash)}) {
        // We classify this as a consensus error because a transaction depending on something it
        // conflicts with would be inconsistent.
        return state.Invalid(TxValidationResult::TX_CONSENSUS, "bad-txns-spends-conflicting-tx", *err_string);
    }

    m_rbf = !ws.m_conflicts.empty();
    return true;
}

bool MemPoolAccept::ReplacementChecks(Workspace& ws)
{
    AssertLockHeld(cs_main);
    AssertLockHeld(m_pool.cs);

    const CTransaction& tx = *ws.m_ptx;
    const uint256& hash = ws.m_hash;
    TxValidationState& state = ws.m_state;

    CFeeRate newFeeRate(ws.m_modified_fees, ws.m_vsize);
    // Enforce Rule #6. The replacement transaction must have a higher feerate than its direct conflicts.
    // - The motivation for this check is to ensure that the replacement transaction is preferable for
    //   block-inclusion, compared to what would be removed from the mempool.
    // - This logic predates ancestor feerate-based transaction selection, which is why it doesn't
    //   consider feerates of descendants.
    // - Note: Ancestor feerate-based transaction selection has made this comparison insufficient to
    //   guarantee that this is incentive-compatible for miners, because it is possible for a
    //   descendant transaction of a direct conflict to pay a higher feerate than the transaction that
    //   might replace them, under these rules.
    if (const auto err_string{PaysMoreThanConflicts(ws.m_iters_conflicting, newFeeRate, hash)}) {
        return state.Invalid(TxValidationResult::TX_MEMPOOL_POLICY, "insufficient fee", *err_string);
    }

    // Calculate all conflicting entries and enforce Rule #5.
    if (const auto err_string{GetEntriesForConflicts(tx, m_pool, ws.m_iters_conflicting, ws.m_all_conflicting)}) {
        return state.Invalid(TxValidationResult::TX_MEMPOOL_POLICY,
                             "too many potential replacements", *err_string);
    }
    // Enforce Rule #2.
    if (const auto err_string{HasNoNewUnconfirmed(tx, m_pool, ws.m_iters_conflicting)}) {
        return state.Invalid(TxValidationResult::TX_MEMPOOL_POLICY,
                             "replacement-adds-unconfirmed", *err_string);
    }
    // Check if it's economically rational to mine this transaction rather than the ones it
    // replaces and pays for its own relay fees. Enforce Rules #3 and #4.
    for (CTxMemPool::txiter it : ws.m_all_conflicting) {
        ws.m_conflicting_fees += it->GetModifiedFee();
        ws.m_conflicting_size += it->GetTxSize();
    }
    if (const auto err_string{PaysForRBF(ws.m_conflicting_fees, ws.m_modified_fees, ws.m_vsize,
                                         m_pool.m_incremental_relay_feerate, hash)}) {
        return state.Invalid(TxValidationResult::TX_MEMPOOL_POLICY, "insufficient fee", *err_string);
    }
    return true;
}

bool MemPoolAccept::PackageMempoolChecks(const std::vector<CTransactionRef>& txns,
                                         PackageValidationState& package_state)
{
    AssertLockHeld(cs_main);
    AssertLockHeld(m_pool.cs);

    // CheckPackageLimits expects the package transactions to not already be in the mempool.
    assert(std::all_of(txns.cbegin(), txns.cend(), [this](const auto& tx)
                       { return !m_pool.exists(GenTxid::Txid(tx->GetHash()));}));

    std::string err_string;
    if (!m_pool.CheckPackageLimits(txns, m_limits, err_string)) {
        // This is a package-wide error, separate from an individual transaction error.
        return package_state.Invalid(PackageValidationResult::PCKG_POLICY, "package-mempool-limits", err_string);
    }
   return true;
}

bool MemPoolAccept::PolicyScriptChecks(const ATMPArgs& args, Workspace& ws)
{
    AssertLockHeld(cs_main);
    AssertLockHeld(m_pool.cs);
    const CTransaction& tx = *ws.m_ptx;
    TxValidationState& state = ws.m_state;

    unsigned int scriptVerifyFlags = STANDARD_SCRIPT_VERIFY_FLAGS;

    // Temporarily add additional script flags based on the activation of
    // Dynamic Federations. This can be included in the
    // STANDARD_LOCKTIME_VERIFY_FLAGS in a release post-activation.

    if (DeploymentActiveAfter(m_active_chainstate.m_chain.Tip(), m_active_chainstate.m_chainman, Consensus::DEPLOYMENT_DYNA_FED)) {
        scriptVerifyFlags |= SCRIPT_SIGHASH_RANGEPROOF;
    }

    if (DeploymentActiveAfter(m_active_chainstate.m_chain.Tip(), m_active_chainstate.m_chainman, Consensus::DEPLOYMENT_SIMPLICITY)) {
        scriptVerifyFlags |= SCRIPT_VERIFY_SIMPLICITY;
    }

    // Check input scripts and signatures.
    // This is done last to help prevent CPU exhaustion denial-of-service attacks.
    if (!CheckInputScripts(tx, state, m_view, scriptVerifyFlags, true, false, ws.m_precomputed_txdata)) {
        // SCRIPT_VERIFY_CLEANSTACK requires SCRIPT_VERIFY_WITNESS, so we
        // need to turn both off, and compare against just turning off CLEANSTACK
        // to see if the failure is specifically due to witness validation.
        TxValidationState state_dummy; // Want reported failures to be from first CheckInputScripts
        if (!tx.HasWitness() && CheckInputScripts(tx, state_dummy, m_view, scriptVerifyFlags & ~(SCRIPT_VERIFY_WITNESS | SCRIPT_VERIFY_CLEANSTACK), true, false, ws.m_precomputed_txdata) &&
                !CheckInputScripts(tx, state_dummy, m_view, scriptVerifyFlags & ~SCRIPT_VERIFY_CLEANSTACK, true, false, ws.m_precomputed_txdata)) {
            // Only the witness is missing, so the transaction itself may be fine.
            state.Invalid(TxValidationResult::TX_WITNESS_STRIPPED,
                    state.GetRejectReason(), state.GetDebugMessage());
        }
        return false; // state filled in by CheckInputScripts
    }

    return true;
}

bool MemPoolAccept::ConsensusScriptChecks(const ATMPArgs& args, Workspace& ws)
{
    AssertLockHeld(cs_main);
    AssertLockHeld(m_pool.cs);
    const CTransaction& tx = *ws.m_ptx;
    const uint256& hash = ws.m_hash;
    TxValidationState& state = ws.m_state;

    // Check again against the current block tip's script verification
    // flags to cache our script execution flags. This is, of course,
    // useless if the next block has different script flags from the
    // previous one, but because the cache tracks script flags for us it
    // will auto-invalidate and we'll just have a few blocks of extra
    // misses on soft-fork activation.
    //
    // This is also useful in case of bugs in the standard flags that cause
    // transactions to pass as valid when they're actually invalid. For
    // instance the STRICTENC flag was incorrectly allowing certain
    // CHECKSIG NOT scripts to pass, even though they were invalid.
    //
    // There is a similar check in CreateNewBlock() to prevent creating
    // invalid blocks (using TestBlockValidity), however allowing such
    // transactions into the mempool can be exploited as a DoS attack.
    unsigned int currentBlockScriptVerifyFlags{GetBlockScriptFlags(*m_active_chainstate.m_chain.Tip(), m_active_chainstate.m_chainman)};
    if (!CheckInputsFromMempoolAndCache(tx, state, m_view, m_pool, currentBlockScriptVerifyFlags,
                                        ws.m_precomputed_txdata, m_active_chainstate.CoinsTip())) {
        LogPrintf("BUG! PLEASE REPORT THIS! CheckInputScripts failed against latest-block but not STANDARD flags %s, %s\n", hash.ToString(), state.ToString());
        return Assume(false);
    }

    return true;
}

bool MemPoolAccept::Finalize(const ATMPArgs& args, Workspace& ws)
{
    AssertLockHeld(cs_main);
    AssertLockHeld(m_pool.cs);
    const CTransaction& tx = *ws.m_ptx;
    const uint256& hash = ws.m_hash;
    TxValidationState& state = ws.m_state;
    const bool bypass_limits = args.m_bypass_limits;

    std::unique_ptr<CTxMemPoolEntry>& entry = ws.m_entry;

    // Remove conflicting transactions from the mempool
    for (CTxMemPool::txiter it : ws.m_all_conflicting)
    {
        LogPrint(BCLog::MEMPOOL, "replacing tx %s with %s for %s additional fees, %d delta bytes\n",
                it->GetTx().GetHash().ToString(),
                hash.ToString(),
                FormatMoney(ws.m_modified_fees - ws.m_conflicting_fees),
                (int)entry->GetTxSize() - (int)ws.m_conflicting_size);
        TRACE7(mempool, replaced,
                it->GetTx().GetHash().data(),
                it->GetTxSize(),
                it->GetFee(),
                std::chrono::duration_cast<std::chrono::duration<std::uint64_t>>(it->GetTime()).count(),
                hash.data(),
                entry->GetTxSize(),
                entry->GetFee()
        );
        ws.m_replaced_transactions.push_back(it->GetSharedTx());
    }
    m_pool.RemoveStaged(ws.m_all_conflicting, false, MemPoolRemovalReason::REPLACED);

    // This transaction should only count for fee estimation if:
    // - it's not being re-added during a reorg which bypasses typical mempool fee limits
    // - the node is not behind
    // - the transaction is not dependent on any other transactions in the mempool
    // - it's not part of a package. Since package relay is not currently supported, this
    // transaction has not necessarily been accepted to miners' mempools.
    bool validForFeeEstimation = !bypass_limits && !args.m_package_submission && IsCurrentForFeeEstimation(m_active_chainstate) && m_pool.HasNoInputsOf(tx);

    // Store transaction in memory
    m_pool.addUnchecked(*entry, ws.m_ancestors, validForFeeEstimation);

    // trim mempool and check if tx was trimmed
    // If we are validating a package, don't trim here because we could evict a previous transaction
    // in the package. LimitMempoolSize() should be called at the very end to make sure the mempool
    // is still within limits and package submission happens atomically.
    if (!args.m_package_submission && !bypass_limits) {
        LimitMempoolSize(m_pool, m_active_chainstate.CoinsTip());
        if (!m_pool.exists(GenTxid::Txid(hash)))
            return state.Invalid(TxValidationResult::TX_MEMPOOL_POLICY, "mempool full");
    }
    return true;
}

bool MemPoolAccept::SubmitPackage(const ATMPArgs& args, std::vector<Workspace>& workspaces,
                                  PackageValidationState& package_state,
                                  std::map<const uint256, const MempoolAcceptResult>& results)
{
    AssertLockHeld(cs_main);
    AssertLockHeld(m_pool.cs);
    // Sanity check: none of the transactions should be in the mempool, and none of the transactions
    // should have a same-txid-different-witness equivalent in the mempool.
    assert(std::all_of(workspaces.cbegin(), workspaces.cend(), [this](const auto& ws){
        return !m_pool.exists(GenTxid::Txid(ws.m_ptx->GetHash())); }));

    bool all_submitted = true;
    // ConsensusScriptChecks adds to the script cache and is therefore consensus-critical;
    // CheckInputsFromMempoolAndCache asserts that transactions only spend coins available from the
    // mempool or UTXO set. Submit each transaction to the mempool immediately after calling
    // ConsensusScriptChecks to make the outputs available for subsequent transactions.
    for (Workspace& ws : workspaces) {
        if (!ConsensusScriptChecks(args, ws)) {
            results.emplace(ws.m_ptx->GetWitnessHash(), MempoolAcceptResult::Failure(ws.m_state));
            // Since PolicyScriptChecks() passed, this should never fail.
            Assume(false);
            all_submitted = false;
            package_state.Invalid(PackageValidationResult::PCKG_MEMPOOL_ERROR,
                                  strprintf("BUG! PolicyScriptChecks succeeded but ConsensusScriptChecks failed: %s",
                                            ws.m_ptx->GetHash().ToString()));
        }

        // Re-calculate mempool ancestors to call addUnchecked(). They may have changed since the
        // last calculation done in PreChecks, since package ancestors have already been submitted.
        {
            auto ancestors{m_pool.CalculateMemPoolAncestors(*ws.m_entry, m_limits)};
            if(!ancestors) {
                results.emplace(ws.m_ptx->GetWitnessHash(), MempoolAcceptResult::Failure(ws.m_state));
                // Since PreChecks() and PackageMempoolChecks() both enforce limits, this should never fail.
                Assume(false);
                all_submitted = false;
                package_state.Invalid(PackageValidationResult::PCKG_MEMPOOL_ERROR,
                                    strprintf("BUG! Mempool ancestors or descendants were underestimated: %s",
                                                ws.m_ptx->GetHash().ToString()));
            }
            ws.m_ancestors = std::move(ancestors).value_or(ws.m_ancestors);
        }
        // If we call LimitMempoolSize() for each individual Finalize(), the mempool will not take
        // the transaction's descendant feerate into account because it hasn't seen them yet. Also,
        // we risk evicting a transaction that a subsequent package transaction depends on. Instead,
        // allow the mempool to temporarily bypass limits, the maximum package size) while
        // submitting transactions individually and then trim at the very end.
        if (!Finalize(args, ws)) {
            results.emplace(ws.m_ptx->GetWitnessHash(), MempoolAcceptResult::Failure(ws.m_state));
            // Since LimitMempoolSize() won't be called, this should never fail.
            Assume(false);
            all_submitted = false;
            package_state.Invalid(PackageValidationResult::PCKG_MEMPOOL_ERROR,
                                  strprintf("BUG! Adding to mempool failed: %s", ws.m_ptx->GetHash().ToString()));
        }
    }

    // It may or may not be the case that all the transactions made it into the mempool. Regardless,
    // make sure we haven't exceeded max mempool size.
    LimitMempoolSize(m_pool, m_active_chainstate.CoinsTip());

    std::vector<uint256> all_package_wtxids;
    all_package_wtxids.reserve(workspaces.size());
    std::transform(workspaces.cbegin(), workspaces.cend(), std::back_inserter(all_package_wtxids),
                   [](const auto& ws) { return ws.m_ptx->GetWitnessHash(); });
    // Find the wtxids of the transactions that made it into the mempool. Allow partial submission,
    // but don't report success unless they all made it into the mempool.
    for (Workspace& ws : workspaces) {
        const auto effective_feerate = args.m_package_feerates ? ws.m_package_feerate :
            CFeeRate{ws.m_modified_fees, static_cast<uint32_t>(ws.m_vsize)};
        const auto effective_feerate_wtxids = args.m_package_feerates ? all_package_wtxids :
            std::vector<uint256>({ws.m_ptx->GetWitnessHash()});
        if (m_pool.exists(GenTxid::Wtxid(ws.m_ptx->GetWitnessHash()))) {
            results.emplace(ws.m_ptx->GetWitnessHash(),
                MempoolAcceptResult::Success(std::move(ws.m_replaced_transactions), ws.m_vsize,
                                             ws.m_base_fees, effective_feerate, effective_feerate_wtxids));
            GetMainSignals().TransactionAddedToMempool(ws.m_ptx, m_pool.GetAndIncrementSequence());
        } else {
            all_submitted = false;
            ws.m_state.Invalid(TxValidationResult::TX_MEMPOOL_POLICY, "mempool full");
            package_state.Invalid(PackageValidationResult::PCKG_TX, "transaction failed");
            results.emplace(ws.m_ptx->GetWitnessHash(), MempoolAcceptResult::Failure(ws.m_state));
        }
    }
    return all_submitted;
}

MempoolAcceptResult MemPoolAccept::AcceptSingleTransaction(const CTransactionRef& ptx, ATMPArgs& args)
{
    AssertLockHeld(cs_main);
    LOCK(m_pool.cs); // mempool "read lock" (held through GetMainSignals().TransactionAddedToMempool())

    Workspace ws(ptx, args.m_chainparams.HashGenesisBlock());

    if (!PreChecks(args, ws)) return MempoolAcceptResult::Failure(ws.m_state);

    if (m_rbf && !ReplacementChecks(ws)) return MempoolAcceptResult::Failure(ws.m_state);

    // Perform the inexpensive checks first and avoid hashing and signature verification unless
    // those checks pass, to mitigate CPU exhaustion denial-of-service attacks.
    if (!PolicyScriptChecks(args, ws)) return MempoolAcceptResult::Failure(ws.m_state);

    if (!ConsensusScriptChecks(args, ws)) return MempoolAcceptResult::Failure(ws.m_state);

    const CFeeRate effective_feerate{ws.m_modified_fees, static_cast<uint32_t>(ws.m_vsize)};
    const std::vector<uint256> single_wtxid{ws.m_ptx->GetWitnessHash()};
    // Tx was accepted, but not added
    if (args.m_test_accept) {
        return MempoolAcceptResult::Success(std::move(ws.m_replaced_transactions), ws.m_vsize,
                                            ws.m_base_fees, effective_feerate, single_wtxid);
    }

    if (!Finalize(args, ws)) return MempoolAcceptResult::Failure(ws.m_state);

    GetMainSignals().TransactionAddedToMempool(ptx, m_pool.GetAndIncrementSequence());

    return MempoolAcceptResult::Success(std::move(ws.m_replaced_transactions), ws.m_vsize, ws.m_base_fees,
                                        effective_feerate, single_wtxid);
}

PackageMempoolAcceptResult MemPoolAccept::AcceptMultipleTransactions(const std::vector<CTransactionRef>& txns, ATMPArgs& args)
{
    AssertLockHeld(cs_main);

    // These context-free package limits can be done before taking the mempool lock.
    PackageValidationState package_state;
    if (!CheckPackage(txns, package_state)) return PackageMempoolAcceptResult(package_state, {});

    std::vector<Workspace> workspaces{};
    workspaces.reserve(txns.size());
    std::transform(txns.cbegin(), txns.cend(), std::back_inserter(workspaces),
                   [&](const auto& tx) { return Workspace(tx, args.m_chainparams.HashGenesisBlock()); });
    std::map<const uint256, const MempoolAcceptResult> results;

    LOCK(m_pool.cs);

    // Do all PreChecks first and fail fast to avoid running expensive script checks when unnecessary.
    for (Workspace& ws : workspaces) {
        if (!PreChecks(args, ws)) {
            package_state.Invalid(PackageValidationResult::PCKG_TX, "transaction failed");
            // Exit early to avoid doing pointless work. Update the failed tx result; the rest are unfinished.
            results.emplace(ws.m_ptx->GetWitnessHash(), MempoolAcceptResult::Failure(ws.m_state));
            return PackageMempoolAcceptResult(package_state, std::move(results));
        }
        // Make the coins created by this transaction available for subsequent transactions in the
        // package to spend. Since we already checked conflicts in the package and we don't allow
        // replacements, we don't need to track the coins spent. Note that this logic will need to be
        // updated if package replace-by-fee is allowed in the future.
        assert(!args.m_allow_replacement);
        m_viewmempool.PackageAddTransaction(ws.m_ptx);
    }

    // Transactions must meet two minimum feerates: the mempool minimum fee and min relay fee.
    // For transactions consisting of exactly one child and its parents, it suffices to use the
    // package feerate (total modified fees / total virtual size) to check this requirement.
    const auto m_total_vsize = std::accumulate(workspaces.cbegin(), workspaces.cend(), int64_t{0},
        [](int64_t sum, auto& ws) { return sum + ws.m_vsize; });
    const auto m_total_modified_fees = std::accumulate(workspaces.cbegin(), workspaces.cend(), CAmount{0},
        [](CAmount sum, auto& ws) { return sum + ws.m_modified_fees; });
    const CFeeRate package_feerate(m_total_modified_fees, m_total_vsize);
    TxValidationState placeholder_state;
    if (args.m_package_feerates &&
        !CheckFeeRate(m_total_vsize, m_total_modified_fees, placeholder_state)) {
        package_state.Invalid(PackageValidationResult::PCKG_POLICY, "package-fee-too-low");
        return PackageMempoolAcceptResult(package_state, {});
    }

    // Apply package mempool ancestor/descendant limits. Skip if there is only one transaction,
    // because it's unnecessary. Also, CPFP carve out can increase the limit for individual
    // transactions, but this exemption is not extended to packages in CheckPackageLimits().
    std::string err_string;
    if (txns.size() > 1 && !PackageMempoolChecks(txns, package_state)) {
        return PackageMempoolAcceptResult(package_state, std::move(results));
    }

    std::vector<uint256> all_package_wtxids;
    all_package_wtxids.reserve(workspaces.size());
    std::transform(workspaces.cbegin(), workspaces.cend(), std::back_inserter(all_package_wtxids),
                   [](const auto& ws) { return ws.m_ptx->GetWitnessHash(); });
    for (Workspace& ws : workspaces) {
        ws.m_package_feerate = package_feerate;
        if (!PolicyScriptChecks(args, ws)) {
            // Exit early to avoid doing pointless work. Update the failed tx result; the rest are unfinished.
            package_state.Invalid(PackageValidationResult::PCKG_TX, "transaction failed");
            results.emplace(ws.m_ptx->GetWitnessHash(), MempoolAcceptResult::Failure(ws.m_state));
            return PackageMempoolAcceptResult(package_state, std::move(results));
        }
        if (args.m_test_accept) {
            const auto effective_feerate = args.m_package_feerates ? ws.m_package_feerate :
                CFeeRate{ws.m_modified_fees, static_cast<uint32_t>(ws.m_vsize)};
            const auto effective_feerate_wtxids = args.m_package_feerates ? all_package_wtxids :
                std::vector<uint256>{ws.m_ptx->GetWitnessHash()};
            results.emplace(ws.m_ptx->GetWitnessHash(),
                            MempoolAcceptResult::Success(std::move(ws.m_replaced_transactions),
                                                         ws.m_vsize, ws.m_base_fees, effective_feerate,
                                                         effective_feerate_wtxids));
        }
    }

    if (args.m_test_accept) return PackageMempoolAcceptResult(package_state, std::move(results));

    if (!SubmitPackage(args, workspaces, package_state, results)) {
        // PackageValidationState filled in by SubmitPackage().
        return PackageMempoolAcceptResult(package_state, std::move(results));
    }

    return PackageMempoolAcceptResult(package_state, std::move(results));
}

PackageMempoolAcceptResult MemPoolAccept::AcceptPackage(const Package& package, ATMPArgs& args)
{
    AssertLockHeld(cs_main);
    // Used if returning a PackageMempoolAcceptResult directly from this function.
    PackageValidationState package_state_quit_early;

    // Check that the package is well-formed. If it isn't, we won't try to validate any of the
    // transactions and thus won't return any MempoolAcceptResults, just a package-wide error.

    // Context-free package checks.
    if (!CheckPackage(package, package_state_quit_early)) return PackageMempoolAcceptResult(package_state_quit_early, {});

    // All transactions in the package must be a parent of the last transaction. This is just an
    // opportunity for us to fail fast on a context-free check without taking the mempool lock.
    if (!IsChildWithParents(package)) {
        package_state_quit_early.Invalid(PackageValidationResult::PCKG_POLICY, "package-not-child-with-parents");
        return PackageMempoolAcceptResult(package_state_quit_early, {});
    }

    // IsChildWithParents() guarantees the package is > 1 transactions.
    assert(package.size() > 1);
    // The package must be 1 child with all of its unconfirmed parents. The package is expected to
    // be sorted, so the last transaction is the child.
    const auto& child = package.back();
    std::unordered_set<uint256, SaltedTxidHasher> unconfirmed_parent_txids;
    std::transform(package.cbegin(), package.cend() - 1,
                   std::inserter(unconfirmed_parent_txids, unconfirmed_parent_txids.end()),
                   [](const auto& tx) { return tx->GetHash(); });

    // All child inputs must refer to a preceding package transaction or a confirmed UTXO. The only
    // way to verify this is to look up the child's inputs in our current coins view (not including
    // mempool), and enforce that all parents not present in the package be available at chain tip.
    // Since this check can bring new coins into the coins cache, keep track of these coins and
    // uncache them if we don't end up submitting this package to the mempool.
    const CCoinsViewCache& coins_tip_cache = m_active_chainstate.CoinsTip();
    for (const auto& input : child->vin) {
        if (!coins_tip_cache.HaveCoinInCache(input.prevout)) {
            args.m_coins_to_uncache.push_back(input.prevout);
        }
    }
    // Using the MemPoolAccept m_view cache allows us to look up these same coins faster later.
    // This should be connecting directly to CoinsTip, not to m_viewmempool, because we specifically
    // require inputs to be confirmed if they aren't in the package.
    m_view.SetBackend(m_active_chainstate.CoinsTip());
    const auto package_or_confirmed = [this, &unconfirmed_parent_txids](const auto& input) {
         return unconfirmed_parent_txids.count(input.prevout.hash) > 0 || m_view.HaveCoin(input.prevout);
    };
    if (!std::all_of(child->vin.cbegin(), child->vin.cend(), package_or_confirmed)) {
        package_state_quit_early.Invalid(PackageValidationResult::PCKG_POLICY, "package-not-child-with-unconfirmed-parents");
        return PackageMempoolAcceptResult(package_state_quit_early, {});
    }
    // Protect against bugs where we pull more inputs from disk that miss being added to
    // coins_to_uncache. The backend will be connected again when needed in PreChecks.
    m_view.SetBackend(m_dummy);

    LOCK(m_pool.cs);
    // Stores final results that won't change
    std::map<const uint256, const MempoolAcceptResult> results_final;
    // Node operators are free to set their mempool policies however they please, nodes may receive
    // transactions in different orders, and malicious counterparties may try to take advantage of
    // policy differences to pin or delay propagation of transactions. As such, it's possible for
    // some package transaction(s) to already be in the mempool, and we don't want to reject the
    // entire package in that case (as that could be a censorship vector). De-duplicate the
    // transactions that are already in the mempool, and only call AcceptMultipleTransactions() with
    // the new transactions. This ensures we don't double-count transaction counts and sizes when
    // checking ancestor/descendant limits, or double-count transaction fees for fee-related policy.
    ATMPArgs single_args = ATMPArgs::SingleInPackageAccept(args);
    // Results from individual validation. "Nonfinal" because if a transaction fails by itself but
    // succeeds later (i.e. when evaluated with a fee-bumping child), the result changes (though not
    // reflected in this map). If a transaction fails more than once, we want to return the first
    // result, when it was considered on its own. So changes will only be from invalid -> valid.
    std::map<uint256, MempoolAcceptResult> individual_results_nonfinal;
    bool quit_early{false};
    std::vector<CTransactionRef> txns_package_eval;
    for (const auto& tx : package) {
        const auto& wtxid = tx->GetWitnessHash();
        const auto& txid = tx->GetHash();
        // There are 3 possibilities: already in mempool, same-txid-diff-wtxid already in mempool,
        // or not in mempool. An already confirmed tx is treated as one not in mempool, because all
        // we know is that the inputs aren't available.
        if (m_pool.exists(GenTxid::Wtxid(wtxid))) {
            // Exact transaction already exists in the mempool.
            auto iter = m_pool.GetIter(txid);
            assert(iter != std::nullopt);
            results_final.emplace(wtxid, MempoolAcceptResult::MempoolTx(iter.value()->GetTxSize(), iter.value()->GetFee()));
        } else if (m_pool.exists(GenTxid::Txid(txid))) {
            // Transaction with the same non-witness data but different witness (same txid,
            // different wtxid) already exists in the mempool.
            //
            // We don't allow replacement transactions right now, so just swap the package
            // transaction for the mempool one. Note that we are ignoring the validity of the
            // package transaction passed in.
            // TODO: allow witness replacement in packages.
            auto iter = m_pool.GetIter(txid);
            assert(iter != std::nullopt);
            // Provide the wtxid of the mempool tx so that the caller can look it up in the mempool.
            results_final.emplace(wtxid, MempoolAcceptResult::MempoolTxDifferentWitness(iter.value()->GetTx().GetWitnessHash()));
        } else {
            // Transaction does not already exist in the mempool.
            // Try submitting the transaction on its own.
            const auto single_res = AcceptSingleTransaction(tx, single_args);
            if (single_res.m_result_type == MempoolAcceptResult::ResultType::VALID) {
                // The transaction succeeded on its own and is now in the mempool. Don't include it
                // in package validation, because its fees should only be "used" once.
                assert(m_pool.exists(GenTxid::Wtxid(wtxid)));
                results_final.emplace(wtxid, single_res);
            } else if (single_res.m_state.GetResult() != TxValidationResult::TX_MEMPOOL_POLICY &&
                       single_res.m_state.GetResult() != TxValidationResult::TX_MISSING_INPUTS) {
                // Package validation policy only differs from individual policy in its evaluation
                // of feerate. For example, if a transaction fails here due to violation of a
                // consensus rule, the result will not change when it is submitted as part of a
                // package. To minimize the amount of repeated work, unless the transaction fails
                // due to feerate or missing inputs (its parent is a previous transaction in the
                // package that failed due to feerate), don't run package validation. Note that this
                // decision might not make sense if different types of packages are allowed in the
                // future.  Continue individually validating the rest of the transactions, because
                // some of them may still be valid.
                quit_early = true;
                package_state_quit_early.Invalid(PackageValidationResult::PCKG_TX, "transaction failed");
                individual_results_nonfinal.emplace(wtxid, single_res);
            } else {
                individual_results_nonfinal.emplace(wtxid, single_res);
                txns_package_eval.push_back(tx);
            }
        }
    }

    // Quit early because package validation won't change the result or the entire package has
    // already been submitted.
    if (quit_early || txns_package_eval.empty()) {
        for (const auto& [wtxid, mempoolaccept_res] : individual_results_nonfinal) {
            Assume(results_final.emplace(wtxid, mempoolaccept_res).second);
            Assume(mempoolaccept_res.m_result_type == MempoolAcceptResult::ResultType::INVALID);
        }
        return PackageMempoolAcceptResult(package_state_quit_early, std::move(results_final));
    }
    // Validate the (deduplicated) transactions as a package. Note that submission_result has its
    // own PackageValidationState; package_state_quit_early is unused past this point.
    auto submission_result = AcceptMultipleTransactions(txns_package_eval, args);
    // Include already-in-mempool transaction results in the final result.
    for (const auto& [wtxid, mempoolaccept_res] : results_final) {
        Assume(submission_result.m_tx_results.emplace(wtxid, mempoolaccept_res).second);
        Assume(mempoolaccept_res.m_result_type != MempoolAcceptResult::ResultType::INVALID);
    }
    if (submission_result.m_state.GetResult() == PackageValidationResult::PCKG_TX) {
        // Package validation failed because one or more transactions failed. Provide a result for
        // each transaction; if AcceptMultipleTransactions() didn't return a result for a tx,
        // include the previous individual failure reason.
        submission_result.m_tx_results.insert(individual_results_nonfinal.cbegin(),
                                              individual_results_nonfinal.cend());
        Assume(submission_result.m_tx_results.size() == package.size());
    }
    return submission_result;
}

} // anon namespace

MempoolAcceptResult AcceptToMemoryPool(Chainstate& active_chainstate, const CTransactionRef& tx,
                                       int64_t accept_time, bool bypass_limits, bool test_accept)
    EXCLUSIVE_LOCKS_REQUIRED(::cs_main)
{
    AssertLockHeld(::cs_main);
    const CChainParams& chainparams{active_chainstate.m_chainman.GetParams()};
    assert(active_chainstate.GetMempool() != nullptr);
    CTxMemPool& pool{*active_chainstate.GetMempool()};

    std::vector<COutPoint> coins_to_uncache;
    auto args = MemPoolAccept::ATMPArgs::SingleAccept(chainparams, accept_time, bypass_limits, coins_to_uncache, test_accept);
    MempoolAcceptResult result = MemPoolAccept(pool, active_chainstate).AcceptSingleTransaction(tx, args);
    if (result.m_result_type != MempoolAcceptResult::ResultType::VALID) {
        // Remove coins that were not present in the coins cache before calling
        // AcceptSingleTransaction(); this is to prevent memory DoS in case we receive a large
        // number of invalid transactions that attempt to overrun the in-memory coins cache
        // (`CCoinsViewCache::cacheCoins`).

        for (const COutPoint& hashTx : coins_to_uncache)
            active_chainstate.CoinsTip().Uncache(hashTx);
        TRACE2(mempool, rejected,
                tx->GetHash().data(),
                result.m_state.GetRejectReason().c_str()
        );
    }
    // After we've (potentially) uncached entries, ensure our coins cache is still within its size limits
    BlockValidationState state_dummy;
    active_chainstate.FlushStateToDisk(state_dummy, FlushStateMode::PERIODIC);
    return result;
}

PackageMempoolAcceptResult ProcessNewPackage(Chainstate& active_chainstate, CTxMemPool& pool,
                                                   const Package& package, bool test_accept)
{
    AssertLockHeld(cs_main);
    assert(!package.empty());
    assert(std::all_of(package.cbegin(), package.cend(), [](const auto& tx){return tx != nullptr;}));

    std::vector<COutPoint> coins_to_uncache;
    const CChainParams& chainparams = active_chainstate.m_chainman.GetParams();
    auto result = [&]() EXCLUSIVE_LOCKS_REQUIRED(cs_main) {
        AssertLockHeld(cs_main);
        if (test_accept) {
            auto args = MemPoolAccept::ATMPArgs::PackageTestAccept(chainparams, GetTime(), coins_to_uncache);
            return MemPoolAccept(pool, active_chainstate).AcceptMultipleTransactions(package, args);
        } else {
            auto args = MemPoolAccept::ATMPArgs::PackageChildWithParents(chainparams, GetTime(), coins_to_uncache);
            return MemPoolAccept(pool, active_chainstate).AcceptPackage(package, args);
        }
    }();

    // Uncache coins pertaining to transactions that were not submitted to the mempool.
    if (test_accept || result.m_state.IsInvalid()) {
        for (const COutPoint& hashTx : coins_to_uncache) {
            active_chainstate.CoinsTip().Uncache(hashTx);
        }
    }
    // Ensure the coins cache is still within limits.
    BlockValidationState state_dummy;
    active_chainstate.FlushStateToDisk(state_dummy, FlushStateMode::PERIODIC);
    return result;
}

CAmount GetBlockSubsidy(int nHeight, const Consensus::Params& consensusParams)
{
    int halvings = nHeight / consensusParams.nSubsidyHalvingInterval;
    // Force block reward to zero when right shift is undefined.
    if (halvings >= 64)
        return 0;

    CAmount nSubsidy = consensusParams.genesis_subsidy;
    // Subsidy is cut in half every 210,000 blocks which will occur approximately every 4 years.
    nSubsidy >>= halvings;
    return nSubsidy;
}

CoinsViews::CoinsViews(DBParams db_params, CoinsViewOptions options)
    : m_dbview{std::move(db_params), std::move(options)},
      m_catcherview(&m_dbview) {}

void CoinsViews::InitCache()
{
    AssertLockHeld(::cs_main);
    m_cacheview = std::make_unique<CCoinsViewCache>(&m_catcherview);
}

Chainstate::Chainstate(
    CTxMemPool* mempool,
    BlockManager& blockman,
    ChainstateManager& chainman,
    std::optional<uint256> from_snapshot_blockhash)
    : m_mempool(mempool),
      m_blockman(blockman),
      m_chainman(chainman),
      m_from_snapshot_blockhash(from_snapshot_blockhash) {}

void Chainstate::InitCoinsDB(
    size_t cache_size_bytes,
    bool in_memory,
    bool should_wipe,
    fs::path leveldb_name)
{
    if (m_from_snapshot_blockhash) {
        leveldb_name += node::SNAPSHOT_CHAINSTATE_SUFFIX;
    }

    m_coins_views = std::make_unique<CoinsViews>(
        DBParams{
            .path = m_chainman.m_options.datadir / leveldb_name,
            .cache_bytes = cache_size_bytes,
            .memory_only = in_memory,
            .wipe_data = should_wipe,
            .obfuscate = true,
            .options = m_chainman.m_options.coins_db},
        m_chainman.m_options.coins_view);
}

void Chainstate::InitCoinsCache(size_t cache_size_bytes)
{
    AssertLockHeld(::cs_main);
    assert(m_coins_views != nullptr);
    m_coinstip_cache_size_bytes = cache_size_bytes;
    m_coins_views->InitCache();
}

// Note that though this is marked const, we may end up modifying `m_cached_finished_ibd`, which
// is a performance-related implementation detail. This function must be marked
// `const` so that `CValidationInterface` clients (which are given a `const Chainstate*`)
// can call it.
//
bool Chainstate::IsInitialBlockDownload() const
{
    // Optimization: pre-test latch before taking the lock.
    if (m_cached_finished_ibd.load(std::memory_order_relaxed))
        return false;

    LOCK(cs_main);
    if (m_cached_finished_ibd.load(std::memory_order_relaxed))
        return false;
    if (m_chainman.m_blockman.LoadingBlocks()) {
        return true;
    }
    if (m_chain.Tip() == nullptr)
        return true;
    if (m_chain.Tip()->nChainWork < m_chainman.MinimumChainWork()) {
        return true;
    }
    if (m_chain.Tip()->Time() < Now<NodeSeconds>() - m_chainman.m_options.max_tip_age) {
        return true;
    }
    LogPrintf("Leaving InitialBlockDownload (latching to false)\n");
    m_cached_finished_ibd.store(true, std::memory_order_relaxed);
    return false;
}

static void AlertNotify(const std::string& strMessage)
{
    uiInterface.NotifyAlertChanged();
#if HAVE_SYSTEM
    std::string strCmd = gArgs.GetArg("-alertnotify", "");
    if (strCmd.empty()) return;

    // Alert text should be plain ascii coming from a trusted source, but to
    // be safe we first strip anything not in safeChars, then add single quotes around
    // the whole string before passing it to the shell:
    std::string singleQuote("'");
    std::string safeStatus = SanitizeString(strMessage);
    safeStatus = singleQuote+safeStatus+singleQuote;
    ReplaceAll(strCmd, "%s", safeStatus);

    std::thread t(runCommand, strCmd);
    t.detach(); // thread runs free
#endif
}

void Chainstate::CheckForkWarningConditions()
{
    AssertLockHeld(cs_main);

    // Before we get past initial download, we cannot reliably alert about forks
    // (we assume we don't get stuck on a fork before finishing our initial sync)
    if (IsInitialBlockDownload()) {
        return;
    }

    if (m_chainman.m_best_invalid && m_chainman.m_best_invalid->nChainWork > m_chain.Tip()->nChainWork + (GetBlockProof(*m_chain.Tip()) * 6)) {
        LogPrintf("%s: Warning: Found invalid chain at least ~6 blocks longer than our best chain.\nChain state database corruption likely.\n", __func__);
        SetfLargeWorkInvalidChainFound(true);
    } else {
        SetfLargeWorkInvalidChainFound(false);
    }
}

// Called both upon regular invalid block discovery *and* InvalidateBlock
void Chainstate::InvalidChainFound(CBlockIndex* pindexNew)
{
    AssertLockHeld(cs_main);
    if (!m_chainman.m_best_invalid || pindexNew->nChainWork > m_chainman.m_best_invalid->nChainWork) {
        m_chainman.m_best_invalid = pindexNew;
    }
    if (m_chainman.m_best_header != nullptr && m_chainman.m_best_header->GetAncestor(pindexNew->nHeight) == pindexNew) {
        m_chainman.m_best_header = m_chain.Tip();
    }

    LogPrintf("%s: invalid block=%s  height=%d  date=%s\n", __func__,
      pindexNew->GetBlockHash().ToString(), pindexNew->nHeight,
      FormatISO8601DateTime(pindexNew->GetBlockTime()));
    CBlockIndex *tip = m_chain.Tip();
    assert (tip);
    LogPrintf("%s:  current best=%s  height=%d  date=%s\n", __func__,
      tip->GetBlockHash().ToString(), m_chain.Height(),
      FormatISO8601DateTime(tip->GetBlockTime()));
    CheckForkWarningConditions();
}

// Same as InvalidChainFound, above, except not called directly from InvalidateBlock,
// which does its own setBlockIndexCandidates management.
void Chainstate::InvalidBlockFound(CBlockIndex* pindex, const BlockValidationState& state)
{
    AssertLockHeld(cs_main);
    if (state.GetResult() != BlockValidationResult::BLOCK_MUTATED) {
        pindex->nStatus |= BLOCK_FAILED_VALID;
        m_chainman.m_failed_blocks.insert(pindex);
        m_blockman.m_dirty_blockindex.insert(pindex);
        setBlockIndexCandidates.erase(pindex);
        InvalidChainFound(pindex);
    }
}

void UpdateCoins(const CTransaction& tx, CCoinsViewCache& inputs, CTxUndo &txundo, int nHeight)
{
    // mark inputs spent
    if (!tx.IsCoinBase()) {
        txundo.vprevout.reserve(tx.vin.size());
        for (size_t i = 0; i < tx.vin.size(); i++) {
            const CTxIn& txin = tx.vin[i];
            if (txin.m_is_pegin) {
                const CTxInWitness& txinwit = tx.witness.vtxinwit[i];
                std::pair<uint256, COutPoint> outpoint = std::make_pair(uint256(txinwit.m_pegin_witness.stack[2]), txin.prevout);
                inputs.SetPeginSpent(outpoint, true);
                // Dummy undo
                txundo.vprevout.emplace_back();
            } else {
                txundo.vprevout.emplace_back();
                bool is_spent = inputs.SpendCoin(txin.prevout, &txundo.vprevout.back());
                assert(is_spent);
            }
        }
    }
    // add outputs
    AddCoins(inputs, tx, nHeight);
}

bool CScriptCheck::operator()() {
    const CScript &scriptSig = ptxTo->vin[nIn].scriptSig;
    const CScriptWitness *witness = ptxTo->witness.vtxinwit.size() > nIn ? &ptxTo->witness.vtxinwit[nIn].scriptWitness : nullptr;
    return VerifyScript(scriptSig, m_tx_out.scriptPubKey, witness, nFlags, CachingTransactionSignatureChecker(ptxTo, nIn, m_tx_out.nValue, cacheStore, *txdata), &error);
}

static CuckooCache::cache<uint256, SignatureCacheHasher> g_scriptExecutionCache;
static CSHA256 g_scriptExecutionCacheHasher;

bool InitScriptExecutionCache(size_t max_size_bytes)
{
    // Setup the salted hasher
    uint256 nonce = GetRandHash();
    // We want the nonce to be 64 bytes long to force the hasher to process
    // this chunk, which makes later hash computations more efficient. We
    // just write our 32-byte entropy twice to fill the 64 bytes.
    g_scriptExecutionCacheHasher.Write(nonce.begin(), 32);
    g_scriptExecutionCacheHasher.Write(nonce.begin(), 32);

    auto setup_results = g_scriptExecutionCache.setup_bytes(max_size_bytes);
    if (!setup_results) return false;

    const auto [num_elems, approx_size_bytes] = *setup_results;
    LogPrintf("Using %zu MiB out of %zu MiB requested for script execution cache, able to store %zu elements\n",
              approx_size_bytes >> 20, max_size_bytes >> 20, num_elems);
    return true;
}

/**
 * Check whether all of this transaction's input scripts succeed.
 *
 * This involves ECDSA signature checks so can be computationally intensive. This function should
 * only be called after the cheap sanity checks in CheckTxInputs passed.
 *
 * If pvChecks is not nullptr, script checks are pushed onto it instead of being performed inline. Any
 * script checks which are not necessary (eg due to script execution cache hits) are, obviously,
 * not pushed onto pvChecks/run.
 *
 * Setting cacheSigStore/cacheFullScriptStore to false will remove elements from the corresponding cache
 * which are matched. This is useful for checking blocks where we will likely never need the cache
 * entry again.
 *
 * Note that we may set state.reason to NOT_STANDARD for extra soft-fork flags in flags, block-checking
 * callers should probably reset it to CONSENSUS in such cases.
 *
 * Non-static (and re-declared) in src/test/txvalidationcache_tests.cpp
 */
bool CheckInputScripts(const CTransaction& tx, TxValidationState& state,
                       const CCoinsViewCache& inputs, unsigned int flags, bool cacheSigStore,
                       bool cacheFullScriptStore, PrecomputedTransactionData& txdata,
                       std::vector<CCheck*>* pvChecks)
{
    if (tx.IsCoinBase()) return true;

    if (pvChecks) {
        pvChecks->reserve(tx.vin.size());
    }

    // First check if script executions have been cached with the same
    // flags. Note that this assumes that the inputs provided are
    // correct (ie that the transaction hash which is in tx's prevouts
    // properly commits to the scriptPubKey in the inputs view of that
    // transaction).
    uint256 hashCacheEntry;
    CSHA256 hasher = g_scriptExecutionCacheHasher;
    hasher.Write(tx.GetWitnessHash().begin(), 32).Write((unsigned char*)&flags, sizeof(flags)).Finalize(hashCacheEntry.begin());
    AssertLockHeld(cs_main); //TODO: Remove this requirement by making CuckooCache not require external locks
    if (g_scriptExecutionCache.contains(hashCacheEntry, !cacheFullScriptStore)) {
        return true;
    }

    if (!txdata.m_spent_outputs_ready) {
        std::vector<CTxOut> spent_outputs;
        spent_outputs.reserve(tx.vin.size());

        for (unsigned int i = 0; i < tx.vin.size(); i++) {
            const COutPoint& prevout = tx.vin[i].prevout;
            // ELEMENTS:
            // If input is peg-in, create "coin" to evaluate against
            Coin pegin_coin;
            if (tx.vin[i].m_is_pegin) {
                // Height of "output" in script evaluation will be 0
                pegin_coin = Coin(GetPeginOutputFromWitness(tx.witness.vtxinwit[i].m_pegin_witness), 0, false);
            }
            const Coin& coin = tx.vin[i].m_is_pegin ? pegin_coin : inputs.AccessCoin(prevout);
            // end ELEMENTS
            assert(!coin.IsSpent());
            spent_outputs.emplace_back(coin.out);
        }
        txdata.Init(tx, std::move(spent_outputs));
    }
    assert(txdata.m_spent_outputs.size() == tx.vin.size());

    for (unsigned int i = 0; i < tx.vin.size(); i++) {
        // We very carefully only pass in things to CScriptCheck which
        // are clearly committed to by tx' witness hash. This provides
        // a sanity check that our caching is not introducing consensus
        // failures through additional data in, eg, the coins being
        // spent being checked as a part of CScriptCheck.

        // Verify signature
        CCheck* check = new CScriptCheck(txdata.m_spent_outputs[i], tx, i, flags, cacheSigStore, &txdata);
        ScriptError serror = QueueCheck(pvChecks, check);
        if (serror != SCRIPT_ERR_OK) {
            if (flags & STANDARD_NOT_MANDATORY_VERIFY_FLAGS) {
                // Check whether the failure was caused by a
                // non-mandatory script verification check, such as
                // non-standard DER encodings or non-null dummy
                // arguments; if so, ensure we return NOT_STANDARD
                // instead of CONSENSUS to avoid downstream users
                // splitting the network between upgraded and
                // non-upgraded nodes by banning CONSENSUS-failing
                // data providers.
                CScriptCheck check2(txdata.m_spent_outputs[i], tx, i,
                        flags & ~STANDARD_NOT_MANDATORY_VERIFY_FLAGS, cacheSigStore, &txdata);
                if (check2()) {
                    return state.Invalid(TxValidationResult::TX_NOT_STANDARD, strprintf("non-mandatory-script-verify-flag (%s)", ScriptErrorString(serror)));
                }
            }
            // MANDATORY flag failures correspond to
            // TxValidationResult::TX_CONSENSUS. Because CONSENSUS
            // failures are the most serious case of validation
            // failures, we may need to consider using
            // RECENT_CONSENSUS_CHANGE for any script failure that
            // could be due to non-upgraded nodes which we may want to
            // support, to avoid splitting the network (but this
            // depends on the details of how net_processing handles
            // such errors).
            return state.Invalid(TxValidationResult::TX_CONSENSUS, strprintf("mandatory-script-verify-flag-failed (%s)", ScriptErrorString(serror)));
        }
    }

    if (cacheFullScriptStore && !pvChecks) {
        // We executed all of the provided scripts, and were told to
        // cache the result. Do so now.
        g_scriptExecutionCache.insert(hashCacheEntry);
    }

    return true;
}

bool AbortNode(BlockValidationState& state, const std::string& strMessage, const bilingual_str& userMessage)
{
    AbortNode(strMessage, userMessage);
    return state.Error(strMessage);
}

/**
 * Restore the UTXO in a Coin at a given COutPoint
 * @param undo The Coin to be restored.
 * @param view The coins view to which to apply the changes.
 * @param out The out point that corresponds to the tx input.
 * @return A DisconnectResult as an int
 */
int ApplyTxInUndo(Coin&& undo, CCoinsViewCache& view, const COutPoint& out, const CTxIn& txin, const CScriptWitness& pegin_witness, const std::vector<std::pair<CScript, CScript>>& fedpegscripts)
{
    bool fClean = true;

    if (!txin.m_is_pegin) {
        if (view.HaveCoin(out)) fClean = false; // overwriting transaction output

        if (undo.nHeight == 0) {
            // Missing undo metadata (height and coinbase). Older versions included this
            // information only in undo records for the last spend of a transactions'
            // outputs. This implies that it must be present for some other output of the same tx.
            const Coin& alternate = AccessByTxid(view, out.hash);
            if (!alternate.IsSpent()) {
                undo.nHeight = alternate.nHeight;
                undo.fCoinBase = alternate.fCoinBase;
            } else {
                // ELEMENTS:
                // If we're connecting genesis outputs, it's probably actually just
                // a genesis output, let it through. N.B. The case where it's a corrupted
                // txundo from per-tx db will not be caught!
                if (!Params().GetConsensus().connect_genesis_outputs) {
                    return DISCONNECT_FAILED; // adding output for transaction without known metadata
                }
            }
        }
        // If the coin already exists as an unspent coin in the cache, then the
        // possible_overwrite parameter to AddCoin must be set to true. We have
        // already checked whether an unspent coin exists above using HaveCoin, so
        // we don't need to guess. When fClean is false, an unspent coin already
        // existed and it is an overwrite.
        view.AddCoin(out, std::move(undo), !fClean);
    } else {
        std::string err;
        if (!IsValidPeginWitness(pegin_witness, fedpegscripts, txin.prevout, err, false)) {
            fClean = fClean && error("%s: peg-in occurred without proof", __func__);
        } else {
            std::pair<uint256, COutPoint> outpoint = std::make_pair(uint256(pegin_witness.stack[2]), txin.prevout);
            bool fSpent = view.IsPeginSpent(outpoint);
            if (!fSpent) {
                fClean = fClean && error("%s: peg-in bitcoin txid not marked spent", __func__);
            } else {
                view.SetPeginSpent(outpoint, false);
            }
        }
    }

    return fClean ? DISCONNECT_OK : DISCONNECT_UNCLEAN;
}

// We don't want to compare things that are not stored in utxo db, specifically
// the nonce commitment which has no consensus meaning for spending conditions
static bool TxOutDBEntryIsSame(const CTxOut& block_txout, const CTxOut& txdb_txout)
{
    return txdb_txout.nValue == block_txout.nValue &&
        txdb_txout.nAsset == block_txout.nAsset &&
        txdb_txout.scriptPubKey == block_txout.scriptPubKey;
}

/** Undo the effects of this block (with given index) on the UTXO set represented by coins.
 *  When FAILED is returned, view is left in an indeterminate state. */
DisconnectResult Chainstate::DisconnectBlock(const CBlock& block, const CBlockIndex* pindex, CCoinsViewCache& view)
{
    AssertLockHeld(::cs_main);
    bool fClean = true;

    CBlockUndo blockUndo;
    if (!UndoReadFromDisk(blockUndo, pindex)) {
        error("DisconnectBlock(): failure reading undo data");
        return DISCONNECT_FAILED;
    }

    if (blockUndo.vtxundo.size() + 1 != block.vtx.size()) {
        error("DisconnectBlock(): block and undo data inconsistent");
        return DISCONNECT_FAILED;
    }

    // Ignore blocks that contain transactions which are 'overwritten' by later transactions,
    // unless those are already completely spent.
    // See https://github.com/bitcoin/bitcoin/issues/22596 for additional information.
    // Note: the blocks specified here are different than the ones used in ConnectBlock because DisconnectBlock
    // unwinds the blocks in reverse. As a result, the inconsistency is not discovered until the earlier
    // blocks with the duplicate coinbase transactions are disconnected.
    bool fEnforceBIP30 = !((pindex->nHeight==91722 && pindex->GetBlockHash() == uint256S("0x00000000000271a2dc26e7667f8419f2e15416dc6955e5a6c6cdf3f2574dd08e")) ||
                           (pindex->nHeight==91812 && pindex->GetBlockHash() == uint256S("0x00000000000af0aed4792b1acee3d966af36cf5def14935db8de83d6f9306f2f")));

    // undo transactions in reverse order
    for (int i = block.vtx.size() - 1; i >= 0; i--) {
        const CTransaction &tx = *(block.vtx[i]);
        uint256 hash = tx.GetHash();
        bool is_coinbase = tx.IsCoinBase();
        bool is_bip30_exception = (is_coinbase && !fEnforceBIP30);

        // Check that all outputs are available and match the outputs in the block itself
        // exactly.
        for (size_t o = 0; o < tx.vout.size(); o++) {
            if (!tx.vout[o].scriptPubKey.IsUnspendable()) {
                COutPoint out(hash, o);
                Coin coin;
                bool is_spent = view.SpendCoin(out, &coin);
                if (!is_spent || !TxOutDBEntryIsSame(tx.vout[o], coin.out) || pindex->nHeight != coin.nHeight || is_coinbase != coin.fCoinBase) {
                    if (!is_bip30_exception) {
                        fClean = false; // transaction output mismatch
                    }
                }
            }
        }

        // restore inputs
        const auto& fedpegscripts = GetValidFedpegScripts(pindex, Params().GetConsensus(), false /* nextblock_validation */);
        if (i > 0) { // not coinbases
            CTxUndo &txundo = blockUndo.vtxundo[i-1];
            if (txundo.vprevout.size() != tx.vin.size()) {
                error("DisconnectBlock(): transaction and undo data inconsistent");
                return DISCONNECT_FAILED;
            }
            for (unsigned int j = tx.vin.size(); j > 0;) {
                --j;
                const COutPoint& out = tx.vin[j].prevout;
                const CScriptWitness& pegin_wit = tx.witness.vtxinwit.size() > j ? tx.witness.vtxinwit[j].m_pegin_witness : CScriptWitness();
                int res = ApplyTxInUndo(std::move(txundo.vprevout[j]), view, out, tx.vin[j], pegin_wit, fedpegscripts);
                if (res == DISCONNECT_FAILED) return DISCONNECT_FAILED;
                fClean = fClean && res != DISCONNECT_UNCLEAN;
            }
            // At this point, all of txundo.vprevout should have been moved out.
        }
    }

    // move best block pointer to prevout block
    view.SetBestBlock(pindex->pprev->GetBlockHash());

    return fClean ? DISCONNECT_OK : DISCONNECT_UNCLEAN;
}

static CCheckQueue<CCheck> scriptcheckqueue(128);

void StartScriptCheckWorkerThreads(int threads_num)
{
    scriptcheckqueue.StartWorkerThreads(threads_num);
}

void StopScriptCheckWorkerThreads()
{
    scriptcheckqueue.StopWorkerThreads();
}

/**
 * Threshold condition checker that triggers when unknown versionbits are seen on the network.
 */
class WarningBitsConditionChecker : public AbstractThresholdConditionChecker
{
private:
    const ChainstateManager& m_chainman;
    int m_bit;

public:
    explicit WarningBitsConditionChecker(const ChainstateManager& chainman, int bit) : m_chainman{chainman}, m_bit(bit) {}

    int64_t BeginTime(const Consensus::Params& params) const override { return 0; }
    int64_t EndTime(const Consensus::Params& params) const override { return std::numeric_limits<int64_t>::max(); }
    int Period(const Consensus::Params& params) const override { return params.nMinerConfirmationWindow; }
    int Threshold(const Consensus::Params& params) const override { return params.nRuleChangeActivationThreshold; }

    bool Condition(const CBlockIndex* pindex, const Consensus::Params& params) const override
    {
        return pindex->nHeight >= params.MinBIP9WarningHeight &&
               ((pindex->nVersion & VERSIONBITS_TOP_MASK) == VERSIONBITS_TOP_BITS) &&
               ((pindex->nVersion >> m_bit) & 1) != 0 &&
               ((m_chainman.m_versionbitscache.ComputeBlockVersion(pindex->pprev, params) >> m_bit) & 1) == 0;
    }
};

static std::array<ThresholdConditionCache, VERSIONBITS_NUM_BITS> warningcache GUARDED_BY(cs_main);

static unsigned int GetBlockScriptFlags(const CBlockIndex& block_index, const ChainstateManager& chainman)
{
    const Consensus::Params& consensusparams = chainman.GetConsensus();

    // BIP16 didn't become active until Apr 1 2012 (on mainnet, and
    // retroactively applied to testnet)
    // However, only one historical block violated the P2SH rules (on both
    // mainnet and testnet).
    // Similarly, only one historical block violated the TAPROOT rules on
    // mainnet.
    // For simplicity, always leave P2SH+WITNESS+TAPROOT on except for the two
    // violating blocks.
    uint32_t flags{SCRIPT_VERIFY_P2SH | SCRIPT_VERIFY_WITNESS | SCRIPT_VERIFY_TAPROOT};
    const auto it{consensusparams.script_flag_exceptions.find(*Assert(block_index.phashBlock))};
    if (it != consensusparams.script_flag_exceptions.end()) {
        flags = it->second;
    }

    // Enforce the DERSIG (BIP66) rule
    if (DeploymentActiveAt(block_index, chainman, Consensus::DEPLOYMENT_DERSIG)) {
        flags |= SCRIPT_VERIFY_DERSIG;
    }

    // Enforce CHECKLOCKTIMEVERIFY (BIP65)
    if (DeploymentActiveAt(block_index, chainman, Consensus::DEPLOYMENT_CLTV)) {
        flags |= SCRIPT_VERIFY_CHECKLOCKTIMEVERIFY;
    }

    // Enforce CHECKSEQUENCEVERIFY (BIP112)
    if (DeploymentActiveAt(block_index, chainman, Consensus::DEPLOYMENT_CSV)) {
        flags |= SCRIPT_VERIFY_CHECKSEQUENCEVERIFY;
    }

    // Enforce BIP147 NULLDUMMY (activated simultaneously with segwit)
    if (DeploymentActiveAt(block_index, chainman, Consensus::DEPLOYMENT_SEGWIT)) {
        flags |= SCRIPT_VERIFY_NULLDUMMY;
    }

    if (DeploymentActiveAfter(block_index.pprev, chainman, Consensus::DEPLOYMENT_DYNA_FED)) {
        flags |= SCRIPT_SIGHASH_RANGEPROOF;
    }

    if (DeploymentActiveAfter(block_index.pprev, chainman, Consensus::DEPLOYMENT_SIMPLICITY)) {
        flags |= SCRIPT_VERIFY_SIMPLICITY;
    }

    return flags;
}


static SteadyClock::duration time_check{};
static SteadyClock::duration time_forks{};
static SteadyClock::duration time_connect{};
static SteadyClock::duration time_verify{};
static SteadyClock::duration time_undo{};
static SteadyClock::duration time_index{};
static SteadyClock::duration time_total{};
static int64_t num_blocks_total = 0;

bool CheckPeginRipeness(const CBlock& block, const std::vector<std::pair<CScript, CScript>>& fedpegscripts) {
    for (unsigned int i = 0; i < block.vtx.size(); i++) {
        const CTransaction &tx = *(block.vtx[i]);

        if (!tx.IsCoinBase()) {
            for (unsigned int i = 0; i < tx.vin.size(); ++i) {
                if (tx.vin[i].m_is_pegin) {
                    std::string err;
                    bool depth_failed = false;
                    if ((tx.witness.vtxinwit.size() <= i) || !IsValidPeginWitness(tx.witness.vtxinwit[i].m_pegin_witness, fedpegscripts, tx.vin[i].prevout, err, true, &depth_failed)) {
                        if (depth_failed) {
                            return false;  // Pegins not ripe.
                        } else {
                            return true;  // Some other failure; details later.
                        }
                    }
                }
            }
        }
    }
    return true;
}

/** Apply the effects of this block (with given index) on the UTXO set represented by coins.
 *  Validity checks that depend on the UTXO set are also done; ConnectBlock()
 *  can fail if those validity checks fail (among other reasons). */
bool Chainstate::ConnectBlock(const CBlock& block, BlockValidationState& state, CBlockIndex* pindex,
                  CCoinsViewCache& view, std::set<std::pair<uint256, COutPoint>>* setPeginsSpent, bool fJustCheck)
{
    AssertLockHeld(cs_main);
    assert(pindex);

    uint256 block_hash{block.GetHash()};
    assert(*pindex->phashBlock == block_hash);
    const bool parallel_script_checks{scriptcheckqueue.HasThreads()};

    const auto time_start{SteadyClock::now()};
    const CChainParams& params{m_chainman.GetParams()};

    // verify that the view's current state corresponds to the previous block
    uint256 hashPrevBlock = pindex->pprev == nullptr ? uint256() : pindex->pprev->GetBlockHash();
    assert(hashPrevBlock == view.GetBestBlock());

    const Consensus::Params& consensusParams = params.GetConsensus();
    // Add genesis outputs but don't validate.
    if (block_hash == consensusParams.hashGenesisBlock) {
        if (!fJustCheck) {
            if (consensusParams.connect_genesis_outputs) {
                for (const auto& tx : block.vtx) {
                    // Directly add new coins to DB
                    AddCoins(view, *tx, 0);
                }
            }
            view.SetBestBlock(pindex->GetBlockHash());
        }
        num_blocks_total++;
        return true;
    }

    // Check it again in case a previous version let a bad block in
    // NOTE: We don't currently (re-)invoke ContextualCheckBlock() or
    // ContextualCheckBlockHeader() here. This means that if we add a new
    // consensus rule that is enforced in one of those two functions, then we
    // may have let in a block that violates the rule prior to updating the
    // software, and we would NOT be enforcing the rule here. Fully solving
    // upgrade from one software version to the next after a consensus rule
    // change is potentially tricky and issue-specific (see NeedsRedownload()
    // for one approach that was used for BIP 141 deployment).
    // Also, currently the rule against blocks more than 2 hours in the future
    // is enforced in ContextualCheckBlockHeader(); we wouldn't want to
    // re-enforce that rule here (at least until we make it impossible for
    // m_adjusted_time_callback() to go backward).
    if (!CheckBlock(block, state, params.GetConsensus(), !fJustCheck, !fJustCheck)) {
        if (state.GetResult() == BlockValidationResult::BLOCK_MUTATED) {
            // We don't write down blocks to disk if they may have been
            // corrupted, so this should be impossible unless we're having hardware
            // problems.
            return AbortNode(state, "Corrupt block found indicating potential hardware failure; shutting down");
        }
        return error("%s: Consensus::CheckBlock: %s", __func__, state.ToString());
    }

    num_blocks_total++;

    // Check that all non-zero coinbase outputs pay to the required destination
    const CScript& mandatory_coinbase_destination = params.GetConsensus().mandatory_coinbase_destination;
    if (mandatory_coinbase_destination != CScript()) {
        for (auto& txout : block.vtx[0]->vout) {
            bool mustPay = !txout.nValue.IsExplicit() || txout.nValue.GetAmount() != 0;
            if (mustPay && txout.scriptPubKey != mandatory_coinbase_destination) {
                LogPrintf("ERROR: ConnectBlock(): Coinbase outputs didn't match required scriptPubKey\n");
                return state.Invalid(BlockValidationResult::BLOCK_CONSENSUS, "bad-coinbase-txos");
            }
        }
    }

    bool fScriptChecks = true;
    if (!m_chainman.AssumedValidBlock().IsNull()) {
        // We've been configured with the hash of a block which has been externally verified to have a valid history.
        // A suitable default value is included with the software and updated from time to time.  Because validity
        //  relative to a piece of software is an objective fact these defaults can be easily reviewed.
        // This setting doesn't force the selection of any particular chain but makes validating some faster by
        //  effectively caching the result of part of the verification.
        BlockMap::const_iterator it{m_blockman.m_block_index.find(m_chainman.AssumedValidBlock())};
        if (it != m_blockman.m_block_index.end()) {
            if (it->second.GetAncestor(pindex->nHeight) == pindex &&
                m_chainman.m_best_header->GetAncestor(pindex->nHeight) == pindex &&
                m_chainman.m_best_header->nChainWork >= m_chainman.MinimumChainWork()) {
                // This block is a member of the assumed verified chain and an ancestor of the best header.
                // Script verification is skipped when connecting blocks under the
                // assumevalid block. Assuming the assumevalid block is valid this
                // is safe because block merkle hashes are still computed and checked,
                // Of course, if an assumed valid block is invalid due to false scriptSigs
                // this optimization would allow an invalid chain to be accepted.
                // The equivalent time check discourages hash power from extorting the network via DOS attack
                //  into accepting an invalid block through telling users they must manually set assumevalid.
                //  Requiring a software change or burying the invalid block, regardless of the setting, makes
                //  it hard to hide the implication of the demand.  This also avoids having release candidates
                //  that are hardly doing any signature verification at all in testing without having to
                //  artificially set the default assumed verified block further back.
                // The test against the minimum chain work prevents the skipping when denied access to any chain at
                //  least as good as the expected chain.
                fScriptChecks = (GetBlockProofEquivalentTime(*m_chainman.m_best_header, *pindex, *m_chainman.m_best_header, params.GetConsensus()) <= 60 * 60 * 24 * 7 * 2);
            }
        }
    }

    assert(num_blocks_total > 0);
    const auto time_1{SteadyClock::now()};
    time_check += time_1 - time_start;
    LogPrint(BCLog::BENCH, "    - Sanity checks: %.2fms [%.2fs (%.2fms/blk)]\n",
             Ticks<MillisecondsDouble>(time_1 - time_start),
             Ticks<SecondsDouble>(time_check),
             Ticks<MillisecondsDouble>(time_check) / num_blocks_total);

    // Do not allow blocks that contain transactions which 'overwrite' older transactions,
    // unless those are already completely spent.
    // If such overwrites are allowed, coinbases and transactions depending upon those
    // can be duplicated to remove the ability to spend the first instance -- even after
    // being sent to another address.
    // See BIP30, CVE-2012-1909, and http://r6.ca/blog/20120206T005236Z.html for more information.
    // This rule was originally applied to all blocks with a timestamp after March 15, 2012, 0:00 UTC.
    // Now that the whole chain is irreversibly beyond that time it is applied to all blocks except the
    // two in the chain that violate it. This prevents exploiting the issue against nodes during their
    // initial block download.
    bool fEnforceBIP30 = !IsBIP30Repeat(*pindex);

    // Once BIP34 activated it was not possible to create new duplicate coinbases and thus other than starting
    // with the 2 existing duplicate coinbase pairs, not possible to create overwriting txs.  But by the
    // time BIP34 activated, in each of the existing pairs the duplicate coinbase had overwritten the first
    // before the first had been spent.  Since those coinbases are sufficiently buried it's no longer possible to create further
    // duplicate transactions descending from the known pairs either.
    // If we're on the known chain at height greater than where BIP34 activated, we can save the db accesses needed for the BIP30 check.

    // BIP34 requires that a block at height X (block X) has its coinbase
    // scriptSig start with a CScriptNum of X (indicated height X).  The above
    // logic of no longer requiring BIP30 once BIP34 activates is flawed in the
    // case that there is a block X before the BIP34 height of 227,931 which has
    // an indicated height Y where Y is greater than X.  The coinbase for block
    // X would also be a valid coinbase for block Y, which could be a BIP30
    // violation.  An exhaustive search of all mainnet coinbases before the
    // BIP34 height which have an indicated height greater than the block height
    // reveals many occurrences. The 3 lowest indicated heights found are
    // 209,921, 490,897, and 1,983,702 and thus coinbases for blocks at these 3
    // heights would be the first opportunity for BIP30 to be violated.

    // The search reveals a great many blocks which have an indicated height
    // greater than 1,983,702, so we simply remove the optimization to skip
    // BIP30 checking for blocks at height 1,983,702 or higher.  Before we reach
    // that block in another 25 years or so, we should take advantage of a
    // future consensus change to do a new and improved version of BIP34 that
    // will actually prevent ever creating any duplicate coinbases in the
    // future.
    static constexpr int BIP34_IMPLIES_BIP30_LIMIT = 1983702;

    // There is no potential to create a duplicate coinbase at block 209,921
    // because this is still before the BIP34 height and so explicit BIP30
    // checking is still active.

    // The final case is block 176,684 which has an indicated height of
    // 490,897. Unfortunately, this issue was not discovered until about 2 weeks
    // before block 490,897 so there was not much opportunity to address this
    // case other than to carefully analyze it and determine it would not be a
    // problem. Block 490,897 was, in fact, mined with a different coinbase than
    // block 176,684, but it is important to note that even if it hadn't been or
    // is remined on an alternate fork with a duplicate coinbase, we would still
    // not run into a BIP30 violation.  This is because the coinbase for 176,684
    // is spent in block 185,956 in transaction
    // d4f7fbbf92f4a3014a230b2dc70b8058d02eb36ac06b4a0736d9d60eaa9e8781.  This
    // spending transaction can't be duplicated because it also spends coinbase
    // 0328dd85c331237f18e781d692c92de57649529bd5edf1d01036daea32ffde29.  This
    // coinbase has an indicated height of over 4.2 billion, and wouldn't be
    // duplicatable until that height, and it's currently impossible to create a
    // chain that long. Nevertheless we may wish to consider a future soft fork
    // which retroactively prevents block 490,897 from creating a duplicate
    // coinbase. The two historical BIP30 violations often provide a confusing
    // edge case when manipulating the UTXO and it would be simpler not to have
    // another edge case to deal with.

    // testnet3 has no blocks before the BIP34 height with indicated heights
    // post BIP34 before approximately height 486,000,000. After block
    // 1,983,702 testnet3 starts doing unnecessary BIP30 checking again.
    assert(pindex->pprev);
    CBlockIndex* pindexBIP34height = pindex->pprev->GetAncestor(params.GetConsensus().BIP34Height);
    //Only continue to enforce if we're below BIP34 activation height or the block hash at that height doesn't correspond.
    fEnforceBIP30 = fEnforceBIP30 && (!pindexBIP34height || !(pindexBIP34height->GetBlockHash() == params.GetConsensus().BIP34Hash));

    // TODO: Remove BIP30 checking from block height 1,983,702 on, once we have a
    // consensus change that ensures coinbases at those heights cannot
    // duplicate earlier coinbases.
    if (fEnforceBIP30 || pindex->nHeight >= BIP34_IMPLIES_BIP30_LIMIT) {
        for (const auto& tx : block.vtx) {
            for (size_t o = 0; o < tx->vout.size(); o++) {
                if (view.HaveCoin(COutPoint(tx->GetHash(), o))) {
                    LogPrintf("ERROR: ConnectBlock(): tried to overwrite transaction\n");
                    return state.Invalid(BlockValidationResult::BLOCK_CONSENSUS, "bad-txns-BIP30");
                }
            }
        }
    }

    // Enforce BIP68 (sequence locks)
    int nLockTimeFlags = 0;
    if (DeploymentActiveAt(*pindex, m_chainman, Consensus::DEPLOYMENT_CSV)) {
        nLockTimeFlags |= LOCKTIME_VERIFY_SEQUENCE;
    }

    // Get the script flags for this block
    unsigned int flags{GetBlockScriptFlags(*pindex, m_chainman)};

    const auto time_2{SteadyClock::now()};
    time_forks += time_2 - time_1;
    LogPrint(BCLog::BENCH, "    - Fork checks: %.2fms [%.2fs (%.2fms/blk)]\n",
             Ticks<MillisecondsDouble>(time_2 - time_1),
             Ticks<SecondsDouble>(time_forks),
             Ticks<MillisecondsDouble>(time_forks) / num_blocks_total);

    CBlockUndo blockundo;

    // Precomputed transaction data pointers must not be invalidated
    // until after `control` has run the script checks (potentially
    // in multiple threads). Preallocate the vector size so a new allocation
    // doesn't invalidate pointers into the vector, and keep txsdata in scope
    // for as long as `control`.
    CCheckQueueControl<CCheck> control(fScriptChecks && parallel_script_checks ? &scriptcheckqueue : nullptr);
    std::vector<PrecomputedTransactionData> txsdata;
    for (unsigned int i = 0; i < block.vtx.size(); i++){
        txsdata.push_back(PrecomputedTransactionData(m_chainman.GetParams().HashGenesisBlock()));
    }

    std::vector<int> prevheights;
    CAmountMap fee_map;
    int nInputs = 0;
    int64_t nSigOpsCost = 0;
    blockundo.vtxundo.reserve(block.vtx.size() - 1);

    // ELEMENTS:

    // Enforce PAK post-dynafed
    if (m_chainman.GetParams().GetEnforcePak() && !block.m_dynafed_params.IsNull()) {
        // GetActivePAKList computes for the following block, so use previous index
        CPAKList paklist = GetActivePAKList(pindex->pprev, m_chainman.GetConsensus());
        for (const auto& tx : block.vtx) {
            if (!IsPAKValidTx(*tx, paklist, m_chainman.GetParams().ParentGenesisBlockHash(), m_chainman.GetConsensus().pegged_asset)) {
                LogPrintf("ERROR: ConnectBlock(): Bad PAK transaction\n");
                return state.Invalid(BlockValidationResult::BLOCK_CONSENSUS, "bad-pak-tx");
            }
        }
    }

    // Used when ConnectBlock() results are unneeded for mempool ejection
    std::set<std::pair<uint256, COutPoint>> setPeginsSpentDummy;

    // Used when checking peg-ins
    const auto& fedpegscripts = GetValidFedpegScripts(pindex, m_chainman.GetConsensus(), false /* nextblock_validation */);

    for (unsigned int i = 0; i < block.vtx.size(); i++)
    {
        const CTransaction &tx = *(block.vtx[i]);

        nInputs += tx.vin.size();

        if (!tx.IsCoinBase())
        {
            std::vector<CCheck*> vChecks;
            bool fCacheResults = fJustCheck; /* Don't cache results if we're actually connecting blocks (still consult the cache, though) */
            TxValidationState tx_state;
            if (!Consensus::CheckTxInputs(tx, tx_state, view, pindex->nHeight, fee_map,
                        setPeginsSpent == nullptr ? setPeginsSpentDummy : *setPeginsSpent,
                        parallel_script_checks ? &vChecks : nullptr, fCacheResults, fScriptChecks, fedpegscripts)) {
                // Any transaction validation failure in ConnectBlock is a block consensus failure
                state.Invalid(BlockValidationResult::BLOCK_CONSENSUS,
                        tx_state.GetRejectReason(), tx_state.GetDebugMessage());
                return error("%s: Consensus::CheckTxInputs: %s, %s", __func__, tx.GetHash().ToString(), state.ToString());
            }
            control.Add(vChecks);

            if (!MoneyRange(fee_map)) {
                LogPrintf("ERROR: %s: accumulated fee in the block out of range.\n", __func__);
                return state.Invalid(BlockValidationResult::BLOCK_CONSENSUS, "bad-txns-accumulated-fee-outofrange");
            }

            // Check that transaction is BIP68 final
            // BIP68 lock checks (as opposed to nLockTime checks) must
            // be in ConnectBlock because they require the UTXO set
            prevheights.resize(tx.vin.size());
            for (size_t j = 0; j < tx.vin.size(); j++) {
                if (tx.vin[j].m_is_pegin) {
                    prevheights[j] = -1;
                } else {
                    prevheights[j] = view.AccessCoin(tx.vin[j].prevout).nHeight;
                }
            }

            if (!SequenceLocks(tx, nLockTimeFlags, prevheights, *pindex)) {
                LogPrintf("ERROR: %s: contains a non-BIP68-final transaction\n", __func__);
                return state.Invalid(BlockValidationResult::BLOCK_CONSENSUS, "bad-txns-nonfinal");
            }
        }

        // GetTransactionSigOpCost counts 3 types of sigops:
        // * legacy (always)
        // * p2sh (when P2SH enabled in flags and excludes coinbase)
        // * witness (when witness enabled in flags and excludes coinbase)
        nSigOpsCost += GetTransactionSigOpCost(tx, view, flags);
        if (nSigOpsCost > MAX_BLOCK_SIGOPS_COST) {
            LogPrintf("ERROR: ConnectBlock(): too many sigops\n");
            return state.Invalid(BlockValidationResult::BLOCK_CONSENSUS, "bad-blk-sigops");
        }

        if (!tx.IsCoinBase())
        {
            std::vector<CCheck*> vChecks;
            bool fCacheResults = fJustCheck; /* Don't cache results if we're actually connecting blocks (still consult the cache, though) */
            TxValidationState tx_state;
            if (fScriptChecks && !CheckInputScripts(tx, tx_state, view, flags, fCacheResults, fCacheResults, txsdata[i], parallel_script_checks ? &vChecks : nullptr)) {
                // Any transaction validation failure in ConnectBlock is a block consensus failure
                state.Invalid(BlockValidationResult::BLOCK_CONSENSUS,
                              tx_state.GetRejectReason(), tx_state.GetDebugMessage());
                return error("ConnectBlock(): CheckInputScripts on %s failed with %s",
                    tx.GetHash().ToString(), state.ToString());
            }
            control.Add(std::move(vChecks));
        }

        CTxUndo undoDummy;
        if (i > 0) {
            blockundo.vtxundo.push_back(CTxUndo());
        }
        UpdateCoins(tx, view, i == 0 ? undoDummy : blockundo.vtxundo.back(), pindex->nHeight);

    }
    const auto time_3{SteadyClock::now()};
    time_connect += time_3 - time_2;
    LogPrint(BCLog::BENCH, "      - Connect %u transactions: %.2fms (%.3fms/tx, %.3fms/txin) [%.2fs (%.2fms/blk)]\n", (unsigned)block.vtx.size(),
             Ticks<MillisecondsDouble>(time_3 - time_2), Ticks<MillisecondsDouble>(time_3 - time_2) / block.vtx.size(),
             nInputs <= 1 ? 0 : Ticks<MillisecondsDouble>(time_3 - time_2) / (nInputs - 1),
             Ticks<SecondsDouble>(time_connect),
             Ticks<MillisecondsDouble>(time_connect) / num_blocks_total);

    CAmountMap block_reward = fee_map;
    block_reward[consensusParams.subsidy_asset] += GetBlockSubsidy(pindex->nHeight, consensusParams);
    if (!MoneyRange(block_reward)) {
        LogPrintf("ERROR: ConnectBlock(): total block reward overflowed\n");
        return state.Invalid(BlockValidationResult::BLOCK_CONSENSUS, "bad-blockreward-outofrange");
    }
    if (!VerifyCoinbaseAmount(*(block.vtx[0]), block_reward)) {
        LogPrintf("ERROR: ConnectBlock(): coinbase pays too much\n");
        return state.Invalid(BlockValidationResult::BLOCK_CONSENSUS, "bad-cb-amount");
    }

    if (!control.Wait()) {
        LogPrintf("ERROR: %s: CheckQueue failed\n", __func__);
        return state.Invalid(BlockValidationResult::BLOCK_CONSENSUS, "block-validation-failed");
    }
    const auto time_4{SteadyClock::now()};
    time_verify += time_4 - time_2;
    LogPrint(BCLog::BENCH, "    - Verify %u txins: %.2fms (%.3fms/txin) [%.2fs (%.2fms/blk)]\n", nInputs - 1,
             Ticks<MillisecondsDouble>(time_4 - time_2),
             nInputs <= 1 ? 0 : Ticks<MillisecondsDouble>(time_4 - time_2) / (nInputs - 1),
             Ticks<SecondsDouble>(time_verify),
             Ticks<MillisecondsDouble>(time_verify) / num_blocks_total);

    if (fJustCheck)
        return true;

    if (!m_blockman.WriteUndoDataForBlock(blockundo, state, pindex, params)) {
        return false;
    }

    const auto time_5{SteadyClock::now()};
    time_undo += time_5 - time_4;
    LogPrint(BCLog::BENCH, "    - Write undo data: %.2fms [%.2fs (%.2fms/blk)]\n",
             Ticks<MillisecondsDouble>(time_5 - time_4),
             Ticks<SecondsDouble>(time_undo),
             Ticks<MillisecondsDouble>(time_undo) / num_blocks_total);

    if (!pindex->IsValid(BLOCK_VALID_SCRIPTS)) {
        pindex->RaiseValidity(BLOCK_VALID_SCRIPTS);
        m_blockman.m_dirty_blockindex.insert(pindex);
    }

    // add this block to the view's block chain
    view.SetBestBlock(pindex->GetBlockHash());

    const auto time_6{SteadyClock::now()};
    time_index += time_6 - time_5;
    LogPrint(BCLog::BENCH, "    - Index writing: %.2fms [%.2fs (%.2fms/blk)]\n",
             Ticks<MillisecondsDouble>(time_6 - time_5),
             Ticks<SecondsDouble>(time_index),
             Ticks<MillisecondsDouble>(time_index) / num_blocks_total);

    TRACE6(validation, block_connected,
        block_hash.data(),
        pindex->nHeight,
        block.vtx.size(),
        nInputs,
        nSigOpsCost,
        time_5 - time_start // in microseconds (µs)
    );

    return true;
}

CoinsCacheSizeState Chainstate::GetCoinsCacheSizeState()
{
    AssertLockHeld(::cs_main);
    return this->GetCoinsCacheSizeState(
        m_coinstip_cache_size_bytes,
        m_mempool ? m_mempool->m_max_size_bytes : 0);
}

CoinsCacheSizeState Chainstate::GetCoinsCacheSizeState(
    size_t max_coins_cache_size_bytes,
    size_t max_mempool_size_bytes)
{
    AssertLockHeld(::cs_main);
    const int64_t nMempoolUsage = m_mempool ? m_mempool->DynamicMemoryUsage() : 0;
    int64_t cacheSize = CoinsTip().DynamicMemoryUsage();
    int64_t nTotalSpace =
        max_coins_cache_size_bytes + std::max<int64_t>(int64_t(max_mempool_size_bytes) - nMempoolUsage, 0);

    //! No need to periodic flush if at least this much space still available.
    static constexpr int64_t MAX_BLOCK_COINSDB_USAGE_BYTES = 10 * 1024 * 1024;  // 10MB
    int64_t large_threshold =
        std::max((9 * nTotalSpace) / 10, nTotalSpace - MAX_BLOCK_COINSDB_USAGE_BYTES);

    if (cacheSize > nTotalSpace) {
        LogPrintf("Cache size (%s) exceeds total space (%s)\n", cacheSize, nTotalSpace);
        return CoinsCacheSizeState::CRITICAL;
    } else if (cacheSize > large_threshold) {
        return CoinsCacheSizeState::LARGE;
    }
    return CoinsCacheSizeState::OK;
}

bool Chainstate::FlushStateToDisk(
    BlockValidationState &state,
    FlushStateMode mode,
    int nManualPruneHeight)
{
    LOCK(cs_main);
    assert(this->CanFlushToDisk());
    std::set<int> setFilesToPrune;
    bool full_flush_completed = false;

    const size_t coins_count = CoinsTip().GetCacheSize();
    const size_t coins_mem_usage = CoinsTip().DynamicMemoryUsage();

    try {
    {
        bool fFlushForPrune = false;
        bool fDoFullFlush = false;

        CoinsCacheSizeState cache_state = GetCoinsCacheSizeState();
        LOCK(m_blockman.cs_LastBlockFile);
        if (m_blockman.IsPruneMode() && (m_blockman.m_check_for_pruning || nManualPruneHeight > 0) && !fReindex) {
            // make sure we don't prune above any of the prune locks bestblocks
            // pruning is height-based
            int last_prune{m_chain.Height()}; // last height we can prune
            std::optional<std::string> limiting_lock; // prune lock that actually was the limiting factor, only used for logging

            for (const auto& prune_lock : m_blockman.m_prune_locks) {
                if (prune_lock.second.height_first == std::numeric_limits<int>::max()) continue;
                // Remove the buffer and one additional block here to get actual height that is outside of the buffer
                const int lock_height{prune_lock.second.height_first - PRUNE_LOCK_BUFFER - 1};
                last_prune = std::max(1, std::min(last_prune, lock_height));
                if (last_prune == lock_height) {
                    limiting_lock = prune_lock.first;
                }
            }

            if (limiting_lock) {
                LogPrint(BCLog::PRUNE, "%s limited pruning to height %d\n", limiting_lock.value(), last_prune);
            }

            if (nManualPruneHeight > 0) {
                LOG_TIME_MILLIS_WITH_CATEGORY("find files to prune (manual)", BCLog::BENCH);

                m_blockman.FindFilesToPruneManual(setFilesToPrune, std::min(last_prune, nManualPruneHeight), m_chain.Height());
            } else {
                LOG_TIME_MILLIS_WITH_CATEGORY("find files to prune", BCLog::BENCH);

                m_blockman.FindFilesToPrune(setFilesToPrune, m_chainman.GetParams().PruneAfterHeight(), m_chain.Height(), last_prune, IsInitialBlockDownload());
                m_blockman.m_check_for_pruning = false;
            }
            if (!setFilesToPrune.empty()) {
                fFlushForPrune = true;
                if (!m_blockman.m_have_pruned) {
                    m_blockman.m_block_tree_db->WriteFlag("prunedblockfiles", true);
                    m_blockman.m_have_pruned = true;
                }
            }
        }
        const auto nNow{SteadyClock::now()};
        // Avoid writing/flushing immediately after startup.
        if (m_last_write == decltype(m_last_write){}) {
            m_last_write = nNow;
        }
        if (m_last_flush == decltype(m_last_flush){}) {
            m_last_flush = nNow;
        }
        // The cache is large and we're within 10% and 10 MiB of the limit, but we have time now (not in the middle of a block processing).
        bool fCacheLarge = mode == FlushStateMode::PERIODIC && cache_state >= CoinsCacheSizeState::LARGE;
        // The cache is over the limit, we have to write now.
        bool fCacheCritical = mode == FlushStateMode::IF_NEEDED && cache_state >= CoinsCacheSizeState::CRITICAL;
        // It's been a while since we wrote the block index to disk. Do this frequently, so we don't need to redownload after a crash.
        bool fPeriodicWrite = mode == FlushStateMode::PERIODIC && nNow > m_last_write + DATABASE_WRITE_INTERVAL;
        // It's been very long since we flushed the cache. Do this infrequently, to optimize cache usage.
        bool fPeriodicFlush = mode == FlushStateMode::PERIODIC && nNow > m_last_flush + DATABASE_FLUSH_INTERVAL;
        // Combine all conditions that result in a full cache flush.
        fDoFullFlush = (mode == FlushStateMode::ALWAYS) || fCacheLarge || fCacheCritical || fPeriodicFlush || fFlushForPrune;
        // Write blocks and block index to disk.
        if (fDoFullFlush || fPeriodicWrite) {
            // Ensure we can write block index
            if (!CheckDiskSpace(gArgs.GetBlocksDirPath())) {
                return AbortNode(state, "Disk space is too low!", _("Disk space is too low!"));
            }
            {
                LOG_TIME_MILLIS_WITH_CATEGORY("write block and undo data to disk", BCLog::BENCH);

                // First make sure all block and undo data is flushed to disk.
                m_blockman.FlushBlockFile();
            }

            std::set<CBlockIndex*> setTrimmableBlockIndex(m_blockman.m_dirty_blockindex);
            // Then update all block file information (which may refer to block and undo files).
            {
                LOG_TIME_MILLIS_WITH_CATEGORY("write block index to disk", BCLog::BENCH);

                if (node::fTrimHeaders) {
                    for (std::set<CBlockIndex*>::iterator it = setTrimmableBlockIndex.begin(); it != setTrimmableBlockIndex.end(); it++) {
                        (*it)->untrim();
                    }
                }
                if (!m_blockman.WriteBlockIndexDB()) {
                    return AbortNode(state, "Failed to write to block index database");
                }

                // This should be done inside WriteBatchSync, but CBlockIndex is const there
                for (std::set<CBlockIndex*>::iterator it = setTrimmableBlockIndex.begin(); it != setTrimmableBlockIndex.end(); it++) {
                    (*it)->set_stored();
                }

                int trim_height = 0;
                if (m_chainman.m_best_header && (uint64_t)m_chainman.m_best_header->nHeight > node::nMustKeepFullHeaders) { // check first, to prevent underflow
                    trim_height = m_chainman.m_best_header->nHeight - node::nMustKeepFullHeaders;
                }
                if (node::fTrimHeaders && trim_height > 0 && !ShutdownRequested()) {
                    static int nMinTrimHeight{0};
                    LogPrintf("Flushing block index, trimming headers, setTrimmableBlockIndex.size(): %d\n", setTrimmableBlockIndex.size());
                    for (std::set<CBlockIndex*>::iterator it = setTrimmableBlockIndex.begin(); it != setTrimmableBlockIndex.end(); it++) {
                        (*it)->assert_untrimmed();
                        if ((*it)->nHeight < trim_height) {
                            (*it)->trim();
                        }
                    }
                    CBlockIndex* min_index = m_chainman.m_best_header->GetAncestor(trim_height-1);
                    // Handle any remaining untrimmed blocks that were too recent for trimming last time we flushed.
                    if (min_index) {
                        int nMaxTrimHeightRound = std::max(nMinTrimHeight, min_index->nHeight + 1);
                        while (min_index && min_index->nHeight >= nMinTrimHeight) {
                            if (!min_index->trimmed()) {
                                // there may be gaps due to untrimmed blocks, we need to check them all
                                if (!min_index->trim()) {
                                    // Header could not be trimmed, we'll need to try again next round
                                    nMaxTrimHeightRound = min_index->nHeight;
                                }
                            }
                            min_index = min_index->pprev;
                        }
                        nMinTrimHeight = nMaxTrimHeightRound;
                    }
                }
            }
            // Finally remove any pruned files
            if (fFlushForPrune) {
                LOG_TIME_MILLIS_WITH_CATEGORY("unlink pruned files", BCLog::BENCH);

                UnlinkPrunedFiles(setFilesToPrune);
            }
            m_last_write = nNow;
        }
        // Flush best chain related state. This can only be done if the blocks / block index write was also done.
        if (fDoFullFlush && !CoinsTip().GetBestBlock().IsNull()) {
            LOG_TIME_MILLIS_WITH_CATEGORY(strprintf("write coins cache to disk (%d coins, %.2fkB)",
                coins_count, coins_mem_usage / 1000), BCLog::BENCH);

            // Typical Coin structures on disk are around 48 bytes in size.
            // Pushing a new one to the database can cause it to be written
            // twice (once in the log, and once in the tables). This is already
            // an overestimation, as most will delete an existing entry or
            // overwrite one. Still, use a conservative safety factor of 2.
            if (!CheckDiskSpace(gArgs.GetDataDirNet(), 48 * 2 * 2 * CoinsTip().GetCacheSize())) {
                return AbortNode(state, "Disk space is too low!", _("Disk space is too low!"));
            }
            // Flush the chainstate (which may refer to block index entries).
            if (!CoinsTip().Flush())
                return AbortNode(state, "Failed to write to coin database");
            m_last_flush = nNow;
            full_flush_completed = true;
            TRACE5(utxocache, flush,
                   int64_t{Ticks<std::chrono::microseconds>(SteadyClock::now() - nNow)},
                   (uint32_t)mode,
                   (uint64_t)coins_count,
                   (uint64_t)coins_mem_usage,
                   (bool)fFlushForPrune);
        }
    }
    if (full_flush_completed) {
        // Update best block in wallet (so we can detect restored wallets).
        GetMainSignals().ChainStateFlushed(m_chain.GetLocator());
    }
    } catch (const std::runtime_error& e) {
        return AbortNode(state, std::string("System error while flushing: ") + e.what());
    }
    return true;
}

void Chainstate::ForceFlushStateToDisk()
{
    BlockValidationState state;
    if (!this->FlushStateToDisk(state, FlushStateMode::ALWAYS)) {
        LogPrintf("%s: failed to flush state (%s)\n", __func__, state.ToString());
    }
}

void Chainstate::PruneAndFlush()
{
    BlockValidationState state;
    m_blockman.m_check_for_pruning = true;
    if (!this->FlushStateToDisk(state, FlushStateMode::NONE)) {
        LogPrintf("%s: failed to flush state (%s)\n", __func__, state.ToString());
    }
}

static void DoWarning(const bilingual_str& warning)
{
    static bool fWarned = false;
    SetMiscWarning(warning);
    if (!fWarned) {
        AlertNotify(warning.original);
        fWarned = true;
    }
}

/** Private helper function that concatenates warning messages. */
static void AppendWarning(bilingual_str& res, const bilingual_str& warn)
{
    if (!res.empty()) res += Untranslated(", ");
    res += warn;
}

static void UpdateTipLog(
    const CCoinsViewCache& coins_tip,
    const CBlockIndex* tip,
    const CChainParams& params,
    const std::string& func_name,
    const std::string& prefix,
    const std::string& warning_messages) EXCLUSIVE_LOCKS_REQUIRED(::cs_main)
{

    AssertLockHeld(::cs_main);
    LogPrintf("%s%s: new best=%s height=%d version=0x%08x log2_work=%f tx=%lu date='%s' progress=%f cache=%.1fMiB(%utxo)%s\n",
        prefix, func_name,
        tip->GetBlockHash().ToString(), tip->nHeight, tip->nVersion,
        log(tip->nChainWork.getdouble()) / log(2.0), (unsigned long)tip->nChainTx,
        FormatISO8601DateTime(tip->GetBlockTime()),
        GuessVerificationProgress(tip, params.GetConsensus().nPowTargetSpacing),
        coins_tip.DynamicMemoryUsage() * (1.0 / (1 << 20)),
        coins_tip.GetCacheSize(),
        !warning_messages.empty() ? strprintf(" warning='%s'", warning_messages) : "");
}

void ForceUntrimHeader(const CBlockIndex *pindex_) EXCLUSIVE_LOCKS_REQUIRED(::cs_main)
{
    AssertLockHeld(cs_main);

    assert(pindex_);
    if (!pindex_->trimmed()) {
        return;
    }
    CBlockIndex *pindex=const_cast<CBlockIndex*>(pindex_);
    pindex->untrim();
}

void Chainstate::UpdateTip(const CBlockIndex* pindexNew)
{
    AssertLockHeld(::cs_main);
    const auto& coins_tip = this->CoinsTip();

    const CChainParams& params{m_chainman.GetParams()};

    // The remainder of the function isn't relevant if we are not acting on
    // the active chainstate, so return if need be.
    if (this != &m_chainman.ActiveChainstate()) {
        // Only log every so often so that we don't bury log messages at the tip.
        constexpr int BACKGROUND_LOG_INTERVAL = 2000;
        if (pindexNew->nHeight % BACKGROUND_LOG_INTERVAL == 0) {
            UpdateTipLog(coins_tip, pindexNew, params, __func__, "[background validation] ", "");
        }
        return;
    }

    // New best block
    if (m_mempool) {
        m_mempool->AddTransactionsUpdated(1);
    }

    {
        LOCK(g_best_block_mutex);
        g_best_block = pindexNew->GetBlockHash();
        g_best_block_cv.notify_all();
    }

    bilingual_str warning_messages;
    if (!this->IsInitialBlockDownload()) {
        const CBlockIndex* pindex = pindexNew;
        for (int bit = 0; bit < VERSIONBITS_NUM_BITS; bit++) {
            WarningBitsConditionChecker checker(m_chainman, bit);
            ThresholdState state = checker.GetStateFor(pindex, params.GetConsensus(), warningcache.at(bit));
            if (state == ThresholdState::ACTIVE || state == ThresholdState::LOCKED_IN) {
                const bilingual_str warning = strprintf(_("Unknown new rules activated (versionbit %i)"), bit);
                if (state == ThresholdState::ACTIVE) {
                    DoWarning(warning);
                } else {
                    AppendWarning(warning_messages, warning);
                }
            }
        }
    }
    UpdateTipLog(coins_tip, pindexNew, params, __func__, "", warning_messages.original);

    ForceUntrimHeader(pindexNew);
    // Do some logging if dynafed parameters changed.
    if (pindexNew->pprev && !pindexNew->dynafed_params().IsNull()) {
        int height = pindexNew->nHeight;
        uint256 hash = pindexNew->GetBlockHash();
        uint256 root = pindexNew->dynafed_params().m_current.CalculateRoot();
        ForceUntrimHeader(pindexNew->pprev);
        if (pindexNew->pprev->dynafed_params().IsNull()) {
            LogPrintf("Dynafed activated in block %d:%s: %s\n", height, hash.GetHex(), root.GetHex());
        } else if (root != pindexNew->pprev->dynafed_params().m_current.CalculateRoot()) {
            LogPrintf("New dynafed parameters activated in block %d:%s: %s\n", height, hash.GetHex(), root.GetHex());
        }
    }
}

/** Disconnect m_chain's tip.
  * After calling, the mempool will be in an inconsistent state, with
  * transactions from disconnected blocks being added to disconnectpool.  You
  * should make the mempool consistent again by calling MaybeUpdateMempoolForReorg.
  * with cs_main held.
  *
  * If disconnectpool is nullptr, then no disconnected transactions are added to
  * disconnectpool (note that the caller is responsible for mempool consistency
  * in any case).
  */
bool Chainstate::DisconnectTip(BlockValidationState& state, DisconnectedBlockTransactions* disconnectpool)
{
    AssertLockHeld(cs_main);
    if (m_mempool) AssertLockHeld(m_mempool->cs);

    CBlockIndex *pindexDelete = m_chain.Tip();
    assert(pindexDelete);
    assert(pindexDelete->pprev);
    // Read block from disk.
    std::shared_ptr<CBlock> pblock = std::make_shared<CBlock>();
    CBlock& block = *pblock;
    if (!ReadBlockFromDisk(block, pindexDelete, m_chainman.GetConsensus())) {
        return error("DisconnectTip(): Failed to read block");
    }
    // Apply the block atomically to the chain state.
    const auto time_start{SteadyClock::now()};
    {
        CCoinsViewCache view(&CoinsTip());
        assert(view.GetBestBlock() == pindexDelete->GetBlockHash());
        if (DisconnectBlock(block, pindexDelete, view) != DISCONNECT_OK)
            return error("DisconnectTip(): DisconnectBlock %s failed", pindexDelete->GetBlockHash().ToString());
        bool flushed = view.Flush();
        assert(flushed);
    }
    LogPrint(BCLog::BENCH, "- Disconnect block: %.2fms\n",
             Ticks<MillisecondsDouble>(SteadyClock::now() - time_start));

    {
        // Prune locks that began at or after the tip should be moved backward so they get a chance to reorg
        const int max_height_first{pindexDelete->nHeight - 1};
        for (auto& prune_lock : m_blockman.m_prune_locks) {
            if (prune_lock.second.height_first <= max_height_first) continue;

            prune_lock.second.height_first = max_height_first;
            LogPrint(BCLog::PRUNE, "%s prune lock moved back to %d\n", prune_lock.first, max_height_first);
        }
    }

    // Write the chain state to disk, if necessary.
    if (!FlushStateToDisk(state, FlushStateMode::IF_NEEDED)) {
        return false;
    }

    if (disconnectpool && m_mempool) {
        // Save transactions to re-add to mempool at end of reorg
        for (auto it = block.vtx.rbegin(); it != block.vtx.rend(); ++it) {
            disconnectpool->addTransaction(*it);
        }
        while (disconnectpool->DynamicMemoryUsage() > MAX_DISCONNECTED_TX_POOL_SIZE * 1000) {
            // Drop the earliest entry, and remove its children from the mempool.
            auto it = disconnectpool->queuedTx.get<insertion_order>().begin();
            m_mempool->removeRecursive(**it, MemPoolRemovalReason::REORG);
            disconnectpool->removeEntry(it);
        }
    }

    m_chain.SetTip(*pindexDelete->pprev);

    UpdateTip(pindexDelete->pprev);
    // Let wallets know transactions went from 1-confirmed to
    // 0-confirmed or conflicted:
    GetMainSignals().BlockDisconnected(pblock, pindexDelete);
    return true;
}

static SteadyClock::duration time_read_from_disk_total{};
static SteadyClock::duration time_connect_total{};
static SteadyClock::duration time_flush{};
static SteadyClock::duration time_chainstate{};
static SteadyClock::duration time_post_connect{};

struct PerBlockConnectTrace {
    CBlockIndex* pindex = nullptr;
    std::shared_ptr<const CBlock> pblock;
    PerBlockConnectTrace() = default;
};
/**
 * Used to track blocks whose transactions were applied to the UTXO state as a
 * part of a single ActivateBestChainStep call.
 *
 * This class is single-use, once you call GetBlocksConnected() you have to throw
 * it away and make a new one.
 */
class ConnectTrace {
private:
    std::vector<PerBlockConnectTrace> blocksConnected;

public:
    explicit ConnectTrace() : blocksConnected(1) {}

    void BlockConnected(CBlockIndex* pindex, std::shared_ptr<const CBlock> pblock) {
        assert(!blocksConnected.back().pindex);
        assert(pindex);
        assert(pblock);
        blocksConnected.back().pindex = pindex;
        blocksConnected.back().pblock = std::move(pblock);
        blocksConnected.emplace_back();
    }

    std::vector<PerBlockConnectTrace>& GetBlocksConnected() {
        // We always keep one extra block at the end of our list because
        // blocks are added after all the conflicted transactions have
        // been filled in. Thus, the last entry should always be an empty
        // one waiting for the transactions from the next block. We pop
        // the last entry here to make sure the list we return is sane.
        assert(!blocksConnected.back().pindex);
        blocksConnected.pop_back();
        return blocksConnected;
    }
};

/**
 * Connect a new block to m_chain. pblock is either nullptr or a pointer to a CBlock
 * corresponding to pindexNew, to bypass loading it again from disk.
 *
 * The block is added to connectTrace if connection succeeds.
 */
bool Chainstate::ConnectTip(BlockValidationState& state, CBlockIndex* pindexNew, const std::shared_ptr<const CBlock>& pblock, ConnectTrace& connectTrace, DisconnectedBlockTransactions& disconnectpool, bool& fStall)
{
    AssertLockHeld(cs_main);
    if (m_mempool) AssertLockHeld(m_mempool->cs);

    assert(pindexNew->pprev == m_chain.Tip());
    // Read block from disk.
    const auto time_1{SteadyClock::now()};
    std::shared_ptr<const CBlock> pthisBlock;
    if (!pblock) {
        std::shared_ptr<CBlock> pblockNew = std::make_shared<CBlock>();
        if (!ReadBlockFromDisk(*pblockNew, pindexNew, m_chainman.GetConsensus())) {
            return AbortNode(state, "Failed to read block");
        }
        pthisBlock = pblockNew;
    } else {
        LogPrint(BCLog::BENCH, "  - Using cached block\n");
        pthisBlock = pblock;
    }
    const CBlock& blockConnecting = *pthisBlock;

    const auto& fedpegscripts = GetValidFedpegScripts(pindexNew, m_chainman.GetConsensus(), false /* nextblock_validation */);
    if (!CheckPeginRipeness(blockConnecting, fedpegscripts)) {
        LogPrintf("STALLING further progress in ConnectTip while waiting for parent chain daemon to catch up! Chain will not grow until this is remedied!\n");
        fStall = true;
        return true;
    }

    // Apply the block atomically to the chain state.
    const auto time_2{SteadyClock::now()};
    time_read_from_disk_total += time_2 - time_1;
    SteadyClock::time_point time_3;
    LogPrint(BCLog::BENCH, "  - Load block from disk: %.2fms [%.2fs (%.2fms/blk)]\n",
             Ticks<MillisecondsDouble>(time_2 - time_1),
             Ticks<SecondsDouble>(time_read_from_disk_total),
             Ticks<MillisecondsDouble>(time_read_from_disk_total) / num_blocks_total);

    // ELEMENTS:
    // For mempool removal with pegin conflicts
    std::set<std::pair<uint256, COutPoint>> setPeginsSpent;

    {
        CCoinsViewCache view(&CoinsTip());
        bool rv = ConnectBlock(blockConnecting, state, pindexNew, view, &setPeginsSpent);
        GetMainSignals().BlockChecked(blockConnecting, state);
        if (!rv) {
            if (state.IsInvalid()) {
                InvalidBlockFound(pindexNew, state);
            }
            return error("%s: ConnectBlock %s failed, %s", __func__, pindexNew->GetBlockHash().ToString(), state.ToString());
        }
        time_3 = SteadyClock::now();
        time_connect_total += time_3 - time_2;
        assert(num_blocks_total > 0);
        LogPrint(BCLog::BENCH, "  - Connect total: %.2fms [%.2fs (%.2fms/blk)]\n",
                 Ticks<MillisecondsDouble>(time_3 - time_2),
                 Ticks<SecondsDouble>(time_connect_total),
                 Ticks<MillisecondsDouble>(time_connect_total) / num_blocks_total);
        bool flushed = view.Flush();
        assert(flushed);
    }
    const auto time_4{SteadyClock::now()};
    time_flush += time_4 - time_3;
    LogPrint(BCLog::BENCH, "  - Flush: %.2fms [%.2fs (%.2fms/blk)]\n",
             Ticks<MillisecondsDouble>(time_4 - time_3),
             Ticks<SecondsDouble>(time_flush),
             Ticks<MillisecondsDouble>(time_flush) / num_blocks_total);
    // Write the chain state to disk, if necessary.
    if (!FlushStateToDisk(state, FlushStateMode::IF_NEEDED)) {
        return false;
    }
    const auto time_5{SteadyClock::now()};
    time_chainstate += time_5 - time_4;
    LogPrint(BCLog::BENCH, "  - Writing chainstate: %.2fms [%.2fs (%.2fms/blk)]\n",
             Ticks<MillisecondsDouble>(time_5 - time_4),
             Ticks<SecondsDouble>(time_chainstate),
             Ticks<MillisecondsDouble>(time_chainstate) / num_blocks_total);
    // Remove conflicting transactions from the mempool.;
    if (m_mempool) {
        // ELEMENTS: We also eject peg-outs with now-invalid PAK proofs
        // as well as peg-in inputs during transitional periods.
        m_mempool->removeForBlock(blockConnecting.vtx, pindexNew->nHeight, pindexNew);
        disconnectpool.removeForBlock(blockConnecting.vtx);
    }
    // Update m_chain & related variables.
    m_chain.SetTip(*pindexNew);
    UpdateTip(pindexNew);

    const auto time_6{SteadyClock::now()};
    time_post_connect += time_6 - time_5;
    time_total += time_6 - time_1;
    LogPrint(BCLog::BENCH, "  - Connect postprocess: %.2fms [%.2fs (%.2fms/blk)]\n",
             Ticks<MillisecondsDouble>(time_6 - time_5),
             Ticks<SecondsDouble>(time_post_connect),
             Ticks<MillisecondsDouble>(time_post_connect) / num_blocks_total);
    LogPrint(BCLog::BENCH, "- Connect block: %.2fms [%.2fs (%.2fms/blk)]\n",
             Ticks<MillisecondsDouble>(time_6 - time_1),
             Ticks<SecondsDouble>(time_total),
             Ticks<MillisecondsDouble>(time_total) / num_blocks_total);

    // If we are the background validation chainstate, check to see if we are done
    // validating the snapshot (i.e. our tip has reached the snapshot's base block).
    if (this != &m_chainman.ActiveChainstate()) {
        // This call may set `m_disabled`, which is referenced immediately afterwards in
        // ActivateBestChain, so that we stop connecting blocks past the snapshot base.
        m_chainman.MaybeCompleteSnapshotValidation();
    }

    connectTrace.BlockConnected(pindexNew, std::move(pthisBlock));
    return true;
}

/**
 * Return the tip of the chain with the most work in it, that isn't
 * known to be invalid (it's however far from certain to be valid).
 */
CBlockIndex* Chainstate::FindMostWorkChain()
{
    AssertLockHeld(::cs_main);
    do {
        CBlockIndex *pindexNew = nullptr;

        // Find the best candidate header.
        {
            std::set<CBlockIndex*, CBlockIndexWorkComparator>::reverse_iterator it = setBlockIndexCandidates.rbegin();
            if (it == setBlockIndexCandidates.rend())
                return nullptr;
            pindexNew = *it;
        }

        // Check whether all blocks on the path between the currently active chain and the candidate are valid.
        // Just going until the active chain is an optimization, as we know all blocks in it are valid already.
        CBlockIndex *pindexTest = pindexNew;
        bool fInvalidAncestor = false;
        while (pindexTest && !m_chain.Contains(pindexTest)) {
            assert(pindexTest->HaveTxsDownloaded() || pindexTest->nHeight == 0);

            // Pruned nodes may have entries in setBlockIndexCandidates for
            // which block files have been deleted.  Remove those as candidates
            // for the most work chain if we come across them; we can't switch
            // to a chain unless we have all the non-active-chain parent blocks.
            bool fFailedChain = pindexTest->nStatus & BLOCK_FAILED_MASK;
            bool fMissingData = !(pindexTest->nStatus & BLOCK_HAVE_DATA);
            if (fFailedChain || fMissingData) {
                // Candidate chain is not usable (either invalid or missing data)
                if (fFailedChain && (m_chainman.m_best_invalid == nullptr || pindexNew->nChainWork > m_chainman.m_best_invalid->nChainWork)) {
                    m_chainman.m_best_invalid = pindexNew;
                }
                CBlockIndex *pindexFailed = pindexNew;
                // Remove the entire chain from the set.
                while (pindexTest != pindexFailed) {
                    if (fFailedChain) {
                        pindexFailed->nStatus |= BLOCK_FAILED_CHILD;
                    } else if (fMissingData) {
                        // If we're missing data, then add back to m_blocks_unlinked,
                        // so that if the block arrives in the future we can try adding
                        // to setBlockIndexCandidates again.
                        m_blockman.m_blocks_unlinked.insert(
                            std::make_pair(pindexFailed->pprev, pindexFailed));
                    }
                    setBlockIndexCandidates.erase(pindexFailed);
                    pindexFailed = pindexFailed->pprev;
                }
                setBlockIndexCandidates.erase(pindexTest);
                fInvalidAncestor = true;
                break;
            }
            pindexTest = pindexTest->pprev;
        }
        if (!fInvalidAncestor)
            return pindexNew;
    } while(true);
}

/** Delete all entries in setBlockIndexCandidates that are worse than the current tip. */
void Chainstate::PruneBlockIndexCandidates() {
    // Note that we can't delete the current block itself, as we may need to return to it later in case a
    // reorganization to a better block fails.
    std::set<CBlockIndex*, CBlockIndexWorkComparator>::iterator it = setBlockIndexCandidates.begin();
    while (it != setBlockIndexCandidates.end() && setBlockIndexCandidates.value_comp()(*it, m_chain.Tip())) {
        setBlockIndexCandidates.erase(it++);
    }
    // Either the current tip or a successor of it we're working towards is left in setBlockIndexCandidates.
    assert(!setBlockIndexCandidates.empty());
}

/**
 * Try to make some progress towards making pindexMostWork the active block.
 * pblock is either nullptr or a pointer to a CBlock corresponding to pindexMostWork.
 *
 * @returns true unless a system error occurred
 */
bool Chainstate::ActivateBestChainStep(BlockValidationState& state, CBlockIndex* pindexMostWork, const std::shared_ptr<const CBlock>& pblock, bool& fInvalidFound, ConnectTrace& connectTrace, bool& fStall)
{
    AssertLockHeld(cs_main);
    if (m_mempool) AssertLockHeld(m_mempool->cs);

    const CBlockIndex* pindexOldTip = m_chain.Tip();
    const CBlockIndex* pindexFork = m_chain.FindFork(pindexMostWork);

    // Disconnect active blocks which are no longer in the best chain.
    bool fBlocksDisconnected = false;
    DisconnectedBlockTransactions disconnectpool;
    while (m_chain.Tip() && m_chain.Tip() != pindexFork) {
        if (!DisconnectTip(state, &disconnectpool)) {
            // This is likely a fatal error, but keep the mempool consistent,
            // just in case. Only remove from the mempool in this case.
            MaybeUpdateMempoolForReorg(disconnectpool, false);

            // If we're unable to disconnect a block during normal operation,
            // then that is a failure of our local system -- we should abort
            // rather than stay on a less work chain.
            AbortNode(state, "Failed to disconnect block; see debug.log for details");
            return false;
        }
        fBlocksDisconnected = true;
    }

    // Build list of new blocks to connect (in descending height order).
    std::vector<CBlockIndex*> vpindexToConnect;
    bool fContinue = true;
    int nHeight = pindexFork ? pindexFork->nHeight : -1;
    while (fContinue && nHeight != pindexMostWork->nHeight) {
        // Don't iterate the entire list of potential improvements toward the best tip, as we likely only need
        // a few blocks along the way.
        int nTargetHeight = std::min(nHeight + 32, pindexMostWork->nHeight);
        vpindexToConnect.clear();
        vpindexToConnect.reserve(nTargetHeight - nHeight);
        CBlockIndex* pindexIter = pindexMostWork->GetAncestor(nTargetHeight);
        while (pindexIter && pindexIter->nHeight != nHeight) {
            vpindexToConnect.push_back(pindexIter);
            pindexIter = pindexIter->pprev;
        }
        nHeight = nTargetHeight;

        // Connect new blocks.
        for (CBlockIndex* pindexConnect : reverse_iterate(vpindexToConnect)) {
            if (!ConnectTip(state, pindexConnect, pindexConnect == pindexMostWork ? pblock : std::shared_ptr<const CBlock>(), connectTrace, disconnectpool, fStall)) {
                if (state.IsInvalid()) {
                    // The block violates a consensus rule.
                    if (state.GetResult() != BlockValidationResult::BLOCK_MUTATED) {
                        InvalidChainFound(vpindexToConnect.front());
                    }
                    state = BlockValidationState();
                    fInvalidFound = true;
                    fContinue = false;
                    break;
                } else {
                    // A system error occurred (disk space, database error, ...).
                    // Make the mempool consistent with the current tip, just in case
                    // any observers try to use it before shutdown.
                    MaybeUpdateMempoolForReorg(disconnectpool, false);
                    return false;
                }
            } else {
                if (fStall) {
                    // We didn't make progress because the parent chain is not
                    // synced enough to check pegins. Try again later.
                    fContinue = false;
                    break;
                }
                PruneBlockIndexCandidates();
                if (!pindexOldTip || m_chain.Tip()->nChainWork > pindexOldTip->nChainWork) {
                    // We're in a better position than we were. Return temporarily to release the lock.
                    fContinue = false;
                    break;
                }
            }
        }
    }

    if (fBlocksDisconnected) {
        // If any blocks were disconnected, disconnectpool may be non empty.  Add
        // any disconnected transactions back to the mempool.
        MaybeUpdateMempoolForReorg(disconnectpool, true);
    }
    if (m_mempool) m_mempool->check(this->m_chain.Tip(), this->CoinsTip(), this->m_chain.Height() + 1);

    CheckForkWarningConditions();

    return true;
}

static SynchronizationState GetSynchronizationState(bool init)
{
    if (!init) return SynchronizationState::POST_INIT;
    if (::fReindex) return SynchronizationState::INIT_REINDEX;
    return SynchronizationState::INIT_DOWNLOAD;
}

static bool NotifyHeaderTip(Chainstate& chainstate) LOCKS_EXCLUDED(cs_main) {
    bool fNotify = false;
    bool fInitialBlockDownload = false;
    static CBlockIndex* pindexHeaderOld = nullptr;
    CBlockIndex* pindexHeader = nullptr;
    {
        LOCK(cs_main);
        pindexHeader = chainstate.m_chainman.m_best_header;

        if (pindexHeader != pindexHeaderOld) {
            fNotify = true;
            fInitialBlockDownload = chainstate.IsInitialBlockDownload();
            pindexHeaderOld = pindexHeader;
        }
    }
    // Send block tip changed notifications without cs_main
    if (fNotify) {
        uiInterface.NotifyHeaderTip(GetSynchronizationState(fInitialBlockDownload), pindexHeader->nHeight, pindexHeader->nTime, false);
    }
    return fNotify;
}

static void LimitValidationInterfaceQueue() LOCKS_EXCLUDED(cs_main) {
    AssertLockNotHeld(cs_main);

    if (GetMainSignals().CallbacksPending() > 10) {
        SyncWithValidationInterfaceQueue();
    }
}

bool Chainstate::ActivateBestChain(BlockValidationState& state, std::shared_ptr<const CBlock> pblock)
{
    AssertLockNotHeld(m_chainstate_mutex);

    // Note that while we're often called here from ProcessNewBlock, this is
    // far from a guarantee. Things in the P2P/RPC will often end up calling
    // us in the middle of ProcessNewBlock - do not assume pblock is set
    // sanely for performance or correctness!
    AssertLockNotHeld(::cs_main);

    // ABC maintains a fair degree of expensive-to-calculate internal state
    // because this function periodically releases cs_main so that it does not lock up other threads for too long
    // during large connects - and to allow for e.g. the callback queue to drain
    // we use m_chainstate_mutex to enforce mutual exclusion so that only one caller may execute this function at a time
    LOCK(m_chainstate_mutex);

    // Belt-and-suspenders check that we aren't attempting to advance the background
    // chainstate past the snapshot base block.
    if (WITH_LOCK(::cs_main, return m_disabled)) {
        LogPrintf("m_disabled is set - this chainstate should not be in operation. " /* Continued */
            "Please report this as a bug. %s\n", PACKAGE_BUGREPORT);
        return false;
    }

    CBlockIndex *pindexMostWork = nullptr;
    CBlockIndex *pindexNewTip = nullptr;
    int nStopAtHeight = gArgs.GetIntArg("-stopatheight", DEFAULT_STOPATHEIGHT);
    bool fStall = false;

    do {
        // Block until the validation queue drains. This should largely
        // never happen in normal operation, however may happen during
        // reindex, causing memory blowup if we run too far ahead.
        // Note that if a validationinterface callback ends up calling
        // ActivateBestChain this may lead to a deadlock! We should
        // probably have a DEBUG_LOCKORDER test for this in the future.
        LimitValidationInterfaceQueue();

        {
            LOCK(cs_main);
            // Lock transaction pool for at least as long as it takes for connectTrace to be consumed
            LOCK(MempoolMutex());
            CBlockIndex* starting_tip = m_chain.Tip();
            bool blocks_connected = false;
            do {
                // We absolutely may not unlock cs_main until we've made forward progress
                // (with the exception of shutdown due to hardware issues, low disk space, etc).
                ConnectTrace connectTrace; // Destructed before cs_main is unlocked

                if (pindexMostWork == nullptr) {
                    pindexMostWork = FindMostWorkChain();
                }

                // Whether we have anything to do at all.
                if (pindexMostWork == nullptr || pindexMostWork == m_chain.Tip()) {
                    break;
                }

                bool fInvalidFound = false;
                std::shared_ptr<const CBlock> nullBlockPtr;
                if (!ActivateBestChainStep(state, pindexMostWork, pblock && pblock->GetHash() == pindexMostWork->GetBlockHash() ? pblock : nullBlockPtr, fInvalidFound, connectTrace, fStall)) {
                    // A system error occurred
                    return false;
                }
                blocks_connected = true;

                if (fInvalidFound) {
                    // Wipe cache, we may need another branch now.
                    pindexMostWork = nullptr;
                }
                pindexNewTip = m_chain.Tip();

                for (const PerBlockConnectTrace& trace : connectTrace.GetBlocksConnected()) {
                    assert(trace.pblock && trace.pindex);
                    GetMainSignals().BlockConnected(trace.pblock, trace.pindex);
                }

                if (fStall) {
                    // Stuck waiting for parent chain daemon, twiddle our thumbs for awhile.
                    break;
                }

                // This will have been toggled in
                // ActivateBestChainStep -> ConnectTip -> MaybeCompleteSnapshotValidation,
                // if at all, so we should catch it here.
                //
                // Break this do-while to ensure we don't advance past the base snapshot.
                if (m_disabled) {
                    break;
                }
            } while (!m_chain.Tip() || (starting_tip && CBlockIndexWorkComparator()(m_chain.Tip(), starting_tip)));
            if (!blocks_connected) return true;

            const CBlockIndex* pindexFork = m_chain.FindFork(starting_tip);
            bool fInitialDownload = IsInitialBlockDownload();

            // Notify external listeners about the new tip.
            // Enqueue while holding cs_main to ensure that UpdatedBlockTip is called in the order in which blocks are connected
            if (pindexFork != pindexNewTip) {
                // Notify ValidationInterface subscribers
                GetMainSignals().UpdatedBlockTip(pindexNewTip, pindexFork, fInitialDownload);

                // Always notify the UI if a new block tip was connected
                uiInterface.NotifyBlockTip(GetSynchronizationState(fInitialDownload), pindexNewTip);
            }
        }
        // When we reach this point, we switched to a new tip (stored in pindexNewTip).

        if (fStall) {
            // Stuck waiting for parent chain daemon, twiddle our thumbs for awhile.
            break;
        }

        if (nStopAtHeight && pindexNewTip && pindexNewTip->nHeight >= nStopAtHeight) StartShutdown();

        if (WITH_LOCK(::cs_main, return m_disabled)) {
            // Background chainstate has reached the snapshot base block, so exit.
            break;
        }

        // We check shutdown only after giving ActivateBestChainStep a chance to run once so that we
        // never shutdown before connecting the genesis block during LoadChainTip(). Previously this
        // caused an assert() failure during shutdown in such cases as the UTXO DB flushing checks
        // that the best block hash is non-null.
        if (ShutdownRequested()) break;
    } while (pindexNewTip != pindexMostWork);
    CheckBlockIndex();

    // Write changes periodically to disk, after relay.
    if (!FlushStateToDisk(state, FlushStateMode::PERIODIC)) {
        return false;
    }

    return true;
}

bool Chainstate::PreciousBlock(BlockValidationState& state, CBlockIndex* pindex)
{
    AssertLockNotHeld(m_chainstate_mutex);
    AssertLockNotHeld(::cs_main);
    {
        LOCK(cs_main);
        if (pindex->nChainWork < m_chain.Tip()->nChainWork) {
            // Nothing to do, this block is not at the tip.
            return true;
        }
        if (m_chain.Tip()->nChainWork > nLastPreciousChainwork) {
            // The chain has been extended since the last call, reset the counter.
            nBlockReverseSequenceId = -1;
        }
        nLastPreciousChainwork = m_chain.Tip()->nChainWork;
        setBlockIndexCandidates.erase(pindex);
        pindex->nSequenceId = nBlockReverseSequenceId;
        if (nBlockReverseSequenceId > std::numeric_limits<int32_t>::min()) {
            // We can't keep reducing the counter if somebody really wants to
            // call preciousblock 2**31-1 times on the same set of tips...
            nBlockReverseSequenceId--;
        }
        if (pindex->IsValid(BLOCK_VALID_TRANSACTIONS) && pindex->HaveTxsDownloaded()) {
            setBlockIndexCandidates.insert(pindex);
            PruneBlockIndexCandidates();
        }
    }

    return ActivateBestChain(state, std::shared_ptr<const CBlock>());
}

bool Chainstate::InvalidateBlock(BlockValidationState& state, CBlockIndex* pindex)
{
    AssertLockNotHeld(m_chainstate_mutex);
    AssertLockNotHeld(::cs_main);

    // Genesis block can't be invalidated
    assert(pindex);
    if (pindex->nHeight == 0) return false;

    CBlockIndex* to_mark_failed = pindex;
    bool pindex_was_in_chain = false;
    int disconnected = 0;

    // We do not allow ActivateBestChain() to run while InvalidateBlock() is
    // running, as that could cause the tip to change while we disconnect
    // blocks.
    LOCK(m_chainstate_mutex);

    // We'll be acquiring and releasing cs_main below, to allow the validation
    // callbacks to run. However, we should keep the block index in a
    // consistent state as we disconnect blocks -- in particular we need to
    // add equal-work blocks to setBlockIndexCandidates as we disconnect.
    // To avoid walking the block index repeatedly in search of candidates,
    // build a map once so that we can look up candidate blocks by chain
    // work as we go.
    std::multimap<const arith_uint256, CBlockIndex *> candidate_blocks_by_work;

    {
        LOCK(cs_main);
        for (auto& entry : m_blockman.m_block_index) {
            CBlockIndex* candidate = &entry.second;
            // We don't need to put anything in our active chain into the
            // multimap, because those candidates will be found and considered
            // as we disconnect.
            // Instead, consider only non-active-chain blocks that have at
            // least as much work as where we expect the new tip to end up.
            if (!m_chain.Contains(candidate) &&
                    !CBlockIndexWorkComparator()(candidate, pindex->pprev) &&
                    candidate->IsValid(BLOCK_VALID_TRANSACTIONS) &&
                    candidate->HaveTxsDownloaded()) {
                candidate_blocks_by_work.insert(std::make_pair(candidate->nChainWork, candidate));
            }
        }
    }

    // Disconnect (descendants of) pindex, and mark them invalid.
    while (true) {
        if (ShutdownRequested()) break;

        // Make sure the queue of validation callbacks doesn't grow unboundedly.
        LimitValidationInterfaceQueue();

        LOCK(cs_main);
        // Lock for as long as disconnectpool is in scope to make sure MaybeUpdateMempoolForReorg is
        // called after DisconnectTip without unlocking in between
        LOCK(MempoolMutex());
        if (!m_chain.Contains(pindex)) break;
        pindex_was_in_chain = true;
        CBlockIndex *invalid_walk_tip = m_chain.Tip();

        // ActivateBestChain considers blocks already in m_chain
        // unconditionally valid already, so force disconnect away from it.
        DisconnectedBlockTransactions disconnectpool;
        bool ret = DisconnectTip(state, &disconnectpool);
        // DisconnectTip will add transactions to disconnectpool.
        // Adjust the mempool to be consistent with the new tip, adding
        // transactions back to the mempool if disconnecting was successful,
        // and we're not doing a very deep invalidation (in which case
        // keeping the mempool up to date is probably futile anyway).
        MaybeUpdateMempoolForReorg(disconnectpool, /* fAddToMempool = */ (++disconnected <= 10) && ret);
        if (!ret) return false;
        assert(invalid_walk_tip->pprev == m_chain.Tip());

        // We immediately mark the disconnected blocks as invalid.
        // This prevents a case where pruned nodes may fail to invalidateblock
        // and be left unable to start as they have no tip candidates (as there
        // are no blocks that meet the "have data and are not invalid per
        // nStatus" criteria for inclusion in setBlockIndexCandidates).
        invalid_walk_tip->nStatus |= BLOCK_FAILED_VALID;
        m_blockman.m_dirty_blockindex.insert(invalid_walk_tip);
        setBlockIndexCandidates.erase(invalid_walk_tip);
        setBlockIndexCandidates.insert(invalid_walk_tip->pprev);
        if (invalid_walk_tip->pprev == to_mark_failed && (to_mark_failed->nStatus & BLOCK_FAILED_VALID)) {
            // We only want to mark the last disconnected block as BLOCK_FAILED_VALID; its children
            // need to be BLOCK_FAILED_CHILD instead.
            to_mark_failed->nStatus = (to_mark_failed->nStatus ^ BLOCK_FAILED_VALID) | BLOCK_FAILED_CHILD;
            m_blockman.m_dirty_blockindex.insert(to_mark_failed);
        }

        // Add any equal or more work headers to setBlockIndexCandidates
        auto candidate_it = candidate_blocks_by_work.lower_bound(invalid_walk_tip->pprev->nChainWork);
        while (candidate_it != candidate_blocks_by_work.end()) {
            if (!CBlockIndexWorkComparator()(candidate_it->second, invalid_walk_tip->pprev)) {
                setBlockIndexCandidates.insert(candidate_it->second);
                candidate_it = candidate_blocks_by_work.erase(candidate_it);
            } else {
                ++candidate_it;
            }
        }

        // Track the last disconnected block, so we can correct its BLOCK_FAILED_CHILD status in future
        // iterations, or, if it's the last one, call InvalidChainFound on it.
        to_mark_failed = invalid_walk_tip;
    }

    CheckBlockIndex();

    {
        LOCK(cs_main);
        if (m_chain.Contains(to_mark_failed)) {
            // If the to-be-marked invalid block is in the active chain, something is interfering and we can't proceed.
            return false;
        }

        // Mark pindex (or the last disconnected block) as invalid, even when it never was in the main chain
        to_mark_failed->nStatus |= BLOCK_FAILED_VALID;
        m_blockman.m_dirty_blockindex.insert(to_mark_failed);
        setBlockIndexCandidates.erase(to_mark_failed);
        m_chainman.m_failed_blocks.insert(to_mark_failed);

        // If any new blocks somehow arrived while we were disconnecting
        // (above), then the pre-calculation of what should go into
        // setBlockIndexCandidates may have missed entries. This would
        // technically be an inconsistency in the block index, but if we clean
        // it up here, this should be an essentially unobservable error.
        // Loop back over all block index entries and add any missing entries
        // to setBlockIndexCandidates.
        for (auto& [_, block_index] : m_blockman.m_block_index) {
            if (block_index.IsValid(BLOCK_VALID_TRANSACTIONS) && block_index.HaveTxsDownloaded() && !setBlockIndexCandidates.value_comp()(&block_index, m_chain.Tip())) {
                setBlockIndexCandidates.insert(&block_index);
            }
        }

        InvalidChainFound(to_mark_failed);
    }

    // Only notify about a new block tip if the active chain was modified.
    if (pindex_was_in_chain) {
        uiInterface.NotifyBlockTip(GetSynchronizationState(IsInitialBlockDownload()), to_mark_failed->pprev);
    }
    return true;
}

void Chainstate::ResetBlockFailureFlags(CBlockIndex *pindex) {
    AssertLockHeld(cs_main);

    int nHeight = pindex->nHeight;

    // Remove the invalidity flag from this block and all its descendants.
    for (auto& [_, block_index] : m_blockman.m_block_index) {
        if (!block_index.IsValid() && block_index.GetAncestor(nHeight) == pindex) {
            block_index.nStatus &= ~BLOCK_FAILED_MASK;
            m_blockman.m_dirty_blockindex.insert(&block_index);
            if (block_index.IsValid(BLOCK_VALID_TRANSACTIONS) && block_index.HaveTxsDownloaded() && setBlockIndexCandidates.value_comp()(m_chain.Tip(), &block_index)) {
                setBlockIndexCandidates.insert(&block_index);
            }
            if (&block_index == m_chainman.m_best_invalid) {
                // Reset invalid block marker if it was pointing to one of those.
                m_chainman.m_best_invalid = nullptr;
            }
            m_chainman.m_failed_blocks.erase(&block_index);
        }
    }

    // Remove the invalidity flag from all ancestors too.
    while (pindex != nullptr) {
        if (pindex->nStatus & BLOCK_FAILED_MASK) {
            pindex->nStatus &= ~BLOCK_FAILED_MASK;
            m_blockman.m_dirty_blockindex.insert(pindex);
            m_chainman.m_failed_blocks.erase(pindex);
        }
        pindex = pindex->pprev;
    }
}

/** Mark a block as having its data received and checked (up to BLOCK_VALID_TRANSACTIONS). */
void Chainstate::ReceivedBlockTransactions(const CBlock& block, CBlockIndex* pindexNew, const FlatFilePos& pos)
{
    AssertLockHeld(cs_main);
    pindexNew->nTx = block.vtx.size();
    pindexNew->nChainTx = 0;
    pindexNew->nFile = pos.nFile;
    pindexNew->nDataPos = pos.nPos;
    pindexNew->nUndoPos = 0;
    pindexNew->nStatus |= BLOCK_HAVE_DATA;
    if (DeploymentActiveAt(*pindexNew, m_chainman, Consensus::DEPLOYMENT_SEGWIT)) {
        pindexNew->nStatus |= BLOCK_OPT_WITNESS;
    }
    pindexNew->RaiseValidity(BLOCK_VALID_TRANSACTIONS);
    m_blockman.m_dirty_blockindex.insert(pindexNew);

    if (pindexNew->pprev == nullptr || pindexNew->pprev->HaveTxsDownloaded()) {
        // If pindexNew is the genesis block or all parents are BLOCK_VALID_TRANSACTIONS.
        std::deque<CBlockIndex*> queue;
        queue.push_back(pindexNew);

        // Recursively process any descendant blocks that now may be eligible to be connected.
        while (!queue.empty()) {
            CBlockIndex *pindex = queue.front();
            queue.pop_front();
            pindex->nChainTx = (pindex->pprev ? pindex->pprev->nChainTx : 0) + pindex->nTx;
            pindex->nSequenceId = nBlockSequenceId++;
            if (m_chain.Tip() == nullptr || !setBlockIndexCandidates.value_comp()(pindex, m_chain.Tip())) {
                setBlockIndexCandidates.insert(pindex);
            }
            std::pair<std::multimap<CBlockIndex*, CBlockIndex*>::iterator, std::multimap<CBlockIndex*, CBlockIndex*>::iterator> range = m_blockman.m_blocks_unlinked.equal_range(pindex);
            while (range.first != range.second) {
                std::multimap<CBlockIndex*, CBlockIndex*>::iterator it = range.first;
                queue.push_back(it->second);
                range.first++;
                m_blockman.m_blocks_unlinked.erase(it);
            }
        }
    } else {
        if (pindexNew->pprev && pindexNew->pprev->IsValid(BLOCK_VALID_TREE)) {
            m_blockman.m_blocks_unlinked.insert(std::make_pair(pindexNew->pprev, pindexNew));
        }
    }
}

static bool CheckBlockHeader(const CBlockHeader& block, BlockValidationState& state, const Consensus::Params& consensusParams, bool fCheckPOW = true)
{
    // Check proof of work matches claimed amount
    if (fCheckPOW && block.GetHash() != consensusParams.hashGenesisBlock
            && !CheckProof(block, consensusParams)) {
        return state.Invalid(BlockValidationResult::BLOCK_INVALID_HEADER, g_signed_blocks ? "block-proof-invalid" : "high-hash", "proof of work failed");
    }
    return true;
}

bool CheckBlock(const CBlock& block, BlockValidationState& state, const Consensus::Params& consensusParams, bool fCheckPOW, bool fCheckMerkleRoot)
{
    // These are checks that are independent of context.

    if (block.fChecked)
        return true;

    // Check that the header is valid (particularly PoW).  This is mostly
    // redundant with the call in AcceptBlockHeader.
    if (!CheckBlockHeader(block, state, consensusParams, fCheckPOW))
        return false;

    // Signet only: check block solution
    if (consensusParams.signet_blocks && fCheckPOW && !CheckSignetBlockSolution(block, consensusParams)) {
        return state.Invalid(BlockValidationResult::BLOCK_CONSENSUS, "bad-signet-blksig", "signet block signature validation failure");
    }

    // Check the merkle root.
    if (fCheckMerkleRoot) {
        bool mutated;
        uint256 hashMerkleRoot2 = BlockMerkleRoot(block, &mutated);
        if (block.hashMerkleRoot != hashMerkleRoot2)
            return state.Invalid(BlockValidationResult::BLOCK_MUTATED, "bad-txnmrklroot", "hashMerkleRoot mismatch");

        // Check for merkle tree malleability (CVE-2012-2459): repeating sequences
        // of transactions in a block without affecting the merkle root of a block,
        // while still invalidating it.
        if (mutated)
            return state.Invalid(BlockValidationResult::BLOCK_MUTATED, "bad-txns-duplicate", "duplicate transaction");
    }

    // All potential-corruption validation must be done before we do any
    // transaction validation, as otherwise we may mark the header as invalid
    // because we receive the wrong transactions for it.
    // Note that witness malleability is checked in ContextualCheckBlock, so no
    // checks that use witness data may be performed here.

    // Size limits
    if (block.vtx.empty() || block.vtx.size() * WITNESS_SCALE_FACTOR > MAX_BLOCK_WEIGHT || ::GetSerializeSize(block, PROTOCOL_VERSION | SERIALIZE_TRANSACTION_NO_WITNESS) * WITNESS_SCALE_FACTOR > MAX_BLOCK_WEIGHT)
        return state.Invalid(BlockValidationResult::BLOCK_CONSENSUS, "bad-blk-length", "size limits failed");

    // First transaction must be coinbase, the rest must not be
    if (block.vtx.empty() || !block.vtx[0]->IsCoinBase())
        return state.Invalid(BlockValidationResult::BLOCK_CONSENSUS, "bad-cb-missing", "first tx is not coinbase");
    for (unsigned int i = 1; i < block.vtx.size(); i++)
        if (block.vtx[i]->IsCoinBase())
            return state.Invalid(BlockValidationResult::BLOCK_CONSENSUS, "bad-cb-multiple", "more than one coinbase");

    // Check transactions
    // Must check for duplicate inputs (see CVE-2018-17144)
    for (const auto& tx : block.vtx) {
        TxValidationState tx_state;
        if (!CheckTransaction(*tx, tx_state)) {
            // CheckBlock() does context-free validation checks. The only
            // possible failures are consensus failures.
            assert(tx_state.GetResult() == TxValidationResult::TX_CONSENSUS);
            return state.Invalid(BlockValidationResult::BLOCK_CONSENSUS, tx_state.GetRejectReason(),
                                 strprintf("Transaction check failed (tx hash %s) %s", tx->GetHash().ToString(), tx_state.GetDebugMessage()));
        }
    }
    unsigned int nSigOps = 0;
    for (const auto& tx : block.vtx)
    {
        nSigOps += GetLegacySigOpCount(*tx);
    }
    if (nSigOps * WITNESS_SCALE_FACTOR > MAX_BLOCK_SIGOPS_COST)
        return state.Invalid(BlockValidationResult::BLOCK_CONSENSUS, "bad-blk-sigops", "out-of-bounds SigOpCount");

    if (fCheckPOW && fCheckMerkleRoot)
        block.fChecked = true;

    return true;
}

void ChainstateManager::UpdateUncommittedBlockStructures(CBlock& block, const CBlockIndex* pindexPrev) const
{
    int commitpos = GetWitnessCommitmentIndex(block);
    static const std::vector<unsigned char> nonce(32, 0x00);
    if (commitpos != NO_WITNESS_COMMITMENT && DeploymentActiveAfter(pindexPrev, *this, Consensus::DEPLOYMENT_SEGWIT) && !block.vtx[0]->HasWitness()) {
        CMutableTransaction tx(*block.vtx[0]);
        tx.witness.vtxinwit.resize(1);
        tx.witness.vtxinwit[0].scriptWitness.stack.resize(1);
        tx.witness.vtxinwit[0].scriptWitness.stack[0] = nonce;
        block.vtx[0] = MakeTransactionRef(std::move(tx));
    }
}

std::vector<unsigned char> ChainstateManager::GenerateCoinbaseCommitment(CBlock& block, const CBlockIndex* pindexPrev) const
{
    std::vector<unsigned char> commitment;
    int commitpos = GetWitnessCommitmentIndex(block);
    std::vector<unsigned char> ret(32, 0x00);
    if (commitpos == NO_WITNESS_COMMITMENT) {
        // ELEMENTS: Shim in blank coinbase output for witness output hash
        // Previous iterations of CA could have allowed witness data
        // in coinbase transactions, and this witness data must be committed
        // to here.
        //
        // Is No-op in Bitcoin
        CMutableTransaction tx0(*block.vtx[0]);
        tx0.vout.push_back(CTxOut());
        block.vtx[0] = MakeTransactionRef(std::move(tx0));
        // END
        uint256 witnessroot = BlockWitnessMerkleRoot(block, nullptr);
        CHash256().Write(witnessroot).Write(ret).Finalize(witnessroot);
        CTxOut out;
        out.nValue = 0;
        out.nAsset = policyAsset;
        out.scriptPubKey.resize(MINIMUM_WITNESS_COMMITMENT);
        out.scriptPubKey[0] = OP_RETURN;
        out.scriptPubKey[1] = 0x24;
        out.scriptPubKey[2] = 0xaa;
        out.scriptPubKey[3] = 0x21;
        out.scriptPubKey[4] = 0xa9;
        out.scriptPubKey[5] = 0xed;
        memcpy(&out.scriptPubKey[6], witnessroot.begin(), 32);
        commitment = std::vector<unsigned char>(out.scriptPubKey.begin(), out.scriptPubKey.end());
        CMutableTransaction tx(*block.vtx[0]);
        // Elements: replace shimmed output with real coinbase rather than push
        tx.vout.back() = out;
        // END
        block.vtx[0] = MakeTransactionRef(std::move(tx));
    }
    UpdateUncommittedBlockStructures(block, pindexPrev);
    return commitment;
}

// ELEMENTS
static bool ContextualCheckDynaFedHeader(const CBlockHeader& block, BlockValidationState& state, const ChainstateManager& chainman, const CBlockIndex* pindexPrev)
{
    // When not active, it's a NOP
    if (!DeploymentActiveAfter(pindexPrev, chainman, Consensus::DEPLOYMENT_DYNA_FED)) {
        return true;
    }

    const DynaFedParams& dynafed_params = block.m_dynafed_params;

    // Dynamic blocks must at least publish current signblockscript in full
    if (dynafed_params.m_current.IsNull()) {
        return state.Invalid(BlockValidationResult::BLOCK_CONSENSUS, "invalid-dyna-fed", "dynamic block headers must have non-empty current signblockscript field");
    }

    // Make sure extension bits aren't active, reserved for future HF
    uint32_t reserved_mask = (1<<23) | (1<<24) | (1<<25) | (1<<26);
    if ((block.nVersion & reserved_mask) != 0) {
        return state.Invalid(BlockValidationResult::BLOCK_CONSENSUS, "invalid-dyna-fed", "dynamic block header has unknown HF extension bits set");
    }

    const CChainParams& params = chainman.GetParams();
    const DynaFedParamEntry expected_current_params = ComputeNextBlockCurrentParameters(pindexPrev, params.GetConsensus());

    if (expected_current_params != dynafed_params.m_current) {
        return state.Invalid(BlockValidationResult::BLOCK_CONSENSUS, "invalid-dyna-fed", "dynamic block header's current parameters do not match expected");
    }

    // Lastly, enforce rules on proposals if they make changes.
    if (!dynafed_params.m_proposed.IsNull()) {
        // Compare the new proposed parameters with the current full parameters.
        const DynaFedParamEntry current = ComputeNextBlockFullCurrentParameters(pindexPrev, params.GetConsensus());
        const DynaFedParamEntry& proposed = dynafed_params.m_proposed;

        if (proposed.m_signblockscript != current.m_signblockscript) {
            // signblockscript proposals *must* be segwit versions
            int block_version = 0;
            std::vector<unsigned char> block_program;
            if (!proposed.m_signblockscript.IsWitnessProgram(block_version, block_program)) {
                return state.Invalid(BlockValidationResult::BLOCK_CONSENSUS, "invalid-dyna-fed", "proposed signblockscript must be native segwit scriptPubkey");
            }
        }

        if (proposed.m_fedpeg_program != current.m_fedpeg_program || proposed.m_fedpegscript != current.m_fedpegscript) {
            int fedpeg_version = 0;
            std::vector<unsigned char> fedpeg_program;
            if (!proposed.m_fedpeg_program.IsWitnessProgram(fedpeg_version, fedpeg_program)) {
                return state.Invalid(BlockValidationResult::BLOCK_CONSENSUS, "invalid-dyna-fed", "proposed fedpeg program must be native segwit scriptPubkey");
            }

            // for v0, fedpegscript's scriptPubKey must match. v1+ is unencumbered.
            if (fedpeg_version == 0) {
                uint256 fedpeg_program;
                CSHA256().Write(proposed.m_fedpegscript.data(), proposed.m_fedpegscript.size()).Finalize(fedpeg_program.begin());
                CScript computed_program = CScript() << OP_0 << ToByteVector(fedpeg_program);
                if (computed_program != proposed.m_fedpeg_program) {
                    return state.Invalid(BlockValidationResult::BLOCK_CONSENSUS, "invalid-dyna-fed", "proposed v0 segwit fedpegscript must match proposed fedpeg witness program");
                }

                // fedpegscript proposals *must not* start with OP_DEPTH
                // This forbids the first Liquid watchman script which is a hack.
                // Use miniscript, which doesn't even have OP_DEPTH.
                // We don't encumber future segwit versions as opcodes may change.
                if (!proposed.m_fedpegscript.empty() && proposed.m_fedpegscript.front() == OP_DEPTH) {
                    return state.Invalid(BlockValidationResult::BLOCK_CONSENSUS, "invalid-dyna-fed", "Proposed fedpegscript starts with OP_DEPTH, which is illegal");
                }
            }
        }

        if (proposed.m_extension_space != current.m_extension_space) {
            // When enforcing PAK, extension_space must give non-empty PAK list when
            // the vector itself is non-empty. Otherwise this means there were "junk"
            // entries
            if (params.GetEnforcePak()) {
                if (!proposed.m_extension_space.empty() &&
                        CreatePAKListFromExtensionSpace(proposed.m_extension_space).IsReject()) {
                    return state.Invalid(BlockValidationResult::BLOCK_CONSENSUS, "invalid-dyna-fed", "Extension space is not list of valid PAK entries");
                }
            }
        }
    }
    return true;
}

bool HasValidProofOfWork(const std::vector<CBlockHeader>& headers, const Consensus::Params& consensusParams)
{
    return std::all_of(headers.cbegin(), headers.cend(),
            [&](const auto& header) { return CheckProofOfWork(header.GetHash(), header.nBits, consensusParams);});
}

arith_uint256 CalculateHeadersWork(const std::vector<CBlockHeader>& headers)
{
    arith_uint256 total_work{0};
    for (const CBlockHeader& header : headers) {
        CBlockIndex dummy(header);
        total_work += GetBlockProof(dummy);
    }
    return total_work;
}

/** Context-dependent validity checks.
 *  By "context", we mean only the previous block headers, but not the UTXO
 *  set; UTXO-related validity checks are done in ConnectBlock().
 *  NOTE: This function is not currently invoked by ConnectBlock(), so we
 *  should consider upgrade issues if we change which consensus rules are
 *  enforced in this function (eg by adding a new consensus rule). See comment
 *  in ConnectBlock().
 *  Note that -reindex-chainstate skips the validation that happens here!
 */
static bool ContextualCheckBlockHeader(const CBlockHeader& block, BlockValidationState& state, BlockManager& blockman, const ChainstateManager& chainman, CBlockIndex* pindexPrev, NodeClock::time_point now) EXCLUSIVE_LOCKS_REQUIRED(::cs_main)
{
    AssertLockHeld(::cs_main);
    assert(pindexPrev != nullptr);
    const int nHeight = pindexPrev->nHeight + 1;

    // Check proof of work target or non-dynamic signblockscript if necessary
    const Consensus::Params& consensusParams = chainman.GetConsensus();

    if (!DeploymentActiveAfter(pindexPrev, chainman, Consensus::DEPLOYMENT_DYNA_FED) && !CheckChallenge(block, *pindexPrev, consensusParams))
        return state.Invalid(BlockValidationResult::BLOCK_INVALID_HEADER, "bad-diffbits", "incorrect proof of work");

    // Check against checkpoints
    if (chainman.m_options.checkpoints_enabled) {
        // Don't accept any forks from the main chain prior to last checkpoint.
        // GetLastCheckpoint finds the last checkpoint in MapCheckpoints that's in our
        // BlockIndex().
        const CBlockIndex* pcheckpoint = blockman.GetLastCheckpoint(chainman.GetParams().Checkpoints());
        if (pcheckpoint && nHeight < pcheckpoint->nHeight) {
            LogPrintf("ERROR: %s: forked chain older than last checkpoint (height %d)\n", __func__, nHeight);
            return state.Invalid(BlockValidationResult::BLOCK_CHECKPOINT, "bad-fork-prior-to-checkpoint");
        }
    }

    // Check timestamp against prev
    if (block.GetBlockTime() <= pindexPrev->GetMedianTimePast())
        return state.Invalid(BlockValidationResult::BLOCK_INVALID_HEADER, "time-too-old", "block's timestamp is too early");

    // Check height in header against prev
    if (g_con_blockheightinheader && (uint32_t)nHeight != block.block_height) {
        LogPrintf("ERROR: %s: block height in header is incorrect (got %d, expected %d)\n", __func__, block.block_height, nHeight);
        return state.Invalid(BlockValidationResult::BLOCK_INVALID_HEADER, "bad-header-height");
    }

    // Check timestamp
    if (block.Time() > now + std::chrono::seconds{MAX_FUTURE_BLOCK_TIME}) {
        return state.Invalid(BlockValidationResult::BLOCK_TIME_FUTURE, "time-too-new", "block timestamp too far in the future");
    }

    // Reject blocks with outdated version
    if ((block.nVersion < 2 && DeploymentActiveAfter(pindexPrev, chainman, Consensus::DEPLOYMENT_HEIGHTINCB)) ||
        (block.nVersion < 3 && DeploymentActiveAfter(pindexPrev, chainman, Consensus::DEPLOYMENT_DERSIG)) ||
        (block.nVersion < 4 && DeploymentActiveAfter(pindexPrev, chainman, Consensus::DEPLOYMENT_CLTV))) {
            return state.Invalid(BlockValidationResult::BLOCK_INVALID_HEADER, strprintf("bad-version(0x%08x)", block.nVersion),
                                 strprintf("rejected nVersion=0x%08x block", block.nVersion));
    }

    if (!ContextualCheckDynaFedHeader(block, state, chainman, pindexPrev)) {
        return false;
    }

    return true;
}

/** NOTE: This function is not currently invoked by ConnectBlock(), so we
 *  should consider upgrade issues if we change which consensus rules are
 *  enforced in this function (eg by adding a new consensus rule). See comment
 *  in ConnectBlock().
 *  Note that -reindex-chainstate skips the validation that happens here!
 */
static bool ContextualCheckBlock(const CBlock& block, BlockValidationState& state, const ChainstateManager& chainman, const CBlockIndex* pindexPrev)
{
    const int nHeight = pindexPrev == nullptr ? 0 : pindexPrev->nHeight + 1;

    // Enforce BIP113 (Median Time Past).
    bool enforce_locktime_median_time_past{false};
    if (DeploymentActiveAfter(pindexPrev, chainman, Consensus::DEPLOYMENT_CSV)) {
        assert(pindexPrev != nullptr);
        enforce_locktime_median_time_past = true;
    }

    const int64_t nLockTimeCutoff{enforce_locktime_median_time_past ?
                                      pindexPrev->GetMedianTimePast() :
                                      block.GetBlockTime()};

    // Check that all transactions are finalized
    for (const auto& tx : block.vtx) {
        if (!IsFinalTx(*tx, nHeight, nLockTimeCutoff)) {
            return state.Invalid(BlockValidationResult::BLOCK_CONSENSUS, "bad-txns-nonfinal", "non-final transaction");
        }
    }

    // Enforce rule that the coinbase starts with serialized block height
    if (DeploymentActiveAfter(pindexPrev, chainman, Consensus::DEPLOYMENT_HEIGHTINCB))
    {
        CScript expect = CScript() << nHeight;
        if (block.vtx[0]->vin[0].scriptSig.size() < expect.size() ||
            !std::equal(expect.begin(), expect.end(), block.vtx[0]->vin[0].scriptSig.begin())) {
            return state.Invalid(BlockValidationResult::BLOCK_CONSENSUS, "bad-cb-height", "block height mismatch in coinbase");
        }
    }

    // Coinbase transaction can not have input witness data which is not covered
    // (or committed to) by the witness or regular merkle tree
    for (const auto& inwit : block.vtx[0]->witness.vtxinwit) {
        if (!inwit.vchIssuanceAmountRangeproof.empty() ||
                !inwit.vchInflationKeysRangeproof.empty() ||
                !inwit.m_pegin_witness.IsNull()) {
            return state.Invalid(BlockValidationResult::BLOCK_MUTATED, "bad-cb-witness", "Coinbase has invalid input witness data.");
        }
    }

    // Validation for witness commitments.
    // * We compute the witness hash (which is the hash including witnesses) of all the block's transactions, except the
    //   coinbase (where 0x0000....0000 is used instead).
    // * The coinbase scriptWitness is a stack of a single 32-byte vector, containing a witness reserved value (unconstrained).
    // * We build a merkle tree with all those witness hashes as leaves (similar to the hashMerkleRoot in the block header).
    // * There must be at least one output whose scriptPubKey is a single 36-byte push, the first 4 bytes of which are
    //   {0xaa, 0x21, 0xa9, 0xed}, and the following 32 bytes are SHA256^2(witness root, witness reserved value). In case there are
    //   multiple, the last one is used.
    bool fHaveWitness = false;
    if (DeploymentActiveAfter(pindexPrev, chainman, Consensus::DEPLOYMENT_SEGWIT)) {
        int commitpos = GetWitnessCommitmentIndex(block);
        if (commitpos != NO_WITNESS_COMMITMENT) {
            bool malleated = false;
            uint256 hashWitness = BlockWitnessMerkleRoot(block, &malleated);
            // The malleation check is ignored; as the transaction tree itself
            // already does not permit it, it is impossible to trigger in the
            // witness tree.
            if ((block.vtx[0]->witness.vtxinwit.empty()) ||
                (block.vtx[0]->witness.vtxinwit[0].scriptWitness.stack.size() != 1) ||
                (block.vtx[0]->witness.vtxinwit[0].scriptWitness.stack[0].size() != 32)) {
                return state.Invalid(BlockValidationResult::BLOCK_MUTATED, "bad-witness-nonce-size", strprintf("%s : invalid witness reserved value size", __func__));
            }
            CHash256().Write(hashWitness).Write(block.vtx[0]->witness.vtxinwit[0].scriptWitness.stack[0]).Finalize(hashWitness);
            uint256 committedWitness(std::vector<unsigned char>(&block.vtx[0]->vout[commitpos].scriptPubKey[6], &block.vtx[0]->vout[commitpos].scriptPubKey[6+32]));
            if (memcmp(hashWitness.begin(), &block.vtx[0]->vout[commitpos].scriptPubKey[6], 32)) {
                return state.Invalid(BlockValidationResult::BLOCK_MUTATED, "bad-witness-merkle-match", strprintf("%s : witness merkle commitment mismatch", __func__));
            }
            fHaveWitness = true;
        }
    }

    // No witness data is allowed in blocks that don't commit to witness data, as this would otherwise leave room for spam
    if (!fHaveWitness) {
      for (const auto& tx : block.vtx) {
            if (tx->HasWitness()) {
                return state.Invalid(BlockValidationResult::BLOCK_MUTATED, "unexpected-witness", strprintf("%s : unexpected witness data found", __func__));
            }
        }
    }

    // After the coinbase witness reserved value and commitment are verified,
    // we can check if the block weight passes (before we've checked the
    // coinbase witness, it would be possible for the weight to be too
    // large by filling up the coinbase witness, which doesn't change
    // the block hash, so we couldn't mark the block as permanently
    // failed).
    if (GetBlockWeight(block) > MAX_BLOCK_WEIGHT) {
        return state.Invalid(BlockValidationResult::BLOCK_CONSENSUS, "bad-blk-weight", strprintf("%s : weight limit failed", __func__));
    }

    return true;
}

bool ChainstateManager::AcceptBlockHeader(const CBlockHeader& block, BlockValidationState& state, CBlockIndex** ppindex, bool min_pow_checked, bool* duplicate)
{
    AssertLockHeld(cs_main);

    // Check for duplicate
    uint256 hash = block.GetHash();
    BlockMap::iterator miSelf{m_blockman.m_block_index.find(hash)};
    if (duplicate) {
        *duplicate = false;
    }
    if (hash != GetConsensus().hashGenesisBlock) {
        if (miSelf != m_blockman.m_block_index.end()) {
            // Block header is already known.
            CBlockIndex* pindex = &(miSelf->second);
            if (duplicate) {
                *duplicate = true;
            }
            if (ppindex)
                *ppindex = pindex;
            if (pindex->nStatus & BLOCK_FAILED_MASK) {
                LogPrint(BCLog::VALIDATION, "%s: block %s is marked invalid\n", __func__, hash.ToString());
                return state.Invalid(BlockValidationResult::BLOCK_CACHED_INVALID, "duplicate");
            }
            return true;
        }

        if (!CheckBlockHeader(block, state, GetConsensus())) {
            LogPrint(BCLog::VALIDATION, "%s: Consensus::CheckBlockHeader: %s, %s\n", __func__, hash.ToString(), state.ToString());
            return false;
        }

        // Get prev block index
        CBlockIndex* pindexPrev = nullptr;
        BlockMap::iterator mi{m_blockman.m_block_index.find(block.hashPrevBlock)};
        if (mi == m_blockman.m_block_index.end()) {
            LogPrint(BCLog::VALIDATION, "header %s has prev block not found: %s\n", hash.ToString(), block.hashPrevBlock.ToString());
            return state.Invalid(BlockValidationResult::BLOCK_MISSING_PREV, "prev-blk-not-found");
        }
        pindexPrev = &((*mi).second);
        if (pindexPrev->nStatus & BLOCK_FAILED_MASK) {
            LogPrint(BCLog::VALIDATION, "header %s has prev block invalid: %s\n", hash.ToString(), block.hashPrevBlock.ToString());
            return state.Invalid(BlockValidationResult::BLOCK_INVALID_PREV, "bad-prevblk");
        }
        if (!ContextualCheckBlockHeader(block, state, m_blockman, *this, pindexPrev, m_options.adjusted_time_callback())) {
            LogPrint(BCLog::VALIDATION, "%s: Consensus::ContextualCheckBlockHeader: %s, %s\n", __func__, hash.ToString(), state.ToString());
            return false;
        }

        /* Determine if this block descends from any block which has been found
         * invalid (m_failed_blocks), then mark pindexPrev and any blocks between
         * them as failed. For example:
         *
         *                D3
         *              /
         *      B2 - C2
         *    /         \
         *  A             D2 - E2 - F2
         *    \
         *      B1 - C1 - D1 - E1
         *
         * In the case that we attempted to reorg from E1 to F2, only to find
         * C2 to be invalid, we would mark D2, E2, and F2 as BLOCK_FAILED_CHILD
         * but NOT D3 (it was not in any of our candidate sets at the time).
         *
         * In any case D3 will also be marked as BLOCK_FAILED_CHILD at restart
         * in LoadBlockIndex.
         */
        if (!pindexPrev->IsValid(BLOCK_VALID_SCRIPTS)) {
            // The above does not mean "invalid": it checks if the previous block
            // hasn't been validated up to BLOCK_VALID_SCRIPTS. This is a performance
            // optimization, in the common case of adding a new block to the tip,
            // we don't need to iterate over the failed blocks list.
            for (const CBlockIndex* failedit : m_failed_blocks) {
                if (pindexPrev->GetAncestor(failedit->nHeight) == failedit) {
                    assert(failedit->nStatus & BLOCK_FAILED_VALID);
                    CBlockIndex* invalid_walk = pindexPrev;
                    while (invalid_walk != failedit) {
                        invalid_walk->nStatus |= BLOCK_FAILED_CHILD;
                        m_blockman.m_dirty_blockindex.insert(invalid_walk);
                        invalid_walk = invalid_walk->pprev;
                    }
                    LogPrint(BCLog::VALIDATION, "header %s has prev block invalid: %s\n", hash.ToString(), block.hashPrevBlock.ToString());
                    return state.Invalid(BlockValidationResult::BLOCK_INVALID_PREV, "bad-prevblk");
                }
            }
        }
    }
    if (!min_pow_checked) {
        LogPrint(BCLog::VALIDATION, "%s: not adding new block header %s, missing anti-dos proof-of-work validation\n", __func__, hash.ToString());
        return state.Invalid(BlockValidationResult::BLOCK_HEADER_LOW_WORK, "too-little-chainwork");
    }
    CBlockIndex* pindex{m_blockman.AddToBlockIndex(block, m_best_header)};

    if (ppindex)
        *ppindex = pindex;

    // Since this is the earliest point at which we have determined that a
    // header is both new and valid, log here.
    //
    // These messages are valuable for detecting potential selfish mining behavior;
    // if multiple displacing headers are seen near simultaneously across many
    // nodes in the network, this might be an indication of selfish mining. Having
    // this log by default when not in IBD ensures broad availability of this data
    // in case investigation is merited.
    const auto msg = strprintf(
        "Saw new header hash=%s height=%d", hash.ToString(), pindex->nHeight);

    if (ActiveChainstate().IsInitialBlockDownload()) {
        LogPrintLevel(BCLog::VALIDATION, BCLog::Level::Debug, "%s\n", msg);
    } else {
        LogPrintf("%s\n", msg);
    }

    return true;
}

// Exposed wrapper for AcceptBlockHeader
bool ChainstateManager::ProcessNewBlockHeaders(const std::vector<CBlockHeader>& headers, bool min_pow_checked, BlockValidationState& state, const CBlockIndex** ppindex, bool* all_duplicate)
{
    AssertLockNotHeld(cs_main);
    {
        LOCK(cs_main);
        if (all_duplicate) {
            *all_duplicate = true;
        }
        bool duplicate = false;
        for (const CBlockHeader& header : headers) {
            CBlockIndex *pindex = nullptr; // Use a temp pindex instead of ppindex to avoid a const_cast
            bool accepted{AcceptBlockHeader(header, state, &pindex, min_pow_checked, &duplicate)};
            ActiveChainstate().CheckBlockIndex();

            if (all_duplicate) {
                (*all_duplicate) &= duplicate;  // False if any are false
            }
            if (!accepted) {
                return false;
            }
            if (ppindex) {
                *ppindex = pindex;
            }
        }
    }
    if (NotifyHeaderTip(ActiveChainstate())) {
        if (ActiveChainstate().IsInitialBlockDownload() && ppindex && *ppindex) {
            const CBlockIndex& last_accepted{**ppindex};
            const int64_t blocks_left{(GetTime() - last_accepted.GetBlockTime()) / GetConsensus().nPowTargetSpacing};
            const double progress{100.0 * last_accepted.nHeight / (last_accepted.nHeight + blocks_left)};
            LogPrintf("Synchronizing blockheaders, height: %d (~%.2f%%)\n", last_accepted.nHeight, progress);
        }
    }
    return true;
}

void ChainstateManager::ReportHeadersPresync(const arith_uint256& work, int64_t height, int64_t timestamp)
{
    AssertLockNotHeld(cs_main);
    const auto& chainstate = ActiveChainstate();
    {
        LOCK(cs_main);
        // Don't report headers presync progress if we already have a post-minchainwork header chain.
        // This means we lose reporting for potentially legitimate, but unlikely, deep reorgs, but
        // prevent attackers that spam low-work headers from filling our logs.
        if (m_best_header->nChainWork >= UintToArith256(GetConsensus().nMinimumChainWork)) return;
        // Rate limit headers presync updates to 4 per second, as these are not subject to DoS
        // protection.
        auto now = std::chrono::steady_clock::now();
        if (now < m_last_presync_update + std::chrono::milliseconds{250}) return;
        m_last_presync_update = now;
    }
    bool initial_download = chainstate.IsInitialBlockDownload();
    uiInterface.NotifyHeaderTip(GetSynchronizationState(initial_download), height, timestamp, /*presync=*/true);
    if (initial_download) {
        const int64_t blocks_left{(GetTime() - timestamp) / GetConsensus().nPowTargetSpacing};
        const double progress{100.0 * height / (height + blocks_left)};
        LogPrintf("Pre-synchronizing blockheaders, height: %d (~%.2f%%)\n", height, progress);
    }
}

/** Store block on disk. If dbp is non-nullptr, the file is known to already reside on disk */
bool Chainstate::AcceptBlock(const std::shared_ptr<const CBlock>& pblock, BlockValidationState& state, CBlockIndex** ppindex, bool fRequested, const FlatFilePos* dbp, bool* fNewBlock, bool min_pow_checked)
{
    const CBlock& block = *pblock;

    if (fNewBlock) *fNewBlock = false;
    AssertLockHeld(cs_main);

    CBlockIndex *pindexDummy = nullptr;
    CBlockIndex *&pindex = ppindex ? *ppindex : pindexDummy;

    bool accepted_header{m_chainman.AcceptBlockHeader(block, state, &pindex, min_pow_checked)};
    CheckBlockIndex();

    if (!accepted_header)
        return false;

    // Try to process all requested blocks that we don't have, but only
    // process an unrequested block if it's new and has enough work to
    // advance our tip, and isn't too many blocks ahead.
    bool fAlreadyHave = pindex->nStatus & BLOCK_HAVE_DATA;
    bool fHasMoreOrSameWork = (m_chain.Tip() ? pindex->nChainWork >= m_chain.Tip()->nChainWork : true);
    // Blocks that are too out-of-order needlessly limit the effectiveness of
    // pruning, because pruning will not delete block files that contain any
    // blocks which are too close in height to the tip.  Apply this test
    // regardless of whether pruning is enabled; it should generally be safe to
    // not process unrequested blocks.
    bool fTooFarAhead{pindex->nHeight > m_chain.Height() + int(MIN_BLOCKS_TO_KEEP)};

    // TODO: Decouple this function from the block download logic by removing fRequested
    // This requires some new chain data structure to efficiently look up if a
    // block is in a chain leading to a candidate for best tip, despite not
    // being such a candidate itself.
    // Note that this would break the getblockfrompeer RPC

    // TODO: deal better with return value and error conditions for duplicate
    // and unrequested blocks.
    if (fAlreadyHave) return true;
    if (!fRequested) {  // If we didn't ask for it:
        if (pindex->nTx != 0) return true;    // This is a previously-processed block that was pruned
        if (!fHasMoreOrSameWork) return true; // Don't process less-work chains
        if (fTooFarAhead) return true;        // Block height is too high

        // Protect against DoS attacks from low-work chains.
        // If our tip is behind, a peer could try to send us
        // low-work blocks on a fake chain that we would never
        // request; don't process these.
        if (pindex->nChainWork < m_chainman.MinimumChainWork()) return true;
    }

    if (m_chainman.GetConsensus().hashGenesisBlock != block.GetHash() &&
        (!CheckBlock(block, state, m_chainman.GetConsensus()) ||
         !ContextualCheckBlock(block, state, m_chainman, pindex->pprev))) {
        if (state.IsInvalid() && state.GetResult() != BlockValidationResult::BLOCK_MUTATED) {
            pindex->nStatus |= BLOCK_FAILED_VALID;
            m_blockman.m_dirty_blockindex.insert(pindex);
        }
        return error("%s: %s", __func__, state.ToString());
    }

    // Header is valid/has work, merkle tree and segwit merkle tree are good...RELAY NOW
    // (but if it does not build on our best tip, let the SendMessages loop relay it)
    if (!IsInitialBlockDownload() && m_chain.Tip() == pindex->pprev)
        GetMainSignals().NewPoWValidBlock(pindex, pblock);

    // Write block to history file
    if (fNewBlock) *fNewBlock = true;
    try {
        FlatFilePos blockPos{m_blockman.SaveBlockToDisk(block, pindex->nHeight, m_chain, m_chainman.GetParams(), dbp)};
        if (blockPos.IsNull()) {
            state.Error(strprintf("%s: Failed to find position to write new block to disk", __func__));
            return false;
        }
        ReceivedBlockTransactions(block, pindex, blockPos);
    } catch (const std::runtime_error& e) {
        return AbortNode(state, std::string("System error: ") + e.what());
    }

    FlushStateToDisk(state, FlushStateMode::NONE);

    CheckBlockIndex();

    return true;
}

bool ChainstateManager::ProcessNewBlock(const std::shared_ptr<const CBlock>& block, bool force_processing, bool min_pow_checked, bool* new_block)
{
    AssertLockNotHeld(cs_main);

    {
        CBlockIndex *pindex = nullptr;
        if (new_block) *new_block = false;
        BlockValidationState state;

        // CheckBlock() does not support multi-threaded block validation because CBlock::fChecked can cause data race.
        // Therefore, the following critical section must include the CheckBlock() call as well.
        LOCK(cs_main);

        // Skipping AcceptBlock() for CheckBlock() failures means that we will never mark a block as invalid if
        // CheckBlock() fails.  This is protective against consensus failure if there are any unknown forms of block
        // malleability that cause CheckBlock() to fail; see e.g. CVE-2012-2459 and
        // https://lists.linuxfoundation.org/pipermail/bitcoin-dev/2019-February/016697.html.  Because CheckBlock() is
        // not very expensive, the anti-DoS benefits of caching failure (of a definitely-invalid block) are not substantial.
        bool ret = CheckBlock(*block, state, GetConsensus());
        if (ret) {
            // Store to disk
            ret = ActiveChainstate().AcceptBlock(block, state, &pindex, force_processing, nullptr, new_block, min_pow_checked);
        }
        if (!ret) {
            GetMainSignals().BlockChecked(*block, state);
            return error("%s: AcceptBlock FAILED (%s)", __func__, state.ToString());
        }
    }

    NotifyHeaderTip(ActiveChainstate());

    BlockValidationState state; // Only used to report errors, not invalidity - ignore it
    if (!ActiveChainstate().ActivateBestChain(state, block)) {
        return error("%s: ActivateBestChain failed (%s)", __func__, state.ToString());
    }

    return true;
}

MempoolAcceptResult ChainstateManager::ProcessTransaction(const CTransactionRef& tx, bool test_accept)
{
    AssertLockHeld(cs_main);
    Chainstate& active_chainstate = ActiveChainstate();
    if (!active_chainstate.GetMempool()) {
        TxValidationState state;
        state.Invalid(TxValidationResult::TX_NO_MEMPOOL, "no-mempool");
        return MempoolAcceptResult::Failure(state);
    }
    auto result = AcceptToMemoryPool(active_chainstate, tx, GetTime(), /*bypass_limits=*/ false, test_accept);
    active_chainstate.m_mempool->check(active_chainstate.m_chain.Tip(), active_chainstate.CoinsTip(), active_chainstate.m_chain.Height() + 1);
    return result;
}

bool TestBlockValidity(BlockValidationState& state,
                       const CChainParams& chainparams,
                       Chainstate& chainstate,
                       const CBlock& block,
                       CBlockIndex* pindexPrev,
                       const std::function<NodeClock::time_point()>& adjusted_time_callback,
                       bool fCheckPOW,
                       bool fCheckMerkleRoot)
{
    AssertLockHeld(cs_main);
    assert(pindexPrev && pindexPrev == chainstate.m_chain.Tip());
    CCoinsViewCache viewNew(&chainstate.CoinsTip());
    uint256 block_hash(block.GetHash());
    CBlockIndex indexDummy(block);
    indexDummy.pprev = pindexPrev;
    indexDummy.nHeight = pindexPrev->nHeight + 1;
    indexDummy.phashBlock = &block_hash;

    // NOTE: CheckBlockHeader is called by CheckBlock
    if (!ContextualCheckBlockHeader(block, state, chainstate.m_blockman, chainstate.m_chainman, pindexPrev, adjusted_time_callback()))
        return error("%s: Consensus::ContextualCheckBlockHeader: %s", __func__, state.ToString());
    if (!CheckBlock(block, state, chainparams.GetConsensus(), fCheckPOW, fCheckMerkleRoot))
        return error("%s: Consensus::CheckBlock: %s", __func__, state.ToString());
    if (!ContextualCheckBlock(block, state, chainstate.m_chainman, pindexPrev))
        return error("%s: Consensus::ContextualCheckBlock: %s", __func__, state.ToString());
    if (!chainstate.ConnectBlock(block, state, &indexDummy, viewNew, nullptr, true)) {
        return false;
    }
    assert(state.IsValid());

    return true;
}

/* This function is called from the RPC code for pruneblockchain */
void PruneBlockFilesManual(Chainstate& active_chainstate, int nManualPruneHeight)
{
    BlockValidationState state;
    if (!active_chainstate.FlushStateToDisk(
            state, FlushStateMode::NONE, nManualPruneHeight)) {
        LogPrintf("%s: failed to flush state (%s)\n", __func__, state.ToString());
    }
}

void Chainstate::LoadMempool(const fs::path& load_path, FopenFn mockable_fopen_function)
{
    if (!m_mempool) return;
    ::LoadMempool(*m_mempool, load_path, *this, mockable_fopen_function);
    m_mempool->SetLoadTried(!ShutdownRequested());
}

bool Chainstate::LoadChainTip()
{
    AssertLockHeld(cs_main);
    const CCoinsViewCache& coins_cache = CoinsTip();
    assert(!coins_cache.GetBestBlock().IsNull()); // Never called when the coins view is empty
    const CBlockIndex* tip = m_chain.Tip();

    if (tip && tip->GetBlockHash() == coins_cache.GetBestBlock()) {
        return true;
    }

    // Load pointer to end of best chain
    CBlockIndex* pindex = m_blockman.LookupBlockIndex(coins_cache.GetBestBlock());
    if (!pindex) {
        return false;
    }
    m_chain.SetTip(*pindex);
    PruneBlockIndexCandidates();

    tip = m_chain.Tip();
    LogPrintf("Loaded best chain: hashBestChain=%s height=%d date=%s progress=%f\n",
              tip->GetBlockHash().ToString(),
              m_chain.Height(),
              FormatISO8601DateTime(tip->GetBlockTime()),
              GuessVerificationProgress(tip, m_chainman.GetConsensus().nPowTargetSpacing));
    return true;
}

CVerifyDB::CVerifyDB()
{
    uiInterface.ShowProgress(_("Verifying blocks…").translated, 0, false);
}

CVerifyDB::~CVerifyDB()
{
    uiInterface.ShowProgress("", 100, false);
}

VerifyDBResult CVerifyDB::VerifyDB(
    Chainstate& chainstate,
    const Consensus::Params& consensus_params,
    CCoinsView& coinsview,
    int nCheckLevel, int nCheckDepth)
{
    AssertLockHeld(cs_main);

    if (chainstate.m_chain.Tip() == nullptr || chainstate.m_chain.Tip()->pprev == nullptr) {
        return VerifyDBResult::SUCCESS;
    }

    // Verify blocks in the best chain
    if (nCheckDepth <= 0 || nCheckDepth > chainstate.m_chain.Height()) {
        nCheckDepth = chainstate.m_chain.Height();
    }
    nCheckLevel = std::max(0, std::min(4, nCheckLevel));
    LogPrintf("Verifying last %i blocks at level %i\n", nCheckDepth, nCheckLevel);
    CCoinsViewCache coins(&coinsview);
    CBlockIndex* pindex;
    CBlockIndex* pindexFailure = nullptr;
    int nGoodTransactions = 0;
    BlockValidationState state;
    int reportDone = 0;
    bool skipped_no_block_data{false};
    bool skipped_l3_checks{false};
    LogPrintf("Verification progress: 0%%\n");

    const bool is_snapshot_cs{!chainstate.m_from_snapshot_blockhash};

    for (pindex = chainstate.m_chain.Tip(); pindex && pindex->pprev; pindex = pindex->pprev) {
        const int percentageDone = std::max(1, std::min(99, (int)(((double)(chainstate.m_chain.Height() - pindex->nHeight)) / (double)nCheckDepth * (nCheckLevel >= 4 ? 50 : 100))));
        if (reportDone < percentageDone / 10) {
            // report every 10% step
            LogPrintf("Verification progress: %d%%\n", percentageDone);
            reportDone = percentageDone / 10;
        }
        uiInterface.ShowProgress(_("Verifying blocks…").translated, percentageDone, false);
        if (pindex->nHeight <= chainstate.m_chain.Height() - nCheckDepth) {
            break;
        }
        if ((chainstate.m_blockman.IsPruneMode() || is_snapshot_cs) && !(pindex->nStatus & BLOCK_HAVE_DATA)) {
            // If pruning or running under an assumeutxo snapshot, only go
            // back as far as we have data.
            LogPrintf("VerifyDB(): block verification stopping at height %d (no data). This could be due to pruning or use of an assumeutxo snapshot.\n", pindex->nHeight);
            skipped_no_block_data = true;
            break;
        }
        CBlock block;
        // check level 0: read from disk
        if (!ReadBlockFromDisk(block, pindex, consensus_params)) {
            LogPrintf("Verification error: ReadBlockFromDisk failed at %d, hash=%s\n", pindex->nHeight, pindex->GetBlockHash().ToString());
            return VerifyDBResult::CORRUPTED_BLOCK_DB;
        }
        // check level 1: verify block validity
        if (nCheckLevel >= 1 && !CheckBlock(block, state, consensus_params)) {
            LogPrintf("Verification error: found bad block at %d, hash=%s (%s)\n",
                      pindex->nHeight, pindex->GetBlockHash().ToString(), state.ToString());
            return VerifyDBResult::CORRUPTED_BLOCK_DB;
        }
        // check level 2: verify undo validity
        if (nCheckLevel >= 2 && pindex) {
            CBlockUndo undo;
            if (!pindex->GetUndoPos().IsNull()) {
                if (!UndoReadFromDisk(undo, pindex)) {
                    LogPrintf("Verification error: found bad undo data at %d, hash=%s\n", pindex->nHeight, pindex->GetBlockHash().ToString());
                    return VerifyDBResult::CORRUPTED_BLOCK_DB;
                }
            }
        }
        // check level 3: check for inconsistencies during memory-only disconnect of tip blocks
        size_t curr_coins_usage = coins.DynamicMemoryUsage() + chainstate.CoinsTip().DynamicMemoryUsage();

        if (nCheckLevel >= 3) {
            if (curr_coins_usage <= chainstate.m_coinstip_cache_size_bytes) {
                assert(coins.GetBestBlock() == pindex->GetBlockHash());
                DisconnectResult res = chainstate.DisconnectBlock(block, pindex, coins);
                if (res == DISCONNECT_FAILED) {
                    LogPrintf("Verification error: irrecoverable inconsistency in block data at %d, hash=%s\n", pindex->nHeight, pindex->GetBlockHash().ToString());
                    return VerifyDBResult::CORRUPTED_BLOCK_DB;
                }
                if (res == DISCONNECT_UNCLEAN) {
                    nGoodTransactions = 0;
                    pindexFailure = pindex;
                } else {
                    nGoodTransactions += block.vtx.size();
                }
            } else {
                skipped_l3_checks = true;
            }
        }
        if (ShutdownRequested()) return VerifyDBResult::INTERRUPTED;
    }
    if (pindexFailure) {
        LogPrintf("Verification error: coin database inconsistencies found (last %i blocks, %i good transactions before that)\n", chainstate.m_chain.Height() - pindexFailure->nHeight + 1, nGoodTransactions);
        return VerifyDBResult::CORRUPTED_BLOCK_DB;
    }
    if (skipped_l3_checks) {
        LogPrintf("Skipped verification of level >=3 (insufficient database cache size). Consider increasing -dbcache.\n");
    }

    // store block count as we move pindex at check level >= 4
    int block_count = chainstate.m_chain.Height() - pindex->nHeight;

    // check level 4: try reconnecting blocks
    if (nCheckLevel >= 4 && !skipped_l3_checks) {
        while (pindex != chainstate.m_chain.Tip()) {
            const int percentageDone = std::max(1, std::min(99, 100 - (int)(((double)(chainstate.m_chain.Height() - pindex->nHeight)) / (double)nCheckDepth * 50)));
            if (reportDone < percentageDone / 10) {
                // report every 10% step
                LogPrintf("Verification progress: %d%%\n", percentageDone);
                reportDone = percentageDone / 10;
            }
            uiInterface.ShowProgress(_("Verifying blocks…").translated, percentageDone, false);
            pindex = chainstate.m_chain.Next(pindex);
            CBlock block;
            if (!ReadBlockFromDisk(block, pindex, consensus_params)) {
                LogPrintf("Verification error: ReadBlockFromDisk failed at %d, hash=%s\n", pindex->nHeight, pindex->GetBlockHash().ToString());
                return VerifyDBResult::CORRUPTED_BLOCK_DB;
            }
            if (!chainstate.ConnectBlock(block, state, pindex, coins, nullptr)) {
                LogPrintf("Verification error: found unconnectable block at %d, hash=%s (%s)\n", pindex->nHeight, pindex->GetBlockHash().ToString(), state.ToString());
                return VerifyDBResult::CORRUPTED_BLOCK_DB;
            }
            if (ShutdownRequested()) return VerifyDBResult::INTERRUPTED;
        }
    }

    LogPrintf("Verification: No coin database inconsistencies in last %i blocks (%i transactions)\n", block_count, nGoodTransactions);

    if (skipped_l3_checks) {
        return VerifyDBResult::SKIPPED_L3_CHECKS;
    }
    if (skipped_no_block_data) {
        return VerifyDBResult::SKIPPED_MISSING_BLOCKS;
    }
    return VerifyDBResult::SUCCESS;
}

/** Apply the effects of a block on the utxo cache, ignoring that it may already have been applied. */
bool Chainstate::RollforwardBlock(const CBlockIndex* pindex, CCoinsViewCache& inputs)
{
    AssertLockHeld(cs_main);
    // TODO: merge with ConnectBlock
    CBlock block;
    if (!ReadBlockFromDisk(block, pindex, m_chainman.GetConsensus())) {
        return error("ReplayBlock(): ReadBlockFromDisk failed at %d, hash=%s", pindex->nHeight, pindex->GetBlockHash().ToString());
    }

    for (const CTransactionRef& tx : block.vtx) {
        if (!tx->IsCoinBase()) {
            for (const CTxIn &txin : tx->vin) {
                inputs.SpendCoin(txin.prevout);
            }
        }
        // Pass check = true as every addition may be an overwrite.
        AddCoins(inputs, *tx, pindex->nHeight, true);
    }
    return true;
}

bool Chainstate::ReplayBlocks()
{
    LOCK(cs_main);

    CCoinsView& db = this->CoinsDB();
    CCoinsViewCache cache(&db);

    std::vector<uint256> hashHeads = db.GetHeadBlocks();
    if (hashHeads.empty()) return true; // We're already in a consistent state.
    if (hashHeads.size() != 2) return error("ReplayBlocks(): unknown inconsistent state");

    uiInterface.ShowProgress(_("Replaying blocks…").translated, 0, false);
    LogPrintf("Replaying blocks\n");

    const CBlockIndex* pindexOld = nullptr;  // Old tip during the interrupted flush.
    const CBlockIndex* pindexNew;            // New tip during the interrupted flush.
    const CBlockIndex* pindexFork = nullptr; // Latest block common to both the old and the new tip.

    if (m_blockman.m_block_index.count(hashHeads[0]) == 0) {
        return error("ReplayBlocks(): reorganization to unknown block requested");
    }
    pindexNew = &(m_blockman.m_block_index[hashHeads[0]]);

    if (!hashHeads[1].IsNull()) { // The old tip is allowed to be 0, indicating it's the first flush.
        if (m_blockman.m_block_index.count(hashHeads[1]) == 0) {
            return error("ReplayBlocks(): reorganization from unknown block requested");
        }
        pindexOld = &(m_blockman.m_block_index[hashHeads[1]]);
        pindexFork = LastCommonAncestor(pindexOld, pindexNew);
        assert(pindexFork != nullptr);
    }

    // Rollback along the old branch.
    while (pindexOld != pindexFork) {
        if (pindexOld->nHeight > 0) { // Never disconnect the genesis block.
            CBlock block;
            if (!ReadBlockFromDisk(block, pindexOld, m_chainman.GetConsensus())) {
                return error("RollbackBlock(): ReadBlockFromDisk() failed at %d, hash=%s", pindexOld->nHeight, pindexOld->GetBlockHash().ToString());
            }
            LogPrintf("Rolling back %s (%i)\n", pindexOld->GetBlockHash().ToString(), pindexOld->nHeight);
            DisconnectResult res = DisconnectBlock(block, pindexOld, cache);
            if (res == DISCONNECT_FAILED) {
                return error("RollbackBlock(): DisconnectBlock failed at %d, hash=%s", pindexOld->nHeight, pindexOld->GetBlockHash().ToString());
            }
            // If DISCONNECT_UNCLEAN is returned, it means a non-existing UTXO was deleted, or an existing UTXO was
            // overwritten. It corresponds to cases where the block-to-be-disconnect never had all its operations
            // applied to the UTXO set. However, as both writing a UTXO and deleting a UTXO are idempotent operations,
            // the result is still a version of the UTXO set with the effects of that block undone.
        }
        pindexOld = pindexOld->pprev;
    }

    // Roll forward from the forking point to the new tip.
    int nForkHeight = pindexFork ? pindexFork->nHeight : 0;
    for (int nHeight = nForkHeight + 1; nHeight <= pindexNew->nHeight; ++nHeight) {
        const CBlockIndex& pindex{*Assert(pindexNew->GetAncestor(nHeight))};

        LogPrintf("Rolling forward %s (%i)\n", pindex.GetBlockHash().ToString(), nHeight);
        uiInterface.ShowProgress(_("Replaying blocks…").translated, (int) ((nHeight - nForkHeight) * 100.0 / (pindexNew->nHeight - nForkHeight)) , false);
        if (!RollforwardBlock(&pindex, cache)) return false;
    }

    cache.SetBestBlock(pindexNew->GetBlockHash());
    cache.Flush();
    uiInterface.ShowProgress("", 100, false);
    return true;
}

bool Chainstate::NeedsRedownload() const
{
    AssertLockHeld(cs_main);

    // At and above m_params.SegwitHeight, segwit consensus rules must be validated
    CBlockIndex* block{m_chain.Tip()};

    while (block != nullptr && DeploymentActiveAt(*block, m_chainman, Consensus::DEPLOYMENT_SEGWIT)) {
        if (!(block->nStatus & BLOCK_OPT_WITNESS)) {
            // block is insufficiently validated for a segwit client
            return true;
        }
        block = block->pprev;
    }

    return false;
}

void Chainstate::UnloadBlockIndex()
{
    AssertLockHeld(::cs_main);
    nBlockSequenceId = 1;
    setBlockIndexCandidates.clear();
}

bool ChainstateManager::LoadBlockIndex()
{
    AssertLockHeld(cs_main);
    // Load block index from databases
    bool needs_init = fReindex;
    if (!fReindex) {
        bool ret = m_blockman.LoadBlockIndexDB(*this, GetConsensus());
        if (!ret) return false;

        m_blockman.ScanAndUnlinkAlreadyPrunedFiles();

        std::vector<CBlockIndex*> vSortedByHeight{m_blockman.GetAllBlockIndices()};
        std::sort(vSortedByHeight.begin(), vSortedByHeight.end(),
                  CBlockIndexHeightOnlyComparator());

        // Find start of assumed-valid region.
        int first_assumed_valid_height = std::numeric_limits<int>::max();

        for (const CBlockIndex* block : vSortedByHeight) {
            if (block->IsAssumedValid()) {
                auto chainstates = GetAll();

                // If we encounter an assumed-valid block index entry, ensure that we have
                // one chainstate that tolerates assumed-valid entries and another that does
                // not (i.e. the background validation chainstate), since assumed-valid
                // entries should always be pending validation by a fully-validated chainstate.
                auto any_chain = [&](auto fnc) { return std::any_of(chainstates.cbegin(), chainstates.cend(), fnc); };
                assert(any_chain([](auto chainstate) { return chainstate->reliesOnAssumedValid(); }));
                assert(any_chain([](auto chainstate) { return !chainstate->reliesOnAssumedValid(); }));

                first_assumed_valid_height = block->nHeight;
                LogPrintf("Saw first assumedvalid block at height %d (%s)\n",
                        first_assumed_valid_height, block->ToString());
                break;
            }
        }

        for (CBlockIndex* pindex : vSortedByHeight) {
            if (ShutdownRequested()) return false;
            if (pindex->IsAssumedValid() ||
                    (pindex->IsValid(BLOCK_VALID_TRANSACTIONS) &&
                     (pindex->HaveTxsDownloaded() || pindex->pprev == nullptr))) {

                // Fill each chainstate's block candidate set. Only add assumed-valid
                // blocks to the tip candidate set if the chainstate is allowed to rely on
                // assumed-valid blocks.
                //
                // If all setBlockIndexCandidates contained the assumed-valid blocks, the
                // background chainstate's ActivateBestChain() call would add assumed-valid
                // blocks to the chain (based on how FindMostWorkChain() works). Obviously
                // we don't want this since the purpose of the background validation chain
                // is to validate assued-valid blocks.
                //
                // Note: This is considering all blocks whose height is greater or equal to
                // the first assumed-valid block to be assumed-valid blocks, and excluding
                // them from the background chainstate's setBlockIndexCandidates set. This
                // does mean that some blocks which are not technically assumed-valid
                // (later blocks on a fork beginning before the first assumed-valid block)
                // might not get added to the background chainstate, but this is ok,
                // because they will still be attached to the active chainstate if they
                // actually contain more work.
                //
                // Instead of this height-based approach, an earlier attempt was made at
                // detecting "holistically" whether the block index under consideration
                // relied on an assumed-valid ancestor, but this proved to be too slow to
                // be practical.
                for (Chainstate* chainstate : GetAll()) {
                    if (chainstate->reliesOnAssumedValid() ||
                            pindex->nHeight < first_assumed_valid_height) {
                        chainstate->setBlockIndexCandidates.insert(pindex);
                    }
                }
            }
            if (pindex->nStatus & BLOCK_FAILED_MASK && (!m_best_invalid || pindex->nChainWork > m_best_invalid->nChainWork)) {
                m_best_invalid = pindex;
            }
            if (pindex->IsValid(BLOCK_VALID_TREE) && (m_best_header == nullptr || CBlockIndexWorkComparator()(m_best_header, pindex)))
                m_best_header = pindex;
        }

        needs_init = m_blockman.m_block_index.empty();
    }

    if (needs_init) {
        // Everything here is for *new* reindex/DBs. Thus, though
        // LoadBlockIndexDB may have set fReindex if we shut down
        // mid-reindex previously, we don't check fReindex and
        // instead only check it prior to LoadBlockIndexDB to set
        // needs_init.

        LogPrintf("Initializing databases...\n");
    }
    return true;
}

bool Chainstate::LoadGenesisBlock()
{
    LOCK(cs_main);

    const CChainParams& params{m_chainman.GetParams()};

    // Check whether we're already initialized by checking for genesis in
    // m_blockman.m_block_index. Note that we can't use m_chain here, since it is
    // set based on the coins db, not the block index db, which is the only
    // thing loaded at this point.
    if (m_blockman.m_block_index.count(params.GenesisBlock().GetHash()))
        return true;

    try {
        const CBlock& block = params.GenesisBlock();
        FlatFilePos blockPos{m_blockman.SaveBlockToDisk(block, 0, m_chain, params, nullptr)};
        if (blockPos.IsNull()) {
            return error("%s: writing genesis block to disk failed", __func__);
        }
        CBlockIndex* pindex = m_blockman.AddToBlockIndex(block, m_chainman.m_best_header);
        ReceivedBlockTransactions(block, pindex, blockPos);
    } catch (const std::runtime_error& e) {
        return error("%s: failed to write genesis block: %s", __func__, e.what());
    }

    return true;
}

void Chainstate::LoadExternalBlockFile(
    FILE* fileIn,
    FlatFilePos* dbp,
    std::multimap<uint256, FlatFilePos>* blocks_with_unknown_parent)
{
    AssertLockNotHeld(m_chainstate_mutex);

    // Either both should be specified (-reindex), or neither (-loadblock).
    assert(!dbp == !blocks_with_unknown_parent);

    const auto start{SteadyClock::now()};
    const CChainParams& params{m_chainman.GetParams()};

    int nLoaded = 0;
    try {
        // This takes over fileIn and calls fclose() on it in the CBufferedFile destructor
        CBufferedFile blkdat(fileIn, 2*MAX_BLOCK_SERIALIZED_SIZE, MAX_BLOCK_SERIALIZED_SIZE+8, SER_DISK, CLIENT_VERSION);
        // nRewind indicates where to resume scanning in case something goes wrong,
        // such as a block fails to deserialize.
        uint64_t nRewind = blkdat.GetPos();
        while (!blkdat.eof()) {
            if (ShutdownRequested()) return;

            blkdat.SetPos(nRewind);
            nRewind++; // start one byte further next time, in case of failure
            blkdat.SetLimit(); // remove former limit
            unsigned int nSize = 0;
            try {
                // locate a header
                unsigned char buf[CMessageHeader::MESSAGE_START_SIZE];
                blkdat.FindByte(params.MessageStart()[0]);
                nRewind = blkdat.GetPos() + 1;
                blkdat >> buf;
                if (memcmp(buf, params.MessageStart(), CMessageHeader::MESSAGE_START_SIZE)) {
                    continue;
                }
                // read size
                blkdat >> nSize;
                if (nSize < 80 || nSize > MAX_BLOCK_SERIALIZED_SIZE)
                    continue;
            } catch (const std::exception&) {
                // no valid block header found; don't complain
                // (this happens at the end of every blk.dat file)
                break;
            }
            try {
                // read block header
                const uint64_t nBlockPos{blkdat.GetPos()};
                if (dbp)
                    dbp->nPos = nBlockPos;
                blkdat.SetLimit(nBlockPos + nSize);
                CBlockHeader header;
                blkdat >> header;
                const uint256 hash{header.GetHash()};
                // Skip the rest of this block (this may read from disk into memory); position to the marker before the
                // next block, but it's still possible to rewind to the start of the current block (without a disk read).
                nRewind = nBlockPos + nSize;
                blkdat.SkipTo(nRewind);
                {
                    LOCK(cs_main);
                    // detect out of order blocks, and store them for later
                    if (hash != params.GetConsensus().hashGenesisBlock && !m_blockman.LookupBlockIndex(header.hashPrevBlock)) {
                        LogPrint(BCLog::REINDEX, "%s: Out of order block %s, parent %s not known\n", __func__, hash.ToString(),
                                 header.hashPrevBlock.ToString());
                        if (dbp && blocks_with_unknown_parent) {
                            blocks_with_unknown_parent->emplace(header.hashPrevBlock, *dbp);
                        }
                        continue;
                    }

                    // process in case the block isn't known yet
                    const CBlockIndex* pindex = m_blockman.LookupBlockIndex(hash);
                    if (!pindex || (pindex->nStatus & BLOCK_HAVE_DATA) == 0) {
                        // This block can be processed immediately; rewind to its start, read and deserialize it.
                        blkdat.SetPos(nBlockPos);
                        std::shared_ptr<CBlock> pblock{std::make_shared<CBlock>()};
                        blkdat >> *pblock;
                        nRewind = blkdat.GetPos();

                        BlockValidationState state;
                        if (AcceptBlock(pblock, state, nullptr, true, dbp, nullptr, true)) {
                            nLoaded++;
                        }
                        if (state.IsError()) {
                            break;
                        }
                    } else if (hash != params.GetConsensus().hashGenesisBlock && pindex->nHeight % 1000 == 0) {
                        LogPrint(BCLog::REINDEX, "Block Import: already had block %s at height %d\n", hash.ToString(), pindex->nHeight);
                    }
                }

                // Activate the genesis block so normal node progress can continue
                if (hash == params.GetConsensus().hashGenesisBlock) {
                    BlockValidationState state;
                    if (!ActivateBestChain(state, nullptr)) {
                        break;
                    }
                }

                NotifyHeaderTip(*this);

                if (!blocks_with_unknown_parent) continue;

                // Recursively process earlier encountered successors of this block
                std::deque<uint256> queue;
                queue.push_back(hash);
                while (!queue.empty()) {
                    uint256 head = queue.front();
                    queue.pop_front();
                    auto range = blocks_with_unknown_parent->equal_range(head);
                    while (range.first != range.second) {
                        std::multimap<uint256, FlatFilePos>::iterator it = range.first;
                        std::shared_ptr<CBlock> pblockrecursive = std::make_shared<CBlock>();
                        if (ReadBlockFromDisk(*pblockrecursive, it->second, params.GetConsensus())) {
                            LogPrint(BCLog::REINDEX, "%s: Processing out of order child %s of %s\n", __func__, pblockrecursive->GetHash().ToString(),
                                    head.ToString());
                            LOCK(cs_main);
                            BlockValidationState dummy;
                            if (AcceptBlock(pblockrecursive, dummy, nullptr, true, &it->second, nullptr, true)) {
                                nLoaded++;
                                queue.push_back(pblockrecursive->GetHash());
                            }
                        }
                        range.first++;
                        blocks_with_unknown_parent->erase(it);
                        NotifyHeaderTip(*this);
                    }
                }
            } catch (const std::exception& e) {
                // historical bugs added extra data to the block files that does not deserialize cleanly.
                // commonly this data is between readable blocks, but it does not really matter. such data is not fatal to the import process.
                // the code that reads the block files deals with invalid data by simply ignoring it.
                // it continues to search for the next {4 byte magic message start bytes + 4 byte length + block} that does deserialize cleanly
                // and passes all of the other block validation checks dealing with POW and the merkle root, etc...
                // we merely note with this informational log message when unexpected data is encountered.
                // we could also be experiencing a storage system read error, or a read of a previous bad write. these are possible, but
                // less likely scenarios. we don't have enough information to tell a difference here.
                // the reindex process is not the place to attempt to clean and/or compact the block files. if so desired, a studious node operator
                // may use knowledge of the fact that the block files are not entirely pristine in order to prepare a set of pristine, and
                // perhaps ordered, block files for later reindexing.
                LogPrint(BCLog::REINDEX, "%s: unexpected data at file offset 0x%x - %s. continuing\n", __func__, (nRewind - 1), e.what());
            }
        }
    } catch (const std::runtime_error& e) {
        AbortNode(std::string("System error: ") + e.what());
    }
    LogPrintf("Loaded %i blocks from external file in %dms\n", nLoaded, Ticks<std::chrono::milliseconds>(SteadyClock::now() - start));
}

void Chainstate::CheckBlockIndex()
{
    if (!m_chainman.ShouldCheckBlockIndex()) {
        return;
    }

    LOCK(cs_main);

    // During a reindex, we read the genesis block and call CheckBlockIndex before ActivateBestChain,
    // so we have the genesis block in m_blockman.m_block_index but no active chain. (A few of the
    // tests when iterating the block tree require that m_chain has been initialized.)
    if (m_chain.Height() < 0) {
        assert(m_blockman.m_block_index.size() <= 1);
        return;
    }

    // Build forward-pointing map of the entire block tree.
    std::multimap<CBlockIndex*,CBlockIndex*> forward;
    for (auto& [_, block_index] : m_blockman.m_block_index) {
        forward.emplace(block_index.pprev, &block_index);
    }

    assert(forward.size() == m_blockman.m_block_index.size());

    std::pair<std::multimap<CBlockIndex*,CBlockIndex*>::iterator,std::multimap<CBlockIndex*,CBlockIndex*>::iterator> rangeGenesis = forward.equal_range(nullptr);
    CBlockIndex *pindex = rangeGenesis.first->second;
    rangeGenesis.first++;
    assert(rangeGenesis.first == rangeGenesis.second); // There is only one index entry with parent nullptr.

    // Iterate over the entire block tree, using depth-first search.
    // Along the way, remember whether there are blocks on the path from genesis
    // block being explored which are the first to have certain properties.
    size_t nNodes = 0;
    int nHeight = 0;
    CBlockIndex* pindexFirstInvalid = nullptr; // Oldest ancestor of pindex which is invalid.
    CBlockIndex* pindexFirstMissing = nullptr; // Oldest ancestor of pindex which does not have BLOCK_HAVE_DATA.
    CBlockIndex* pindexFirstNeverProcessed = nullptr; // Oldest ancestor of pindex for which nTx == 0.
    CBlockIndex* pindexFirstNotTreeValid = nullptr; // Oldest ancestor of pindex which does not have BLOCK_VALID_TREE (regardless of being valid or not).
    CBlockIndex* pindexFirstNotTransactionsValid = nullptr; // Oldest ancestor of pindex which does not have BLOCK_VALID_TRANSACTIONS (regardless of being valid or not).
    CBlockIndex* pindexFirstNotChainValid = nullptr; // Oldest ancestor of pindex which does not have BLOCK_VALID_CHAIN (regardless of being valid or not).
    CBlockIndex* pindexFirstNotScriptsValid = nullptr; // Oldest ancestor of pindex which does not have BLOCK_VALID_SCRIPTS (regardless of being valid or not).
    while (pindex != nullptr) {
        nNodes++;
        if (pindexFirstInvalid == nullptr && pindex->nStatus & BLOCK_FAILED_VALID) pindexFirstInvalid = pindex;
        // Assumed-valid index entries will not have data since we haven't downloaded the
        // full block yet.
        if (pindexFirstMissing == nullptr && !(pindex->nStatus & BLOCK_HAVE_DATA) && !pindex->IsAssumedValid()) {
            pindexFirstMissing = pindex;
        }
        if (pindexFirstNeverProcessed == nullptr && pindex->nTx == 0) pindexFirstNeverProcessed = pindex;
        if (pindex->pprev != nullptr && pindexFirstNotTreeValid == nullptr && (pindex->nStatus & BLOCK_VALID_MASK) < BLOCK_VALID_TREE) pindexFirstNotTreeValid = pindex;

        if (pindex->pprev != nullptr && !pindex->IsAssumedValid()) {
            // Skip validity flag checks for BLOCK_ASSUMED_VALID index entries, since these
            // *_VALID_MASK flags will not be present for index entries we are temporarily assuming
            // valid.
            if (pindexFirstNotTransactionsValid == nullptr &&
                    (pindex->nStatus & BLOCK_VALID_MASK) < BLOCK_VALID_TRANSACTIONS) {
                pindexFirstNotTransactionsValid = pindex;
            }

            if (pindexFirstNotChainValid == nullptr &&
                    (pindex->nStatus & BLOCK_VALID_MASK) < BLOCK_VALID_CHAIN) {
                pindexFirstNotChainValid = pindex;
            }

            if (pindexFirstNotScriptsValid == nullptr &&
                    (pindex->nStatus & BLOCK_VALID_MASK) < BLOCK_VALID_SCRIPTS) {
                pindexFirstNotScriptsValid = pindex;
            }
        }

        // Begin: actual consistency checks.
        if (pindex->pprev == nullptr) {
            // Genesis block checks.
            assert(pindex->GetBlockHash() == m_chainman.GetConsensus().hashGenesisBlock); // Genesis block's hash must match.
            assert(pindex == m_chain.Genesis()); // The current active chain's genesis block must be this block.
        }
        if (!pindex->HaveTxsDownloaded()) assert(pindex->nSequenceId <= 0); // nSequenceId can't be set positive for blocks that aren't linked (negative is used for preciousblock)
        // VALID_TRANSACTIONS is equivalent to nTx > 0 for all nodes (whether or not pruning has occurred).
        // HAVE_DATA is only equivalent to nTx > 0 (or VALID_TRANSACTIONS) if no pruning has occurred.
        // Unless these indexes are assumed valid and pending block download on a
        // background chainstate.
        if (!m_blockman.m_have_pruned && !pindex->IsAssumedValid()) {
            // If we've never pruned, then HAVE_DATA should be equivalent to nTx > 0
            assert(!(pindex->nStatus & BLOCK_HAVE_DATA) == (pindex->nTx == 0));
            assert(pindexFirstMissing == pindexFirstNeverProcessed);
        } else {
            // If we have pruned, then we can only say that HAVE_DATA implies nTx > 0
            if (pindex->nStatus & BLOCK_HAVE_DATA) assert(pindex->nTx > 0);
        }
        if (pindex->nStatus & BLOCK_HAVE_UNDO) assert(pindex->nStatus & BLOCK_HAVE_DATA);
        if (pindex->IsAssumedValid()) {
            // Assumed-valid blocks should have some nTx value.
            assert(pindex->nTx > 0);
            // Assumed-valid blocks should connect to the main chain.
            assert((pindex->nStatus & BLOCK_VALID_MASK) >= BLOCK_VALID_TREE);
        } else {
            // Otherwise there should only be an nTx value if we have
            // actually seen a block's transactions.
            assert(((pindex->nStatus & BLOCK_VALID_MASK) >= BLOCK_VALID_TRANSACTIONS) == (pindex->nTx > 0)); // This is pruning-independent.
        }
        // All parents having had data (at some point) is equivalent to all parents being VALID_TRANSACTIONS, which is equivalent to HaveTxsDownloaded().
        assert((pindexFirstNeverProcessed == nullptr) == pindex->HaveTxsDownloaded());
        assert((pindexFirstNotTransactionsValid == nullptr) == pindex->HaveTxsDownloaded());
        assert(pindex->nHeight == nHeight); // nHeight must be consistent.
        assert(pindex->pprev == nullptr || pindex->nChainWork >= pindex->pprev->nChainWork); // For every block except the genesis block, the chainwork must be larger than the parent's.
        assert(nHeight < 2 || (pindex->pskip && (pindex->pskip->nHeight < nHeight))); // The pskip pointer must point back for all but the first 2 blocks.
        assert(pindexFirstNotTreeValid == nullptr); // All m_blockman.m_block_index entries must at least be TREE valid
        if ((pindex->nStatus & BLOCK_VALID_MASK) >= BLOCK_VALID_TREE) assert(pindexFirstNotTreeValid == nullptr); // TREE valid implies all parents are TREE valid
        if ((pindex->nStatus & BLOCK_VALID_MASK) >= BLOCK_VALID_CHAIN) assert(pindexFirstNotChainValid == nullptr); // CHAIN valid implies all parents are CHAIN valid
        if ((pindex->nStatus & BLOCK_VALID_MASK) >= BLOCK_VALID_SCRIPTS) assert(pindexFirstNotScriptsValid == nullptr); // SCRIPTS valid implies all parents are SCRIPTS valid
        if (pindexFirstInvalid == nullptr) {
            // Checks for not-invalid blocks.
            assert((pindex->nStatus & BLOCK_FAILED_MASK) == 0); // The failed mask cannot be set for blocks without invalid parents.
        }
        if (!CBlockIndexWorkComparator()(pindex, m_chain.Tip()) && pindexFirstNeverProcessed == nullptr) {
            if (pindexFirstInvalid == nullptr) {
                const bool is_active = this == &m_chainman.ActiveChainstate();

                // If this block sorts at least as good as the current tip and
                // is valid and we have all data for its parents, it must be in
                // setBlockIndexCandidates.  m_chain.Tip() must also be there
                // even if some data has been pruned.
                //
                // Don't perform this check for the background chainstate since
                // its setBlockIndexCandidates shouldn't have some entries (i.e. those past the
                // snapshot block) which do exist in the block index for the active chainstate.
                if (is_active && (pindexFirstMissing == nullptr || pindex == m_chain.Tip())) {
                    assert(setBlockIndexCandidates.count(pindex));
                }
                // If some parent is missing, then it could be that this block was in
                // setBlockIndexCandidates but had to be removed because of the missing data.
                // In this case it must be in m_blocks_unlinked -- see test below.
            }
        } else { // If this block sorts worse than the current tip or some ancestor's block has never been seen, it cannot be in setBlockIndexCandidates.
            assert(setBlockIndexCandidates.count(pindex) == 0);
        }
        // Check whether this block is in m_blocks_unlinked.
        std::pair<std::multimap<CBlockIndex*,CBlockIndex*>::iterator,std::multimap<CBlockIndex*,CBlockIndex*>::iterator> rangeUnlinked = m_blockman.m_blocks_unlinked.equal_range(pindex->pprev);
        bool foundInUnlinked = false;
        while (rangeUnlinked.first != rangeUnlinked.second) {
            assert(rangeUnlinked.first->first == pindex->pprev);
            if (rangeUnlinked.first->second == pindex) {
                foundInUnlinked = true;
                break;
            }
            rangeUnlinked.first++;
        }
        if (pindex->pprev && (pindex->nStatus & BLOCK_HAVE_DATA) && pindexFirstNeverProcessed != nullptr && pindexFirstInvalid == nullptr) {
            // If this block has block data available, some parent was never received, and has no invalid parents, it must be in m_blocks_unlinked.
            assert(foundInUnlinked);
        }
        if (!(pindex->nStatus & BLOCK_HAVE_DATA)) assert(!foundInUnlinked); // Can't be in m_blocks_unlinked if we don't HAVE_DATA
        if (pindexFirstMissing == nullptr) assert(!foundInUnlinked); // We aren't missing data for any parent -- cannot be in m_blocks_unlinked.
        if (pindex->pprev && (pindex->nStatus & BLOCK_HAVE_DATA) && pindexFirstNeverProcessed == nullptr && pindexFirstMissing != nullptr) {
            // We HAVE_DATA for this block, have received data for all parents at some point, but we're currently missing data for some parent.
            assert(m_blockman.m_have_pruned); // We must have pruned.
            // This block may have entered m_blocks_unlinked if:
            //  - it has a descendant that at some point had more work than the
            //    tip, and
            //  - we tried switching to that descendant but were missing
            //    data for some intermediate block between m_chain and the
            //    tip.
            // So if this block is itself better than m_chain.Tip() and it wasn't in
            // setBlockIndexCandidates, then it must be in m_blocks_unlinked.
            if (!CBlockIndexWorkComparator()(pindex, m_chain.Tip()) && setBlockIndexCandidates.count(pindex) == 0) {
                if (pindexFirstInvalid == nullptr) {
                    assert(foundInUnlinked);
                }
            }
        }
        // assert(pindex->GetBlockHash() == pindex->GetBlockHeader().GetHash()); // Perhaps too slow
        // End: actual consistency checks.

        // Try descending into the first subnode.
        std::pair<std::multimap<CBlockIndex*,CBlockIndex*>::iterator,std::multimap<CBlockIndex*,CBlockIndex*>::iterator> range = forward.equal_range(pindex);
        if (range.first != range.second) {
            // A subnode was found.
            pindex = range.first->second;
            nHeight++;
            continue;
        }
        // This is a leaf node.
        // Move upwards until we reach a node of which we have not yet visited the last child.
        while (pindex) {
            // We are going to either move to a parent or a sibling of pindex.
            // If pindex was the first with a certain property, unset the corresponding variable.
            if (pindex == pindexFirstInvalid) pindexFirstInvalid = nullptr;
            if (pindex == pindexFirstMissing) pindexFirstMissing = nullptr;
            if (pindex == pindexFirstNeverProcessed) pindexFirstNeverProcessed = nullptr;
            if (pindex == pindexFirstNotTreeValid) pindexFirstNotTreeValid = nullptr;
            if (pindex == pindexFirstNotTransactionsValid) pindexFirstNotTransactionsValid = nullptr;
            if (pindex == pindexFirstNotChainValid) pindexFirstNotChainValid = nullptr;
            if (pindex == pindexFirstNotScriptsValid) pindexFirstNotScriptsValid = nullptr;
            // Find our parent.
            CBlockIndex* pindexPar = pindex->pprev;
            // Find which child we just visited.
            std::pair<std::multimap<CBlockIndex*,CBlockIndex*>::iterator,std::multimap<CBlockIndex*,CBlockIndex*>::iterator> rangePar = forward.equal_range(pindexPar);
            while (rangePar.first->second != pindex) {
                assert(rangePar.first != rangePar.second); // Our parent must have at least the node we're coming from as child.
                rangePar.first++;
            }
            // Proceed to the next one.
            rangePar.first++;
            if (rangePar.first != rangePar.second) {
                // Move to the sibling.
                pindex = rangePar.first->second;
                break;
            } else {
                // Move up further.
                pindex = pindexPar;
                nHeight--;
                continue;
            }
        }
    }

    // Check that we actually traversed the entire map.
    assert(nNodes == forward.size());
}

std::string Chainstate::ToString()
{
    AssertLockHeld(::cs_main);
    CBlockIndex* tip = m_chain.Tip();
    return strprintf("Chainstate [%s] @ height %d (%s)",
                     m_from_snapshot_blockhash ? "snapshot" : "ibd",
                     tip ? tip->nHeight : -1, tip ? tip->GetBlockHash().ToString() : "null");
}

bool Chainstate::ResizeCoinsCaches(size_t coinstip_size, size_t coinsdb_size)
{
    AssertLockHeld(::cs_main);
    if (coinstip_size == m_coinstip_cache_size_bytes &&
            coinsdb_size == m_coinsdb_cache_size_bytes) {
        // Cache sizes are unchanged, no need to continue.
        return true;
    }
    size_t old_coinstip_size = m_coinstip_cache_size_bytes;
    m_coinstip_cache_size_bytes = coinstip_size;
    m_coinsdb_cache_size_bytes = coinsdb_size;
    CoinsDB().ResizeCache(coinsdb_size);

    LogPrintf("[%s] resized coinsdb cache to %.1f MiB\n",
        this->ToString(), coinsdb_size * (1.0 / 1024 / 1024));
    LogPrintf("[%s] resized coinstip cache to %.1f MiB\n",
        this->ToString(), coinstip_size * (1.0 / 1024 / 1024));

    BlockValidationState state;
    bool ret;

    if (coinstip_size > old_coinstip_size) {
        // Likely no need to flush if cache sizes have grown.
        ret = FlushStateToDisk(state, FlushStateMode::IF_NEEDED);
    } else {
        // Otherwise, flush state to disk and deallocate the in-memory coins map.
        ret = FlushStateToDisk(state, FlushStateMode::ALWAYS);
    }
    return ret;
}


//! Guess how far we are in the verification process at the given block index.
//! Since we have signed fixed-interval blocks, estimating progress is a very easy.
//! We can extrapolate the last block time to the current time to estimate how many more blocks
//! we expect.
double GuessVerificationProgress(const CBlockIndex* pindex, int64_t blockInterval) {
    if (pindex == nullptr || pindex->nHeight < 1) {
        return 0.0;
    }

    int64_t nNow = GetTime();
    int64_t moreBlocksExpected = (nNow - pindex->GetBlockTime()) / blockInterval;
    double progress = (pindex->nHeight + 0.0) / (pindex->nHeight + moreBlocksExpected);
    // Round to 3 digits to avoid 0.999999 when finished.
    progress = ceil(progress * 1000.0) / 1000.0;
    // Avoid higher than one if last block is newer than current time.
    return std::min(1.0, progress);
}

std::optional<uint256> ChainstateManager::SnapshotBlockhash() const
{
    LOCK(::cs_main);
    if (m_active_chainstate && m_active_chainstate->m_from_snapshot_blockhash) {
        // If a snapshot chainstate exists, it will always be our active.
        return m_active_chainstate->m_from_snapshot_blockhash;
    }
    return std::nullopt;
}

std::vector<Chainstate*> ChainstateManager::GetAll()
{
    LOCK(::cs_main);
    std::vector<Chainstate*> out;

    for (Chainstate* cs : {m_ibd_chainstate.get(), m_snapshot_chainstate.get()}) {
        if (this->IsUsable(cs)) out.push_back(cs);
    }

    return out;
}

Chainstate& ChainstateManager::InitializeChainstate(CTxMemPool* mempool)
{
    AssertLockHeld(::cs_main);
    assert(!m_ibd_chainstate);
    assert(!m_active_chainstate);

    m_ibd_chainstate = std::make_unique<Chainstate>(mempool, m_blockman, *this);
    m_active_chainstate = m_ibd_chainstate.get();
    return *m_active_chainstate;
}

const AssumeutxoData* ExpectedAssumeutxo(
    const int height, const CChainParams& chainparams)
{
    const MapAssumeutxo& valid_assumeutxos_map = chainparams.Assumeutxo();
    const auto assumeutxo_found = valid_assumeutxos_map.find(height);

    if (assumeutxo_found != valid_assumeutxos_map.end()) {
        return &assumeutxo_found->second;
    }
    return nullptr;
}

static bool DeleteCoinsDBFromDisk(const fs::path db_path, bool is_snapshot)
    EXCLUSIVE_LOCKS_REQUIRED(::cs_main)
{
    AssertLockHeld(::cs_main);

    if (is_snapshot) {
        fs::path base_blockhash_path = db_path / node::SNAPSHOT_BLOCKHASH_FILENAME;

        if (fs::exists(base_blockhash_path)) {
            bool removed = fs::remove(base_blockhash_path);
            if (!removed) {
                LogPrintf("[snapshot] failed to remove file %s\n",
                          fs::PathToString(base_blockhash_path));
            }
        } else {
            LogPrintf("[snapshot] snapshot chainstate dir being removed lacks %s file\n",
                    fs::PathToString(node::SNAPSHOT_BLOCKHASH_FILENAME));
        }
    }

    std::string path_str = fs::PathToString(db_path);
    LogPrintf("Removing leveldb dir at %s\n", path_str);

    // We have to destruct before this call leveldb::DB in order to release the db
    // lock, otherwise `DestroyDB` will fail. See `leveldb::~DBImpl()`.
    const bool destroyed = dbwrapper::DestroyDB(path_str, {}).ok();

    if (!destroyed) {
        LogPrintf("error: leveldb DestroyDB call failed on %s\n", path_str);
    }

    // Datadir should be removed from filesystem; otherwise initialization may detect
    // it on subsequent statups and get confused.
    //
    // If the base_blockhash_path removal above fails in the case of snapshot
    // chainstates, this will return false since leveldb won't remove a non-empty
    // directory.
    return destroyed && !fs::exists(db_path);
}

bool ChainstateManager::ActivateSnapshot(
        AutoFile& coins_file,
        const SnapshotMetadata& metadata,
        bool in_memory)
{
    uint256 base_blockhash = metadata.m_base_blockhash;

    if (this->SnapshotBlockhash()) {
        LogPrintf("[snapshot] can't activate a snapshot-based chainstate more than once\n");
        return false;
    }

    int64_t current_coinsdb_cache_size{0};
    int64_t current_coinstip_cache_size{0};

    // Cache percentages to allocate to each chainstate.
    //
    // These particular percentages don't matter so much since they will only be
    // relevant during snapshot activation; caches are rebalanced at the conclusion of
    // this function. We want to give (essentially) all available cache capacity to the
    // snapshot to aid the bulk load later in this function.
    static constexpr double IBD_CACHE_PERC = 0.01;
    static constexpr double SNAPSHOT_CACHE_PERC = 0.99;

    {
        LOCK(::cs_main);
        // Resize the coins caches to ensure we're not exceeding memory limits.
        //
        // Allocate the majority of the cache to the incoming snapshot chainstate, since
        // (optimistically) getting to its tip will be the top priority. We'll need to call
        // `MaybeRebalanceCaches()` once we're done with this function to ensure
        // the right allocation (including the possibility that no snapshot was activated
        // and that we should restore the active chainstate caches to their original size).
        //
        current_coinsdb_cache_size = this->ActiveChainstate().m_coinsdb_cache_size_bytes;
        current_coinstip_cache_size = this->ActiveChainstate().m_coinstip_cache_size_bytes;

        // Temporarily resize the active coins cache to make room for the newly-created
        // snapshot chain.
        this->ActiveChainstate().ResizeCoinsCaches(
            static_cast<size_t>(current_coinstip_cache_size * IBD_CACHE_PERC),
            static_cast<size_t>(current_coinsdb_cache_size * IBD_CACHE_PERC));
    }

    auto snapshot_chainstate = WITH_LOCK(::cs_main,
        return std::make_unique<Chainstate>(
            /*mempool=*/nullptr, m_blockman, *this, base_blockhash));

    {
        LOCK(::cs_main);
        snapshot_chainstate->InitCoinsDB(
            static_cast<size_t>(current_coinsdb_cache_size * SNAPSHOT_CACHE_PERC),
            in_memory, false, "chainstate");
        snapshot_chainstate->InitCoinsCache(
            static_cast<size_t>(current_coinstip_cache_size * SNAPSHOT_CACHE_PERC));
    }

    bool snapshot_ok = this->PopulateAndValidateSnapshot(
        *snapshot_chainstate, coins_file, metadata);

    // If not in-memory, persist the base blockhash for use during subsequent
    // initialization.
    if (!in_memory) {
        LOCK(::cs_main);
        if (!node::WriteSnapshotBaseBlockhash(*snapshot_chainstate)) {
            snapshot_ok = false;
        }
    }
    if (!snapshot_ok) {
        LOCK(::cs_main);
        this->MaybeRebalanceCaches();

        // PopulateAndValidateSnapshot can return (in error) before the leveldb datadir
        // has been created, so only attempt removal if we got that far.
        if (auto snapshot_datadir = node::FindSnapshotChainstateDir()) {
            // We have to destruct leveldb::DB in order to release the db lock, otherwise
            // DestroyDB() (in DeleteCoinsDBFromDisk()) will fail. See `leveldb::~DBImpl()`.
            // Destructing the chainstate (and so resetting the coinsviews object) does this.
            snapshot_chainstate.reset();
            bool removed = DeleteCoinsDBFromDisk(*snapshot_datadir, /*is_snapshot=*/true);
            if (!removed) {
                AbortNode(strprintf("Failed to remove snapshot chainstate dir (%s). "
                    "Manually remove it before restarting.\n", fs::PathToString(*snapshot_datadir)));
            }
        }
        return false;
    }

    {
        LOCK(::cs_main);
        assert(!m_snapshot_chainstate);
        m_snapshot_chainstate.swap(snapshot_chainstate);
        const bool chaintip_loaded = m_snapshot_chainstate->LoadChainTip();
        assert(chaintip_loaded);

        m_active_chainstate = m_snapshot_chainstate.get();

        LogPrintf("[snapshot] successfully activated snapshot %s\n", base_blockhash.ToString());
        LogPrintf("[snapshot] (%.2f MB)\n",
            m_snapshot_chainstate->CoinsTip().DynamicMemoryUsage() / (1000 * 1000));

        this->MaybeRebalanceCaches();
    }
    return true;
}

static void FlushSnapshotToDisk(CCoinsViewCache& coins_cache, bool snapshot_loaded)
{
    LOG_TIME_MILLIS_WITH_CATEGORY_MSG_ONCE(
        strprintf("%s (%.2f MB)",
                  snapshot_loaded ? "saving snapshot chainstate" : "flushing coins cache",
                  coins_cache.DynamicMemoryUsage() / (1000 * 1000)),
        BCLog::LogFlags::ALL);

    coins_cache.Flush();
}

struct StopHashingException : public std::exception
{
    const char* what() const throw() override
    {
        return "ComputeUTXOStats interrupted by shutdown.";
    }
};

static void SnapshotUTXOHashBreakpoint()
{
    if (ShutdownRequested()) throw StopHashingException();
}

bool ChainstateManager::PopulateAndValidateSnapshot(
    Chainstate& snapshot_chainstate,
    AutoFile& coins_file,
    const SnapshotMetadata& metadata)
{
    // It's okay to release cs_main before we're done using `coins_cache` because we know
    // that nothing else will be referencing the newly created snapshot_chainstate yet.
    CCoinsViewCache& coins_cache = *WITH_LOCK(::cs_main, return &snapshot_chainstate.CoinsTip());

    uint256 base_blockhash = metadata.m_base_blockhash;

    CBlockIndex* snapshot_start_block = WITH_LOCK(::cs_main, return m_blockman.LookupBlockIndex(base_blockhash));

    if (!snapshot_start_block) {
        // Needed for ComputeUTXOStats and ExpectedAssumeutxo to determine the
        // height and to avoid a crash when base_blockhash.IsNull()
        LogPrintf("[snapshot] Did not find snapshot start blockheader %s\n",
                  base_blockhash.ToString());
        return false;
    }

    int base_height = snapshot_start_block->nHeight;
    auto maybe_au_data = ExpectedAssumeutxo(base_height, GetParams());

    if (!maybe_au_data) {
        LogPrintf("[snapshot] assumeutxo height in snapshot metadata not recognized " /* Continued */
                  "(%d) - refusing to load snapshot\n", base_height);
        return false;
    }

    const AssumeutxoData& au_data = *maybe_au_data;

    COutPoint outpoint;
    Coin coin;
    const uint64_t coins_count = metadata.m_coins_count;
    uint64_t coins_left = metadata.m_coins_count;

    LogPrintf("[snapshot] loading coins from snapshot %s\n", base_blockhash.ToString());
    int64_t coins_processed{0};

    while (coins_left > 0) {
        try {
            coins_file >> outpoint;
            coins_file >> coin;
        } catch (const std::ios_base::failure&) {
            LogPrintf("[snapshot] bad snapshot format or truncated snapshot after deserializing %d coins\n",
                      coins_count - coins_left);
            return false;
        }
        if (coin.nHeight > base_height ||
            outpoint.n >= std::numeric_limits<decltype(outpoint.n)>::max() // Avoid integer wrap-around in coinstats.cpp:ApplyHash
        ) {
            LogPrintf("[snapshot] bad snapshot data after deserializing %d coins\n",
                      coins_count - coins_left);
            return false;
        }

        coins_cache.EmplaceCoinInternalDANGER(std::move(outpoint), std::move(coin));

        --coins_left;
        ++coins_processed;

        if (coins_processed % 1000000 == 0) {
            LogPrintf("[snapshot] %d coins loaded (%.2f%%, %.2f MB)\n",
                coins_processed,
                static_cast<float>(coins_processed) * 100 / static_cast<float>(coins_count),
                coins_cache.DynamicMemoryUsage() / (1000 * 1000));
        }

        // Batch write and flush (if we need to) every so often.
        //
        // If our average Coin size is roughly 41 bytes, checking every 120,000 coins
        // means <5MB of memory imprecision.
        if (coins_processed % 120000 == 0) {
            if (ShutdownRequested()) {
                return false;
            }

            const auto snapshot_cache_state = WITH_LOCK(::cs_main,
                return snapshot_chainstate.GetCoinsCacheSizeState());

            if (snapshot_cache_state >= CoinsCacheSizeState::CRITICAL) {
                // This is a hack - we don't know what the actual best block is, but that
                // doesn't matter for the purposes of flushing the cache here. We'll set this
                // to its correct value (`base_blockhash`) below after the coins are loaded.
                coins_cache.SetBestBlock(GetRandHash());

                // No need to acquire cs_main since this chainstate isn't being used yet.
                FlushSnapshotToDisk(coins_cache, /*snapshot_loaded=*/false);
            }
        }
    }

    // Important that we set this. This and the coins_cache accesses above are
    // sort of a layer violation, but either we reach into the innards of
    // CCoinsViewCache here or we have to invert some of the Chainstate to
    // embed them in a snapshot-activation-specific CCoinsViewCache bulk load
    // method.
    coins_cache.SetBestBlock(base_blockhash);

    bool out_of_coins{false};
    try {
        coins_file >> outpoint;
    } catch (const std::ios_base::failure&) {
        // We expect an exception since we should be out of coins.
        out_of_coins = true;
    }
    if (!out_of_coins) {
        LogPrintf("[snapshot] bad snapshot - coins left over after deserializing %d coins\n",
            coins_count);
        return false;
    }

    LogPrintf("[snapshot] loaded %d (%.2f MB) coins from snapshot %s\n",
        coins_count,
        coins_cache.DynamicMemoryUsage() / (1000 * 1000),
        base_blockhash.ToString());

    // No need to acquire cs_main since this chainstate isn't being used yet.
    FlushSnapshotToDisk(coins_cache, /*snapshot_loaded=*/true);

    assert(coins_cache.GetBestBlock() == base_blockhash);

    // As above, okay to immediately release cs_main here since no other context knows
    // about the snapshot_chainstate.
    CCoinsViewDB* snapshot_coinsdb = WITH_LOCK(::cs_main, return &snapshot_chainstate.CoinsDB());

    std::optional<CCoinsStats> maybe_stats;

    try {
        maybe_stats = ComputeUTXOStats(
            CoinStatsHashType::HASH_SERIALIZED, snapshot_coinsdb, m_blockman, SnapshotUTXOHashBreakpoint);
    } catch (StopHashingException const&) {
        return false;
    }
    if (!maybe_stats.has_value()) {
        LogPrintf("[snapshot] failed to generate coins stats\n");
        return false;
    }

    // Assert that the deserialized chainstate contents match the expected assumeutxo value.
    if (AssumeutxoHash{maybe_stats->hashSerialized} != au_data.hash_serialized) {
        LogPrintf("[snapshot] bad snapshot content hash: expected %s, got %s\n",
            au_data.hash_serialized.ToString(), maybe_stats->hashSerialized.ToString());
        return false;
    }

    snapshot_chainstate.m_chain.SetTip(*snapshot_start_block);

    // The remainder of this function requires modifying data protected by cs_main.
    LOCK(::cs_main);

    // Fake various pieces of CBlockIndex state:
    CBlockIndex* index = nullptr;

    // Don't make any modifications to the genesis block.
    // This is especially important because we don't want to erroneously
    // apply BLOCK_ASSUMED_VALID to genesis, which would happen if we didn't skip
    // it here (since it apparently isn't BLOCK_VALID_SCRIPTS).
    constexpr int AFTER_GENESIS_START{1};

    for (int i = AFTER_GENESIS_START; i <= snapshot_chainstate.m_chain.Height(); ++i) {
        index = snapshot_chainstate.m_chain[i];

        // Fake nTx so that LoadBlockIndex() loads assumed-valid CBlockIndex
        // entries (among other things)
        if (!index->nTx) {
            index->nTx = 1;
        }
        // Fake nChainTx so that GuessVerificationProgress reports accurately
        index->nChainTx = index->pprev->nChainTx + index->nTx;

        // Mark unvalidated block index entries beneath the snapshot base block as assumed-valid.
        if (!index->IsValid(BLOCK_VALID_SCRIPTS)) {
            // This flag will be removed once the block is fully validated by a
            // background chainstate.
            index->nStatus |= BLOCK_ASSUMED_VALID;
        }

        // Fake BLOCK_OPT_WITNESS so that Chainstate::NeedsRedownload()
        // won't ask to rewind the entire assumed-valid chain on startup.
        if (DeploymentActiveAt(*index, *this, Consensus::DEPLOYMENT_SEGWIT)) {
            index->nStatus |= BLOCK_OPT_WITNESS;
        }

        m_blockman.m_dirty_blockindex.insert(index);
        // Changes to the block index will be flushed to disk after this call
        // returns in `ActivateSnapshot()`, when `MaybeRebalanceCaches()` is
        // called, since we've added a snapshot chainstate and therefore will
        // have to downsize the IBD chainstate, which will result in a call to
        // `FlushStateToDisk(ALWAYS)`.
    }

    assert(index);
    index->nChainTx = au_data.nChainTx;
    snapshot_chainstate.setBlockIndexCandidates.insert(snapshot_start_block);

    LogPrintf("[snapshot] validated snapshot (%.2f MB)\n",
        coins_cache.DynamicMemoryUsage() / (1000 * 1000));
    return true;
}

// Currently, this function holds cs_main for its duration, which could be for
// multiple minutes due to the ComputeUTXOStats call. This hold is necessary
// because we need to avoid advancing the background validation chainstate
// farther than the snapshot base block - and this function is also invoked
// from within ConnectTip, i.e. from within ActivateBestChain, so cs_main is
// held anyway.
//
// Eventually (TODO), we could somehow separate this function's runtime from
// maintenance of the active chain, but that will either require
//
//  (i) setting `m_disabled` immediately and ensuring all chainstate accesses go
//      through IsUsable() checks, or
//
//  (ii) giving each chainstate its own lock instead of using cs_main for everything.
SnapshotCompletionResult ChainstateManager::MaybeCompleteSnapshotValidation(
      std::function<void(bilingual_str)> shutdown_fnc)
{
    AssertLockHeld(cs_main);
    if (m_ibd_chainstate.get() == &this->ActiveChainstate() ||
            !this->IsUsable(m_snapshot_chainstate.get()) ||
            !this->IsUsable(m_ibd_chainstate.get()) ||
            !m_ibd_chainstate->m_chain.Tip()) {
       // Nothing to do - this function only applies to the background
       // validation chainstate.
       return SnapshotCompletionResult::SKIPPED;
    }
    const int snapshot_tip_height = this->ActiveHeight();
    const int snapshot_base_height = *Assert(this->GetSnapshotBaseHeight());
    const CBlockIndex& index_new = *Assert(m_ibd_chainstate->m_chain.Tip());

    if (index_new.nHeight < snapshot_base_height) {
        // Background IBD not complete yet.
        return SnapshotCompletionResult::SKIPPED;
    }

    assert(SnapshotBlockhash());
    uint256 snapshot_blockhash = *Assert(SnapshotBlockhash());

    auto handle_invalid_snapshot = [&]() EXCLUSIVE_LOCKS_REQUIRED(::cs_main) {
        bilingual_str user_error = strprintf(_(
            "%s failed to validate the -assumeutxo snapshot state. "
            "This indicates a hardware problem, or a bug in the software, or a "
            "bad software modification that allowed an invalid snapshot to be "
            "loaded. As a result of this, the node will shut down and stop using any "
            "state that was built on the snapshot, resetting the chain height "
            "from %d to %d. On the next "
            "restart, the node will resume syncing from %d "
            "without using any snapshot data. "
            "Please report this incident to %s, including how you obtained the snapshot. "
            "The invalid snapshot chainstate has been left on disk in case it is "
            "helpful in diagnosing the issue that caused this error."),
            PACKAGE_NAME, snapshot_tip_height, snapshot_base_height, snapshot_base_height, PACKAGE_BUGREPORT
        );

        LogPrintf("[snapshot] !!! %s\n", user_error.original);
        LogPrintf("[snapshot] deleting snapshot, reverting to validated chain, and stopping node\n");

        m_active_chainstate = m_ibd_chainstate.get();
        m_snapshot_chainstate->m_disabled = true;
        assert(!this->IsUsable(m_snapshot_chainstate.get()));
        assert(this->IsUsable(m_ibd_chainstate.get()));

        m_snapshot_chainstate->InvalidateCoinsDBOnDisk();

        shutdown_fnc(user_error);
    };

    if (index_new.GetBlockHash() != snapshot_blockhash) {
        LogPrintf("[snapshot] supposed base block %s does not match the " /* Continued */
          "snapshot base block %s (height %d). Snapshot is not valid.",
          index_new.ToString(), snapshot_blockhash.ToString(), snapshot_base_height);
        handle_invalid_snapshot();
        return SnapshotCompletionResult::BASE_BLOCKHASH_MISMATCH;
    }

    assert(index_new.nHeight == snapshot_base_height);

    int curr_height = m_ibd_chainstate->m_chain.Height();

    assert(snapshot_base_height == curr_height);
    assert(snapshot_base_height == index_new.nHeight);
    assert(this->IsUsable(m_snapshot_chainstate.get()));
    assert(this->GetAll().size() == 2);

    CCoinsViewDB& ibd_coins_db = m_ibd_chainstate->CoinsDB();
    m_ibd_chainstate->ForceFlushStateToDisk();

    auto maybe_au_data = ExpectedAssumeutxo(curr_height, m_options.chainparams);
    if (!maybe_au_data) {
        LogPrintf("[snapshot] assumeutxo data not found for height " /* Continued */
            "(%d) - refusing to validate snapshot\n", curr_height);
        handle_invalid_snapshot();
        return SnapshotCompletionResult::MISSING_CHAINPARAMS;
    }

    const AssumeutxoData& au_data = *maybe_au_data;
    std::optional<CCoinsStats> maybe_ibd_stats;
    LogPrintf("[snapshot] computing UTXO stats for background chainstate to validate " /* Continued */
        "snapshot - this could take a few minutes\n");
    try {
        maybe_ibd_stats = ComputeUTXOStats(
            CoinStatsHashType::HASH_SERIALIZED,
            &ibd_coins_db,
            m_blockman,
            SnapshotUTXOHashBreakpoint);
    } catch (StopHashingException const&) {
        return SnapshotCompletionResult::STATS_FAILED;
    }

    // XXX note that this function is slow and will hold cs_main for potentially minutes.
    if (!maybe_ibd_stats) {
        LogPrintf("[snapshot] failed to generate stats for validation coins db\n");
        // While this isn't a problem with the snapshot per se, this condition
        // prevents us from validating the snapshot, so we should shut down and let the
        // user handle the issue manually.
        handle_invalid_snapshot();
        return SnapshotCompletionResult::STATS_FAILED;
    }
    const auto& ibd_stats = *maybe_ibd_stats;

    // Compare the background validation chainstate's UTXO set hash against the hard-coded
    // assumeutxo hash we expect.
    //
    // TODO: For belt-and-suspenders, we could cache the UTXO set
    // hash for the snapshot when it's loaded in its chainstate's leveldb. We could then
    // reference that here for an additional check.
    if (AssumeutxoHash{ibd_stats.hashSerialized} != au_data.hash_serialized) {
        LogPrintf("[snapshot] hash mismatch: actual=%s, expected=%s\n",
            ibd_stats.hashSerialized.ToString(),
            au_data.hash_serialized.ToString());
        handle_invalid_snapshot();
        return SnapshotCompletionResult::HASH_MISMATCH;
    }

    LogPrintf("[snapshot] snapshot beginning at %s has been fully validated\n",
        snapshot_blockhash.ToString());

    m_ibd_chainstate->m_disabled = true;
    this->MaybeRebalanceCaches();

    return SnapshotCompletionResult::SUCCESS;
}

Chainstate& ChainstateManager::ActiveChainstate() const
{
    LOCK(::cs_main);
    assert(m_active_chainstate);
    return *m_active_chainstate;
}

bool ChainstateManager::IsSnapshotActive() const
{
    LOCK(::cs_main);
    return m_snapshot_chainstate && m_active_chainstate == m_snapshot_chainstate.get();
}

void ChainstateManager::MaybeRebalanceCaches()
{
    AssertLockHeld(::cs_main);
    bool ibd_usable = this->IsUsable(m_ibd_chainstate.get());
    bool snapshot_usable = this->IsUsable(m_snapshot_chainstate.get());
    assert(ibd_usable || snapshot_usable);

    if (ibd_usable && !snapshot_usable) {
        LogPrintf("[snapshot] allocating all cache to the IBD chainstate\n");
        // Allocate everything to the IBD chainstate.
        m_ibd_chainstate->ResizeCoinsCaches(m_total_coinstip_cache, m_total_coinsdb_cache);
    }
    else if (snapshot_usable && !ibd_usable) {
        // If background validation has completed and snapshot is our active chain...
        LogPrintf("[snapshot] allocating all cache to the snapshot chainstate\n");
        // Allocate everything to the snapshot chainstate.
        m_snapshot_chainstate->ResizeCoinsCaches(m_total_coinstip_cache, m_total_coinsdb_cache);
    }
    else if (ibd_usable && snapshot_usable) {
        // If both chainstates exist, determine who needs more cache based on IBD status.
        //
        // Note: shrink caches first so that we don't inadvertently overwhelm available memory.
        if (m_snapshot_chainstate->IsInitialBlockDownload()) {
            m_ibd_chainstate->ResizeCoinsCaches(
                m_total_coinstip_cache * 0.05, m_total_coinsdb_cache * 0.05);
            m_snapshot_chainstate->ResizeCoinsCaches(
                m_total_coinstip_cache * 0.95, m_total_coinsdb_cache * 0.95);
        } else {
            m_snapshot_chainstate->ResizeCoinsCaches(
                m_total_coinstip_cache * 0.05, m_total_coinsdb_cache * 0.05);
            m_ibd_chainstate->ResizeCoinsCaches(
                m_total_coinstip_cache * 0.95, m_total_coinsdb_cache * 0.95);
        }
    }
}

void ChainstateManager::ResetChainstates()
{
    m_ibd_chainstate.reset();
    m_snapshot_chainstate.reset();
    m_active_chainstate = nullptr;
}

/**
 * Apply default chain params to nullopt members.
 * This helps to avoid coding errors around the accidental use of the compare
 * operators that accept nullopt, thus ignoring the intended default value.
 */
static ChainstateManager::Options&& Flatten(ChainstateManager::Options&& opts)
{
    if (!opts.check_block_index.has_value()) opts.check_block_index = opts.chainparams.DefaultConsistencyChecks();
    if (!opts.minimum_chain_work.has_value()) opts.minimum_chain_work = UintToArith256(opts.chainparams.GetConsensus().nMinimumChainWork);
    if (!opts.assumed_valid_block.has_value()) opts.assumed_valid_block = opts.chainparams.GetConsensus().defaultAssumeValid;
    Assert(opts.adjusted_time_callback);
    return std::move(opts);
}

ChainstateManager::ChainstateManager(Options options, node::BlockManager::Options blockman_options)
    : m_options{Flatten(std::move(options))},
      m_blockman{std::move(blockman_options)} {}

ChainstateManager::~ChainstateManager()
{
    LOCK(::cs_main);

    m_versionbitscache.Clear();

    // TODO: The warning cache should probably become non-global
    for (auto& i : warningcache) {
        i.clear();
    }
}

bool ChainstateManager::DetectSnapshotChainstate(CTxMemPool* mempool)
{
    assert(!m_snapshot_chainstate);
    std::optional<fs::path> path = node::FindSnapshotChainstateDir();
    if (!path) {
        return false;
    }
    std::optional<uint256> base_blockhash = node::ReadSnapshotBaseBlockhash(*path);
    if (!base_blockhash) {
        return false;
    }
    LogPrintf("[snapshot] detected active snapshot chainstate (%s) - loading\n",
        fs::PathToString(*path));

    this->ActivateExistingSnapshot(mempool, *base_blockhash);
    return true;
}

Chainstate& ChainstateManager::ActivateExistingSnapshot(CTxMemPool* mempool, uint256 base_blockhash)
{
    assert(!m_snapshot_chainstate);
    m_snapshot_chainstate =
        std::make_unique<Chainstate>(mempool, m_blockman, *this, base_blockhash);
    LogPrintf("[snapshot] switching active chainstate to %s\n", m_snapshot_chainstate->ToString());
    m_active_chainstate = m_snapshot_chainstate.get();
    return *m_snapshot_chainstate;
}

bool IsBIP30Repeat(const CBlockIndex& block_index)
{
    return (block_index.nHeight==91842 && block_index.GetBlockHash() == uint256S("0x00000000000a4d0a398161ffc163c503763b1f4360639393e0e4c8e300e0caec")) ||
           (block_index.nHeight==91880 && block_index.GetBlockHash() == uint256S("0x00000000000743f190a18c5577a3c2d2a1f610ae9601ac046a38084ccb7cd721"));
}

bool IsBIP30Unspendable(const CBlockIndex& block_index)
{
    return (block_index.nHeight==91722 && block_index.GetBlockHash() == uint256S("0x00000000000271a2dc26e7667f8419f2e15416dc6955e5a6c6cdf3f2574dd08e")) ||
           (block_index.nHeight==91812 && block_index.GetBlockHash() == uint256S("0x00000000000af0aed4792b1acee3d966af36cf5def14935db8de83d6f9306f2f"));
}

void Chainstate::InvalidateCoinsDBOnDisk()
{
    AssertLockHeld(::cs_main);
    // Should never be called on a non-snapshot chainstate.
    assert(m_from_snapshot_blockhash);
    auto storage_path_maybe = this->CoinsDB().StoragePath();
    // Should never be called with a non-existent storage path.
    assert(storage_path_maybe);
    fs::path snapshot_datadir = *storage_path_maybe;

    // Coins views no longer usable.
    m_coins_views.reset();

    auto invalid_path = snapshot_datadir + "_INVALID";
    std::string dbpath = fs::PathToString(snapshot_datadir);
    std::string target = fs::PathToString(invalid_path);
    LogPrintf("[snapshot] renaming snapshot datadir %s to %s\n", dbpath, target);

    // The invalid snapshot datadir is simply moved and not deleted because we may
    // want to do forensics later during issue investigation. The user is instructed
    // accordingly in MaybeCompleteSnapshotValidation().
    try {
        fs::rename(snapshot_datadir, invalid_path);
    } catch (const fs::filesystem_error& e) {
        auto src_str = fs::PathToString(snapshot_datadir);
        auto dest_str = fs::PathToString(invalid_path);

        LogPrintf("%s: error renaming file '%s' -> '%s': %s\n",
                __func__, src_str, dest_str, e.what());
        AbortNode(strprintf(
            "Rename of '%s' -> '%s' failed. "
            "You should resolve this by manually moving or deleting the invalid "
            "snapshot directory %s, otherwise you will encounter the same error again "
            "on the next startup.",
            src_str, dest_str, src_str));
    }
}

const CBlockIndex* ChainstateManager::GetSnapshotBaseBlock() const
{
    const auto blockhash_op = this->SnapshotBlockhash();
    if (!blockhash_op) return nullptr;
    return Assert(m_blockman.LookupBlockIndex(*blockhash_op));
}

std::optional<int> ChainstateManager::GetSnapshotBaseHeight() const
{
    const CBlockIndex* base = this->GetSnapshotBaseBlock();
    return base ? std::make_optional(base->nHeight) : std::nullopt;
}

bool ChainstateManager::ValidatedSnapshotCleanup()
{
    AssertLockHeld(::cs_main);
    auto get_storage_path = [](auto& chainstate) EXCLUSIVE_LOCKS_REQUIRED(::cs_main) -> std::optional<fs::path> {
        if (!(chainstate && chainstate->HasCoinsViews())) {
            return {};
        }
        return chainstate->CoinsDB().StoragePath();
    };
    std::optional<fs::path> ibd_chainstate_path_maybe = get_storage_path(m_ibd_chainstate);
    std::optional<fs::path> snapshot_chainstate_path_maybe = get_storage_path(m_snapshot_chainstate);

    if (!this->IsSnapshotValidated()) {
        // No need to clean up.
        return false;
    }
    // If either path doesn't exist, that means at least one of the chainstates
    // is in-memory, in which case we can't do on-disk cleanup. You'd better be
    // in a unittest!
    if (!ibd_chainstate_path_maybe || !snapshot_chainstate_path_maybe) {
        LogPrintf("[snapshot] snapshot chainstate cleanup cannot happen with " /* Continued */
                  "in-memory chainstates. You are testing, right?\n");
        return false;
    }

    const auto& snapshot_chainstate_path = *snapshot_chainstate_path_maybe;
    const auto& ibd_chainstate_path = *ibd_chainstate_path_maybe;

    // Since we're going to be moving around the underlying leveldb filesystem content
    // for each chainstate, make sure that the chainstates (and their constituent
    // CoinsViews members) have been destructed first.
    //
    // The caller of this method will be responsible for reinitializing chainstates
    // if they want to continue operation.
    this->ResetChainstates();

    // No chainstates should be considered usable.
    assert(this->GetAll().size() == 0);

    LogPrintf("[snapshot] deleting background chainstate directory (now unnecessary) (%s)\n",
              fs::PathToString(ibd_chainstate_path));

    fs::path tmp_old{ibd_chainstate_path + "_todelete"};

    auto rename_failed_abort = [](
                                   fs::path p_old,
                                   fs::path p_new,
                                   const fs::filesystem_error& err) {
        LogPrintf("%s: error renaming file (%s): %s\n",
                __func__, fs::PathToString(p_old), err.what());
        AbortNode(strprintf(
            "Rename of '%s' -> '%s' failed. "
            "Cannot clean up the background chainstate leveldb directory.",
            fs::PathToString(p_old), fs::PathToString(p_new)));
    };

    try {
        fs::rename(ibd_chainstate_path, tmp_old);
    } catch (const fs::filesystem_error& e) {
        rename_failed_abort(ibd_chainstate_path, tmp_old, e);
        throw;
    }

    LogPrintf("[snapshot] moving snapshot chainstate (%s) to " /* Continued */
              "default chainstate directory (%s)\n",
              fs::PathToString(snapshot_chainstate_path), fs::PathToString(ibd_chainstate_path));

    try {
        fs::rename(snapshot_chainstate_path, ibd_chainstate_path);
    } catch (const fs::filesystem_error& e) {
        rename_failed_abort(snapshot_chainstate_path, ibd_chainstate_path, e);
        throw;
    }

    if (!DeleteCoinsDBFromDisk(tmp_old, /*is_snapshot=*/false)) {
        // No need to AbortNode because once the unneeded bg chainstate data is
        // moved, it will not interfere with subsequent initialization.
        LogPrintf("Deletion of %s failed. Please remove it manually, as the " /* Continued */
                  "directory is now unnecessary.\n",
                  fs::PathToString(tmp_old));
    } else {
        LogPrintf("[snapshot] deleted background chainstate directory (%s)\n",
                  fs::PathToString(ibd_chainstate_path));
    }
    return true;
}<|MERGE_RESOLUTION|>--- conflicted
+++ resolved
@@ -931,28 +931,22 @@
         return state.Invalid(TxValidationResult::TX_NOT_STANDARD, "bad-txns-too-many-sigops",
                 strprintf("%d", nSigOpsCost));
 
-<<<<<<< HEAD
-    // No individual transactions are allowed below the min relay feerate and mempool min feerate except from
-    // disconnected blocks and transactions in a package. Package transactions will be checked using
-    // package feerate later.
     // ELEMENTS: accept discounted fees for Confidential Transactions only, if enabled.
     int64_t package_size = Params().GetAcceptDiscountCT() ? GetDiscountVirtualTransactionSize(tx) : ws.m_vsize;
-    if (!bypass_limits && !args.m_package_feerates && !CheckFeeRate(package_size, ws.m_modified_fees, state)) return false;
-=======
+
     // No individual transactions are allowed below the min relay feerate except from disconnected blocks.
     // This requirement, unlike CheckFeeRate, cannot be bypassed using m_package_feerates because,
     // while a tx could be package CPFP'd when entering the mempool, we do not have a DoS-resistant
     // method of ensuring the tx remains bumped. For example, the fee-bumping child could disappear
     // due to a replacement.
-    if (!bypass_limits && ws.m_modified_fees < m_pool.m_min_relay_feerate.GetFee(ws.m_vsize)) {
+    if (!bypass_limits && ws.m_modified_fees < m_pool.m_min_relay_feerate.GetFee(package_size)) {
         return state.Invalid(TxValidationResult::TX_MEMPOOL_POLICY, "min relay fee not met",
-                             strprintf("%d < %d", ws.m_modified_fees, m_pool.m_min_relay_feerate.GetFee(ws.m_vsize)));
+                             strprintf("%d < %d", ws.m_modified_fees, m_pool.m_min_relay_feerate.GetFee(package_size)));
     }
     // No individual transactions are allowed below the mempool min feerate except from disconnected
     // blocks and transactions in a package. Package transactions will be checked using package
     // feerate later.
-    if (!bypass_limits && !args.m_package_feerates && !CheckFeeRate(ws.m_vsize, ws.m_modified_fees, state)) return false;
->>>>>>> bdfe27c9
+    if (!bypass_limits && !args.m_package_feerates && !CheckFeeRate(package_size, ws.m_modified_fees, state)) return false;
 
     ws.m_iters_conflicting = m_pool.GetIterSet(ws.m_conflicts);
     // Calculate in-mempool ancestors, up to a limit.
