--- conflicted
+++ resolved
@@ -1769,14 +1769,6 @@
     // just write our 32-byte entropy twice to fill the 64 bytes.
     g_scriptExecutionCacheHasher.Write(nonce.begin(), 32);
     g_scriptExecutionCacheHasher.Write(nonce.begin(), 32);
-<<<<<<< HEAD
-    // nMaxCacheSize is unsigned. If -maxsigcachesize is set to zero,
-    // setup_bytes creates the minimum possible cache (2 elements).
-    size_t nMaxCacheSize = std::min(std::max((int64_t)0, gArgs.GetIntArg("-maxsigcachesize", DEFAULT_MAX_SIG_CACHE_SIZE) / 4), MAX_MAX_SIG_CACHE_SIZE) * ((size_t) 1 << 20);
-    size_t nElems = g_scriptExecutionCache.setup_bytes(nMaxCacheSize);
-    LogPrintf("Using %zu MiB out of %zu/4 requested for script execution cache, able to store %zu elements\n",
-            (nElems*sizeof(uint256)) >>20, (nMaxCacheSize*2)>>20, nElems);
-=======
 
     auto setup_results = g_scriptExecutionCache.setup_bytes(max_size_bytes);
     if (!setup_results) return false;
@@ -1785,7 +1777,6 @@
     LogPrintf("Using %zu MiB out of %zu MiB requested for script execution cache, able to store %zu elements\n",
               approx_size_bytes >> 20, max_size_bytes >> 20, num_elems);
     return true;
->>>>>>> 7312effe
 }
 
 /**
