// Copyright (c) 2009-2010 Satoshi Nakamoto
// Copyright (c) 2009-2020 The Bitcoin Core developers
// Distributed under the MIT software license, see the accompanying
// file COPYING or http://www.opensource.org/licenses/mit-license.php.

#include <validation.h>

#include <arith_uint256.h>
#include <chain.h>
#include <chainparams.h>
#include <checkqueue.h>
#include <consensus/consensus.h>
#include <consensus/merkle.h>
#include <consensus/tx_check.h>
#include <consensus/tx_verify.h>
#include <consensus/validation.h>
#include <cuckoocache.h>
#include <deploymentstatus.h>
#include <flatfile.h>
#include <hash.h>
#include <index/blockfilterindex.h>
#include <index/txindex.h>
#include <logging.h>
#include <logging/timer.h>
#include <mainchainrpc.h>
#include <node/blockstorage.h>
#include <node/coinstats.h>
#include <node/ui_interface.h>
#include <pegins.h>
#include <policy/policy.h>
#include <policy/settings.h>
#include <primitives/block.h>
#include <primitives/transaction.h>
#include <script/pegins.h>
#include <random.h>
#include <reverse_iterator.h>
#include <script/script.h>
#include <script/sigcache.h>
#include <shutdown.h>
#include <signet.h>
#include <timedata.h>
#include <tinyformat.h>
#include <txdb.h>
#include <txmempool.h>
#include <uint256.h>
#include <undo.h>
#include <util/check.h> // For NDEBUG compile time check
#include <util/hasher.h>
#include <util/moneystr.h>
#include <util/rbf.h>
#include <util/strencodings.h>
#include <util/system.h>
#include <util/translation.h>
#include <validationinterface.h>
#include <warnings.h>

// ELEMENTS
#include <block_proof.h> // CheckChallenge, CheckProof
#include <dynafed.h>

#include <numeric>
#include <optional>
#include <string>

#include <boost/algorithm/string/replace.hpp>

#define MICRO 0.000001
#define MILLI 0.001

/**
 * An extra transaction can be added to a package, as long as it only has one
 * ancestor and is no larger than this. Not really any reason to make this
 * configurable as it doesn't materially change DoS parameters.
 */
static const unsigned int EXTRA_DESCENDANT_TX_SIZE_LIMIT = 10000;
/** Maximum kilobytes for transactions to store for processing during reorg */
static const unsigned int MAX_DISCONNECTED_TX_POOL_SIZE = 20000;
/** Time to wait between writing blocks/block index to disk. */
static constexpr std::chrono::hours DATABASE_WRITE_INTERVAL{1};
/** Time to wait between flushing chainstate to disk. */
static constexpr std::chrono::hours DATABASE_FLUSH_INTERVAL{24};
/** Maximum age of our tip for us to be considered current for fee estimation */
static constexpr std::chrono::hours MAX_FEE_ESTIMATION_TIP_AGE{3};
const std::vector<std::string> CHECKLEVEL_DOC {
    "level 0 reads the blocks from disk",
    "level 1 verifies block validity",
    "level 2 verifies undo data",
    "level 3 checks disconnection of tip blocks",
    "level 4 tries to reconnect the blocks",
    "each level includes the checks of the previous levels",
};

bool CBlockIndexWorkComparator::operator()(const CBlockIndex *pa, const CBlockIndex *pb) const {
    // First sort by most total work, ...
    if (pa->nChainWork > pb->nChainWork) return false;
    if (pa->nChainWork < pb->nChainWork) return true;

    // ... then by earliest time received, ...
    if (pa->nSequenceId < pb->nSequenceId) return false;
    if (pa->nSequenceId > pb->nSequenceId) return true;

    // Use pointer address as tie breaker (should only happen with blocks
    // loaded from disk, as those all have id 0).
    if (pa < pb) return false;
    if (pa > pb) return true;

    // Identical blocks.
    return false;
}

/**
 * Mutex to guard access to validation specific variables, such as reading
 * or changing the chainstate.
 *
 * This may also need to be locked when updating the transaction pool, e.g. on
 * AcceptToMemoryPool. See CTxMemPool::cs comment for details.
 *
 * The transaction pool has a separate lock to allow reading from it and the
 * chainstate at the same time.
 */
RecursiveMutex cs_main;

CBlockIndex *pindexBestHeader = nullptr;
Mutex g_best_block_mutex;
std::condition_variable g_best_block_cv;
uint256 g_best_block;
bool g_parallel_script_checks{false};
bool fRequireStandard = true;
bool fCheckBlockIndex = false;
bool fCheckpointsEnabled = DEFAULT_CHECKPOINTS_ENABLED;
int64_t nMaxTipAge = DEFAULT_MAX_TIP_AGE;

uint256 hashAssumeValid;
arith_uint256 nMinimumChainWork;

CFeeRate minRelayTxFee = CFeeRate(DEFAULT_MIN_RELAY_TX_FEE);

// Internal stuff
namespace {
    CBlockIndex* pindexBestInvalid = nullptr;
} // namespace

// Internal stuff from blockstorage ...
extern RecursiveMutex cs_LastBlockFile;
extern std::vector<CBlockFileInfo> vinfoBlockFile;
extern int nLastBlockFile;
extern bool fCheckForPruning;
extern std::set<CBlockIndex*> setDirtyBlockIndex;
extern std::set<int> setDirtyFileInfo;
void FlushBlockFile(bool fFinalize = false, bool finalize_undo = false);
// ... TODO move fully to blockstorage

CBlockIndex* BlockManager::LookupBlockIndex(const uint256& hash) const
{
    AssertLockHeld(cs_main);
    BlockMap::const_iterator it = m_block_index.find(hash);
    return it == m_block_index.end() ? nullptr : it->second;
}

CBlockIndex* BlockManager::FindForkInGlobalIndex(const CChain& chain, const CBlockLocator& locator)
{
    AssertLockHeld(cs_main);

    // Find the latest block common to locator and chain - we expect that
    // locator.vHave is sorted descending by height.
    for (const uint256& hash : locator.vHave) {
        CBlockIndex* pindex = LookupBlockIndex(hash);
        if (pindex) {
            if (chain.Contains(pindex))
                return pindex;
            if (pindex->GetAncestor(chain.Height()) == chain.Tip()) {
                return chain.Tip();
            }
        }
    }
    return chain.Genesis();
}

std::unique_ptr<CBlockTreeDB> pblocktree;

bool CheckInputScripts(const CTransaction& tx, TxValidationState& state,
                       const CCoinsViewCache& inputs, unsigned int flags, bool cacheSigStore,
                       bool cacheFullScriptStore, PrecomputedTransactionData& txdata,
                       std::vector<CCheck*>* pvChecks = nullptr)
                       EXCLUSIVE_LOCKS_REQUIRED(cs_main);

bool CheckFinalTx(const CBlockIndex* active_chain_tip, const CTransaction &tx, int flags)
{
    AssertLockHeld(cs_main);
    assert(active_chain_tip); // TODO: Make active_chain_tip a reference

    // By convention a negative value for flags indicates that the
    // current network-enforced consensus rules should be used. In
    // a future soft-fork scenario that would mean checking which
    // rules would be enforced for the next block and setting the
    // appropriate flags. At the present time no soft-forks are
    // scheduled, so no flags are set.
    flags = std::max(flags, 0);

    // CheckFinalTx() uses active_chain_tip.Height()+1 to evaluate
    // nLockTime because when IsFinalTx() is called within
    // CBlock::AcceptBlock(), the height of the block *being*
    // evaluated is what is used. Thus if we want to know if a
    // transaction can be part of the *next* block, we need to call
    // IsFinalTx() with one more than active_chain_tip.Height().
    const int nBlockHeight = active_chain_tip->nHeight + 1;

    // BIP113 requires that time-locked transactions have nLockTime set to
    // less than the median time of the previous block they're contained in.
    // When the next block is created its previous block will be the current
    // chain tip, so we use that to calculate the median time passed to
    // IsFinalTx() if LOCKTIME_MEDIAN_TIME_PAST is set.
    const int64_t nBlockTime = (flags & LOCKTIME_MEDIAN_TIME_PAST)
                             ? active_chain_tip->GetMedianTimePast()
                             : GetAdjustedTime();

    return IsFinalTx(tx, nBlockHeight, nBlockTime);
}

bool TestLockPointValidity(CChain& active_chain, const LockPoints* lp)
{
    AssertLockHeld(cs_main);
    assert(lp);
    // If there are relative lock times then the maxInputBlock will be set
    // If there are no relative lock times, the LockPoints don't depend on the chain
    if (lp->maxInputBlock) {
        // Check whether ::ChainActive() is an extension of the block at which the LockPoints
        // calculation was valid.  If not LockPoints are no longer valid
        if (!active_chain.Contains(lp->maxInputBlock)) {
            return false;
        }
    }

    // LockPoints still valid
    return true;
}

bool CheckSequenceLocks(CBlockIndex* tip,
                        const CCoinsView& coins_view,
                        const CTransaction& tx,
                        int flags,
                        LockPoints* lp,
                        bool useExistingLockPoints)
{
    assert(tip != nullptr);

    CBlockIndex index;
    index.pprev = tip;
    // CheckSequenceLocks() uses active_chainstate.m_chain.Height()+1 to evaluate
    // height based locks because when SequenceLocks() is called within
    // ConnectBlock(), the height of the block *being*
    // evaluated is what is used.
    // Thus if we want to know if a transaction can be part of the
    // *next* block, we need to use one more than active_chainstate.m_chain.Height()
    index.nHeight = tip->nHeight + 1;

    std::pair<int, int64_t> lockPair;
    if (useExistingLockPoints) {
        assert(lp);
        lockPair.first = lp->height;
        lockPair.second = lp->time;
    }
    else {
        std::vector<int> prevheights;
        prevheights.resize(tx.vin.size());
        for (size_t txinIndex = 0; txinIndex < tx.vin.size(); txinIndex++) {
            const CTxIn& txin = tx.vin[txinIndex];
            // pegins should not restrict validity of sequence locks
            if (txin.m_is_pegin) {
                prevheights[txinIndex] = -1;
                continue;
            }

            Coin coin;
            if (!coins_view.GetCoin(txin.prevout, coin)) {
                return error("%s: Missing input", __func__);
            }
            if (coin.nHeight == MEMPOOL_HEIGHT) {
                // Assume all mempool transaction confirm in the next block
                prevheights[txinIndex] = tip->nHeight + 1;
            } else {
                prevheights[txinIndex] = coin.nHeight;
            }
        }
        lockPair = CalculateSequenceLocks(tx, flags, prevheights, index);
        if (lp) {
            lp->height = lockPair.first;
            lp->time = lockPair.second;
            // Also store the hash of the block with the highest height of
            // all the blocks which have sequence locked prevouts.
            // This hash needs to still be on the chain
            // for these LockPoint calculations to be valid
            // Note: It is impossible to correctly calculate a maxInputBlock
            // if any of the sequence locked inputs depend on unconfirmed txs,
            // except in the special case where the relative lock time/height
            // is 0, which is equivalent to no sequence lock. Since we assume
            // input height of tip+1 for mempool txs and test the resulting
            // lockPair from CalculateSequenceLocks against tip+1.  We know
            // EvaluateSequenceLocks will fail if there was a non-zero sequence
            // lock on a mempool input, so we can use the return value of
            // CheckSequenceLocks to indicate the LockPoints validity
            int maxInputHeight = 0;
            for (const int height : prevheights) {
                // Can ignore mempool inputs since we'll fail if they had non-zero locks
                if (height != tip->nHeight+1) {
                    maxInputHeight = std::max(maxInputHeight, height);
                }
            }
            lp->maxInputBlock = tip->GetAncestor(maxInputHeight);
        }
    }
    return EvaluateSequenceLocks(index, lockPair);
}

// Returns the script flags which should be checked for a given block
static unsigned int GetBlockScriptFlags(const CBlockIndex* pindex, const Consensus::Params& chainparams);

static void LimitMempoolSize(CTxMemPool& pool, CCoinsViewCache& coins_cache, size_t limit, std::chrono::seconds age)
    EXCLUSIVE_LOCKS_REQUIRED(pool.cs, ::cs_main)
{
    int expired = pool.Expire(GetTime<std::chrono::seconds>() - age);
    if (expired != 0) {
        LogPrint(BCLog::MEMPOOL, "Expired %i transactions from the memory pool\n", expired);
    }

    std::vector<COutPoint> vNoSpendsRemaining;
    pool.TrimToSize(limit, &vNoSpendsRemaining);
    for (const COutPoint& removed : vNoSpendsRemaining)
        coins_cache.Uncache(removed);
}

static bool IsCurrentForFeeEstimation(CChainState& active_chainstate) EXCLUSIVE_LOCKS_REQUIRED(cs_main)
{
    AssertLockHeld(cs_main);
    if (active_chainstate.IsInitialBlockDownload())
        return false;
    if (active_chainstate.m_chain.Tip()->GetBlockTime() < count_seconds(GetTime<std::chrono::seconds>() - MAX_FEE_ESTIMATION_TIP_AGE))
        return false;
    if (active_chainstate.m_chain.Height() < pindexBestHeader->nHeight - 1)
        return false;
    return true;
}

void CChainState::MaybeUpdateMempoolForReorg(
    DisconnectedBlockTransactions& disconnectpool,
    bool fAddToMempool)
{
    if (!m_mempool) return;

    AssertLockHeld(cs_main);
    AssertLockHeld(m_mempool->cs);
    std::vector<uint256> vHashUpdate;
    // disconnectpool's insertion_order index sorts the entries from
    // oldest to newest, but the oldest entry will be the last tx from the
    // latest mined block that was disconnected.
    // Iterate disconnectpool in reverse, so that we add transactions
    // back to the mempool starting with the earliest transaction that had
    // been previously seen in a block.
    auto it = disconnectpool.queuedTx.get<insertion_order>().rbegin();
    while (it != disconnectpool.queuedTx.get<insertion_order>().rend()) {
        // ignore validation errors in resurrected transactions
        if (!fAddToMempool || (*it)->IsCoinBase() ||
            AcceptToMemoryPool(
                *this, *m_mempool, *it, true /* bypass_limits */).m_result_type !=
                    MempoolAcceptResult::ResultType::VALID) {
            // If the transaction doesn't make it in to the mempool, remove any
            // transactions that depend on it (which would now be orphans).
            m_mempool->removeRecursive(**it, MemPoolRemovalReason::REORG);
        } else if (m_mempool->exists((*it)->GetHash())) {
            vHashUpdate.push_back((*it)->GetHash());
        }
        ++it;
    }
    disconnectpool.queuedTx.clear();
    // AcceptToMemoryPool/addUnchecked all assume that new mempool entries have
    // no in-mempool children, which is generally not true when adding
    // previously-confirmed transactions back to the mempool.
    // UpdateTransactionsFromBlock finds descendants of any transactions in
    // the disconnectpool that were added back and cleans up the mempool state.
    m_mempool->UpdateTransactionsFromBlock(vHashUpdate);

    // We also need to remove any now-immature transactions
    m_mempool->removeForReorg(*this, STANDARD_LOCKTIME_VERIFY_FLAGS);
    // Re-limit mempool size, in case we added any transactions
    LimitMempoolSize(
        *m_mempool,
        this->CoinsTip(),
        gArgs.GetArg("-maxmempool", DEFAULT_MAX_MEMPOOL_SIZE) * 1000000,
        std::chrono::hours{gArgs.GetArg("-mempoolexpiry", DEFAULT_MEMPOOL_EXPIRY)});
}

/**
* Checks to avoid mempool polluting consensus critical paths since cached
* signature and script validity results will be reused if we validate this
* transaction again during block validation.
* */
static bool CheckInputsFromMempoolAndCache(const CTransaction& tx, TxValidationState& state,
                const CCoinsViewCache& view, const CTxMemPool& pool,
                unsigned int flags, PrecomputedTransactionData& txdata, CCoinsViewCache& coins_tip)
                EXCLUSIVE_LOCKS_REQUIRED(cs_main, pool.cs)
{
    AssertLockHeld(cs_main);
    AssertLockHeld(pool.cs);

    assert(!tx.IsCoinBase());
    for (const CTxIn& txin : tx.vin) {
        if (txin.m_is_pegin) {
            continue;
        }

        const Coin& coin = view.AccessCoin(txin.prevout);

        // This coin was checked in PreChecks and MemPoolAccept
        // has been holding cs_main since then.
        Assume(!coin.IsSpent());
        if (coin.IsSpent()) return false;

        // If the Coin is available, there are 2 possibilities:
        // it is available in our current ChainstateActive UTXO set,
        // or it's a UTXO provided by a transaction in our mempool.
        // Ensure the scriptPubKeys in Coins from CoinsView are correct.
        const CTransactionRef& txFrom = pool.get(txin.prevout.hash);
        if (txFrom) {
            assert(txFrom->GetHash() == txin.prevout.hash);
            assert(txFrom->vout.size() > txin.prevout.n);
            assert(txFrom->vout[txin.prevout.n] == coin.out);
        } else {
            const Coin& coinFromUTXOSet = coins_tip.AccessCoin(txin.prevout);
            assert(!coinFromUTXOSet.IsSpent());
            assert(coinFromUTXOSet.out == coin.out);
        }
    }

    // Call CheckInputScripts() to cache signature and script validity against current tip consensus rules.
    return CheckInputScripts(tx, state, view, flags, /* cacheSigStore = */ true, /* cacheFullSciptStore = */ true, txdata);
}

namespace {

class MemPoolAccept
{
public:
    explicit MemPoolAccept(CTxMemPool& mempool, CChainState& active_chainstate) : m_pool(mempool), m_view(&m_dummy), m_viewmempool(&active_chainstate.CoinsTip(), m_pool), m_active_chainstate(active_chainstate),
        m_limit_ancestors(gArgs.GetArg("-limitancestorcount", DEFAULT_ANCESTOR_LIMIT)),
        m_limit_ancestor_size(gArgs.GetArg("-limitancestorsize", DEFAULT_ANCESTOR_SIZE_LIMIT)*1000),
        m_limit_descendants(gArgs.GetArg("-limitdescendantcount", DEFAULT_DESCENDANT_LIMIT)),
        m_limit_descendant_size(gArgs.GetArg("-limitdescendantsize", DEFAULT_DESCENDANT_SIZE_LIMIT)*1000) {
    }

    // We put the arguments we're handed into a struct, so we can pass them
    // around easier.
    struct ATMPArgs {
        const CChainParams& m_chainparams;
        const int64_t m_accept_time;
        const bool m_bypass_limits;
        /*
         * Return any outpoints which were not previously present in the coins
         * cache, but were added as a result of validating the tx for mempool
         * acceptance. This allows the caller to optionally remove the cache
         * additions if the associated transaction ends up being rejected by
         * the mempool.
         */
        std::vector<COutPoint>& m_coins_to_uncache;
        const bool m_test_accept;
        /** Whether we allow transactions to replace mempool transactions by BIP125 rules. If false,
         * any transaction spending the same inputs as a transaction in the mempool is considered
         * a conflict. */
        const bool m_allow_bip125_replacement{true};
    };

    // Single transaction acceptance
    MempoolAcceptResult AcceptSingleTransaction(const CTransactionRef& ptx, ATMPArgs& args) EXCLUSIVE_LOCKS_REQUIRED(cs_main);

    /**
    * Multiple transaction acceptance. Transactions may or may not be interdependent,
    * but must not conflict with each other. Parents must come before children if any
    * dependencies exist.
    */
    PackageMempoolAcceptResult AcceptMultipleTransactions(const std::vector<CTransactionRef>& txns, ATMPArgs& args) EXCLUSIVE_LOCKS_REQUIRED(cs_main);

private:
    // All the intermediate state that gets passed between the various levels
    // of checking a given transaction.
    struct Workspace {
        explicit Workspace(const CTransactionRef& ptx) : m_ptx(ptx), m_hash(ptx->GetHash()) {}
        std::set<uint256> m_conflicts;
        std::set<std::pair<uint256, COutPoint> > m_set_pegins_spent;
        CTxMemPool::setEntries m_all_conflicting;
        CTxMemPool::setEntries m_ancestors;
        std::unique_ptr<CTxMemPoolEntry> m_entry;
        std::list<CTransactionRef> m_replaced_transactions;

        bool m_replacement_transaction;
        CAmount m_base_fees;
        CAmount m_modified_fees;
        CAmount m_conflicting_fees;
        size_t m_conflicting_size;

        const CTransactionRef& m_ptx;
        const uint256& m_hash;
        TxValidationState m_state;
    };

    // Run the policy checks on a given transaction, excluding any script checks.
    // Looks up inputs, calculates feerate, considers replacement, evaluates
    // package limits, etc. As this function can be invoked for "free" by a peer,
    // only tests that are fast should be done here (to avoid CPU DoS).
    bool PreChecks(ATMPArgs& args, Workspace& ws) EXCLUSIVE_LOCKS_REQUIRED(cs_main, m_pool.cs);

    // Run the script checks using our policy flags. As this can be slow, we should
    // only invoke this on transactions that have otherwise passed policy checks.
    bool PolicyScriptChecks(const ATMPArgs& args, Workspace& ws, PrecomputedTransactionData& txdata) EXCLUSIVE_LOCKS_REQUIRED(cs_main, m_pool.cs);

    // Re-run the script checks, using consensus flags, and try to cache the
    // result in the scriptcache. This should be done after
    // PolicyScriptChecks(). This requires that all inputs either be in our
    // utxo set or in the mempool.
    bool ConsensusScriptChecks(const ATMPArgs& args, Workspace& ws, PrecomputedTransactionData &txdata) EXCLUSIVE_LOCKS_REQUIRED(cs_main, m_pool.cs);

    // Try to add the transaction to the mempool, removing any conflicts first.
    // Returns true if the transaction is in the mempool after any size
    // limiting is performed, false otherwise.
    bool Finalize(const ATMPArgs& args, Workspace& ws) EXCLUSIVE_LOCKS_REQUIRED(cs_main, m_pool.cs);

    // Compare a package's feerate against minimum allowed.
    bool CheckFeeRate(size_t package_size, CAmount package_fee, TxValidationState& state) EXCLUSIVE_LOCKS_REQUIRED(cs_main, m_pool.cs)
    {
        CAmount mempoolRejectFee = m_pool.GetMinFee(gArgs.GetArg("-maxmempool", DEFAULT_MAX_MEMPOOL_SIZE) * 1000000).GetFee(package_size);
        if (mempoolRejectFee > 0 && package_fee < mempoolRejectFee) {
            return state.Invalid(TxValidationResult::TX_MEMPOOL_POLICY, "mempool min fee not met", strprintf("%d < %d", package_fee, mempoolRejectFee));
        }

        if (package_fee < ::minRelayTxFee.GetFee(package_size)) {
            return state.Invalid(TxValidationResult::TX_MEMPOOL_POLICY, "min relay fee not met", strprintf("%d < %d", package_fee, ::minRelayTxFee.GetFee(package_size)));
        }
        return true;
    }

private:
    CTxMemPool& m_pool;
    CCoinsViewCache m_view;
    CCoinsViewMemPool m_viewmempool;
    CCoinsView m_dummy;

    CChainState& m_active_chainstate;

    // The package limits in effect at the time of invocation.
    const size_t m_limit_ancestors;
    const size_t m_limit_ancestor_size;
    // These may be modified while evaluating a transaction (eg to account for
    // in-mempool conflicts; see below).
    size_t m_limit_descendants;
    size_t m_limit_descendant_size;
};

bool MemPoolAccept::PreChecks(ATMPArgs& args, Workspace& ws)
{
    const CTransactionRef& ptx = ws.m_ptx;
    const CTransaction& tx = *ws.m_ptx;
    const uint256& hash = ws.m_hash;

    // Copy/alias what we need out of args
    const int64_t nAcceptTime = args.m_accept_time;
    const bool bypass_limits = args.m_bypass_limits;
    std::vector<COutPoint>& coins_to_uncache = args.m_coins_to_uncache;
    const CChainParams& chainparams = args.m_chainparams;

    // Alias what we need out of ws
    TxValidationState& state = ws.m_state;
    std::set<uint256>& setConflicts = ws.m_conflicts;
    CTxMemPool::setEntries& allConflicting = ws.m_all_conflicting;
    CTxMemPool::setEntries& setAncestors = ws.m_ancestors;
    std::unique_ptr<CTxMemPoolEntry>& entry = ws.m_entry;
    bool& fReplacementTransaction = ws.m_replacement_transaction;
    CAmount& nModifiedFees = ws.m_modified_fees;
    CAmount& nConflictingFees = ws.m_conflicting_fees;
    size_t& nConflictingSize = ws.m_conflicting_size;
    std::set<std::pair<uint256, COutPoint> >& setPeginsSpent = ws.m_set_pegins_spent;

    if (!CheckTransaction(tx, state)) {
        return false; // state filled in by CheckTransaction
    }

    // Coinbase is only valid in a block, not as a loose transaction
    if (tx.IsCoinBase())
        return state.Invalid(TxValidationResult::TX_CONSENSUS, "coinbase");

    // Rather not work on nonstandard transactions (unless -testnet/-regtest)
    std::string reason;
    if (fRequireStandard && !IsStandardTx(tx, reason))
        return state.Invalid(TxValidationResult::TX_NOT_STANDARD, reason);

    // And now do PAK checks. Filtered by next blocks' enforced list
    if (chainparams.GetEnforcePak()) {
        if (!IsPAKValidTx(tx, GetActivePAKList(m_active_chainstate.m_chain.Tip(), chainparams.GetConsensus()), chainparams.ParentGenesisBlockHash(), chainparams.GetConsensus().pegged_asset)) {
            return state.Invalid(TxValidationResult::TX_NOT_STANDARD, "invalid-pegout-proof");
        }
    }

    // Do not work on transactions that are too small.
    // A transaction with 1 segwit input and 1 P2WPHK output has non-witness size of 82 bytes.
    // Transactions smaller than this are not relayed to mitigate CVE-2017-12842 by not relaying
    // 64-byte transactions.
    if (::GetSerializeSize(tx, PROTOCOL_VERSION | SERIALIZE_TRANSACTION_NO_WITNESS) < MIN_STANDARD_TX_NONWITNESS_SIZE)
        return state.Invalid(TxValidationResult::TX_NOT_STANDARD, "tx-size-small");

    // Only accept nLockTime-using transactions that can be mined in the next
    // block; we don't want our mempool filled up with transactions that can't
    // be mined yet.
    if (!CheckFinalTx(m_active_chainstate.m_chain.Tip(), tx, STANDARD_LOCKTIME_VERIFY_FLAGS))
        return state.Invalid(TxValidationResult::TX_PREMATURE_SPEND, "non-final");

    if (m_pool.exists(GenTxid(true, tx.GetWitnessHash()))) {
        // Exact transaction already exists in the mempool.
        return state.Invalid(TxValidationResult::TX_CONFLICT, "txn-already-in-mempool");
    } else if (m_pool.exists(GenTxid(false, tx.GetHash()))) {
        // Transaction with the same non-witness data but different witness (same txid, different
        // wtxid) already exists in the mempool.
        return state.Invalid(TxValidationResult::TX_CONFLICT, "txn-same-nonwitness-data-in-mempool");
    }

    // Check for conflicts with in-memory transactions
    for (const CTxIn &txin : tx.vin)
    {
        const CTransaction* ptxConflicting = m_pool.GetConflictTx(txin.prevout);
        if (ptxConflicting) {
            if (!args.m_allow_bip125_replacement) {
                // Transaction conflicts with a mempool tx, but we're not allowing replacements.
                return state.Invalid(TxValidationResult::TX_MEMPOOL_POLICY, "bip125-replacement-disallowed");
            }
            if (!setConflicts.count(ptxConflicting->GetHash()))
            {
                // Allow opt-out of transaction replacement by setting
                // nSequence > MAX_BIP125_RBF_SEQUENCE (SEQUENCE_FINAL-2) on all inputs.
                //
                // SEQUENCE_FINAL-1 is picked to still allow use of nLockTime by
                // non-replaceable transactions. All inputs rather than just one
                // is for the sake of multi-party protocols, where we don't
                // want a single party to be able to disable replacement.
                //
                // Transactions that don't explicitly signal replaceability are
                // *not* replaceable with the current logic, even if one of their
                // unconfirmed ancestors signals replaceability. This diverges
                // from BIP125's inherited signaling description (see CVE-2021-31876).
                // Applications relying on first-seen mempool behavior should
                // check all unconfirmed ancestors; otherwise an opt-in ancestor
                // might be replaced, causing removal of this descendant.
                bool fReplacementOptOut = true;
                for (const CTxIn &_txin : ptxConflicting->vin)
                {
                    if (_txin.nSequence <= MAX_BIP125_RBF_SEQUENCE)
                    {
                        fReplacementOptOut = false;
                        break;
                    }
                }
                if (fReplacementOptOut) {
                    return state.Invalid(TxValidationResult::TX_MEMPOOL_POLICY, "txn-mempool-conflict");
                }

                setConflicts.insert(ptxConflicting->GetHash());
            }
        }
    }

    LockPoints lp;
    m_view.SetBackend(m_viewmempool);

    // Quickly check for peg-in witness data on non-peg-in inputs
    for (size_t input_index = 0; input_index < tx.vin.size(); ++input_index) {
        if (!tx.vin[input_index].m_is_pegin) {
            // Check that the corresponding pegin witness is empty
            // Note that the witness vector must be size 0 or len(vin)
            if (!tx.witness.vtxinwit.empty() &&
                    !tx.witness.vtxinwit[input_index].m_pegin_witness.IsNull()) {
                return state.Invalid(TxValidationResult::TX_WITNESS_MUTATED, "extra-pegin-witness");
            }
        }
    }

    // Used when checking peg-ins
    std::vector<std::pair<CScript, CScript>> fedpegscripts = GetValidFedpegScripts(m_active_chainstate.m_chain.Tip(), chainparams.GetConsensus(), true /* nextblock_validation */);

    const CCoinsViewCache& coins_cache = m_active_chainstate.CoinsTip();
    // do all inputs exist?
    for (unsigned int i = 0; i < tx.vin.size(); i++) {
        const CTxIn& txin = tx.vin[i];

        // ELEMENTS:
        // For pegin inputs check whether the pegins have already been claimed before.
        // This only checks the UTXO set for already claimed pegins. For mempool conflicts,
        // we rely on the GetConflictTx check done above.
        if (txin.m_is_pegin) {
            // Peg-in witness is required, check here without validating existence in parent chain
            std::string err_msg = "no peg-in witness attached";
            if (tx.witness.vtxinwit.size() != tx.vin.size() ||
                    !IsValidPeginWitness(tx.witness.vtxinwit[i].m_pegin_witness, fedpegscripts, tx.vin[i].prevout, err_msg, false)) {
                return state.Invalid(TxValidationResult::TX_WITNESS_MUTATED, "pegin-no-witness", err_msg);
            }

            std::pair<uint256, COutPoint> pegin = std::make_pair(uint256(tx.witness.vtxinwit[i].m_pegin_witness.stack[2]), tx.vin[i].prevout);
            // This assumes non-null prevout and genesis block hash
            if (m_view.IsPeginSpent(pegin)) {
                return state.Invalid(TxValidationResult::TX_CONSENSUS, "pegin-already-claimed");
            }
            continue;
        }

        if (!coins_cache.HaveCoinInCache(txin.prevout)) {
            coins_to_uncache.push_back(txin.prevout);
        }

        // Note: this call may add txin.prevout to the coins cache
        // (coins_cache.cacheCoins) by way of FetchCoin(). It should be removed
        // later (via coins_to_uncache) if this tx turns out to be invalid.
        if (!m_view.HaveCoin(txin.prevout)) {
            // Are inputs missing because we already have the tx?
            for (size_t out = 0; out < tx.vout.size(); out++) {
                // Optimistically just do efficient check of cache for outputs
                if (coins_cache.HaveCoinInCache(COutPoint(hash, out))) {
                    return state.Invalid(TxValidationResult::TX_CONFLICT, "txn-already-known");
                }
            }
            // Otherwise assume this might be an orphan tx for which we just haven't seen parents yet
            return state.Invalid(TxValidationResult::TX_MISSING_INPUTS, "bad-txns-inputs-missingorspent");
        }
    }

    // This is const, but calls into the back end CoinsViews. The CCoinsViewDB at the bottom of the
    // hierarchy brings the best block into scope. See CCoinsViewDB::GetBestBlock().
    m_view.GetBestBlock();

    // we have all inputs cached now, so switch back to dummy (to protect
    // against bugs where we pull more inputs from disk that miss being added
    // to coins_to_uncache)
    m_view.SetBackend(m_dummy);

    // Only accept BIP68 sequence locked transactions that can be mined in the next
    // block; we don't want our mempool filled up with transactions that can't
    // be mined yet.
    // Pass in m_view which has all of the relevant inputs cached. Note that, since m_view's
    // backend was removed, it no longer pulls coins from the mempool.
    if (!CheckSequenceLocks(m_active_chainstate.m_chain.Tip(), m_view, tx, STANDARD_LOCKTIME_VERIFY_FLAGS, &lp))
        return state.Invalid(TxValidationResult::TX_PREMATURE_SPEND, "non-BIP68-final");

    CAmountMap fee_map;
    if (!Consensus::CheckTxInputs(tx, state, m_view, m_active_chainstate.m_blockman.GetSpendHeight(m_view), fee_map, setPeginsSpent, NULL, true, true, fedpegscripts)) {
        return false; // state filled in by CheckTxInputs
    }

    // Check for non-standard pay-to-script-hash in inputs
    const bool taproot_active = DeploymentActiveAfter(m_active_chainstate.m_chain.Tip(), args.m_chainparams.GetConsensus(), Consensus::DEPLOYMENT_TAPROOT);
    if (fRequireStandard && !AreInputsStandard(tx, m_view, taproot_active)) {
        return state.Invalid(TxValidationResult::TX_INPUTS_NOT_STANDARD, "bad-txns-nonstandard-inputs");
    }

    // Check for non-standard witnesses.
    if (tx.HasWitness() && fRequireStandard && !IsWitnessStandard(tx, m_view))
        return state.Invalid(TxValidationResult::TX_WITNESS_MUTATED, "bad-witness-nonstandard");

    int64_t nSigOpsCost = GetTransactionSigOpCost(tx, m_view, STANDARD_SCRIPT_VERIFY_FLAGS);

    // We only consider policyAsset
    ws.m_base_fees = fee_map[policyAsset];

    // nModifiedFees includes any fee deltas from PrioritiseTransaction
    nModifiedFees = ws.m_base_fees;
    m_pool.ApplyDelta(hash, nModifiedFees);

    // Keep track of transactions that spend a coinbase, which we re-scan
    // during reorgs to ensure COINBASE_MATURITY is still met.
    bool fSpendsCoinbase = false;
    for (const CTxIn &txin : tx.vin) {
        // ELEMENTS:
        if (txin.m_is_pegin) {
            continue;
        }
        const Coin &coin = m_view.AccessCoin(txin.prevout);
        if (coin.IsCoinBase()) {
            fSpendsCoinbase = true;
            break;
        }
    }

    entry.reset(new CTxMemPoolEntry(ptx, ws.m_base_fees, nAcceptTime, m_active_chainstate.m_chain.Height(),
            fSpendsCoinbase, nSigOpsCost, lp, setPeginsSpent));
    unsigned int nSize = entry->GetTxSize();

    if (nSigOpsCost > MAX_STANDARD_TX_SIGOPS_COST)
        return state.Invalid(TxValidationResult::TX_NOT_STANDARD, "bad-txns-too-many-sigops",
                strprintf("%d", nSigOpsCost));

    // No transactions are allowed below minRelayTxFee except from disconnected
    // blocks
    if (!bypass_limits && !CheckFeeRate(nSize, nModifiedFees, state)) return false;

    const CTxMemPool::setEntries setIterConflicting = m_pool.GetIterSet(setConflicts);
    // Calculate in-mempool ancestors, up to a limit.
    if (setConflicts.size() == 1) {
        // In general, when we receive an RBF transaction with mempool conflicts, we want to know whether we
        // would meet the chain limits after the conflicts have been removed. However, there isn't a practical
        // way to do this short of calculating the ancestor and descendant sets with an overlay cache of
        // changed mempool entries. Due to both implementation and runtime complexity concerns, this isn't
        // very realistic, thus we only ensure a limited set of transactions are RBF'able despite mempool
        // conflicts here. Importantly, we need to ensure that some transactions which were accepted using
        // the below carve-out are able to be RBF'ed, without impacting the security the carve-out provides
        // for off-chain contract systems (see link in the comment below).
        //
        // Specifically, the subset of RBF transactions which we allow despite chain limits are those which
        // conflict directly with exactly one other transaction (but may evict children of said transaction),
        // and which are not adding any new mempool dependencies. Note that the "no new mempool dependencies"
        // check is accomplished later, so we don't bother doing anything about it here, but if BIP 125 is
        // amended, we may need to move that check to here instead of removing it wholesale.
        //
        // Such transactions are clearly not merging any existing packages, so we are only concerned with
        // ensuring that (a) no package is growing past the package size (not count) limits and (b) we are
        // not allowing something to effectively use the (below) carve-out spot when it shouldn't be allowed
        // to.
        //
        // To check these we first check if we meet the RBF criteria, above, and increment the descendant
        // limits by the direct conflict and its descendants (as these are recalculated in
        // CalculateMempoolAncestors by assuming the new transaction being added is a new descendant, with no
        // removals, of each parent's existing dependent set). The ancestor count limits are unmodified (as
        // the ancestor limits should be the same for both our new transaction and any conflicts).
        // We don't bother incrementing m_limit_descendants by the full removal count as that limit never comes
        // into force here (as we're only adding a single transaction).
        assert(setIterConflicting.size() == 1);
        CTxMemPool::txiter conflict = *setIterConflicting.begin();

        m_limit_descendants += 1;
        m_limit_descendant_size += conflict->GetSizeWithDescendants();
    }

    std::string errString;
    if (!m_pool.CalculateMemPoolAncestors(*entry, setAncestors, m_limit_ancestors, m_limit_ancestor_size, m_limit_descendants, m_limit_descendant_size, errString)) {
        setAncestors.clear();
        // If CalculateMemPoolAncestors fails second time, we want the original error string.
        std::string dummy_err_string;
        // Contracting/payment channels CPFP carve-out:
        // If the new transaction is relatively small (up to 40k weight)
        // and has at most one ancestor (ie ancestor limit of 2, including
        // the new transaction), allow it if its parent has exactly the
        // descendant limit descendants.
        //
        // This allows protocols which rely on distrusting counterparties
        // being able to broadcast descendants of an unconfirmed transaction
        // to be secure by simply only having two immediately-spendable
        // outputs - one for each counterparty. For more info on the uses for
        // this, see https://lists.linuxfoundation.org/pipermail/bitcoin-dev/2018-November/016518.html
        if (nSize >  EXTRA_DESCENDANT_TX_SIZE_LIMIT ||
                !m_pool.CalculateMemPoolAncestors(*entry, setAncestors, 2, m_limit_ancestor_size, m_limit_descendants + 1, m_limit_descendant_size + EXTRA_DESCENDANT_TX_SIZE_LIMIT, dummy_err_string)) {
            return state.Invalid(TxValidationResult::TX_MEMPOOL_POLICY, "too-long-mempool-chain", errString);
        }
    }

    // A transaction that spends outputs that would be replaced by it is invalid. Now
    // that we have the set of all ancestors we can detect this
    // pathological case by making sure setConflicts and setAncestors don't
    // intersect.
    for (CTxMemPool::txiter ancestorIt : setAncestors)
    {
        const uint256 &hashAncestor = ancestorIt->GetTx().GetHash();
        if (setConflicts.count(hashAncestor))
        {
            return state.Invalid(TxValidationResult::TX_CONSENSUS, "bad-txns-spends-conflicting-tx",
                    strprintf("%s spends conflicting transaction %s",
                        hash.ToString(),
                        hashAncestor.ToString()));
        }
    }

    // Check if it's economically rational to mine this transaction rather
    // than the ones it replaces.
    nConflictingFees = 0;
    nConflictingSize = 0;
    uint64_t nConflictingCount = 0;

    // If we don't hold the lock allConflicting might be incomplete; the
    // subsequent RemoveStaged() and addUnchecked() calls don't guarantee
    // mempool consistency for us.
    fReplacementTransaction = setConflicts.size();
    if (fReplacementTransaction)
    {
        CFeeRate newFeeRate(nModifiedFees, nSize);
        std::set<uint256> setConflictsParents;
        const int maxDescendantsToVisit = 100;
        for (const auto& mi : setIterConflicting) {
            // Don't allow the replacement to reduce the feerate of the
            // mempool.
            //
            // We usually don't want to accept replacements with lower
            // feerates than what they replaced as that would lower the
            // feerate of the next block. Requiring that the feerate always
            // be increased is also an easy-to-reason about way to prevent
            // DoS attacks via replacements.
            //
            // We only consider the feerates of transactions being directly
            // replaced, not their indirect descendants. While that does
            // mean high feerate children are ignored when deciding whether
            // or not to replace, we do require the replacement to pay more
            // overall fees too, mitigating most cases.
            CFeeRate oldFeeRate(mi->GetModifiedFee(), mi->GetTxSize());
            if (newFeeRate <= oldFeeRate)
            {
                return state.Invalid(TxValidationResult::TX_MEMPOOL_POLICY, "insufficient fee",
                        strprintf("rejecting replacement %s; new feerate %s <= old feerate %s",
                            hash.ToString(),
                            newFeeRate.ToString(),
                            oldFeeRate.ToString()));
            }

            for (const CTxIn &txin : mi->GetTx().vin)
            {
                setConflictsParents.insert(txin.prevout.hash);
            }

            nConflictingCount += mi->GetCountWithDescendants();
        }
        // This potentially overestimates the number of actual descendants
        // but we just want to be conservative to avoid doing too much
        // work.
        if (nConflictingCount <= maxDescendantsToVisit) {
            // If not too many to replace, then calculate the set of
            // transactions that would have to be evicted
            for (CTxMemPool::txiter it : setIterConflicting) {
                m_pool.CalculateDescendants(it, allConflicting);
            }
            for (CTxMemPool::txiter it : allConflicting) {
                nConflictingFees += it->GetModifiedFee();
                nConflictingSize += it->GetTxSize();
            }
        } else {
            return state.Invalid(TxValidationResult::TX_MEMPOOL_POLICY, "too many potential replacements",
                    strprintf("rejecting replacement %s; too many potential replacements (%d > %d)\n",
                        hash.ToString(),
                        nConflictingCount,
                        maxDescendantsToVisit));
        }

        for (unsigned int j = 0; j < tx.vin.size(); j++)
        {
            // We don't want to accept replacements that require low
            // feerate junk to be mined first. Ideally we'd keep track of
            // the ancestor feerates and make the decision based on that,
            // but for now requiring all new inputs to be confirmed works.
            //
            // Note that if you relax this to make RBF a little more useful,
            // this may break the CalculateMempoolAncestors RBF relaxation,
            // above. See the comment above the first CalculateMempoolAncestors
            // call for more info.
            if (!setConflictsParents.count(tx.vin[j].prevout.hash))
            {
                // Rather than check the UTXO set - potentially expensive -
                // it's cheaper to just check if the new input refers to a
                // tx that's in the mempool.
                if (m_pool.exists(tx.vin[j].prevout.hash)) {
                    return state.Invalid(TxValidationResult::TX_MEMPOOL_POLICY, "replacement-adds-unconfirmed",
                            strprintf("replacement %s adds unconfirmed input, idx %d",
                                hash.ToString(), j));
                }
            }
        }

        // The replacement must pay greater fees than the transactions it
        // replaces - if we did the bandwidth used by those conflicting
        // transactions would not be paid for.
        if (nModifiedFees < nConflictingFees)
        {
            return state.Invalid(TxValidationResult::TX_MEMPOOL_POLICY, "insufficient fee",
                    strprintf("rejecting replacement %s, less fees than conflicting txs; %s < %s",
                        hash.ToString(), FormatMoney(nModifiedFees), FormatMoney(nConflictingFees)));
        }

        // Finally in addition to paying more fees than the conflicts the
        // new transaction must pay for its own bandwidth.
        CAmount nDeltaFees = nModifiedFees - nConflictingFees;
        if (nDeltaFees < ::incrementalRelayFee.GetFee(nSize))
        {
            return state.Invalid(TxValidationResult::TX_MEMPOOL_POLICY, "insufficient fee",
                    strprintf("rejecting replacement %s, not enough additional fees to relay; %s < %s",
                        hash.ToString(),
                        FormatMoney(nDeltaFees),
                        FormatMoney(::incrementalRelayFee.GetFee(nSize))));
        }
    }
    return true;
}

bool MemPoolAccept::PolicyScriptChecks(const ATMPArgs& args, Workspace& ws, PrecomputedTransactionData& txdata)
{
    const CTransaction& tx = *ws.m_ptx;
    TxValidationState& state = ws.m_state;

    unsigned int scriptVerifyFlags = STANDARD_SCRIPT_VERIFY_FLAGS;

    // Temporarily add additional script flags based on the activation of
    // Dynamic Federations. This can be included in the
    // STANDARD_LOCKTIME_VERIFY_FLAGS in a release post-activation.
    if (DeploymentActiveAfter(m_active_chainstate.m_chain.Tip(), args.m_chainparams.GetConsensus(), Consensus::DEPLOYMENT_DYNA_FED)) {
        scriptVerifyFlags |= SCRIPT_SIGHASH_RANGEPROOF;
    }

    // Check input scripts and signatures.
    // This is done last to help prevent CPU exhaustion denial-of-service attacks.
    if (!CheckInputScripts(tx, state, m_view, scriptVerifyFlags, true, false, txdata)) {
        // SCRIPT_VERIFY_CLEANSTACK requires SCRIPT_VERIFY_WITNESS, so we
        // need to turn both off, and compare against just turning off CLEANSTACK
        // to see if the failure is specifically due to witness validation.
        TxValidationState state_dummy; // Want reported failures to be from first CheckInputScripts
        if (!tx.HasWitness() && CheckInputScripts(tx, state_dummy, m_view, scriptVerifyFlags & ~(SCRIPT_VERIFY_WITNESS | SCRIPT_VERIFY_CLEANSTACK), true, false, txdata) &&
                !CheckInputScripts(tx, state_dummy, m_view, scriptVerifyFlags & ~SCRIPT_VERIFY_CLEANSTACK, true, false, txdata)) {
            // Only the witness is missing, so the transaction itself may be fine.
            state.Invalid(TxValidationResult::TX_WITNESS_STRIPPED,
                    state.GetRejectReason(), state.GetDebugMessage());
        }
        return false; // state filled in by CheckInputScripts
    }

    return true;
}

bool MemPoolAccept::ConsensusScriptChecks(const ATMPArgs& args, Workspace& ws, PrecomputedTransactionData& txdata)
{
    const CTransaction& tx = *ws.m_ptx;
    const uint256& hash = ws.m_hash;
    TxValidationState& state = ws.m_state;
    const CChainParams& chainparams = args.m_chainparams;

    // Check again against the current block tip's script verification
    // flags to cache our script execution flags. This is, of course,
    // useless if the next block has different script flags from the
    // previous one, but because the cache tracks script flags for us it
    // will auto-invalidate and we'll just have a few blocks of extra
    // misses on soft-fork activation.
    //
    // This is also useful in case of bugs in the standard flags that cause
    // transactions to pass as valid when they're actually invalid. For
    // instance the STRICTENC flag was incorrectly allowing certain
    // CHECKSIG NOT scripts to pass, even though they were invalid.
    //
    // There is a similar check in CreateNewBlock() to prevent creating
    // invalid blocks (using TestBlockValidity), however allowing such
    // transactions into the mempool can be exploited as a DoS attack.
    unsigned int currentBlockScriptVerifyFlags = GetBlockScriptFlags(m_active_chainstate.m_chain.Tip(), chainparams.GetConsensus());
    if (!CheckInputsFromMempoolAndCache(tx, state, m_view, m_pool, currentBlockScriptVerifyFlags, txdata, m_active_chainstate.CoinsTip())) {
        return error("%s: BUG! PLEASE REPORT THIS! CheckInputScripts failed against latest-block but not STANDARD flags %s, %s",
                __func__, hash.ToString(), state.ToString());
    }

    return true;
}

bool MemPoolAccept::Finalize(const ATMPArgs& args, Workspace& ws)
{
    const CTransaction& tx = *ws.m_ptx;
    const uint256& hash = ws.m_hash;
    TxValidationState& state = ws.m_state;
    const bool bypass_limits = args.m_bypass_limits;

    CTxMemPool::setEntries& allConflicting = ws.m_all_conflicting;
    CTxMemPool::setEntries& setAncestors = ws.m_ancestors;
    const CAmount& nModifiedFees = ws.m_modified_fees;
    const CAmount& nConflictingFees = ws.m_conflicting_fees;
    const size_t& nConflictingSize = ws.m_conflicting_size;
    const bool fReplacementTransaction = ws.m_replacement_transaction;
    std::unique_ptr<CTxMemPoolEntry>& entry = ws.m_entry;

    // Remove conflicting transactions from the mempool
    for (CTxMemPool::txiter it : allConflicting)
    {
        LogPrint(BCLog::MEMPOOL, "replacing tx %s with %s for %s additional fees, %d delta bytes\n",
                it->GetTx().GetHash().ToString(),
                hash.ToString(),
                FormatMoney(nModifiedFees - nConflictingFees),
                (int)entry->GetTxSize() - (int)nConflictingSize);
        ws.m_replaced_transactions.push_back(it->GetSharedTx());
    }
    m_pool.RemoveStaged(allConflicting, false, MemPoolRemovalReason::REPLACED);

    // This transaction should only count for fee estimation if:
    // - it isn't a BIP 125 replacement transaction (may not be widely supported)
    // - it's not being re-added during a reorg which bypasses typical mempool fee limits
    // - the node is not behind
    // - the transaction is not dependent on any other transactions in the mempool
    bool validForFeeEstimation = !fReplacementTransaction && !bypass_limits && IsCurrentForFeeEstimation(m_active_chainstate) && m_pool.HasNoInputsOf(tx);

    // Store transaction in memory
    m_pool.addUnchecked(*entry, setAncestors, validForFeeEstimation);

    // trim mempool and check if tx was trimmed
    if (!bypass_limits) {
        LimitMempoolSize(m_pool, m_active_chainstate.CoinsTip(), gArgs.GetArg("-maxmempool", DEFAULT_MAX_MEMPOOL_SIZE) * 1000000, std::chrono::hours{gArgs.GetArg("-mempoolexpiry", DEFAULT_MEMPOOL_EXPIRY)});
        if (!m_pool.exists(hash))
            return state.Invalid(TxValidationResult::TX_MEMPOOL_POLICY, "mempool full");
    }
    return true;
}

MempoolAcceptResult MemPoolAccept::AcceptSingleTransaction(const CTransactionRef& ptx, ATMPArgs& args)
{
    AssertLockHeld(cs_main);
    LOCK(m_pool.cs); // mempool "read lock" (held through GetMainSignals().TransactionAddedToMempool())

    Workspace ws(ptx);

    if (!PreChecks(args, ws)) return MempoolAcceptResult::Failure(ws.m_state);

    // Only compute the precomputed transaction data if we need to verify
    // scripts (ie, other policy checks pass). We perform the inexpensive
    // checks first and avoid hashing and signature verification unless those
    // checks pass, to mitigate CPU exhaustion denial-of-service attacks.
    PrecomputedTransactionData txdata(args.m_chainparams.HashGenesisBlock());

    if (!PolicyScriptChecks(args, ws, txdata)) return MempoolAcceptResult::Failure(ws.m_state);

    if (!ConsensusScriptChecks(args, ws, txdata)) return MempoolAcceptResult::Failure(ws.m_state);

    // Tx was accepted, but not added
    if (args.m_test_accept) {
        return MempoolAcceptResult::Success(std::move(ws.m_replaced_transactions), ws.m_base_fees);
    }

    if (!Finalize(args, ws)) return MempoolAcceptResult::Failure(ws.m_state);

    GetMainSignals().TransactionAddedToMempool(ptx, m_pool.GetAndIncrementSequence());

    return MempoolAcceptResult::Success(std::move(ws.m_replaced_transactions), ws.m_base_fees);
}

PackageMempoolAcceptResult MemPoolAccept::AcceptMultipleTransactions(const std::vector<CTransactionRef>& txns, ATMPArgs& args)
{
    AssertLockHeld(cs_main);

    // These context-free package limits can be done before taking the mempool lock.
    PackageValidationState package_state;
    if (!CheckPackage(txns, package_state)) return PackageMempoolAcceptResult(package_state, {});

    std::vector<Workspace> workspaces{};
    workspaces.reserve(txns.size());
    std::transform(txns.cbegin(), txns.cend(), std::back_inserter(workspaces),
                   [](const auto& tx) { return Workspace(tx); });
    std::map<const uint256, const MempoolAcceptResult> results;

    LOCK(m_pool.cs);

    // Do all PreChecks first and fail fast to avoid running expensive script checks when unnecessary.
    for (Workspace& ws : workspaces) {
        if (!PreChecks(args, ws)) {
            package_state.Invalid(PackageValidationResult::PCKG_TX, "transaction failed");
            // Exit early to avoid doing pointless work. Update the failed tx result; the rest are unfinished.
            results.emplace(ws.m_ptx->GetWitnessHash(), MempoolAcceptResult::Failure(ws.m_state));
            return PackageMempoolAcceptResult(package_state, std::move(results));
        }
        // Make the coins created by this transaction available for subsequent transactions in the
        // package to spend. Since we already checked conflicts in the package and we don't allow
        // replacements, we don't need to track the coins spent. Note that this logic will need to be
        // updated if package replace-by-fee is allowed in the future.
        assert(!args.m_allow_bip125_replacement);
        m_viewmempool.PackageAddTransaction(ws.m_ptx);
    }

    for (Workspace& ws : workspaces) {
        PrecomputedTransactionData txdata;
        if (!PolicyScriptChecks(args, ws, txdata)) {
            // Exit early to avoid doing pointless work. Update the failed tx result; the rest are unfinished.
            package_state.Invalid(PackageValidationResult::PCKG_TX, "transaction failed");
            results.emplace(ws.m_ptx->GetWitnessHash(), MempoolAcceptResult::Failure(ws.m_state));
            return PackageMempoolAcceptResult(package_state, std::move(results));
        }
        if (args.m_test_accept) {
            // When test_accept=true, transactions that pass PolicyScriptChecks are valid because there are
            // no further mempool checks (passing PolicyScriptChecks implies passing ConsensusScriptChecks).
            results.emplace(ws.m_ptx->GetWitnessHash(),
                            MempoolAcceptResult::Success(std::move(ws.m_replaced_transactions), ws.m_base_fees));
        }
    }

    return PackageMempoolAcceptResult(package_state, std::move(results));
}

} // anon namespace

/** (try to) add transaction to memory pool with a specified acceptance time **/
static MempoolAcceptResult AcceptToMemoryPoolWithTime(const CChainParams& chainparams, CTxMemPool& pool,
                                                      CChainState& active_chainstate,
                                                      const CTransactionRef &tx, int64_t nAcceptTime,
                                                      bool bypass_limits, bool test_accept)
                                                      EXCLUSIVE_LOCKS_REQUIRED(cs_main)
{
    std::vector<COutPoint> coins_to_uncache;
    MemPoolAccept::ATMPArgs args { chainparams, nAcceptTime, bypass_limits, coins_to_uncache,
                                   test_accept, /* m_allow_bip125_replacement */ true };

    const MempoolAcceptResult result = MemPoolAccept(pool, active_chainstate).AcceptSingleTransaction(tx, args);
    if (result.m_result_type != MempoolAcceptResult::ResultType::VALID) {
        // Remove coins that were not present in the coins cache before calling
        // AcceptSingleTransaction(); this is to prevent memory DoS in case we receive a large
        // number of invalid transactions that attempt to overrun the in-memory coins cache
        // (`CCoinsViewCache::cacheCoins`).

        for (const COutPoint& hashTx : coins_to_uncache)
            active_chainstate.CoinsTip().Uncache(hashTx);
    }
    // After we've (potentially) uncached entries, ensure our coins cache is still within its size limits
    BlockValidationState state_dummy;
    active_chainstate.FlushStateToDisk(state_dummy, FlushStateMode::PERIODIC);
    return result;
}

MempoolAcceptResult AcceptToMemoryPool(CChainState& active_chainstate, CTxMemPool& pool, const CTransactionRef& tx,
                                       bool bypass_limits, bool test_accept)
{
    return AcceptToMemoryPoolWithTime(Params(), pool, active_chainstate, tx, GetTime(), bypass_limits, test_accept);
}

PackageMempoolAcceptResult ProcessNewPackage(CChainState& active_chainstate, CTxMemPool& pool,
                                                   const Package& package, bool test_accept)
{
    AssertLockHeld(cs_main);
    assert(test_accept); // Only allow package accept dry-runs (testmempoolaccept RPC).
    assert(!package.empty());
    assert(std::all_of(package.cbegin(), package.cend(), [](const auto& tx){return tx != nullptr;}));

    std::vector<COutPoint> coins_to_uncache;
    const CChainParams& chainparams = Params();
    MemPoolAccept::ATMPArgs args { chainparams, GetTime(), /* bypass_limits */ false, coins_to_uncache,
                                   test_accept, /* m_allow_bip125_replacement */ false };
    const PackageMempoolAcceptResult result = MemPoolAccept(pool, active_chainstate).AcceptMultipleTransactions(package, args);

    // Uncache coins pertaining to transactions that were not submitted to the mempool.
    for (const COutPoint& hashTx : coins_to_uncache) {
        active_chainstate.CoinsTip().Uncache(hashTx);
    }
    return result;
}

CTransactionRef GetTransaction(const CBlockIndex* const block_index, const CTxMemPool* const mempool, const uint256& hash, const Consensus::Params& consensusParams, uint256& hashBlock)
{
    LOCK(cs_main);

    if (block_index) {
        CBlock block;
        if (ReadBlockFromDisk(block, block_index, consensusParams)) {
            for (const auto& tx : block.vtx) {
                if (tx->GetHash() == hash) {
                    hashBlock = block_index->GetBlockHash();
                    return tx;
                }
            }
        }
        return nullptr;
    }
    if (mempool) {
        CTransactionRef ptx = mempool->get(hash);
        if (ptx) return ptx;
    }
    if (g_txindex) {
        CTransactionRef tx;
        if (g_txindex->FindTx(hash, hashBlock, tx)) return tx;
    }
    return nullptr;
}

CAmount GetBlockSubsidy(int nHeight, const Consensus::Params& consensusParams)
{
    int halvings = nHeight / consensusParams.nSubsidyHalvingInterval;
    // Force block reward to zero when right shift is undefined.
    if (halvings >= 64)
        return 0;

    CAmount nSubsidy = consensusParams.genesis_subsidy;
    // Subsidy is cut in half every 210,000 blocks which will occur approximately every 4 years.
    nSubsidy >>= halvings;
    return nSubsidy;
}

CoinsViews::CoinsViews(
    std::string ldb_name,
    size_t cache_size_bytes,
    bool in_memory,
    bool should_wipe) : m_dbview(
                            gArgs.GetDataDirNet() / ldb_name, cache_size_bytes, in_memory, should_wipe),
                        m_catcherview(&m_dbview) {}

void CoinsViews::InitCache()
{
    m_cacheview = std::make_unique<CCoinsViewCache>(&m_catcherview);
}

CChainState::CChainState(CTxMemPool* mempool, BlockManager& blockman, std::optional<uint256> from_snapshot_blockhash)
    : m_mempool(mempool),
      m_params(::Params()),
      m_blockman(blockman),
      m_from_snapshot_blockhash(from_snapshot_blockhash) {}

void CChainState::InitCoinsDB(
    size_t cache_size_bytes,
    bool in_memory,
    bool should_wipe,
    std::string leveldb_name)
{
    if (m_from_snapshot_blockhash) {
        leveldb_name += "_" + m_from_snapshot_blockhash->ToString();
    }

    m_coins_views = std::make_unique<CoinsViews>(
        leveldb_name, cache_size_bytes, in_memory, should_wipe);
}

void CChainState::InitCoinsCache(size_t cache_size_bytes)
{
    assert(m_coins_views != nullptr);
    m_coinstip_cache_size_bytes = cache_size_bytes;
    m_coins_views->InitCache();
}

// Note that though this is marked const, we may end up modifying `m_cached_finished_ibd`, which
// is a performance-related implementation detail. This function must be marked
// `const` so that `CValidationInterface` clients (which are given a `const CChainState*`)
// can call it.
//
bool CChainState::IsInitialBlockDownload() const
{
    // Optimization: pre-test latch before taking the lock.
    if (m_cached_finished_ibd.load(std::memory_order_relaxed))
        return false;

    LOCK(cs_main);
    if (m_cached_finished_ibd.load(std::memory_order_relaxed))
        return false;
    if (fImporting || fReindex)
        return true;
    if (m_chain.Tip() == nullptr)
        return true;
    if (m_chain.Tip()->nChainWork < nMinimumChainWork)
        return true;
    if (m_chain.Tip()->GetBlockTime() < (GetTime() - nMaxTipAge))
        return true;
    LogPrintf("Leaving InitialBlockDownload (latching to false)\n");
    m_cached_finished_ibd.store(true, std::memory_order_relaxed);
    return false;
}

static void AlertNotify(const std::string& strMessage)
{
    uiInterface.NotifyAlertChanged();
#if HAVE_SYSTEM
    std::string strCmd = gArgs.GetArg("-alertnotify", "");
    if (strCmd.empty()) return;

    // Alert text should be plain ascii coming from a trusted source, but to
    // be safe we first strip anything not in safeChars, then add single quotes around
    // the whole string before passing it to the shell:
    std::string singleQuote("'");
    std::string safeStatus = SanitizeString(strMessage);
    safeStatus = singleQuote+safeStatus+singleQuote;
    boost::replace_all(strCmd, "%s", safeStatus);

    std::thread t(runCommand, strCmd);
    t.detach(); // thread runs free
#endif
}

void CChainState::CheckForkWarningConditions()
{
    AssertLockHeld(cs_main);

    // Before we get past initial download, we cannot reliably alert about forks
    // (we assume we don't get stuck on a fork before finishing our initial sync)
    if (IsInitialBlockDownload()) {
        return;
    }

    if (pindexBestInvalid && pindexBestInvalid->nChainWork > m_chain.Tip()->nChainWork + (GetBlockProof(*m_chain.Tip()) * 6)) {
        LogPrintf("%s: Warning: Found invalid chain at least ~6 blocks longer than our best chain.\nChain state database corruption likely.\n", __func__);
        SetfLargeWorkInvalidChainFound(true);
    } else {
        SetfLargeWorkInvalidChainFound(false);
    }
}

// Called both upon regular invalid block discovery *and* InvalidateBlock
void CChainState::InvalidChainFound(CBlockIndex* pindexNew)
{
    if (!pindexBestInvalid || pindexNew->nChainWork > pindexBestInvalid->nChainWork)
        pindexBestInvalid = pindexNew;
    if (pindexBestHeader != nullptr && pindexBestHeader->GetAncestor(pindexNew->nHeight) == pindexNew) {
        pindexBestHeader = m_chain.Tip();
    }

    LogPrintf("%s: invalid block=%s  height=%d  date=%s\n", __func__,
      pindexNew->GetBlockHash().ToString(), pindexNew->nHeight,
      FormatISO8601DateTime(pindexNew->GetBlockTime()));
    CBlockIndex *tip = m_chain.Tip();
    assert (tip);
    LogPrintf("%s:  current best=%s  height=%d  date=%s\n", __func__,
      tip->GetBlockHash().ToString(), m_chain.Height(),
      FormatISO8601DateTime(tip->GetBlockTime()));
    CheckForkWarningConditions();
}

// Same as InvalidChainFound, above, except not called directly from InvalidateBlock,
// which does its own setBlockIndexCandidates management.
void CChainState::InvalidBlockFound(CBlockIndex* pindex, const BlockValidationState& state)
{
    if (state.GetResult() != BlockValidationResult::BLOCK_MUTATED) {
        pindex->nStatus |= BLOCK_FAILED_VALID;
        m_blockman.m_failed_blocks.insert(pindex);
        setDirtyBlockIndex.insert(pindex);
        setBlockIndexCandidates.erase(pindex);
        InvalidChainFound(pindex);
    }
}

void UpdateCoins(const CTransaction& tx, CCoinsViewCache& inputs, CTxUndo &txundo, int nHeight)
{
    // mark inputs spent
    if (!tx.IsCoinBase()) {
        txundo.vprevout.reserve(tx.vin.size());
        for (size_t i = 0; i < tx.vin.size(); i++) {
            const CTxIn& txin = tx.vin[i];
            if (txin.m_is_pegin) {
                const CTxInWitness& txinwit = tx.witness.vtxinwit[i];
                std::pair<uint256, COutPoint> outpoint = std::make_pair(uint256(txinwit.m_pegin_witness.stack[2]), txin.prevout);
                inputs.SetPeginSpent(outpoint, true);
                // Dummy undo
                txundo.vprevout.emplace_back();
            } else {
                txundo.vprevout.emplace_back();
                bool is_spent = inputs.SpendCoin(txin.prevout, &txundo.vprevout.back());
                assert(is_spent);
            }
        }
    }
    // add outputs
    AddCoins(inputs, tx, nHeight);
}

void UpdateCoins(const CTransaction& tx, CCoinsViewCache& inputs, int nHeight)
{
    CTxUndo txundo;
    UpdateCoins(tx, inputs, txundo, nHeight);
}

bool CScriptCheck::operator()() {
    const CScript &scriptSig = ptxTo->vin[nIn].scriptSig;
    const CScriptWitness *witness = ptxTo->witness.vtxinwit.size() > nIn ? &ptxTo->witness.vtxinwit[nIn].scriptWitness : NULL;
    return VerifyScript(scriptSig, m_tx_out.scriptPubKey, witness, nFlags, CachingTransactionSignatureChecker(ptxTo, nIn, m_tx_out.nValue, cacheStore, *txdata), &error);
}

int BlockManager::GetSpendHeight(const CCoinsViewCache& inputs)
{
    AssertLockHeld(cs_main);
    CBlockIndex* pindexPrev = LookupBlockIndex(inputs.GetBestBlock());
    return pindexPrev->nHeight + 1;
}


static CuckooCache::cache<uint256, SignatureCacheHasher> g_scriptExecutionCache;
static CSHA256 g_scriptExecutionCacheHasher;

void InitScriptExecutionCache() {
    // Setup the salted hasher
    uint256 nonce = GetRandHash();
    // We want the nonce to be 64 bytes long to force the hasher to process
    // this chunk, which makes later hash computations more efficient. We
    // just write our 32-byte entropy twice to fill the 64 bytes.
    g_scriptExecutionCacheHasher.Write(nonce.begin(), 32);
    g_scriptExecutionCacheHasher.Write(nonce.begin(), 32);
    // nMaxCacheSize is unsigned. If -maxsigcachesize is set to zero,
    // setup_bytes creates the minimum possible cache (2 elements).
    size_t nMaxCacheSize = std::min(std::max((int64_t)0, gArgs.GetArg("-maxsigcachesize", DEFAULT_MAX_SIG_CACHE_SIZE) / 4), MAX_MAX_SIG_CACHE_SIZE) * ((size_t) 1 << 20);
    size_t nElems = g_scriptExecutionCache.setup_bytes(nMaxCacheSize);
    LogPrintf("Using %zu MiB out of %zu/4 requested for script execution cache, able to store %zu elements\n",
            (nElems*sizeof(uint256)) >>20, (nMaxCacheSize*2)>>20, nElems);
}

/**
 * Check whether all of this transaction's input scripts succeed.
 *
 * This involves ECDSA signature checks so can be computationally intensive. This function should
 * only be called after the cheap sanity checks in CheckTxInputs passed.
 *
 * If pvChecks is not nullptr, script checks are pushed onto it instead of being performed inline. Any
 * script checks which are not necessary (eg due to script execution cache hits) are, obviously,
 * not pushed onto pvChecks/run.
 *
 * Setting cacheSigStore/cacheFullScriptStore to false will remove elements from the corresponding cache
 * which are matched. This is useful for checking blocks where we will likely never need the cache
 * entry again.
 *
 * Note that we may set state.reason to NOT_STANDARD for extra soft-fork flags in flags, block-checking
 * callers should probably reset it to CONSENSUS in such cases.
 *
 * Non-static (and re-declared) in src/test/txvalidationcache_tests.cpp
 */
bool CheckInputScripts(const CTransaction& tx, TxValidationState& state,
                       const CCoinsViewCache& inputs, unsigned int flags, bool cacheSigStore,
                       bool cacheFullScriptStore, PrecomputedTransactionData& txdata,
                       std::vector<CCheck*>* pvChecks)
{
    if (tx.IsCoinBase()) return true;

    if (pvChecks) {
        pvChecks->reserve(tx.vin.size());
    }

    // First check if script executions have been cached with the same
    // flags. Note that this assumes that the inputs provided are
    // correct (ie that the transaction hash which is in tx's prevouts
    // properly commits to the scriptPubKey in the inputs view of that
    // transaction).
    uint256 hashCacheEntry;
    CSHA256 hasher = g_scriptExecutionCacheHasher;
    hasher.Write(tx.GetWitnessHash().begin(), 32).Write((unsigned char*)&flags, sizeof(flags)).Finalize(hashCacheEntry.begin());
    AssertLockHeld(cs_main); //TODO: Remove this requirement by making CuckooCache not require external locks
    if (g_scriptExecutionCache.contains(hashCacheEntry, !cacheFullScriptStore)) {
        return true;
    }

    if (!txdata.m_spent_outputs_ready) {
        std::vector<CTxOut> spent_outputs;
        spent_outputs.reserve(tx.vin.size());

        for (unsigned int i = 0; i < tx.vin.size(); i++) {
            const COutPoint& prevout = tx.vin[i].prevout;
            // ELEMENTS:
            // If input is peg-in, create "coin" to evaluate against
            Coin pegin_coin;
            if (tx.vin[i].m_is_pegin) {
                // Height of "output" in script evaluation will be 0
                pegin_coin = Coin(GetPeginOutputFromWitness(tx.witness.vtxinwit[i].m_pegin_witness), 0, false);
            }
            const Coin& coin = tx.vin[i].m_is_pegin ? pegin_coin : inputs.AccessCoin(prevout);
            // end ELEMENTS
            assert(!coin.IsSpent());
            spent_outputs.emplace_back(coin.out);
        }
        txdata.Init(tx, std::move(spent_outputs));
    }
    assert(txdata.m_spent_outputs.size() == tx.vin.size());

    for (unsigned int i = 0; i < tx.vin.size(); i++) {
        // We very carefully only pass in things to CScriptCheck which
        // are clearly committed to by tx' witness hash. This provides
        // a sanity check that our caching is not introducing consensus
        // failures through additional data in, eg, the coins being
        // spent being checked as a part of CScriptCheck.

        // Verify signature
        CCheck* check = new CScriptCheck(txdata.m_spent_outputs[i], tx, i, flags, cacheSigStore, &txdata);
        ScriptError serror = QueueCheck(pvChecks, check);
        if (serror != SCRIPT_ERR_OK) {
            if (flags & STANDARD_NOT_MANDATORY_VERIFY_FLAGS) {
                // Check whether the failure was caused by a
                // non-mandatory script verification check, such as
                // non-standard DER encodings or non-null dummy
                // arguments; if so, ensure we return NOT_STANDARD
                // instead of CONSENSUS to avoid downstream users
                // splitting the network between upgraded and
                // non-upgraded nodes by banning CONSENSUS-failing
                // data providers.
                CScriptCheck check2(txdata.m_spent_outputs[i], tx, i,
                        flags & ~STANDARD_NOT_MANDATORY_VERIFY_FLAGS, cacheSigStore, &txdata);
                if (check2()) {
                    return state.Invalid(TxValidationResult::TX_NOT_STANDARD, strprintf("non-mandatory-script-verify-flag (%s)", ScriptErrorString(serror)));
                }
            }
            // MANDATORY flag failures correspond to
            // TxValidationResult::TX_CONSENSUS. Because CONSENSUS
            // failures are the most serious case of validation
            // failures, we may need to consider using
            // RECENT_CONSENSUS_CHANGE for any script failure that
            // could be due to non-upgraded nodes which we may want to
            // support, to avoid splitting the network (but this
            // depends on the details of how net_processing handles
            // such errors).
            return state.Invalid(TxValidationResult::TX_CONSENSUS, strprintf("mandatory-script-verify-flag-failed (%s)", ScriptErrorString(serror)));
        }
    }

    if (cacheFullScriptStore && !pvChecks) {
        // We executed all of the provided scripts, and were told to
        // cache the result. Do so now.
        g_scriptExecutionCache.insert(hashCacheEntry);
    }

    return true;
}

bool AbortNode(BlockValidationState& state, const std::string& strMessage, const bilingual_str& userMessage)
{
    AbortNode(strMessage, userMessage);
    return state.Error(strMessage);
}

/**
 * Restore the UTXO in a Coin at a given COutPoint
 * @param undo The Coin to be restored.
 * @param view The coins view to which to apply the changes.
 * @param out The out point that corresponds to the tx input.
 * @return A DisconnectResult as an int
 */
int ApplyTxInUndo(Coin&& undo, CCoinsViewCache& view, const COutPoint& out, const CTxIn& txin, const CScriptWitness& pegin_witness, const std::vector<std::pair<CScript, CScript>>& fedpegscripts)
{
    bool fClean = true;

    if (!txin.m_is_pegin) {
        if (view.HaveCoin(out)) fClean = false; // overwriting transaction output

        if (undo.nHeight == 0) {
            // Missing undo metadata (height and coinbase). Older versions included this
            // information only in undo records for the last spend of a transactions'
            // outputs. This implies that it must be present for some other output of the same tx.
            const Coin& alternate = AccessByTxid(view, out.hash);
            if (!alternate.IsSpent()) {
                undo.nHeight = alternate.nHeight;
                undo.fCoinBase = alternate.fCoinBase;
            } else {
                // ELEMENTS:
                // If we're connecting genesis outputs, it's probably actually just
                // a genesis output, let it through. N.B. The case where it's a corrupted
                // txundo from per-tx db will not be caught!
                if (!Params().GetConsensus().connect_genesis_outputs) {
                    return DISCONNECT_FAILED; // adding output for transaction without known metadata
                }
            }
        }
        // If the coin already exists as an unspent coin in the cache, then the
        // possible_overwrite parameter to AddCoin must be set to true. We have
        // already checked whether an unspent coin exists above using HaveCoin, so
        // we don't need to guess. When fClean is false, an unspent coin already
        // existed and it is an overwrite.
        view.AddCoin(out, std::move(undo), !fClean);
    } else {
        std::string err;
        if (!IsValidPeginWitness(pegin_witness, fedpegscripts, txin.prevout, err, false)) {
            fClean = fClean && error("%s: peg-in occurred without proof", __func__);
        } else {
            std::pair<uint256, COutPoint> outpoint = std::make_pair(uint256(pegin_witness.stack[2]), txin.prevout);
            bool fSpent = view.IsPeginSpent(outpoint);
            if (!fSpent) {
                fClean = fClean && error("%s: peg-in bitcoin txid not marked spent", __func__);
            } else {
                view.SetPeginSpent(outpoint, false);
            }
        }
    }

    return fClean ? DISCONNECT_OK : DISCONNECT_UNCLEAN;
}

// We don't want to compare things that are not stored in utxo db, specifically
// the nonce commitment which has no consensus meaning for spending conditions
static bool TxOutDBEntryIsSame(const CTxOut& block_txout, const CTxOut& txdb_txout)
{
    return txdb_txout.nValue == block_txout.nValue &&
        txdb_txout.nAsset == block_txout.nAsset &&
        txdb_txout.scriptPubKey == block_txout.scriptPubKey;
}

/** Undo the effects of this block (with given index) on the UTXO set represented by coins.
 *  When FAILED is returned, view is left in an indeterminate state. */
DisconnectResult CChainState::DisconnectBlock(const CBlock& block, const CBlockIndex* pindex, CCoinsViewCache& view)
{
    bool fClean = true;

    CBlockUndo blockUndo;
    if (!UndoReadFromDisk(blockUndo, pindex)) {
        error("DisconnectBlock(): failure reading undo data");
        return DISCONNECT_FAILED;
    }

    if (blockUndo.vtxundo.size() + 1 != block.vtx.size()) {
        error("DisconnectBlock(): block and undo data inconsistent");
        return DISCONNECT_FAILED;
    }

    // undo transactions in reverse order
    for (int i = block.vtx.size() - 1; i >= 0; i--) {
        const CTransaction &tx = *(block.vtx[i]);
        uint256 hash = tx.GetHash();
        bool is_coinbase = tx.IsCoinBase();

        // Check that all outputs are available and match the outputs in the block itself
        // exactly.
        for (size_t o = 0; o < tx.vout.size(); o++) {
            if (!tx.vout[o].scriptPubKey.IsUnspendable()) {
                COutPoint out(hash, o);
                Coin coin;
                bool is_spent = view.SpendCoin(out, &coin);
                if (!is_spent || !TxOutDBEntryIsSame(tx.vout[o], coin.out) || pindex->nHeight != coin.nHeight || is_coinbase != coin.fCoinBase) {
                    fClean = false; // transaction output mismatch
                }
            }
        }

        // restore inputs
        const auto& fedpegscripts = GetValidFedpegScripts(pindex, Params().GetConsensus(), false /* nextblock_validation */);
        if (i > 0) { // not coinbases
            CTxUndo &txundo = blockUndo.vtxundo[i-1];
            if (txundo.vprevout.size() != tx.vin.size()) {
                error("DisconnectBlock(): transaction and undo data inconsistent");
                return DISCONNECT_FAILED;
            }
            for (unsigned int j = tx.vin.size(); j-- > 0;) {
                const COutPoint &out = tx.vin[j].prevout;
                const CScriptWitness& pegin_wit = tx.witness.vtxinwit.size() > j ? tx.witness.vtxinwit[j].m_pegin_witness : CScriptWitness();
                int res = ApplyTxInUndo(std::move(txundo.vprevout[j]), view, out, tx.vin[j], pegin_wit, fedpegscripts);
                if (res == DISCONNECT_FAILED) return DISCONNECT_FAILED;
                fClean = fClean && res != DISCONNECT_UNCLEAN;
            }
            // At this point, all of txundo.vprevout should have been moved out.
        }
    }

    // move best block pointer to prevout block
    view.SetBestBlock(pindex->pprev->GetBlockHash());

    return fClean ? DISCONNECT_OK : DISCONNECT_UNCLEAN;
}

static CCheckQueue<CCheck> scriptcheckqueue(128);

void StartScriptCheckWorkerThreads(int threads_num)
{
    scriptcheckqueue.StartWorkerThreads(threads_num);
}

void StopScriptCheckWorkerThreads()
{
    scriptcheckqueue.StopWorkerThreads();
}

/**
 * Threshold condition checker that triggers when unknown versionbits are seen on the network.
 */
class WarningBitsConditionChecker : public AbstractThresholdConditionChecker
{
private:
    int bit;

public:
    explicit WarningBitsConditionChecker(int bitIn) : bit(bitIn) {}

    int64_t BeginTime(const Consensus::Params& params) const override { return 0; }
    int64_t EndTime(const Consensus::Params& params) const override { return std::numeric_limits<int64_t>::max(); }
    int Period(const Consensus::Params& params) const override { return params.nMinerConfirmationWindow; }
    int Threshold(const Consensus::Params& params) const override { return params.nRuleChangeActivationThreshold; }

    bool Condition(const CBlockIndex* pindex, const Consensus::Params& params) const override
    {
        return pindex->nHeight >= params.MinBIP9WarningHeight &&
               ((pindex->nVersion & VERSIONBITS_TOP_MASK) == VERSIONBITS_TOP_BITS) &&
               ((pindex->nVersion >> bit) & 1) != 0 &&
               ((g_versionbitscache.ComputeBlockVersion(pindex->pprev, params) >> bit) & 1) == 0;
    }
};

static ThresholdConditionCache warningcache[VERSIONBITS_NUM_BITS] GUARDED_BY(cs_main);

static unsigned int GetBlockScriptFlags(const CBlockIndex* pindex, const Consensus::Params& consensusparams)
{
    unsigned int flags = SCRIPT_VERIFY_NONE;

    // BIP16 didn't become active until Apr 1 2012 (on mainnet, and
    // retroactively applied to testnet)
    // However, only one historical block violated the P2SH rules (on both
    // mainnet and testnet), so for simplicity, always leave P2SH
    // on except for the one violating block.
    if (consensusparams.BIP16Exception.IsNull() || // no bip16 exception on this chain
        pindex->phashBlock == nullptr || // this is a new candidate block, eg from TestBlockValidity()
        *pindex->phashBlock != consensusparams.BIP16Exception) // this block isn't the historical exception
    {
        flags |= SCRIPT_VERIFY_P2SH;
    }

    // Enforce WITNESS rules whenever P2SH is in effect (and the segwit
    // deployment is defined).
    if (flags & SCRIPT_VERIFY_P2SH && DeploymentEnabled(consensusparams, Consensus::DEPLOYMENT_SEGWIT)) {
        flags |= SCRIPT_VERIFY_WITNESS;
    }

    // Enforce the DERSIG (BIP66) rule
    if (DeploymentActiveAt(*pindex, consensusparams, Consensus::DEPLOYMENT_DERSIG)) {
        flags |= SCRIPT_VERIFY_DERSIG;
    }

    // Enforce CHECKLOCKTIMEVERIFY (BIP65)
    if (DeploymentActiveAt(*pindex, consensusparams, Consensus::DEPLOYMENT_CLTV)) {
        flags |= SCRIPT_VERIFY_CHECKLOCKTIMEVERIFY;
    }

    // Enforce CHECKSEQUENCEVERIFY (BIP112)
    if (DeploymentActiveAt(*pindex, consensusparams, Consensus::DEPLOYMENT_CSV)) {
        flags |= SCRIPT_VERIFY_CHECKSEQUENCEVERIFY;
    }

    // Enforce Taproot (BIP340-BIP342)
    if (DeploymentActiveAt(*pindex, consensusparams, Consensus::DEPLOYMENT_TAPROOT)) {
        flags |= SCRIPT_VERIFY_TAPROOT;
    }

    // Enforce BIP147 NULLDUMMY (activated simultaneously with segwit)
    if (DeploymentActiveAt(*pindex, consensusparams, Consensus::DEPLOYMENT_SEGWIT)) {
        flags |= SCRIPT_VERIFY_NULLDUMMY;
    }

    if (DeploymentActiveAfter(pindex->pprev, consensusparams, Consensus::DEPLOYMENT_DYNA_FED)) {
        flags |= SCRIPT_SIGHASH_RANGEPROOF;
    }

    return flags;
}



static int64_t nTimeCheck = 0;
static int64_t nTimeForks = 0;
static int64_t nTimeVerify = 0;
static int64_t nTimeConnect = 0;
static int64_t nTimeIndex = 0;
static int64_t nTimeCallbacks = 0;
static int64_t nTimeTotal = 0;
static int64_t nBlocksTotal = 0;

/** Apply the effects of this block (with given index) on the UTXO set represented by coins.
 *  Validity checks that depend on the UTXO set are also done; ConnectBlock()
 *  can fail if those validity checks fail (among other reasons). */
bool CChainState::ConnectBlock(const CBlock& block, BlockValidationState& state, CBlockIndex* pindex,
                  CCoinsViewCache& view, std::set<std::pair<uint256, COutPoint>>* setPeginsSpent, bool fJustCheck)
{
    AssertLockHeld(cs_main);
    assert(pindex);
    assert(*pindex->phashBlock == block.GetHash());
    int64_t nTimeStart = GetTimeMicros();

    // verify that the view's current state corresponds to the previous block
    uint256 hashPrevBlock = pindex->pprev == nullptr ? uint256() : pindex->pprev->GetBlockHash();
    assert(hashPrevBlock == view.GetBestBlock());

    const Consensus::Params& consensusParams = m_params.GetConsensus();
    // Add genesis outputs but don't validate.
    if (block.GetHash() == consensusParams.hashGenesisBlock) {
        if (!fJustCheck) {
            if (consensusParams.connect_genesis_outputs) {
                for (const auto& tx : block.vtx) {
                    // Directly add new coins to DB
                    AddCoins(view, *tx, 0);
                }
            }
            view.SetBestBlock(pindex->GetBlockHash());
        }
        nBlocksTotal++;
        return true;
    }

    // Check it again in case a previous version let a bad block in
    // NOTE: We don't currently (re-)invoke ContextualCheckBlock() or
    // ContextualCheckBlockHeader() here. This means that if we add a new
    // consensus rule that is enforced in one of those two functions, then we
    // may have let in a block that violates the rule prior to updating the
    // software, and we would NOT be enforcing the rule here. Fully solving
    // upgrade from one software version to the next after a consensus rule
    // change is potentially tricky and issue-specific (see NeedsRedownload()
    // for one approach that was used for BIP 141 deployment).
    // Also, currently the rule against blocks more than 2 hours in the future
    // is enforced in ContextualCheckBlockHeader(); we wouldn't want to
    // re-enforce that rule here (at least until we make it impossible for
    // GetAdjustedTime() to go backward).
    if (!CheckBlock(block, state, m_params.GetConsensus(), !fJustCheck, !fJustCheck)) {
        if (state.GetResult() == BlockValidationResult::BLOCK_MUTATED) {
            // We don't write down blocks to disk if they may have been
            // corrupted, so this should be impossible unless we're having hardware
            // problems.
            return AbortNode(state, "Corrupt block found indicating potential hardware failure; shutting down");
        }
        return error("%s: Consensus::CheckBlock: %s", __func__, state.ToString());
    }

    nBlocksTotal++;

    // Check that all non-zero coinbase outputs pay to the required destination
    const CScript& mandatory_coinbase_destination = m_params.GetConsensus().mandatory_coinbase_destination;
    if (mandatory_coinbase_destination != CScript()) {
        for (auto& txout : block.vtx[0]->vout) {
            bool mustPay = !txout.nValue.IsExplicit() || txout.nValue.GetAmount() != 0;
            if (mustPay && txout.scriptPubKey != mandatory_coinbase_destination) {
                LogPrintf("ERROR: ConnectBlock(): Coinbase outputs didn't match required scriptPubKey\n");
                return state.Invalid(BlockValidationResult::BLOCK_CONSENSUS, "bad-coinbase-txos");
            }
        }
    }

    bool fScriptChecks = true;
    if (!hashAssumeValid.IsNull()) {
        // We've been configured with the hash of a block which has been externally verified to have a valid history.
        // A suitable default value is included with the software and updated from time to time.  Because validity
        //  relative to a piece of software is an objective fact these defaults can be easily reviewed.
        // This setting doesn't force the selection of any particular chain but makes validating some faster by
        //  effectively caching the result of part of the verification.
        BlockMap::const_iterator  it = m_blockman.m_block_index.find(hashAssumeValid);
        if (it != m_blockman.m_block_index.end()) {
            if (it->second->GetAncestor(pindex->nHeight) == pindex &&
                pindexBestHeader->GetAncestor(pindex->nHeight) == pindex &&
                pindexBestHeader->nChainWork >= nMinimumChainWork) {
                // This block is a member of the assumed verified chain and an ancestor of the best header.
                // Script verification is skipped when connecting blocks under the
                // assumevalid block. Assuming the assumevalid block is valid this
                // is safe because block merkle hashes are still computed and checked,
                // Of course, if an assumed valid block is invalid due to false scriptSigs
                // this optimization would allow an invalid chain to be accepted.
                // The equivalent time check discourages hash power from extorting the network via DOS attack
                //  into accepting an invalid block through telling users they must manually set assumevalid.
                //  Requiring a software change or burying the invalid block, regardless of the setting, makes
                //  it hard to hide the implication of the demand.  This also avoids having release candidates
                //  that are hardly doing any signature verification at all in testing without having to
                //  artificially set the default assumed verified block further back.
                // The test against nMinimumChainWork prevents the skipping when denied access to any chain at
                //  least as good as the expected chain.
                fScriptChecks = (GetBlockProofEquivalentTime(*pindexBestHeader, *pindex, *pindexBestHeader, m_params.GetConsensus()) <= 60 * 60 * 24 * 7 * 2);
            }
        }
    }

    int64_t nTime1 = GetTimeMicros(); nTimeCheck += nTime1 - nTimeStart;
    assert(nBlocksTotal > 0);
    LogPrint(BCLog::BENCH, "    - Sanity checks: %.2fms [%.2fs (%.2fms/blk)]\n", MILLI * (nTime1 - nTimeStart), nTimeCheck * MICRO, nTimeCheck * MILLI / nBlocksTotal);

    // Do not allow blocks that contain transactions which 'overwrite' older transactions,
    // unless those are already completely spent.
    // If such overwrites are allowed, coinbases and transactions depending upon those
    // can be duplicated to remove the ability to spend the first instance -- even after
    // being sent to another address.
    // See BIP30, CVE-2012-1909, and http://r6.ca/blog/20120206T005236Z.html for more information.
    // This logic is not necessary for memory pool transactions, as AcceptToMemoryPool
    // already refuses previously-known transaction ids entirely.
    // This rule was originally applied to all blocks with a timestamp after March 15, 2012, 0:00 UTC.
    // Now that the whole chain is irreversibly beyond that time it is applied to all blocks except the
    // two in the chain that violate it. This prevents exploiting the issue against nodes during their
    // initial block download.
    bool fEnforceBIP30 = !((pindex->nHeight==91842 && pindex->GetBlockHash() == uint256S("0x00000000000a4d0a398161ffc163c503763b1f4360639393e0e4c8e300e0caec")) ||
                           (pindex->nHeight==91880 && pindex->GetBlockHash() == uint256S("0x00000000000743f190a18c5577a3c2d2a1f610ae9601ac046a38084ccb7cd721")));

    // Once BIP34 activated it was not possible to create new duplicate coinbases and thus other than starting
    // with the 2 existing duplicate coinbase pairs, not possible to create overwriting txs.  But by the
    // time BIP34 activated, in each of the existing pairs the duplicate coinbase had overwritten the first
    // before the first had been spent.  Since those coinbases are sufficiently buried it's no longer possible to create further
    // duplicate transactions descending from the known pairs either.
    // If we're on the known chain at height greater than where BIP34 activated, we can save the db accesses needed for the BIP30 check.

    // BIP34 requires that a block at height X (block X) has its coinbase
    // scriptSig start with a CScriptNum of X (indicated height X).  The above
    // logic of no longer requiring BIP30 once BIP34 activates is flawed in the
    // case that there is a block X before the BIP34 height of 227,931 which has
    // an indicated height Y where Y is greater than X.  The coinbase for block
    // X would also be a valid coinbase for block Y, which could be a BIP30
    // violation.  An exhaustive search of all mainnet coinbases before the
    // BIP34 height which have an indicated height greater than the block height
    // reveals many occurrences. The 3 lowest indicated heights found are
    // 209,921, 490,897, and 1,983,702 and thus coinbases for blocks at these 3
    // heights would be the first opportunity for BIP30 to be violated.

    // The search reveals a great many blocks which have an indicated height
    // greater than 1,983,702, so we simply remove the optimization to skip
    // BIP30 checking for blocks at height 1,983,702 or higher.  Before we reach
    // that block in another 25 years or so, we should take advantage of a
    // future consensus change to do a new and improved version of BIP34 that
    // will actually prevent ever creating any duplicate coinbases in the
    // future.
    static constexpr int BIP34_IMPLIES_BIP30_LIMIT = 1983702;

    // There is no potential to create a duplicate coinbase at block 209,921
    // because this is still before the BIP34 height and so explicit BIP30
    // checking is still active.

    // The final case is block 176,684 which has an indicated height of
    // 490,897. Unfortunately, this issue was not discovered until about 2 weeks
    // before block 490,897 so there was not much opportunity to address this
    // case other than to carefully analyze it and determine it would not be a
    // problem. Block 490,897 was, in fact, mined with a different coinbase than
    // block 176,684, but it is important to note that even if it hadn't been or
    // is remined on an alternate fork with a duplicate coinbase, we would still
    // not run into a BIP30 violation.  This is because the coinbase for 176,684
    // is spent in block 185,956 in transaction
    // d4f7fbbf92f4a3014a230b2dc70b8058d02eb36ac06b4a0736d9d60eaa9e8781.  This
    // spending transaction can't be duplicated because it also spends coinbase
    // 0328dd85c331237f18e781d692c92de57649529bd5edf1d01036daea32ffde29.  This
    // coinbase has an indicated height of over 4.2 billion, and wouldn't be
    // duplicatable until that height, and it's currently impossible to create a
    // chain that long. Nevertheless we may wish to consider a future soft fork
    // which retroactively prevents block 490,897 from creating a duplicate
    // coinbase. The two historical BIP30 violations often provide a confusing
    // edge case when manipulating the UTXO and it would be simpler not to have
    // another edge case to deal with.

    // testnet3 has no blocks before the BIP34 height with indicated heights
    // post BIP34 before approximately height 486,000,000 and presumably will
    // be reset before it reaches block 1,983,702 and starts doing unnecessary
    // BIP30 checking again.
    assert(pindex->pprev);
    CBlockIndex* pindexBIP34height = pindex->pprev->GetAncestor(m_params.GetConsensus().BIP34Height);
    //Only continue to enforce if we're below BIP34 activation height or the block hash at that height doesn't correspond.
    fEnforceBIP30 = fEnforceBIP30 && (!pindexBIP34height || !(pindexBIP34height->GetBlockHash() == m_params.GetConsensus().BIP34Hash));

    // TODO: Remove BIP30 checking from block height 1,983,702 on, once we have a
    // consensus change that ensures coinbases at those heights can not
    // duplicate earlier coinbases.
    if (fEnforceBIP30 || pindex->nHeight >= BIP34_IMPLIES_BIP30_LIMIT) {
        for (const auto& tx : block.vtx) {
            for (size_t o = 0; o < tx->vout.size(); o++) {
                if (view.HaveCoin(COutPoint(tx->GetHash(), o))) {
                    LogPrintf("ERROR: ConnectBlock(): tried to overwrite transaction\n");
                    return state.Invalid(BlockValidationResult::BLOCK_CONSENSUS, "bad-txns-BIP30");
                }
            }
        }
    }

    // Enforce BIP68 (sequence locks)
    int nLockTimeFlags = 0;
    if (DeploymentActiveAt(*pindex, m_params.GetConsensus(), Consensus::DEPLOYMENT_CSV)) {
        nLockTimeFlags |= LOCKTIME_VERIFY_SEQUENCE;
    }

    // Get the script flags for this block
    unsigned int flags = GetBlockScriptFlags(pindex, m_params.GetConsensus());

    int64_t nTime2 = GetTimeMicros(); nTimeForks += nTime2 - nTime1;
    LogPrint(BCLog::BENCH, "    - Fork checks: %.2fms [%.2fs (%.2fms/blk)]\n", MILLI * (nTime2 - nTime1), nTimeForks * MICRO, nTimeForks * MILLI / nBlocksTotal);

    CBlockUndo blockundo;

    // Precomputed transaction data pointers must not be invalidated
    // until after `control` has run the script checks (potentially
    // in multiple threads). Preallocate the vector size so a new allocation
    // doesn't invalidate pointers into the vector, and keep txsdata in scope
    // for as long as `control`.
    CCheckQueueControl<CCheck> control(fScriptChecks && g_parallel_script_checks ? &scriptcheckqueue : nullptr);
    std::vector<PrecomputedTransactionData> txsdata;
    for (unsigned int i = 0; i< block.vtx.size(); i++ ){
        txsdata.push_back(PrecomputedTransactionData(m_params.HashGenesisBlock()));
    }

    std::vector<int> prevheights;
    CAmountMap fee_map;
    int nInputs = 0;
    int64_t nSigOpsCost = 0;
    blockundo.vtxundo.reserve(block.vtx.size() - 1);

    // ELEMENTS:

    // Enforce PAK post-dynafed
    if (m_params.GetEnforcePak() && !block.m_dynafed_params.IsNull()) {
        // GetActivePAKList computes for the following block, so use previous index
        CPAKList paklist = GetActivePAKList(pindex->pprev, m_params.GetConsensus());
        for (const auto& tx : block.vtx) {
            if (!IsPAKValidTx(*tx, paklist, m_params.ParentGenesisBlockHash(), m_params.GetConsensus().pegged_asset)) {
                LogPrintf("ERROR: ConnectBlock(): Bad PAK transaction\n");
                return state.Invalid(BlockValidationResult::BLOCK_CONSENSUS, "bad-pak-tx");
            }
        }
    }

    // Used when ConnectBlock() results are unneeded for mempool ejection
    std::set<std::pair<uint256, COutPoint>> setPeginsSpentDummy;

    // Used when checking peg-ins
    const auto& fedpegscripts = GetValidFedpegScripts(pindex, m_params.GetConsensus(), false /* nextblock_validation */);

    for (unsigned int i = 0; i < block.vtx.size(); i++)
    {
        const CTransaction &tx = *(block.vtx[i]);

        nInputs += tx.vin.size();

        if (!tx.IsCoinBase())
        {
            std::vector<CCheck*> vChecks;
            bool fCacheResults = fJustCheck; /* Don't cache results if we're actually connecting blocks (still consult the cache, though) */
            TxValidationState tx_state;
            if (!Consensus::CheckTxInputs(tx, tx_state, view, pindex->nHeight, fee_map,
                        setPeginsSpent == NULL ? setPeginsSpentDummy : *setPeginsSpent,
                        g_parallel_script_checks ? &vChecks : NULL, fCacheResults, fScriptChecks, fedpegscripts)) {
                // Any transaction validation failure in ConnectBlock is a block consensus failure
                state.Invalid(BlockValidationResult::BLOCK_CONSENSUS,
                        tx_state.GetRejectReason(), tx_state.GetDebugMessage());
                return error("%s: Consensus::CheckTxInputs: %s, %s", __func__, tx.GetHash().ToString(), state.ToString());
            }
            control.Add(vChecks);

            if (!MoneyRange(fee_map)) {
                LogPrintf("ERROR: %s: accumulated fee in the block out of range.\n", __func__);
                return state.Invalid(BlockValidationResult::BLOCK_CONSENSUS, "bad-txns-accumulated-fee-outofrange");
            }

            // Check that transaction is BIP68 final
            // BIP68 lock checks (as opposed to nLockTime checks) must
            // be in ConnectBlock because they require the UTXO set
            prevheights.resize(tx.vin.size());
            for (size_t j = 0; j < tx.vin.size(); j++) {
                if (tx.vin[j].m_is_pegin) {
                    prevheights[j] = -1;
                } else {
                    prevheights[j] = view.AccessCoin(tx.vin[j].prevout).nHeight;
                }
            }

            if (!SequenceLocks(tx, nLockTimeFlags, prevheights, *pindex)) {
                LogPrintf("ERROR: %s: contains a non-BIP68-final transaction\n", __func__);
                return state.Invalid(BlockValidationResult::BLOCK_CONSENSUS, "bad-txns-nonfinal");
            }
        }

        // GetTransactionSigOpCost counts 3 types of sigops:
        // * legacy (always)
        // * p2sh (when P2SH enabled in flags and excludes coinbase)
        // * witness (when witness enabled in flags and excludes coinbase)
        nSigOpsCost += GetTransactionSigOpCost(tx, view, flags);
        if (nSigOpsCost > MAX_BLOCK_SIGOPS_COST) {
            LogPrintf("ERROR: ConnectBlock(): too many sigops\n");
            return state.Invalid(BlockValidationResult::BLOCK_CONSENSUS, "bad-blk-sigops");
        }

        if (!tx.IsCoinBase())
        {
            std::vector<CCheck*> vChecks;
            bool fCacheResults = fJustCheck; /* Don't cache results if we're actually connecting blocks (still consult the cache, though) */
            TxValidationState tx_state;
            if (fScriptChecks && !CheckInputScripts(tx, tx_state, view, flags, fCacheResults, fCacheResults, txsdata[i], g_parallel_script_checks ? &vChecks : nullptr)) {
                // Any transaction validation failure in ConnectBlock is a block consensus failure
                state.Invalid(BlockValidationResult::BLOCK_CONSENSUS,
                              tx_state.GetRejectReason(), tx_state.GetDebugMessage());
                return error("ConnectBlock(): CheckInputScripts on %s failed with %s",
                    tx.GetHash().ToString(), state.ToString());
            }
            control.Add(vChecks);
        }

        CTxUndo undoDummy;
        if (i > 0) {
            blockundo.vtxundo.push_back(CTxUndo());
        }
        UpdateCoins(tx, view, i == 0 ? undoDummy : blockundo.vtxundo.back(), pindex->nHeight);

    }
    int64_t nTime3 = GetTimeMicros(); nTimeConnect += nTime3 - nTime2;
    LogPrint(BCLog::BENCH, "      - Connect %u transactions: %.2fms (%.3fms/tx, %.3fms/txin) [%.2fs (%.2fms/blk)]\n", (unsigned)block.vtx.size(), MILLI * (nTime3 - nTime2), MILLI * (nTime3 - nTime2) / block.vtx.size(), nInputs <= 1 ? 0 : MILLI * (nTime3 - nTime2) / (nInputs-1), nTimeConnect * MICRO, nTimeConnect * MILLI / nBlocksTotal);

    CAmountMap block_reward = fee_map;
    block_reward[consensusParams.subsidy_asset] += GetBlockSubsidy(pindex->nHeight, consensusParams);
    if (!MoneyRange(block_reward)) {
        LogPrintf("ERROR: ConnectBlock(): total block reward overflowed\n");
        return state.Invalid(BlockValidationResult::BLOCK_CONSENSUS, "bad-blockreward-outofrange");
    }
    if (!VerifyCoinbaseAmount(*(block.vtx[0]), block_reward)) {
        LogPrintf("ERROR: ConnectBlock(): coinbase pays too much\n");
        return state.Invalid(BlockValidationResult::BLOCK_CONSENSUS, "bad-cb-amount");
    }

    if (!control.Wait()) {
        LogPrintf("ERROR: %s: CheckQueue failed\n", __func__);
        return state.Invalid(BlockValidationResult::BLOCK_CONSENSUS, "block-validation-failed");
    }
    int64_t nTime4 = GetTimeMicros(); nTimeVerify += nTime4 - nTime2;
    LogPrint(BCLog::BENCH, "    - Verify %u txins: %.2fms (%.3fms/txin) [%.2fs (%.2fms/blk)]\n", nInputs - 1, MILLI * (nTime4 - nTime2), nInputs <= 1 ? 0 : MILLI * (nTime4 - nTime2) / (nInputs-1), nTimeVerify * MICRO, nTimeVerify * MILLI / nBlocksTotal);

    if (fJustCheck)
        return true;

    if (!WriteUndoDataForBlock(blockundo, state, pindex, m_params)) {
        return false;
    }

    if (!pindex->IsValid(BLOCK_VALID_SCRIPTS)) {
        pindex->RaiseValidity(BLOCK_VALID_SCRIPTS);
        setDirtyBlockIndex.insert(pindex);
    }

    assert(pindex->phashBlock);
    // add this block to the view's block chain
    view.SetBestBlock(pindex->GetBlockHash());

    int64_t nTime5 = GetTimeMicros(); nTimeIndex += nTime5 - nTime4;
    LogPrint(BCLog::BENCH, "    - Index writing: %.2fms [%.2fs (%.2fms/blk)]\n", MILLI * (nTime5 - nTime4), nTimeIndex * MICRO, nTimeIndex * MILLI / nBlocksTotal);

    int64_t nTime6 = GetTimeMicros(); nTimeCallbacks += nTime6 - nTime5;
    LogPrint(BCLog::BENCH, "    - Callbacks: %.2fms [%.2fs (%.2fms/blk)]\n", MILLI * (nTime6 - nTime5), nTimeCallbacks * MICRO, nTimeCallbacks * MILLI / nBlocksTotal);

    return true;
}

CoinsCacheSizeState CChainState::GetCoinsCacheSizeState()
{
    return this->GetCoinsCacheSizeState(
        m_coinstip_cache_size_bytes,
        gArgs.GetArg("-maxmempool", DEFAULT_MAX_MEMPOOL_SIZE) * 1000000);
}

CoinsCacheSizeState CChainState::GetCoinsCacheSizeState(
    size_t max_coins_cache_size_bytes,
    size_t max_mempool_size_bytes)
{
    const int64_t nMempoolUsage = m_mempool ? m_mempool->DynamicMemoryUsage() : 0;
    int64_t cacheSize = CoinsTip().DynamicMemoryUsage();
    int64_t nTotalSpace =
        max_coins_cache_size_bytes + std::max<int64_t>(max_mempool_size_bytes - nMempoolUsage, 0);

    //! No need to periodic flush if at least this much space still available.
    static constexpr int64_t MAX_BLOCK_COINSDB_USAGE_BYTES = 10 * 1024 * 1024;  // 10MB
    int64_t large_threshold =
        std::max((9 * nTotalSpace) / 10, nTotalSpace - MAX_BLOCK_COINSDB_USAGE_BYTES);

    if (cacheSize > nTotalSpace) {
        LogPrintf("Cache size (%s) exceeds total space (%s)\n", cacheSize, nTotalSpace);
        return CoinsCacheSizeState::CRITICAL;
    } else if (cacheSize > large_threshold) {
        return CoinsCacheSizeState::LARGE;
    }
    return CoinsCacheSizeState::OK;
}

bool CChainState::FlushStateToDisk(
    BlockValidationState &state,
    FlushStateMode mode,
    int nManualPruneHeight)
{
    LOCK(cs_main);
    assert(this->CanFlushToDisk());
    static std::chrono::microseconds nLastWrite{0};
    static std::chrono::microseconds nLastFlush{0};
    std::set<int> setFilesToPrune;
    bool full_flush_completed = false;

    const size_t coins_count = CoinsTip().GetCacheSize();
    const size_t coins_mem_usage = CoinsTip().DynamicMemoryUsage();

    try {
    {
        bool fFlushForPrune = false;
        bool fDoFullFlush = false;

        CoinsCacheSizeState cache_state = GetCoinsCacheSizeState();
        LOCK(cs_LastBlockFile);
        if (fPruneMode && (fCheckForPruning || nManualPruneHeight > 0) && !fReindex) {
            // make sure we don't prune above the blockfilterindexes bestblocks
            // pruning is height-based
            int last_prune = m_chain.Height(); // last height we can prune
            ForEachBlockFilterIndex([&](BlockFilterIndex& index) {
               last_prune = std::max(1, std::min(last_prune, index.GetSummary().best_block_height));
            });

            if (nManualPruneHeight > 0) {
                LOG_TIME_MILLIS_WITH_CATEGORY("find files to prune (manual)", BCLog::BENCH);

                m_blockman.FindFilesToPruneManual(setFilesToPrune, std::min(last_prune, nManualPruneHeight), m_chain.Height());
            } else {
                LOG_TIME_MILLIS_WITH_CATEGORY("find files to prune", BCLog::BENCH);

                m_blockman.FindFilesToPrune(setFilesToPrune, m_params.PruneAfterHeight(), m_chain.Height(), last_prune, IsInitialBlockDownload());
                fCheckForPruning = false;
            }
            if (!setFilesToPrune.empty()) {
                fFlushForPrune = true;
                if (!fHavePruned) {
                    pblocktree->WriteFlag("prunedblockfiles", true);
                    fHavePruned = true;
                }
            }
        }
        const auto nNow = GetTime<std::chrono::microseconds>();
        // Avoid writing/flushing immediately after startup.
        if (nLastWrite.count() == 0) {
            nLastWrite = nNow;
        }
        if (nLastFlush.count() == 0) {
            nLastFlush = nNow;
        }
        // The cache is large and we're within 10% and 10 MiB of the limit, but we have time now (not in the middle of a block processing).
        bool fCacheLarge = mode == FlushStateMode::PERIODIC && cache_state >= CoinsCacheSizeState::LARGE;
        // The cache is over the limit, we have to write now.
        bool fCacheCritical = mode == FlushStateMode::IF_NEEDED && cache_state >= CoinsCacheSizeState::CRITICAL;
        // It's been a while since we wrote the block index to disk. Do this frequently, so we don't need to redownload after a crash.
        bool fPeriodicWrite = mode == FlushStateMode::PERIODIC && nNow > nLastWrite + DATABASE_WRITE_INTERVAL;
        // It's been very long since we flushed the cache. Do this infrequently, to optimize cache usage.
        bool fPeriodicFlush = mode == FlushStateMode::PERIODIC && nNow > nLastFlush + DATABASE_FLUSH_INTERVAL;
        // Combine all conditions that result in a full cache flush.
        fDoFullFlush = (mode == FlushStateMode::ALWAYS) || fCacheLarge || fCacheCritical || fPeriodicFlush || fFlushForPrune;
        // Write blocks and block index to disk.
        if (fDoFullFlush || fPeriodicWrite) {
            // Depend on nMinDiskSpace to ensure we can write block index
            if (!CheckDiskSpace(gArgs.GetBlocksDirPath())) {
                return AbortNode(state, "Disk space is too low!", _("Disk space is too low!"));
            }
            {
                LOG_TIME_MILLIS_WITH_CATEGORY("write block and undo data to disk", BCLog::BENCH);

                // First make sure all block and undo data is flushed to disk.
                FlushBlockFile();
            }

            // Then update all block file information (which may refer to block and undo files).
            {
                LOG_TIME_MILLIS_WITH_CATEGORY("write block index to disk", BCLog::BENCH);

                std::vector<std::pair<int, const CBlockFileInfo*> > vFiles;
                vFiles.reserve(setDirtyFileInfo.size());
                for (std::set<int>::iterator it = setDirtyFileInfo.begin(); it != setDirtyFileInfo.end(); ) {
                    vFiles.push_back(std::make_pair(*it, &vinfoBlockFile[*it]));
                    setDirtyFileInfo.erase(it++);
                }
                std::vector<const CBlockIndex*> vBlocks;
                vBlocks.reserve(setDirtyBlockIndex.size());
                for (std::set<CBlockIndex*>::iterator it = setDirtyBlockIndex.begin(); it != setDirtyBlockIndex.end(); ) {
                    vBlocks.push_back(*it);
                    setDirtyBlockIndex.erase(it++);
                }
                if (!pblocktree->WriteBatchSync(vFiles, nLastBlockFile, vBlocks)) {
                    return AbortNode(state, "Failed to write to block index database");
                }
            }
            // Finally remove any pruned files
            if (fFlushForPrune) {
                LOG_TIME_MILLIS_WITH_CATEGORY("unlink pruned files", BCLog::BENCH);

                UnlinkPrunedFiles(setFilesToPrune);
            }
            nLastWrite = nNow;
        }
        // Flush best chain related state. This can only be done if the blocks / block index write was also done.
        if (fDoFullFlush && !CoinsTip().GetBestBlock().IsNull()) {
            LOG_TIME_SECONDS(strprintf("write coins cache to disk (%d coins, %.2fkB)",
                coins_count, coins_mem_usage / 1000));

            // Typical Coin structures on disk are around 48 bytes in size.
            // Pushing a new one to the database can cause it to be written
            // twice (once in the log, and once in the tables). This is already
            // an overestimation, as most will delete an existing entry or
            // overwrite one. Still, use a conservative safety factor of 2.
            if (!CheckDiskSpace(gArgs.GetDataDirNet(), 48 * 2 * 2 * CoinsTip().GetCacheSize())) {
                return AbortNode(state, "Disk space is too low!", _("Disk space is too low!"));
            }
            // Flush the chainstate (which may refer to block index entries).
            if (!CoinsTip().Flush())
                return AbortNode(state, "Failed to write to coin database");
            nLastFlush = nNow;
            full_flush_completed = true;
        }
    }
    if (full_flush_completed) {
        // Update best block in wallet (so we can detect restored wallets).
        GetMainSignals().ChainStateFlushed(m_chain.GetLocator());
    }
    } catch (const std::runtime_error& e) {
        return AbortNode(state, std::string("System error while flushing: ") + e.what());
    }
    return true;
}

void CChainState::ForceFlushStateToDisk()
{
    BlockValidationState state;
    if (!this->FlushStateToDisk(state, FlushStateMode::ALWAYS)) {
        LogPrintf("%s: failed to flush state (%s)\n", __func__, state.ToString());
    }
}

void CChainState::PruneAndFlush()
{
    BlockValidationState state;
    fCheckForPruning = true;
    if (!this->FlushStateToDisk(state, FlushStateMode::NONE)) {
        LogPrintf("%s: failed to flush state (%s)\n", __func__, state.ToString());
    }
}

static void DoWarning(const bilingual_str& warning)
{
    static bool fWarned = false;
    SetMiscWarning(warning);
    if (!fWarned) {
        AlertNotify(warning.original);
        fWarned = true;
    }
}

/** Private helper function that concatenates warning messages. */
static void AppendWarning(bilingual_str& res, const bilingual_str& warn)
{
    if (!res.empty()) res += Untranslated(", ");
    res += warn;
}

void CChainState::UpdateTip(const CBlockIndex* pindexNew)
{
    // New best block
    if (m_mempool) {
        m_mempool->AddTransactionsUpdated(1);
    }

    {
        LOCK(g_best_block_mutex);
        g_best_block = pindexNew->GetBlockHash();
        g_best_block_cv.notify_all();
    }

    bilingual_str warning_messages;
    if (!this->IsInitialBlockDownload()) {
        const CBlockIndex* pindex = pindexNew;
        for (int bit = 0; bit < VERSIONBITS_NUM_BITS; bit++) {
            WarningBitsConditionChecker checker(bit);
            ThresholdState state = checker.GetStateFor(pindex, m_params.GetConsensus(), warningcache[bit]);
            if (state == ThresholdState::ACTIVE || state == ThresholdState::LOCKED_IN) {
                const bilingual_str warning = strprintf(_("Unknown new rules activated (versionbit %i)"), bit);
                if (state == ThresholdState::ACTIVE) {
                    DoWarning(warning);
                } else {
                    AppendWarning(warning_messages, warning);
                }
            }
        }
    }
    LogPrintf("%s: new best=%s height=%d version=0x%08x tx=%lu date='%s' progress=%f cache=%.1fMiB(%utxo)%s\n", __func__,
      pindexNew->GetBlockHash().ToString(), pindexNew->nHeight, pindexNew->nVersion,
      (unsigned long)pindexNew->nChainTx,
      FormatISO8601DateTime(pindexNew->GetBlockTime()),
      GuessVerificationProgress(pindexNew, m_params.GetConsensus().nPowTargetSpacing),
      this->CoinsTip().DynamicMemoryUsage() * (1.0 / (1<<20)), this->CoinsTip().GetCacheSize(),
      !warning_messages.empty() ? strprintf(" warning='%s'", warning_messages.original) : "");
<<<<<<< HEAD
=======

    if (num_unexpected_version > 0) {
        LogPrint(BCLog::VALIDATION, "%d of last 100 blocks have unexpected version\n", num_unexpected_version);
    }

    // Do some logging if dynafed parameters changed.
    if (pindexNew->pprev && !pindexNew->dynafed_params.IsNull()) {
        int height = pindexNew->nHeight;
        uint256 hash = pindexNew->GetBlockHash();
        uint256 root = pindexNew->dynafed_params.m_current.CalculateRoot();
        if (pindexNew->pprev->dynafed_params.IsNull()) {
            LogPrintf("Dynafed activated in block %d:%s: %s\n", height, hash.GetHex(), root.GetHex());
        } else if (root != pindexNew->pprev->dynafed_params.m_current.CalculateRoot()) {
            LogPrintf("New dynafed parameters activated in block %d:%s: %s\n", height, hash.GetHex(), root.GetHex());
        }
    }
>>>>>>> 9f34730d
}

/** Disconnect m_chain's tip.
  * After calling, the mempool will be in an inconsistent state, with
  * transactions from disconnected blocks being added to disconnectpool.  You
  * should make the mempool consistent again by calling MaybeUpdateMempoolForReorg.
  * with cs_main held.
  *
  * If disconnectpool is nullptr, then no disconnected transactions are added to
  * disconnectpool (note that the caller is responsible for mempool consistency
  * in any case).
  */
bool CChainState::DisconnectTip(BlockValidationState& state, DisconnectedBlockTransactions* disconnectpool)
{
    AssertLockHeld(cs_main);
    if (m_mempool) AssertLockHeld(m_mempool->cs);

    CBlockIndex *pindexDelete = m_chain.Tip();
    assert(pindexDelete);
    // Read block from disk.
    std::shared_ptr<CBlock> pblock = std::make_shared<CBlock>();
    CBlock& block = *pblock;
    if (!ReadBlockFromDisk(block, pindexDelete, m_params.GetConsensus())) {
        return error("DisconnectTip(): Failed to read block");
    }
    // Apply the block atomically to the chain state.
    int64_t nStart = GetTimeMicros();
    {
        CCoinsViewCache view(&CoinsTip());
        assert(view.GetBestBlock() == pindexDelete->GetBlockHash());
        if (DisconnectBlock(block, pindexDelete, view) != DISCONNECT_OK)
            return error("DisconnectTip(): DisconnectBlock %s failed", pindexDelete->GetBlockHash().ToString());
        bool flushed = view.Flush();
        assert(flushed);
    }
    LogPrint(BCLog::BENCH, "- Disconnect block: %.2fms\n", (GetTimeMicros() - nStart) * MILLI);
    // Write the chain state to disk, if necessary.
    if (!FlushStateToDisk(state, FlushStateMode::IF_NEEDED)) {
        return false;
    }

    if (disconnectpool && m_mempool) {
        // Save transactions to re-add to mempool at end of reorg
        for (auto it = block.vtx.rbegin(); it != block.vtx.rend(); ++it) {
            disconnectpool->addTransaction(*it);
        }
        while (disconnectpool->DynamicMemoryUsage() > MAX_DISCONNECTED_TX_POOL_SIZE * 1000) {
            // Drop the earliest entry, and remove its children from the mempool.
            auto it = disconnectpool->queuedTx.get<insertion_order>().begin();
            m_mempool->removeRecursive(**it, MemPoolRemovalReason::REORG);
            disconnectpool->removeEntry(it);
        }
    }

    m_chain.SetTip(pindexDelete->pprev);

    UpdateTip(pindexDelete->pprev);
    // Let wallets know transactions went from 1-confirmed to
    // 0-confirmed or conflicted:
    GetMainSignals().BlockDisconnected(pblock, pindexDelete);
    return true;
}

static int64_t nTimeReadFromDisk = 0;
static int64_t nTimeConnectTotal = 0;
static int64_t nTimeFlush = 0;
static int64_t nTimeChainState = 0;
static int64_t nTimePostConnect = 0;

struct PerBlockConnectTrace {
    CBlockIndex* pindex = nullptr;
    std::shared_ptr<const CBlock> pblock;
    PerBlockConnectTrace() {}
};
/**
 * Used to track blocks whose transactions were applied to the UTXO state as a
 * part of a single ActivateBestChainStep call.
 *
 * This class is single-use, once you call GetBlocksConnected() you have to throw
 * it away and make a new one.
 */
class ConnectTrace {
private:
    std::vector<PerBlockConnectTrace> blocksConnected;

public:
    explicit ConnectTrace() : blocksConnected(1) {}

    void BlockConnected(CBlockIndex* pindex, std::shared_ptr<const CBlock> pblock) {
        assert(!blocksConnected.back().pindex);
        assert(pindex);
        assert(pblock);
        blocksConnected.back().pindex = pindex;
        blocksConnected.back().pblock = std::move(pblock);
        blocksConnected.emplace_back();
    }

    std::vector<PerBlockConnectTrace>& GetBlocksConnected() {
        // We always keep one extra block at the end of our list because
        // blocks are added after all the conflicted transactions have
        // been filled in. Thus, the last entry should always be an empty
        // one waiting for the transactions from the next block. We pop
        // the last entry here to make sure the list we return is sane.
        assert(!blocksConnected.back().pindex);
        blocksConnected.pop_back();
        return blocksConnected;
    }
};

/**
 * Connect a new block to m_chain. pblock is either nullptr or a pointer to a CBlock
 * corresponding to pindexNew, to bypass loading it again from disk.
 *
 * The block is added to connectTrace if connection succeeds.
 */
bool CChainState::ConnectTip(BlockValidationState& state, CBlockIndex* pindexNew, const std::shared_ptr<const CBlock>& pblock, ConnectTrace& connectTrace, DisconnectedBlockTransactions& disconnectpool)
{
    AssertLockHeld(cs_main);
    if (m_mempool) AssertLockHeld(m_mempool->cs);

    assert(pindexNew->pprev == m_chain.Tip());
    // Read block from disk.
    int64_t nTime1 = GetTimeMicros();
    std::shared_ptr<const CBlock> pthisBlock;
    if (!pblock) {
        std::shared_ptr<CBlock> pblockNew = std::make_shared<CBlock>();
        if (!ReadBlockFromDisk(*pblockNew, pindexNew, m_params.GetConsensus())) {
            return AbortNode(state, "Failed to read block");
        }
        pthisBlock = pblockNew;
    } else {
        pthisBlock = pblock;
    }
    const CBlock& blockConnecting = *pthisBlock;
    // Apply the block atomically to the chain state.
    int64_t nTime2 = GetTimeMicros(); nTimeReadFromDisk += nTime2 - nTime1;
    int64_t nTime3;
    LogPrint(BCLog::BENCH, "  - Load block from disk: %.2fms [%.2fs]\n", (nTime2 - nTime1) * MILLI, nTimeReadFromDisk * MICRO);

    // ELEMENTS:
    // For mempool removal with pegin conflicts
    std::set<std::pair<uint256, COutPoint>> setPeginsSpent;

    {
        CCoinsViewCache view(&CoinsTip());
        bool rv = ConnectBlock(blockConnecting, state, pindexNew, view, &setPeginsSpent);
        GetMainSignals().BlockChecked(blockConnecting, state);
        if (!rv) {
            if (state.IsInvalid()) {
                InvalidBlockFound(pindexNew, state);

                // ELEMENTS:
                // Possibly result of RPC to mainchain bitcoind failure
                // or unseen Bitcoin blocks.
                // These blocks are later re-evaluated at an interval
                // set by `-recheckpeginblockinterval`.
                if (state.GetRejectReason() == "bad-pegin-witness") {
                    //Write queue of invalid blocks that
                    //must be cleared to continue operation
                    std::vector<uint256> vinvalidBlocks;
                    pblocktree->ReadInvalidBlockQueue(vinvalidBlocks);
                    bool blockAlreadyInvalid = false;
                    for (uint256& hash : vinvalidBlocks) {
                        if (hash == blockConnecting.GetHash()) {
                            blockAlreadyInvalid = true;
                            break;
                        }
                    }
                    if (!blockAlreadyInvalid) {
                        vinvalidBlocks.push_back(blockConnecting.GetHash());
                        pblocktree->WriteInvalidBlockQueue(vinvalidBlocks);
                    }
                }
            }
            return error("%s: ConnectBlock %s failed, %s", __func__, pindexNew->GetBlockHash().ToString(), state.ToString());
        }
        nTime3 = GetTimeMicros(); nTimeConnectTotal += nTime3 - nTime2;
        assert(nBlocksTotal > 0);
        LogPrint(BCLog::BENCH, "  - Connect total: %.2fms [%.2fs (%.2fms/blk)]\n", (nTime3 - nTime2) * MILLI, nTimeConnectTotal * MICRO, nTimeConnectTotal * MILLI / nBlocksTotal);
        bool flushed = view.Flush();
        assert(flushed);
    }
    int64_t nTime4 = GetTimeMicros(); nTimeFlush += nTime4 - nTime3;
    LogPrint(BCLog::BENCH, "  - Flush: %.2fms [%.2fs (%.2fms/blk)]\n", (nTime4 - nTime3) * MILLI, nTimeFlush * MICRO, nTimeFlush * MILLI / nBlocksTotal);
    // Write the chain state to disk, if necessary.
    if (!FlushStateToDisk(state, FlushStateMode::IF_NEEDED)) {
        return false;
    }
    int64_t nTime5 = GetTimeMicros(); nTimeChainState += nTime5 - nTime4;
    LogPrint(BCLog::BENCH, "  - Writing chainstate: %.2fms [%.2fs (%.2fms/blk)]\n", (nTime5 - nTime4) * MILLI, nTimeChainState * MICRO, nTimeChainState * MILLI / nBlocksTotal);
    // Remove conflicting transactions from the mempool.;
    if (m_mempool) {
        // ELEMENTS: We also eject peg-outs with now-invalid PAK proofs
        // as well as peg-in inputs during transitional periods.
        m_mempool->removeForBlock(blockConnecting.vtx, pindexNew->nHeight, pindexNew);
        disconnectpool.removeForBlock(blockConnecting.vtx);
    }
    // Update m_chain & related variables.
    m_chain.SetTip(pindexNew);
    UpdateTip(pindexNew);

    int64_t nTime6 = GetTimeMicros(); nTimePostConnect += nTime6 - nTime5; nTimeTotal += nTime6 - nTime1;
    LogPrint(BCLog::BENCH, "  - Connect postprocess: %.2fms [%.2fs (%.2fms/blk)]\n", (nTime6 - nTime5) * MILLI, nTimePostConnect * MICRO, nTimePostConnect * MILLI / nBlocksTotal);
    LogPrint(BCLog::BENCH, "- Connect block: %.2fms [%.2fs (%.2fms/blk)]\n", (nTime6 - nTime1) * MILLI, nTimeTotal * MICRO, nTimeTotal * MILLI / nBlocksTotal);

    connectTrace.BlockConnected(pindexNew, std::move(pthisBlock));
    return true;
}

/**
 * Return the tip of the chain with the most work in it, that isn't
 * known to be invalid (it's however far from certain to be valid).
 */
CBlockIndex* CChainState::FindMostWorkChain() {
    do {
        CBlockIndex *pindexNew = nullptr;

        // Find the best candidate header.
        {
            std::set<CBlockIndex*, CBlockIndexWorkComparator>::reverse_iterator it = setBlockIndexCandidates.rbegin();
            if (it == setBlockIndexCandidates.rend())
                return nullptr;
            pindexNew = *it;
        }

        // Check whether all blocks on the path between the currently active chain and the candidate are valid.
        // Just going until the active chain is an optimization, as we know all blocks in it are valid already.
        CBlockIndex *pindexTest = pindexNew;
        bool fInvalidAncestor = false;
        while (pindexTest && !m_chain.Contains(pindexTest)) {
            assert(pindexTest->HaveTxsDownloaded() || pindexTest->nHeight == 0);

            // Pruned nodes may have entries in setBlockIndexCandidates for
            // which block files have been deleted.  Remove those as candidates
            // for the most work chain if we come across them; we can't switch
            // to a chain unless we have all the non-active-chain parent blocks.
            bool fFailedChain = pindexTest->nStatus & BLOCK_FAILED_MASK;
            bool fMissingData = !(pindexTest->nStatus & BLOCK_HAVE_DATA);
            if (fFailedChain || fMissingData) {
                // Candidate chain is not usable (either invalid or missing data)
                if (fFailedChain && (pindexBestInvalid == nullptr || pindexNew->nChainWork > pindexBestInvalid->nChainWork))
                    pindexBestInvalid = pindexNew;
                CBlockIndex *pindexFailed = pindexNew;
                // Remove the entire chain from the set.
                while (pindexTest != pindexFailed) {
                    if (fFailedChain) {
                        pindexFailed->nStatus |= BLOCK_FAILED_CHILD;
                    } else if (fMissingData) {
                        // If we're missing data, then add back to m_blocks_unlinked,
                        // so that if the block arrives in the future we can try adding
                        // to setBlockIndexCandidates again.
                        m_blockman.m_blocks_unlinked.insert(
                            std::make_pair(pindexFailed->pprev, pindexFailed));
                    }
                    setBlockIndexCandidates.erase(pindexFailed);
                    pindexFailed = pindexFailed->pprev;
                }
                setBlockIndexCandidates.erase(pindexTest);
                fInvalidAncestor = true;
                break;
            }
            pindexTest = pindexTest->pprev;
        }
        if (!fInvalidAncestor)
            return pindexNew;
    } while(true);
}

/** Delete all entries in setBlockIndexCandidates that are worse than the current tip. */
void CChainState::PruneBlockIndexCandidates() {
    // Note that we can't delete the current block itself, as we may need to return to it later in case a
    // reorganization to a better block fails.
    std::set<CBlockIndex*, CBlockIndexWorkComparator>::iterator it = setBlockIndexCandidates.begin();
    while (it != setBlockIndexCandidates.end() && setBlockIndexCandidates.value_comp()(*it, m_chain.Tip())) {
        setBlockIndexCandidates.erase(it++);
    }
    // Either the current tip or a successor of it we're working towards is left in setBlockIndexCandidates.
    assert(!setBlockIndexCandidates.empty());
}

/**
 * Try to make some progress towards making pindexMostWork the active block.
 * pblock is either nullptr or a pointer to a CBlock corresponding to pindexMostWork.
 *
 * @returns true unless a system error occurred
 */
bool CChainState::ActivateBestChainStep(BlockValidationState& state, CBlockIndex* pindexMostWork, const std::shared_ptr<const CBlock>& pblock, bool& fInvalidFound, ConnectTrace& connectTrace)
{
    AssertLockHeld(cs_main);
    if (m_mempool) AssertLockHeld(m_mempool->cs);

    const CBlockIndex* pindexOldTip = m_chain.Tip();
    const CBlockIndex* pindexFork = m_chain.FindFork(pindexMostWork);

    // Disconnect active blocks which are no longer in the best chain.
    bool fBlocksDisconnected = false;
    DisconnectedBlockTransactions disconnectpool;
    while (m_chain.Tip() && m_chain.Tip() != pindexFork) {
        if (!DisconnectTip(state, &disconnectpool)) {
            // This is likely a fatal error, but keep the mempool consistent,
            // just in case. Only remove from the mempool in this case.
            MaybeUpdateMempoolForReorg(disconnectpool, false);

            // If we're unable to disconnect a block during normal operation,
            // then that is a failure of our local system -- we should abort
            // rather than stay on a less work chain.
            AbortNode(state, "Failed to disconnect block; see debug.log for details");
            return false;
        }
        fBlocksDisconnected = true;
    }

    // Build list of new blocks to connect (in descending height order).
    std::vector<CBlockIndex*> vpindexToConnect;
    bool fContinue = true;
    int nHeight = pindexFork ? pindexFork->nHeight : -1;
    while (fContinue && nHeight != pindexMostWork->nHeight) {
        // Don't iterate the entire list of potential improvements toward the best tip, as we likely only need
        // a few blocks along the way.
        int nTargetHeight = std::min(nHeight + 32, pindexMostWork->nHeight);
        vpindexToConnect.clear();
        vpindexToConnect.reserve(nTargetHeight - nHeight);
        CBlockIndex* pindexIter = pindexMostWork->GetAncestor(nTargetHeight);
        while (pindexIter && pindexIter->nHeight != nHeight) {
            vpindexToConnect.push_back(pindexIter);
            pindexIter = pindexIter->pprev;
        }
        nHeight = nTargetHeight;

        // Connect new blocks.
        for (CBlockIndex* pindexConnect : reverse_iterate(vpindexToConnect)) {
            if (!ConnectTip(state, pindexConnect, pindexConnect == pindexMostWork ? pblock : std::shared_ptr<const CBlock>(), connectTrace, disconnectpool)) {
                if (state.IsInvalid()) {
                    // The block violates a consensus rule.
                    if (state.GetResult() != BlockValidationResult::BLOCK_MUTATED) {
                        InvalidChainFound(vpindexToConnect.front());
                    }
                    state = BlockValidationState();
                    fInvalidFound = true;
                    fContinue = false;
                    break;
                } else {
                    // A system error occurred (disk space, database error, ...).
                    // Make the mempool consistent with the current tip, just in case
                    // any observers try to use it before shutdown.
                    MaybeUpdateMempoolForReorg(disconnectpool, false);
                    return false;
                }
            } else {
                PruneBlockIndexCandidates();
                if (!pindexOldTip || m_chain.Tip()->nChainWork > pindexOldTip->nChainWork) {
                    // We're in a better position than we were. Return temporarily to release the lock.
                    fContinue = false;
                    break;
                }
            }
        }
    }

    if (fBlocksDisconnected) {
        // If any blocks were disconnected, disconnectpool may be non empty.  Add
        // any disconnected transactions back to the mempool.
        MaybeUpdateMempoolForReorg(disconnectpool, true);
    }
    if (m_mempool) m_mempool->check(*this);

    CheckForkWarningConditions();

    return true;
}

static SynchronizationState GetSynchronizationState(bool init)
{
    if (!init) return SynchronizationState::POST_INIT;
    if (::fReindex) return SynchronizationState::INIT_REINDEX;
    return SynchronizationState::INIT_DOWNLOAD;
}

static bool NotifyHeaderTip(CChainState& chainstate) LOCKS_EXCLUDED(cs_main) {
    bool fNotify = false;
    bool fInitialBlockDownload = false;
    static CBlockIndex* pindexHeaderOld = nullptr;
    CBlockIndex* pindexHeader = nullptr;
    {
        LOCK(cs_main);
        pindexHeader = pindexBestHeader;

        if (pindexHeader != pindexHeaderOld) {
            fNotify = true;
            fInitialBlockDownload = chainstate.IsInitialBlockDownload();
            pindexHeaderOld = pindexHeader;
        }
    }
    // Send block tip changed notifications without cs_main
    if (fNotify) {
        uiInterface.NotifyHeaderTip(GetSynchronizationState(fInitialBlockDownload), pindexHeader);
    }
    return fNotify;
}

static void LimitValidationInterfaceQueue() LOCKS_EXCLUDED(cs_main) {
    AssertLockNotHeld(cs_main);

    if (GetMainSignals().CallbacksPending() > 10) {
        SyncWithValidationInterfaceQueue();
    }
}

bool CChainState::ActivateBestChain(BlockValidationState& state, std::shared_ptr<const CBlock> pblock)
{
    // Note that while we're often called here from ProcessNewBlock, this is
    // far from a guarantee. Things in the P2P/RPC will often end up calling
    // us in the middle of ProcessNewBlock - do not assume pblock is set
    // sanely for performance or correctness!
    AssertLockNotHeld(cs_main);

    // ABC maintains a fair degree of expensive-to-calculate internal state
    // because this function periodically releases cs_main so that it does not lock up other threads for too long
    // during large connects - and to allow for e.g. the callback queue to drain
    // we use m_cs_chainstate to enforce mutual exclusion so that only one caller may execute this function at a time
    LOCK(m_cs_chainstate);

    CBlockIndex *pindexMostWork = nullptr;
    CBlockIndex *pindexNewTip = nullptr;
    int nStopAtHeight = gArgs.GetArg("-stopatheight", DEFAULT_STOPATHEIGHT);
    do {
        // Block until the validation queue drains. This should largely
        // never happen in normal operation, however may happen during
        // reindex, causing memory blowup if we run too far ahead.
        // Note that if a validationinterface callback ends up calling
        // ActivateBestChain this may lead to a deadlock! We should
        // probably have a DEBUG_LOCKORDER test for this in the future.
        LimitValidationInterfaceQueue();

        {
            LOCK(cs_main);
            // Lock transaction pool for at least as long as it takes for connectTrace to be consumed
            LOCK(MempoolMutex());
            CBlockIndex* starting_tip = m_chain.Tip();
            bool blocks_connected = false;
            do {
                // We absolutely may not unlock cs_main until we've made forward progress
                // (with the exception of shutdown due to hardware issues, low disk space, etc).
                ConnectTrace connectTrace; // Destructed before cs_main is unlocked

                if (pindexMostWork == nullptr) {
                    pindexMostWork = FindMostWorkChain();
                }

                // Whether we have anything to do at all.
                if (pindexMostWork == nullptr || pindexMostWork == m_chain.Tip()) {
                    break;
                }

                bool fInvalidFound = false;
                std::shared_ptr<const CBlock> nullBlockPtr;
                if (!ActivateBestChainStep(state, pindexMostWork, pblock && pblock->GetHash() == pindexMostWork->GetBlockHash() ? pblock : nullBlockPtr, fInvalidFound, connectTrace)) {
                    // A system error occurred
                    return false;
                }
                blocks_connected = true;

                if (fInvalidFound) {
                    // Wipe cache, we may need another branch now.
                    pindexMostWork = nullptr;
                }
                pindexNewTip = m_chain.Tip();

                for (const PerBlockConnectTrace& trace : connectTrace.GetBlocksConnected()) {
                    assert(trace.pblock && trace.pindex);
                    GetMainSignals().BlockConnected(trace.pblock, trace.pindex);
                }
            } while (!m_chain.Tip() || (starting_tip && CBlockIndexWorkComparator()(m_chain.Tip(), starting_tip)));
            if (!blocks_connected) return true;

            const CBlockIndex* pindexFork = m_chain.FindFork(starting_tip);
            bool fInitialDownload = IsInitialBlockDownload();

            // Notify external listeners about the new tip.
            // Enqueue while holding cs_main to ensure that UpdatedBlockTip is called in the order in which blocks are connected
            if (pindexFork != pindexNewTip) {
                // Notify ValidationInterface subscribers
                GetMainSignals().UpdatedBlockTip(pindexNewTip, pindexFork, fInitialDownload);

                // Always notify the UI if a new block tip was connected
                uiInterface.NotifyBlockTip(GetSynchronizationState(fInitialDownload), pindexNewTip);
            }
        }
        // When we reach this point, we switched to a new tip (stored in pindexNewTip).

        if (nStopAtHeight && pindexNewTip && pindexNewTip->nHeight >= nStopAtHeight) StartShutdown();

        // We check shutdown only after giving ActivateBestChainStep a chance to run once so that we
        // never shutdown before connecting the genesis block during LoadChainTip(). Previously this
        // caused an assert() failure during shutdown in such cases as the UTXO DB flushing checks
        // that the best block hash is non-null.
        if (ShutdownRequested()) break;
    } while (pindexNewTip != pindexMostWork);
    CheckBlockIndex();

    // Write changes periodically to disk, after relay.
    if (!FlushStateToDisk(state, FlushStateMode::PERIODIC)) {
        return false;
    }

    return true;
}

bool CChainState::PreciousBlock(BlockValidationState& state, CBlockIndex* pindex)
{
    {
        LOCK(cs_main);
        if (pindex->nChainWork < m_chain.Tip()->nChainWork) {
            // Nothing to do, this block is not at the tip.
            return true;
        }
        if (m_chain.Tip()->nChainWork > nLastPreciousChainwork) {
            // The chain has been extended since the last call, reset the counter.
            nBlockReverseSequenceId = -1;
        }
        nLastPreciousChainwork = m_chain.Tip()->nChainWork;
        setBlockIndexCandidates.erase(pindex);
        pindex->nSequenceId = nBlockReverseSequenceId;
        if (nBlockReverseSequenceId > std::numeric_limits<int32_t>::min()) {
            // We can't keep reducing the counter if somebody really wants to
            // call preciousblock 2**31-1 times on the same set of tips...
            nBlockReverseSequenceId--;
        }
        if (pindex->IsValid(BLOCK_VALID_TRANSACTIONS) && pindex->HaveTxsDownloaded()) {
            setBlockIndexCandidates.insert(pindex);
            PruneBlockIndexCandidates();
        }
    }

    return ActivateBestChain(state, std::shared_ptr<const CBlock>());
}

bool CChainState::InvalidateBlock(BlockValidationState& state, CBlockIndex* pindex)
{
    // Genesis block can't be invalidated
    assert(pindex);
    if (pindex->nHeight == 0) return false;

    CBlockIndex* to_mark_failed = pindex;
    bool pindex_was_in_chain = false;
    int disconnected = 0;

    // We do not allow ActivateBestChain() to run while InvalidateBlock() is
    // running, as that could cause the tip to change while we disconnect
    // blocks.
    LOCK(m_cs_chainstate);

    // We'll be acquiring and releasing cs_main below, to allow the validation
    // callbacks to run. However, we should keep the block index in a
    // consistent state as we disconnect blocks -- in particular we need to
    // add equal-work blocks to setBlockIndexCandidates as we disconnect.
    // To avoid walking the block index repeatedly in search of candidates,
    // build a map once so that we can look up candidate blocks by chain
    // work as we go.
    std::multimap<const arith_uint256, CBlockIndex *> candidate_blocks_by_work;

    {
        LOCK(cs_main);
        for (const auto& entry : m_blockman.m_block_index) {
            CBlockIndex *candidate = entry.second;
            // We don't need to put anything in our active chain into the
            // multimap, because those candidates will be found and considered
            // as we disconnect.
            // Instead, consider only non-active-chain blocks that have at
            // least as much work as where we expect the new tip to end up.
            if (!m_chain.Contains(candidate) &&
                    !CBlockIndexWorkComparator()(candidate, pindex->pprev) &&
                    candidate->IsValid(BLOCK_VALID_TRANSACTIONS) &&
                    candidate->HaveTxsDownloaded()) {
                candidate_blocks_by_work.insert(std::make_pair(candidate->nChainWork, candidate));
            }
        }
    }

    // Disconnect (descendants of) pindex, and mark them invalid.
    while (true) {
        if (ShutdownRequested()) break;

        // Make sure the queue of validation callbacks doesn't grow unboundedly.
        LimitValidationInterfaceQueue();

        LOCK(cs_main);
        // Lock for as long as disconnectpool is in scope to make sure MaybeUpdateMempoolForReorg is
        // called after DisconnectTip without unlocking in between
        LOCK(MempoolMutex());
        if (!m_chain.Contains(pindex)) break;
        pindex_was_in_chain = true;
        CBlockIndex *invalid_walk_tip = m_chain.Tip();

        // ActivateBestChain considers blocks already in m_chain
        // unconditionally valid already, so force disconnect away from it.
        DisconnectedBlockTransactions disconnectpool;
        bool ret = DisconnectTip(state, &disconnectpool);
        // DisconnectTip will add transactions to disconnectpool.
        // Adjust the mempool to be consistent with the new tip, adding
        // transactions back to the mempool if disconnecting was successful,
        // and we're not doing a very deep invalidation (in which case
        // keeping the mempool up to date is probably futile anyway).
        MaybeUpdateMempoolForReorg(disconnectpool, /* fAddToMempool = */ (++disconnected <= 10) && ret);
        if (!ret) return false;
        assert(invalid_walk_tip->pprev == m_chain.Tip());

        // We immediately mark the disconnected blocks as invalid.
        // This prevents a case where pruned nodes may fail to invalidateblock
        // and be left unable to start as they have no tip candidates (as there
        // are no blocks that meet the "have data and are not invalid per
        // nStatus" criteria for inclusion in setBlockIndexCandidates).
        invalid_walk_tip->nStatus |= BLOCK_FAILED_VALID;
        setDirtyBlockIndex.insert(invalid_walk_tip);
        setBlockIndexCandidates.erase(invalid_walk_tip);
        setBlockIndexCandidates.insert(invalid_walk_tip->pprev);
        if (invalid_walk_tip->pprev == to_mark_failed && (to_mark_failed->nStatus & BLOCK_FAILED_VALID)) {
            // We only want to mark the last disconnected block as BLOCK_FAILED_VALID; its children
            // need to be BLOCK_FAILED_CHILD instead.
            to_mark_failed->nStatus = (to_mark_failed->nStatus ^ BLOCK_FAILED_VALID) | BLOCK_FAILED_CHILD;
            setDirtyBlockIndex.insert(to_mark_failed);
        }

        // Add any equal or more work headers to setBlockIndexCandidates
        auto candidate_it = candidate_blocks_by_work.lower_bound(invalid_walk_tip->pprev->nChainWork);
        while (candidate_it != candidate_blocks_by_work.end()) {
            if (!CBlockIndexWorkComparator()(candidate_it->second, invalid_walk_tip->pprev)) {
                setBlockIndexCandidates.insert(candidate_it->second);
                candidate_it = candidate_blocks_by_work.erase(candidate_it);
            } else {
                ++candidate_it;
            }
        }

        // Track the last disconnected block, so we can correct its BLOCK_FAILED_CHILD status in future
        // iterations, or, if it's the last one, call InvalidChainFound on it.
        to_mark_failed = invalid_walk_tip;
    }

    CheckBlockIndex();

    {
        LOCK(cs_main);
        if (m_chain.Contains(to_mark_failed)) {
            // If the to-be-marked invalid block is in the active chain, something is interfering and we can't proceed.
            return false;
        }

        // Mark pindex (or the last disconnected block) as invalid, even when it never was in the main chain
        to_mark_failed->nStatus |= BLOCK_FAILED_VALID;
        setDirtyBlockIndex.insert(to_mark_failed);
        setBlockIndexCandidates.erase(to_mark_failed);
        m_blockman.m_failed_blocks.insert(to_mark_failed);

        // If any new blocks somehow arrived while we were disconnecting
        // (above), then the pre-calculation of what should go into
        // setBlockIndexCandidates may have missed entries. This would
        // technically be an inconsistency in the block index, but if we clean
        // it up here, this should be an essentially unobservable error.
        // Loop back over all block index entries and add any missing entries
        // to setBlockIndexCandidates.
        BlockMap::iterator it = m_blockman.m_block_index.begin();
        while (it != m_blockman.m_block_index.end()) {
            if (it->second->IsValid(BLOCK_VALID_TRANSACTIONS) && it->second->HaveTxsDownloaded() && !setBlockIndexCandidates.value_comp()(it->second, m_chain.Tip())) {
                setBlockIndexCandidates.insert(it->second);
            }
            it++;
        }

        InvalidChainFound(to_mark_failed);
    }

    // Only notify about a new block tip if the active chain was modified.
    if (pindex_was_in_chain) {
        uiInterface.NotifyBlockTip(GetSynchronizationState(IsInitialBlockDownload()), to_mark_failed->pprev);
    }
    return true;
}

void CChainState::ResetBlockFailureFlags(CBlockIndex *pindex) {
    AssertLockHeld(cs_main);

    int nHeight = pindex->nHeight;

    // Remove the invalidity flag from this block and all its descendants.
    BlockMap::iterator it = m_blockman.m_block_index.begin();
    while (it != m_blockman.m_block_index.end()) {
        if (!it->second->IsValid() && it->second->GetAncestor(nHeight) == pindex) {
            it->second->nStatus &= ~BLOCK_FAILED_MASK;
            setDirtyBlockIndex.insert(it->second);
            if (it->second->IsValid(BLOCK_VALID_TRANSACTIONS) && it->second->HaveTxsDownloaded() && setBlockIndexCandidates.value_comp()(m_chain.Tip(), it->second)) {
                setBlockIndexCandidates.insert(it->second);
            }
            if (it->second == pindexBestInvalid) {
                // Reset invalid block marker if it was pointing to one of those.
                pindexBestInvalid = nullptr;
            }
            m_blockman.m_failed_blocks.erase(it->second);
        }
        it++;
    }

    // Remove the invalidity flag from all ancestors too.
    while (pindex != nullptr) {
        if (pindex->nStatus & BLOCK_FAILED_MASK) {
            pindex->nStatus &= ~BLOCK_FAILED_MASK;
            setDirtyBlockIndex.insert(pindex);
            m_blockman.m_failed_blocks.erase(pindex);
        }
        pindex = pindex->pprev;
    }
}

CBlockIndex* BlockManager::AddToBlockIndex(const CBlockHeader& block)
{
    AssertLockHeld(cs_main);

    // Check for duplicate
    uint256 hash = block.GetHash();
    BlockMap::iterator it = m_block_index.find(hash);
    if (it != m_block_index.end())
        return it->second;

    // Construct new block index object
    CBlockIndex* pindexNew = new CBlockIndex(block);
    // We assign the sequence id to blocks only when the full data is available,
    // to avoid miners withholding blocks but broadcasting headers, to get a
    // competitive advantage.
    pindexNew->nSequenceId = 0;
    BlockMap::iterator mi = m_block_index.insert(std::make_pair(hash, pindexNew)).first;
    pindexNew->phashBlock = &((*mi).first);
    BlockMap::iterator miPrev = m_block_index.find(block.hashPrevBlock);
    if (miPrev != m_block_index.end())
    {
        pindexNew->pprev = (*miPrev).second;
        pindexNew->nHeight = pindexNew->pprev->nHeight + 1;
        pindexNew->BuildSkip();
    }
    pindexNew->nTimeMax = (pindexNew->pprev ? std::max(pindexNew->pprev->nTimeMax, pindexNew->nTime) : pindexNew->nTime);
    pindexNew->nChainWork = (pindexNew->pprev ? pindexNew->pprev->nChainWork : 0) + GetBlockProof(*pindexNew);
    pindexNew->RaiseValidity(BLOCK_VALID_TREE);
    if (pindexBestHeader == nullptr || pindexBestHeader->nChainWork < pindexNew->nChainWork)
        pindexBestHeader = pindexNew;

    setDirtyBlockIndex.insert(pindexNew);

    return pindexNew;
}

/** Mark a block as having its data received and checked (up to BLOCK_VALID_TRANSACTIONS). */
void CChainState::ReceivedBlockTransactions(const CBlock& block, CBlockIndex* pindexNew, const FlatFilePos& pos)
{
    pindexNew->nTx = block.vtx.size();
    pindexNew->nChainTx = 0;
    pindexNew->nFile = pos.nFile;
    pindexNew->nDataPos = pos.nPos;
    pindexNew->nUndoPos = 0;
    pindexNew->nStatus |= BLOCK_HAVE_DATA;
    if (DeploymentActiveAt(*pindexNew, m_params.GetConsensus(), Consensus::DEPLOYMENT_SEGWIT)) {
        pindexNew->nStatus |= BLOCK_OPT_WITNESS;
    }
    pindexNew->RaiseValidity(BLOCK_VALID_TRANSACTIONS);
    setDirtyBlockIndex.insert(pindexNew);

    if (pindexNew->pprev == nullptr || pindexNew->pprev->HaveTxsDownloaded()) {
        // If pindexNew is the genesis block or all parents are BLOCK_VALID_TRANSACTIONS.
        std::deque<CBlockIndex*> queue;
        queue.push_back(pindexNew);

        // Recursively process any descendant blocks that now may be eligible to be connected.
        while (!queue.empty()) {
            CBlockIndex *pindex = queue.front();
            queue.pop_front();
            pindex->nChainTx = (pindex->pprev ? pindex->pprev->nChainTx : 0) + pindex->nTx;
            {
                LOCK(cs_nBlockSequenceId);
                pindex->nSequenceId = nBlockSequenceId++;
            }
            if (m_chain.Tip() == nullptr || !setBlockIndexCandidates.value_comp()(pindex, m_chain.Tip())) {
                setBlockIndexCandidates.insert(pindex);
            }
            std::pair<std::multimap<CBlockIndex*, CBlockIndex*>::iterator, std::multimap<CBlockIndex*, CBlockIndex*>::iterator> range = m_blockman.m_blocks_unlinked.equal_range(pindex);
            while (range.first != range.second) {
                std::multimap<CBlockIndex*, CBlockIndex*>::iterator it = range.first;
                queue.push_back(it->second);
                range.first++;
                m_blockman.m_blocks_unlinked.erase(it);
            }
        }
    } else {
        if (pindexNew->pprev && pindexNew->pprev->IsValid(BLOCK_VALID_TREE)) {
            m_blockman.m_blocks_unlinked.insert(std::make_pair(pindexNew->pprev, pindexNew));
        }
    }
}

static bool CheckBlockHeader(const CBlockHeader& block, BlockValidationState& state, const Consensus::Params& consensusParams, bool fCheckPOW = true)
{
    // Check proof of work matches claimed amount
    if (fCheckPOW && block.GetHash() != consensusParams.hashGenesisBlock
            && !CheckProof(block, consensusParams)) {
        return state.Invalid(BlockValidationResult::BLOCK_INVALID_HEADER, g_signed_blocks ? "block-proof-invalid" : "high-hash", "proof of work failed");
    }
    return true;
}

bool CheckBlock(const CBlock& block, BlockValidationState& state, const Consensus::Params& consensusParams, bool fCheckPOW, bool fCheckMerkleRoot)
{
    // These are checks that are independent of context.

    if (block.fChecked)
        return true;

    // Check that the header is valid (particularly PoW).  This is mostly
    // redundant with the call in AcceptBlockHeader.
    if (!CheckBlockHeader(block, state, consensusParams, fCheckPOW))
        return false;

    // Signet only: check block solution
    if (consensusParams.signet_blocks && fCheckPOW && !CheckSignetBlockSolution(block, consensusParams)) {
        return state.Invalid(BlockValidationResult::BLOCK_CONSENSUS, "bad-signet-blksig", "signet block signature validation failure");
    }

    // Check the merkle root.
    if (fCheckMerkleRoot) {
        bool mutated;
        uint256 hashMerkleRoot2 = BlockMerkleRoot(block, &mutated);
        if (block.hashMerkleRoot != hashMerkleRoot2)
            return state.Invalid(BlockValidationResult::BLOCK_MUTATED, "bad-txnmrklroot", "hashMerkleRoot mismatch");

        // Check for merkle tree malleability (CVE-2012-2459): repeating sequences
        // of transactions in a block without affecting the merkle root of a block,
        // while still invalidating it.
        if (mutated)
            return state.Invalid(BlockValidationResult::BLOCK_MUTATED, "bad-txns-duplicate", "duplicate transaction");
    }

    // All potential-corruption validation must be done before we do any
    // transaction validation, as otherwise we may mark the header as invalid
    // because we receive the wrong transactions for it.
    // Note that witness malleability is checked in ContextualCheckBlock, so no
    // checks that use witness data may be performed here.

    // Size limits
    if (block.vtx.empty() || block.vtx.size() * WITNESS_SCALE_FACTOR > MAX_BLOCK_WEIGHT || ::GetSerializeSize(block, PROTOCOL_VERSION | SERIALIZE_TRANSACTION_NO_WITNESS) * WITNESS_SCALE_FACTOR > MAX_BLOCK_WEIGHT)
        return state.Invalid(BlockValidationResult::BLOCK_CONSENSUS, "bad-blk-length", "size limits failed");

    // First transaction must be coinbase, the rest must not be
    if (block.vtx.empty() || !block.vtx[0]->IsCoinBase())
        return state.Invalid(BlockValidationResult::BLOCK_CONSENSUS, "bad-cb-missing", "first tx is not coinbase");
    for (unsigned int i = 1; i < block.vtx.size(); i++)
        if (block.vtx[i]->IsCoinBase())
            return state.Invalid(BlockValidationResult::BLOCK_CONSENSUS, "bad-cb-multiple", "more than one coinbase");

    // Check transactions
    // Must check for duplicate inputs (see CVE-2018-17144)
    for (const auto& tx : block.vtx) {
        TxValidationState tx_state;
        if (!CheckTransaction(*tx, tx_state)) {
            // CheckBlock() does context-free validation checks. The only
            // possible failures are consensus failures.
            assert(tx_state.GetResult() == TxValidationResult::TX_CONSENSUS);
            return state.Invalid(BlockValidationResult::BLOCK_CONSENSUS, tx_state.GetRejectReason(),
                                 strprintf("Transaction check failed (tx hash %s) %s", tx->GetHash().ToString(), tx_state.GetDebugMessage()));
        }
    }
    unsigned int nSigOps = 0;
    for (const auto& tx : block.vtx)
    {
        nSigOps += GetLegacySigOpCount(*tx);
    }
    if (nSigOps * WITNESS_SCALE_FACTOR > MAX_BLOCK_SIGOPS_COST)
        return state.Invalid(BlockValidationResult::BLOCK_CONSENSUS, "bad-blk-sigops", "out-of-bounds SigOpCount");

    if (fCheckPOW && fCheckMerkleRoot)
        block.fChecked = true;

    return true;
}

void UpdateUncommittedBlockStructures(CBlock& block, const CBlockIndex* pindexPrev, const Consensus::Params& consensusParams)
{
    int commitpos = GetWitnessCommitmentIndex(block);
    static const std::vector<unsigned char> nonce(32, 0x00);
    if (commitpos != NO_WITNESS_COMMITMENT && DeploymentActiveAfter(pindexPrev, consensusParams, Consensus::DEPLOYMENT_SEGWIT) && !block.vtx[0]->HasWitness()) {
        CMutableTransaction tx(*block.vtx[0]);
        tx.witness.vtxinwit.resize(1);
        tx.witness.vtxinwit[0].scriptWitness.stack.resize(1);
        tx.witness.vtxinwit[0].scriptWitness.stack[0] = nonce;
        block.vtx[0] = MakeTransactionRef(std::move(tx));
    }
}

std::vector<unsigned char> GenerateCoinbaseCommitment(CBlock& block, const CBlockIndex* pindexPrev, const Consensus::Params& consensusParams)
{
    std::vector<unsigned char> commitment;
    int commitpos = GetWitnessCommitmentIndex(block);
    std::vector<unsigned char> ret(32, 0x00);
    if (DeploymentEnabled(consensusParams, Consensus::DEPLOYMENT_SEGWIT)) {
        if (commitpos == NO_WITNESS_COMMITMENT) {
            // ELEMENTS: Shim in blank coinbase output for witness output hash
            // Previous iterations of CA could have allowed witness data
            // in coinbase transactions, and this witness data must be committed
            // to here.
            //
            // Is No-op in Bitcoin
            CMutableTransaction tx0(*block.vtx[0]);
            tx0.vout.push_back(CTxOut());
            block.vtx[0] = MakeTransactionRef(std::move(tx0));
            // END
            uint256 witnessroot = BlockWitnessMerkleRoot(block, nullptr);
            CHash256().Write(witnessroot).Write(ret).Finalize(witnessroot);
            CTxOut out;
            out.nValue = 0;
            out.nAsset = policyAsset;
            out.scriptPubKey.resize(MINIMUM_WITNESS_COMMITMENT);
            out.scriptPubKey[0] = OP_RETURN;
            out.scriptPubKey[1] = 0x24;
            out.scriptPubKey[2] = 0xaa;
            out.scriptPubKey[3] = 0x21;
            out.scriptPubKey[4] = 0xa9;
            out.scriptPubKey[5] = 0xed;
            memcpy(&out.scriptPubKey[6], witnessroot.begin(), 32);
            commitment = std::vector<unsigned char>(out.scriptPubKey.begin(), out.scriptPubKey.end());
            CMutableTransaction tx(*block.vtx[0]);
            // Elements: replace shimmed output with real coinbase rather than push
            tx.vout.back() = out;
            // END
            block.vtx[0] = MakeTransactionRef(std::move(tx));
        }
    }
    UpdateUncommittedBlockStructures(block, pindexPrev, consensusParams);
    return commitment;
}

// ELEMENTS


static bool ContextualCheckDynaFedHeader(const CBlockHeader& block, BlockValidationState& state, const CChainParams& params, const CBlockIndex* pindexPrev)
{
    // When not active, it's a NOP
    if (!DeploymentActiveAfter(pindexPrev, params.GetConsensus(), Consensus::DEPLOYMENT_DYNA_FED)) {
        return true;
    }

    const DynaFedParams& dynafed_params = block.m_dynafed_params;

    // Dynamic blocks must at least publish current signblockscript in full
    if (dynafed_params.m_current.IsNull()) {
        return state.Invalid(BlockValidationResult::BLOCK_CONSENSUS, "invalid-dyna-fed", "dynamic block headers must have non-empty current signblockscript field");
    }

    // Make sure extension bits aren't active, reserved for future HF
    uint32_t reserved_mask = (1<<23) | (1<<24) | (1<<25) | (1<<26);
    if ((block.nVersion & reserved_mask) != 0) {
        return state.Invalid(BlockValidationResult::BLOCK_CONSENSUS, "invalid-dyna-fed", "dynamic block header has unknown HF extension bits set");
    }

    const DynaFedParamEntry expected_current_params = ComputeNextBlockCurrentParameters(pindexPrev, params.GetConsensus());

    if (expected_current_params != dynafed_params.m_current) {
        return state.Invalid(BlockValidationResult::BLOCK_CONSENSUS, "invalid-dyna-fed", "dynamic block header's current parameters do not match expected");
    }

    // Lastly, enforce rules on proposals if they make changes.
    if (!dynafed_params.m_proposed.IsNull()) {
        // Compare the new proposed parameters with the current full parameters.
        const DynaFedParamEntry current = ComputeNextBlockFullCurrentParameters(pindexPrev, params.GetConsensus());
        const DynaFedParamEntry& proposed = dynafed_params.m_proposed;

        if (proposed.m_signblockscript != current.m_signblockscript) {
            // signblockscript proposals *must* be segwit versions
            int block_version = 0;
            std::vector<unsigned char> block_program;
            if (!proposed.m_signblockscript.IsWitnessProgram(block_version, block_program)) {
                return state.Invalid(BlockValidationResult::BLOCK_CONSENSUS, "invalid-dyna-fed", "proposed signblockscript must be native segwit scriptPubkey");
            }
        }

        if (proposed.m_fedpeg_program != current.m_fedpeg_program || proposed.m_fedpegscript != current.m_fedpegscript) {
            int fedpeg_version = 0;
            std::vector<unsigned char> fedpeg_program;
            if (!proposed.m_fedpeg_program.IsWitnessProgram(fedpeg_version, fedpeg_program)) {
                return state.Invalid(BlockValidationResult::BLOCK_CONSENSUS, "invalid-dyna-fed", "proposed fedpeg program must be native segwit scriptPubkey");
            }

            // for v0, fedpegscript's scriptPubKey must match. v1+ is unencumbered.
            if (fedpeg_version == 0) {
                uint256 fedpeg_program;
                CSHA256().Write(proposed.m_fedpegscript.data(), proposed.m_fedpegscript.size()).Finalize(fedpeg_program.begin());
                CScript computed_program = CScript() << OP_0 << ToByteVector(fedpeg_program);
                if (computed_program != proposed.m_fedpeg_program) {
                    return state.Invalid(BlockValidationResult::BLOCK_CONSENSUS, "invalid-dyna-fed", "proposed v0 segwit fedpegscript must match proposed fedpeg witness program");
                }

                // fedpegscript proposals *must not* start with OP_DEPTH
                // This forbids the first Liquid watchman script which is a hack.
                // Use miniscript, which doesn't even have OP_DEPTH.
                // We don't encumber future segwit versions as opcodes may change.
                if (!proposed.m_fedpegscript.empty() && proposed.m_fedpegscript.front() == OP_DEPTH) {
                    return state.Invalid(BlockValidationResult::BLOCK_CONSENSUS, "invalid-dyna-fed", "Proposed fedpegscript starts with OP_DEPTH, which is illegal");
                }
            }
        }

        if (proposed.m_extension_space != current.m_extension_space) {
            // When enforcing PAK, extension_space must give non-empty PAK list when
            // the vector itself is non-empty. Otherwise this means there were "junk"
            // entries
            if (params.GetEnforcePak()) {
                if (!proposed.m_extension_space.empty() &&
                        CreatePAKListFromExtensionSpace(proposed.m_extension_space).IsReject()) {
                    return state.Invalid(BlockValidationResult::BLOCK_CONSENSUS, "invalid-dyna-fed", "Extension space is not list of valid PAK entries");
                }
            }
        }
    }
    return true;
}

CBlockIndex* BlockManager::GetLastCheckpoint(const CCheckpointData& data)
{
    const MapCheckpoints& checkpoints = data.mapCheckpoints;

    for (const MapCheckpoints::value_type& i : reverse_iterate(checkpoints))
    {
        const uint256& hash = i.second;
        CBlockIndex* pindex = LookupBlockIndex(hash);
        if (pindex) {
            return pindex;
        }
    }
    return nullptr;
}

/** Context-dependent validity checks.
 *  By "context", we mean only the previous block headers, but not the UTXO
 *  set; UTXO-related validity checks are done in ConnectBlock().
 *  NOTE: This function is not currently invoked by ConnectBlock(), so we
 *  should consider upgrade issues if we change which consensus rules are
 *  enforced in this function (eg by adding a new consensus rule). See comment
 *  in ConnectBlock().
 *  Note that -reindex-chainstate skips the validation that happens here!
 */
static bool ContextualCheckBlockHeader(const CBlockHeader& block, BlockValidationState& state, BlockManager& blockman, const CChainParams& params, const CBlockIndex* pindexPrev, int64_t nAdjustedTime) EXCLUSIVE_LOCKS_REQUIRED(cs_main)
{
    assert(pindexPrev != nullptr);
    const int nHeight = pindexPrev->nHeight + 1;

    // Check proof of work target or non-dynamic signblockscript if necessary
    const Consensus::Params& consensusParams = params.GetConsensus();
    if (!DeploymentActiveAfter(pindexPrev, consensusParams, Consensus::DEPLOYMENT_DYNA_FED) && !CheckChallenge(block, *pindexPrev, consensusParams))
        return state.Invalid(BlockValidationResult::BLOCK_INVALID_HEADER, "bad-diffbits", "incorrect proof of work");

    // Check against checkpoints
    if (fCheckpointsEnabled) {
        // Don't accept any forks from the main chain prior to last checkpoint.
        // GetLastCheckpoint finds the last checkpoint in MapCheckpoints that's in our
        // BlockIndex().
        CBlockIndex* pcheckpoint = blockman.GetLastCheckpoint(params.Checkpoints());
        if (pcheckpoint && nHeight < pcheckpoint->nHeight) {
            LogPrintf("ERROR: %s: forked chain older than last checkpoint (height %d)\n", __func__, nHeight);
            return state.Invalid(BlockValidationResult::BLOCK_CHECKPOINT, "bad-fork-prior-to-checkpoint");
        }
    }

    // Check timestamp against prev
    if (block.GetBlockTime() <= pindexPrev->GetMedianTimePast())
        return state.Invalid(BlockValidationResult::BLOCK_INVALID_HEADER, "time-too-old", "block's timestamp is too early");

    // Check height in header against prev
    if (g_con_blockheightinheader && (uint32_t)nHeight != block.block_height) {
        LogPrintf("ERROR: %s: block height in header is incorrect (got %d, expected %d)\n", __func__, block.block_height, nHeight);
        return state.Invalid(BlockValidationResult::BLOCK_INVALID_HEADER, "bad-header-height");
    }

    // Check timestamp
    if (block.GetBlockTime() > nAdjustedTime + MAX_FUTURE_BLOCK_TIME)
        return state.Invalid(BlockValidationResult::BLOCK_TIME_FUTURE, "time-too-new", "block timestamp too far in the future");

    // Reject blocks with outdated version
    if ((block.nVersion < 2 && DeploymentActiveAfter(pindexPrev, consensusParams, Consensus::DEPLOYMENT_HEIGHTINCB)) ||
        (block.nVersion < 3 && DeploymentActiveAfter(pindexPrev, consensusParams, Consensus::DEPLOYMENT_DERSIG)) ||
        (block.nVersion < 4 && DeploymentActiveAfter(pindexPrev, consensusParams, Consensus::DEPLOYMENT_CLTV))) {
            return state.Invalid(BlockValidationResult::BLOCK_INVALID_HEADER, strprintf("bad-version(0x%08x)", block.nVersion),
                                 strprintf("rejected nVersion=0x%08x block", block.nVersion));
    }

    if (!ContextualCheckDynaFedHeader(block, state, params, pindexPrev)) {
        return false;
    }

    return true;
}

/** NOTE: This function is not currently invoked by ConnectBlock(), so we
 *  should consider upgrade issues if we change which consensus rules are
 *  enforced in this function (eg by adding a new consensus rule). See comment
 *  in ConnectBlock().
 *  Note that -reindex-chainstate skips the validation that happens here!
 */
static bool ContextualCheckBlock(const CBlock& block, BlockValidationState& state, const Consensus::Params& consensusParams, const CBlockIndex* pindexPrev)
{
    const int nHeight = pindexPrev == nullptr ? 0 : pindexPrev->nHeight + 1;

    // Enforce BIP113 (Median Time Past).
    int nLockTimeFlags = 0;
    if (DeploymentActiveAfter(pindexPrev, consensusParams, Consensus::DEPLOYMENT_CSV)) {
        assert(pindexPrev != nullptr);
        nLockTimeFlags |= LOCKTIME_MEDIAN_TIME_PAST;
    }

    int64_t nLockTimeCutoff = (nLockTimeFlags & LOCKTIME_MEDIAN_TIME_PAST)
                              ? pindexPrev->GetMedianTimePast()
                              : block.GetBlockTime();

    // Check that all transactions are finalized
    for (const auto& tx : block.vtx) {
        if (!IsFinalTx(*tx, nHeight, nLockTimeCutoff)) {
            return state.Invalid(BlockValidationResult::BLOCK_CONSENSUS, "bad-txns-nonfinal", "non-final transaction");
        }
    }

    // Enforce rule that the coinbase starts with serialized block height
    if (DeploymentActiveAfter(pindexPrev, consensusParams, Consensus::DEPLOYMENT_HEIGHTINCB))
    {
        CScript expect = CScript() << nHeight;
        if (block.vtx[0]->vin[0].scriptSig.size() < expect.size() ||
            !std::equal(expect.begin(), expect.end(), block.vtx[0]->vin[0].scriptSig.begin())) {
            return state.Invalid(BlockValidationResult::BLOCK_CONSENSUS, "bad-cb-height", "block height mismatch in coinbase");
        }
    }

    // Coinbase transaction can not have input witness data which is not covered
    // (or committed to) by the witness or regular merkle tree
    for (const auto& inwit : block.vtx[0]->witness.vtxinwit) {
        if (!inwit.vchIssuanceAmountRangeproof.empty() ||
                !inwit.vchInflationKeysRangeproof.empty() ||
                !inwit.m_pegin_witness.IsNull()) {
            return state.Invalid(BlockValidationResult::BLOCK_MUTATED, "bad-cb-witness", "Coinbase has invalid input witness data.");
        }
    }

    // Validation for witness commitments.
    // * We compute the witness hash (which is the hash including witnesses) of all the block's transactions, except the
    //   coinbase (where 0x0000....0000 is used instead).
    // * The coinbase scriptWitness is a stack of a single 32-byte vector, containing a witness reserved value (unconstrained).
    // * We build a merkle tree with all those witness hashes as leaves (similar to the hashMerkleRoot in the block header).
    // * There must be at least one output whose scriptPubKey is a single 36-byte push, the first 4 bytes of which are
    //   {0xaa, 0x21, 0xa9, 0xed}, and the following 32 bytes are SHA256^2(witness root, witness reserved value). In case there are
    //   multiple, the last one is used.
    bool fHaveWitness = false;
    if (DeploymentActiveAfter(pindexPrev, consensusParams, Consensus::DEPLOYMENT_SEGWIT)) {
        int commitpos = GetWitnessCommitmentIndex(block);
        if (commitpos != NO_WITNESS_COMMITMENT) {
            bool malleated = false;
            uint256 hashWitness = BlockWitnessMerkleRoot(block, &malleated);
            // The malleation check is ignored; as the transaction tree itself
            // already does not permit it, it is impossible to trigger in the
            // witness tree.
            if ((block.vtx[0]->witness.vtxinwit.empty()) ||
                (block.vtx[0]->witness.vtxinwit[0].scriptWitness.stack.size() != 1) ||
                (block.vtx[0]->witness.vtxinwit[0].scriptWitness.stack[0].size() != 32)) {
                return state.Invalid(BlockValidationResult::BLOCK_MUTATED, "bad-witness-nonce-size", strprintf("%s : invalid witness reserved value size", __func__));
            }
            CHash256().Write(hashWitness).Write(block.vtx[0]->witness.vtxinwit[0].scriptWitness.stack[0]).Finalize(hashWitness);
            uint256 committedWitness(std::vector<unsigned char>(&block.vtx[0]->vout[commitpos].scriptPubKey[6], &block.vtx[0]->vout[commitpos].scriptPubKey[6+32]));
            if (memcmp(hashWitness.begin(), &block.vtx[0]->vout[commitpos].scriptPubKey[6], 32)) {
                return state.Invalid(BlockValidationResult::BLOCK_MUTATED, "bad-witness-merkle-match", strprintf("%s : witness merkle commitment mismatch", __func__));
            }
            fHaveWitness = true;
        }
    }

    // No witness data is allowed in blocks that don't commit to witness data, as this would otherwise leave room for spam
    if (!fHaveWitness) {
      for (const auto& tx : block.vtx) {
            if (tx->HasWitness()) {
                return state.Invalid(BlockValidationResult::BLOCK_MUTATED, "unexpected-witness", strprintf("%s : unexpected witness data found", __func__));
            }
        }
    }

    // After the coinbase witness reserved value and commitment are verified,
    // we can check if the block weight passes (before we've checked the
    // coinbase witness, it would be possible for the weight to be too
    // large by filling up the coinbase witness, which doesn't change
    // the block hash, so we couldn't mark the block as permanently
    // failed).
    if (GetBlockWeight(block) > MAX_BLOCK_WEIGHT) {
        return state.Invalid(BlockValidationResult::BLOCK_CONSENSUS, "bad-blk-weight", strprintf("%s : weight limit failed", __func__));
    }

    return true;
}

bool BlockManager::AcceptBlockHeader(const CBlockHeader& block, BlockValidationState& state, const CChainParams& chainparams, CBlockIndex** ppindex)
{
    AssertLockHeld(cs_main);
    // Check for duplicate
    uint256 hash = block.GetHash();
    BlockMap::iterator miSelf = m_block_index.find(hash);
    if (hash != chainparams.GetConsensus().hashGenesisBlock) {
        if (miSelf != m_block_index.end()) {
            // Block header is already known.
            CBlockIndex* pindex = miSelf->second;
            if (ppindex)
                *ppindex = pindex;
            if (pindex->nStatus & BLOCK_FAILED_MASK) {
                LogPrintf("ERROR: %s: block %s is marked invalid\n", __func__, hash.ToString());
                return state.Invalid(BlockValidationResult::BLOCK_CACHED_INVALID, "duplicate");
            }
            return true;
        }

        if (!CheckBlockHeader(block, state, chainparams.GetConsensus())) {
            LogPrint(BCLog::VALIDATION, "%s: Consensus::CheckBlockHeader: %s, %s\n", __func__, hash.ToString(), state.ToString());
            return false;
        }

        // Get prev block index
        CBlockIndex* pindexPrev = nullptr;
        BlockMap::iterator mi = m_block_index.find(block.hashPrevBlock);
        if (mi == m_block_index.end()) {
            LogPrintf("ERROR: %s: prev block not found\n", __func__);
            return state.Invalid(BlockValidationResult::BLOCK_MISSING_PREV, "prev-blk-not-found");
        }
        pindexPrev = (*mi).second;
        if (pindexPrev->nStatus & BLOCK_FAILED_MASK) {
            LogPrintf("ERROR: %s: prev block invalid\n", __func__);
            return state.Invalid(BlockValidationResult::BLOCK_INVALID_PREV, "bad-prevblk");
        }
        if (!ContextualCheckBlockHeader(block, state, *this, chainparams, pindexPrev, GetAdjustedTime()))
            return error("%s: Consensus::ContextualCheckBlockHeader: %s, %s", __func__, hash.ToString(), state.ToString());

        /* Determine if this block descends from any block which has been found
         * invalid (m_failed_blocks), then mark pindexPrev and any blocks between
         * them as failed. For example:
         *
         *                D3
         *              /
         *      B2 - C2
         *    /         \
         *  A             D2 - E2 - F2
         *    \
         *      B1 - C1 - D1 - E1
         *
         * In the case that we attempted to reorg from E1 to F2, only to find
         * C2 to be invalid, we would mark D2, E2, and F2 as BLOCK_FAILED_CHILD
         * but NOT D3 (it was not in any of our candidate sets at the time).
         *
         * In any case D3 will also be marked as BLOCK_FAILED_CHILD at restart
         * in LoadBlockIndex.
         */
        if (!pindexPrev->IsValid(BLOCK_VALID_SCRIPTS)) {
            // The above does not mean "invalid": it checks if the previous block
            // hasn't been validated up to BLOCK_VALID_SCRIPTS. This is a performance
            // optimization, in the common case of adding a new block to the tip,
            // we don't need to iterate over the failed blocks list.
            for (const CBlockIndex* failedit : m_failed_blocks) {
                if (pindexPrev->GetAncestor(failedit->nHeight) == failedit) {
                    assert(failedit->nStatus & BLOCK_FAILED_VALID);
                    CBlockIndex* invalid_walk = pindexPrev;
                    while (invalid_walk != failedit) {
                        invalid_walk->nStatus |= BLOCK_FAILED_CHILD;
                        setDirtyBlockIndex.insert(invalid_walk);
                        invalid_walk = invalid_walk->pprev;
                    }
                    LogPrintf("ERROR: %s: prev block invalid\n", __func__);
                    return state.Invalid(BlockValidationResult::BLOCK_INVALID_PREV, "bad-prevblk");
                }
            }
        }
    }
    CBlockIndex* pindex = AddToBlockIndex(block);

    if (ppindex)
        *ppindex = pindex;

    return true;
}

// Exposed wrapper for AcceptBlockHeader
bool ChainstateManager::ProcessNewBlockHeaders(const std::vector<CBlockHeader>& headers, BlockValidationState& state, const CChainParams& chainparams, const CBlockIndex** ppindex)
{
    AssertLockNotHeld(cs_main);
    {
        LOCK(cs_main);
        for (const CBlockHeader& header : headers) {
            CBlockIndex *pindex = nullptr; // Use a temp pindex instead of ppindex to avoid a const_cast
            bool accepted = m_blockman.AcceptBlockHeader(
                header, state, chainparams, &pindex);
            ActiveChainstate().CheckBlockIndex();

            if (!accepted) {
                return false;
            }
            if (ppindex) {
                *ppindex = pindex;
            }
        }
    }
    if (NotifyHeaderTip(ActiveChainstate())) {
        if (ActiveChainstate().IsInitialBlockDownload() && ppindex && *ppindex) {
            LogPrintf("Synchronizing blockheaders, height: %d (~%.2f%%)\n", (*ppindex)->nHeight, 100.0/((*ppindex)->nHeight+(GetAdjustedTime() - (*ppindex)->GetBlockTime()) / Params().GetConsensus().nPowTargetSpacing) * (*ppindex)->nHeight);
        }
    }
    return true;
}

/** Store block on disk. If dbp is non-nullptr, the file is known to already reside on disk */
bool CChainState::AcceptBlock(const std::shared_ptr<const CBlock>& pblock, BlockValidationState& state, CBlockIndex** ppindex, bool fRequested, const FlatFilePos* dbp, bool* fNewBlock)
{
    const CBlock& block = *pblock;

    if (fNewBlock) *fNewBlock = false;
    AssertLockHeld(cs_main);

    CBlockIndex *pindexDummy = nullptr;
    CBlockIndex *&pindex = ppindex ? *ppindex : pindexDummy;

    bool accepted_header = m_blockman.AcceptBlockHeader(block, state, m_params, &pindex);
    CheckBlockIndex();

    if (!accepted_header)
        return false;

    // Try to process all requested blocks that we don't have, but only
    // process an unrequested block if it's new and has enough work to
    // advance our tip, and isn't too many blocks ahead.
    bool fAlreadyHave = pindex->nStatus & BLOCK_HAVE_DATA;
    bool fHasMoreOrSameWork = (m_chain.Tip() ? pindex->nChainWork >= m_chain.Tip()->nChainWork : true);
    // Blocks that are too out-of-order needlessly limit the effectiveness of
    // pruning, because pruning will not delete block files that contain any
    // blocks which are too close in height to the tip.  Apply this test
    // regardless of whether pruning is enabled; it should generally be safe to
    // not process unrequested blocks.
    bool fTooFarAhead = (pindex->nHeight > int(m_chain.Height() + MIN_BLOCKS_TO_KEEP));

    // TODO: Decouple this function from the block download logic by removing fRequested
    // This requires some new chain data structure to efficiently look up if a
    // block is in a chain leading to a candidate for best tip, despite not
    // being such a candidate itself.

    // TODO: deal better with return value and error conditions for duplicate
    // and unrequested blocks.
    if (fAlreadyHave) return true;
    if (!fRequested) {  // If we didn't ask for it:
        if (pindex->nTx != 0) return true;    // This is a previously-processed block that was pruned
        if (!fHasMoreOrSameWork) return true; // Don't process less-work chains
        if (fTooFarAhead) return true;        // Block height is too high

        // Protect against DoS attacks from low-work chains.
        // If our tip is behind, a peer could try to send us
        // low-work blocks on a fake chain that we would never
        // request; don't process these.
        if (pindex->nChainWork < nMinimumChainWork) return true;
    }

    if (m_params.GetConsensus().hashGenesisBlock != block.GetHash() &&
        (!CheckBlock(block, state, m_params.GetConsensus()) ||
         !ContextualCheckBlock(block, state, m_params.GetConsensus(), pindex->pprev))) {
        if (state.IsInvalid() && state.GetResult() != BlockValidationResult::BLOCK_MUTATED) {
            pindex->nStatus |= BLOCK_FAILED_VALID;
            setDirtyBlockIndex.insert(pindex);
        }
        return error("%s: %s", __func__, state.ToString());
    }

    // Header is valid/has work, merkle tree and segwit merkle tree are good...RELAY NOW
    // (but if it does not build on our best tip, let the SendMessages loop relay it)
    if (!IsInitialBlockDownload() && m_chain.Tip() == pindex->pprev)
        GetMainSignals().NewPoWValidBlock(pindex, pblock);

    // Write block to history file
    if (fNewBlock) *fNewBlock = true;
    try {
        FlatFilePos blockPos = SaveBlockToDisk(block, pindex->nHeight, m_chain, m_params, dbp);
        if (blockPos.IsNull()) {
            state.Error(strprintf("%s: Failed to find position to write new block to disk", __func__));
            return false;
        }
        ReceivedBlockTransactions(block, pindex, blockPos);
    } catch (const std::runtime_error& e) {
        return AbortNode(state, std::string("System error: ") + e.what());
    }

    FlushStateToDisk(state, FlushStateMode::NONE);

    CheckBlockIndex();

    return true;
}

bool ChainstateManager::ProcessNewBlock(const CChainParams& chainparams, const std::shared_ptr<const CBlock>& block, bool force_processing, bool* new_block)
{
    AssertLockNotHeld(cs_main);

    {
        CBlockIndex *pindex = nullptr;
        if (new_block) *new_block = false;
        BlockValidationState state;

        // CheckBlock() does not support multi-threaded block validation because CBlock::fChecked can cause data race.
        // Therefore, the following critical section must include the CheckBlock() call as well.
        LOCK(cs_main);

        // Skipping AcceptBlock() for CheckBlock() failures means that we will never mark a block as invalid if
        // CheckBlock() fails.  This is protective against consensus failure if there are any unknown forms of block
        // malleability that cause CheckBlock() to fail; see e.g. CVE-2012-2459 and
        // https://lists.linuxfoundation.org/pipermail/bitcoin-dev/2019-February/016697.html.  Because CheckBlock() is
        // not very expensive, the anti-DoS benefits of caching failure (of a definitely-invalid block) are not substantial.
        bool ret = CheckBlock(*block, state, chainparams.GetConsensus());
        if (ret) {
            // Store to disk
            ret = ActiveChainstate().AcceptBlock(block, state, &pindex, force_processing, nullptr, new_block);
        }
        if (!ret) {
            GetMainSignals().BlockChecked(*block, state);
            return error("%s: AcceptBlock FAILED (%s)", __func__, state.ToString());
        }
    }

    NotifyHeaderTip(ActiveChainstate());

    BlockValidationState state; // Only used to report errors, not invalidity - ignore it
    if (!ActiveChainstate().ActivateBestChain(state, block)) {
        return error("%s: ActivateBestChain failed (%s)", __func__, state.ToString());
    }

    return true;
}

bool TestBlockValidity(BlockValidationState& state,
                       const CChainParams& chainparams,
                       CChainState& chainstate,
                       const CBlock& block,
                       CBlockIndex* pindexPrev,
                       bool fCheckPOW,
                       bool fCheckMerkleRoot)
{
    AssertLockHeld(cs_main);
    assert(pindexPrev && pindexPrev == chainstate.m_chain.Tip());
    CCoinsViewCache viewNew(&chainstate.CoinsTip());
    uint256 block_hash(block.GetHash());
    CBlockIndex indexDummy(block);
    indexDummy.pprev = pindexPrev;
    indexDummy.nHeight = pindexPrev->nHeight + 1;
    indexDummy.phashBlock = &block_hash;

    // NOTE: CheckBlockHeader is called by CheckBlock
    if (!ContextualCheckBlockHeader(block, state, chainstate.m_blockman, chainparams, pindexPrev, GetAdjustedTime()))
        return error("%s: Consensus::ContextualCheckBlockHeader: %s", __func__, state.ToString());
    if (!CheckBlock(block, state, chainparams.GetConsensus(), fCheckPOW, fCheckMerkleRoot))
        return error("%s: Consensus::CheckBlock: %s", __func__, state.ToString());
    if (!ContextualCheckBlock(block, state, chainparams.GetConsensus(), pindexPrev))
        return error("%s: Consensus::ContextualCheckBlock: %s", __func__, state.ToString());
    if (!chainstate.ConnectBlock(block, state, &indexDummy, viewNew, NULL, true)) {
        return false;
    }
    assert(state.IsValid());

    return true;
}

/**
 * BLOCK PRUNING CODE
 */

void BlockManager::PruneOneBlockFile(const int fileNumber)
{
    AssertLockHeld(cs_main);
    LOCK(cs_LastBlockFile);

    for (const auto& entry : m_block_index) {
        CBlockIndex* pindex = entry.second;
        if (pindex->nFile == fileNumber) {
            pindex->nStatus &= ~BLOCK_HAVE_DATA;
            pindex->nStatus &= ~BLOCK_HAVE_UNDO;
            pindex->nFile = 0;
            pindex->nDataPos = 0;
            pindex->nUndoPos = 0;
            setDirtyBlockIndex.insert(pindex);

            // Prune from m_blocks_unlinked -- any block we prune would have
            // to be downloaded again in order to consider its chain, at which
            // point it would be considered as a candidate for
            // m_blocks_unlinked or setBlockIndexCandidates.
            auto range = m_blocks_unlinked.equal_range(pindex->pprev);
            while (range.first != range.second) {
                std::multimap<CBlockIndex *, CBlockIndex *>::iterator _it = range.first;
                range.first++;
                if (_it->second == pindex) {
                    m_blocks_unlinked.erase(_it);
                }
            }
        }
    }

    vinfoBlockFile[fileNumber].SetNull();
    setDirtyFileInfo.insert(fileNumber);
}

void BlockManager::FindFilesToPruneManual(std::set<int>& setFilesToPrune, int nManualPruneHeight, int chain_tip_height)
{
    assert(fPruneMode && nManualPruneHeight > 0);

    LOCK2(cs_main, cs_LastBlockFile);
    if (chain_tip_height < 0) {
        return;
    }

    // last block to prune is the lesser of (user-specified height, MIN_BLOCKS_TO_KEEP from the tip)
    unsigned int nLastBlockWeCanPrune = std::min((unsigned)nManualPruneHeight, chain_tip_height - MIN_BLOCKS_TO_KEEP);
    int count = 0;
    for (int fileNumber = 0; fileNumber < nLastBlockFile; fileNumber++) {
        if (vinfoBlockFile[fileNumber].nSize == 0 || vinfoBlockFile[fileNumber].nHeightLast > nLastBlockWeCanPrune) {
            continue;
        }
        PruneOneBlockFile(fileNumber);
        setFilesToPrune.insert(fileNumber);
        count++;
    }
    LogPrintf("Prune (Manual): prune_height=%d removed %d blk/rev pairs\n", nLastBlockWeCanPrune, count);
}

/* This function is called from the RPC code for pruneblockchain */
void PruneBlockFilesManual(CChainState& active_chainstate, int nManualPruneHeight)
{
    BlockValidationState state;
    if (!active_chainstate.FlushStateToDisk(
            state, FlushStateMode::NONE, nManualPruneHeight)) {
        LogPrintf("%s: failed to flush state (%s)\n", __func__, state.ToString());
    }
}

void BlockManager::FindFilesToPrune(std::set<int>& setFilesToPrune, uint64_t nPruneAfterHeight, int chain_tip_height, int prune_height, bool is_ibd)
{
    LOCK2(cs_main, cs_LastBlockFile);
    if (chain_tip_height < 0 || nPruneTarget == 0) {
        return;
    }
    if ((uint64_t)chain_tip_height <= nPruneAfterHeight) {
        return;
    }

    unsigned int nLastBlockWeCanPrune = std::min(prune_height, chain_tip_height - static_cast<int>(MIN_BLOCKS_TO_KEEP));
    uint64_t nCurrentUsage = CalculateCurrentUsage();
    // We don't check to prune until after we've allocated new space for files
    // So we should leave a buffer under our target to account for another allocation
    // before the next pruning.
    uint64_t nBuffer = BLOCKFILE_CHUNK_SIZE + UNDOFILE_CHUNK_SIZE;
    uint64_t nBytesToPrune;
    int count = 0;

    if (nCurrentUsage + nBuffer >= nPruneTarget) {
        // On a prune event, the chainstate DB is flushed.
        // To avoid excessive prune events negating the benefit of high dbcache
        // values, we should not prune too rapidly.
        // So when pruning in IBD, increase the buffer a bit to avoid a re-prune too soon.
        if (is_ibd) {
            // Since this is only relevant during IBD, we use a fixed 10%
            nBuffer += nPruneTarget / 10;
        }

        for (int fileNumber = 0; fileNumber < nLastBlockFile; fileNumber++) {
            nBytesToPrune = vinfoBlockFile[fileNumber].nSize + vinfoBlockFile[fileNumber].nUndoSize;

            if (vinfoBlockFile[fileNumber].nSize == 0) {
                continue;
            }

            if (nCurrentUsage + nBuffer < nPruneTarget) { // are we below our target?
                break;
            }

            // don't prune files that could have a block within MIN_BLOCKS_TO_KEEP of the main chain's tip but keep scanning
            if (vinfoBlockFile[fileNumber].nHeightLast > nLastBlockWeCanPrune) {
                continue;
            }

            PruneOneBlockFile(fileNumber);
            // Queue up the files for removal
            setFilesToPrune.insert(fileNumber);
            nCurrentUsage -= nBytesToPrune;
            count++;
        }
    }

    LogPrint(BCLog::PRUNE, "Prune: target=%dMiB actual=%dMiB diff=%dMiB max_prune_height=%d removed %d blk/rev pairs\n",
           nPruneTarget/1024/1024, nCurrentUsage/1024/1024,
           ((int64_t)nPruneTarget - (int64_t)nCurrentUsage)/1024/1024,
           nLastBlockWeCanPrune, count);
}

CBlockIndex * BlockManager::InsertBlockIndex(const uint256& hash)
{
    AssertLockHeld(cs_main);

    if (hash.IsNull())
        return nullptr;

    // Return existing
    BlockMap::iterator mi = m_block_index.find(hash);
    if (mi != m_block_index.end())
        return (*mi).second;

    // Create new
    CBlockIndex* pindexNew = new CBlockIndex();
    mi = m_block_index.insert(std::make_pair(hash, pindexNew)).first;
    pindexNew->phashBlock = &((*mi).first);

    return pindexNew;
}

bool BlockManager::LoadBlockIndex(
    const Consensus::Params& consensus_params,
    CBlockTreeDB& blocktree,
    std::set<CBlockIndex*, CBlockIndexWorkComparator>& block_index_candidates)
{
    if (!blocktree.LoadBlockIndexGuts(consensus_params, [this](const uint256& hash) EXCLUSIVE_LOCKS_REQUIRED(cs_main) { return this->InsertBlockIndex(hash); }))
        return false;

    // Calculate nChainWork
    std::vector<std::pair<int, CBlockIndex*> > vSortedByHeight;
    vSortedByHeight.reserve(m_block_index.size());
    for (const std::pair<const uint256, CBlockIndex*>& item : m_block_index)
    {
        CBlockIndex* pindex = item.second;
        vSortedByHeight.push_back(std::make_pair(pindex->nHeight, pindex));
    }
    sort(vSortedByHeight.begin(), vSortedByHeight.end());
    for (const std::pair<int, CBlockIndex*>& item : vSortedByHeight)
    {
        if (ShutdownRequested()) return false;
        CBlockIndex* pindex = item.second;
        pindex->nChainWork = (pindex->pprev ? pindex->pprev->nChainWork : 0) + GetBlockProof(*pindex);
        pindex->nTimeMax = (pindex->pprev ? std::max(pindex->pprev->nTimeMax, pindex->nTime) : pindex->nTime);
        // We can link the chain of blocks for which we've received transactions at some point.
        // Pruned nodes may have deleted the block.
        if (pindex->nTx > 0) {
            if (pindex->pprev) {
                if (pindex->pprev->HaveTxsDownloaded()) {
                    pindex->nChainTx = pindex->pprev->nChainTx + pindex->nTx;
                } else {
                    pindex->nChainTx = 0;
                    m_blocks_unlinked.insert(std::make_pair(pindex->pprev, pindex));
                }
            } else {
                pindex->nChainTx = pindex->nTx;
            }
        }
        if (!(pindex->nStatus & BLOCK_FAILED_MASK) && pindex->pprev && (pindex->pprev->nStatus & BLOCK_FAILED_MASK)) {
            pindex->nStatus |= BLOCK_FAILED_CHILD;
            setDirtyBlockIndex.insert(pindex);
        }
        if (pindex->IsValid(BLOCK_VALID_TRANSACTIONS) && (pindex->HaveTxsDownloaded() || pindex->pprev == nullptr)) {
            block_index_candidates.insert(pindex);
        }
        if (pindex->nStatus & BLOCK_FAILED_MASK && (!pindexBestInvalid || pindex->nChainWork > pindexBestInvalid->nChainWork))
            pindexBestInvalid = pindex;
        if (pindex->pprev)
            pindex->BuildSkip();
        if (pindex->IsValid(BLOCK_VALID_TREE) && (pindexBestHeader == nullptr || CBlockIndexWorkComparator()(pindexBestHeader, pindex)))
            pindexBestHeader = pindex;
    }

    return true;
}

void BlockManager::Unload() {
    m_failed_blocks.clear();
    m_blocks_unlinked.clear();

    for (const BlockMap::value_type& entry : m_block_index) {
        delete entry.second;
    }

    m_block_index.clear();
}

bool CChainState::LoadBlockIndexDB()
{
    if (!m_blockman.LoadBlockIndex(
            m_params.GetConsensus(), *pblocktree,
            setBlockIndexCandidates)) {
        return false;
    }

    // Load block file info
    pblocktree->ReadLastBlockFile(nLastBlockFile);
    vinfoBlockFile.resize(nLastBlockFile + 1);
    LogPrintf("%s: last block file = %i\n", __func__, nLastBlockFile);
    for (int nFile = 0; nFile <= nLastBlockFile; nFile++) {
        pblocktree->ReadBlockFileInfo(nFile, vinfoBlockFile[nFile]);
    }
    LogPrintf("%s: last block file info: %s\n", __func__, vinfoBlockFile[nLastBlockFile].ToString());
    for (int nFile = nLastBlockFile + 1; true; nFile++) {
        CBlockFileInfo info;
        if (pblocktree->ReadBlockFileInfo(nFile, info)) {
            vinfoBlockFile.push_back(info);
        } else {
            break;
        }
    }

    // Check presence of blk files
    LogPrintf("Checking all blk files are present...\n");
    std::set<int> setBlkDataFiles;
    for (const std::pair<const uint256, CBlockIndex*>& item : m_blockman.m_block_index) {
        CBlockIndex* pindex = item.second;
        if (pindex->nStatus & BLOCK_HAVE_DATA) {
            setBlkDataFiles.insert(pindex->nFile);
        }
    }
    for (std::set<int>::iterator it = setBlkDataFiles.begin(); it != setBlkDataFiles.end(); it++)
    {
        FlatFilePos pos(*it, 0);
        if (CAutoFile(OpenBlockFile(pos, true), SER_DISK, CLIENT_VERSION).IsNull()) {
            return false;
        }
    }

    // Check whether we have ever pruned block & undo files
    pblocktree->ReadFlag("prunedblockfiles", fHavePruned);
    if (fHavePruned)
        LogPrintf("LoadBlockIndexDB(): Block files have previously been pruned\n");

    // Check whether we need to continue reindexing
    bool fReindexing = false;
    pblocktree->ReadReindexing(fReindexing);
    if(fReindexing) fReindex = true;

    return true;
}

void CChainState::LoadMempool(const ArgsManager& args)
{
    if (!m_mempool) return;
    if (args.GetArg("-persistmempool", DEFAULT_PERSIST_MEMPOOL)) {
        ::LoadMempool(*m_mempool, *this);
    }
    m_mempool->SetIsLoaded(!ShutdownRequested());
}

bool CChainState::LoadChainTip()
{
    AssertLockHeld(cs_main);
    const CCoinsViewCache& coins_cache = CoinsTip();
    assert(!coins_cache.GetBestBlock().IsNull()); // Never called when the coins view is empty
    const CBlockIndex* tip = m_chain.Tip();

    if (tip && tip->GetBlockHash() == coins_cache.GetBestBlock()) {
        return true;
    }

    // Load pointer to end of best chain
    CBlockIndex* pindex = m_blockman.LookupBlockIndex(coins_cache.GetBestBlock());
    if (!pindex) {
        return false;
    }
    m_chain.SetTip(pindex);
    PruneBlockIndexCandidates();

    tip = m_chain.Tip();
    LogPrintf("Loaded best chain: hashBestChain=%s height=%d date=%s progress=%f\n",
        tip->GetBlockHash().ToString(),
        m_chain.Height(),
        FormatISO8601DateTime(tip->GetBlockTime()),
        GuessVerificationProgress(tip, m_params.GetConsensus().nPowTargetSpacing));
    return true;
}

CVerifyDB::CVerifyDB()
{
    uiInterface.ShowProgress(_("Verifying blocks…").translated, 0, false);
}

CVerifyDB::~CVerifyDB()
{
    uiInterface.ShowProgress("", 100, false);
}

bool CVerifyDB::VerifyDB(
    CChainState& chainstate,
    const CChainParams& chainparams,
    CCoinsView& coinsview,
    int nCheckLevel, int nCheckDepth)
{
    AssertLockHeld(cs_main);

    if (chainstate.m_chain.Tip() == nullptr || chainstate.m_chain.Tip()->pprev == nullptr)
        return true;

    // Verify blocks in the best chain
    if (nCheckDepth <= 0 || nCheckDepth > chainstate.m_chain.Height())
        nCheckDepth = chainstate.m_chain.Height();
    nCheckLevel = std::max(0, std::min(4, nCheckLevel));
    LogPrintf("Verifying last %i blocks at level %i\n", nCheckDepth, nCheckLevel);
    CCoinsViewCache coins(&coinsview);
    CBlockIndex* pindex;
    CBlockIndex* pindexFailure = nullptr;
    int nGoodTransactions = 0;
    BlockValidationState state;
    int reportDone = 0;
    LogPrintf("[0%%]..."); /* Continued */

    const bool is_snapshot_cs{!chainstate.m_from_snapshot_blockhash};

    for (pindex = chainstate.m_chain.Tip(); pindex && pindex->pprev; pindex = pindex->pprev) {
        const int percentageDone = std::max(1, std::min(99, (int)(((double)(chainstate.m_chain.Height() - pindex->nHeight)) / (double)nCheckDepth * (nCheckLevel >= 4 ? 50 : 100))));
        if (reportDone < percentageDone/10) {
            // report every 10% step
            LogPrintf("[%d%%]...", percentageDone); /* Continued */
            reportDone = percentageDone/10;
        }
        uiInterface.ShowProgress(_("Verifying blocks…").translated, percentageDone, false);
        if (pindex->nHeight <= chainstate.m_chain.Height()-nCheckDepth)
            break;
        if ((fPruneMode || is_snapshot_cs) && !(pindex->nStatus & BLOCK_HAVE_DATA)) {
            // If pruning or running under an assumeutxo snapshot, only go
            // back as far as we have data.
            LogPrintf("VerifyDB(): block verification stopping at height %d (pruning, no data)\n", pindex->nHeight);
            break;
        }
        CBlock block;
        // check level 0: read from disk
        if (!ReadBlockFromDisk(block, pindex, chainparams.GetConsensus()))
            return error("VerifyDB(): *** ReadBlockFromDisk failed at %d, hash=%s", pindex->nHeight, pindex->GetBlockHash().ToString());
        // check level 1: verify block validity
        if (nCheckLevel >= 1 && !CheckBlock(block, state, chainparams.GetConsensus()))
            return error("%s: *** found bad block at %d, hash=%s (%s)\n", __func__,
                         pindex->nHeight, pindex->GetBlockHash().ToString(), state.ToString());
        // check level 2: verify undo validity
        if (nCheckLevel >= 2 && pindex) {
            CBlockUndo undo;
            if (!pindex->GetUndoPos().IsNull()) {
                if (!UndoReadFromDisk(undo, pindex)) {
                    return error("VerifyDB(): *** found bad undo data at %d, hash=%s\n", pindex->nHeight, pindex->GetBlockHash().ToString());
                }
            }
        }
        // check level 3: check for inconsistencies during memory-only disconnect of tip blocks
        size_t curr_coins_usage = coins.DynamicMemoryUsage() + chainstate.CoinsTip().DynamicMemoryUsage();

        if (nCheckLevel >= 3 && curr_coins_usage <= chainstate.m_coinstip_cache_size_bytes) {
            assert(coins.GetBestBlock() == pindex->GetBlockHash());
            DisconnectResult res = chainstate.DisconnectBlock(block, pindex, coins);
            if (res == DISCONNECT_FAILED) {
                return error("VerifyDB(): *** irrecoverable inconsistency in block data at %d, hash=%s", pindex->nHeight, pindex->GetBlockHash().ToString());
            }
            if (res == DISCONNECT_UNCLEAN) {
                nGoodTransactions = 0;
                pindexFailure = pindex;
            } else {
                nGoodTransactions += block.vtx.size();
            }
        }
        if (ShutdownRequested()) return true;
    }
    if (pindexFailure)
        return error("VerifyDB(): *** coin database inconsistencies found (last %i blocks, %i good transactions before that)\n", chainstate.m_chain.Height() - pindexFailure->nHeight + 1, nGoodTransactions);

    // store block count as we move pindex at check level >= 4
    int block_count = chainstate.m_chain.Height() - pindex->nHeight;

    // check level 4: try reconnecting blocks
    if (nCheckLevel >= 4) {
        while (pindex != chainstate.m_chain.Tip()) {
            const int percentageDone = std::max(1, std::min(99, 100 - (int)(((double)(chainstate.m_chain.Height() - pindex->nHeight)) / (double)nCheckDepth * 50)));
            if (reportDone < percentageDone/10) {
                // report every 10% step
                LogPrintf("[%d%%]...", percentageDone); /* Continued */
                reportDone = percentageDone/10;
            }
            uiInterface.ShowProgress(_("Verifying blocks…").translated, percentageDone, false);
            pindex = chainstate.m_chain.Next(pindex);
            CBlock block;
            if (!ReadBlockFromDisk(block, pindex, chainparams.GetConsensus())) {
                return error("VerifyDB(): *** ReadBlockFromDisk failed at %d, hash=%s", pindex->nHeight, pindex->GetBlockHash().ToString());
            }
            if (!chainstate.ConnectBlock(block, state, pindex, coins, nullptr)) {
                return error("VerifyDB(): *** found unconnectable block at %d, hash=%s (%s)", pindex->nHeight, pindex->GetBlockHash().ToString(), state.ToString());
            }
            if (ShutdownRequested()) return true;
        }
    }

    LogPrintf("[DONE].\n");
    LogPrintf("No coin database inconsistencies in last %i blocks (%i transactions)\n", block_count, nGoodTransactions);

    return true;
}

/** Apply the effects of a block on the utxo cache, ignoring that it may already have been applied. */
bool CChainState::RollforwardBlock(const CBlockIndex* pindex, CCoinsViewCache& inputs)
{
    // TODO: merge with ConnectBlock
    CBlock block;
    if (!ReadBlockFromDisk(block, pindex, m_params.GetConsensus())) {
        return error("ReplayBlock(): ReadBlockFromDisk failed at %d, hash=%s", pindex->nHeight, pindex->GetBlockHash().ToString());
    }

    for (const CTransactionRef& tx : block.vtx) {
        if (!tx->IsCoinBase()) {
            for (const CTxIn &txin : tx->vin) {
                inputs.SpendCoin(txin.prevout);
            }
        }
        // Pass check = true as every addition may be an overwrite.
        AddCoins(inputs, *tx, pindex->nHeight, true);
    }
    return true;
}

bool CChainState::ReplayBlocks()
{
    LOCK(cs_main);

    CCoinsView& db = this->CoinsDB();
    CCoinsViewCache cache(&db);

    std::vector<uint256> hashHeads = db.GetHeadBlocks();
    if (hashHeads.empty()) return true; // We're already in a consistent state.
    if (hashHeads.size() != 2) return error("ReplayBlocks(): unknown inconsistent state");

    uiInterface.ShowProgress(_("Replaying blocks…").translated, 0, false);
    LogPrintf("Replaying blocks\n");

    const CBlockIndex* pindexOld = nullptr;  // Old tip during the interrupted flush.
    const CBlockIndex* pindexNew;            // New tip during the interrupted flush.
    const CBlockIndex* pindexFork = nullptr; // Latest block common to both the old and the new tip.

    if (m_blockman.m_block_index.count(hashHeads[0]) == 0) {
        return error("ReplayBlocks(): reorganization to unknown block requested");
    }
    pindexNew = m_blockman.m_block_index[hashHeads[0]];

    if (!hashHeads[1].IsNull()) { // The old tip is allowed to be 0, indicating it's the first flush.
        if (m_blockman.m_block_index.count(hashHeads[1]) == 0) {
            return error("ReplayBlocks(): reorganization from unknown block requested");
        }
        pindexOld = m_blockman.m_block_index[hashHeads[1]];
        pindexFork = LastCommonAncestor(pindexOld, pindexNew);
        assert(pindexFork != nullptr);
    }

    // Rollback along the old branch.
    while (pindexOld != pindexFork) {
        if (pindexOld->nHeight > 0) { // Never disconnect the genesis block.
            CBlock block;
            if (!ReadBlockFromDisk(block, pindexOld, m_params.GetConsensus())) {
                return error("RollbackBlock(): ReadBlockFromDisk() failed at %d, hash=%s", pindexOld->nHeight, pindexOld->GetBlockHash().ToString());
            }
            LogPrintf("Rolling back %s (%i)\n", pindexOld->GetBlockHash().ToString(), pindexOld->nHeight);
            DisconnectResult res = DisconnectBlock(block, pindexOld, cache);
            if (res == DISCONNECT_FAILED) {
                return error("RollbackBlock(): DisconnectBlock failed at %d, hash=%s", pindexOld->nHeight, pindexOld->GetBlockHash().ToString());
            }
            // If DISCONNECT_UNCLEAN is returned, it means a non-existing UTXO was deleted, or an existing UTXO was
            // overwritten. It corresponds to cases where the block-to-be-disconnect never had all its operations
            // applied to the UTXO set. However, as both writing a UTXO and deleting a UTXO are idempotent operations,
            // the result is still a version of the UTXO set with the effects of that block undone.
        }
        pindexOld = pindexOld->pprev;
    }

    // Roll forward from the forking point to the new tip.
    int nForkHeight = pindexFork ? pindexFork->nHeight : 0;
    for (int nHeight = nForkHeight + 1; nHeight <= pindexNew->nHeight; ++nHeight) {
        const CBlockIndex* pindex = pindexNew->GetAncestor(nHeight);
        LogPrintf("Rolling forward %s (%i)\n", pindex->GetBlockHash().ToString(), nHeight);
        uiInterface.ShowProgress(_("Replaying blocks…").translated, (int) ((nHeight - nForkHeight) * 100.0 / (pindexNew->nHeight - nForkHeight)) , false);
        if (!RollforwardBlock(pindex, cache)) return false;
    }

    cache.SetBestBlock(pindexNew->GetBlockHash());
    cache.Flush();
    uiInterface.ShowProgress("", 100, false);
    return true;
}

bool CChainState::NeedsRedownload() const
{
    AssertLockHeld(cs_main);

    // At and above m_params.SegwitHeight, segwit consensus rules must be validated
    CBlockIndex* block{m_chain.Tip()};

    while (block != nullptr && DeploymentActiveAt(*block, m_params.GetConsensus(), Consensus::DEPLOYMENT_SEGWIT)) {
        if (!(block->nStatus & BLOCK_OPT_WITNESS)) {
            // block is insufficiently validated for a segwit client
            return true;
        }
        block = block->pprev;
    }

    return false;
}

void CChainState::UnloadBlockIndex() {
    nBlockSequenceId = 1;
    setBlockIndexCandidates.clear();
}

// May NOT be used after any connections are up as much
// of the peer-processing logic assumes a consistent
// block index state
void UnloadBlockIndex(CTxMemPool* mempool, ChainstateManager& chainman)
{
    LOCK(cs_main);
    chainman.Unload();
    pindexBestInvalid = nullptr;
    pindexBestHeader = nullptr;
    if (mempool) mempool->clear();
    vinfoBlockFile.clear();
    nLastBlockFile = 0;
    setDirtyBlockIndex.clear();
    setDirtyFileInfo.clear();
    g_versionbitscache.Clear();
    for (int b = 0; b < VERSIONBITS_NUM_BITS; b++) {
        warningcache[b].clear();
    }
    fHavePruned = false;
}

bool ChainstateManager::LoadBlockIndex()
{
    AssertLockHeld(cs_main);
    // Load block index from databases
    bool needs_init = fReindex;
    if (!fReindex) {
        bool ret = ActiveChainstate().LoadBlockIndexDB();
        if (!ret) return false;
        needs_init = m_blockman.m_block_index.empty();
    }

    if (needs_init) {
        // Everything here is for *new* reindex/DBs. Thus, though
        // LoadBlockIndexDB may have set fReindex if we shut down
        // mid-reindex previously, we don't check fReindex and
        // instead only check it prior to LoadBlockIndexDB to set
        // needs_init.

        LogPrintf("Initializing databases...\n");
    }
    return true;
}

bool CChainState::LoadGenesisBlock()
{
    LOCK(cs_main);

    // Check whether we're already initialized by checking for genesis in
    // m_blockman.m_block_index. Note that we can't use m_chain here, since it is
    // set based on the coins db, not the block index db, which is the only
    // thing loaded at this point.
    if (m_blockman.m_block_index.count(m_params.GenesisBlock().GetHash()))
        return true;

    try {
        const CBlock& block = m_params.GenesisBlock();
        FlatFilePos blockPos = SaveBlockToDisk(block, 0, m_chain, m_params, nullptr);
        if (blockPos.IsNull())
            return error("%s: writing genesis block to disk failed", __func__);
        CBlockIndex *pindex = m_blockman.AddToBlockIndex(block);
        ReceivedBlockTransactions(block, pindex, blockPos);
    } catch (const std::runtime_error& e) {
        return error("%s: failed to write genesis block: %s", __func__, e.what());
    }

    return true;
}

void CChainState::LoadExternalBlockFile(FILE* fileIn, FlatFilePos* dbp)
{
    // Map of disk positions for blocks with unknown parent (only used for reindex)
    static std::multimap<uint256, FlatFilePos> mapBlocksUnknownParent;
    int64_t nStart = GetTimeMillis();

    int nLoaded = 0;
    try {
        // This takes over fileIn and calls fclose() on it in the CBufferedFile destructor
        CBufferedFile blkdat(fileIn, 2*MAX_BLOCK_SERIALIZED_SIZE, MAX_BLOCK_SERIALIZED_SIZE+8, SER_DISK, CLIENT_VERSION);
        uint64_t nRewind = blkdat.GetPos();
        while (!blkdat.eof()) {
            if (ShutdownRequested()) return;

            blkdat.SetPos(nRewind);
            nRewind++; // start one byte further next time, in case of failure
            blkdat.SetLimit(); // remove former limit
            unsigned int nSize = 0;
            try {
                // locate a header
                unsigned char buf[CMessageHeader::MESSAGE_START_SIZE];
                blkdat.FindByte(m_params.MessageStart()[0]);
                nRewind = blkdat.GetPos()+1;
                blkdat >> buf;
                if (memcmp(buf, m_params.MessageStart(), CMessageHeader::MESSAGE_START_SIZE)) {
                    continue;
                }
                // read size
                blkdat >> nSize;
                if (nSize < 80 || nSize > MAX_BLOCK_SERIALIZED_SIZE)
                    continue;
            } catch (const std::exception&) {
                // no valid block header found; don't complain
                break;
            }
            try {
                // read block
                uint64_t nBlockPos = blkdat.GetPos();
                if (dbp)
                    dbp->nPos = nBlockPos;
                blkdat.SetLimit(nBlockPos + nSize);
                std::shared_ptr<CBlock> pblock = std::make_shared<CBlock>();
                CBlock& block = *pblock;
                blkdat >> block;
                nRewind = blkdat.GetPos();

                uint256 hash = block.GetHash();
                {
                    LOCK(cs_main);
                    // detect out of order blocks, and store them for later
                    if (hash != m_params.GetConsensus().hashGenesisBlock && !m_blockman.LookupBlockIndex(block.hashPrevBlock)) {
                        LogPrint(BCLog::REINDEX, "%s: Out of order block %s, parent %s not known\n", __func__, hash.ToString(),
                                block.hashPrevBlock.ToString());
                        if (dbp)
                            mapBlocksUnknownParent.insert(std::make_pair(block.hashPrevBlock, *dbp));
                        continue;
                    }

                    // process in case the block isn't known yet
                    CBlockIndex* pindex = m_blockman.LookupBlockIndex(hash);
                    if (!pindex || (pindex->nStatus & BLOCK_HAVE_DATA) == 0) {
                      BlockValidationState state;
                      if (AcceptBlock(pblock, state, nullptr, true, dbp, nullptr)) {
                          nLoaded++;
                      }
                      if (state.IsError()) {
                          break;
                      }
                    } else if (hash != m_params.GetConsensus().hashGenesisBlock && pindex->nHeight % 1000 == 0) {
                        LogPrint(BCLog::REINDEX, "Block Import: already had block %s at height %d\n", hash.ToString(), pindex->nHeight);
                    }
                }

                // Activate the genesis block so normal node progress can continue
                if (hash == m_params.GetConsensus().hashGenesisBlock) {
                    BlockValidationState state;
                    if (!ActivateBestChain(state, nullptr)) {
                        break;
                    }
                }

                NotifyHeaderTip(*this);

                // Recursively process earlier encountered successors of this block
                std::deque<uint256> queue;
                queue.push_back(hash);
                while (!queue.empty()) {
                    uint256 head = queue.front();
                    queue.pop_front();
                    std::pair<std::multimap<uint256, FlatFilePos>::iterator, std::multimap<uint256, FlatFilePos>::iterator> range = mapBlocksUnknownParent.equal_range(head);
                    while (range.first != range.second) {
                        std::multimap<uint256, FlatFilePos>::iterator it = range.first;
                        std::shared_ptr<CBlock> pblockrecursive = std::make_shared<CBlock>();
                        if (ReadBlockFromDisk(*pblockrecursive, it->second, m_params.GetConsensus())) {
                            LogPrint(BCLog::REINDEX, "%s: Processing out of order child %s of %s\n", __func__, pblockrecursive->GetHash().ToString(),
                                    head.ToString());
                            LOCK(cs_main);
                            BlockValidationState dummy;
                            if (AcceptBlock(pblockrecursive, dummy, nullptr, true, &it->second, nullptr)) {
                                nLoaded++;
                                queue.push_back(pblockrecursive->GetHash());
                            }
                        }
                        range.first++;
                        mapBlocksUnknownParent.erase(it);
                        NotifyHeaderTip(*this);
                    }
                }
            } catch (const std::exception& e) {
                LogPrintf("%s: Deserialize or I/O error - %s\n", __func__, e.what());
            }
        }
    } catch (const std::runtime_error& e) {
        AbortNode(std::string("System error: ") + e.what());
    }
    LogPrintf("Loaded %i blocks from external file in %dms\n", nLoaded, GetTimeMillis() - nStart);
}

void CChainState::CheckBlockIndex()
{
    if (!fCheckBlockIndex) {
        return;
    }

    LOCK(cs_main);

    // During a reindex, we read the genesis block and call CheckBlockIndex before ActivateBestChain,
    // so we have the genesis block in m_blockman.m_block_index but no active chain. (A few of the
    // tests when iterating the block tree require that m_chain has been initialized.)
    if (m_chain.Height() < 0) {
        assert(m_blockman.m_block_index.size() <= 1);
        return;
    }

    // Build forward-pointing map of the entire block tree.
    std::multimap<CBlockIndex*,CBlockIndex*> forward;
    for (const std::pair<const uint256, CBlockIndex*>& entry : m_blockman.m_block_index) {
        forward.insert(std::make_pair(entry.second->pprev, entry.second));
    }

    assert(forward.size() == m_blockman.m_block_index.size());

    std::pair<std::multimap<CBlockIndex*,CBlockIndex*>::iterator,std::multimap<CBlockIndex*,CBlockIndex*>::iterator> rangeGenesis = forward.equal_range(nullptr);
    CBlockIndex *pindex = rangeGenesis.first->second;
    rangeGenesis.first++;
    assert(rangeGenesis.first == rangeGenesis.second); // There is only one index entry with parent nullptr.

    // Iterate over the entire block tree, using depth-first search.
    // Along the way, remember whether there are blocks on the path from genesis
    // block being explored which are the first to have certain properties.
    size_t nNodes = 0;
    int nHeight = 0;
    CBlockIndex* pindexFirstInvalid = nullptr; // Oldest ancestor of pindex which is invalid.
    CBlockIndex* pindexFirstMissing = nullptr; // Oldest ancestor of pindex which does not have BLOCK_HAVE_DATA.
    CBlockIndex* pindexFirstNeverProcessed = nullptr; // Oldest ancestor of pindex for which nTx == 0.
    CBlockIndex* pindexFirstNotTreeValid = nullptr; // Oldest ancestor of pindex which does not have BLOCK_VALID_TREE (regardless of being valid or not).
    CBlockIndex* pindexFirstNotTransactionsValid = nullptr; // Oldest ancestor of pindex which does not have BLOCK_VALID_TRANSACTIONS (regardless of being valid or not).
    CBlockIndex* pindexFirstNotChainValid = nullptr; // Oldest ancestor of pindex which does not have BLOCK_VALID_CHAIN (regardless of being valid or not).
    CBlockIndex* pindexFirstNotScriptsValid = nullptr; // Oldest ancestor of pindex which does not have BLOCK_VALID_SCRIPTS (regardless of being valid or not).
    while (pindex != nullptr) {
        nNodes++;
        if (pindexFirstInvalid == nullptr && pindex->nStatus & BLOCK_FAILED_VALID) pindexFirstInvalid = pindex;
        if (pindexFirstMissing == nullptr && !(pindex->nStatus & BLOCK_HAVE_DATA)) pindexFirstMissing = pindex;
        if (pindexFirstNeverProcessed == nullptr && pindex->nTx == 0) pindexFirstNeverProcessed = pindex;
        if (pindex->pprev != nullptr && pindexFirstNotTreeValid == nullptr && (pindex->nStatus & BLOCK_VALID_MASK) < BLOCK_VALID_TREE) pindexFirstNotTreeValid = pindex;
        if (pindex->pprev != nullptr && pindexFirstNotTransactionsValid == nullptr && (pindex->nStatus & BLOCK_VALID_MASK) < BLOCK_VALID_TRANSACTIONS) pindexFirstNotTransactionsValid = pindex;
        if (pindex->pprev != nullptr && pindexFirstNotChainValid == nullptr && (pindex->nStatus & BLOCK_VALID_MASK) < BLOCK_VALID_CHAIN) pindexFirstNotChainValid = pindex;
        if (pindex->pprev != nullptr && pindexFirstNotScriptsValid == nullptr && (pindex->nStatus & BLOCK_VALID_MASK) < BLOCK_VALID_SCRIPTS) pindexFirstNotScriptsValid = pindex;

        // Begin: actual consistency checks.
        if (pindex->pprev == nullptr) {
            // Genesis block checks.
            assert(pindex->GetBlockHash() == m_params.GetConsensus().hashGenesisBlock); // Genesis block's hash must match.
            assert(pindex == m_chain.Genesis()); // The current active chain's genesis block must be this block.
        }
        if (!pindex->HaveTxsDownloaded()) assert(pindex->nSequenceId <= 0); // nSequenceId can't be set positive for blocks that aren't linked (negative is used for preciousblock)
        // VALID_TRANSACTIONS is equivalent to nTx > 0 for all nodes (whether or not pruning has occurred).
        // HAVE_DATA is only equivalent to nTx > 0 (or VALID_TRANSACTIONS) if no pruning has occurred.
        if (!fHavePruned) {
            // If we've never pruned, then HAVE_DATA should be equivalent to nTx > 0
            assert(!(pindex->nStatus & BLOCK_HAVE_DATA) == (pindex->nTx == 0));
            assert(pindexFirstMissing == pindexFirstNeverProcessed);
        } else {
            // If we have pruned, then we can only say that HAVE_DATA implies nTx > 0
            if (pindex->nStatus & BLOCK_HAVE_DATA) assert(pindex->nTx > 0);
        }
        if (pindex->nStatus & BLOCK_HAVE_UNDO) assert(pindex->nStatus & BLOCK_HAVE_DATA);
        assert(((pindex->nStatus & BLOCK_VALID_MASK) >= BLOCK_VALID_TRANSACTIONS) == (pindex->nTx > 0)); // This is pruning-independent.
        // All parents having had data (at some point) is equivalent to all parents being VALID_TRANSACTIONS, which is equivalent to HaveTxsDownloaded().
        assert((pindexFirstNeverProcessed == nullptr) == pindex->HaveTxsDownloaded());
        assert((pindexFirstNotTransactionsValid == nullptr) == pindex->HaveTxsDownloaded());
        assert(pindex->nHeight == nHeight); // nHeight must be consistent.
        assert(pindex->pprev == nullptr || pindex->nChainWork >= pindex->pprev->nChainWork); // For every block except the genesis block, the chainwork must be larger than the parent's.
        assert(nHeight < 2 || (pindex->pskip && (pindex->pskip->nHeight < nHeight))); // The pskip pointer must point back for all but the first 2 blocks.
        assert(pindexFirstNotTreeValid == nullptr); // All m_blockman.m_block_index entries must at least be TREE valid
        if ((pindex->nStatus & BLOCK_VALID_MASK) >= BLOCK_VALID_TREE) assert(pindexFirstNotTreeValid == nullptr); // TREE valid implies all parents are TREE valid
        if ((pindex->nStatus & BLOCK_VALID_MASK) >= BLOCK_VALID_CHAIN) assert(pindexFirstNotChainValid == nullptr); // CHAIN valid implies all parents are CHAIN valid
        if ((pindex->nStatus & BLOCK_VALID_MASK) >= BLOCK_VALID_SCRIPTS) assert(pindexFirstNotScriptsValid == nullptr); // SCRIPTS valid implies all parents are SCRIPTS valid
        if (pindexFirstInvalid == nullptr) {
            // Checks for not-invalid blocks.
            assert((pindex->nStatus & BLOCK_FAILED_MASK) == 0); // The failed mask cannot be set for blocks without invalid parents.
        }
        if (!CBlockIndexWorkComparator()(pindex, m_chain.Tip()) && pindexFirstNeverProcessed == nullptr) {
            if (pindexFirstInvalid == nullptr) {
                // If this block sorts at least as good as the current tip and
                // is valid and we have all data for its parents, it must be in
                // setBlockIndexCandidates.  m_chain.Tip() must also be there
                // even if some data has been pruned.
                if (pindexFirstMissing == nullptr || pindex == m_chain.Tip()) {
                    assert(setBlockIndexCandidates.count(pindex));
                }
                // If some parent is missing, then it could be that this block was in
                // setBlockIndexCandidates but had to be removed because of the missing data.
                // In this case it must be in m_blocks_unlinked -- see test below.
            }
        } else { // If this block sorts worse than the current tip or some ancestor's block has never been seen, it cannot be in setBlockIndexCandidates.
            assert(setBlockIndexCandidates.count(pindex) == 0);
        }
        // Check whether this block is in m_blocks_unlinked.
        std::pair<std::multimap<CBlockIndex*,CBlockIndex*>::iterator,std::multimap<CBlockIndex*,CBlockIndex*>::iterator> rangeUnlinked = m_blockman.m_blocks_unlinked.equal_range(pindex->pprev);
        bool foundInUnlinked = false;
        while (rangeUnlinked.first != rangeUnlinked.second) {
            assert(rangeUnlinked.first->first == pindex->pprev);
            if (rangeUnlinked.first->second == pindex) {
                foundInUnlinked = true;
                break;
            }
            rangeUnlinked.first++;
        }
        if (pindex->pprev && (pindex->nStatus & BLOCK_HAVE_DATA) && pindexFirstNeverProcessed != nullptr && pindexFirstInvalid == nullptr) {
            // If this block has block data available, some parent was never received, and has no invalid parents, it must be in m_blocks_unlinked.
            assert(foundInUnlinked);
        }
        if (!(pindex->nStatus & BLOCK_HAVE_DATA)) assert(!foundInUnlinked); // Can't be in m_blocks_unlinked if we don't HAVE_DATA
        if (pindexFirstMissing == nullptr) assert(!foundInUnlinked); // We aren't missing data for any parent -- cannot be in m_blocks_unlinked.
        if (pindex->pprev && (pindex->nStatus & BLOCK_HAVE_DATA) && pindexFirstNeverProcessed == nullptr && pindexFirstMissing != nullptr) {
            // We HAVE_DATA for this block, have received data for all parents at some point, but we're currently missing data for some parent.
            assert(fHavePruned); // We must have pruned.
            // This block may have entered m_blocks_unlinked if:
            //  - it has a descendant that at some point had more work than the
            //    tip, and
            //  - we tried switching to that descendant but were missing
            //    data for some intermediate block between m_chain and the
            //    tip.
            // So if this block is itself better than m_chain.Tip() and it wasn't in
            // setBlockIndexCandidates, then it must be in m_blocks_unlinked.
            if (!CBlockIndexWorkComparator()(pindex, m_chain.Tip()) && setBlockIndexCandidates.count(pindex) == 0) {
                if (pindexFirstInvalid == nullptr) {
                    assert(foundInUnlinked);
                }
            }
        }
        // assert(pindex->GetBlockHash() == pindex->GetBlockHeader().GetHash()); // Perhaps too slow
        // End: actual consistency checks.

        // Try descending into the first subnode.
        std::pair<std::multimap<CBlockIndex*,CBlockIndex*>::iterator,std::multimap<CBlockIndex*,CBlockIndex*>::iterator> range = forward.equal_range(pindex);
        if (range.first != range.second) {
            // A subnode was found.
            pindex = range.first->second;
            nHeight++;
            continue;
        }
        // This is a leaf node.
        // Move upwards until we reach a node of which we have not yet visited the last child.
        while (pindex) {
            // We are going to either move to a parent or a sibling of pindex.
            // If pindex was the first with a certain property, unset the corresponding variable.
            if (pindex == pindexFirstInvalid) pindexFirstInvalid = nullptr;
            if (pindex == pindexFirstMissing) pindexFirstMissing = nullptr;
            if (pindex == pindexFirstNeverProcessed) pindexFirstNeverProcessed = nullptr;
            if (pindex == pindexFirstNotTreeValid) pindexFirstNotTreeValid = nullptr;
            if (pindex == pindexFirstNotTransactionsValid) pindexFirstNotTransactionsValid = nullptr;
            if (pindex == pindexFirstNotChainValid) pindexFirstNotChainValid = nullptr;
            if (pindex == pindexFirstNotScriptsValid) pindexFirstNotScriptsValid = nullptr;
            // Find our parent.
            CBlockIndex* pindexPar = pindex->pprev;
            // Find which child we just visited.
            std::pair<std::multimap<CBlockIndex*,CBlockIndex*>::iterator,std::multimap<CBlockIndex*,CBlockIndex*>::iterator> rangePar = forward.equal_range(pindexPar);
            while (rangePar.first->second != pindex) {
                assert(rangePar.first != rangePar.second); // Our parent must have at least the node we're coming from as child.
                rangePar.first++;
            }
            // Proceed to the next one.
            rangePar.first++;
            if (rangePar.first != rangePar.second) {
                // Move to the sibling.
                pindex = rangePar.first->second;
                break;
            } else {
                // Move up further.
                pindex = pindexPar;
                nHeight--;
                continue;
            }
        }
    }

    // Check that we actually traversed the entire map.
    assert(nNodes == forward.size());
}

std::string CChainState::ToString()
{
    CBlockIndex* tip = m_chain.Tip();
    return strprintf("Chainstate [%s] @ height %d (%s)",
                     m_from_snapshot_blockhash ? "snapshot" : "ibd",
                     tip ? tip->nHeight : -1, tip ? tip->GetBlockHash().ToString() : "null");
}

bool CChainState::ResizeCoinsCaches(size_t coinstip_size, size_t coinsdb_size)
{
    if (coinstip_size == m_coinstip_cache_size_bytes &&
            coinsdb_size == m_coinsdb_cache_size_bytes) {
        // Cache sizes are unchanged, no need to continue.
        return true;
    }
    size_t old_coinstip_size = m_coinstip_cache_size_bytes;
    m_coinstip_cache_size_bytes = coinstip_size;
    m_coinsdb_cache_size_bytes = coinsdb_size;
    CoinsDB().ResizeCache(coinsdb_size);

    LogPrintf("[%s] resized coinsdb cache to %.1f MiB\n",
        this->ToString(), coinsdb_size * (1.0 / 1024 / 1024));
    LogPrintf("[%s] resized coinstip cache to %.1f MiB\n",
        this->ToString(), coinstip_size * (1.0 / 1024 / 1024));

    BlockValidationState state;
    bool ret;

    if (coinstip_size > old_coinstip_size) {
        // Likely no need to flush if cache sizes have grown.
        ret = FlushStateToDisk(state, FlushStateMode::IF_NEEDED);
    } else {
        // Otherwise, flush state to disk and deallocate the in-memory coins map.
        ret = FlushStateToDisk(state, FlushStateMode::ALWAYS);
        CoinsTip().ReallocateCache();
    }
    return ret;
}

static const uint64_t MEMPOOL_DUMP_VERSION = 1;

bool LoadMempool(CTxMemPool& pool, CChainState& active_chainstate, FopenFn mockable_fopen_function)
{
    const CChainParams& chainparams = Params();
    int64_t nExpiryTimeout = gArgs.GetArg("-mempoolexpiry", DEFAULT_MEMPOOL_EXPIRY) * 60 * 60;
    FILE* filestr{mockable_fopen_function(gArgs.GetDataDirNet() / "mempool.dat", "rb")};
    CAutoFile file(filestr, SER_DISK, CLIENT_VERSION);
    if (file.IsNull()) {
        LogPrintf("Failed to open mempool file from disk. Continuing anyway.\n");
        return false;
    }

    int64_t count = 0;
    int64_t expired = 0;
    int64_t failed = 0;
    int64_t already_there = 0;
    int64_t unbroadcast = 0;
    int64_t nNow = GetTime();

    try {
        uint64_t version;
        file >> version;
        if (version != MEMPOOL_DUMP_VERSION) {
            return false;
        }
        uint64_t num;
        file >> num;
        while (num--) {
            CTransactionRef tx;
            int64_t nTime;
            int64_t nFeeDelta;
            file >> tx;
            file >> nTime;
            file >> nFeeDelta;

            CAmount amountdelta = nFeeDelta;
            if (amountdelta) {
                pool.PrioritiseTransaction(tx->GetHash(), amountdelta);
            }
            if (nTime > nNow - nExpiryTimeout) {
                LOCK(cs_main);
                if (AcceptToMemoryPoolWithTime(chainparams, pool, active_chainstate, tx, nTime, false /* bypass_limits */,
                                               false /* test_accept */).m_result_type == MempoolAcceptResult::ResultType::VALID) {
                    ++count;
                } else {
                    // mempool may contain the transaction already, e.g. from
                    // wallet(s) having loaded it while we were processing
                    // mempool transactions; consider these as valid, instead of
                    // failed, but mark them as 'already there'
                    if (pool.exists(tx->GetHash())) {
                        ++already_there;
                    } else {
                        ++failed;
                    }
                }
            } else {
                ++expired;
            }
            if (ShutdownRequested())
                return false;
        }
        std::map<uint256, CAmount> mapDeltas;
        file >> mapDeltas;

        for (const auto& i : mapDeltas) {
            pool.PrioritiseTransaction(i.first, i.second);
        }

        std::set<uint256> unbroadcast_txids;
        file >> unbroadcast_txids;
        unbroadcast = unbroadcast_txids.size();
        for (const auto& txid : unbroadcast_txids) {
            // Ensure transactions were accepted to mempool then add to
            // unbroadcast set.
            if (pool.get(txid) != nullptr) pool.AddUnbroadcastTx(txid);
        }
    } catch (const std::exception& e) {
        LogPrintf("Failed to deserialize mempool data on disk: %s. Continuing anyway.\n", e.what());
        return false;
    }

    LogPrintf("Imported mempool transactions from disk: %i succeeded, %i failed, %i expired, %i already there, %i waiting for initial broadcast\n", count, failed, expired, already_there, unbroadcast);
    return true;
}

bool DumpMempool(const CTxMemPool& pool, FopenFn mockable_fopen_function, bool skip_file_commit)
{
    int64_t start = GetTimeMicros();

    std::map<uint256, CAmount> mapDeltas;
    std::vector<TxMempoolInfo> vinfo;
    std::set<uint256> unbroadcast_txids;

    static Mutex dump_mutex;
    LOCK(dump_mutex);

    {
        LOCK(pool.cs);
        for (const auto &i : pool.mapDeltas) {
            mapDeltas[i.first] = i.second;
        }
        vinfo = pool.infoAll();
        unbroadcast_txids = pool.GetUnbroadcastTxs();
    }

    int64_t mid = GetTimeMicros();

    try {
        FILE* filestr{mockable_fopen_function(gArgs.GetDataDirNet() / "mempool.dat.new", "wb")};
        if (!filestr) {
            return false;
        }

        CAutoFile file(filestr, SER_DISK, CLIENT_VERSION);

        uint64_t version = MEMPOOL_DUMP_VERSION;
        file << version;

        file << (uint64_t)vinfo.size();
        for (const auto& i : vinfo) {
            file << *(i.tx);
            file << int64_t{count_seconds(i.m_time)};
            file << int64_t{i.nFeeDelta};
            mapDeltas.erase(i.tx->GetHash());
        }

        file << mapDeltas;

        LogPrintf("Writing %d unbroadcast transactions to disk.\n", unbroadcast_txids.size());
        file << unbroadcast_txids;

        if (!skip_file_commit && !FileCommit(file.Get()))
            throw std::runtime_error("FileCommit failed");
        file.fclose();
        if (!RenameOver(gArgs.GetDataDirNet() / "mempool.dat.new", gArgs.GetDataDirNet() / "mempool.dat")) {
            throw std::runtime_error("Rename failed");
        }
        int64_t last = GetTimeMicros();
        LogPrintf("Dumped mempool: %gs to copy, %gs to dump\n", (mid-start)*MICRO, (last-mid)*MICRO);
    } catch (const std::exception& e) {
        LogPrintf("Failed to dump mempool: %s. Continuing anyway.\n", e.what());
        return false;
    }
    return true;
}

//! Guess how far we are in the verification process at the given block index.
//! Since we have signed fixed-interval blocks, estimating progress is a very easy.
//! We can extrapolate the last block time to the current time to estimate how many more blocks
//! we expect.
double GuessVerificationProgress(const CBlockIndex* pindex, int64_t blockInterval) {
    if (pindex == NULL || pindex->nHeight < 1) {
        return 0.0;
    }

    int64_t nNow = GetTime();
    int64_t moreBlocksExpected = (nNow - pindex->GetBlockTime()) / blockInterval;
    double progress = (pindex->nHeight + 0.0) / (pindex->nHeight + moreBlocksExpected);
    // Round to 3 digits to avoid 0.999999 when finished.
    progress = ceil(progress * 1000.0) / 1000.0;
    // Avoid higher than one if last block is newer than current time.
    return std::min(1.0, progress);
}

std::optional<uint256> ChainstateManager::SnapshotBlockhash() const
{
    LOCK(::cs_main);
    if (m_active_chainstate && m_active_chainstate->m_from_snapshot_blockhash) {
        // If a snapshot chainstate exists, it will always be our active.
        return m_active_chainstate->m_from_snapshot_blockhash;
    }
    return std::nullopt;
}

std::vector<CChainState*> ChainstateManager::GetAll()
{
    LOCK(::cs_main);
    std::vector<CChainState*> out;

    if (!IsSnapshotValidated() && m_ibd_chainstate) {
        out.push_back(m_ibd_chainstate.get());
    }

    if (m_snapshot_chainstate) {
        out.push_back(m_snapshot_chainstate.get());
    }

    return out;
}

CChainState& ChainstateManager::InitializeChainstate(
    CTxMemPool* mempool, const std::optional<uint256>& snapshot_blockhash)
{
    bool is_snapshot = snapshot_blockhash.has_value();
    std::unique_ptr<CChainState>& to_modify =
        is_snapshot ? m_snapshot_chainstate : m_ibd_chainstate;

    if (to_modify) {
        throw std::logic_error("should not be overwriting a chainstate");
    }
    to_modify.reset(new CChainState(mempool, m_blockman, snapshot_blockhash));

    // Snapshot chainstates and initial IBD chaintates always become active.
    if (is_snapshot || (!is_snapshot && !m_active_chainstate)) {
        LogPrintf("Switching active chainstate to %s\n", to_modify->ToString());
        m_active_chainstate = to_modify.get();
    } else {
        throw std::logic_error("unexpected chainstate activation");
    }

    return *to_modify;
}

const AssumeutxoData* ExpectedAssumeutxo(
    const int height, const CChainParams& chainparams)
{
    const MapAssumeutxo& valid_assumeutxos_map = chainparams.Assumeutxo();
    const auto assumeutxo_found = valid_assumeutxos_map.find(height);

    if (assumeutxo_found != valid_assumeutxos_map.end()) {
        return &assumeutxo_found->second;
    }
    return nullptr;
}

bool ChainstateManager::ActivateSnapshot(
        CAutoFile& coins_file,
        const SnapshotMetadata& metadata,
        bool in_memory)
{
    uint256 base_blockhash = metadata.m_base_blockhash;

    if (this->SnapshotBlockhash()) {
        LogPrintf("[snapshot] can't activate a snapshot-based chainstate more than once\n");
        return false;
    }

    int64_t current_coinsdb_cache_size{0};
    int64_t current_coinstip_cache_size{0};

    // Cache percentages to allocate to each chainstate.
    //
    // These particular percentages don't matter so much since they will only be
    // relevant during snapshot activation; caches are rebalanced at the conclusion of
    // this function. We want to give (essentially) all available cache capacity to the
    // snapshot to aid the bulk load later in this function.
    static constexpr double IBD_CACHE_PERC = 0.01;
    static constexpr double SNAPSHOT_CACHE_PERC = 0.99;

    {
        LOCK(::cs_main);
        // Resize the coins caches to ensure we're not exceeding memory limits.
        //
        // Allocate the majority of the cache to the incoming snapshot chainstate, since
        // (optimistically) getting to its tip will be the top priority. We'll need to call
        // `MaybeRebalanceCaches()` once we're done with this function to ensure
        // the right allocation (including the possibility that no snapshot was activated
        // and that we should restore the active chainstate caches to their original size).
        //
        current_coinsdb_cache_size = this->ActiveChainstate().m_coinsdb_cache_size_bytes;
        current_coinstip_cache_size = this->ActiveChainstate().m_coinstip_cache_size_bytes;

        // Temporarily resize the active coins cache to make room for the newly-created
        // snapshot chain.
        this->ActiveChainstate().ResizeCoinsCaches(
            static_cast<size_t>(current_coinstip_cache_size * IBD_CACHE_PERC),
            static_cast<size_t>(current_coinsdb_cache_size * IBD_CACHE_PERC));
    }

    auto snapshot_chainstate = WITH_LOCK(::cs_main, return std::make_unique<CChainState>(
        /* mempool */ nullptr, m_blockman, base_blockhash));

    {
        LOCK(::cs_main);
        snapshot_chainstate->InitCoinsDB(
            static_cast<size_t>(current_coinsdb_cache_size * SNAPSHOT_CACHE_PERC),
            in_memory, false, "chainstate");
        snapshot_chainstate->InitCoinsCache(
            static_cast<size_t>(current_coinstip_cache_size * SNAPSHOT_CACHE_PERC));
    }

    const bool snapshot_ok = this->PopulateAndValidateSnapshot(
        *snapshot_chainstate, coins_file, metadata);

    if (!snapshot_ok) {
        WITH_LOCK(::cs_main, this->MaybeRebalanceCaches());
        return false;
    }

    {
        LOCK(::cs_main);
        assert(!m_snapshot_chainstate);
        m_snapshot_chainstate.swap(snapshot_chainstate);
        const bool chaintip_loaded = m_snapshot_chainstate->LoadChainTip();
        assert(chaintip_loaded);

        m_active_chainstate = m_snapshot_chainstate.get();

        LogPrintf("[snapshot] successfully activated snapshot %s\n", base_blockhash.ToString());
        LogPrintf("[snapshot] (%.2f MB)\n",
            m_snapshot_chainstate->CoinsTip().DynamicMemoryUsage() / (1000 * 1000));

        this->MaybeRebalanceCaches();
    }
    return true;
}

bool ChainstateManager::PopulateAndValidateSnapshot(
    CChainState& snapshot_chainstate,
    CAutoFile& coins_file,
    const SnapshotMetadata& metadata)
{
    // It's okay to release cs_main before we're done using `coins_cache` because we know
    // that nothing else will be referencing the newly created snapshot_chainstate yet.
    CCoinsViewCache& coins_cache = *WITH_LOCK(::cs_main, return &snapshot_chainstate.CoinsTip());

    uint256 base_blockhash = metadata.m_base_blockhash;

    CBlockIndex* snapshot_start_block = WITH_LOCK(::cs_main, return m_blockman.LookupBlockIndex(base_blockhash));

    if (!snapshot_start_block) {
        // Needed for GetUTXOStats and ExpectedAssumeutxo to determine the height and to avoid a crash when base_blockhash.IsNull()
        LogPrintf("[snapshot] Did not find snapshot start blockheader %s\n",
                  base_blockhash.ToString());
        return false;
    }

    int base_height = snapshot_start_block->nHeight;
    auto maybe_au_data = ExpectedAssumeutxo(base_height, ::Params());

    if (!maybe_au_data) {
        LogPrintf("[snapshot] assumeutxo height in snapshot metadata not recognized " /* Continued */
                  "(%d) - refusing to load snapshot\n", base_height);
        return false;
    }

    const AssumeutxoData& au_data = *maybe_au_data;

    COutPoint outpoint;
    Coin coin;
    const uint64_t coins_count = metadata.m_coins_count;
    uint64_t coins_left = metadata.m_coins_count;

    LogPrintf("[snapshot] loading coins from snapshot %s\n", base_blockhash.ToString());
    int64_t flush_now{0};
    int64_t coins_processed{0};

    while (coins_left > 0) {
        try {
            coins_file >> outpoint;
            coins_file >> coin;
        } catch (const std::ios_base::failure&) {
            LogPrintf("[snapshot] bad snapshot format or truncated snapshot after deserializing %d coins\n",
                      coins_count - coins_left);
            return false;
        }
        if (coin.nHeight > base_height ||
            outpoint.n >= std::numeric_limits<decltype(outpoint.n)>::max() // Avoid integer wrap-around in coinstats.cpp:ApplyHash
        ) {
            LogPrintf("[snapshot] bad snapshot data after deserializing %d coins\n",
                      coins_count - coins_left);
            return false;
        }

        coins_cache.EmplaceCoinInternalDANGER(std::move(outpoint), std::move(coin));

        --coins_left;
        ++coins_processed;

        if (coins_processed % 1000000 == 0) {
            LogPrintf("[snapshot] %d coins loaded (%.2f%%, %.2f MB)\n",
                coins_processed,
                static_cast<float>(coins_processed) * 100 / static_cast<float>(coins_count),
                coins_cache.DynamicMemoryUsage() / (1000 * 1000));
        }

        // Batch write and flush (if we need to) every so often.
        //
        // If our average Coin size is roughly 41 bytes, checking every 120,000 coins
        // means <5MB of memory imprecision.
        if (coins_processed % 120000 == 0) {
            if (ShutdownRequested()) {
                return false;
            }

            const auto snapshot_cache_state = WITH_LOCK(::cs_main,
                return snapshot_chainstate.GetCoinsCacheSizeState());

            if (snapshot_cache_state >=
                    CoinsCacheSizeState::CRITICAL) {
                LogPrintf("[snapshot] flushing coins cache (%.2f MB)... ", /* Continued */
                    coins_cache.DynamicMemoryUsage() / (1000 * 1000));
                flush_now = GetTimeMillis();

                // This is a hack - we don't know what the actual best block is, but that
                // doesn't matter for the purposes of flushing the cache here. We'll set this
                // to its correct value (`base_blockhash`) below after the coins are loaded.
                coins_cache.SetBestBlock(GetRandHash());

                coins_cache.Flush();
                LogPrintf("done (%.2fms)\n", GetTimeMillis() - flush_now);
            }
        }
    }

    // Important that we set this. This and the coins_cache accesses above are
    // sort of a layer violation, but either we reach into the innards of
    // CCoinsViewCache here or we have to invert some of the CChainState to
    // embed them in a snapshot-activation-specific CCoinsViewCache bulk load
    // method.
    coins_cache.SetBestBlock(base_blockhash);

    bool out_of_coins{false};
    try {
        coins_file >> outpoint;
    } catch (const std::ios_base::failure&) {
        // We expect an exception since we should be out of coins.
        out_of_coins = true;
    }
    if (!out_of_coins) {
        LogPrintf("[snapshot] bad snapshot - coins left over after deserializing %d coins\n",
            coins_count);
        return false;
    }

    LogPrintf("[snapshot] loaded %d (%.2f MB) coins from snapshot %s\n",
        coins_count,
        coins_cache.DynamicMemoryUsage() / (1000 * 1000),
        base_blockhash.ToString());

    LogPrintf("[snapshot] flushing snapshot chainstate to disk\n");
    // No need to acquire cs_main since this chainstate isn't being used yet.
    coins_cache.Flush(); // TODO: if #17487 is merged, add erase=false here for better performance.

    assert(coins_cache.GetBestBlock() == base_blockhash);

    CCoinsStats stats{CoinStatsHashType::HASH_SERIALIZED};
    auto breakpoint_fnc = [] { /* TODO insert breakpoint here? */ };

    // As above, okay to immediately release cs_main here since no other context knows
    // about the snapshot_chainstate.
    CCoinsViewDB* snapshot_coinsdb = WITH_LOCK(::cs_main, return &snapshot_chainstate.CoinsDB());

    if (!GetUTXOStats(snapshot_coinsdb, WITH_LOCK(::cs_main, return std::ref(m_blockman)), stats, breakpoint_fnc)) {
        LogPrintf("[snapshot] failed to generate coins stats\n");
        return false;
    }

    // Assert that the deserialized chainstate contents match the expected assumeutxo value.
    if (AssumeutxoHash{stats.hashSerialized} != au_data.hash_serialized) {
        LogPrintf("[snapshot] bad snapshot content hash: expected %s, got %s\n",
            au_data.hash_serialized.ToString(), stats.hashSerialized.ToString());
        return false;
    }

    snapshot_chainstate.m_chain.SetTip(snapshot_start_block);

    // The remainder of this function requires modifying data protected by cs_main.
    LOCK(::cs_main);

    // Fake various pieces of CBlockIndex state:
    CBlockIndex* index = nullptr;
    for (int i = 0; i <= snapshot_chainstate.m_chain.Height(); ++i) {
        index = snapshot_chainstate.m_chain[i];

        // Fake nTx so that LoadBlockIndex() loads assumed-valid CBlockIndex
        // entries (among other things)
        if (!index->nTx) {
            index->nTx = 1;
        }
        // Fake nChainTx so that GuessVerificationProgress reports accurately
        index->nChainTx = index->pprev ? index->pprev->nChainTx + index->nTx : 1;

        // Fake BLOCK_OPT_WITNESS so that CChainState::NeedsRedownload()
        // won't ask to rewind the entire assumed-valid chain on startup.
        if (index->pprev && DeploymentActiveAt(*index, ::Params().GetConsensus(), Consensus::DEPLOYMENT_SEGWIT)) {
            index->nStatus |= BLOCK_OPT_WITNESS;
        }
    }

    assert(index);
    index->nChainTx = au_data.nChainTx;
    snapshot_chainstate.setBlockIndexCandidates.insert(snapshot_start_block);

    LogPrintf("[snapshot] validated snapshot (%.2f MB)\n",
        coins_cache.DynamicMemoryUsage() / (1000 * 1000));
    return true;
}

CChainState& ChainstateManager::ActiveChainstate() const
{
    LOCK(::cs_main);
    assert(m_active_chainstate);
    return *m_active_chainstate;
}

bool ChainstateManager::IsSnapshotActive() const
{
    LOCK(::cs_main);
    return m_snapshot_chainstate && m_active_chainstate == m_snapshot_chainstate.get();
}

CChainState& ChainstateManager::ValidatedChainstate() const
{
    LOCK(::cs_main);
    if (m_snapshot_chainstate && IsSnapshotValidated()) {
        return *m_snapshot_chainstate.get();
    }
    assert(m_ibd_chainstate);
    return *m_ibd_chainstate.get();
}

bool ChainstateManager::IsBackgroundIBD(CChainState* chainstate) const
{
    LOCK(::cs_main);
    return (m_snapshot_chainstate && chainstate == m_ibd_chainstate.get());
}

void ChainstateManager::Unload()
{
    for (CChainState* chainstate : this->GetAll()) {
        chainstate->m_chain.SetTip(nullptr);
        chainstate->UnloadBlockIndex();
    }

    m_blockman.Unload();
}

void ChainstateManager::Reset()
{
    LOCK(::cs_main);
    m_ibd_chainstate.reset();
    m_snapshot_chainstate.reset();
    m_active_chainstate = nullptr;
    m_snapshot_validated = false;
}

void ChainstateManager::MaybeRebalanceCaches()
{
    if (m_ibd_chainstate && !m_snapshot_chainstate) {
        LogPrintf("[snapshot] allocating all cache to the IBD chainstate\n");
        // Allocate everything to the IBD chainstate.
        m_ibd_chainstate->ResizeCoinsCaches(m_total_coinstip_cache, m_total_coinsdb_cache);
    }
    else if (m_snapshot_chainstate && !m_ibd_chainstate) {
        LogPrintf("[snapshot] allocating all cache to the snapshot chainstate\n");
        // Allocate everything to the snapshot chainstate.
        m_snapshot_chainstate->ResizeCoinsCaches(m_total_coinstip_cache, m_total_coinsdb_cache);
    }
    else if (m_ibd_chainstate && m_snapshot_chainstate) {
        // If both chainstates exist, determine who needs more cache based on IBD status.
        //
        // Note: shrink caches first so that we don't inadvertently overwhelm available memory.
        if (m_snapshot_chainstate->IsInitialBlockDownload()) {
            m_ibd_chainstate->ResizeCoinsCaches(
                m_total_coinstip_cache * 0.05, m_total_coinsdb_cache * 0.05);
            m_snapshot_chainstate->ResizeCoinsCaches(
                m_total_coinstip_cache * 0.95, m_total_coinsdb_cache * 0.95);
        } else {
            m_snapshot_chainstate->ResizeCoinsCaches(
                m_total_coinstip_cache * 0.05, m_total_coinsdb_cache * 0.05);
            m_ibd_chainstate->ResizeCoinsCaches(
                m_total_coinstip_cache * 0.95, m_total_coinsdb_cache * 0.95);
        }
    }
}

// ELEMENTS:
/* This function has two major purposes:
 * 1) Checks that the RPC connection to the parent chain node
 * can be attained, and is returning back reasonable answers.
 * 2) Re-evaluates a list of blocks that have been deemed "bad"
 * from the perspective of peg-in witness validation. Blocks are
 * added to this queue in ConnectTip based on the error code returned.
 */
bool MainchainRPCCheck(const bool init, ChainstateManager* chainman)
{
    // First, we can clear out any blocks thatsomehow are now deemed valid
    // eg reconsiderblock rpc call manually
    std::vector<uint256> vblocksToReconsider;
    pblocktree->ReadInvalidBlockQueue(vblocksToReconsider);
    std::vector<uint256> vblocksToReconsiderAgain;
    for(uint256& blockhash : vblocksToReconsider) {
        LOCK(cs_main);
        if (chainman->BlockIndex().count(blockhash)) {
            CBlockIndex* pblockindex = chainman->BlockIndex()[blockhash];
            if ((pblockindex->nStatus & BLOCK_FAILED_MASK)) {
                vblocksToReconsiderAgain.push_back(blockhash);
            }
        }
    }
    vblocksToReconsider = vblocksToReconsiderAgain;
    vblocksToReconsiderAgain.clear();
    pblocktree->WriteInvalidBlockQueue(vblocksToReconsider);

    // Next, check for working and valid rpc
    if (gArgs.GetBoolArg("-validatepegin", Params().GetConsensus().has_parent_chain)) {
        // During init try until a non-RPC_IN_WARMUP result
        while (true) {
            try {
                // The first thing we have to check is the version of the node.
                UniValue params(UniValue::VARR);
                UniValue reply = CallMainChainRPC("getnetworkinfo", params);
                UniValue error = reply["error"];
                if (!error.isNull()) {
                    // On the first call, it's possible to node is still in
                    // warmup; in that case, just wait and retry.
                    // If this is not the initial call, just report failure.
                    if (init && error["code"].get_int() == RPC_IN_WARMUP) {
                        UninterruptibleSleep(std::chrono::milliseconds{1000});
                        continue;
                    }
                    else {
                        LogPrintf("ERROR: Mainchain daemon RPC check returned 'error' response.\n");
                        return false;
                    }
                }
                UniValue result = reply["result"];
                if (!result.isObject() || !result.get_obj()["version"].isNum() ||
                        result.get_obj()["version"].get_int() < MIN_MAINCHAIN_NODE_VERSION) {
                    LogPrintf("ERROR: Parent chain daemon too old; need Bitcoin Core version 0.16.3 or newer.\n");
                    return false;
                }

                // Then check the genesis block to correspond to parent chain.
                params.push_back(UniValue(0));
                reply = CallMainChainRPC("getblockhash", params);
                error = reply["error"];
                if (!error.isNull()) {
                    LogPrintf("ERROR: Mainchain daemon RPC check returned 'error' response.\n");
                    return false;
                }
                result = reply["result"];
                if (!result.isStr() || result.get_str() != Params().ParentGenesisBlockHash().GetHex()) {
                    LogPrintf("ERROR: Invalid parent genesis block hash response via RPC. Contacting wrong parent daemon?\n");
                    return false;
                }
            } catch (const std::runtime_error& re) {
                LogPrintf("ERROR: Failure connecting to mainchain daemon RPC: %s\n", std::string(re.what()));
                return false;
            }
            // Success
            break;
        }
    }

    //Sanity startup check won't reconsider queued blocks
    if (init) {
       return true;
    }

    // Getting this far means we either aren't validating pegins(so let's make sure that's why
    // it failed previously) or we successfully connected to bitcoind
    // Time to reconsider blocks
    if (vblocksToReconsider.size() > 0) {
        BlockValidationState state;
        for(const uint256& blockhash : vblocksToReconsider) {
            {
                LOCK(cs_main);
                if (chainman->BlockIndex().count(blockhash) == 0)
                    continue;
                CBlockIndex* pblockindex = chainman->BlockIndex()[blockhash];
                chainman->ActiveChainstate().ResetBlockFailureFlags(pblockindex);
            }
        }

        //All blocks are now being reconsidered
        chainman->ActiveChainstate().ActivateBestChain(state);
        //This simply checks for DB errors
        if (!state.IsValid()) {
            //Something scary?
        }

        //Now to clear out now-valid blocks
        for(const uint256& blockhash : vblocksToReconsider) {
            LOCK(cs_main);
            if (chainman->BlockIndex().count(blockhash)) {
                CBlockIndex* pblockindex = chainman->BlockIndex()[blockhash];

                //Marked as invalid still, put back into queue
                if((pblockindex->nStatus & BLOCK_FAILED_MASK)) {
                    vblocksToReconsiderAgain.push_back(blockhash);
                }
            }
        }

        //Write back remaining blocks
        pblocktree->WriteInvalidBlockQueue(vblocksToReconsiderAgain);
    }
    return true;
}<|MERGE_RESOLUTION|>--- conflicted
+++ resolved
@@ -2427,12 +2427,6 @@
       GuessVerificationProgress(pindexNew, m_params.GetConsensus().nPowTargetSpacing),
       this->CoinsTip().DynamicMemoryUsage() * (1.0 / (1<<20)), this->CoinsTip().GetCacheSize(),
       !warning_messages.empty() ? strprintf(" warning='%s'", warning_messages.original) : "");
-<<<<<<< HEAD
-=======
-
-    if (num_unexpected_version > 0) {
-        LogPrint(BCLog::VALIDATION, "%d of last 100 blocks have unexpected version\n", num_unexpected_version);
-    }
 
     // Do some logging if dynafed parameters changed.
     if (pindexNew->pprev && !pindexNew->dynafed_params.IsNull()) {
@@ -2445,7 +2439,6 @@
             LogPrintf("New dynafed parameters activated in block %d:%s: %s\n", height, hash.GetHex(), root.GetHex());
         }
     }
->>>>>>> 9f34730d
 }
 
 /** Disconnect m_chain's tip.
