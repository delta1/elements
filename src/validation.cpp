// Copyright (c) 2009-2010 Satoshi Nakamoto
// Copyright (c) 2009-2020 The Bitcoin Core developers
// Distributed under the MIT software license, see the accompanying
// file COPYING or http://www.opensource.org/licenses/mit-license.php.

#include <validation.h>

#include <arith_uint256.h>
#include <chain.h>
#include <chainparams.h>
#include <checkqueue.h>
#include <consensus/consensus.h>
#include <consensus/merkle.h>
#include <consensus/tx_check.h>
#include <consensus/tx_verify.h>
#include <consensus/validation.h>
#include <cuckoocache.h>
#include <flatfile.h>
#include <hash.h>
#include <index/txindex.h>
#include <logging.h>
#include <logging/timer.h>
#include <mainchainrpc.h>
#include <node/ui_interface.h>
#include <optional.h>
#include <pegins.h>
#include <policy/policy.h>
#include <policy/settings.h>
#include <primitives/block.h>
#include <primitives/transaction.h>
#include <script/pegins.h>
#include <random.h>
#include <reverse_iterator.h>
#include <script/script.h>
#include <script/sigcache.h>
#include <shutdown.h>
#include <signet.h>
#include <timedata.h>
#include <tinyformat.h>
#include <txdb.h>
#include <txmempool.h>
#include <uint256.h>
#include <undo.h>
#include <util/check.h> // For NDEBUG compile time check
#include <util/moneystr.h>
#include <util/rbf.h>
#include <util/strencodings.h>
#include <util/system.h>
#include <util/translation.h>
#include <validationinterface.h>
#include <warnings.h>

// ELEMENTS
#include <block_proof.h> // CheckChallenge, CheckProof
#include <dynafed.h>

#include <string>

#include <boost/algorithm/string/replace.hpp>

#define MICRO 0.000001
#define MILLI 0.001

/**
 * An extra transaction can be added to a package, as long as it only has one
 * ancestor and is no larger than this. Not really any reason to make this
 * configurable as it doesn't materially change DoS parameters.
 */
static const unsigned int EXTRA_DESCENDANT_TX_SIZE_LIMIT = 10000;
/** Maximum kilobytes for transactions to store for processing during reorg */
static const unsigned int MAX_DISCONNECTED_TX_POOL_SIZE = 20000;
/** The pre-allocation chunk size for blk?????.dat files (since 0.8) */
static const unsigned int BLOCKFILE_CHUNK_SIZE = 0x1000000; // 16 MiB
/** The pre-allocation chunk size for rev?????.dat files (since 0.8) */
static const unsigned int UNDOFILE_CHUNK_SIZE = 0x100000; // 1 MiB
/** Time to wait between writing blocks/block index to disk. */
static constexpr std::chrono::hours DATABASE_WRITE_INTERVAL{1};
/** Time to wait between flushing chainstate to disk. */
static constexpr std::chrono::hours DATABASE_FLUSH_INTERVAL{24};
/** Maximum age of our tip for us to be considered current for fee estimation */
static constexpr std::chrono::hours MAX_FEE_ESTIMATION_TIP_AGE{3};
const std::vector<std::string> CHECKLEVEL_DOC {
    "level 0 reads the blocks from disk",
    "level 1 verifies block validity",
    "level 2 verifies undo data",
    "level 3 checks disconnection of tip blocks",
    "level 4 tries to reconnect the blocks",
    "each level includes the checks of the previous levels",
};

bool CBlockIndexWorkComparator::operator()(const CBlockIndex *pa, const CBlockIndex *pb) const {
    // First sort by most total work, ...
    if (pa->nChainWork > pb->nChainWork) return false;
    if (pa->nChainWork < pb->nChainWork) return true;

    // ... then by earliest time received, ...
    if (pa->nSequenceId < pb->nSequenceId) return false;
    if (pa->nSequenceId > pb->nSequenceId) return true;

    // Use pointer address as tie breaker (should only happen with blocks
    // loaded from disk, as those all have id 0).
    if (pa < pb) return false;
    if (pa > pb) return true;

    // Identical blocks.
    return false;
}

ChainstateManager g_chainman;

CChainState& ChainstateActive()
{
    LOCK(::cs_main);
    assert(g_chainman.m_active_chainstate);
    return *g_chainman.m_active_chainstate;
}

CChain& ChainActive()
{
    LOCK(::cs_main);
    return ::ChainstateActive().m_chain;
}

/**
 * Mutex to guard access to validation specific variables, such as reading
 * or changing the chainstate.
 *
 * This may also need to be locked when updating the transaction pool, e.g. on
 * AcceptToMemoryPool. See CTxMemPool::cs comment for details.
 *
 * The transaction pool has a separate lock to allow reading from it and the
 * chainstate at the same time.
 */
RecursiveMutex cs_main;

CBlockIndex *pindexBestHeader = nullptr;
Mutex g_best_block_mutex;
std::condition_variable g_best_block_cv;
uint256 g_best_block;
bool g_parallel_script_checks{false};
std::atomic_bool fImporting(false);
std::atomic_bool fReindex(false);
bool fHavePruned = false;
bool fPruneMode = false;
bool fRequireStandard = true;
bool fCheckBlockIndex = false;
bool fCheckpointsEnabled = DEFAULT_CHECKPOINTS_ENABLED;
uint64_t nPruneTarget = 0;
int64_t nMaxTipAge = DEFAULT_MAX_TIP_AGE;

uint256 hashAssumeValid;
arith_uint256 nMinimumChainWork;

CFeeRate minRelayTxFee = CFeeRate(DEFAULT_MIN_RELAY_TX_FEE);

// Internal stuff
namespace {
    CBlockIndex* pindexBestInvalid = nullptr;

    RecursiveMutex cs_LastBlockFile;
    std::vector<CBlockFileInfo> vinfoBlockFile;
    int nLastBlockFile = 0;
    /** Global flag to indicate we should check to see if there are
     *  block/undo files that should be deleted.  Set on startup
     *  or if we allocate more file space when we're in prune mode
     */
    bool fCheckForPruning = false;

    /** Dirty block index entries. */
    std::set<CBlockIndex*> setDirtyBlockIndex;

    /** Dirty block file entries. */
    std::set<int> setDirtyFileInfo;
} // anon namespace

CBlockIndex* BlockManager::LookupBlockIndex(const uint256& hash)
{
    AssertLockHeld(cs_main);
    assert(std::addressof(g_chainman.BlockIndex()) == std::addressof(m_block_index));
    BlockMap::const_iterator it = m_block_index.find(hash);
    return it == m_block_index.end() ? nullptr : it->second;
}

CBlockIndex* BlockManager::FindForkInGlobalIndex(const CChain& chain, const CBlockLocator& locator)
{
    AssertLockHeld(cs_main);

    assert(std::addressof(g_chainman.m_blockman) == std::addressof(*this));
    // Find the latest block common to locator and chain - we expect that
    // locator.vHave is sorted descending by height.
    for (const uint256& hash : locator.vHave) {
        CBlockIndex* pindex = LookupBlockIndex(hash);
        if (pindex) {
            if (chain.Contains(pindex))
                return pindex;
            if (pindex->GetAncestor(chain.Height()) == chain.Tip()) {
                return chain.Tip();
            }
        }
    }
    return chain.Genesis();
}

std::unique_ptr<CBlockTreeDB> pblocktree;

bool CheckInputScripts(const CTransaction& tx, TxValidationState &state, const CCoinsViewCache &inputs,
        unsigned int flags, bool cacheSigStore, bool cacheFullScriptStore,
        PrecomputedTransactionData& txdata,
        std::vector<CCheck*> *pvChecks = nullptr);
static FILE* OpenUndoFile(const FlatFilePos &pos, bool fReadOnly = false);
static FlatFileSeq BlockFileSeq();
static FlatFileSeq UndoFileSeq();

bool CheckFinalTx(const CTransaction &tx, int flags)
{
    AssertLockHeld(cs_main);

    // By convention a negative value for flags indicates that the
    // current network-enforced consensus rules should be used. In
    // a future soft-fork scenario that would mean checking which
    // rules would be enforced for the next block and setting the
    // appropriate flags. At the present time no soft-forks are
    // scheduled, so no flags are set.
    flags = std::max(flags, 0);

    // CheckFinalTx() uses ::ChainActive().Height()+1 to evaluate
    // nLockTime because when IsFinalTx() is called within
    // CBlock::AcceptBlock(), the height of the block *being*
    // evaluated is what is used. Thus if we want to know if a
    // transaction can be part of the *next* block, we need to call
    // IsFinalTx() with one more than ::ChainActive().Height().
    const int nBlockHeight = ::ChainActive().Height() + 1;

    // BIP113 requires that time-locked transactions have nLockTime set to
    // less than the median time of the previous block they're contained in.
    // When the next block is created its previous block will be the current
    // chain tip, so we use that to calculate the median time passed to
    // IsFinalTx() if LOCKTIME_MEDIAN_TIME_PAST is set.
    const int64_t nBlockTime = (flags & LOCKTIME_MEDIAN_TIME_PAST)
                             ? ::ChainActive().Tip()->GetMedianTimePast()
                             : GetAdjustedTime();

    return IsFinalTx(tx, nBlockHeight, nBlockTime);
}

bool TestLockPointValidity(const LockPoints* lp)
{
    AssertLockHeld(cs_main);
    assert(lp);
    // If there are relative lock times then the maxInputBlock will be set
    // If there are no relative lock times, the LockPoints don't depend on the chain
    if (lp->maxInputBlock) {
        // Check whether ::ChainActive() is an extension of the block at which the LockPoints
        // calculation was valid.  If not LockPoints are no longer valid
        if (!::ChainActive().Contains(lp->maxInputBlock)) {
            return false;
        }
    }

    // LockPoints still valid
    return true;
}

bool CheckSequenceLocks(const CTxMemPool& pool, const CTransaction& tx, int flags, LockPoints* lp, bool useExistingLockPoints)
{
    AssertLockHeld(cs_main);
    AssertLockHeld(pool.cs);

    CBlockIndex* tip = ::ChainActive().Tip();
    assert(tip != nullptr);

    CBlockIndex index;
    index.pprev = tip;
    // CheckSequenceLocks() uses ::ChainActive().Height()+1 to evaluate
    // height based locks because when SequenceLocks() is called within
    // ConnectBlock(), the height of the block *being*
    // evaluated is what is used.
    // Thus if we want to know if a transaction can be part of the
    // *next* block, we need to use one more than ::ChainActive().Height()
    index.nHeight = tip->nHeight + 1;

    std::pair<int, int64_t> lockPair;
    if (useExistingLockPoints) {
        assert(lp);
        lockPair.first = lp->height;
        lockPair.second = lp->time;
    }
    else {
        // CoinsTip() contains the UTXO set for ::ChainActive().Tip()
        CCoinsViewMemPool viewMemPool(&::ChainstateActive().CoinsTip(), pool);
        std::vector<int> prevheights;
        prevheights.resize(tx.vin.size());
        for (size_t txinIndex = 0; txinIndex < tx.vin.size(); txinIndex++) {
            const CTxIn& txin = tx.vin[txinIndex];
            // pegins should not restrict validity of sequence locks
            if (txin.m_is_pegin) {
                prevheights[txinIndex] = -1;
                continue;
            }

            Coin coin;
            if (!viewMemPool.GetCoin(txin.prevout, coin)) {
                return error("%s: Missing input", __func__);
            }
            if (coin.nHeight == MEMPOOL_HEIGHT) {
                // Assume all mempool transaction confirm in the next block
                prevheights[txinIndex] = tip->nHeight + 1;
            } else {
                prevheights[txinIndex] = coin.nHeight;
            }
        }
        lockPair = CalculateSequenceLocks(tx, flags, prevheights, index);
        if (lp) {
            lp->height = lockPair.first;
            lp->time = lockPair.second;
            // Also store the hash of the block with the highest height of
            // all the blocks which have sequence locked prevouts.
            // This hash needs to still be on the chain
            // for these LockPoint calculations to be valid
            // Note: It is impossible to correctly calculate a maxInputBlock
            // if any of the sequence locked inputs depend on unconfirmed txs,
            // except in the special case where the relative lock time/height
            // is 0, which is equivalent to no sequence lock. Since we assume
            // input height of tip+1 for mempool txs and test the resulting
            // lockPair from CalculateSequenceLocks against tip+1.  We know
            // EvaluateSequenceLocks will fail if there was a non-zero sequence
            // lock on a mempool input, so we can use the return value of
            // CheckSequenceLocks to indicate the LockPoints validity
            int maxInputHeight = 0;
            for (const int height : prevheights) {
                // Can ignore mempool inputs since we'll fail if they had non-zero locks
                if (height != tip->nHeight+1) {
                    maxInputHeight = std::max(maxInputHeight, height);
                }
            }
            lp->maxInputBlock = tip->GetAncestor(maxInputHeight);
        }
    }
    return EvaluateSequenceLocks(index, lockPair);
}

// Returns the script flags which should be checked for a given block
static unsigned int GetBlockScriptFlags(const CBlockIndex* pindex, const Consensus::Params& chainparams);

static void LimitMempoolSize(CTxMemPool& pool, size_t limit, std::chrono::seconds age)
    EXCLUSIVE_LOCKS_REQUIRED(pool.cs, ::cs_main)
{
    int expired = pool.Expire(GetTime<std::chrono::seconds>() - age);
    if (expired != 0) {
        LogPrint(BCLog::MEMPOOL, "Expired %i transactions from the memory pool\n", expired);
    }

    std::vector<COutPoint> vNoSpendsRemaining;
    pool.TrimToSize(limit, &vNoSpendsRemaining);
    for (const COutPoint& removed : vNoSpendsRemaining)
        ::ChainstateActive().CoinsTip().Uncache(removed);
}

static bool IsCurrentForFeeEstimation() EXCLUSIVE_LOCKS_REQUIRED(cs_main)
{
    AssertLockHeld(cs_main);
    if (::ChainstateActive().IsInitialBlockDownload())
        return false;
    if (::ChainActive().Tip()->GetBlockTime() < count_seconds(GetTime<std::chrono::seconds>() - MAX_FEE_ESTIMATION_TIP_AGE))
        return false;
    if (::ChainActive().Height() < pindexBestHeader->nHeight - 1)
        return false;
    return true;
}

/* Make mempool consistent after a reorg, by re-adding or recursively erasing
 * disconnected block transactions from the mempool, and also removing any
 * other transactions from the mempool that are no longer valid given the new
 * tip/height.
 *
 * Note: we assume that disconnectpool only contains transactions that are NOT
 * confirmed in the current chain nor already in the mempool (otherwise,
 * in-mempool descendants of such transactions would be removed).
 *
 * Passing fAddToMempool=false will skip trying to add the transactions back,
 * and instead just erase from the mempool as needed.
 */

static void UpdateMempoolForReorg(CTxMemPool& mempool, DisconnectedBlockTransactions& disconnectpool, bool fAddToMempool) EXCLUSIVE_LOCKS_REQUIRED(cs_main, mempool.cs)
{
    AssertLockHeld(cs_main);
    AssertLockHeld(mempool.cs);
    std::vector<uint256> vHashUpdate;
    // disconnectpool's insertion_order index sorts the entries from
    // oldest to newest, but the oldest entry will be the last tx from the
    // latest mined block that was disconnected.
    // Iterate disconnectpool in reverse, so that we add transactions
    // back to the mempool starting with the earliest transaction that had
    // been previously seen in a block.
    auto it = disconnectpool.queuedTx.get<insertion_order>().rbegin();
    while (it != disconnectpool.queuedTx.get<insertion_order>().rend()) {
        // ignore validation errors in resurrected transactions
        TxValidationState stateDummy;
        if (!fAddToMempool || (*it)->IsCoinBase() ||
            !AcceptToMemoryPool(mempool, stateDummy, *it,
                                nullptr /* plTxnReplaced */, true /* bypass_limits */)) {
            // If the transaction doesn't make it in to the mempool, remove any
            // transactions that depend on it (which would now be orphans).
            mempool.removeRecursive(**it, MemPoolRemovalReason::REORG);
        } else if (mempool.exists((*it)->GetHash())) {
            vHashUpdate.push_back((*it)->GetHash());
        }
        ++it;
    }
    disconnectpool.queuedTx.clear();
    // AcceptToMemoryPool/addUnchecked all assume that new mempool entries have
    // no in-mempool children, which is generally not true when adding
    // previously-confirmed transactions back to the mempool.
    // UpdateTransactionsFromBlock finds descendants of any transactions in
    // the disconnectpool that were added back and cleans up the mempool state.
    mempool.UpdateTransactionsFromBlock(vHashUpdate);

    // We also need to remove any now-immature transactions
    mempool.removeForReorg(&::ChainstateActive().CoinsTip(), ::ChainActive().Tip()->nHeight + 1, STANDARD_LOCKTIME_VERIFY_FLAGS);
    // Re-limit mempool size, in case we added any transactions
    LimitMempoolSize(mempool, gArgs.GetArg("-maxmempool", DEFAULT_MAX_MEMPOOL_SIZE) * 1000000, std::chrono::hours{gArgs.GetArg("-mempoolexpiry", DEFAULT_MEMPOOL_EXPIRY)});
}

/**
* Checks to avoid mempool polluting consensus critical paths since cached
* signature and script validity results will be reused if we validate this
* transaction again during block validation.
* */
static bool CheckInputsFromMempoolAndCache(const CTransaction& tx, TxValidationState& state,
                const CCoinsViewCache& view, const CTxMemPool& pool,
                unsigned int flags, PrecomputedTransactionData& txdata)
                EXCLUSIVE_LOCKS_REQUIRED(cs_main, pool.cs)
{
    AssertLockHeld(cs_main);
    AssertLockHeld(pool.cs);

    assert(!tx.IsCoinBase());
    for (const CTxIn& txin : tx.vin) {
        if (txin.m_is_pegin) {
            continue;
        }

        const Coin& coin = view.AccessCoin(txin.prevout);

        // This coin was checked in PreChecks and MemPoolAccept
        // has been holding cs_main since then.
        Assume(!coin.IsSpent());
        if (coin.IsSpent()) return false;

        // If the Coin is available, there are 2 possibilities:
        // it is available in our current ChainstateActive UTXO set,
        // or it's a UTXO provided by a transaction in our mempool.
        // Ensure the scriptPubKeys in Coins from CoinsView are correct.
        const CTransactionRef& txFrom = pool.get(txin.prevout.hash);
        if (txFrom) {
            assert(txFrom->GetHash() == txin.prevout.hash);
            assert(txFrom->vout.size() > txin.prevout.n);
            assert(txFrom->vout[txin.prevout.n] == coin.out);
        } else {
            const Coin& coinFromUTXOSet = ::ChainstateActive().CoinsTip().AccessCoin(txin.prevout);
            assert(!coinFromUTXOSet.IsSpent());
            assert(coinFromUTXOSet.out == coin.out);
        }
    }

    // Call CheckInputScripts() to cache signature and script validity against current tip consensus rules.
    return CheckInputScripts(tx, state, view, flags, /* cacheSigStore = */ true, /* cacheFullSciptStore = */ true, txdata);
}

namespace {

class MemPoolAccept
{
public:
    explicit MemPoolAccept(CTxMemPool& mempool) : m_pool(mempool), m_view(&m_dummy), m_viewmempool(&::ChainstateActive().CoinsTip(), m_pool),
        m_limit_ancestors(gArgs.GetArg("-limitancestorcount", DEFAULT_ANCESTOR_LIMIT)),
        m_limit_ancestor_size(gArgs.GetArg("-limitancestorsize", DEFAULT_ANCESTOR_SIZE_LIMIT)*1000),
        m_limit_descendants(gArgs.GetArg("-limitdescendantcount", DEFAULT_DESCENDANT_LIMIT)),
        m_limit_descendant_size(gArgs.GetArg("-limitdescendantsize", DEFAULT_DESCENDANT_SIZE_LIMIT)*1000) {}

    // We put the arguments we're handed into a struct, so we can pass them
    // around easier.
    struct ATMPArgs {
        const CChainParams& m_chainparams;
        TxValidationState &m_state;
        const int64_t m_accept_time;
        std::list<CTransactionRef>* m_replaced_transactions;
        const bool m_bypass_limits;
        /*
         * Return any outpoints which were not previously present in the coins
         * cache, but were added as a result of validating the tx for mempool
         * acceptance. This allows the caller to optionally remove the cache
         * additions if the associated transaction ends up being rejected by
         * the mempool.
         */
        std::vector<COutPoint>& m_coins_to_uncache;
        const bool m_test_accept;
        CAmount* m_fee_out;
    };

    // Single transaction acceptance
    bool AcceptSingleTransaction(const CTransactionRef& ptx, ATMPArgs& args) EXCLUSIVE_LOCKS_REQUIRED(cs_main);

private:
    // All the intermediate state that gets passed between the various levels
    // of checking a given transaction.
    struct Workspace {
        explicit Workspace(const CTransactionRef& ptx) : m_ptx(ptx), m_hash(ptx->GetHash()) {}
        std::set<uint256> m_conflicts;
        std::set<std::pair<uint256, COutPoint> > m_set_pegins_spent;
        CTxMemPool::setEntries m_all_conflicting;
        CTxMemPool::setEntries m_ancestors;
        std::unique_ptr<CTxMemPoolEntry> m_entry;

        bool m_replacement_transaction;
        CAmount m_modified_fees;
        CAmount m_conflicting_fees;
        size_t m_conflicting_size;

        const CTransactionRef& m_ptx;
        const uint256& m_hash;
    };

    // Run the policy checks on a given transaction, excluding any script checks.
    // Looks up inputs, calculates feerate, considers replacement, evaluates
    // package limits, etc. As this function can be invoked for "free" by a peer,
    // only tests that are fast should be done here (to avoid CPU DoS).
    bool PreChecks(ATMPArgs& args, Workspace& ws) EXCLUSIVE_LOCKS_REQUIRED(cs_main, m_pool.cs);

    // Run the script checks using our policy flags. As this can be slow, we should
    // only invoke this on transactions that have otherwise passed policy checks.
    bool PolicyScriptChecks(ATMPArgs& args, const Workspace& ws, PrecomputedTransactionData& txdata) EXCLUSIVE_LOCKS_REQUIRED(cs_main, m_pool.cs);

    // Re-run the script checks, using consensus flags, and try to cache the
    // result in the scriptcache. This should be done after
    // PolicyScriptChecks(). This requires that all inputs either be in our
    // utxo set or in the mempool.
    bool ConsensusScriptChecks(ATMPArgs& args, const Workspace& ws, PrecomputedTransactionData &txdata) EXCLUSIVE_LOCKS_REQUIRED(cs_main, m_pool.cs);

    // Try to add the transaction to the mempool, removing any conflicts first.
    // Returns true if the transaction is in the mempool after any size
    // limiting is performed, false otherwise.
    bool Finalize(ATMPArgs& args, Workspace& ws) EXCLUSIVE_LOCKS_REQUIRED(cs_main, m_pool.cs);

    // Compare a package's feerate against minimum allowed.
    bool CheckFeeRate(size_t package_size, CAmount package_fee, TxValidationState& state) EXCLUSIVE_LOCKS_REQUIRED(cs_main, m_pool.cs)
    {
        CAmount mempoolRejectFee = m_pool.GetMinFee(gArgs.GetArg("-maxmempool", DEFAULT_MAX_MEMPOOL_SIZE) * 1000000).GetFee(package_size);
        if (mempoolRejectFee > 0 && package_fee < mempoolRejectFee) {
            return state.Invalid(TxValidationResult::TX_MEMPOOL_POLICY, "mempool min fee not met", strprintf("%d < %d", package_fee, mempoolRejectFee));
        }

        if (package_fee < ::minRelayTxFee.GetFee(package_size)) {
            return state.Invalid(TxValidationResult::TX_MEMPOOL_POLICY, "min relay fee not met", strprintf("%d < %d", package_fee, ::minRelayTxFee.GetFee(package_size)));
        }
        return true;
    }

private:
    CTxMemPool& m_pool;
    CCoinsViewCache m_view;
    CCoinsViewMemPool m_viewmempool;
    CCoinsView m_dummy;

    // The package limits in effect at the time of invocation.
    const size_t m_limit_ancestors;
    const size_t m_limit_ancestor_size;
    // These may be modified while evaluating a transaction (eg to account for
    // in-mempool conflicts; see below).
    size_t m_limit_descendants;
    size_t m_limit_descendant_size;
};

bool MemPoolAccept::PreChecks(ATMPArgs& args, Workspace& ws)
{
    const CTransactionRef& ptx = ws.m_ptx;
    const CTransaction& tx = *ws.m_ptx;
    const uint256& hash = ws.m_hash;

    // Copy/alias what we need out of args
    TxValidationState &state = args.m_state;
    const int64_t nAcceptTime = args.m_accept_time;
    const bool bypass_limits = args.m_bypass_limits;
    std::vector<COutPoint>& coins_to_uncache = args.m_coins_to_uncache;
    const CChainParams& chainparams = args.m_chainparams;

    // Alias what we need out of ws
    std::set<uint256>& setConflicts = ws.m_conflicts;
    CTxMemPool::setEntries& allConflicting = ws.m_all_conflicting;
    CTxMemPool::setEntries& setAncestors = ws.m_ancestors;
    std::unique_ptr<CTxMemPoolEntry>& entry = ws.m_entry;
    bool& fReplacementTransaction = ws.m_replacement_transaction;
    CAmount& nModifiedFees = ws.m_modified_fees;
    CAmount& nConflictingFees = ws.m_conflicting_fees;
    size_t& nConflictingSize = ws.m_conflicting_size;
    std::set<std::pair<uint256, COutPoint> >& setPeginsSpent = ws.m_set_pegins_spent;

    if (!CheckTransaction(tx, state)) {
        return false; // state filled in by CheckTransaction
    }

    // Coinbase is only valid in a block, not as a loose transaction
    if (tx.IsCoinBase())
        return state.Invalid(TxValidationResult::TX_CONSENSUS, "coinbase");

    // Rather not work on nonstandard transactions (unless -testnet/-regtest)
    std::string reason;
    if (fRequireStandard && !IsStandardTx(tx, reason))
        return state.Invalid(TxValidationResult::TX_NOT_STANDARD, reason);

    // And now do PAK checks. Filtered by next blocks' enforced list
    if (chainparams.GetEnforcePak()) {
        if (!IsPAKValidTx(tx, GetActivePAKList(::ChainActive().Tip(), chainparams.GetConsensus()), chainparams.ParentGenesisBlockHash(), chainparams.GetConsensus().pegged_asset)) {
            return state.Invalid(TxValidationResult::TX_NOT_STANDARD, "invalid-pegout-proof");
        }
    }

    // Do not work on transactions that are too small.
    // A transaction with 1 segwit input and 1 P2WPHK output has non-witness size of 82 bytes.
    // Transactions smaller than this are not relayed to mitigate CVE-2017-12842 by not relaying
    // 64-byte transactions.
    if (::GetSerializeSize(tx, PROTOCOL_VERSION | SERIALIZE_TRANSACTION_NO_WITNESS) < MIN_STANDARD_TX_NONWITNESS_SIZE)
        return state.Invalid(TxValidationResult::TX_NOT_STANDARD, "tx-size-small");

    // Only accept nLockTime-using transactions that can be mined in the next
    // block; we don't want our mempool filled up with transactions that can't
    // be mined yet.
    if (!CheckFinalTx(tx, STANDARD_LOCKTIME_VERIFY_FLAGS))
        return state.Invalid(TxValidationResult::TX_PREMATURE_SPEND, "non-final");

    // is it already in the memory pool?
    if (m_pool.exists(hash)) {
        return state.Invalid(TxValidationResult::TX_CONFLICT, "txn-already-in-mempool");
    }

    // Check for conflicts with in-memory transactions
    for (const CTxIn &txin : tx.vin)
    {
        const CTransaction* ptxConflicting = m_pool.GetConflictTx(txin.prevout);
        if (ptxConflicting) {
            if (!setConflicts.count(ptxConflicting->GetHash()))
            {
                // Allow opt-out of transaction replacement by setting
                // nSequence > MAX_BIP125_RBF_SEQUENCE (SEQUENCE_FINAL-2) on all inputs.
                //
                // SEQUENCE_FINAL-1 is picked to still allow use of nLockTime by
                // non-replaceable transactions. All inputs rather than just one
                // is for the sake of multi-party protocols, where we don't
                // want a single party to be able to disable replacement.
                //
                // The opt-out ignores descendants as anyone relying on
                // first-seen mempool behavior should be checking all
                // unconfirmed ancestors anyway; doing otherwise is hopelessly
                // insecure.
                bool fReplacementOptOut = true;
                for (const CTxIn &_txin : ptxConflicting->vin)
                {
                    if (_txin.nSequence <= MAX_BIP125_RBF_SEQUENCE)
                    {
                        fReplacementOptOut = false;
                        break;
                    }
                }
                if (fReplacementOptOut) {
                    return state.Invalid(TxValidationResult::TX_MEMPOOL_POLICY, "txn-mempool-conflict");
                }

                setConflicts.insert(ptxConflicting->GetHash());
            }
        }
    }

    LockPoints lp;
    m_view.SetBackend(m_viewmempool);

    // Quickly check for peg-in witness data on non-peg-in inputs
    for (size_t input_index = 0; input_index < tx.vin.size(); ++input_index) {
        if (!tx.vin[input_index].m_is_pegin) {
            // Check that the corresponding pegin witness is empty
            // Note that the witness vector must be size 0 or len(vin)
            if (!tx.witness.vtxinwit.empty() &&
                    !tx.witness.vtxinwit[input_index].m_pegin_witness.IsNull()) {
                return state.Invalid(TxValidationResult::TX_WITNESS_MUTATED, "extra-pegin-witness");
            }
        }
    }

    // Used when checking peg-ins
    std::vector<std::pair<CScript, CScript>> fedpegscripts = GetValidFedpegScripts(::ChainActive().Tip(), chainparams.GetConsensus(), true /* nextblock_validation */);

    const CCoinsViewCache& coins_cache = ::ChainstateActive().CoinsTip();
    // do all inputs exist?
    for (unsigned int i = 0; i < tx.vin.size(); i++) {
        const CTxIn& txin = tx.vin[i];

        // ELEMENTS:
        // For pegin inputs check whether the pegins have already been claimed before.
        // This only checks the UTXO set for already claimed pegins. For mempool conflicts,
        // we rely on the GetConflictTx check done above.
        if (txin.m_is_pegin) {
            // Peg-in witness is required, check here without validating existence in parent chain
            std::string err_msg = "no peg-in witness attached";
            if (tx.witness.vtxinwit.size() != tx.vin.size() ||
                    !IsValidPeginWitness(tx.witness.vtxinwit[i].m_pegin_witness, fedpegscripts, tx.vin[i].prevout, err_msg, false)) {
                return state.Invalid(TxValidationResult::TX_WITNESS_MUTATED, "pegin-no-witness", err_msg);
            }

            std::pair<uint256, COutPoint> pegin = std::make_pair(uint256(tx.witness.vtxinwit[i].m_pegin_witness.stack[2]), tx.vin[i].prevout);
            // This assumes non-null prevout and genesis block hash
            if (m_view.IsPeginSpent(pegin)) {
                return state.Invalid(TxValidationResult::TX_CONSENSUS, "pegin-already-claimed");
            }
            continue;
        }

        if (!coins_cache.HaveCoinInCache(txin.prevout)) {
            coins_to_uncache.push_back(txin.prevout);
        }

        // Note: this call may add txin.prevout to the coins cache
        // (coins_cache.cacheCoins) by way of FetchCoin(). It should be removed
        // later (via coins_to_uncache) if this tx turns out to be invalid.
        if (!m_view.HaveCoin(txin.prevout)) {
            // Are inputs missing because we already have the tx?
            for (size_t out = 0; out < tx.vout.size(); out++) {
                // Optimistically just do efficient check of cache for outputs
                if (coins_cache.HaveCoinInCache(COutPoint(hash, out))) {
                    return state.Invalid(TxValidationResult::TX_CONFLICT, "txn-already-known");
                }
            }
            // Otherwise assume this might be an orphan tx for which we just haven't seen parents yet
            return state.Invalid(TxValidationResult::TX_MISSING_INPUTS, "bad-txns-inputs-missingorspent");
        }
    }

    // Bring the best block into scope
    m_view.GetBestBlock();

    // we have all inputs cached now, so switch back to dummy (to protect
    // against bugs where we pull more inputs from disk that miss being added
    // to coins_to_uncache)
    m_view.SetBackend(m_dummy);

    // Only accept BIP68 sequence locked transactions that can be mined in the next
    // block; we don't want our mempool filled up with transactions that can't
    // be mined yet.
    // Must keep pool.cs for this unless we change CheckSequenceLocks to take a
    // CoinsViewCache instead of create its own
    if (!CheckSequenceLocks(m_pool, tx, STANDARD_LOCKTIME_VERIFY_FLAGS, &lp))
        return state.Invalid(TxValidationResult::TX_PREMATURE_SPEND, "non-BIP68-final");

<<<<<<< HEAD
    CAmountMap fee_map;
    if (!Consensus::CheckTxInputs(tx, state, m_view, GetSpendHeight(m_view), fee_map, setPeginsSpent, NULL, true, true, fedpegscripts)) {
=======
    CAmount nFees = 0;
    if (!Consensus::CheckTxInputs(tx, state, m_view, g_chainman.m_blockman.GetSpendHeight(m_view), nFees)) {
>>>>>>> 44f4bcd3
        return false; // state filled in by CheckTxInputs
    }

    // Check for non-standard pay-to-script-hash in inputs
    const auto& params = args.m_chainparams.GetConsensus();
    auto taproot_state = VersionBitsState(::ChainActive().Tip(), params, Consensus::DEPLOYMENT_TAPROOT, versionbitscache);
    if (fRequireStandard && !AreInputsStandard(tx, m_view, taproot_state == ThresholdState::ACTIVE)) {
        return state.Invalid(TxValidationResult::TX_INPUTS_NOT_STANDARD, "bad-txns-nonstandard-inputs");
    }

    // Check for non-standard witnesses.
    if (tx.HasWitness() && fRequireStandard && !IsWitnessStandard(tx, m_view))
        return state.Invalid(TxValidationResult::TX_WITNESS_MUTATED, "bad-witness-nonstandard");

    int64_t nSigOpsCost = GetTransactionSigOpCost(tx, m_view, STANDARD_SCRIPT_VERIFY_FLAGS);

    // We only consider policyAsset
    CAmount nFees = fee_map[policyAsset];

    // If fee_out is passed, return the fee to the caller
    if (args.m_fee_out) {
        *args.m_fee_out = nFees;
    }

    // nModifiedFees includes any fee deltas from PrioritiseTransaction
    nModifiedFees = nFees;
    m_pool.ApplyDelta(hash, nModifiedFees);

    // Keep track of transactions that spend a coinbase, which we re-scan
    // during reorgs to ensure COINBASE_MATURITY is still met.
    bool fSpendsCoinbase = false;
    for (const CTxIn &txin : tx.vin) {
        // ELEMENTS:
        if (txin.m_is_pegin) {
            continue;
        }
        const Coin &coin = m_view.AccessCoin(txin.prevout);
        if (coin.IsCoinBase()) {
            fSpendsCoinbase = true;
            break;
        }
    }

    entry.reset(new CTxMemPoolEntry(ptx, nFees, nAcceptTime, ::ChainActive().Height(),
            fSpendsCoinbase, nSigOpsCost, lp, setPeginsSpent));
    unsigned int nSize = entry->GetTxSize();

    if (nSigOpsCost > MAX_STANDARD_TX_SIGOPS_COST)
        return state.Invalid(TxValidationResult::TX_NOT_STANDARD, "bad-txns-too-many-sigops",
                strprintf("%d", nSigOpsCost));

    // No transactions are allowed below minRelayTxFee except from disconnected
    // blocks
    if (!bypass_limits && !CheckFeeRate(nSize, nModifiedFees, state)) return false;

    const CTxMemPool::setEntries setIterConflicting = m_pool.GetIterSet(setConflicts);
    // Calculate in-mempool ancestors, up to a limit.
    if (setConflicts.size() == 1) {
        // In general, when we receive an RBF transaction with mempool conflicts, we want to know whether we
        // would meet the chain limits after the conflicts have been removed. However, there isn't a practical
        // way to do this short of calculating the ancestor and descendant sets with an overlay cache of
        // changed mempool entries. Due to both implementation and runtime complexity concerns, this isn't
        // very realistic, thus we only ensure a limited set of transactions are RBF'able despite mempool
        // conflicts here. Importantly, we need to ensure that some transactions which were accepted using
        // the below carve-out are able to be RBF'ed, without impacting the security the carve-out provides
        // for off-chain contract systems (see link in the comment below).
        //
        // Specifically, the subset of RBF transactions which we allow despite chain limits are those which
        // conflict directly with exactly one other transaction (but may evict children of said transaction),
        // and which are not adding any new mempool dependencies. Note that the "no new mempool dependencies"
        // check is accomplished later, so we don't bother doing anything about it here, but if BIP 125 is
        // amended, we may need to move that check to here instead of removing it wholesale.
        //
        // Such transactions are clearly not merging any existing packages, so we are only concerned with
        // ensuring that (a) no package is growing past the package size (not count) limits and (b) we are
        // not allowing something to effectively use the (below) carve-out spot when it shouldn't be allowed
        // to.
        //
        // To check these we first check if we meet the RBF criteria, above, and increment the descendant
        // limits by the direct conflict and its descendants (as these are recalculated in
        // CalculateMempoolAncestors by assuming the new transaction being added is a new descendant, with no
        // removals, of each parent's existing dependent set). The ancestor count limits are unmodified (as
        // the ancestor limits should be the same for both our new transaction and any conflicts).
        // We don't bother incrementing m_limit_descendants by the full removal count as that limit never comes
        // into force here (as we're only adding a single transaction).
        assert(setIterConflicting.size() == 1);
        CTxMemPool::txiter conflict = *setIterConflicting.begin();

        m_limit_descendants += 1;
        m_limit_descendant_size += conflict->GetSizeWithDescendants();
    }

    std::string errString;
    if (!m_pool.CalculateMemPoolAncestors(*entry, setAncestors, m_limit_ancestors, m_limit_ancestor_size, m_limit_descendants, m_limit_descendant_size, errString)) {
        setAncestors.clear();
        // If CalculateMemPoolAncestors fails second time, we want the original error string.
        std::string dummy_err_string;
        // Contracting/payment channels CPFP carve-out:
        // If the new transaction is relatively small (up to 40k weight)
        // and has at most one ancestor (ie ancestor limit of 2, including
        // the new transaction), allow it if its parent has exactly the
        // descendant limit descendants.
        //
        // This allows protocols which rely on distrusting counterparties
        // being able to broadcast descendants of an unconfirmed transaction
        // to be secure by simply only having two immediately-spendable
        // outputs - one for each counterparty. For more info on the uses for
        // this, see https://lists.linuxfoundation.org/pipermail/bitcoin-dev/2018-November/016518.html
        if (nSize >  EXTRA_DESCENDANT_TX_SIZE_LIMIT ||
                !m_pool.CalculateMemPoolAncestors(*entry, setAncestors, 2, m_limit_ancestor_size, m_limit_descendants + 1, m_limit_descendant_size + EXTRA_DESCENDANT_TX_SIZE_LIMIT, dummy_err_string)) {
            return state.Invalid(TxValidationResult::TX_MEMPOOL_POLICY, "too-long-mempool-chain", errString);
        }
    }

    // A transaction that spends outputs that would be replaced by it is invalid. Now
    // that we have the set of all ancestors we can detect this
    // pathological case by making sure setConflicts and setAncestors don't
    // intersect.
    for (CTxMemPool::txiter ancestorIt : setAncestors)
    {
        const uint256 &hashAncestor = ancestorIt->GetTx().GetHash();
        if (setConflicts.count(hashAncestor))
        {
            return state.Invalid(TxValidationResult::TX_CONSENSUS, "bad-txns-spends-conflicting-tx",
                    strprintf("%s spends conflicting transaction %s",
                        hash.ToString(),
                        hashAncestor.ToString()));
        }
    }

    // Check if it's economically rational to mine this transaction rather
    // than the ones it replaces.
    nConflictingFees = 0;
    nConflictingSize = 0;
    uint64_t nConflictingCount = 0;

    // If we don't hold the lock allConflicting might be incomplete; the
    // subsequent RemoveStaged() and addUnchecked() calls don't guarantee
    // mempool consistency for us.
    fReplacementTransaction = setConflicts.size();
    if (fReplacementTransaction)
    {
        CFeeRate newFeeRate(nModifiedFees, nSize);
        std::set<uint256> setConflictsParents;
        const int maxDescendantsToVisit = 100;
        for (const auto& mi : setIterConflicting) {
            // Don't allow the replacement to reduce the feerate of the
            // mempool.
            //
            // We usually don't want to accept replacements with lower
            // feerates than what they replaced as that would lower the
            // feerate of the next block. Requiring that the feerate always
            // be increased is also an easy-to-reason about way to prevent
            // DoS attacks via replacements.
            //
            // We only consider the feerates of transactions being directly
            // replaced, not their indirect descendants. While that does
            // mean high feerate children are ignored when deciding whether
            // or not to replace, we do require the replacement to pay more
            // overall fees too, mitigating most cases.
            CFeeRate oldFeeRate(mi->GetModifiedFee(), mi->GetTxSize());
            if (newFeeRate <= oldFeeRate)
            {
                return state.Invalid(TxValidationResult::TX_MEMPOOL_POLICY, "insufficient fee",
                        strprintf("rejecting replacement %s; new feerate %s <= old feerate %s",
                            hash.ToString(),
                            newFeeRate.ToString(),
                            oldFeeRate.ToString()));
            }

            for (const CTxIn &txin : mi->GetTx().vin)
            {
                setConflictsParents.insert(txin.prevout.hash);
            }

            nConflictingCount += mi->GetCountWithDescendants();
        }
        // This potentially overestimates the number of actual descendants
        // but we just want to be conservative to avoid doing too much
        // work.
        if (nConflictingCount <= maxDescendantsToVisit) {
            // If not too many to replace, then calculate the set of
            // transactions that would have to be evicted
            for (CTxMemPool::txiter it : setIterConflicting) {
                m_pool.CalculateDescendants(it, allConflicting);
            }
            for (CTxMemPool::txiter it : allConflicting) {
                nConflictingFees += it->GetModifiedFee();
                nConflictingSize += it->GetTxSize();
            }
        } else {
            return state.Invalid(TxValidationResult::TX_MEMPOOL_POLICY, "too many potential replacements",
                    strprintf("rejecting replacement %s; too many potential replacements (%d > %d)\n",
                        hash.ToString(),
                        nConflictingCount,
                        maxDescendantsToVisit));
        }

        for (unsigned int j = 0; j < tx.vin.size(); j++)
        {
            // We don't want to accept replacements that require low
            // feerate junk to be mined first. Ideally we'd keep track of
            // the ancestor feerates and make the decision based on that,
            // but for now requiring all new inputs to be confirmed works.
            //
            // Note that if you relax this to make RBF a little more useful,
            // this may break the CalculateMempoolAncestors RBF relaxation,
            // above. See the comment above the first CalculateMempoolAncestors
            // call for more info.
            if (!setConflictsParents.count(tx.vin[j].prevout.hash))
            {
                // Rather than check the UTXO set - potentially expensive -
                // it's cheaper to just check if the new input refers to a
                // tx that's in the mempool.
                if (m_pool.exists(tx.vin[j].prevout.hash)) {
                    return state.Invalid(TxValidationResult::TX_MEMPOOL_POLICY, "replacement-adds-unconfirmed",
                            strprintf("replacement %s adds unconfirmed input, idx %d",
                                hash.ToString(), j));
                }
            }
        }

        // The replacement must pay greater fees than the transactions it
        // replaces - if we did the bandwidth used by those conflicting
        // transactions would not be paid for.
        if (nModifiedFees < nConflictingFees)
        {
            return state.Invalid(TxValidationResult::TX_MEMPOOL_POLICY, "insufficient fee",
                    strprintf("rejecting replacement %s, less fees than conflicting txs; %s < %s",
                        hash.ToString(), FormatMoney(nModifiedFees), FormatMoney(nConflictingFees)));
        }

        // Finally in addition to paying more fees than the conflicts the
        // new transaction must pay for its own bandwidth.
        CAmount nDeltaFees = nModifiedFees - nConflictingFees;
        if (nDeltaFees < ::incrementalRelayFee.GetFee(nSize))
        {
            return state.Invalid(TxValidationResult::TX_MEMPOOL_POLICY, "insufficient fee",
                    strprintf("rejecting replacement %s, not enough additional fees to relay; %s < %s",
                        hash.ToString(),
                        FormatMoney(nDeltaFees),
                        FormatMoney(::incrementalRelayFee.GetFee(nSize))));
        }
    }
    return true;
}

bool MemPoolAccept::PolicyScriptChecks(ATMPArgs& args, const Workspace& ws, PrecomputedTransactionData& txdata)
{
    const CTransaction& tx = *ws.m_ptx;

    TxValidationState &state = args.m_state;

    unsigned int scriptVerifyFlags = STANDARD_SCRIPT_VERIFY_FLAGS;

    // Temporarily add additional script flags based on the activation of
    // Dynamic Federations. This can be included in the
    // STANDARD_LOCKTIME_VERIFY_FLAGS in a release post-activation.
    if (IsDynaFedEnabled(::ChainActive().Tip(), args.m_chainparams.GetConsensus())) {
        scriptVerifyFlags |= SCRIPT_SIGHASH_RANGEPROOF;
    }

    // Check input scripts and signatures.
    // This is done last to help prevent CPU exhaustion denial-of-service attacks.
    if (!CheckInputScripts(tx, state, m_view, scriptVerifyFlags, true, false, txdata)) {
        // SCRIPT_VERIFY_CLEANSTACK requires SCRIPT_VERIFY_WITNESS, so we
        // need to turn both off, and compare against just turning off CLEANSTACK
        // to see if the failure is specifically due to witness validation.
        TxValidationState state_dummy; // Want reported failures to be from first CheckInputScripts
        if (!tx.HasWitness() && CheckInputScripts(tx, state_dummy, m_view, scriptVerifyFlags & ~(SCRIPT_VERIFY_WITNESS | SCRIPT_VERIFY_CLEANSTACK), true, false, txdata) &&
                !CheckInputScripts(tx, state_dummy, m_view, scriptVerifyFlags & ~SCRIPT_VERIFY_CLEANSTACK, true, false, txdata)) {
            // Only the witness is missing, so the transaction itself may be fine.
            state.Invalid(TxValidationResult::TX_WITNESS_STRIPPED,
                    state.GetRejectReason(), state.GetDebugMessage());
        }
        return false; // state filled in by CheckInputScripts
    }

    return true;
}

bool MemPoolAccept::ConsensusScriptChecks(ATMPArgs& args, const Workspace& ws, PrecomputedTransactionData& txdata)
{
    const CTransaction& tx = *ws.m_ptx;
    const uint256& hash = ws.m_hash;

    TxValidationState &state = args.m_state;
    const CChainParams& chainparams = args.m_chainparams;

    // Check again against the current block tip's script verification
    // flags to cache our script execution flags. This is, of course,
    // useless if the next block has different script flags from the
    // previous one, but because the cache tracks script flags for us it
    // will auto-invalidate and we'll just have a few blocks of extra
    // misses on soft-fork activation.
    //
    // This is also useful in case of bugs in the standard flags that cause
    // transactions to pass as valid when they're actually invalid. For
    // instance the STRICTENC flag was incorrectly allowing certain
    // CHECKSIG NOT scripts to pass, even though they were invalid.
    //
    // There is a similar check in CreateNewBlock() to prevent creating
    // invalid blocks (using TestBlockValidity), however allowing such
    // transactions into the mempool can be exploited as a DoS attack.
    unsigned int currentBlockScriptVerifyFlags = GetBlockScriptFlags(::ChainActive().Tip(), chainparams.GetConsensus());
    if (!CheckInputsFromMempoolAndCache(tx, state, m_view, m_pool, currentBlockScriptVerifyFlags, txdata)) {
        return error("%s: BUG! PLEASE REPORT THIS! CheckInputScripts failed against latest-block but not STANDARD flags %s, %s",
                __func__, hash.ToString(), state.ToString());
    }

    return true;
}

bool MemPoolAccept::Finalize(ATMPArgs& args, Workspace& ws)
{
    const CTransaction& tx = *ws.m_ptx;
    const uint256& hash = ws.m_hash;
    TxValidationState &state = args.m_state;
    const bool bypass_limits = args.m_bypass_limits;

    CTxMemPool::setEntries& allConflicting = ws.m_all_conflicting;
    CTxMemPool::setEntries& setAncestors = ws.m_ancestors;
    const CAmount& nModifiedFees = ws.m_modified_fees;
    const CAmount& nConflictingFees = ws.m_conflicting_fees;
    const size_t& nConflictingSize = ws.m_conflicting_size;
    const bool fReplacementTransaction = ws.m_replacement_transaction;
    std::unique_ptr<CTxMemPoolEntry>& entry = ws.m_entry;

    // Remove conflicting transactions from the mempool
    for (CTxMemPool::txiter it : allConflicting)
    {
        LogPrint(BCLog::MEMPOOL, "replacing tx %s with %s for %s additional fees, %d delta bytes\n",
                it->GetTx().GetHash().ToString(),
                hash.ToString(),
                FormatMoney(nModifiedFees - nConflictingFees),
                (int)entry->GetTxSize() - (int)nConflictingSize);
        if (args.m_replaced_transactions)
            args.m_replaced_transactions->push_back(it->GetSharedTx());
    }
    m_pool.RemoveStaged(allConflicting, false, MemPoolRemovalReason::REPLACED);

    // This transaction should only count for fee estimation if:
    // - it isn't a BIP 125 replacement transaction (may not be widely supported)
    // - it's not being re-added during a reorg which bypasses typical mempool fee limits
    // - the node is not behind
    // - the transaction is not dependent on any other transactions in the mempool
    bool validForFeeEstimation = !fReplacementTransaction && !bypass_limits && IsCurrentForFeeEstimation() && m_pool.HasNoInputsOf(tx);

    // Store transaction in memory
    m_pool.addUnchecked(*entry, setAncestors, validForFeeEstimation);

    // trim mempool and check if tx was trimmed
    if (!bypass_limits) {
        LimitMempoolSize(m_pool, gArgs.GetArg("-maxmempool", DEFAULT_MAX_MEMPOOL_SIZE) * 1000000, std::chrono::hours{gArgs.GetArg("-mempoolexpiry", DEFAULT_MEMPOOL_EXPIRY)});
        if (!m_pool.exists(hash))
            return state.Invalid(TxValidationResult::TX_MEMPOOL_POLICY, "mempool full");
    }
    return true;
}

bool MemPoolAccept::AcceptSingleTransaction(const CTransactionRef& ptx, ATMPArgs& args)
{
    AssertLockHeld(cs_main);
    LOCK(m_pool.cs); // mempool "read lock" (held through GetMainSignals().TransactionAddedToMempool())

    Workspace workspace(ptx);

    if (!PreChecks(args, workspace)) return false;

    // Only compute the precomputed transaction data if we need to verify
    // scripts (ie, other policy checks pass). We perform the inexpensive
    // checks first and avoid hashing and signature verification unless those
    // checks pass, to mitigate CPU exhaustion denial-of-service attacks.
    PrecomputedTransactionData txdata;

    if (!PolicyScriptChecks(args, workspace, txdata)) return false;

    if (!ConsensusScriptChecks(args, workspace, txdata)) return false;

    // Tx was accepted, but not added
    if (args.m_test_accept) return true;

    if (!Finalize(args, workspace)) return false;

    GetMainSignals().TransactionAddedToMempool(ptx, m_pool.GetAndIncrementSequence());

    return true;
}

} // anon namespace

/** (try to) add transaction to memory pool with a specified acceptance time **/
static bool AcceptToMemoryPoolWithTime(const CChainParams& chainparams, CTxMemPool& pool, TxValidationState &state, const CTransactionRef &tx,
                        int64_t nAcceptTime, std::list<CTransactionRef>* plTxnReplaced,
                        bool bypass_limits, bool test_accept, CAmount* fee_out=nullptr) EXCLUSIVE_LOCKS_REQUIRED(cs_main)
{
    std::vector<COutPoint> coins_to_uncache;
    MemPoolAccept::ATMPArgs args { chainparams, state, nAcceptTime, plTxnReplaced, bypass_limits, coins_to_uncache, test_accept, fee_out };
    bool res = MemPoolAccept(pool).AcceptSingleTransaction(tx, args);
    if (!res) {
        // Remove coins that were not present in the coins cache before calling ATMPW;
        // this is to prevent memory DoS in case we receive a large number of
        // invalid transactions that attempt to overrun the in-memory coins cache
        // (`CCoinsViewCache::cacheCoins`).

        for (const COutPoint& hashTx : coins_to_uncache)
            ::ChainstateActive().CoinsTip().Uncache(hashTx);
    }
    // After we've (potentially) uncached entries, ensure our coins cache is still within its size limits
    BlockValidationState state_dummy;
    ::ChainstateActive().FlushStateToDisk(chainparams, state_dummy, FlushStateMode::PERIODIC);
    return res;
}

bool AcceptToMemoryPool(CTxMemPool& pool, TxValidationState &state, const CTransactionRef &tx,
                        std::list<CTransactionRef>* plTxnReplaced,
                        bool bypass_limits, bool test_accept, CAmount* fee_out)
{
    const CChainParams& chainparams = Params();
    return AcceptToMemoryPoolWithTime(chainparams, pool, state, tx, GetTime(), plTxnReplaced, bypass_limits, test_accept, fee_out);
}

CTransactionRef GetTransaction(const CBlockIndex* const block_index, const CTxMemPool* const mempool, const uint256& hash, const Consensus::Params& consensusParams, uint256& hashBlock)
{
    LOCK(cs_main);

    if (block_index) {
        CBlock block;
        if (ReadBlockFromDisk(block, block_index, consensusParams)) {
            for (const auto& tx : block.vtx) {
                if (tx->GetHash() == hash) {
                    hashBlock = block_index->GetBlockHash();
                    return tx;
                }
            }
        }
        return nullptr;
    }
    if (mempool) {
        CTransactionRef ptx = mempool->get(hash);
        if (ptx) return ptx;
    }
    if (g_txindex) {
        CTransactionRef tx;
        if (g_txindex->FindTx(hash, hashBlock, tx)) return tx;
    }
    return nullptr;
}

//////////////////////////////////////////////////////////////////////////////
//
// CBlock and CBlockIndex
//

static bool WriteBlockToDisk(const CBlock& block, FlatFilePos& pos, const CMessageHeader::MessageStartChars& messageStart)
{
    // Open history file to append
    CAutoFile fileout(OpenBlockFile(pos), SER_DISK, CLIENT_VERSION);
    if (fileout.IsNull())
        return error("WriteBlockToDisk: OpenBlockFile failed");

    // Write index header
    unsigned int nSize = GetSerializeSize(block, fileout.GetVersion());
    fileout << messageStart << nSize;

    // Write block
    long fileOutPos = ftell(fileout.Get());
    if (fileOutPos < 0)
        return error("WriteBlockToDisk: ftell failed");
    pos.nPos = (unsigned int)fileOutPos;
    fileout << block;

    return true;
}

bool ReadBlockFromDisk(CBlock& block, const FlatFilePos& pos, const Consensus::Params& consensusParams)
{
    block.SetNull();

    // Open history file to read
    CAutoFile filein(OpenBlockFile(pos, true), SER_DISK, CLIENT_VERSION);
    if (filein.IsNull())
        return error("ReadBlockFromDisk: OpenBlockFile failed for %s", pos.ToString());

    // Read block
    try {
        filein >> block;
    }
    catch (const std::exception& e) {
        return error("%s: Deserialize or I/O error - %s at %s", __func__, e.what(), pos.ToString());
    }

    // Check the header
    const uint256 block_hash = block.GetHash();
    if (block_hash != consensusParams.hashGenesisBlock &&
            !CheckProof(block, consensusParams)) {
        return error("ReadBlockFromDisk: Errors in block header at %s", pos.ToString());
    }

    // Signet only: check block solution
    if (consensusParams.signet_blocks && !CheckSignetBlockSolution(block, consensusParams)) {
        return error("ReadBlockFromDisk: Errors in block solution at %s", pos.ToString());
    }

    return true;
}

bool ReadBlockFromDisk(CBlock& block, const CBlockIndex* pindex, const Consensus::Params& consensusParams)
{
    FlatFilePos blockPos;
    {
        LOCK(cs_main);
        blockPos = pindex->GetBlockPos();
    }

    if (!ReadBlockFromDisk(block, blockPos, consensusParams))
        return false;
    if (block.GetHash() != pindex->GetBlockHash())
        return error("ReadBlockFromDisk(CBlock&, CBlockIndex*): GetHash() doesn't match index for %s at %s",
                pindex->ToString(), pindex->GetBlockPos().ToString());
    return true;
}

bool ReadRawBlockFromDisk(std::vector<uint8_t>& block, const FlatFilePos& pos, const CMessageHeader::MessageStartChars& message_start)
{
    FlatFilePos hpos = pos;
    hpos.nPos -= 8; // Seek back 8 bytes for meta header
    CAutoFile filein(OpenBlockFile(hpos, true), SER_DISK, CLIENT_VERSION);
    if (filein.IsNull()) {
        return error("%s: OpenBlockFile failed for %s", __func__, pos.ToString());
    }

    try {
        CMessageHeader::MessageStartChars blk_start;
        unsigned int blk_size;

        filein >> blk_start >> blk_size;

        if (memcmp(blk_start, message_start, CMessageHeader::MESSAGE_START_SIZE)) {
            return error("%s: Block magic mismatch for %s: %s versus expected %s", __func__, pos.ToString(),
                    HexStr(blk_start),
                    HexStr(message_start));
        }

        if (blk_size > MAX_SIZE) {
            return error("%s: Block data is larger than maximum deserialization size for %s: %s versus %s", __func__, pos.ToString(),
                    blk_size, MAX_SIZE);
        }

        block.resize(blk_size); // Zeroing of memory is intentional here
        filein.read((char*)block.data(), blk_size);
    } catch(const std::exception& e) {
        return error("%s: Read from block file failed: %s for %s", __func__, e.what(), pos.ToString());
    }

    return true;
}

bool ReadRawBlockFromDisk(std::vector<uint8_t>& block, const CBlockIndex* pindex, const CMessageHeader::MessageStartChars& message_start)
{
    FlatFilePos block_pos;
    {
        LOCK(cs_main);
        block_pos = pindex->GetBlockPos();
    }

    return ReadRawBlockFromDisk(block, block_pos, message_start);
}

CAmount GetBlockSubsidy(int nHeight, const Consensus::Params& consensusParams)
{
    int halvings = nHeight / consensusParams.nSubsidyHalvingInterval;
    // Force block reward to zero when right shift is undefined.
    if (halvings >= 64)
        return 0;

    CAmount nSubsidy = consensusParams.genesis_subsidy;
    // Subsidy is cut in half every 210,000 blocks which will occur approximately every 4 years.
    nSubsidy >>= halvings;
    return nSubsidy;
}

CoinsViews::CoinsViews(
    std::string ldb_name,
    size_t cache_size_bytes,
    bool in_memory,
    bool should_wipe) : m_dbview(
                            GetDataDir() / ldb_name, cache_size_bytes, in_memory, should_wipe),
                        m_catcherview(&m_dbview) {}

void CoinsViews::InitCache()
{
    m_cacheview = MakeUnique<CCoinsViewCache>(&m_catcherview);
}

CChainState::CChainState(CTxMemPool& mempool, BlockManager& blockman, uint256 from_snapshot_blockhash)
    : m_mempool(mempool),
      m_blockman(blockman),
      m_from_snapshot_blockhash(from_snapshot_blockhash) {}

void CChainState::InitCoinsDB(
    size_t cache_size_bytes,
    bool in_memory,
    bool should_wipe,
    std::string leveldb_name)
{
    if (!m_from_snapshot_blockhash.IsNull()) {
        leveldb_name += "_" + m_from_snapshot_blockhash.ToString();
    }

    m_coins_views = MakeUnique<CoinsViews>(
        leveldb_name, cache_size_bytes, in_memory, should_wipe);
}

void CChainState::InitCoinsCache(size_t cache_size_bytes)
{
    assert(m_coins_views != nullptr);
    m_coinstip_cache_size_bytes = cache_size_bytes;
    m_coins_views->InitCache();
}

// Note that though this is marked const, we may end up modifying `m_cached_finished_ibd`, which
// is a performance-related implementation detail. This function must be marked
// `const` so that `CValidationInterface` clients (which are given a `const CChainState*`)
// can call it.
//
bool CChainState::IsInitialBlockDownload() const
{
    // Optimization: pre-test latch before taking the lock.
    if (m_cached_finished_ibd.load(std::memory_order_relaxed))
        return false;

    LOCK(cs_main);
    if (m_cached_finished_ibd.load(std::memory_order_relaxed))
        return false;
    if (fImporting || fReindex)
        return true;
    if (m_chain.Tip() == nullptr)
        return true;
    if (m_chain.Tip()->nChainWork < nMinimumChainWork)
        return true;
    if (m_chain.Tip()->GetBlockTime() < (GetTime() - nMaxTipAge))
        return true;
    LogPrintf("Leaving InitialBlockDownload (latching to false)\n");
    m_cached_finished_ibd.store(true, std::memory_order_relaxed);
    return false;
}

static void AlertNotify(const std::string& strMessage)
{
    uiInterface.NotifyAlertChanged();
#if HAVE_SYSTEM
    std::string strCmd = gArgs.GetArg("-alertnotify", "");
    if (strCmd.empty()) return;

    // Alert text should be plain ascii coming from a trusted source, but to
    // be safe we first strip anything not in safeChars, then add single quotes around
    // the whole string before passing it to the shell:
    std::string singleQuote("'");
    std::string safeStatus = SanitizeString(strMessage);
    safeStatus = singleQuote+safeStatus+singleQuote;
    boost::replace_all(strCmd, "%s", safeStatus);

    std::thread t(runCommand, strCmd);
    t.detach(); // thread runs free
#endif
}

static void CheckForkWarningConditions() EXCLUSIVE_LOCKS_REQUIRED(cs_main)
{
    AssertLockHeld(cs_main);
    // Before we get past initial download, we cannot reliably alert about forks
    // (we assume we don't get stuck on a fork before finishing our initial sync)
    if (::ChainstateActive().IsInitialBlockDownload()) {
        return;
    }

    if (pindexBestInvalid && pindexBestInvalid->nChainWork > ::ChainActive().Tip()->nChainWork + (GetBlockProof(*::ChainActive().Tip()) * 6)) {
        LogPrintf("%s: Warning: Found invalid chain at least ~6 blocks longer than our best chain.\nChain state database corruption likely.\n", __func__);
        SetfLargeWorkInvalidChainFound(true);
    } else {
        SetfLargeWorkInvalidChainFound(false);
    }
}

// Called both upon regular invalid block discovery *and* InvalidateBlock
void static InvalidChainFound(CBlockIndex* pindexNew) EXCLUSIVE_LOCKS_REQUIRED(cs_main)
{
    if (!pindexBestInvalid || pindexNew->nChainWork > pindexBestInvalid->nChainWork)
        pindexBestInvalid = pindexNew;
    if (pindexBestHeader != nullptr && pindexBestHeader->GetAncestor(pindexNew->nHeight) == pindexNew) {
        pindexBestHeader = ::ChainActive().Tip();
    }

    LogPrintf("%s: invalid block=%s  height=%d  date=%s\n", __func__,
      pindexNew->GetBlockHash().ToString(), pindexNew->nHeight,
      FormatISO8601DateTime(pindexNew->GetBlockTime()));
    CBlockIndex *tip = ::ChainActive().Tip();
    assert (tip);
    LogPrintf("%s:  current best=%s  height=%d  date=%s\n", __func__,
      tip->GetBlockHash().ToString(), ::ChainActive().Height(),
      FormatISO8601DateTime(tip->GetBlockTime()));
    CheckForkWarningConditions();
}

// Same as InvalidChainFound, above, except not called directly from InvalidateBlock,
// which does its own setBlockIndexCandidates manageent.
void CChainState::InvalidBlockFound(CBlockIndex *pindex, const BlockValidationState &state) {
    if (state.GetResult() != BlockValidationResult::BLOCK_MUTATED) {
        pindex->nStatus |= BLOCK_FAILED_VALID;
        m_blockman.m_failed_blocks.insert(pindex);
        setDirtyBlockIndex.insert(pindex);
        setBlockIndexCandidates.erase(pindex);
        InvalidChainFound(pindex);
    }
}

void UpdateCoins(const CTransaction& tx, CCoinsViewCache& inputs, CTxUndo &txundo, int nHeight)
{
    // mark inputs spent
    if (!tx.IsCoinBase()) {
        txundo.vprevout.reserve(tx.vin.size());
        for (size_t i = 0; i < tx.vin.size(); i++) {
            const CTxIn& txin = tx.vin[i];
            if (txin.m_is_pegin) {
                const CTxInWitness& txinwit = tx.witness.vtxinwit[i];
                std::pair<uint256, COutPoint> outpoint = std::make_pair(uint256(txinwit.m_pegin_witness.stack[2]), txin.prevout);
                inputs.SetPeginSpent(outpoint, true);
                // Dummy undo
                txundo.vprevout.emplace_back();
            } else {
                txundo.vprevout.emplace_back();
                bool is_spent = inputs.SpendCoin(txin.prevout, &txundo.vprevout.back());
                assert(is_spent);
            }
        }
    }
    // add outputs
    AddCoins(inputs, tx, nHeight);
}

void UpdateCoins(const CTransaction& tx, CCoinsViewCache& inputs, int nHeight)
{
    CTxUndo txundo;
    UpdateCoins(tx, inputs, txundo, nHeight);
}

bool CScriptCheck::operator()() {
    const CScript &scriptSig = ptxTo->vin[nIn].scriptSig;
    const CScriptWitness *witness = ptxTo->witness.vtxinwit.size() > nIn ? &ptxTo->witness.vtxinwit[nIn].scriptWitness : NULL;
    return VerifyScript(scriptSig, m_tx_out.scriptPubKey, witness, nFlags, CachingTransactionSignatureChecker(ptxTo, nIn, m_tx_out.nValue, cacheStore, *txdata), &error);
}

int BlockManager::GetSpendHeight(const CCoinsViewCache& inputs)
{
    AssertLockHeld(cs_main);
    assert(std::addressof(g_chainman.m_blockman) == std::addressof(*this));
    CBlockIndex* pindexPrev = LookupBlockIndex(inputs.GetBestBlock());
    return pindexPrev->nHeight + 1;
}


static CuckooCache::cache<uint256, SignatureCacheHasher> g_scriptExecutionCache;
static CSHA256 g_scriptExecutionCacheHasher;

void InitScriptExecutionCache() {
    // Setup the salted hasher
    uint256 nonce = GetRandHash();
    // We want the nonce to be 64 bytes long to force the hasher to process
    // this chunk, which makes later hash computations more efficient. We
    // just write our 32-byte entropy twice to fill the 64 bytes.
    g_scriptExecutionCacheHasher.Write(nonce.begin(), 32);
    g_scriptExecutionCacheHasher.Write(nonce.begin(), 32);
    // nMaxCacheSize is unsigned. If -maxsigcachesize is set to zero,
    // setup_bytes creates the minimum possible cache (2 elements).
    size_t nMaxCacheSize = std::min(std::max((int64_t)0, gArgs.GetArg("-maxsigcachesize", DEFAULT_MAX_SIG_CACHE_SIZE) / 4), MAX_MAX_SIG_CACHE_SIZE) * ((size_t) 1 << 20);
    size_t nElems = g_scriptExecutionCache.setup_bytes(nMaxCacheSize);
    LogPrintf("Using %zu MiB out of %zu/4 requested for script execution cache, able to store %zu elements\n",
            (nElems*sizeof(uint256)) >>20, (nMaxCacheSize*2)>>20, nElems);
}

/**
 * Check whether all of this transaction's input scripts succeed.
 *
 * This involves ECDSA signature checks so can be computationally intensive. This function should
 * only be called after the cheap sanity checks in CheckTxInputs passed.
 *
 * If pvChecks is not nullptr, script checks are pushed onto it instead of being performed inline. Any
 * script checks which are not necessary (eg due to script execution cache hits) are, obviously,
 * not pushed onto pvChecks/run.
 *
 * Setting cacheSigStore/cacheFullScriptStore to false will remove elements from the corresponding cache
 * which are matched. This is useful for checking blocks where we will likely never need the cache
 * entry again.
 *
 * Note that we may set state.reason to NOT_STANDARD for extra soft-fork flags in flags, block-checking
 * callers should probably reset it to CONSENSUS in such cases.
 *
 * Non-static (and re-declared) in src/test/txvalidationcache_tests.cpp
 */
bool CheckInputScripts(const CTransaction& tx, TxValidationState &state, const CCoinsViewCache &inputs, unsigned int flags, bool cacheSigStore, bool cacheFullScriptStore, PrecomputedTransactionData& txdata, std::vector<CCheck*> *pvChecks) EXCLUSIVE_LOCKS_REQUIRED(cs_main)
{
    if (tx.IsCoinBase()) return true;

    if (pvChecks) {
        pvChecks->reserve(tx.vin.size());
    }

    // First check if script executions have been cached with the same
    // flags. Note that this assumes that the inputs provided are
    // correct (ie that the transaction hash which is in tx's prevouts
    // properly commits to the scriptPubKey in the inputs view of that
    // transaction).
    uint256 hashCacheEntry;
    CSHA256 hasher = g_scriptExecutionCacheHasher;
    hasher.Write(tx.GetWitnessHash().begin(), 32).Write((unsigned char*)&flags, sizeof(flags)).Finalize(hashCacheEntry.begin());
    AssertLockHeld(cs_main); //TODO: Remove this requirement by making CuckooCache not require external locks
    if (g_scriptExecutionCache.contains(hashCacheEntry, !cacheFullScriptStore)) {
        return true;
    }

    if (!txdata.m_spent_outputs_ready) {
        std::vector<CTxOut> spent_outputs;
        spent_outputs.reserve(tx.vin.size());

        for (unsigned int i = 0; i < tx.vin.size(); i++) {
            const COutPoint& prevout = tx.vin[i].prevout;
            // ELEMENTS:
            // If input is peg-in, create "coin" to evaluate against
            Coin pegin_coin;
            if (tx.vin[i].m_is_pegin) {
                // Height of "output" in script evaluation will be 0
                pegin_coin = Coin(GetPeginOutputFromWitness(tx.witness.vtxinwit[i].m_pegin_witness), 0, false);
            }
            const Coin& coin = tx.vin[i].m_is_pegin ? pegin_coin : inputs.AccessCoin(prevout);
            // end ELEMENTS
            assert(!coin.IsSpent());
            spent_outputs.emplace_back(coin.out);
        }
        txdata.Init(tx, std::move(spent_outputs));
    }
    assert(txdata.m_spent_outputs.size() == tx.vin.size());

    for (unsigned int i = 0; i < tx.vin.size(); i++) {
        // We very carefully only pass in things to CScriptCheck which
        // are clearly committed to by tx' witness hash. This provides
        // a sanity check that our caching is not introducing consensus
        // failures through additional data in, eg, the coins being
        // spent being checked as a part of CScriptCheck.

        // Verify signature
        CCheck* check = new CScriptCheck(txdata.m_spent_outputs[i], tx, i, flags, cacheSigStore, &txdata);
        ScriptError serror = QueueCheck(pvChecks, check);
        if (serror != SCRIPT_ERR_OK) {
            if (flags & STANDARD_NOT_MANDATORY_VERIFY_FLAGS) {
                // Check whether the failure was caused by a
                // non-mandatory script verification check, such as
                // non-standard DER encodings or non-null dummy
                // arguments; if so, ensure we return NOT_STANDARD
                // instead of CONSENSUS to avoid downstream users
                // splitting the network between upgraded and
                // non-upgraded nodes by banning CONSENSUS-failing
                // data providers.
                CScriptCheck check2(txdata.m_spent_outputs[i], tx, i,
                        flags & ~STANDARD_NOT_MANDATORY_VERIFY_FLAGS, cacheSigStore, &txdata);
                if (check2()) {
                    return state.Invalid(TxValidationResult::TX_NOT_STANDARD, strprintf("non-mandatory-script-verify-flag (%s)", ScriptErrorString(serror)));
                }
            }
            // MANDATORY flag failures correspond to
            // TxValidationResult::TX_CONSENSUS. Because CONSENSUS
            // failures are the most serious case of validation
            // failures, we may need to consider using
            // RECENT_CONSENSUS_CHANGE for any script failure that
            // could be due to non-upgraded nodes which we may want to
            // support, to avoid splitting the network (but this
            // depends on the details of how net_processing handles
            // such errors).
            return state.Invalid(TxValidationResult::TX_CONSENSUS, strprintf("mandatory-script-verify-flag-failed (%s)", ScriptErrorString(serror)));
        }
    }

    if (cacheFullScriptStore && !pvChecks) {
        // We executed all of the provided scripts, and were told to
        // cache the result. Do so now.
        g_scriptExecutionCache.insert(hashCacheEntry);
    }

    return true;
}

static bool UndoWriteToDisk(const CBlockUndo& blockundo, FlatFilePos& pos, const uint256& hashBlock, const CMessageHeader::MessageStartChars& messageStart)
{
    // Open history file to append
    CAutoFile fileout(OpenUndoFile(pos), SER_DISK, CLIENT_VERSION);
    if (fileout.IsNull())
        return error("%s: OpenUndoFile failed", __func__);

    // Write index header
    unsigned int nSize = GetSerializeSize(blockundo, fileout.GetVersion());
    fileout << messageStart << nSize;

    // Write undo data
    long fileOutPos = ftell(fileout.Get());
    if (fileOutPos < 0)
        return error("%s: ftell failed", __func__);
    pos.nPos = (unsigned int)fileOutPos;
    fileout << blockundo;

    // calculate & write checksum
    CHashWriter hasher(SER_GETHASH, PROTOCOL_VERSION);
    hasher << hashBlock;
    hasher << blockundo;
    fileout << hasher.GetHash();

    return true;
}

bool UndoReadFromDisk(CBlockUndo& blockundo, const CBlockIndex* pindex)
{
    FlatFilePos pos = pindex->GetUndoPos();
    if (pos.IsNull()) {
        return error("%s: no undo data available", __func__);
    }

    // Open history file to read
    CAutoFile filein(OpenUndoFile(pos, true), SER_DISK, CLIENT_VERSION);
    if (filein.IsNull())
        return error("%s: OpenUndoFile failed", __func__);

    // Read block
    uint256 hashChecksum;
    CHashVerifier<CAutoFile> verifier(&filein); // We need a CHashVerifier as reserializing may lose data
    try {
        verifier << pindex->pprev->GetBlockHash();
        verifier >> blockundo;
        filein >> hashChecksum;
    }
    catch (const std::exception& e) {
        return error("%s: Deserialize or I/O error - %s", __func__, e.what());
    }

    // Verify checksum
    if (hashChecksum != verifier.GetHash())
        return error("%s: Checksum mismatch", __func__);

    return true;
}

/** Abort with a message */
static bool AbortNode(const std::string& strMessage, bilingual_str user_message = bilingual_str())
{
    SetMiscWarning(Untranslated(strMessage));
    LogPrintf("*** %s\n", strMessage);
    if (user_message.empty()) {
        user_message = _("A fatal internal error occurred, see debug.log for details");
    }
    AbortError(user_message);
    StartShutdown();
    return false;
}

static bool AbortNode(BlockValidationState& state, const std::string& strMessage, const bilingual_str& userMessage = bilingual_str())
{
    AbortNode(strMessage, userMessage);
    return state.Error(strMessage);
}

/**
 * Restore the UTXO in a Coin at a given COutPoint
 * @param undo The Coin to be restored.
 * @param view The coins view to which to apply the changes.
 * @param out The out point that corresponds to the tx input.
 * @return A DisconnectResult as an int
 */
int ApplyTxInUndo(Coin&& undo, CCoinsViewCache& view, const COutPoint& out, const CTxIn& txin, const CScriptWitness& pegin_witness, const std::vector<std::pair<CScript, CScript>>& fedpegscripts)
{
    bool fClean = true;

    if (!txin.m_is_pegin) {
        if (view.HaveCoin(out)) fClean = false; // overwriting transaction output

        if (undo.nHeight == 0) {
            // Missing undo metadata (height and coinbase). Older versions included this
            // information only in undo records for the last spend of a transactions'
            // outputs. This implies that it must be present for some other output of the same tx.
            const Coin& alternate = AccessByTxid(view, out.hash);
            if (!alternate.IsSpent()) {
                undo.nHeight = alternate.nHeight;
                undo.fCoinBase = alternate.fCoinBase;
            } else {
                // ELEMENTS:
                // If we're connecting genesis outputs, it's probably actually just
                // a genesis output, let it through. N.B. The case where it's a corrupted
                // txundo from per-tx db will not be caught!
                if (!Params().GetConsensus().connect_genesis_outputs) {
                    return DISCONNECT_FAILED; // adding output for transaction without known metadata
                }
            }
        }
        // If the coin already exists as an unspent coin in the cache, then the
        // possible_overwrite parameter to AddCoin must be set to true. We have
        // already checked whether an unspent coin exists above using HaveCoin, so
        // we don't need to guess. When fClean is false, an unspent coin already
        // existed and it is an overwrite.
        view.AddCoin(out, std::move(undo), !fClean);
    } else {
        std::string err;
        if (!IsValidPeginWitness(pegin_witness, fedpegscripts, txin.prevout, err, false)) {
            fClean = fClean && error("%s: peg-in occurred without proof", __func__);
        } else {
            std::pair<uint256, COutPoint> outpoint = std::make_pair(uint256(pegin_witness.stack[2]), txin.prevout);
            bool fSpent = view.IsPeginSpent(outpoint);
            if (!fSpent) {
                fClean = fClean && error("%s: peg-in bitcoin txid not marked spent", __func__);
            } else {
                view.SetPeginSpent(outpoint, false);
            }
        }
    }

    return fClean ? DISCONNECT_OK : DISCONNECT_UNCLEAN;
}

// We don't want to compare things that are not stored in utxo db, specifically
// the nonce commitment which has no consensus meaning for spending conditions
static bool TxOutDBEntryIsSame(const CTxOut& block_txout, const CTxOut& txdb_txout)
{
    return txdb_txout.nValue == block_txout.nValue &&
        txdb_txout.nAsset == block_txout.nAsset &&
        txdb_txout.scriptPubKey == block_txout.scriptPubKey;
}

/** Undo the effects of this block (with given index) on the UTXO set represented by coins.
 *  When FAILED is returned, view is left in an indeterminate state. */
DisconnectResult CChainState::DisconnectBlock(const CBlock& block, const CBlockIndex* pindex, CCoinsViewCache& view)
{
    bool fClean = true;

    CBlockUndo blockUndo;
    if (!UndoReadFromDisk(blockUndo, pindex)) {
        error("DisconnectBlock(): failure reading undo data");
        return DISCONNECT_FAILED;
    }

    if (blockUndo.vtxundo.size() + 1 != block.vtx.size()) {
        error("DisconnectBlock(): block and undo data inconsistent");
        return DISCONNECT_FAILED;
    }

    // undo transactions in reverse order
    for (int i = block.vtx.size() - 1; i >= 0; i--) {
        const CTransaction &tx = *(block.vtx[i]);
        uint256 hash = tx.GetHash();
        bool is_coinbase = tx.IsCoinBase();

        // Check that all outputs are available and match the outputs in the block itself
        // exactly.
        for (size_t o = 0; o < tx.vout.size(); o++) {
            if (!tx.vout[o].scriptPubKey.IsUnspendable()) {
                COutPoint out(hash, o);
                Coin coin;
                bool is_spent = view.SpendCoin(out, &coin);
                if (!is_spent || !TxOutDBEntryIsSame(tx.vout[o], coin.out) || pindex->nHeight != coin.nHeight || is_coinbase != coin.fCoinBase) {
                    fClean = false; // transaction output mismatch
                }
            }
        }

        // restore inputs
        const auto& fedpegscripts = GetValidFedpegScripts(pindex, Params().GetConsensus(), false /* nextblock_validation */);
        if (i > 0) { // not coinbases
            CTxUndo &txundo = blockUndo.vtxundo[i-1];
            if (txundo.vprevout.size() != tx.vin.size()) {
                error("DisconnectBlock(): transaction and undo data inconsistent");
                return DISCONNECT_FAILED;
            }
            for (unsigned int j = tx.vin.size(); j-- > 0;) {
                const COutPoint &out = tx.vin[j].prevout;
                const CScriptWitness& pegin_wit = tx.witness.vtxinwit.size() > j ? tx.witness.vtxinwit[j].m_pegin_witness : CScriptWitness();
                int res = ApplyTxInUndo(std::move(txundo.vprevout[j]), view, out, tx.vin[j], pegin_wit, fedpegscripts);
                if (res == DISCONNECT_FAILED) return DISCONNECT_FAILED;
                fClean = fClean && res != DISCONNECT_UNCLEAN;
            }
            // At this point, all of txundo.vprevout should have been moved out.
        }
    }

    // move best block pointer to prevout block
    view.SetBestBlock(pindex->pprev->GetBlockHash());

    return fClean ? DISCONNECT_OK : DISCONNECT_UNCLEAN;
}

static void FlushUndoFile(int block_file, bool finalize = false)
{
    FlatFilePos undo_pos_old(block_file, vinfoBlockFile[block_file].nUndoSize);
    if (!UndoFileSeq().Flush(undo_pos_old, finalize)) {
        AbortNode("Flushing undo file to disk failed. This is likely the result of an I/O error.");
    }
}

static void FlushBlockFile(bool fFinalize = false, bool finalize_undo = false)
{
    LOCK(cs_LastBlockFile);
    FlatFilePos block_pos_old(nLastBlockFile, vinfoBlockFile[nLastBlockFile].nSize);
    if (!BlockFileSeq().Flush(block_pos_old, fFinalize)) {
        AbortNode("Flushing block file to disk failed. This is likely the result of an I/O error.");
    }
    // we do not always flush the undo file, as the chain tip may be lagging behind the incoming blocks,
    // e.g. during IBD or a sync after a node going offline
    if (!fFinalize || finalize_undo) FlushUndoFile(nLastBlockFile, finalize_undo);
}

static bool FindUndoPos(BlockValidationState &state, int nFile, FlatFilePos &pos, unsigned int nAddSize);

static bool WriteUndoDataForBlock(const CBlockUndo& blockundo, BlockValidationState& state, CBlockIndex* pindex, const CChainParams& chainparams)
{
    // Write undo information to disk
    if (pindex->GetUndoPos().IsNull()) {
        FlatFilePos _pos;
        if (!FindUndoPos(state, pindex->nFile, _pos, ::GetSerializeSize(blockundo, CLIENT_VERSION) + 40))
            return error("ConnectBlock(): FindUndoPos failed");
        if (!UndoWriteToDisk(blockundo, _pos, pindex->pprev->GetBlockHash(), chainparams.MessageStart()))
            return AbortNode(state, "Failed to write undo data");
        // rev files are written in block height order, whereas blk files are written as blocks come in (often out of order)
        // we want to flush the rev (undo) file once we've written the last block, which is indicated by the last height
        // in the block file info as below; note that this does not catch the case where the undo writes are keeping up
        // with the block writes (usually when a synced up node is getting newly mined blocks) -- this case is caught in
        // the FindBlockPos function
        if (_pos.nFile < nLastBlockFile && static_cast<uint32_t>(pindex->nHeight) == vinfoBlockFile[_pos.nFile].nHeightLast) {
            FlushUndoFile(_pos.nFile, true);
        }

        // update nUndoPos in block index
        pindex->nUndoPos = _pos.nPos;
        pindex->nStatus |= BLOCK_HAVE_UNDO;
        setDirtyBlockIndex.insert(pindex);
    }

    return true;
}

static CCheckQueue<CCheck> scriptcheckqueue(128);

void StartScriptCheckWorkerThreads(int threads_num)
{
    scriptcheckqueue.StartWorkerThreads(threads_num);
}

void StopScriptCheckWorkerThreads()
{
    scriptcheckqueue.StopWorkerThreads();
}

VersionBitsCache versionbitscache GUARDED_BY(cs_main);

int32_t ComputeBlockVersion(const CBlockIndex* pindexPrev, const Consensus::Params& params)
{
    LOCK(cs_main);
    int32_t nVersion = VERSIONBITS_TOP_BITS;

    for (int i = 0; i < (int)Consensus::MAX_VERSION_BITS_DEPLOYMENTS; i++) {
        ThresholdState state = VersionBitsState(pindexPrev, params, static_cast<Consensus::DeploymentPos>(i), versionbitscache);
        if (state == ThresholdState::LOCKED_IN || state == ThresholdState::STARTED) {
            nVersion |= VersionBitsMask(params, static_cast<Consensus::DeploymentPos>(i));
        }
    }

    return nVersion;
}

/**
 * Threshold condition checker that triggers when unknown versionbits are seen on the network.
 */
class WarningBitsConditionChecker : public AbstractThresholdConditionChecker
{
private:
    int bit;

public:
    explicit WarningBitsConditionChecker(int bitIn) : bit(bitIn) {}

    int64_t BeginTime(const Consensus::Params& params) const override { return 0; }
    int64_t EndTime(const Consensus::Params& params) const override { return std::numeric_limits<int64_t>::max(); }
    int Period(const Consensus::Params& params) const override { return params.nMinerConfirmationWindow; }
    int Threshold(const Consensus::Params& params) const override { return params.nRuleChangeActivationThreshold; }

    bool Condition(const CBlockIndex* pindex, const Consensus::Params& params) const override
    {
        return pindex->nHeight >= params.MinBIP9WarningHeight &&
               ((pindex->nVersion & VERSIONBITS_TOP_MASK) == VERSIONBITS_TOP_BITS) &&
               ((pindex->nVersion >> bit) & 1) != 0 &&
               ((ComputeBlockVersion(pindex->pprev, params) >> bit) & 1) == 0;
    }
};

static ThresholdConditionCache warningcache[VERSIONBITS_NUM_BITS] GUARDED_BY(cs_main);

// 0.13.0 was shipped with a segwit deployment defined for testnet, but not for
// mainnet. We no longer need to support disabling the segwit deployment
// except for testing purposes, due to limitations of the functional test
// environment. See test/functional/p2p-segwit.py.
static bool IsScriptWitnessEnabled(const Consensus::Params& params)
{
    return params.SegwitHeight != std::numeric_limits<int>::max();
}

static unsigned int GetBlockScriptFlags(const CBlockIndex* pindex, const Consensus::Params& consensusparams) EXCLUSIVE_LOCKS_REQUIRED(cs_main) {
    AssertLockHeld(cs_main);

    unsigned int flags = SCRIPT_VERIFY_NONE;

    // BIP16 didn't become active until Apr 1 2012 (on mainnet, and
    // retroactively applied to testnet)
    // However, only one historical block violated the P2SH rules (on both
    // mainnet and testnet), so for simplicity, always leave P2SH
    // on except for the one violating block.
    if (consensusparams.BIP16Exception.IsNull() || // no bip16 exception on this chain
        pindex->phashBlock == nullptr || // this is a new candidate block, eg from TestBlockValidity()
        *pindex->phashBlock != consensusparams.BIP16Exception) // this block isn't the historical exception
    {
        flags |= SCRIPT_VERIFY_P2SH;
    }

    // Enforce WITNESS rules whenever P2SH is in effect (and the segwit
    // deployment is defined).
    if (flags & SCRIPT_VERIFY_P2SH && IsScriptWitnessEnabled(consensusparams)) {
        flags |= SCRIPT_VERIFY_WITNESS;
    }

    // Start enforcing the DERSIG (BIP66) rule
    if (pindex->nHeight >= consensusparams.BIP66Height) {
        flags |= SCRIPT_VERIFY_DERSIG;
    }

    // Start enforcing CHECKLOCKTIMEVERIFY (BIP65) rule
    if (pindex->nHeight >= consensusparams.BIP65Height) {
        flags |= SCRIPT_VERIFY_CHECKLOCKTIMEVERIFY;
    }

    // Start enforcing BIP112 (CHECKSEQUENCEVERIFY)
    if (pindex->nHeight >= consensusparams.CSVHeight) {
        flags |= SCRIPT_VERIFY_CHECKSEQUENCEVERIFY;
    }

    // Start enforcing Taproot using versionbits logic.
    if (VersionBitsState(pindex->pprev, consensusparams, Consensus::DEPLOYMENT_TAPROOT, versionbitscache) == ThresholdState::ACTIVE) {
        flags |= SCRIPT_VERIFY_TAPROOT;
    }

    // Start enforcing BIP147 NULLDUMMY (activated simultaneously with segwit)
    if (IsWitnessEnabled(pindex->pprev, consensusparams)) {
        flags |= SCRIPT_VERIFY_NULLDUMMY;
    }

    if (IsDynaFedEnabled(pindex->pprev, consensusparams)) {
        flags |= SCRIPT_SIGHASH_RANGEPROOF;
    }

    return flags;
}



static int64_t nTimeCheck = 0;
static int64_t nTimeForks = 0;
static int64_t nTimeVerify = 0;
static int64_t nTimeConnect = 0;
static int64_t nTimeIndex = 0;
static int64_t nTimeCallbacks = 0;
static int64_t nTimeTotal = 0;
static int64_t nBlocksTotal = 0;

/** Apply the effects of this block (with given index) on the UTXO set represented by coins.
 *  Validity checks that depend on the UTXO set are also done; ConnectBlock()
 *  can fail if those validity checks fail (among other reasons). */
bool CChainState::ConnectBlock(const CBlock& block, BlockValidationState& state, CBlockIndex* pindex,
                  CCoinsViewCache& view, const CChainParams& chainparams, std::set<std::pair<uint256, COutPoint>>* setPeginsSpent, bool fJustCheck)
{
    AssertLockHeld(cs_main);
    assert(pindex);
    assert(*pindex->phashBlock == block.GetHash());
    int64_t nTimeStart = GetTimeMicros();

    // verify that the view's current state corresponds to the previous block
    uint256 hashPrevBlock = pindex->pprev == nullptr ? uint256() : pindex->pprev->GetBlockHash();
    assert(hashPrevBlock == view.GetBestBlock());

    const Consensus::Params& consensusParams = chainparams.GetConsensus();
    // Add genesis outputs but don't validate.
    if (block.GetHash() == consensusParams.hashGenesisBlock) {
        if (!fJustCheck) {
            if (consensusParams.connect_genesis_outputs) {
                for (const auto& tx : block.vtx) {
                    // Directly add new coins to DB
                    AddCoins(view, *tx, 0);
                }
            }
            view.SetBestBlock(pindex->GetBlockHash());
        }
        nBlocksTotal++;
        return true;
    }

    // Check it again in case a previous version let a bad block in
    // NOTE: We don't currently (re-)invoke ContextualCheckBlock() or
    // ContextualCheckBlockHeader() here. This means that if we add a new
    // consensus rule that is enforced in one of those two functions, then we
    // may have let in a block that violates the rule prior to updating the
    // software, and we would NOT be enforcing the rule here. Fully solving
    // upgrade from one software version to the next after a consensus rule
    // change is potentially tricky and issue-specific (see RewindBlockIndex()
    // for one general approach that was used for BIP 141 deployment).
    // Also, currently the rule against blocks more than 2 hours in the future
    // is enforced in ContextualCheckBlockHeader(); we wouldn't want to
    // re-enforce that rule here (at least until we make it impossible for
    // GetAdjustedTime() to go backward).
    if (!CheckBlock(block, state, chainparams.GetConsensus(), !fJustCheck, !fJustCheck)) {
        if (state.GetResult() == BlockValidationResult::BLOCK_MUTATED) {
            // We don't write down blocks to disk if they may have been
            // corrupted, so this should be impossible unless we're having hardware
            // problems.
            return AbortNode(state, "Corrupt block found indicating potential hardware failure; shutting down");
        }
        return error("%s: Consensus::CheckBlock: %s", __func__, state.ToString());
    }

    nBlocksTotal++;

    // Check that all non-zero coinbase outputs pay to the required destination
    const CScript& mandatory_coinbase_destination = chainparams.GetConsensus().mandatory_coinbase_destination;
    if (mandatory_coinbase_destination != CScript()) {
        for (auto& txout : block.vtx[0]->vout) {
            bool mustPay = !txout.nValue.IsExplicit() || txout.nValue.GetAmount() != 0;
            if (mustPay && txout.scriptPubKey != mandatory_coinbase_destination) {
                LogPrintf("ERROR: ConnectBlock(): Coinbase outputs didn't match required scriptPubKey\n");
                return state.Invalid(BlockValidationResult::BLOCK_CONSENSUS, "bad-coinbase-txos");
            }
        }
    }

    bool fScriptChecks = true;
    if (!hashAssumeValid.IsNull()) {
        // We've been configured with the hash of a block which has been externally verified to have a valid history.
        // A suitable default value is included with the software and updated from time to time.  Because validity
        //  relative to a piece of software is an objective fact these defaults can be easily reviewed.
        // This setting doesn't force the selection of any particular chain but makes validating some faster by
        //  effectively caching the result of part of the verification.
        BlockMap::const_iterator  it = m_blockman.m_block_index.find(hashAssumeValid);
        if (it != m_blockman.m_block_index.end()) {
            if (it->second->GetAncestor(pindex->nHeight) == pindex &&
                pindexBestHeader->GetAncestor(pindex->nHeight) == pindex &&
                pindexBestHeader->nChainWork >= nMinimumChainWork) {
                // This block is a member of the assumed verified chain and an ancestor of the best header.
                // Script verification is skipped when connecting blocks under the
                // assumevalid block. Assuming the assumevalid block is valid this
                // is safe because block merkle hashes are still computed and checked,
                // Of course, if an assumed valid block is invalid due to false scriptSigs
                // this optimization would allow an invalid chain to be accepted.
                // The equivalent time check discourages hash power from extorting the network via DOS attack
                //  into accepting an invalid block through telling users they must manually set assumevalid.
                //  Requiring a software change or burying the invalid block, regardless of the setting, makes
                //  it hard to hide the implication of the demand.  This also avoids having release candidates
                //  that are hardly doing any signature verification at all in testing without having to
                //  artificially set the default assumed verified block further back.
                // The test against nMinimumChainWork prevents the skipping when denied access to any chain at
                //  least as good as the expected chain.
                fScriptChecks = (GetBlockProofEquivalentTime(*pindexBestHeader, *pindex, *pindexBestHeader, chainparams.GetConsensus()) <= 60 * 60 * 24 * 7 * 2);
            }
        }
    }

    int64_t nTime1 = GetTimeMicros(); nTimeCheck += nTime1 - nTimeStart;
    assert(nBlocksTotal > 0);
    LogPrint(BCLog::BENCH, "    - Sanity checks: %.2fms [%.2fs (%.2fms/blk)]\n", MILLI * (nTime1 - nTimeStart), nTimeCheck * MICRO, nTimeCheck * MILLI / nBlocksTotal);

    // Do not allow blocks that contain transactions which 'overwrite' older transactions,
    // unless those are already completely spent.
    // If such overwrites are allowed, coinbases and transactions depending upon those
    // can be duplicated to remove the ability to spend the first instance -- even after
    // being sent to another address.
    // See BIP30, CVE-2012-1909, and http://r6.ca/blog/20120206T005236Z.html for more information.
    // This logic is not necessary for memory pool transactions, as AcceptToMemoryPool
    // already refuses previously-known transaction ids entirely.
    // This rule was originally applied to all blocks with a timestamp after March 15, 2012, 0:00 UTC.
    // Now that the whole chain is irreversibly beyond that time it is applied to all blocks except the
    // two in the chain that violate it. This prevents exploiting the issue against nodes during their
    // initial block download.
    bool fEnforceBIP30 = !((pindex->nHeight==91842 && pindex->GetBlockHash() == uint256S("0x00000000000a4d0a398161ffc163c503763b1f4360639393e0e4c8e300e0caec")) ||
                           (pindex->nHeight==91880 && pindex->GetBlockHash() == uint256S("0x00000000000743f190a18c5577a3c2d2a1f610ae9601ac046a38084ccb7cd721")));

    // Once BIP34 activated it was not possible to create new duplicate coinbases and thus other than starting
    // with the 2 existing duplicate coinbase pairs, not possible to create overwriting txs.  But by the
    // time BIP34 activated, in each of the existing pairs the duplicate coinbase had overwritten the first
    // before the first had been spent.  Since those coinbases are sufficiently buried it's no longer possible to create further
    // duplicate transactions descending from the known pairs either.
    // If we're on the known chain at height greater than where BIP34 activated, we can save the db accesses needed for the BIP30 check.

    // BIP34 requires that a block at height X (block X) has its coinbase
    // scriptSig start with a CScriptNum of X (indicated height X).  The above
    // logic of no longer requiring BIP30 once BIP34 activates is flawed in the
    // case that there is a block X before the BIP34 height of 227,931 which has
    // an indicated height Y where Y is greater than X.  The coinbase for block
    // X would also be a valid coinbase for block Y, which could be a BIP30
    // violation.  An exhaustive search of all mainnet coinbases before the
    // BIP34 height which have an indicated height greater than the block height
    // reveals many occurrences. The 3 lowest indicated heights found are
    // 209,921, 490,897, and 1,983,702 and thus coinbases for blocks at these 3
    // heights would be the first opportunity for BIP30 to be violated.

    // The search reveals a great many blocks which have an indicated height
    // greater than 1,983,702, so we simply remove the optimization to skip
    // BIP30 checking for blocks at height 1,983,702 or higher.  Before we reach
    // that block in another 25 years or so, we should take advantage of a
    // future consensus change to do a new and improved version of BIP34 that
    // will actually prevent ever creating any duplicate coinbases in the
    // future.
    static constexpr int BIP34_IMPLIES_BIP30_LIMIT = 1983702;

    // There is no potential to create a duplicate coinbase at block 209,921
    // because this is still before the BIP34 height and so explicit BIP30
    // checking is still active.

    // The final case is block 176,684 which has an indicated height of
    // 490,897. Unfortunately, this issue was not discovered until about 2 weeks
    // before block 490,897 so there was not much opportunity to address this
    // case other than to carefully analyze it and determine it would not be a
    // problem. Block 490,897 was, in fact, mined with a different coinbase than
    // block 176,684, but it is important to note that even if it hadn't been or
    // is remined on an alternate fork with a duplicate coinbase, we would still
    // not run into a BIP30 violation.  This is because the coinbase for 176,684
    // is spent in block 185,956 in transaction
    // d4f7fbbf92f4a3014a230b2dc70b8058d02eb36ac06b4a0736d9d60eaa9e8781.  This
    // spending transaction can't be duplicated because it also spends coinbase
    // 0328dd85c331237f18e781d692c92de57649529bd5edf1d01036daea32ffde29.  This
    // coinbase has an indicated height of over 4.2 billion, and wouldn't be
    // duplicatable until that height, and it's currently impossible to create a
    // chain that long. Nevertheless we may wish to consider a future soft fork
    // which retroactively prevents block 490,897 from creating a duplicate
    // coinbase. The two historical BIP30 violations often provide a confusing
    // edge case when manipulating the UTXO and it would be simpler not to have
    // another edge case to deal with.

    // testnet3 has no blocks before the BIP34 height with indicated heights
    // post BIP34 before approximately height 486,000,000 and presumably will
    // be reset before it reaches block 1,983,702 and starts doing unnecessary
    // BIP30 checking again.
    assert(pindex->pprev);
    CBlockIndex *pindexBIP34height = pindex->pprev->GetAncestor(chainparams.GetConsensus().BIP34Height);
    //Only continue to enforce if we're below BIP34 activation height or the block hash at that height doesn't correspond.
    fEnforceBIP30 = fEnforceBIP30 && (!pindexBIP34height || !(pindexBIP34height->GetBlockHash() == chainparams.GetConsensus().BIP34Hash));

    // TODO: Remove BIP30 checking from block height 1,983,702 on, once we have a
    // consensus change that ensures coinbases at those heights can not
    // duplicate earlier coinbases.
    if (fEnforceBIP30 || pindex->nHeight >= BIP34_IMPLIES_BIP30_LIMIT) {
        for (const auto& tx : block.vtx) {
            for (size_t o = 0; o < tx->vout.size(); o++) {
                if (view.HaveCoin(COutPoint(tx->GetHash(), o))) {
                    LogPrintf("ERROR: ConnectBlock(): tried to overwrite transaction\n");
                    return state.Invalid(BlockValidationResult::BLOCK_CONSENSUS, "bad-txns-BIP30");
                }
            }
        }
    }

    // Start enforcing BIP68 (sequence locks)
    int nLockTimeFlags = 0;
    if (pindex->nHeight >= chainparams.GetConsensus().CSVHeight) {
        nLockTimeFlags |= LOCKTIME_VERIFY_SEQUENCE;
    }

    // Get the script flags for this block
    unsigned int flags = GetBlockScriptFlags(pindex, chainparams.GetConsensus());

    int64_t nTime2 = GetTimeMicros(); nTimeForks += nTime2 - nTime1;
    LogPrint(BCLog::BENCH, "    - Fork checks: %.2fms [%.2fs (%.2fms/blk)]\n", MILLI * (nTime2 - nTime1), nTimeForks * MICRO, nTimeForks * MILLI / nBlocksTotal);

    CBlockUndo blockundo;

    // Precomputed transaction data pointers must not be invalidated
    // until after `control` has run the script checks (potentially
    // in multiple threads). Preallocate the vector size so a new allocation
    // doesn't invalidate pointers into the vector, and keep txsdata in scope
    // for as long as `control`.
    CCheckQueueControl<CCheck> control(fScriptChecks && g_parallel_script_checks ? &scriptcheckqueue : nullptr);
    std::vector<PrecomputedTransactionData> txsdata(block.vtx.size());

    std::vector<int> prevheights;
    CAmountMap fee_map;
    int nInputs = 0;
    int64_t nSigOpsCost = 0;
    blockundo.vtxundo.reserve(block.vtx.size() - 1);

    // ELEMENTS:

    // Enforce PAK post-dynafed
    if (chainparams.GetEnforcePak() && !block.m_dynafed_params.IsNull()) {
        // GetActivePAKList computes for the following block, so use previous index
        CPAKList paklist = GetActivePAKList(pindex->pprev, chainparams.GetConsensus());
        for (const auto& tx : block.vtx) {
            if (!IsPAKValidTx(*tx, paklist, chainparams.ParentGenesisBlockHash(), chainparams.GetConsensus().pegged_asset)) {
                LogPrintf("ERROR: ConnectBlock(): Bad PAK transaction\n");
                return state.Invalid(BlockValidationResult::BLOCK_CONSENSUS, "bad-pak-tx");
            }
        }
    }

    // Used when ConnectBlock() results are unneeded for mempool ejection
    std::set<std::pair<uint256, COutPoint>> setPeginsSpentDummy;

    // Used when checking peg-ins
    const auto& fedpegscripts = GetValidFedpegScripts(pindex, chainparams.GetConsensus(), false /* nextblock_validation */);

    for (unsigned int i = 0; i < block.vtx.size(); i++)
    {
        const CTransaction &tx = *(block.vtx[i]);

        nInputs += tx.vin.size();

        if (!tx.IsCoinBase())
        {
            std::vector<CCheck*> vChecks;
            bool fCacheResults = fJustCheck; /* Don't cache results if we're actually connecting blocks (still consult the cache, though) */
            TxValidationState tx_state;
            if (!Consensus::CheckTxInputs(tx, tx_state, view, pindex->nHeight, fee_map,
                        setPeginsSpent == NULL ? setPeginsSpentDummy : *setPeginsSpent,
                        g_parallel_script_checks ? &vChecks : NULL, fCacheResults, fScriptChecks, fedpegscripts)) {
                // Any transaction validation failure in ConnectBlock is a block consensus failure
                state.Invalid(BlockValidationResult::BLOCK_CONSENSUS,
                        tx_state.GetRejectReason(), tx_state.GetDebugMessage());
                return error("%s: Consensus::CheckTxInputs: %s, %s", __func__, tx.GetHash().ToString(), state.ToString());
            }
            control.Add(vChecks);

            if (!MoneyRange(fee_map)) {
                LogPrintf("ERROR: %s: accumulated fee in the block out of range.\n", __func__);
                return state.Invalid(BlockValidationResult::BLOCK_CONSENSUS, "bad-txns-accumulated-fee-outofrange");
            }

            // Check that transaction is BIP68 final
            // BIP68 lock checks (as opposed to nLockTime checks) must
            // be in ConnectBlock because they require the UTXO set
            prevheights.resize(tx.vin.size());
            for (size_t j = 0; j < tx.vin.size(); j++) {
                if (tx.vin[j].m_is_pegin) {
                    prevheights[j] = -1;
                } else {
                    prevheights[j] = view.AccessCoin(tx.vin[j].prevout).nHeight;
                }
            }

            if (!SequenceLocks(tx, nLockTimeFlags, prevheights, *pindex)) {
                LogPrintf("ERROR: %s: contains a non-BIP68-final transaction\n", __func__);
                return state.Invalid(BlockValidationResult::BLOCK_CONSENSUS, "bad-txns-nonfinal");
            }
        }

        // GetTransactionSigOpCost counts 3 types of sigops:
        // * legacy (always)
        // * p2sh (when P2SH enabled in flags and excludes coinbase)
        // * witness (when witness enabled in flags and excludes coinbase)
        nSigOpsCost += GetTransactionSigOpCost(tx, view, flags);
        if (nSigOpsCost > MAX_BLOCK_SIGOPS_COST) {
            LogPrintf("ERROR: ConnectBlock(): too many sigops\n");
            return state.Invalid(BlockValidationResult::BLOCK_CONSENSUS, "bad-blk-sigops");
        }

        if (!tx.IsCoinBase())
        {
            std::vector<CCheck*> vChecks;
            bool fCacheResults = fJustCheck; /* Don't cache results if we're actually connecting blocks (still consult the cache, though) */
            TxValidationState tx_state;
            if (fScriptChecks && !CheckInputScripts(tx, tx_state, view, flags, fCacheResults, fCacheResults, txsdata[i], g_parallel_script_checks ? &vChecks : nullptr)) {
                // Any transaction validation failure in ConnectBlock is a block consensus failure
                state.Invalid(BlockValidationResult::BLOCK_CONSENSUS,
                              tx_state.GetRejectReason(), tx_state.GetDebugMessage());
                return error("ConnectBlock(): CheckInputScripts on %s failed with %s",
                    tx.GetHash().ToString(), state.ToString());
            }
            control.Add(vChecks);
        }

        CTxUndo undoDummy;
        if (i > 0) {
            blockundo.vtxundo.push_back(CTxUndo());
        }
        UpdateCoins(tx, view, i == 0 ? undoDummy : blockundo.vtxundo.back(), pindex->nHeight);

    }
    int64_t nTime3 = GetTimeMicros(); nTimeConnect += nTime3 - nTime2;
    LogPrint(BCLog::BENCH, "      - Connect %u transactions: %.2fms (%.3fms/tx, %.3fms/txin) [%.2fs (%.2fms/blk)]\n", (unsigned)block.vtx.size(), MILLI * (nTime3 - nTime2), MILLI * (nTime3 - nTime2) / block.vtx.size(), nInputs <= 1 ? 0 : MILLI * (nTime3 - nTime2) / (nInputs-1), nTimeConnect * MICRO, nTimeConnect * MILLI / nBlocksTotal);

    CAmountMap block_reward = fee_map;
    block_reward[consensusParams.subsidy_asset] += GetBlockSubsidy(pindex->nHeight, consensusParams);
    if (!MoneyRange(block_reward)) {
        LogPrintf("ERROR: ConnectBlock(): total block reward overflowed\n");
        return state.Invalid(BlockValidationResult::BLOCK_CONSENSUS, "bad-blockreward-outofrange");
    }
    if (!VerifyCoinbaseAmount(*(block.vtx[0]), block_reward)) {
        LogPrintf("ERROR: ConnectBlock(): coinbase pays too much\n");
        return state.Invalid(BlockValidationResult::BLOCK_CONSENSUS, "bad-cb-amount");
    }

    if (!control.Wait()) {
        LogPrintf("ERROR: %s: CheckQueue failed\n", __func__);
        return state.Invalid(BlockValidationResult::BLOCK_CONSENSUS, "block-validation-failed");
    }
    int64_t nTime4 = GetTimeMicros(); nTimeVerify += nTime4 - nTime2;
    LogPrint(BCLog::BENCH, "    - Verify %u txins: %.2fms (%.3fms/txin) [%.2fs (%.2fms/blk)]\n", nInputs - 1, MILLI * (nTime4 - nTime2), nInputs <= 1 ? 0 : MILLI * (nTime4 - nTime2) / (nInputs-1), nTimeVerify * MICRO, nTimeVerify * MILLI / nBlocksTotal);

    if (fJustCheck)
        return true;

    if (!WriteUndoDataForBlock(blockundo, state, pindex, chainparams))
        return false;

    if (!pindex->IsValid(BLOCK_VALID_SCRIPTS)) {
        pindex->RaiseValidity(BLOCK_VALID_SCRIPTS);
        setDirtyBlockIndex.insert(pindex);
    }

    assert(pindex->phashBlock);
    // add this block to the view's block chain
    view.SetBestBlock(pindex->GetBlockHash());

    int64_t nTime5 = GetTimeMicros(); nTimeIndex += nTime5 - nTime4;
    LogPrint(BCLog::BENCH, "    - Index writing: %.2fms [%.2fs (%.2fms/blk)]\n", MILLI * (nTime5 - nTime4), nTimeIndex * MICRO, nTimeIndex * MILLI / nBlocksTotal);

    int64_t nTime6 = GetTimeMicros(); nTimeCallbacks += nTime6 - nTime5;
    LogPrint(BCLog::BENCH, "    - Callbacks: %.2fms [%.2fs (%.2fms/blk)]\n", MILLI * (nTime6 - nTime5), nTimeCallbacks * MICRO, nTimeCallbacks * MILLI / nBlocksTotal);

    return true;
}

CoinsCacheSizeState CChainState::GetCoinsCacheSizeState(const CTxMemPool* tx_pool)
{
    return this->GetCoinsCacheSizeState(
        tx_pool,
        m_coinstip_cache_size_bytes,
        gArgs.GetArg("-maxmempool", DEFAULT_MAX_MEMPOOL_SIZE) * 1000000);
}

CoinsCacheSizeState CChainState::GetCoinsCacheSizeState(
    const CTxMemPool* tx_pool,
    size_t max_coins_cache_size_bytes,
    size_t max_mempool_size_bytes)
{
    const int64_t nMempoolUsage = tx_pool ? tx_pool->DynamicMemoryUsage() : 0;
    int64_t cacheSize = CoinsTip().DynamicMemoryUsage();
    int64_t nTotalSpace =
        max_coins_cache_size_bytes + std::max<int64_t>(max_mempool_size_bytes - nMempoolUsage, 0);

    //! No need to periodic flush if at least this much space still available.
    static constexpr int64_t MAX_BLOCK_COINSDB_USAGE_BYTES = 10 * 1024 * 1024;  // 10MB
    int64_t large_threshold =
        std::max((9 * nTotalSpace) / 10, nTotalSpace - MAX_BLOCK_COINSDB_USAGE_BYTES);

    if (cacheSize > nTotalSpace) {
        LogPrintf("Cache size (%s) exceeds total space (%s)\n", cacheSize, nTotalSpace);
        return CoinsCacheSizeState::CRITICAL;
    } else if (cacheSize > large_threshold) {
        return CoinsCacheSizeState::LARGE;
    }
    return CoinsCacheSizeState::OK;
}

bool CChainState::FlushStateToDisk(
    const CChainParams& chainparams,
    BlockValidationState &state,
    FlushStateMode mode,
    int nManualPruneHeight)
{
    LOCK(cs_main);
    assert(this->CanFlushToDisk());
    static std::chrono::microseconds nLastWrite{0};
    static std::chrono::microseconds nLastFlush{0};
    std::set<int> setFilesToPrune;
    bool full_flush_completed = false;

    const size_t coins_count = CoinsTip().GetCacheSize();
    const size_t coins_mem_usage = CoinsTip().DynamicMemoryUsage();

    try {
    {
        bool fFlushForPrune = false;
        bool fDoFullFlush = false;
        CoinsCacheSizeState cache_state = GetCoinsCacheSizeState(&m_mempool);
        LOCK(cs_LastBlockFile);
        if (fPruneMode && (fCheckForPruning || nManualPruneHeight > 0) && !fReindex) {
            if (nManualPruneHeight > 0) {
                LOG_TIME_MILLIS_WITH_CATEGORY("find files to prune (manual)", BCLog::BENCH);

                m_blockman.FindFilesToPruneManual(setFilesToPrune, nManualPruneHeight, m_chain.Height());
            } else {
                LOG_TIME_MILLIS_WITH_CATEGORY("find files to prune", BCLog::BENCH);

                m_blockman.FindFilesToPrune(setFilesToPrune, chainparams.PruneAfterHeight(), m_chain.Height(), IsInitialBlockDownload());
                fCheckForPruning = false;
            }
            if (!setFilesToPrune.empty()) {
                fFlushForPrune = true;
                if (!fHavePruned) {
                    pblocktree->WriteFlag("prunedblockfiles", true);
                    fHavePruned = true;
                }
            }
        }
        const auto nNow = GetTime<std::chrono::microseconds>();
        // Avoid writing/flushing immediately after startup.
        if (nLastWrite.count() == 0) {
            nLastWrite = nNow;
        }
        if (nLastFlush.count() == 0) {
            nLastFlush = nNow;
        }
        // The cache is large and we're within 10% and 10 MiB of the limit, but we have time now (not in the middle of a block processing).
        bool fCacheLarge = mode == FlushStateMode::PERIODIC && cache_state >= CoinsCacheSizeState::LARGE;
        // The cache is over the limit, we have to write now.
        bool fCacheCritical = mode == FlushStateMode::IF_NEEDED && cache_state >= CoinsCacheSizeState::CRITICAL;
        // It's been a while since we wrote the block index to disk. Do this frequently, so we don't need to redownload after a crash.
        bool fPeriodicWrite = mode == FlushStateMode::PERIODIC && nNow > nLastWrite + DATABASE_WRITE_INTERVAL;
        // It's been very long since we flushed the cache. Do this infrequently, to optimize cache usage.
        bool fPeriodicFlush = mode == FlushStateMode::PERIODIC && nNow > nLastFlush + DATABASE_FLUSH_INTERVAL;
        // Combine all conditions that result in a full cache flush.
        fDoFullFlush = (mode == FlushStateMode::ALWAYS) || fCacheLarge || fCacheCritical || fPeriodicFlush || fFlushForPrune;
        // Write blocks and block index to disk.
        if (fDoFullFlush || fPeriodicWrite) {
            // Depend on nMinDiskSpace to ensure we can write block index
            if (!CheckDiskSpace(GetBlocksDir())) {
                return AbortNode(state, "Disk space is too low!", _("Disk space is too low!"));
            }
            {
                LOG_TIME_MILLIS_WITH_CATEGORY("write block and undo data to disk", BCLog::BENCH);

                // First make sure all block and undo data is flushed to disk.
                FlushBlockFile();
            }

            // Then update all block file information (which may refer to block and undo files).
            {
                LOG_TIME_MILLIS_WITH_CATEGORY("write block index to disk", BCLog::BENCH);

                std::vector<std::pair<int, const CBlockFileInfo*> > vFiles;
                vFiles.reserve(setDirtyFileInfo.size());
                for (std::set<int>::iterator it = setDirtyFileInfo.begin(); it != setDirtyFileInfo.end(); ) {
                    vFiles.push_back(std::make_pair(*it, &vinfoBlockFile[*it]));
                    setDirtyFileInfo.erase(it++);
                }
                std::vector<const CBlockIndex*> vBlocks;
                vBlocks.reserve(setDirtyBlockIndex.size());
                for (std::set<CBlockIndex*>::iterator it = setDirtyBlockIndex.begin(); it != setDirtyBlockIndex.end(); ) {
                    vBlocks.push_back(*it);
                    setDirtyBlockIndex.erase(it++);
                }
                if (!pblocktree->WriteBatchSync(vFiles, nLastBlockFile, vBlocks)) {
                    return AbortNode(state, "Failed to write to block index database");
                }
            }
            // Finally remove any pruned files
            if (fFlushForPrune) {
                LOG_TIME_MILLIS_WITH_CATEGORY("unlink pruned files", BCLog::BENCH);

                UnlinkPrunedFiles(setFilesToPrune);
            }
            nLastWrite = nNow;
        }
        // Flush best chain related state. This can only be done if the blocks / block index write was also done.
        if (fDoFullFlush && !CoinsTip().GetBestBlock().IsNull()) {
            LOG_TIME_SECONDS(strprintf("write coins cache to disk (%d coins, %.2fkB)",
                coins_count, coins_mem_usage / 1000));

            // Typical Coin structures on disk are around 48 bytes in size.
            // Pushing a new one to the database can cause it to be written
            // twice (once in the log, and once in the tables). This is already
            // an overestimation, as most will delete an existing entry or
            // overwrite one. Still, use a conservative safety factor of 2.
            if (!CheckDiskSpace(GetDataDir(), 48 * 2 * 2 * CoinsTip().GetCacheSize())) {
                return AbortNode(state, "Disk space is too low!", _("Disk space is too low!"));
            }
            // Flush the chainstate (which may refer to block index entries).
            if (!CoinsTip().Flush())
                return AbortNode(state, "Failed to write to coin database");
            nLastFlush = nNow;
            full_flush_completed = true;
        }
    }
    if (full_flush_completed) {
        // Update best block in wallet (so we can detect restored wallets).
        GetMainSignals().ChainStateFlushed(m_chain.GetLocator());
    }
    } catch (const std::runtime_error& e) {
        return AbortNode(state, std::string("System error while flushing: ") + e.what());
    }
    return true;
}

void CChainState::ForceFlushStateToDisk() {
    BlockValidationState state;
    const CChainParams& chainparams = Params();
    if (!this->FlushStateToDisk(chainparams, state, FlushStateMode::ALWAYS)) {
        LogPrintf("%s: failed to flush state (%s)\n", __func__, state.ToString());
    }
}

void CChainState::PruneAndFlush() {
    BlockValidationState state;
    fCheckForPruning = true;
    const CChainParams& chainparams = Params();

    if (!this->FlushStateToDisk(chainparams, state, FlushStateMode::NONE)) {
        LogPrintf("%s: failed to flush state (%s)\n", __func__, state.ToString());
    }
}

static void DoWarning(const bilingual_str& warning)
{
    static bool fWarned = false;
    SetMiscWarning(warning);
    if (!fWarned) {
        AlertNotify(warning.original);
        fWarned = true;
    }
}

/** Private helper function that concatenates warning messages. */
static void AppendWarning(bilingual_str& res, const bilingual_str& warn)
{
    if (!res.empty()) res += Untranslated(", ");
    res += warn;
}

/** Check warning conditions and do some notifications on new chain tip set. */
static void UpdateTip(CTxMemPool& mempool, const CBlockIndex* pindexNew, const CChainParams& chainParams)
    EXCLUSIVE_LOCKS_REQUIRED(::cs_main)
{
    // New best block
    mempool.AddTransactionsUpdated(1);

    {
        LOCK(g_best_block_mutex);
        g_best_block = pindexNew->GetBlockHash();
        g_best_block_cv.notify_all();
    }

    bilingual_str warning_messages;
    if (!::ChainstateActive().IsInitialBlockDownload()) {
        const CBlockIndex* pindex = pindexNew;
        for (int bit = 0; bit < VERSIONBITS_NUM_BITS; bit++) {
            WarningBitsConditionChecker checker(bit);
            ThresholdState state = checker.GetStateFor(pindex, chainParams.GetConsensus(), warningcache[bit]);
            if (state == ThresholdState::ACTIVE || state == ThresholdState::LOCKED_IN) {
                const bilingual_str warning = strprintf(_("Warning: unknown new rules activated (versionbit %i)"), bit);
                if (state == ThresholdState::ACTIVE) {
                    DoWarning(warning);
                } else {
                    AppendWarning(warning_messages, warning);
                }
            }
        }
    }
    LogPrintf("%s: new best=%s height=%d version=0x%08x tx=%lu date='%s' progress=%f cache=%.1fMiB(%utxo)%s\n", __func__,
      pindexNew->GetBlockHash().ToString(), pindexNew->nHeight, pindexNew->nVersion,
      (unsigned long)pindexNew->nChainTx,
      FormatISO8601DateTime(pindexNew->GetBlockTime()),
      GuessVerificationProgress(pindexNew, chainParams.GetConsensus().nPowTargetSpacing),
      ::ChainstateActive().CoinsTip().DynamicMemoryUsage() * (1.0 / (1<<20)), ::ChainstateActive().CoinsTip().GetCacheSize(),
      !warning_messages.empty() ? strprintf(" warning='%s'", warning_messages.original) : "");
}

/** Disconnect m_chain's tip.
  * After calling, the mempool will be in an inconsistent state, with
  * transactions from disconnected blocks being added to disconnectpool.  You
  * should make the mempool consistent again by calling UpdateMempoolForReorg.
  * with cs_main held.
  *
  * If disconnectpool is nullptr, then no disconnected transactions are added to
  * disconnectpool (note that the caller is responsible for mempool consistency
  * in any case).
  */
bool CChainState::DisconnectTip(BlockValidationState& state, const CChainParams& chainparams, DisconnectedBlockTransactions* disconnectpool)
{
    AssertLockHeld(cs_main);
    AssertLockHeld(m_mempool.cs);

    CBlockIndex *pindexDelete = m_chain.Tip();
    assert(pindexDelete);
    // Read block from disk.
    std::shared_ptr<CBlock> pblock = std::make_shared<CBlock>();
    CBlock& block = *pblock;
    if (!ReadBlockFromDisk(block, pindexDelete, chainparams.GetConsensus()))
        return error("DisconnectTip(): Failed to read block");
    // Apply the block atomically to the chain state.
    int64_t nStart = GetTimeMicros();
    {
        CCoinsViewCache view(&CoinsTip());
        assert(view.GetBestBlock() == pindexDelete->GetBlockHash());
        if (DisconnectBlock(block, pindexDelete, view) != DISCONNECT_OK)
            return error("DisconnectTip(): DisconnectBlock %s failed", pindexDelete->GetBlockHash().ToString());
        bool flushed = view.Flush();
        assert(flushed);
    }
    LogPrint(BCLog::BENCH, "- Disconnect block: %.2fms\n", (GetTimeMicros() - nStart) * MILLI);
    // Write the chain state to disk, if necessary.
    if (!FlushStateToDisk(chainparams, state, FlushStateMode::IF_NEEDED))
        return false;

    if (disconnectpool) {
        // Save transactions to re-add to mempool at end of reorg
        for (auto it = block.vtx.rbegin(); it != block.vtx.rend(); ++it) {
            disconnectpool->addTransaction(*it);
        }
        while (disconnectpool->DynamicMemoryUsage() > MAX_DISCONNECTED_TX_POOL_SIZE * 1000) {
            // Drop the earliest entry, and remove its children from the mempool.
            auto it = disconnectpool->queuedTx.get<insertion_order>().begin();
            m_mempool.removeRecursive(**it, MemPoolRemovalReason::REORG);
            disconnectpool->removeEntry(it);
        }
    }

    m_chain.SetTip(pindexDelete->pprev);

    UpdateTip(m_mempool, pindexDelete->pprev, chainparams);
    // Let wallets know transactions went from 1-confirmed to
    // 0-confirmed or conflicted:
    GetMainSignals().BlockDisconnected(pblock, pindexDelete);
    return true;
}

static int64_t nTimeReadFromDisk = 0;
static int64_t nTimeConnectTotal = 0;
static int64_t nTimeFlush = 0;
static int64_t nTimeChainState = 0;
static int64_t nTimePostConnect = 0;

struct PerBlockConnectTrace {
    CBlockIndex* pindex = nullptr;
    std::shared_ptr<const CBlock> pblock;
    PerBlockConnectTrace() {}
};
/**
 * Used to track blocks whose transactions were applied to the UTXO state as a
 * part of a single ActivateBestChainStep call.
 *
 * This class is single-use, once you call GetBlocksConnected() you have to throw
 * it away and make a new one.
 */
class ConnectTrace {
private:
    std::vector<PerBlockConnectTrace> blocksConnected;

public:
    explicit ConnectTrace() : blocksConnected(1) {}

    void BlockConnected(CBlockIndex* pindex, std::shared_ptr<const CBlock> pblock) {
        assert(!blocksConnected.back().pindex);
        assert(pindex);
        assert(pblock);
        blocksConnected.back().pindex = pindex;
        blocksConnected.back().pblock = std::move(pblock);
        blocksConnected.emplace_back();
    }

    std::vector<PerBlockConnectTrace>& GetBlocksConnected() {
        // We always keep one extra block at the end of our list because
        // blocks are added after all the conflicted transactions have
        // been filled in. Thus, the last entry should always be an empty
        // one waiting for the transactions from the next block. We pop
        // the last entry here to make sure the list we return is sane.
        assert(!blocksConnected.back().pindex);
        blocksConnected.pop_back();
        return blocksConnected;
    }
};

/**
 * Connect a new block to m_chain. pblock is either nullptr or a pointer to a CBlock
 * corresponding to pindexNew, to bypass loading it again from disk.
 *
 * The block is added to connectTrace if connection succeeds.
 */
bool CChainState::ConnectTip(BlockValidationState& state, const CChainParams& chainparams, CBlockIndex* pindexNew, const std::shared_ptr<const CBlock>& pblock, ConnectTrace& connectTrace, DisconnectedBlockTransactions &disconnectpool)
{
    AssertLockHeld(cs_main);
    AssertLockHeld(m_mempool.cs);

    assert(pindexNew->pprev == m_chain.Tip());
    // Read block from disk.
    int64_t nTime1 = GetTimeMicros();
    std::shared_ptr<const CBlock> pthisBlock;
    if (!pblock) {
        std::shared_ptr<CBlock> pblockNew = std::make_shared<CBlock>();
        if (!ReadBlockFromDisk(*pblockNew, pindexNew, chainparams.GetConsensus()))
            return AbortNode(state, "Failed to read block");
        pthisBlock = pblockNew;
    } else {
        pthisBlock = pblock;
    }
    const CBlock& blockConnecting = *pthisBlock;
    // Apply the block atomically to the chain state.
    int64_t nTime2 = GetTimeMicros(); nTimeReadFromDisk += nTime2 - nTime1;
    int64_t nTime3;
    LogPrint(BCLog::BENCH, "  - Load block from disk: %.2fms [%.2fs]\n", (nTime2 - nTime1) * MILLI, nTimeReadFromDisk * MICRO);

    // ELEMENTS:
    // For mempool removal with pegin conflicts
    std::set<std::pair<uint256, COutPoint>> setPeginsSpent;

    {
        CCoinsViewCache view(&CoinsTip());
        bool rv = ConnectBlock(blockConnecting, state, pindexNew, view, chainparams, &setPeginsSpent);
        GetMainSignals().BlockChecked(blockConnecting, state);
        if (!rv) {
            if (state.IsInvalid()) {
                InvalidBlockFound(pindexNew, state);

                // ELEMENTS:
                // Possibly result of RPC to mainchain bitcoind failure
                // or unseen Bitcoin blocks.
                // These blocks are later re-evaluated at an interval
                // set by `-recheckpeginblockinterval`.
                if (state.GetRejectReason() == "bad-pegin-witness") {
                    //Write queue of invalid blocks that
                    //must be cleared to continue operation
                    std::vector<uint256> vinvalidBlocks;
                    pblocktree->ReadInvalidBlockQueue(vinvalidBlocks);
                    bool blockAlreadyInvalid = false;
                    for (uint256& hash : vinvalidBlocks) {
                        if (hash == blockConnecting.GetHash()) {
                            blockAlreadyInvalid = true;
                            break;
                        }
                    }
                    if (!blockAlreadyInvalid) {
                        vinvalidBlocks.push_back(blockConnecting.GetHash());
                        pblocktree->WriteInvalidBlockQueue(vinvalidBlocks);
                    }
                }
            }
            return error("%s: ConnectBlock %s failed, %s", __func__, pindexNew->GetBlockHash().ToString(), state.ToString());
        }
        nTime3 = GetTimeMicros(); nTimeConnectTotal += nTime3 - nTime2;
        assert(nBlocksTotal > 0);
        LogPrint(BCLog::BENCH, "  - Connect total: %.2fms [%.2fs (%.2fms/blk)]\n", (nTime3 - nTime2) * MILLI, nTimeConnectTotal * MICRO, nTimeConnectTotal * MILLI / nBlocksTotal);
        bool flushed = view.Flush();
        assert(flushed);
    }
    int64_t nTime4 = GetTimeMicros(); nTimeFlush += nTime4 - nTime3;
    LogPrint(BCLog::BENCH, "  - Flush: %.2fms [%.2fs (%.2fms/blk)]\n", (nTime4 - nTime3) * MILLI, nTimeFlush * MICRO, nTimeFlush * MILLI / nBlocksTotal);
    // Write the chain state to disk, if necessary.
    if (!FlushStateToDisk(chainparams, state, FlushStateMode::IF_NEEDED))
        return false;

    int64_t nTime5 = GetTimeMicros(); nTimeChainState += nTime5 - nTime4;
    LogPrint(BCLog::BENCH, "  - Writing chainstate: %.2fms [%.2fs (%.2fms/blk)]\n", (nTime5 - nTime4) * MILLI, nTimeChainState * MICRO, nTimeChainState * MILLI / nBlocksTotal);
    // Remove conflicting transactions from the mempool.;
    // ELEMENTS: We also eject peg-outs with now-invalid PAK proofs
    // as well as peg-in inputs during transitional periods.
    m_mempool.removeForBlock(blockConnecting.vtx, pindexNew->nHeight, pindexNew);
    disconnectpool.removeForBlock(blockConnecting.vtx);
    // Update m_chain & related variables.
    m_chain.SetTip(pindexNew);
    UpdateTip(m_mempool, pindexNew, chainparams);

    int64_t nTime6 = GetTimeMicros(); nTimePostConnect += nTime6 - nTime5; nTimeTotal += nTime6 - nTime1;
    LogPrint(BCLog::BENCH, "  - Connect postprocess: %.2fms [%.2fs (%.2fms/blk)]\n", (nTime6 - nTime5) * MILLI, nTimePostConnect * MICRO, nTimePostConnect * MILLI / nBlocksTotal);
    LogPrint(BCLog::BENCH, "- Connect block: %.2fms [%.2fs (%.2fms/blk)]\n", (nTime6 - nTime1) * MILLI, nTimeTotal * MICRO, nTimeTotal * MILLI / nBlocksTotal);

    connectTrace.BlockConnected(pindexNew, std::move(pthisBlock));
    return true;
}

/**
 * Return the tip of the chain with the most work in it, that isn't
 * known to be invalid (it's however far from certain to be valid).
 */
CBlockIndex* CChainState::FindMostWorkChain() {
    do {
        CBlockIndex *pindexNew = nullptr;

        // Find the best candidate header.
        {
            std::set<CBlockIndex*, CBlockIndexWorkComparator>::reverse_iterator it = setBlockIndexCandidates.rbegin();
            if (it == setBlockIndexCandidates.rend())
                return nullptr;
            pindexNew = *it;
        }

        // Check whether all blocks on the path between the currently active chain and the candidate are valid.
        // Just going until the active chain is an optimization, as we know all blocks in it are valid already.
        CBlockIndex *pindexTest = pindexNew;
        bool fInvalidAncestor = false;
        while (pindexTest && !m_chain.Contains(pindexTest)) {
            assert(pindexTest->HaveTxsDownloaded() || pindexTest->nHeight == 0);

            // Pruned nodes may have entries in setBlockIndexCandidates for
            // which block files have been deleted.  Remove those as candidates
            // for the most work chain if we come across them; we can't switch
            // to a chain unless we have all the non-active-chain parent blocks.
            bool fFailedChain = pindexTest->nStatus & BLOCK_FAILED_MASK;
            bool fMissingData = !(pindexTest->nStatus & BLOCK_HAVE_DATA);
            if (fFailedChain || fMissingData) {
                // Candidate chain is not usable (either invalid or missing data)
                if (fFailedChain && (pindexBestInvalid == nullptr || pindexNew->nChainWork > pindexBestInvalid->nChainWork))
                    pindexBestInvalid = pindexNew;
                CBlockIndex *pindexFailed = pindexNew;
                // Remove the entire chain from the set.
                while (pindexTest != pindexFailed) {
                    if (fFailedChain) {
                        pindexFailed->nStatus |= BLOCK_FAILED_CHILD;
                    } else if (fMissingData) {
                        // If we're missing data, then add back to m_blocks_unlinked,
                        // so that if the block arrives in the future we can try adding
                        // to setBlockIndexCandidates again.
                        m_blockman.m_blocks_unlinked.insert(
                            std::make_pair(pindexFailed->pprev, pindexFailed));
                    }
                    setBlockIndexCandidates.erase(pindexFailed);
                    pindexFailed = pindexFailed->pprev;
                }
                setBlockIndexCandidates.erase(pindexTest);
                fInvalidAncestor = true;
                break;
            }
            pindexTest = pindexTest->pprev;
        }
        if (!fInvalidAncestor)
            return pindexNew;
    } while(true);
}

/** Delete all entries in setBlockIndexCandidates that are worse than the current tip. */
void CChainState::PruneBlockIndexCandidates() {
    // Note that we can't delete the current block itself, as we may need to return to it later in case a
    // reorganization to a better block fails.
    std::set<CBlockIndex*, CBlockIndexWorkComparator>::iterator it = setBlockIndexCandidates.begin();
    while (it != setBlockIndexCandidates.end() && setBlockIndexCandidates.value_comp()(*it, m_chain.Tip())) {
        setBlockIndexCandidates.erase(it++);
    }
    // Either the current tip or a successor of it we're working towards is left in setBlockIndexCandidates.
    assert(!setBlockIndexCandidates.empty());
}

/**
 * Try to make some progress towards making pindexMostWork the active block.
 * pblock is either nullptr or a pointer to a CBlock corresponding to pindexMostWork.
 *
 * @returns true unless a system error occurred
 */
bool CChainState::ActivateBestChainStep(BlockValidationState& state, const CChainParams& chainparams, CBlockIndex* pindexMostWork, const std::shared_ptr<const CBlock>& pblock, bool& fInvalidFound, ConnectTrace& connectTrace)
{
    AssertLockHeld(cs_main);
    AssertLockHeld(m_mempool.cs);

    const CBlockIndex* pindexOldTip = m_chain.Tip();
    const CBlockIndex* pindexFork = m_chain.FindFork(pindexMostWork);

    // Disconnect active blocks which are no longer in the best chain.
    bool fBlocksDisconnected = false;
    DisconnectedBlockTransactions disconnectpool;
    while (m_chain.Tip() && m_chain.Tip() != pindexFork) {
        if (!DisconnectTip(state, chainparams, &disconnectpool)) {
            // This is likely a fatal error, but keep the mempool consistent,
            // just in case. Only remove from the mempool in this case.
            UpdateMempoolForReorg(m_mempool, disconnectpool, false);

            // If we're unable to disconnect a block during normal operation,
            // then that is a failure of our local system -- we should abort
            // rather than stay on a less work chain.
            AbortNode(state, "Failed to disconnect block; see debug.log for details");
            return false;
        }
        fBlocksDisconnected = true;
    }

    // Build list of new blocks to connect (in descending height order).
    std::vector<CBlockIndex*> vpindexToConnect;
    bool fContinue = true;
    int nHeight = pindexFork ? pindexFork->nHeight : -1;
    while (fContinue && nHeight != pindexMostWork->nHeight) {
        // Don't iterate the entire list of potential improvements toward the best tip, as we likely only need
        // a few blocks along the way.
        int nTargetHeight = std::min(nHeight + 32, pindexMostWork->nHeight);
        vpindexToConnect.clear();
        vpindexToConnect.reserve(nTargetHeight - nHeight);
        CBlockIndex* pindexIter = pindexMostWork->GetAncestor(nTargetHeight);
        while (pindexIter && pindexIter->nHeight != nHeight) {
            vpindexToConnect.push_back(pindexIter);
            pindexIter = pindexIter->pprev;
        }
        nHeight = nTargetHeight;

        // Connect new blocks.
        for (CBlockIndex* pindexConnect : reverse_iterate(vpindexToConnect)) {
            if (!ConnectTip(state, chainparams, pindexConnect, pindexConnect == pindexMostWork ? pblock : std::shared_ptr<const CBlock>(), connectTrace, disconnectpool)) {
                if (state.IsInvalid()) {
                    // The block violates a consensus rule.
                    if (state.GetResult() != BlockValidationResult::BLOCK_MUTATED) {
                        InvalidChainFound(vpindexToConnect.front());
                    }
                    state = BlockValidationState();
                    fInvalidFound = true;
                    fContinue = false;
                    break;
                } else {
                    // A system error occurred (disk space, database error, ...).
                    // Make the mempool consistent with the current tip, just in case
                    // any observers try to use it before shutdown.
                    UpdateMempoolForReorg(m_mempool, disconnectpool, false);
                    return false;
                }
            } else {
                PruneBlockIndexCandidates();
                if (!pindexOldTip || m_chain.Tip()->nChainWork > pindexOldTip->nChainWork) {
                    // We're in a better position than we were. Return temporarily to release the lock.
                    fContinue = false;
                    break;
                }
            }
        }
    }

    if (fBlocksDisconnected) {
        // If any blocks were disconnected, disconnectpool may be non empty.  Add
        // any disconnected transactions back to the mempool.
        UpdateMempoolForReorg(m_mempool, disconnectpool, true);
    }
    m_mempool.check(&CoinsTip());

    CheckForkWarningConditions();

    return true;
}

static SynchronizationState GetSynchronizationState(bool init)
{
    if (!init) return SynchronizationState::POST_INIT;
    if (::fReindex) return SynchronizationState::INIT_REINDEX;
    return SynchronizationState::INIT_DOWNLOAD;
}

static bool NotifyHeaderTip(CChainState& chainstate) LOCKS_EXCLUDED(cs_main) {
    bool fNotify = false;
    bool fInitialBlockDownload = false;
    static CBlockIndex* pindexHeaderOld = nullptr;
    CBlockIndex* pindexHeader = nullptr;
    {
        LOCK(cs_main);
        pindexHeader = pindexBestHeader;

        if (pindexHeader != pindexHeaderOld) {
            fNotify = true;
            assert(std::addressof(::ChainstateActive()) == std::addressof(chainstate));
            fInitialBlockDownload = chainstate.IsInitialBlockDownload();
            pindexHeaderOld = pindexHeader;
        }
    }
    // Send block tip changed notifications without cs_main
    if (fNotify) {
        uiInterface.NotifyHeaderTip(GetSynchronizationState(fInitialBlockDownload), pindexHeader);
    }
    return fNotify;
}

static void LimitValidationInterfaceQueue() LOCKS_EXCLUDED(cs_main) {
    AssertLockNotHeld(cs_main);

    if (GetMainSignals().CallbacksPending() > 10) {
        SyncWithValidationInterfaceQueue();
    }
}

bool CChainState::ActivateBestChain(BlockValidationState &state, const CChainParams& chainparams, std::shared_ptr<const CBlock> pblock) {
    // Note that while we're often called here from ProcessNewBlock, this is
    // far from a guarantee. Things in the P2P/RPC will often end up calling
    // us in the middle of ProcessNewBlock - do not assume pblock is set
    // sanely for performance or correctness!
    AssertLockNotHeld(cs_main);

    // ABC maintains a fair degree of expensive-to-calculate internal state
    // because this function periodically releases cs_main so that it does not lock up other threads for too long
    // during large connects - and to allow for e.g. the callback queue to drain
    // we use m_cs_chainstate to enforce mutual exclusion so that only one caller may execute this function at a time
    LOCK(m_cs_chainstate);

    CBlockIndex *pindexMostWork = nullptr;
    CBlockIndex *pindexNewTip = nullptr;
    int nStopAtHeight = gArgs.GetArg("-stopatheight", DEFAULT_STOPATHEIGHT);
    do {
        // Block until the validation queue drains. This should largely
        // never happen in normal operation, however may happen during
        // reindex, causing memory blowup if we run too far ahead.
        // Note that if a validationinterface callback ends up calling
        // ActivateBestChain this may lead to a deadlock! We should
        // probably have a DEBUG_LOCKORDER test for this in the future.
        LimitValidationInterfaceQueue();

        {
            LOCK(cs_main);
            LOCK(m_mempool.cs); // Lock transaction pool for at least as long as it takes for connectTrace to be consumed
            CBlockIndex* starting_tip = m_chain.Tip();
            bool blocks_connected = false;
            do {
                // We absolutely may not unlock cs_main until we've made forward progress
                // (with the exception of shutdown due to hardware issues, low disk space, etc).
                ConnectTrace connectTrace; // Destructed before cs_main is unlocked

                if (pindexMostWork == nullptr) {
                    pindexMostWork = FindMostWorkChain();
                }

                // Whether we have anything to do at all.
                if (pindexMostWork == nullptr || pindexMostWork == m_chain.Tip()) {
                    break;
                }

                bool fInvalidFound = false;
                std::shared_ptr<const CBlock> nullBlockPtr;
                if (!ActivateBestChainStep(state, chainparams, pindexMostWork, pblock && pblock->GetHash() == pindexMostWork->GetBlockHash() ? pblock : nullBlockPtr, fInvalidFound, connectTrace)) {
                    // A system error occurred
                    return false;
                }
                blocks_connected = true;

                if (fInvalidFound) {
                    // Wipe cache, we may need another branch now.
                    pindexMostWork = nullptr;
                }
                pindexNewTip = m_chain.Tip();

                for (const PerBlockConnectTrace& trace : connectTrace.GetBlocksConnected()) {
                    assert(trace.pblock && trace.pindex);
                    GetMainSignals().BlockConnected(trace.pblock, trace.pindex);
                }
            } while (!m_chain.Tip() || (starting_tip && CBlockIndexWorkComparator()(m_chain.Tip(), starting_tip)));
            if (!blocks_connected) return true;

            const CBlockIndex* pindexFork = m_chain.FindFork(starting_tip);
            bool fInitialDownload = IsInitialBlockDownload();

            // Notify external listeners about the new tip.
            // Enqueue while holding cs_main to ensure that UpdatedBlockTip is called in the order in which blocks are connected
            if (pindexFork != pindexNewTip) {
                // Notify ValidationInterface subscribers
                GetMainSignals().UpdatedBlockTip(pindexNewTip, pindexFork, fInitialDownload);

                // Always notify the UI if a new block tip was connected
                uiInterface.NotifyBlockTip(GetSynchronizationState(fInitialDownload), pindexNewTip);
            }
        }
        // When we reach this point, we switched to a new tip (stored in pindexNewTip).

        if (nStopAtHeight && pindexNewTip && pindexNewTip->nHeight >= nStopAtHeight) StartShutdown();

        // We check shutdown only after giving ActivateBestChainStep a chance to run once so that we
        // never shutdown before connecting the genesis block during LoadChainTip(). Previously this
        // caused an assert() failure during shutdown in such cases as the UTXO DB flushing checks
        // that the best block hash is non-null.
        if (ShutdownRequested()) break;
    } while (pindexNewTip != pindexMostWork);
    CheckBlockIndex(chainparams.GetConsensus());

    // Write changes periodically to disk, after relay.
    if (!FlushStateToDisk(chainparams, state, FlushStateMode::PERIODIC)) {
        return false;
    }

    return true;
}

bool CChainState::PreciousBlock(BlockValidationState& state, const CChainParams& params, CBlockIndex *pindex)
{
    {
        LOCK(cs_main);
        if (pindex->nChainWork < m_chain.Tip()->nChainWork) {
            // Nothing to do, this block is not at the tip.
            return true;
        }
        if (m_chain.Tip()->nChainWork > nLastPreciousChainwork) {
            // The chain has been extended since the last call, reset the counter.
            nBlockReverseSequenceId = -1;
        }
        nLastPreciousChainwork = m_chain.Tip()->nChainWork;
        setBlockIndexCandidates.erase(pindex);
        pindex->nSequenceId = nBlockReverseSequenceId;
        if (nBlockReverseSequenceId > std::numeric_limits<int32_t>::min()) {
            // We can't keep reducing the counter if somebody really wants to
            // call preciousblock 2**31-1 times on the same set of tips...
            nBlockReverseSequenceId--;
        }
        if (pindex->IsValid(BLOCK_VALID_TRANSACTIONS) && pindex->HaveTxsDownloaded()) {
            setBlockIndexCandidates.insert(pindex);
            PruneBlockIndexCandidates();
        }
    }

    return ActivateBestChain(state, params, std::shared_ptr<const CBlock>());
}
bool PreciousBlock(BlockValidationState& state, const CChainParams& params, CBlockIndex *pindex) {
    return ::ChainstateActive().PreciousBlock(state, params, pindex);
}

bool CChainState::InvalidateBlock(BlockValidationState& state, const CChainParams& chainparams, CBlockIndex *pindex)
{
    CBlockIndex* to_mark_failed = pindex;
    bool pindex_was_in_chain = false;
    int disconnected = 0;

    // We do not allow ActivateBestChain() to run while InvalidateBlock() is
    // running, as that could cause the tip to change while we disconnect
    // blocks.
    LOCK(m_cs_chainstate);

    // We'll be acquiring and releasing cs_main below, to allow the validation
    // callbacks to run. However, we should keep the block index in a
    // consistent state as we disconnect blocks -- in particular we need to
    // add equal-work blocks to setBlockIndexCandidates as we disconnect.
    // To avoid walking the block index repeatedly in search of candidates,
    // build a map once so that we can look up candidate blocks by chain
    // work as we go.
    std::multimap<const arith_uint256, CBlockIndex *> candidate_blocks_by_work;

    {
        LOCK(cs_main);
        for (const auto& entry : m_blockman.m_block_index) {
            CBlockIndex *candidate = entry.second;
            // We don't need to put anything in our active chain into the
            // multimap, because those candidates will be found and considered
            // as we disconnect.
            // Instead, consider only non-active-chain blocks that have at
            // least as much work as where we expect the new tip to end up.
            if (!m_chain.Contains(candidate) &&
                    !CBlockIndexWorkComparator()(candidate, pindex->pprev) &&
                    candidate->IsValid(BLOCK_VALID_TRANSACTIONS) &&
                    candidate->HaveTxsDownloaded()) {
                candidate_blocks_by_work.insert(std::make_pair(candidate->nChainWork, candidate));
            }
        }
    }

    // Disconnect (descendants of) pindex, and mark them invalid.
    while (true) {
        if (ShutdownRequested()) break;

        // Make sure the queue of validation callbacks doesn't grow unboundedly.
        LimitValidationInterfaceQueue();

        LOCK(cs_main);
        LOCK(m_mempool.cs); // Lock for as long as disconnectpool is in scope to make sure UpdateMempoolForReorg is called after DisconnectTip without unlocking in between
        if (!m_chain.Contains(pindex)) break;
        pindex_was_in_chain = true;
        CBlockIndex *invalid_walk_tip = m_chain.Tip();

        // ActivateBestChain considers blocks already in m_chain
        // unconditionally valid already, so force disconnect away from it.
        DisconnectedBlockTransactions disconnectpool;
        bool ret = DisconnectTip(state, chainparams, &disconnectpool);
        // DisconnectTip will add transactions to disconnectpool.
        // Adjust the mempool to be consistent with the new tip, adding
        // transactions back to the mempool if disconnecting was successful,
        // and we're not doing a very deep invalidation (in which case
        // keeping the mempool up to date is probably futile anyway).
        UpdateMempoolForReorg(m_mempool, disconnectpool, /* fAddToMempool = */ (++disconnected <= 10) && ret);
        if (!ret) return false;
        assert(invalid_walk_tip->pprev == m_chain.Tip());

        // We immediately mark the disconnected blocks as invalid.
        // This prevents a case where pruned nodes may fail to invalidateblock
        // and be left unable to start as they have no tip candidates (as there
        // are no blocks that meet the "have data and are not invalid per
        // nStatus" criteria for inclusion in setBlockIndexCandidates).
        invalid_walk_tip->nStatus |= BLOCK_FAILED_VALID;
        setDirtyBlockIndex.insert(invalid_walk_tip);
        setBlockIndexCandidates.erase(invalid_walk_tip);
        setBlockIndexCandidates.insert(invalid_walk_tip->pprev);
        if (invalid_walk_tip->pprev == to_mark_failed && (to_mark_failed->nStatus & BLOCK_FAILED_VALID)) {
            // We only want to mark the last disconnected block as BLOCK_FAILED_VALID; its children
            // need to be BLOCK_FAILED_CHILD instead.
            to_mark_failed->nStatus = (to_mark_failed->nStatus ^ BLOCK_FAILED_VALID) | BLOCK_FAILED_CHILD;
            setDirtyBlockIndex.insert(to_mark_failed);
        }

        // Add any equal or more work headers to setBlockIndexCandidates
        auto candidate_it = candidate_blocks_by_work.lower_bound(invalid_walk_tip->pprev->nChainWork);
        while (candidate_it != candidate_blocks_by_work.end()) {
            if (!CBlockIndexWorkComparator()(candidate_it->second, invalid_walk_tip->pprev)) {
                setBlockIndexCandidates.insert(candidate_it->second);
                candidate_it = candidate_blocks_by_work.erase(candidate_it);
            } else {
                ++candidate_it;
            }
        }

        // Track the last disconnected block, so we can correct its BLOCK_FAILED_CHILD status in future
        // iterations, or, if it's the last one, call InvalidChainFound on it.
        to_mark_failed = invalid_walk_tip;
    }

    CheckBlockIndex(chainparams.GetConsensus());

    {
        LOCK(cs_main);
        if (m_chain.Contains(to_mark_failed)) {
            // If the to-be-marked invalid block is in the active chain, something is interfering and we can't proceed.
            return false;
        }

        // Mark pindex (or the last disconnected block) as invalid, even when it never was in the main chain
        to_mark_failed->nStatus |= BLOCK_FAILED_VALID;
        setDirtyBlockIndex.insert(to_mark_failed);
        setBlockIndexCandidates.erase(to_mark_failed);
        m_blockman.m_failed_blocks.insert(to_mark_failed);

        // If any new blocks somehow arrived while we were disconnecting
        // (above), then the pre-calculation of what should go into
        // setBlockIndexCandidates may have missed entries. This would
        // technically be an inconsistency in the block index, but if we clean
        // it up here, this should be an essentially unobservable error.
        // Loop back over all block index entries and add any missing entries
        // to setBlockIndexCandidates.
        BlockMap::iterator it = m_blockman.m_block_index.begin();
        while (it != m_blockman.m_block_index.end()) {
            if (it->second->IsValid(BLOCK_VALID_TRANSACTIONS) && it->second->HaveTxsDownloaded() && !setBlockIndexCandidates.value_comp()(it->second, m_chain.Tip())) {
                setBlockIndexCandidates.insert(it->second);
            }
            it++;
        }

        InvalidChainFound(to_mark_failed);
    }

    // Only notify about a new block tip if the active chain was modified.
    if (pindex_was_in_chain) {
        uiInterface.NotifyBlockTip(GetSynchronizationState(IsInitialBlockDownload()), to_mark_failed->pprev);
    }
    return true;
}

bool InvalidateBlock(BlockValidationState& state, const CChainParams& chainparams, CBlockIndex *pindex) {
    return ::ChainstateActive().InvalidateBlock(state, chainparams, pindex);
}

void CChainState::ResetBlockFailureFlags(CBlockIndex *pindex) {
    AssertLockHeld(cs_main);

    int nHeight = pindex->nHeight;

    // Remove the invalidity flag from this block and all its descendants.
    BlockMap::iterator it = m_blockman.m_block_index.begin();
    while (it != m_blockman.m_block_index.end()) {
        if (!it->second->IsValid() && it->second->GetAncestor(nHeight) == pindex) {
            it->second->nStatus &= ~BLOCK_FAILED_MASK;
            setDirtyBlockIndex.insert(it->second);
            if (it->second->IsValid(BLOCK_VALID_TRANSACTIONS) && it->second->HaveTxsDownloaded() && setBlockIndexCandidates.value_comp()(m_chain.Tip(), it->second)) {
                setBlockIndexCandidates.insert(it->second);
            }
            if (it->second == pindexBestInvalid) {
                // Reset invalid block marker if it was pointing to one of those.
                pindexBestInvalid = nullptr;
            }
            m_blockman.m_failed_blocks.erase(it->second);
        }
        it++;
    }

    // Remove the invalidity flag from all ancestors too.
    while (pindex != nullptr) {
        if (pindex->nStatus & BLOCK_FAILED_MASK) {
            pindex->nStatus &= ~BLOCK_FAILED_MASK;
            setDirtyBlockIndex.insert(pindex);
            m_blockman.m_failed_blocks.erase(pindex);
        }
        pindex = pindex->pprev;
    }
}

void ResetBlockFailureFlags(CBlockIndex *pindex) {
    return ::ChainstateActive().ResetBlockFailureFlags(pindex);
}

CBlockIndex* BlockManager::AddToBlockIndex(const CBlockHeader& block)
{
    AssertLockHeld(cs_main);

    // Check for duplicate
    uint256 hash = block.GetHash();
    BlockMap::iterator it = m_block_index.find(hash);
    if (it != m_block_index.end())
        return it->second;

    // Construct new block index object
    CBlockIndex* pindexNew = new CBlockIndex(block);
    // We assign the sequence id to blocks only when the full data is available,
    // to avoid miners withholding blocks but broadcasting headers, to get a
    // competitive advantage.
    pindexNew->nSequenceId = 0;
    BlockMap::iterator mi = m_block_index.insert(std::make_pair(hash, pindexNew)).first;
    pindexNew->phashBlock = &((*mi).first);
    BlockMap::iterator miPrev = m_block_index.find(block.hashPrevBlock);
    if (miPrev != m_block_index.end())
    {
        pindexNew->pprev = (*miPrev).second;
        pindexNew->nHeight = pindexNew->pprev->nHeight + 1;
        pindexNew->BuildSkip();
    }
    pindexNew->nTimeMax = (pindexNew->pprev ? std::max(pindexNew->pprev->nTimeMax, pindexNew->nTime) : pindexNew->nTime);
    pindexNew->nChainWork = (pindexNew->pprev ? pindexNew->pprev->nChainWork : 0) + GetBlockProof(*pindexNew);
    pindexNew->RaiseValidity(BLOCK_VALID_TREE);
    if (pindexBestHeader == nullptr || pindexBestHeader->nChainWork < pindexNew->nChainWork)
        pindexBestHeader = pindexNew;

    setDirtyBlockIndex.insert(pindexNew);

    return pindexNew;
}

/** Mark a block as having its data received and checked (up to BLOCK_VALID_TRANSACTIONS). */
void CChainState::ReceivedBlockTransactions(const CBlock& block, CBlockIndex* pindexNew, const FlatFilePos& pos, const Consensus::Params& consensusParams)
{
    pindexNew->nTx = block.vtx.size();
    pindexNew->nChainTx = 0;
    pindexNew->nFile = pos.nFile;
    pindexNew->nDataPos = pos.nPos;
    pindexNew->nUndoPos = 0;
    pindexNew->nStatus |= BLOCK_HAVE_DATA;
    if (IsWitnessEnabled(pindexNew->pprev, consensusParams)) {
        pindexNew->nStatus |= BLOCK_OPT_WITNESS;
    }
    pindexNew->RaiseValidity(BLOCK_VALID_TRANSACTIONS);
    setDirtyBlockIndex.insert(pindexNew);

    if (pindexNew->pprev == nullptr || pindexNew->pprev->HaveTxsDownloaded()) {
        // If pindexNew is the genesis block or all parents are BLOCK_VALID_TRANSACTIONS.
        std::deque<CBlockIndex*> queue;
        queue.push_back(pindexNew);

        // Recursively process any descendant blocks that now may be eligible to be connected.
        while (!queue.empty()) {
            CBlockIndex *pindex = queue.front();
            queue.pop_front();
            pindex->nChainTx = (pindex->pprev ? pindex->pprev->nChainTx : 0) + pindex->nTx;
            {
                LOCK(cs_nBlockSequenceId);
                pindex->nSequenceId = nBlockSequenceId++;
            }
            if (m_chain.Tip() == nullptr || !setBlockIndexCandidates.value_comp()(pindex, m_chain.Tip())) {
                setBlockIndexCandidates.insert(pindex);
            }
            std::pair<std::multimap<CBlockIndex*, CBlockIndex*>::iterator, std::multimap<CBlockIndex*, CBlockIndex*>::iterator> range = m_blockman.m_blocks_unlinked.equal_range(pindex);
            while (range.first != range.second) {
                std::multimap<CBlockIndex*, CBlockIndex*>::iterator it = range.first;
                queue.push_back(it->second);
                range.first++;
                m_blockman.m_blocks_unlinked.erase(it);
            }
        }
    } else {
        if (pindexNew->pprev && pindexNew->pprev->IsValid(BLOCK_VALID_TREE)) {
            m_blockman.m_blocks_unlinked.insert(std::make_pair(pindexNew->pprev, pindexNew));
        }
    }
}

static bool FindBlockPos(FlatFilePos &pos, unsigned int nAddSize, unsigned int nHeight, uint64_t nTime, bool fKnown = false)
{
    LOCK(cs_LastBlockFile);

    unsigned int nFile = fKnown ? pos.nFile : nLastBlockFile;
    if (vinfoBlockFile.size() <= nFile) {
        vinfoBlockFile.resize(nFile + 1);
    }

    bool finalize_undo = false;
    if (!fKnown) {
        while (vinfoBlockFile[nFile].nSize + nAddSize >= MAX_BLOCKFILE_SIZE) {
            // when the undo file is keeping up with the block file, we want to flush it explicitly
            // when it is lagging behind (more blocks arrive than are being connected), we let the
            // undo block write case handle it
            finalize_undo = (vinfoBlockFile[nFile].nHeightLast == (unsigned int)ChainActive().Tip()->nHeight);
            nFile++;
            if (vinfoBlockFile.size() <= nFile) {
                vinfoBlockFile.resize(nFile + 1);
            }
        }
        pos.nFile = nFile;
        pos.nPos = vinfoBlockFile[nFile].nSize;
    }

    if ((int)nFile != nLastBlockFile) {
        if (!fKnown) {
            LogPrintf("Leaving block file %i: %s\n", nLastBlockFile, vinfoBlockFile[nLastBlockFile].ToString());
        }
        FlushBlockFile(!fKnown, finalize_undo);
        nLastBlockFile = nFile;
    }

    vinfoBlockFile[nFile].AddBlock(nHeight, nTime);
    if (fKnown)
        vinfoBlockFile[nFile].nSize = std::max(pos.nPos + nAddSize, vinfoBlockFile[nFile].nSize);
    else
        vinfoBlockFile[nFile].nSize += nAddSize;

    if (!fKnown) {
        bool out_of_space;
        size_t bytes_allocated = BlockFileSeq().Allocate(pos, nAddSize, out_of_space);
        if (out_of_space) {
            return AbortNode("Disk space is too low!", _("Disk space is too low!"));
        }
        if (bytes_allocated != 0 && fPruneMode) {
            fCheckForPruning = true;
        }
    }

    setDirtyFileInfo.insert(nFile);
    return true;
}

static bool FindUndoPos(BlockValidationState &state, int nFile, FlatFilePos &pos, unsigned int nAddSize)
{
    pos.nFile = nFile;

    LOCK(cs_LastBlockFile);

    pos.nPos = vinfoBlockFile[nFile].nUndoSize;
    vinfoBlockFile[nFile].nUndoSize += nAddSize;
    setDirtyFileInfo.insert(nFile);

    bool out_of_space;
    size_t bytes_allocated = UndoFileSeq().Allocate(pos, nAddSize, out_of_space);
    if (out_of_space) {
        return AbortNode(state, "Disk space is too low!", _("Disk space is too low!"));
    }
    if (bytes_allocated != 0 && fPruneMode) {
        fCheckForPruning = true;
    }

    return true;
}

static bool CheckBlockHeader(const CBlockHeader& block, BlockValidationState& state, const Consensus::Params& consensusParams, bool fCheckPOW = true)
{
    // Check proof of work matches claimed amount
    if (fCheckPOW && block.GetHash() != consensusParams.hashGenesisBlock
            && !CheckProof(block, consensusParams)) {
        return state.Invalid(BlockValidationResult::BLOCK_INVALID_HEADER, g_signed_blocks ? "block-proof-invalid" : "high-hash", "proof of work failed");
    }
    return true;
}

bool CheckBlock(const CBlock& block, BlockValidationState& state, const Consensus::Params& consensusParams, bool fCheckPOW, bool fCheckMerkleRoot)
{
    // These are checks that are independent of context.

    if (block.fChecked)
        return true;

    // Check that the header is valid (particularly PoW).  This is mostly
    // redundant with the call in AcceptBlockHeader.
    if (!CheckBlockHeader(block, state, consensusParams, fCheckPOW))
        return false;

    // Signet only: check block solution
    if (consensusParams.signet_blocks && fCheckPOW && !CheckSignetBlockSolution(block, consensusParams)) {
        return state.Invalid(BlockValidationResult::BLOCK_CONSENSUS, "bad-signet-blksig", "signet block signature validation failure");
    }

    // Check the merkle root.
    if (fCheckMerkleRoot) {
        bool mutated;
        uint256 hashMerkleRoot2 = BlockMerkleRoot(block, &mutated);
        if (block.hashMerkleRoot != hashMerkleRoot2)
            return state.Invalid(BlockValidationResult::BLOCK_MUTATED, "bad-txnmrklroot", "hashMerkleRoot mismatch");

        // Check for merkle tree malleability (CVE-2012-2459): repeating sequences
        // of transactions in a block without affecting the merkle root of a block,
        // while still invalidating it.
        if (mutated)
            return state.Invalid(BlockValidationResult::BLOCK_MUTATED, "bad-txns-duplicate", "duplicate transaction");
    }

    // All potential-corruption validation must be done before we do any
    // transaction validation, as otherwise we may mark the header as invalid
    // because we receive the wrong transactions for it.
    // Note that witness malleability is checked in ContextualCheckBlock, so no
    // checks that use witness data may be performed here.

    // Size limits
    if (block.vtx.empty() || block.vtx.size() * WITNESS_SCALE_FACTOR > MAX_BLOCK_WEIGHT || ::GetSerializeSize(block, PROTOCOL_VERSION | SERIALIZE_TRANSACTION_NO_WITNESS) * WITNESS_SCALE_FACTOR > MAX_BLOCK_WEIGHT)
        return state.Invalid(BlockValidationResult::BLOCK_CONSENSUS, "bad-blk-length", "size limits failed");

    // First transaction must be coinbase, the rest must not be
    if (block.vtx.empty() || !block.vtx[0]->IsCoinBase())
        return state.Invalid(BlockValidationResult::BLOCK_CONSENSUS, "bad-cb-missing", "first tx is not coinbase");
    for (unsigned int i = 1; i < block.vtx.size(); i++)
        if (block.vtx[i]->IsCoinBase())
            return state.Invalid(BlockValidationResult::BLOCK_CONSENSUS, "bad-cb-multiple", "more than one coinbase");

    // Check transactions
    // Must check for duplicate inputs (see CVE-2018-17144)
    for (const auto& tx : block.vtx) {
        TxValidationState tx_state;
        if (!CheckTransaction(*tx, tx_state)) {
            // CheckBlock() does context-free validation checks. The only
            // possible failures are consensus failures.
            assert(tx_state.GetResult() == TxValidationResult::TX_CONSENSUS);
            return state.Invalid(BlockValidationResult::BLOCK_CONSENSUS, tx_state.GetRejectReason(),
                                 strprintf("Transaction check failed (tx hash %s) %s", tx->GetHash().ToString(), tx_state.GetDebugMessage()));
        }
    }
    unsigned int nSigOps = 0;
    for (const auto& tx : block.vtx)
    {
        nSigOps += GetLegacySigOpCount(*tx);
    }
    if (nSigOps * WITNESS_SCALE_FACTOR > MAX_BLOCK_SIGOPS_COST)
        return state.Invalid(BlockValidationResult::BLOCK_CONSENSUS, "bad-blk-sigops", "out-of-bounds SigOpCount");

    if (fCheckPOW && fCheckMerkleRoot)
        block.fChecked = true;

    return true;
}

bool IsWitnessEnabled(const CBlockIndex* pindexPrev, const Consensus::Params& params)
{
    int height = pindexPrev == nullptr ? 0 : pindexPrev->nHeight + 1;
    return (height >= params.SegwitHeight);
}

bool IsDynaFedEnabled(const CBlockIndex* pindexPrev, const Consensus::Params& params)
{
    LOCK(cs_main);
    return (VersionBitsState(pindexPrev, params, Consensus::DEPLOYMENT_DYNA_FED, versionbitscache) == ThresholdState::ACTIVE);
}

void UpdateUncommittedBlockStructures(CBlock& block, const CBlockIndex* pindexPrev, const Consensus::Params& consensusParams)
{
    int commitpos = GetWitnessCommitmentIndex(block);
    static const std::vector<unsigned char> nonce(32, 0x00);
    if (commitpos != NO_WITNESS_COMMITMENT && IsWitnessEnabled(pindexPrev, consensusParams) && !block.vtx[0]->HasWitness()) {
        CMutableTransaction tx(*block.vtx[0]);
        tx.witness.vtxinwit.resize(1);
        tx.witness.vtxinwit[0].scriptWitness.stack.resize(1);
        tx.witness.vtxinwit[0].scriptWitness.stack[0] = nonce;
        block.vtx[0] = MakeTransactionRef(std::move(tx));
    }
}

std::vector<unsigned char> GenerateCoinbaseCommitment(CBlock& block, const CBlockIndex* pindexPrev, const Consensus::Params& consensusParams)
{
    std::vector<unsigned char> commitment;
    int commitpos = GetWitnessCommitmentIndex(block);
    std::vector<unsigned char> ret(32, 0x00);
    if (consensusParams.SegwitHeight != std::numeric_limits<int>::max()) {
        if (commitpos == NO_WITNESS_COMMITMENT) {
            // ELEMENTS: Shim in blank coinbase output for witness output hash
            // Previous iterations of CA could have allowed witness data
            // in coinbase transactions, and this witness data must be committed
            // to here.
            //
            // Is No-op in Bitcoin
            CMutableTransaction tx0(*block.vtx[0]);
            tx0.vout.push_back(CTxOut());
            block.vtx[0] = MakeTransactionRef(std::move(tx0));
            // END
            uint256 witnessroot = BlockWitnessMerkleRoot(block, nullptr);
            CHash256().Write(witnessroot).Write(ret).Finalize(witnessroot);
            CTxOut out;
            out.nValue = 0;
            out.nAsset = policyAsset;
            out.scriptPubKey.resize(MINIMUM_WITNESS_COMMITMENT);
            out.scriptPubKey[0] = OP_RETURN;
            out.scriptPubKey[1] = 0x24;
            out.scriptPubKey[2] = 0xaa;
            out.scriptPubKey[3] = 0x21;
            out.scriptPubKey[4] = 0xa9;
            out.scriptPubKey[5] = 0xed;
            memcpy(&out.scriptPubKey[6], witnessroot.begin(), 32);
            commitment = std::vector<unsigned char>(out.scriptPubKey.begin(), out.scriptPubKey.end());
            CMutableTransaction tx(*block.vtx[0]);
            // Elements: replace shimmed output with real coinbase rather than push
            tx.vout.back() = out;
            // END
            block.vtx[0] = MakeTransactionRef(std::move(tx));
        }
    }
    UpdateUncommittedBlockStructures(block, pindexPrev, consensusParams);
    return commitment;
}

<<<<<<< HEAD
// ELEMENTS


static bool ContextualCheckDynaFedHeader(const CBlockHeader& block, BlockValidationState& state, const CChainParams& params, const CBlockIndex* pindexPrev)
{
    // When not active, it's a NOP
    if (!IsDynaFedEnabled(pindexPrev, params.GetConsensus())) {
        return true;
    }

    const DynaFedParams& dynafed_params = block.m_dynafed_params;

    // Dynamic blocks must at least publish current signblockscript in full
    if (dynafed_params.m_current.IsNull()) {
        return state.Invalid(BlockValidationResult::BLOCK_CONSENSUS, "invalid-dyna-fed", "dynamic block headers must have non-empty current signblockscript field");
    }

    // Make sure extension bits aren't active, reserved for future HF
    uint32_t reserved_mask = (1<<23) | (1<<24) | (1<<25) | (1<<26);
    if ((block.nVersion & reserved_mask) != 0) {
        return state.Invalid(BlockValidationResult::BLOCK_CONSENSUS, "invalid-dyna-fed", "dynamic block header has unknown HF extension bits set");
    }

    const DynaFedParamEntry expected_current_params = ComputeNextBlockCurrentParameters(pindexPrev, params.GetConsensus());

    if (expected_current_params != dynafed_params.m_current) {
        return state.Invalid(BlockValidationResult::BLOCK_CONSENSUS, "invalid-dyna-fed", "dynamic block header's current parameters do not match expected");
    }

    // Lastly, enforce rules on proposals if they make changes.
    if (!dynafed_params.m_proposed.IsNull()) {
        // Compare the new proposed parameters with the current full parameters.
        const DynaFedParamEntry current = ComputeNextBlockFullCurrentParameters(pindexPrev, params.GetConsensus());
        const DynaFedParamEntry& proposed = dynafed_params.m_proposed;

        if (proposed.m_signblockscript != current.m_signblockscript) {
            // signblockscript proposals *must* be segwit versions
            int block_version = 0;
            std::vector<unsigned char> block_program;
            if (!proposed.m_signblockscript.IsWitnessProgram(block_version, block_program)) {
                return state.Invalid(BlockValidationResult::BLOCK_CONSENSUS, "invalid-dyna-fed", "proposed signblockscript must be native segwit scriptPubkey");
            }
        }

        if (proposed.m_fedpeg_program != current.m_fedpeg_program || proposed.m_fedpegscript != current.m_fedpegscript) {
            int fedpeg_version = 0;
            std::vector<unsigned char> fedpeg_program;
            if (!proposed.m_fedpeg_program.IsWitnessProgram(fedpeg_version, fedpeg_program)) {
                return state.Invalid(BlockValidationResult::BLOCK_CONSENSUS, "invalid-dyna-fed", "proposed fedpeg program must be native segwit scriptPubkey");
            }

            // for v0, fedpegscript's scriptPubKey must match. v1+ is unencumbered.
            if (fedpeg_version == 0) {
                uint256 fedpeg_program;
                CSHA256().Write(proposed.m_fedpegscript.data(), proposed.m_fedpegscript.size()).Finalize(fedpeg_program.begin());
                CScript computed_program = CScript() << OP_0 << ToByteVector(fedpeg_program);
                if (computed_program != proposed.m_fedpeg_program) {
                    return state.Invalid(BlockValidationResult::BLOCK_CONSENSUS, "invalid-dyna-fed", "proposed v0 segwit fedpegscript must match proposed fedpeg witness program");
                }

                // fedpegscript proposals *must not* start with OP_DEPTH
                // This forbids the first Liquid watchman script which is a hack.
                // Use miniscript, which doesn't even have OP_DEPTH.
                // We don't encumber future segwit versions as opcodes may change.
                if (!proposed.m_fedpegscript.empty() && proposed.m_fedpegscript.front() == OP_DEPTH) {
                    return state.Invalid(BlockValidationResult::BLOCK_CONSENSUS, "invalid-dyna-fed", "Proposed fedpegscript starts with OP_DEPTH, which is illegal");
                }
            }
        }

        if (proposed.m_extension_space != current.m_extension_space) {
            // When enforcing PAK, extension_space must give non-empty PAK list when
            // the vector itself is non-empty. Otherwise this means there were "junk"
            // entries
            if (params.GetEnforcePak()) {
                if (!proposed.m_extension_space.empty() &&
                        CreatePAKListFromExtensionSpace(proposed.m_extension_space).IsReject()) {
                    return state.Invalid(BlockValidationResult::BLOCK_CONSENSUS, "invalid-dyna-fed", "Extension space is not list of valid PAK entries");
                }
            }
        }
    }
    return true;
}

//! Returns last CBlockIndex* that is a checkpoint
static CBlockIndex* GetLastCheckpoint(const CCheckpointData& data) EXCLUSIVE_LOCKS_REQUIRED(cs_main)
=======
CBlockIndex* BlockManager::GetLastCheckpoint(const CCheckpointData& data)
>>>>>>> 44f4bcd3
{
    const MapCheckpoints& checkpoints = data.mapCheckpoints;

    for (const MapCheckpoints::value_type& i : reverse_iterate(checkpoints))
    {
        const uint256& hash = i.second;
        assert(std::addressof(g_chainman.m_blockman) == std::addressof(*this));
        CBlockIndex* pindex = LookupBlockIndex(hash);
        if (pindex) {
            return pindex;
        }
    }
    return nullptr;
}

/** Context-dependent validity checks.
 *  By "context", we mean only the previous block headers, but not the UTXO
 *  set; UTXO-related validity checks are done in ConnectBlock().
 *  NOTE: This function is not currently invoked by ConnectBlock(), so we
 *  should consider upgrade issues if we change which consensus rules are
 *  enforced in this function (eg by adding a new consensus rule). See comment
 *  in ConnectBlock().
 *  Note that -reindex-chainstate skips the validation that happens here!
 */
static bool ContextualCheckBlockHeader(const CBlockHeader& block, BlockValidationState& state, BlockManager& blockman, const CChainParams& params, const CBlockIndex* pindexPrev, int64_t nAdjustedTime) EXCLUSIVE_LOCKS_REQUIRED(cs_main)
{
    assert(pindexPrev != nullptr);
    const int nHeight = pindexPrev->nHeight + 1;

    // Check proof of work target or non-dynamic signblockscript if necessary
    const Consensus::Params& consensusParams = params.GetConsensus();
    if (!IsDynaFedEnabled(pindexPrev, consensusParams) && !CheckChallenge(block, *pindexPrev, consensusParams))
        return state.Invalid(BlockValidationResult::BLOCK_INVALID_HEADER, "bad-diffbits", "incorrect proof of work");

    // Check against checkpoints
    if (fCheckpointsEnabled) {
        // Don't accept any forks from the main chain prior to last checkpoint.
        // GetLastCheckpoint finds the last checkpoint in MapCheckpoints that's in our
        // BlockIndex().
        assert(std::addressof(g_chainman.m_blockman) == std::addressof(blockman));
        CBlockIndex* pcheckpoint = blockman.GetLastCheckpoint(params.Checkpoints());
        if (pcheckpoint && nHeight < pcheckpoint->nHeight) {
            LogPrintf("ERROR: %s: forked chain older than last checkpoint (height %d)\n", __func__, nHeight);
            return state.Invalid(BlockValidationResult::BLOCK_CHECKPOINT, "bad-fork-prior-to-checkpoint");
        }
    }

    // Check timestamp against prev
    if (block.GetBlockTime() <= pindexPrev->GetMedianTimePast())
        return state.Invalid(BlockValidationResult::BLOCK_INVALID_HEADER, "time-too-old", "block's timestamp is too early");

    // Check height in header against prev
    if (g_con_blockheightinheader && (uint32_t)nHeight != block.block_height) {
        LogPrintf("ERROR: %s: block height in header is incorrect (got %d, expected %d)\n", __func__, block.block_height, nHeight);
        return state.Invalid(BlockValidationResult::BLOCK_INVALID_HEADER, "bad-header-height");
    }

    // Check timestamp
    if (block.GetBlockTime() > nAdjustedTime + MAX_FUTURE_BLOCK_TIME)
        return state.Invalid(BlockValidationResult::BLOCK_TIME_FUTURE, "time-too-new", "block timestamp too far in the future");

    // Reject outdated version blocks when 95% (75% on testnet) of the network has upgraded:
    // check for version 2, 3 and 4 upgrades
    if((block.nVersion < 2 && nHeight >= consensusParams.BIP34Height) ||
       (block.nVersion < 3 && nHeight >= consensusParams.BIP66Height) ||
       (block.nVersion < 4 && nHeight >= consensusParams.BIP65Height))
            return state.Invalid(BlockValidationResult::BLOCK_INVALID_HEADER, strprintf("bad-version(0x%08x)", block.nVersion),
                                 strprintf("rejected nVersion=0x%08x block", block.nVersion));

    if (!ContextualCheckDynaFedHeader(block, state, params, pindexPrev)) {
        return false;
    }

    return true;
}

/** NOTE: This function is not currently invoked by ConnectBlock(), so we
 *  should consider upgrade issues if we change which consensus rules are
 *  enforced in this function (eg by adding a new consensus rule). See comment
 *  in ConnectBlock().
 *  Note that -reindex-chainstate skips the validation that happens here!
 */
static bool ContextualCheckBlock(const CBlock& block, BlockValidationState& state, const Consensus::Params& consensusParams, const CBlockIndex* pindexPrev)
{
    const int nHeight = pindexPrev == nullptr ? 0 : pindexPrev->nHeight + 1;

    // Start enforcing BIP113 (Median Time Past).
    int nLockTimeFlags = 0;
    if (nHeight >= consensusParams.CSVHeight) {
        assert(pindexPrev != nullptr);
        nLockTimeFlags |= LOCKTIME_MEDIAN_TIME_PAST;
    }

    int64_t nLockTimeCutoff = (nLockTimeFlags & LOCKTIME_MEDIAN_TIME_PAST)
                              ? pindexPrev->GetMedianTimePast()
                              : block.GetBlockTime();

    // Check that all transactions are finalized
    for (const auto& tx : block.vtx) {
        if (!IsFinalTx(*tx, nHeight, nLockTimeCutoff)) {
            return state.Invalid(BlockValidationResult::BLOCK_CONSENSUS, "bad-txns-nonfinal", "non-final transaction");
        }
    }

    // Enforce rule that the coinbase starts with serialized block height
    if (nHeight >= consensusParams.BIP34Height)
    {
        CScript expect = CScript() << nHeight;
        if (block.vtx[0]->vin[0].scriptSig.size() < expect.size() ||
            !std::equal(expect.begin(), expect.end(), block.vtx[0]->vin[0].scriptSig.begin())) {
            return state.Invalid(BlockValidationResult::BLOCK_CONSENSUS, "bad-cb-height", "block height mismatch in coinbase");
        }
    }

    // Coinbase transaction can not have input witness data which is not covered
    // (or committed to) by the witness or regular merkle tree
    for (const auto& inwit : block.vtx[0]->witness.vtxinwit) {
        if (!inwit.vchIssuanceAmountRangeproof.empty() ||
                !inwit.vchInflationKeysRangeproof.empty() ||
                !inwit.m_pegin_witness.IsNull()) {
            return state.Invalid(BlockValidationResult::BLOCK_MUTATED, "bad-cb-witness", "Coinbase has invalid input witness data.");
        }
    }

    // Validation for witness commitments.
    // * We compute the witness hash (which is the hash including witnesses) of all the block's transactions, except the
    //   coinbase (where 0x0000....0000 is used instead).
    // * The coinbase scriptWitness is a stack of a single 32-byte vector, containing a witness reserved value (unconstrained).
    // * We build a merkle tree with all those witness hashes as leaves (similar to the hashMerkleRoot in the block header).
    // * There must be at least one output whose scriptPubKey is a single 36-byte push, the first 4 bytes of which are
    //   {0xaa, 0x21, 0xa9, 0xed}, and the following 32 bytes are SHA256^2(witness root, witness reserved value). In case there are
    //   multiple, the last one is used.
    bool fHaveWitness = false;
    if (nHeight >= consensusParams.SegwitHeight) {
        int commitpos = GetWitnessCommitmentIndex(block);
        if (commitpos != NO_WITNESS_COMMITMENT) {
            bool malleated = false;
            uint256 hashWitness = BlockWitnessMerkleRoot(block, &malleated);
            // The malleation check is ignored; as the transaction tree itself
            // already does not permit it, it is impossible to trigger in the
            // witness tree.
            if ((block.vtx[0]->witness.vtxinwit.empty()) ||
                (block.vtx[0]->witness.vtxinwit[0].scriptWitness.stack.size() != 1) ||
                (block.vtx[0]->witness.vtxinwit[0].scriptWitness.stack[0].size() != 32)) {
                return state.Invalid(BlockValidationResult::BLOCK_MUTATED, "bad-witness-nonce-size", strprintf("%s : invalid witness reserved value size", __func__));
            }
            CHash256().Write(hashWitness).Write(block.vtx[0]->witness.vtxinwit[0].scriptWitness.stack[0]).Finalize(hashWitness);
            uint256 committedWitness(std::vector<unsigned char>(&block.vtx[0]->vout[commitpos].scriptPubKey[6], &block.vtx[0]->vout[commitpos].scriptPubKey[6+32]));
            if (memcmp(hashWitness.begin(), &block.vtx[0]->vout[commitpos].scriptPubKey[6], 32)) {
                return state.Invalid(BlockValidationResult::BLOCK_MUTATED, "bad-witness-merkle-match", strprintf("%s : witness merkle commitment mismatch", __func__));
            }
            fHaveWitness = true;
        }
    }

    // No witness data is allowed in blocks that don't commit to witness data, as this would otherwise leave room for spam
    if (!fHaveWitness) {
      for (const auto& tx : block.vtx) {
            if (tx->HasWitness()) {
                return state.Invalid(BlockValidationResult::BLOCK_MUTATED, "unexpected-witness", strprintf("%s : unexpected witness data found", __func__));
            }
        }
    }

    // After the coinbase witness reserved value and commitment are verified,
    // we can check if the block weight passes (before we've checked the
    // coinbase witness, it would be possible for the weight to be too
    // large by filling up the coinbase witness, which doesn't change
    // the block hash, so we couldn't mark the block as permanently
    // failed).
    if (GetBlockWeight(block) > MAX_BLOCK_WEIGHT) {
        return state.Invalid(BlockValidationResult::BLOCK_CONSENSUS, "bad-blk-weight", strprintf("%s : weight limit failed", __func__));
    }

    return true;
}

bool BlockManager::AcceptBlockHeader(const CBlockHeader& block, BlockValidationState& state, const CChainParams& chainparams, CBlockIndex** ppindex)
{
    AssertLockHeld(cs_main);
    // Check for duplicate
    uint256 hash = block.GetHash();
    BlockMap::iterator miSelf = m_block_index.find(hash);
    if (hash != chainparams.GetConsensus().hashGenesisBlock) {
        if (miSelf != m_block_index.end()) {
            // Block header is already known.
            CBlockIndex* pindex = miSelf->second;
            if (ppindex)
                *ppindex = pindex;
            if (pindex->nStatus & BLOCK_FAILED_MASK) {
                LogPrintf("ERROR: %s: block %s is marked invalid\n", __func__, hash.ToString());
                return state.Invalid(BlockValidationResult::BLOCK_CACHED_INVALID, "duplicate");
            }
            return true;
        }

        if (!CheckBlockHeader(block, state, chainparams.GetConsensus())) {
            LogPrint(BCLog::VALIDATION, "%s: Consensus::CheckBlockHeader: %s, %s\n", __func__, hash.ToString(), state.ToString());
            return false;
        }

        // Get prev block index
        CBlockIndex* pindexPrev = nullptr;
        BlockMap::iterator mi = m_block_index.find(block.hashPrevBlock);
        if (mi == m_block_index.end()) {
            LogPrintf("ERROR: %s: prev block not found\n", __func__);
            return state.Invalid(BlockValidationResult::BLOCK_MISSING_PREV, "prev-blk-not-found");
        }
        pindexPrev = (*mi).second;
        if (pindexPrev->nStatus & BLOCK_FAILED_MASK) {
            LogPrintf("ERROR: %s: prev block invalid\n", __func__);
            return state.Invalid(BlockValidationResult::BLOCK_INVALID_PREV, "bad-prevblk");
        }
        if (!ContextualCheckBlockHeader(block, state, *this, chainparams, pindexPrev, GetAdjustedTime()))
            return error("%s: Consensus::ContextualCheckBlockHeader: %s, %s", __func__, hash.ToString(), state.ToString());

        /* Determine if this block descends from any block which has been found
         * invalid (m_failed_blocks), then mark pindexPrev and any blocks between
         * them as failed. For example:
         *
         *                D3
         *              /
         *      B2 - C2
         *    /         \
         *  A             D2 - E2 - F2
         *    \
         *      B1 - C1 - D1 - E1
         *
         * In the case that we attempted to reorg from E1 to F2, only to find
         * C2 to be invalid, we would mark D2, E2, and F2 as BLOCK_FAILED_CHILD
         * but NOT D3 (it was not in any of our candidate sets at the time).
         *
         * In any case D3 will also be marked as BLOCK_FAILED_CHILD at restart
         * in LoadBlockIndex.
         */
        if (!pindexPrev->IsValid(BLOCK_VALID_SCRIPTS)) {
            // The above does not mean "invalid": it checks if the previous block
            // hasn't been validated up to BLOCK_VALID_SCRIPTS. This is a performance
            // optimization, in the common case of adding a new block to the tip,
            // we don't need to iterate over the failed blocks list.
            for (const CBlockIndex* failedit : m_failed_blocks) {
                if (pindexPrev->GetAncestor(failedit->nHeight) == failedit) {
                    assert(failedit->nStatus & BLOCK_FAILED_VALID);
                    CBlockIndex* invalid_walk = pindexPrev;
                    while (invalid_walk != failedit) {
                        invalid_walk->nStatus |= BLOCK_FAILED_CHILD;
                        setDirtyBlockIndex.insert(invalid_walk);
                        invalid_walk = invalid_walk->pprev;
                    }
                    LogPrintf("ERROR: %s: prev block invalid\n", __func__);
                    return state.Invalid(BlockValidationResult::BLOCK_INVALID_PREV, "bad-prevblk");
                }
            }
        }
    }
    CBlockIndex* pindex = AddToBlockIndex(block);

    if (ppindex)
        *ppindex = pindex;

    return true;
}

// Exposed wrapper for AcceptBlockHeader
bool ChainstateManager::ProcessNewBlockHeaders(const std::vector<CBlockHeader>& headers, BlockValidationState& state, const CChainParams& chainparams, const CBlockIndex** ppindex)
{
    assert(std::addressof(::ChainstateActive()) == std::addressof(ActiveChainstate()));
    AssertLockNotHeld(cs_main);
    {
        LOCK(cs_main);
        for (const CBlockHeader& header : headers) {
            CBlockIndex *pindex = nullptr; // Use a temp pindex instead of ppindex to avoid a const_cast
            bool accepted = m_blockman.AcceptBlockHeader(
                header, state, chainparams, &pindex);
            ActiveChainstate().CheckBlockIndex(chainparams.GetConsensus());

            if (!accepted) {
                return false;
            }
            if (ppindex) {
                *ppindex = pindex;
            }
        }
    }
    if (NotifyHeaderTip(ActiveChainstate())) {
        if (ActiveChainstate().IsInitialBlockDownload() && ppindex && *ppindex) {
            LogPrintf("Synchronizing blockheaders, height: %d (~%.2f%%)\n", (*ppindex)->nHeight, 100.0/((*ppindex)->nHeight+(GetAdjustedTime() - (*ppindex)->GetBlockTime()) / Params().GetConsensus().nPowTargetSpacing) * (*ppindex)->nHeight);
        }
    }
    return true;
}

/** Store block on disk. If dbp is non-nullptr, the file is known to already reside on disk */
static FlatFilePos SaveBlockToDisk(const CBlock& block, int nHeight, const CChainParams& chainparams, const FlatFilePos* dbp) {
    unsigned int nBlockSize = ::GetSerializeSize(block, CLIENT_VERSION);
    FlatFilePos blockPos;
    if (dbp != nullptr)
        blockPos = *dbp;
    if (!FindBlockPos(blockPos, nBlockSize+8, nHeight, block.GetBlockTime(), dbp != nullptr)) {
        error("%s: FindBlockPos failed", __func__);
        return FlatFilePos();
    }
    if (dbp == nullptr) {
        if (!WriteBlockToDisk(block, blockPos, chainparams.MessageStart())) {
            AbortNode("Failed to write block");
            return FlatFilePos();
        }
    }
    return blockPos;
}

/** Store block on disk. If dbp is non-nullptr, the file is known to already reside on disk */
bool CChainState::AcceptBlock(const std::shared_ptr<const CBlock>& pblock, BlockValidationState& state, const CChainParams& chainparams, CBlockIndex** ppindex, bool fRequested, const FlatFilePos* dbp, bool* fNewBlock)
{
    const CBlock& block = *pblock;

    if (fNewBlock) *fNewBlock = false;
    AssertLockHeld(cs_main);

    CBlockIndex *pindexDummy = nullptr;
    CBlockIndex *&pindex = ppindex ? *ppindex : pindexDummy;

    bool accepted_header = m_blockman.AcceptBlockHeader(block, state, chainparams, &pindex);
    CheckBlockIndex(chainparams.GetConsensus());

    if (!accepted_header)
        return false;

    // Try to process all requested blocks that we don't have, but only
    // process an unrequested block if it's new and has enough work to
    // advance our tip, and isn't too many blocks ahead.
    bool fAlreadyHave = pindex->nStatus & BLOCK_HAVE_DATA;
    bool fHasMoreOrSameWork = (m_chain.Tip() ? pindex->nChainWork >= m_chain.Tip()->nChainWork : true);
    // Blocks that are too out-of-order needlessly limit the effectiveness of
    // pruning, because pruning will not delete block files that contain any
    // blocks which are too close in height to the tip.  Apply this test
    // regardless of whether pruning is enabled; it should generally be safe to
    // not process unrequested blocks.
    bool fTooFarAhead = (pindex->nHeight > int(m_chain.Height() + MIN_BLOCKS_TO_KEEP));

    // TODO: Decouple this function from the block download logic by removing fRequested
    // This requires some new chain data structure to efficiently look up if a
    // block is in a chain leading to a candidate for best tip, despite not
    // being such a candidate itself.

    // TODO: deal better with return value and error conditions for duplicate
    // and unrequested blocks.
    if (fAlreadyHave) return true;
    if (!fRequested) {  // If we didn't ask for it:
        if (pindex->nTx != 0) return true;    // This is a previously-processed block that was pruned
        if (!fHasMoreOrSameWork) return true; // Don't process less-work chains
        if (fTooFarAhead) return true;        // Block height is too high

        // Protect against DoS attacks from low-work chains.
        // If our tip is behind, a peer could try to send us
        // low-work blocks on a fake chain that we would never
        // request; don't process these.
        if (pindex->nChainWork < nMinimumChainWork) return true;
    }

    if (chainparams.GetConsensus().hashGenesisBlock != block.GetHash() &&
        (!CheckBlock(block, state, chainparams.GetConsensus()) ||
         !ContextualCheckBlock(block, state, chainparams.GetConsensus(), pindex->pprev))) {
        if (state.IsInvalid() && state.GetResult() != BlockValidationResult::BLOCK_MUTATED) {
            pindex->nStatus |= BLOCK_FAILED_VALID;
            setDirtyBlockIndex.insert(pindex);
        }
        return error("%s: %s", __func__, state.ToString());
    }

    // Header is valid/has work, merkle tree and segwit merkle tree are good...RELAY NOW
    // (but if it does not build on our best tip, let the SendMessages loop relay it)
    if (!IsInitialBlockDownload() && m_chain.Tip() == pindex->pprev)
        GetMainSignals().NewPoWValidBlock(pindex, pblock);

    // Write block to history file
    if (fNewBlock) *fNewBlock = true;
    try {
        FlatFilePos blockPos = SaveBlockToDisk(block, pindex->nHeight, chainparams, dbp);
        if (blockPos.IsNull()) {
            state.Error(strprintf("%s: Failed to find position to write new block to disk", __func__));
            return false;
        }
        ReceivedBlockTransactions(block, pindex, blockPos, chainparams.GetConsensus());
    } catch (const std::runtime_error& e) {
        return AbortNode(state, std::string("System error: ") + e.what());
    }

    FlushStateToDisk(chainparams, state, FlushStateMode::NONE);

    CheckBlockIndex(chainparams.GetConsensus());

    return true;
}

bool ChainstateManager::ProcessNewBlock(const CChainParams& chainparams, const std::shared_ptr<const CBlock> pblock, bool fForceProcessing, bool* fNewBlock)
{
    AssertLockNotHeld(cs_main);
    assert(std::addressof(::ChainstateActive()) == std::addressof(ActiveChainstate()));

    {
        CBlockIndex *pindex = nullptr;
        if (fNewBlock) *fNewBlock = false;
        BlockValidationState state;

        // CheckBlock() does not support multi-threaded block validation because CBlock::fChecked can cause data race.
        // Therefore, the following critical section must include the CheckBlock() call as well.
        LOCK(cs_main);

        // Ensure that CheckBlock() passes before calling AcceptBlock, as
        // belt-and-suspenders.
        bool ret = CheckBlock(*pblock, state, chainparams.GetConsensus());
        if (ret) {
            // Store to disk
            ret = ActiveChainstate().AcceptBlock(pblock, state, chainparams, &pindex, fForceProcessing, nullptr, fNewBlock);
        }
        if (!ret) {
            GetMainSignals().BlockChecked(*pblock, state);
            return error("%s: AcceptBlock FAILED (%s)", __func__, state.ToString());
        }
    }

    NotifyHeaderTip(ActiveChainstate());

    BlockValidationState state; // Only used to report errors, not invalidity - ignore it
    if (!ActiveChainstate().ActivateBestChain(state, chainparams, pblock))
        return error("%s: ActivateBestChain failed (%s)", __func__, state.ToString());

    return true;
}

bool TestBlockValidity(BlockValidationState& state,
                       const CChainParams& chainparams,
                       CChainState& chainstate,
                       const CBlock& block,
                       CBlockIndex* pindexPrev,
                       bool fCheckPOW,
                       bool fCheckMerkleRoot)
{
    AssertLockHeld(cs_main);
    assert(std::addressof(::ChainstateActive()) == std::addressof(chainstate));
    assert(pindexPrev && pindexPrev == chainstate.m_chain.Tip());
    CCoinsViewCache viewNew(&chainstate.CoinsTip());
    uint256 block_hash(block.GetHash());
    CBlockIndex indexDummy(block);
    indexDummy.pprev = pindexPrev;
    indexDummy.nHeight = pindexPrev->nHeight + 1;
    indexDummy.phashBlock = &block_hash;

    // NOTE: CheckBlockHeader is called by CheckBlock
    assert(std::addressof(g_chainman.m_blockman) == std::addressof(chainstate.m_blockman));
    if (!ContextualCheckBlockHeader(block, state, chainstate.m_blockman, chainparams, pindexPrev, GetAdjustedTime()))
        return error("%s: Consensus::ContextualCheckBlockHeader: %s", __func__, state.ToString());
    if (!CheckBlock(block, state, chainparams.GetConsensus(), fCheckPOW, fCheckMerkleRoot))
        return error("%s: Consensus::CheckBlock: %s", __func__, state.ToString());
    if (!ContextualCheckBlock(block, state, chainparams.GetConsensus(), pindexPrev))
        return error("%s: Consensus::ContextualCheckBlock: %s", __func__, state.ToString());
<<<<<<< HEAD
    if (!::ChainstateActive().ConnectBlock(block, state, &indexDummy, viewNew, chainparams, NULL, true))
=======
    if (!chainstate.ConnectBlock(block, state, &indexDummy, viewNew, chainparams, true))
>>>>>>> 44f4bcd3
        return false;
    assert(state.IsValid());

    return true;
}

/**
 * BLOCK PRUNING CODE
 */

/* Calculate the amount of disk space the block & undo files currently use */
uint64_t CalculateCurrentUsage()
{
    LOCK(cs_LastBlockFile);

    uint64_t retval = 0;
    for (const CBlockFileInfo &file : vinfoBlockFile) {
        retval += file.nSize + file.nUndoSize;
    }
    return retval;
}

void BlockManager::PruneOneBlockFile(const int fileNumber)
{
    AssertLockHeld(cs_main);
    LOCK(cs_LastBlockFile);

    for (const auto& entry : m_block_index) {
        CBlockIndex* pindex = entry.second;
        if (pindex->nFile == fileNumber) {
            pindex->nStatus &= ~BLOCK_HAVE_DATA;
            pindex->nStatus &= ~BLOCK_HAVE_UNDO;
            pindex->nFile = 0;
            pindex->nDataPos = 0;
            pindex->nUndoPos = 0;
            setDirtyBlockIndex.insert(pindex);

            // Prune from m_blocks_unlinked -- any block we prune would have
            // to be downloaded again in order to consider its chain, at which
            // point it would be considered as a candidate for
            // m_blocks_unlinked or setBlockIndexCandidates.
            auto range = m_blocks_unlinked.equal_range(pindex->pprev);
            while (range.first != range.second) {
                std::multimap<CBlockIndex *, CBlockIndex *>::iterator _it = range.first;
                range.first++;
                if (_it->second == pindex) {
                    m_blocks_unlinked.erase(_it);
                }
            }
        }
    }

    vinfoBlockFile[fileNumber].SetNull();
    setDirtyFileInfo.insert(fileNumber);
}


void UnlinkPrunedFiles(const std::set<int>& setFilesToPrune)
{
    for (std::set<int>::iterator it = setFilesToPrune.begin(); it != setFilesToPrune.end(); ++it) {
        FlatFilePos pos(*it, 0);
        fs::remove(BlockFileSeq().FileName(pos));
        fs::remove(UndoFileSeq().FileName(pos));
        LogPrintf("Prune: %s deleted blk/rev (%05u)\n", __func__, *it);
    }
}

void BlockManager::FindFilesToPruneManual(std::set<int>& setFilesToPrune, int nManualPruneHeight, int chain_tip_height)
{
    assert(fPruneMode && nManualPruneHeight > 0);

    LOCK2(cs_main, cs_LastBlockFile);
    if (chain_tip_height < 0) {
        return;
    }

    // last block to prune is the lesser of (user-specified height, MIN_BLOCKS_TO_KEEP from the tip)
    unsigned int nLastBlockWeCanPrune = std::min((unsigned)nManualPruneHeight, chain_tip_height - MIN_BLOCKS_TO_KEEP);
    int count = 0;
    for (int fileNumber = 0; fileNumber < nLastBlockFile; fileNumber++) {
        if (vinfoBlockFile[fileNumber].nSize == 0 || vinfoBlockFile[fileNumber].nHeightLast > nLastBlockWeCanPrune) {
            continue;
        }
        PruneOneBlockFile(fileNumber);
        setFilesToPrune.insert(fileNumber);
        count++;
    }
    LogPrintf("Prune (Manual): prune_height=%d removed %d blk/rev pairs\n", nLastBlockWeCanPrune, count);
}

/* This function is called from the RPC code for pruneblockchain */
void PruneBlockFilesManual(int nManualPruneHeight)
{
    BlockValidationState state;
    const CChainParams& chainparams = Params();
    if (!::ChainstateActive().FlushStateToDisk(
            chainparams, state, FlushStateMode::NONE, nManualPruneHeight)) {
        LogPrintf("%s: failed to flush state (%s)\n", __func__, state.ToString());
    }
}

void BlockManager::FindFilesToPrune(std::set<int>& setFilesToPrune, uint64_t nPruneAfterHeight, int chain_tip_height, bool is_ibd)
{
    LOCK2(cs_main, cs_LastBlockFile);
    if (chain_tip_height < 0 || nPruneTarget == 0) {
        return;
    }
    if ((uint64_t)chain_tip_height <= nPruneAfterHeight) {
        return;
    }

    unsigned int nLastBlockWeCanPrune = chain_tip_height - MIN_BLOCKS_TO_KEEP;
    uint64_t nCurrentUsage = CalculateCurrentUsage();
    // We don't check to prune until after we've allocated new space for files
    // So we should leave a buffer under our target to account for another allocation
    // before the next pruning.
    uint64_t nBuffer = BLOCKFILE_CHUNK_SIZE + UNDOFILE_CHUNK_SIZE;
    uint64_t nBytesToPrune;
    int count = 0;

    if (nCurrentUsage + nBuffer >= nPruneTarget) {
        // On a prune event, the chainstate DB is flushed.
        // To avoid excessive prune events negating the benefit of high dbcache
        // values, we should not prune too rapidly.
        // So when pruning in IBD, increase the buffer a bit to avoid a re-prune too soon.
        if (is_ibd) {
            // Since this is only relevant during IBD, we use a fixed 10%
            nBuffer += nPruneTarget / 10;
        }

        for (int fileNumber = 0; fileNumber < nLastBlockFile; fileNumber++) {
            nBytesToPrune = vinfoBlockFile[fileNumber].nSize + vinfoBlockFile[fileNumber].nUndoSize;

            if (vinfoBlockFile[fileNumber].nSize == 0) {
                continue;
            }

            if (nCurrentUsage + nBuffer < nPruneTarget) { // are we below our target?
                break;
            }

            // don't prune files that could have a block within MIN_BLOCKS_TO_KEEP of the main chain's tip but keep scanning
            if (vinfoBlockFile[fileNumber].nHeightLast > nLastBlockWeCanPrune) {
                continue;
            }

            PruneOneBlockFile(fileNumber);
            // Queue up the files for removal
            setFilesToPrune.insert(fileNumber);
            nCurrentUsage -= nBytesToPrune;
            count++;
        }
    }

    LogPrint(BCLog::PRUNE, "Prune: target=%dMiB actual=%dMiB diff=%dMiB max_prune_height=%d removed %d blk/rev pairs\n",
           nPruneTarget/1024/1024, nCurrentUsage/1024/1024,
           ((int64_t)nPruneTarget - (int64_t)nCurrentUsage)/1024/1024,
           nLastBlockWeCanPrune, count);
}

static FlatFileSeq BlockFileSeq()
{
    return FlatFileSeq(GetBlocksDir(), "blk", BLOCKFILE_CHUNK_SIZE);
}

static FlatFileSeq UndoFileSeq()
{
    return FlatFileSeq(GetBlocksDir(), "rev", UNDOFILE_CHUNK_SIZE);
}

FILE* OpenBlockFile(const FlatFilePos &pos, bool fReadOnly) {
    return BlockFileSeq().Open(pos, fReadOnly);
}

/** Open an undo file (rev?????.dat) */
static FILE* OpenUndoFile(const FlatFilePos &pos, bool fReadOnly) {
    return UndoFileSeq().Open(pos, fReadOnly);
}

fs::path GetBlockPosFilename(const FlatFilePos &pos)
{
    return BlockFileSeq().FileName(pos);
}

CBlockIndex * BlockManager::InsertBlockIndex(const uint256& hash)
{
    AssertLockHeld(cs_main);

    if (hash.IsNull())
        return nullptr;

    // Return existing
    BlockMap::iterator mi = m_block_index.find(hash);
    if (mi != m_block_index.end())
        return (*mi).second;

    // Create new
    CBlockIndex* pindexNew = new CBlockIndex();
    mi = m_block_index.insert(std::make_pair(hash, pindexNew)).first;
    pindexNew->phashBlock = &((*mi).first);

    return pindexNew;
}

bool BlockManager::LoadBlockIndex(
    const Consensus::Params& consensus_params,
    CBlockTreeDB& blocktree,
    std::set<CBlockIndex*, CBlockIndexWorkComparator>& block_index_candidates)
{
    if (!blocktree.LoadBlockIndexGuts(consensus_params, [this](const uint256& hash) EXCLUSIVE_LOCKS_REQUIRED(cs_main) { return this->InsertBlockIndex(hash); }))
        return false;

    // Calculate nChainWork
    std::vector<std::pair<int, CBlockIndex*> > vSortedByHeight;
    vSortedByHeight.reserve(m_block_index.size());
    for (const std::pair<const uint256, CBlockIndex*>& item : m_block_index)
    {
        CBlockIndex* pindex = item.second;
        vSortedByHeight.push_back(std::make_pair(pindex->nHeight, pindex));
    }
    sort(vSortedByHeight.begin(), vSortedByHeight.end());
    for (const std::pair<int, CBlockIndex*>& item : vSortedByHeight)
    {
        if (ShutdownRequested()) return false;
        CBlockIndex* pindex = item.second;
        pindex->nChainWork = (pindex->pprev ? pindex->pprev->nChainWork : 0) + GetBlockProof(*pindex);
        pindex->nTimeMax = (pindex->pprev ? std::max(pindex->pprev->nTimeMax, pindex->nTime) : pindex->nTime);
        // We can link the chain of blocks for which we've received transactions at some point.
        // Pruned nodes may have deleted the block.
        if (pindex->nTx > 0) {
            if (pindex->pprev) {
                if (pindex->pprev->HaveTxsDownloaded()) {
                    pindex->nChainTx = pindex->pprev->nChainTx + pindex->nTx;
                } else {
                    pindex->nChainTx = 0;
                    m_blocks_unlinked.insert(std::make_pair(pindex->pprev, pindex));
                }
            } else {
                pindex->nChainTx = pindex->nTx;
            }
        }
        if (!(pindex->nStatus & BLOCK_FAILED_MASK) && pindex->pprev && (pindex->pprev->nStatus & BLOCK_FAILED_MASK)) {
            pindex->nStatus |= BLOCK_FAILED_CHILD;
            setDirtyBlockIndex.insert(pindex);
        }
        if (pindex->IsValid(BLOCK_VALID_TRANSACTIONS) && (pindex->HaveTxsDownloaded() || pindex->pprev == nullptr)) {
            block_index_candidates.insert(pindex);
        }
        if (pindex->nStatus & BLOCK_FAILED_MASK && (!pindexBestInvalid || pindex->nChainWork > pindexBestInvalid->nChainWork))
            pindexBestInvalid = pindex;
        if (pindex->pprev)
            pindex->BuildSkip();
        if (pindex->IsValid(BLOCK_VALID_TREE) && (pindexBestHeader == nullptr || CBlockIndexWorkComparator()(pindexBestHeader, pindex)))
            pindexBestHeader = pindex;
    }

    return true;
}

void BlockManager::Unload() {
    m_failed_blocks.clear();
    m_blocks_unlinked.clear();

    for (const BlockMap::value_type& entry : m_block_index) {
        delete entry.second;
    }

    m_block_index.clear();
}

bool static LoadBlockIndexDB(ChainstateManager& chainman, const CChainParams& chainparams) EXCLUSIVE_LOCKS_REQUIRED(cs_main)
{
    if (!chainman.m_blockman.LoadBlockIndex(
            chainparams.GetConsensus(), *pblocktree,
            ::ChainstateActive().setBlockIndexCandidates)) {
        return false;
    }

    // Load block file info
    pblocktree->ReadLastBlockFile(nLastBlockFile);
    vinfoBlockFile.resize(nLastBlockFile + 1);
    LogPrintf("%s: last block file = %i\n", __func__, nLastBlockFile);
    for (int nFile = 0; nFile <= nLastBlockFile; nFile++) {
        pblocktree->ReadBlockFileInfo(nFile, vinfoBlockFile[nFile]);
    }
    LogPrintf("%s: last block file info: %s\n", __func__, vinfoBlockFile[nLastBlockFile].ToString());
    for (int nFile = nLastBlockFile + 1; true; nFile++) {
        CBlockFileInfo info;
        if (pblocktree->ReadBlockFileInfo(nFile, info)) {
            vinfoBlockFile.push_back(info);
        } else {
            break;
        }
    }

    // Check presence of blk files
    LogPrintf("Checking all blk files are present...\n");
    std::set<int> setBlkDataFiles;
    for (const std::pair<const uint256, CBlockIndex*>& item : chainman.BlockIndex()) {
        CBlockIndex* pindex = item.second;
        if (pindex->nStatus & BLOCK_HAVE_DATA) {
            setBlkDataFiles.insert(pindex->nFile);
        }
    }
    for (std::set<int>::iterator it = setBlkDataFiles.begin(); it != setBlkDataFiles.end(); it++)
    {
        FlatFilePos pos(*it, 0);
        if (CAutoFile(OpenBlockFile(pos, true), SER_DISK, CLIENT_VERSION).IsNull()) {
            return false;
        }
    }

    // Check whether we have ever pruned block & undo files
    pblocktree->ReadFlag("prunedblockfiles", fHavePruned);
    if (fHavePruned)
        LogPrintf("LoadBlockIndexDB(): Block files have previously been pruned\n");

    // Check whether we need to continue reindexing
    bool fReindexing = false;
    pblocktree->ReadReindexing(fReindexing);
    if(fReindexing) fReindex = true;

    return true;
}

void CChainState::LoadMempool(const ArgsManager& args)
{
    if (args.GetArg("-persistmempool", DEFAULT_PERSIST_MEMPOOL)) {
        ::LoadMempool(m_mempool);
    }
    m_mempool.SetIsLoaded(!ShutdownRequested());
}

bool CChainState::LoadChainTip(const CChainParams& chainparams)
{
    AssertLockHeld(cs_main);
    const CCoinsViewCache& coins_cache = CoinsTip();
    assert(!coins_cache.GetBestBlock().IsNull()); // Never called when the coins view is empty
    const CBlockIndex* tip = m_chain.Tip();

    if (tip && tip->GetBlockHash() == coins_cache.GetBestBlock()) {
        return true;
    }

    // Load pointer to end of best chain
    CBlockIndex* pindex = m_blockman.LookupBlockIndex(coins_cache.GetBestBlock());
    if (!pindex) {
        return false;
    }
    m_chain.SetTip(pindex);
    PruneBlockIndexCandidates();

    tip = m_chain.Tip();
    LogPrintf("Loaded best chain: hashBestChain=%s height=%d date=%s progress=%f\n",
        tip->GetBlockHash().ToString(),
        m_chain.Height(),
        FormatISO8601DateTime(tip->GetBlockTime()),
        GuessVerificationProgress(tip, chainparams.GetConsensus().nPowTargetSpacing));
    return true;
}

CVerifyDB::CVerifyDB()
{
    uiInterface.ShowProgress(_("Verifying blocks...").translated, 0, false);
}

CVerifyDB::~CVerifyDB()
{
    uiInterface.ShowProgress("", 100, false);
}

bool CVerifyDB::VerifyDB(const CChainParams& chainparams, CCoinsView *coinsview, int nCheckLevel, int nCheckDepth)
{
    LOCK(cs_main);
    if (::ChainActive().Tip() == nullptr || ::ChainActive().Tip()->pprev == nullptr)
        return true;

    // Verify blocks in the best chain
    if (nCheckDepth <= 0 || nCheckDepth > ::ChainActive().Height())
        nCheckDepth = ::ChainActive().Height();
    nCheckLevel = std::max(0, std::min(4, nCheckLevel));
    LogPrintf("Verifying last %i blocks at level %i\n", nCheckDepth, nCheckLevel);
    CCoinsViewCache coins(coinsview);
    CBlockIndex* pindex;
    CBlockIndex* pindexFailure = nullptr;
    int nGoodTransactions = 0;
    BlockValidationState state;
    int reportDone = 0;
    LogPrintf("[0%%]..."); /* Continued */
    for (pindex = ::ChainActive().Tip(); pindex && pindex->pprev; pindex = pindex->pprev) {
        const int percentageDone = std::max(1, std::min(99, (int)(((double)(::ChainActive().Height() - pindex->nHeight)) / (double)nCheckDepth * (nCheckLevel >= 4 ? 50 : 100))));
        if (reportDone < percentageDone/10) {
            // report every 10% step
            LogPrintf("[%d%%]...", percentageDone); /* Continued */
            reportDone = percentageDone/10;
        }
        uiInterface.ShowProgress(_("Verifying blocks...").translated, percentageDone, false);
        if (pindex->nHeight <= ::ChainActive().Height()-nCheckDepth)
            break;
        if (fPruneMode && !(pindex->nStatus & BLOCK_HAVE_DATA)) {
            // If pruning, only go back as far as we have data.
            LogPrintf("VerifyDB(): block verification stopping at height %d (pruning, no data)\n", pindex->nHeight);
            break;
        }
        CBlock block;
        // check level 0: read from disk
        if (!ReadBlockFromDisk(block, pindex, chainparams.GetConsensus()))
            return error("VerifyDB(): *** ReadBlockFromDisk failed at %d, hash=%s", pindex->nHeight, pindex->GetBlockHash().ToString());
        // check level 1: verify block validity
        if (nCheckLevel >= 1 && !CheckBlock(block, state, chainparams.GetConsensus()))
            return error("%s: *** found bad block at %d, hash=%s (%s)\n", __func__,
                         pindex->nHeight, pindex->GetBlockHash().ToString(), state.ToString());
        // check level 2: verify undo validity
        if (nCheckLevel >= 2 && pindex) {
            CBlockUndo undo;
            if (!pindex->GetUndoPos().IsNull()) {
                if (!UndoReadFromDisk(undo, pindex)) {
                    return error("VerifyDB(): *** found bad undo data at %d, hash=%s\n", pindex->nHeight, pindex->GetBlockHash().ToString());
                }
            }
        }
        // check level 3: check for inconsistencies during memory-only disconnect of tip blocks
        if (nCheckLevel >= 3 && (coins.DynamicMemoryUsage() + ::ChainstateActive().CoinsTip().DynamicMemoryUsage()) <= ::ChainstateActive().m_coinstip_cache_size_bytes) {
            assert(coins.GetBestBlock() == pindex->GetBlockHash());
            DisconnectResult res = ::ChainstateActive().DisconnectBlock(block, pindex, coins);
            if (res == DISCONNECT_FAILED) {
                return error("VerifyDB(): *** irrecoverable inconsistency in block data at %d, hash=%s", pindex->nHeight, pindex->GetBlockHash().ToString());
            }
            if (res == DISCONNECT_UNCLEAN) {
                nGoodTransactions = 0;
                pindexFailure = pindex;
            } else {
                nGoodTransactions += block.vtx.size();
            }
        }
        if (ShutdownRequested()) return true;
    }
    if (pindexFailure)
        return error("VerifyDB(): *** coin database inconsistencies found (last %i blocks, %i good transactions before that)\n", ::ChainActive().Height() - pindexFailure->nHeight + 1, nGoodTransactions);

    // store block count as we move pindex at check level >= 4
    int block_count = ::ChainActive().Height() - pindex->nHeight;

    // check level 4: try reconnecting blocks
    if (nCheckLevel >= 4) {
        while (pindex != ::ChainActive().Tip()) {
            const int percentageDone = std::max(1, std::min(99, 100 - (int)(((double)(::ChainActive().Height() - pindex->nHeight)) / (double)nCheckDepth * 50)));
            if (reportDone < percentageDone/10) {
                // report every 10% step
                LogPrintf("[%d%%]...", percentageDone); /* Continued */
                reportDone = percentageDone/10;
            }
            uiInterface.ShowProgress(_("Verifying blocks...").translated, percentageDone, false);
            pindex = ::ChainActive().Next(pindex);
            CBlock block;
            if (!ReadBlockFromDisk(block, pindex, chainparams.GetConsensus()))
                return error("VerifyDB(): *** ReadBlockFromDisk failed at %d, hash=%s", pindex->nHeight, pindex->GetBlockHash().ToString());
            if (!::ChainstateActive().ConnectBlock(block, state, pindex, coins, chainparams, NULL))
                return error("VerifyDB(): *** found unconnectable block at %d, hash=%s (%s)", pindex->nHeight, pindex->GetBlockHash().ToString(), state.ToString());
            if (ShutdownRequested()) return true;
        }
    }

    LogPrintf("[DONE].\n");
    LogPrintf("No coin database inconsistencies in last %i blocks (%i transactions)\n", block_count, nGoodTransactions);

    return true;
}

/** Apply the effects of a block on the utxo cache, ignoring that it may already have been applied. */
bool CChainState::RollforwardBlock(const CBlockIndex* pindex, CCoinsViewCache& inputs, const CChainParams& params)
{
    // TODO: merge with ConnectBlock
    CBlock block;
    if (!ReadBlockFromDisk(block, pindex, params.GetConsensus())) {
        return error("ReplayBlock(): ReadBlockFromDisk failed at %d, hash=%s", pindex->nHeight, pindex->GetBlockHash().ToString());
    }

    for (const CTransactionRef& tx : block.vtx) {
        if (!tx->IsCoinBase()) {
            for (const CTxIn &txin : tx->vin) {
                inputs.SpendCoin(txin.prevout);
            }
        }
        // Pass check = true as every addition may be an overwrite.
        AddCoins(inputs, *tx, pindex->nHeight, true);
    }
    return true;
}

bool CChainState::ReplayBlocks(const CChainParams& params)
{
    LOCK(cs_main);

    CCoinsView& db = this->CoinsDB();
    CCoinsViewCache cache(&db);

    std::vector<uint256> hashHeads = db.GetHeadBlocks();
    if (hashHeads.empty()) return true; // We're already in a consistent state.
    if (hashHeads.size() != 2) return error("ReplayBlocks(): unknown inconsistent state");

    uiInterface.ShowProgress(_("Replaying blocks...").translated, 0, false);
    LogPrintf("Replaying blocks\n");

    const CBlockIndex* pindexOld = nullptr;  // Old tip during the interrupted flush.
    const CBlockIndex* pindexNew;            // New tip during the interrupted flush.
    const CBlockIndex* pindexFork = nullptr; // Latest block common to both the old and the new tip.

    if (m_blockman.m_block_index.count(hashHeads[0]) == 0) {
        return error("ReplayBlocks(): reorganization to unknown block requested");
    }
    pindexNew = m_blockman.m_block_index[hashHeads[0]];

    if (!hashHeads[1].IsNull()) { // The old tip is allowed to be 0, indicating it's the first flush.
        if (m_blockman.m_block_index.count(hashHeads[1]) == 0) {
            return error("ReplayBlocks(): reorganization from unknown block requested");
        }
        pindexOld = m_blockman.m_block_index[hashHeads[1]];
        pindexFork = LastCommonAncestor(pindexOld, pindexNew);
        assert(pindexFork != nullptr);
    }

    // Rollback along the old branch.
    while (pindexOld != pindexFork) {
        if (pindexOld->nHeight > 0) { // Never disconnect the genesis block.
            CBlock block;
            if (!ReadBlockFromDisk(block, pindexOld, params.GetConsensus())) {
                return error("RollbackBlock(): ReadBlockFromDisk() failed at %d, hash=%s", pindexOld->nHeight, pindexOld->GetBlockHash().ToString());
            }
            LogPrintf("Rolling back %s (%i)\n", pindexOld->GetBlockHash().ToString(), pindexOld->nHeight);
            DisconnectResult res = DisconnectBlock(block, pindexOld, cache);
            if (res == DISCONNECT_FAILED) {
                return error("RollbackBlock(): DisconnectBlock failed at %d, hash=%s", pindexOld->nHeight, pindexOld->GetBlockHash().ToString());
            }
            // If DISCONNECT_UNCLEAN is returned, it means a non-existing UTXO was deleted, or an existing UTXO was
            // overwritten. It corresponds to cases where the block-to-be-disconnect never had all its operations
            // applied to the UTXO set. However, as both writing a UTXO and deleting a UTXO are idempotent operations,
            // the result is still a version of the UTXO set with the effects of that block undone.
        }
        pindexOld = pindexOld->pprev;
    }

    // Roll forward from the forking point to the new tip.
    int nForkHeight = pindexFork ? pindexFork->nHeight : 0;
    for (int nHeight = nForkHeight + 1; nHeight <= pindexNew->nHeight; ++nHeight) {
        const CBlockIndex* pindex = pindexNew->GetAncestor(nHeight);
        LogPrintf("Rolling forward %s (%i)\n", pindex->GetBlockHash().ToString(), nHeight);
        uiInterface.ShowProgress(_("Replaying blocks...").translated, (int) ((nHeight - nForkHeight) * 100.0 / (pindexNew->nHeight - nForkHeight)) , false);
        if (!RollforwardBlock(pindex, cache, params)) return false;
    }

    cache.SetBestBlock(pindexNew->GetBlockHash());
    cache.Flush();
    uiInterface.ShowProgress("", 100, false);
    return true;
}

//! Helper for CChainState::RewindBlockIndex
void CChainState::EraseBlockData(CBlockIndex* index)
{
    AssertLockHeld(cs_main);
    assert(!m_chain.Contains(index)); // Make sure this block isn't active

    // Reduce validity
    index->nStatus = std::min<unsigned int>(index->nStatus & BLOCK_VALID_MASK, BLOCK_VALID_TREE) | (index->nStatus & ~BLOCK_VALID_MASK);
    // Remove have-data flags.
    index->nStatus &= ~(BLOCK_HAVE_DATA | BLOCK_HAVE_UNDO);
    // Remove storage location.
    index->nFile = 0;
    index->nDataPos = 0;
    index->nUndoPos = 0;
    // Remove various other things
    index->nTx = 0;
    index->nChainTx = 0;
    index->nSequenceId = 0;
    // Make sure it gets written.
    setDirtyBlockIndex.insert(index);
    // Update indexes
    setBlockIndexCandidates.erase(index);
    auto ret = m_blockman.m_blocks_unlinked.equal_range(index->pprev);
    while (ret.first != ret.second) {
        if (ret.first->second == index) {
            m_blockman.m_blocks_unlinked.erase(ret.first++);
        } else {
            ++ret.first;
        }
    }
    // Mark parent as eligible for main chain again
    if (index->pprev && index->pprev->IsValid(BLOCK_VALID_TRANSACTIONS) && index->pprev->HaveTxsDownloaded()) {
        setBlockIndexCandidates.insert(index->pprev);
    }
}

bool CChainState::RewindBlockIndex(const CChainParams& params)
{
    // Note that during -reindex-chainstate we are called with an empty m_chain!

    // First erase all post-segwit blocks without witness not in the main chain,
    // as this can we done without costly DisconnectTip calls. Active
    // blocks will be dealt with below (releasing cs_main in between).
    {
        LOCK(cs_main);
        for (const auto& entry : m_blockman.m_block_index) {
            if (IsWitnessEnabled(entry.second->pprev, params.GetConsensus()) && !(entry.second->nStatus & BLOCK_OPT_WITNESS) && !m_chain.Contains(entry.second)) {
                EraseBlockData(entry.second);
            }
        }
    }

    // Find what height we need to reorganize to.
    CBlockIndex *tip;
    int nHeight = 1;
    {
        LOCK(cs_main);
        while (nHeight <= m_chain.Height()) {
            // Although SCRIPT_VERIFY_WITNESS is now generally enforced on all
            // blocks in ConnectBlock, we don't need to go back and
            // re-download/re-verify blocks from before segwit actually activated.
            if (IsWitnessEnabled(m_chain[nHeight - 1], params.GetConsensus()) && !(m_chain[nHeight]->nStatus & BLOCK_OPT_WITNESS)) {
                break;
            }
            nHeight++;
        }

        tip = m_chain.Tip();
    }
    // nHeight is now the height of the first insufficiently-validated block, or tipheight + 1

    BlockValidationState state;
    // Loop until the tip is below nHeight, or we reach a pruned block.
    while (!ShutdownRequested()) {
        {
            LOCK(cs_main);
            LOCK(m_mempool.cs);
            // Make sure nothing changed from under us (this won't happen because RewindBlockIndex runs before importing/network are active)
            assert(tip == m_chain.Tip());
            if (tip == nullptr || tip->nHeight < nHeight) break;
            if (fPruneMode && !(tip->nStatus & BLOCK_HAVE_DATA)) {
                // If pruning, don't try rewinding past the HAVE_DATA point;
                // since older blocks can't be served anyway, there's
                // no need to walk further, and trying to DisconnectTip()
                // will fail (and require a needless reindex/redownload
                // of the blockchain).
                break;
            }

            // Disconnect block
            if (!DisconnectTip(state, params, nullptr)) {
                return error("RewindBlockIndex: unable to disconnect block at height %i (%s)", tip->nHeight, state.ToString());
            }

            // Reduce validity flag and have-data flags.
            // We do this after actual disconnecting, otherwise we'll end up writing the lack of data
            // to disk before writing the chainstate, resulting in a failure to continue if interrupted.
            // Note: If we encounter an insufficiently validated block that
            // is on m_chain, it must be because we are a pruning node, and
            // this block or some successor doesn't HAVE_DATA, so we were unable to
            // rewind all the way.  Blocks remaining on m_chain at this point
            // must not have their validity reduced.
            EraseBlockData(tip);

            tip = tip->pprev;
        }
        // Make sure the queue of validation callbacks doesn't grow unboundedly.
        LimitValidationInterfaceQueue();

        // Occasionally flush state to disk.
        if (!FlushStateToDisk(params, state, FlushStateMode::PERIODIC)) {
            LogPrintf("RewindBlockIndex: unable to flush state to disk (%s)\n", state.ToString());
            return false;
        }
    }

    {
        LOCK(cs_main);
        if (m_chain.Tip() != nullptr) {
            // We can't prune block index candidates based on our tip if we have
            // no tip due to m_chain being empty!
            PruneBlockIndexCandidates();

            CheckBlockIndex(params.GetConsensus());

            // FlushStateToDisk can possibly read ::ChainActive(). Be conservative
            // and skip it here, we're about to -reindex-chainstate anyway, so
            // it'll get called a bunch real soon.
            BlockValidationState state;
            if (!FlushStateToDisk(params, state, FlushStateMode::ALWAYS)) {
                LogPrintf("RewindBlockIndex: unable to flush state to disk (%s)\n", state.ToString());
                return false;
            }
        }
    }

    return true;
}

void CChainState::UnloadBlockIndex() {
    nBlockSequenceId = 1;
    setBlockIndexCandidates.clear();
}

// May NOT be used after any connections are up as much
// of the peer-processing logic assumes a consistent
// block index state
void UnloadBlockIndex(CTxMemPool* mempool, ChainstateManager& chainman)
{
    LOCK(cs_main);
    chainman.Unload();
    pindexBestInvalid = nullptr;
    pindexBestHeader = nullptr;
    if (mempool) mempool->clear();
    vinfoBlockFile.clear();
    nLastBlockFile = 0;
    setDirtyBlockIndex.clear();
    setDirtyFileInfo.clear();
    versionbitscache.Clear();
    for (int b = 0; b < VERSIONBITS_NUM_BITS; b++) {
        warningcache[b].clear();
    }
    fHavePruned = false;
}

bool ChainstateManager::LoadBlockIndex(const CChainParams& chainparams)
{
    AssertLockHeld(cs_main);
    // Load block index from databases
    bool needs_init = fReindex;
    if (!fReindex) {
        bool ret = LoadBlockIndexDB(*this, chainparams);
        if (!ret) return false;
        needs_init = m_blockman.m_block_index.empty();
    }

    if (needs_init) {
        // Everything here is for *new* reindex/DBs. Thus, though
        // LoadBlockIndexDB may have set fReindex if we shut down
        // mid-reindex previously, we don't check fReindex and
        // instead only check it prior to LoadBlockIndexDB to set
        // needs_init.

        LogPrintf("Initializing databases...\n");
    }
    return true;
}

bool CChainState::LoadGenesisBlock(const CChainParams& chainparams)
{
    LOCK(cs_main);

    // Check whether we're already initialized by checking for genesis in
    // m_blockman.m_block_index. Note that we can't use m_chain here, since it is
    // set based on the coins db, not the block index db, which is the only
    // thing loaded at this point.
    if (m_blockman.m_block_index.count(chainparams.GenesisBlock().GetHash()))
        return true;

    try {
        const CBlock& block = chainparams.GenesisBlock();
        FlatFilePos blockPos = SaveBlockToDisk(block, 0, chainparams, nullptr);
        if (blockPos.IsNull())
            return error("%s: writing genesis block to disk failed", __func__);
        CBlockIndex *pindex = m_blockman.AddToBlockIndex(block);
        ReceivedBlockTransactions(block, pindex, blockPos, chainparams.GetConsensus());
    } catch (const std::runtime_error& e) {
        return error("%s: failed to write genesis block: %s", __func__, e.what());
    }

    return true;
}

bool LoadGenesisBlock(const CChainParams& chainparams)
{
    return ::ChainstateActive().LoadGenesisBlock(chainparams);
}

void CChainState::LoadExternalBlockFile(const CChainParams& chainparams, FILE* fileIn, FlatFilePos* dbp)
{
    // Map of disk positions for blocks with unknown parent (only used for reindex)
    static std::multimap<uint256, FlatFilePos> mapBlocksUnknownParent;
    int64_t nStart = GetTimeMillis();

    int nLoaded = 0;
    try {
        // This takes over fileIn and calls fclose() on it in the CBufferedFile destructor
        CBufferedFile blkdat(fileIn, 2*MAX_BLOCK_SERIALIZED_SIZE, MAX_BLOCK_SERIALIZED_SIZE+8, SER_DISK, CLIENT_VERSION);
        uint64_t nRewind = blkdat.GetPos();
        while (!blkdat.eof()) {
            if (ShutdownRequested()) return;

            blkdat.SetPos(nRewind);
            nRewind++; // start one byte further next time, in case of failure
            blkdat.SetLimit(); // remove former limit
            unsigned int nSize = 0;
            try {
                // locate a header
                unsigned char buf[CMessageHeader::MESSAGE_START_SIZE];
                blkdat.FindByte(chainparams.MessageStart()[0]);
                nRewind = blkdat.GetPos()+1;
                blkdat >> buf;
                if (memcmp(buf, chainparams.MessageStart(), CMessageHeader::MESSAGE_START_SIZE))
                    continue;
                // read size
                blkdat >> nSize;
                if (nSize < 80 || nSize > MAX_BLOCK_SERIALIZED_SIZE)
                    continue;
            } catch (const std::exception&) {
                // no valid block header found; don't complain
                break;
            }
            try {
                // read block
                uint64_t nBlockPos = blkdat.GetPos();
                if (dbp)
                    dbp->nPos = nBlockPos;
                blkdat.SetLimit(nBlockPos + nSize);
                std::shared_ptr<CBlock> pblock = std::make_shared<CBlock>();
                CBlock& block = *pblock;
                blkdat >> block;
                nRewind = blkdat.GetPos();

                uint256 hash = block.GetHash();
                {
                    LOCK(cs_main);
                    // detect out of order blocks, and store them for later
                    assert(std::addressof(g_chainman.m_blockman) == std::addressof(m_blockman));
                    if (hash != chainparams.GetConsensus().hashGenesisBlock && !m_blockman.LookupBlockIndex(block.hashPrevBlock)) {
                        LogPrint(BCLog::REINDEX, "%s: Out of order block %s, parent %s not known\n", __func__, hash.ToString(),
                                block.hashPrevBlock.ToString());
                        if (dbp)
                            mapBlocksUnknownParent.insert(std::make_pair(block.hashPrevBlock, *dbp));
                        continue;
                    }

                    // process in case the block isn't known yet
                    assert(std::addressof(g_chainman.m_blockman) == std::addressof(m_blockman));
                    CBlockIndex* pindex = m_blockman.LookupBlockIndex(hash);
                    if (!pindex || (pindex->nStatus & BLOCK_HAVE_DATA) == 0) {
                      BlockValidationState state;
                      assert(std::addressof(::ChainstateActive()) == std::addressof(*this));
                      if (AcceptBlock(pblock, state, chainparams, nullptr, true, dbp, nullptr)) {
                          nLoaded++;
                      }
                      if (state.IsError()) {
                          break;
                      }
                    } else if (hash != chainparams.GetConsensus().hashGenesisBlock && pindex->nHeight % 1000 == 0) {
                      LogPrint(BCLog::REINDEX, "Block Import: already had block %s at height %d\n", hash.ToString(), pindex->nHeight);
                    }
                }

                // Activate the genesis block so normal node progress can continue
                if (hash == chainparams.GetConsensus().hashGenesisBlock) {
                    BlockValidationState state;
                    assert(std::addressof(::ChainstateActive()) == std::addressof(*this));
                    if (!ActivateBestChain(state, chainparams, nullptr)) {
                        break;
                    }
                }

                assert(std::addressof(::ChainstateActive()) == std::addressof(*this));
                NotifyHeaderTip(*this);

                // Recursively process earlier encountered successors of this block
                std::deque<uint256> queue;
                queue.push_back(hash);
                while (!queue.empty()) {
                    uint256 head = queue.front();
                    queue.pop_front();
                    std::pair<std::multimap<uint256, FlatFilePos>::iterator, std::multimap<uint256, FlatFilePos>::iterator> range = mapBlocksUnknownParent.equal_range(head);
                    while (range.first != range.second) {
                        std::multimap<uint256, FlatFilePos>::iterator it = range.first;
                        std::shared_ptr<CBlock> pblockrecursive = std::make_shared<CBlock>();
                        if (ReadBlockFromDisk(*pblockrecursive, it->second, chainparams.GetConsensus()))
                        {
                            LogPrint(BCLog::REINDEX, "%s: Processing out of order child %s of %s\n", __func__, pblockrecursive->GetHash().ToString(),
                                    head.ToString());
                            LOCK(cs_main);
                            BlockValidationState dummy;
                            assert(std::addressof(::ChainstateActive()) == std::addressof(*this));
                            if (AcceptBlock(pblockrecursive, dummy, chainparams, nullptr, true, &it->second, nullptr))
                            {
                                nLoaded++;
                                queue.push_back(pblockrecursive->GetHash());
                            }
                        }
                        range.first++;
                        mapBlocksUnknownParent.erase(it);
                        assert(std::addressof(::ChainstateActive()) == std::addressof(*this));
                        NotifyHeaderTip(*this);
                    }
                }
            } catch (const std::exception& e) {
                LogPrintf("%s: Deserialize or I/O error - %s\n", __func__, e.what());
            }
        }
    } catch (const std::runtime_error& e) {
        AbortNode(std::string("System error: ") + e.what());
    }
    LogPrintf("Loaded %i blocks from external file in %dms\n", nLoaded, GetTimeMillis() - nStart);
}

void CChainState::CheckBlockIndex(const Consensus::Params& consensusParams)
{
    if (!fCheckBlockIndex) {
        return;
    }

    LOCK(cs_main);

    // During a reindex, we read the genesis block and call CheckBlockIndex before ActivateBestChain,
    // so we have the genesis block in m_blockman.m_block_index but no active chain. (A few of the
    // tests when iterating the block tree require that m_chain has been initialized.)
    if (m_chain.Height() < 0) {
        assert(m_blockman.m_block_index.size() <= 1);
        return;
    }

    // Build forward-pointing map of the entire block tree.
    std::multimap<CBlockIndex*,CBlockIndex*> forward;
    for (const std::pair<const uint256, CBlockIndex*>& entry : m_blockman.m_block_index) {
        forward.insert(std::make_pair(entry.second->pprev, entry.second));
    }

    assert(forward.size() == m_blockman.m_block_index.size());

    std::pair<std::multimap<CBlockIndex*,CBlockIndex*>::iterator,std::multimap<CBlockIndex*,CBlockIndex*>::iterator> rangeGenesis = forward.equal_range(nullptr);
    CBlockIndex *pindex = rangeGenesis.first->second;
    rangeGenesis.first++;
    assert(rangeGenesis.first == rangeGenesis.second); // There is only one index entry with parent nullptr.

    // Iterate over the entire block tree, using depth-first search.
    // Along the way, remember whether there are blocks on the path from genesis
    // block being explored which are the first to have certain properties.
    size_t nNodes = 0;
    int nHeight = 0;
    CBlockIndex* pindexFirstInvalid = nullptr; // Oldest ancestor of pindex which is invalid.
    CBlockIndex* pindexFirstMissing = nullptr; // Oldest ancestor of pindex which does not have BLOCK_HAVE_DATA.
    CBlockIndex* pindexFirstNeverProcessed = nullptr; // Oldest ancestor of pindex for which nTx == 0.
    CBlockIndex* pindexFirstNotTreeValid = nullptr; // Oldest ancestor of pindex which does not have BLOCK_VALID_TREE (regardless of being valid or not).
    CBlockIndex* pindexFirstNotTransactionsValid = nullptr; // Oldest ancestor of pindex which does not have BLOCK_VALID_TRANSACTIONS (regardless of being valid or not).
    CBlockIndex* pindexFirstNotChainValid = nullptr; // Oldest ancestor of pindex which does not have BLOCK_VALID_CHAIN (regardless of being valid or not).
    CBlockIndex* pindexFirstNotScriptsValid = nullptr; // Oldest ancestor of pindex which does not have BLOCK_VALID_SCRIPTS (regardless of being valid or not).
    while (pindex != nullptr) {
        nNodes++;
        if (pindexFirstInvalid == nullptr && pindex->nStatus & BLOCK_FAILED_VALID) pindexFirstInvalid = pindex;
        if (pindexFirstMissing == nullptr && !(pindex->nStatus & BLOCK_HAVE_DATA)) pindexFirstMissing = pindex;
        if (pindexFirstNeverProcessed == nullptr && pindex->nTx == 0) pindexFirstNeverProcessed = pindex;
        if (pindex->pprev != nullptr && pindexFirstNotTreeValid == nullptr && (pindex->nStatus & BLOCK_VALID_MASK) < BLOCK_VALID_TREE) pindexFirstNotTreeValid = pindex;
        if (pindex->pprev != nullptr && pindexFirstNotTransactionsValid == nullptr && (pindex->nStatus & BLOCK_VALID_MASK) < BLOCK_VALID_TRANSACTIONS) pindexFirstNotTransactionsValid = pindex;
        if (pindex->pprev != nullptr && pindexFirstNotChainValid == nullptr && (pindex->nStatus & BLOCK_VALID_MASK) < BLOCK_VALID_CHAIN) pindexFirstNotChainValid = pindex;
        if (pindex->pprev != nullptr && pindexFirstNotScriptsValid == nullptr && (pindex->nStatus & BLOCK_VALID_MASK) < BLOCK_VALID_SCRIPTS) pindexFirstNotScriptsValid = pindex;

        // Begin: actual consistency checks.
        if (pindex->pprev == nullptr) {
            // Genesis block checks.
            assert(pindex->GetBlockHash() == consensusParams.hashGenesisBlock); // Genesis block's hash must match.
            assert(pindex == m_chain.Genesis()); // The current active chain's genesis block must be this block.
        }
        if (!pindex->HaveTxsDownloaded()) assert(pindex->nSequenceId <= 0); // nSequenceId can't be set positive for blocks that aren't linked (negative is used for preciousblock)
        // VALID_TRANSACTIONS is equivalent to nTx > 0 for all nodes (whether or not pruning has occurred).
        // HAVE_DATA is only equivalent to nTx > 0 (or VALID_TRANSACTIONS) if no pruning has occurred.
        if (!fHavePruned) {
            // If we've never pruned, then HAVE_DATA should be equivalent to nTx > 0
            assert(!(pindex->nStatus & BLOCK_HAVE_DATA) == (pindex->nTx == 0));
            assert(pindexFirstMissing == pindexFirstNeverProcessed);
        } else {
            // If we have pruned, then we can only say that HAVE_DATA implies nTx > 0
            if (pindex->nStatus & BLOCK_HAVE_DATA) assert(pindex->nTx > 0);
        }
        if (pindex->nStatus & BLOCK_HAVE_UNDO) assert(pindex->nStatus & BLOCK_HAVE_DATA);
        assert(((pindex->nStatus & BLOCK_VALID_MASK) >= BLOCK_VALID_TRANSACTIONS) == (pindex->nTx > 0)); // This is pruning-independent.
        // All parents having had data (at some point) is equivalent to all parents being VALID_TRANSACTIONS, which is equivalent to HaveTxsDownloaded().
        assert((pindexFirstNeverProcessed == nullptr) == pindex->HaveTxsDownloaded());
        assert((pindexFirstNotTransactionsValid == nullptr) == pindex->HaveTxsDownloaded());
        assert(pindex->nHeight == nHeight); // nHeight must be consistent.
        assert(pindex->pprev == nullptr || pindex->nChainWork >= pindex->pprev->nChainWork); // For every block except the genesis block, the chainwork must be larger than the parent's.
        assert(nHeight < 2 || (pindex->pskip && (pindex->pskip->nHeight < nHeight))); // The pskip pointer must point back for all but the first 2 blocks.
        assert(pindexFirstNotTreeValid == nullptr); // All m_blockman.m_block_index entries must at least be TREE valid
        if ((pindex->nStatus & BLOCK_VALID_MASK) >= BLOCK_VALID_TREE) assert(pindexFirstNotTreeValid == nullptr); // TREE valid implies all parents are TREE valid
        if ((pindex->nStatus & BLOCK_VALID_MASK) >= BLOCK_VALID_CHAIN) assert(pindexFirstNotChainValid == nullptr); // CHAIN valid implies all parents are CHAIN valid
        if ((pindex->nStatus & BLOCK_VALID_MASK) >= BLOCK_VALID_SCRIPTS) assert(pindexFirstNotScriptsValid == nullptr); // SCRIPTS valid implies all parents are SCRIPTS valid
        if (pindexFirstInvalid == nullptr) {
            // Checks for not-invalid blocks.
            assert((pindex->nStatus & BLOCK_FAILED_MASK) == 0); // The failed mask cannot be set for blocks without invalid parents.
        }
        if (!CBlockIndexWorkComparator()(pindex, m_chain.Tip()) && pindexFirstNeverProcessed == nullptr) {
            if (pindexFirstInvalid == nullptr) {
                // If this block sorts at least as good as the current tip and
                // is valid and we have all data for its parents, it must be in
                // setBlockIndexCandidates.  m_chain.Tip() must also be there
                // even if some data has been pruned.
                if (pindexFirstMissing == nullptr || pindex == m_chain.Tip()) {
                    assert(setBlockIndexCandidates.count(pindex));
                }
                // If some parent is missing, then it could be that this block was in
                // setBlockIndexCandidates but had to be removed because of the missing data.
                // In this case it must be in m_blocks_unlinked -- see test below.
            }
        } else { // If this block sorts worse than the current tip or some ancestor's block has never been seen, it cannot be in setBlockIndexCandidates.
            assert(setBlockIndexCandidates.count(pindex) == 0);
        }
        // Check whether this block is in m_blocks_unlinked.
        std::pair<std::multimap<CBlockIndex*,CBlockIndex*>::iterator,std::multimap<CBlockIndex*,CBlockIndex*>::iterator> rangeUnlinked = m_blockman.m_blocks_unlinked.equal_range(pindex->pprev);
        bool foundInUnlinked = false;
        while (rangeUnlinked.first != rangeUnlinked.second) {
            assert(rangeUnlinked.first->first == pindex->pprev);
            if (rangeUnlinked.first->second == pindex) {
                foundInUnlinked = true;
                break;
            }
            rangeUnlinked.first++;
        }
        if (pindex->pprev && (pindex->nStatus & BLOCK_HAVE_DATA) && pindexFirstNeverProcessed != nullptr && pindexFirstInvalid == nullptr) {
            // If this block has block data available, some parent was never received, and has no invalid parents, it must be in m_blocks_unlinked.
            assert(foundInUnlinked);
        }
        if (!(pindex->nStatus & BLOCK_HAVE_DATA)) assert(!foundInUnlinked); // Can't be in m_blocks_unlinked if we don't HAVE_DATA
        if (pindexFirstMissing == nullptr) assert(!foundInUnlinked); // We aren't missing data for any parent -- cannot be in m_blocks_unlinked.
        if (pindex->pprev && (pindex->nStatus & BLOCK_HAVE_DATA) && pindexFirstNeverProcessed == nullptr && pindexFirstMissing != nullptr) {
            // We HAVE_DATA for this block, have received data for all parents at some point, but we're currently missing data for some parent.
            assert(fHavePruned); // We must have pruned.
            // This block may have entered m_blocks_unlinked if:
            //  - it has a descendant that at some point had more work than the
            //    tip, and
            //  - we tried switching to that descendant but were missing
            //    data for some intermediate block between m_chain and the
            //    tip.
            // So if this block is itself better than m_chain.Tip() and it wasn't in
            // setBlockIndexCandidates, then it must be in m_blocks_unlinked.
            if (!CBlockIndexWorkComparator()(pindex, m_chain.Tip()) && setBlockIndexCandidates.count(pindex) == 0) {
                if (pindexFirstInvalid == nullptr) {
                    assert(foundInUnlinked);
                }
            }
        }
        // assert(pindex->GetBlockHash() == pindex->GetBlockHeader().GetHash()); // Perhaps too slow
        // End: actual consistency checks.

        // Try descending into the first subnode.
        std::pair<std::multimap<CBlockIndex*,CBlockIndex*>::iterator,std::multimap<CBlockIndex*,CBlockIndex*>::iterator> range = forward.equal_range(pindex);
        if (range.first != range.second) {
            // A subnode was found.
            pindex = range.first->second;
            nHeight++;
            continue;
        }
        // This is a leaf node.
        // Move upwards until we reach a node of which we have not yet visited the last child.
        while (pindex) {
            // We are going to either move to a parent or a sibling of pindex.
            // If pindex was the first with a certain property, unset the corresponding variable.
            if (pindex == pindexFirstInvalid) pindexFirstInvalid = nullptr;
            if (pindex == pindexFirstMissing) pindexFirstMissing = nullptr;
            if (pindex == pindexFirstNeverProcessed) pindexFirstNeverProcessed = nullptr;
            if (pindex == pindexFirstNotTreeValid) pindexFirstNotTreeValid = nullptr;
            if (pindex == pindexFirstNotTransactionsValid) pindexFirstNotTransactionsValid = nullptr;
            if (pindex == pindexFirstNotChainValid) pindexFirstNotChainValid = nullptr;
            if (pindex == pindexFirstNotScriptsValid) pindexFirstNotScriptsValid = nullptr;
            // Find our parent.
            CBlockIndex* pindexPar = pindex->pprev;
            // Find which child we just visited.
            std::pair<std::multimap<CBlockIndex*,CBlockIndex*>::iterator,std::multimap<CBlockIndex*,CBlockIndex*>::iterator> rangePar = forward.equal_range(pindexPar);
            while (rangePar.first->second != pindex) {
                assert(rangePar.first != rangePar.second); // Our parent must have at least the node we're coming from as child.
                rangePar.first++;
            }
            // Proceed to the next one.
            rangePar.first++;
            if (rangePar.first != rangePar.second) {
                // Move to the sibling.
                pindex = rangePar.first->second;
                break;
            } else {
                // Move up further.
                pindex = pindexPar;
                nHeight--;
                continue;
            }
        }
    }

    // Check that we actually traversed the entire map.
    assert(nNodes == forward.size());
}

std::string CChainState::ToString()
{
    CBlockIndex* tip = m_chain.Tip();
    return strprintf("Chainstate [%s] @ height %d (%s)",
        m_from_snapshot_blockhash.IsNull() ? "ibd" : "snapshot",
        tip ? tip->nHeight : -1, tip ? tip->GetBlockHash().ToString() : "null");
}

bool CChainState::ResizeCoinsCaches(size_t coinstip_size, size_t coinsdb_size)
{
    if (coinstip_size == m_coinstip_cache_size_bytes &&
            coinsdb_size == m_coinsdb_cache_size_bytes) {
        // Cache sizes are unchanged, no need to continue.
        return true;
    }
    size_t old_coinstip_size = m_coinstip_cache_size_bytes;
    m_coinstip_cache_size_bytes = coinstip_size;
    m_coinsdb_cache_size_bytes = coinsdb_size;
    CoinsDB().ResizeCache(coinsdb_size);

    LogPrintf("[%s] resized coinsdb cache to %.1f MiB\n",
        this->ToString(), coinsdb_size * (1.0 / 1024 / 1024));
    LogPrintf("[%s] resized coinstip cache to %.1f MiB\n",
        this->ToString(), coinstip_size * (1.0 / 1024 / 1024));

    BlockValidationState state;
    const CChainParams& chainparams = Params();

    bool ret;

    if (coinstip_size > old_coinstip_size) {
        // Likely no need to flush if cache sizes have grown.
        ret = FlushStateToDisk(chainparams, state, FlushStateMode::IF_NEEDED);
    } else {
        // Otherwise, flush state to disk and deallocate the in-memory coins map.
        ret = FlushStateToDisk(chainparams, state, FlushStateMode::ALWAYS);
        CoinsTip().ReallocateCache();
    }
    return ret;
}

std::string CBlockFileInfo::ToString() const
{
    return strprintf("CBlockFileInfo(blocks=%u, size=%u, heights=%u...%u, time=%s...%s)", nBlocks, nSize, nHeightFirst, nHeightLast, FormatISO8601Date(nTimeFirst), FormatISO8601Date(nTimeLast));
}

CBlockFileInfo* GetBlockFileInfo(size_t n)
{
    LOCK(cs_LastBlockFile);

    return &vinfoBlockFile.at(n);
}

ThresholdState VersionBitsTipState(const Consensus::Params& params, Consensus::DeploymentPos pos)
{
    LOCK(cs_main);
    return VersionBitsState(::ChainActive().Tip(), params, pos, versionbitscache);
}

BIP9Stats VersionBitsTipStatistics(const Consensus::Params& params, Consensus::DeploymentPos pos)
{
    LOCK(cs_main);
    return VersionBitsStatistics(::ChainActive().Tip(), params, pos);
}

int VersionBitsTipStateSinceHeight(const Consensus::Params& params, Consensus::DeploymentPos pos)
{
    LOCK(cs_main);
    return VersionBitsStateSinceHeight(::ChainActive().Tip(), params, pos, versionbitscache);
}

static const uint64_t MEMPOOL_DUMP_VERSION = 1;

bool LoadMempool(CTxMemPool& pool)
{
    const CChainParams& chainparams = Params();
    int64_t nExpiryTimeout = gArgs.GetArg("-mempoolexpiry", DEFAULT_MEMPOOL_EXPIRY) * 60 * 60;
    FILE* filestr = fsbridge::fopen(GetDataDir() / "mempool.dat", "rb");
    CAutoFile file(filestr, SER_DISK, CLIENT_VERSION);
    if (file.IsNull()) {
        LogPrintf("Failed to open mempool file from disk. Continuing anyway.\n");
        return false;
    }

    int64_t count = 0;
    int64_t expired = 0;
    int64_t failed = 0;
    int64_t already_there = 0;
    int64_t unbroadcast = 0;
    int64_t nNow = GetTime();

    try {
        uint64_t version;
        file >> version;
        if (version != MEMPOOL_DUMP_VERSION) {
            return false;
        }
        uint64_t num;
        file >> num;
        while (num--) {
            CTransactionRef tx;
            int64_t nTime;
            int64_t nFeeDelta;
            file >> tx;
            file >> nTime;
            file >> nFeeDelta;

            CAmount amountdelta = nFeeDelta;
            if (amountdelta) {
                pool.PrioritiseTransaction(tx->GetHash(), amountdelta);
            }
            TxValidationState state;
            if (nTime > nNow - nExpiryTimeout) {
                LOCK(cs_main);
                AcceptToMemoryPoolWithTime(chainparams, pool, state, tx, nTime,
                                           nullptr /* plTxnReplaced */, false /* bypass_limits */,
                                           false /* test_accept */);
                if (state.IsValid()) {
                    ++count;
                } else {
                    // mempool may contain the transaction already, e.g. from
                    // wallet(s) having loaded it while we were processing
                    // mempool transactions; consider these as valid, instead of
                    // failed, but mark them as 'already there'
                    if (pool.exists(tx->GetHash())) {
                        ++already_there;
                    } else {
                        ++failed;
                    }
                }
            } else {
                ++expired;
            }
            if (ShutdownRequested())
                return false;
        }
        std::map<uint256, CAmount> mapDeltas;
        file >> mapDeltas;

        for (const auto& i : mapDeltas) {
            pool.PrioritiseTransaction(i.first, i.second);
        }

        std::set<uint256> unbroadcast_txids;
        file >> unbroadcast_txids;
        unbroadcast = unbroadcast_txids.size();
        for (const auto& txid : unbroadcast_txids) {
            // Ensure transactions were accepted to mempool then add to
            // unbroadcast set.
            if (pool.get(txid) != nullptr) pool.AddUnbroadcastTx(txid);
        }
    } catch (const std::exception& e) {
        LogPrintf("Failed to deserialize mempool data on disk: %s. Continuing anyway.\n", e.what());
        return false;
    }

    LogPrintf("Imported mempool transactions from disk: %i succeeded, %i failed, %i expired, %i already there, %i waiting for initial broadcast\n", count, failed, expired, already_there, unbroadcast);
    return true;
}

bool DumpMempool(const CTxMemPool& pool)
{
    int64_t start = GetTimeMicros();

    std::map<uint256, CAmount> mapDeltas;
    std::vector<TxMempoolInfo> vinfo;
    std::set<uint256> unbroadcast_txids;

    static Mutex dump_mutex;
    LOCK(dump_mutex);

    {
        LOCK(pool.cs);
        for (const auto &i : pool.mapDeltas) {
            mapDeltas[i.first] = i.second;
        }
        vinfo = pool.infoAll();
        unbroadcast_txids = pool.GetUnbroadcastTxs();
    }

    int64_t mid = GetTimeMicros();

    try {
        FILE* filestr = fsbridge::fopen(GetDataDir() / "mempool.dat.new", "wb");
        if (!filestr) {
            return false;
        }

        CAutoFile file(filestr, SER_DISK, CLIENT_VERSION);

        uint64_t version = MEMPOOL_DUMP_VERSION;
        file << version;

        file << (uint64_t)vinfo.size();
        for (const auto& i : vinfo) {
            file << *(i.tx);
            file << int64_t{count_seconds(i.m_time)};
            file << int64_t{i.nFeeDelta};
            mapDeltas.erase(i.tx->GetHash());
        }

        file << mapDeltas;

        LogPrintf("Writing %d unbroadcast transactions to disk.\n", unbroadcast_txids.size());
        file << unbroadcast_txids;

        if (!FileCommit(file.Get()))
            throw std::runtime_error("FileCommit failed");
        file.fclose();
        if (!RenameOver(GetDataDir() / "mempool.dat.new", GetDataDir() / "mempool.dat")) {
            throw std::runtime_error("Rename failed");
        }
        int64_t last = GetTimeMicros();
        LogPrintf("Dumped mempool: %gs to copy, %gs to dump\n", (mid-start)*MICRO, (last-mid)*MICRO);
    } catch (const std::exception& e) {
        LogPrintf("Failed to dump mempool: %s. Continuing anyway.\n", e.what());
        return false;
    }
    return true;
}

//! Guess how far we are in the verification process at the given block index.
//! Since we have signed fixed-interval blocks, estimating progress is a very easy.
//! We can extrapolate the last block time to the current time to estimate how many more blocks
//! we expect.
double GuessVerificationProgress(const CBlockIndex* pindex, int64_t blockInterval) {
    if (pindex == NULL || pindex->nHeight < 1) {
        return 0.0;
    }

    int64_t nNow = GetTime();
    int64_t moreBlocksExpected = (nNow - pindex->GetBlockTime()) / blockInterval;
    double progress = (pindex->nHeight + 0.0) / (pindex->nHeight + moreBlocksExpected);
    // Round to 3 digits to avoid 0.999999 when finished.
    progress = ceil(progress * 1000.0) / 1000.0;
    // Avoid higher than one if last block is newer than current time.
    return std::min(1.0, progress);
}

Optional<uint256> ChainstateManager::SnapshotBlockhash() const {
    LOCK(::cs_main);  // for m_active_chainstate access
    if (m_active_chainstate != nullptr) {
        // If a snapshot chainstate exists, it will always be our active.
        return m_active_chainstate->m_from_snapshot_blockhash;
    }
    return {};
}

std::vector<CChainState*> ChainstateManager::GetAll()
{
    std::vector<CChainState*> out;

    if (!IsSnapshotValidated() && m_ibd_chainstate) {
        out.push_back(m_ibd_chainstate.get());
    }

    if (m_snapshot_chainstate) {
        out.push_back(m_snapshot_chainstate.get());
    }

    return out;
}

CChainState& ChainstateManager::InitializeChainstate(CTxMemPool& mempool, const uint256& snapshot_blockhash)
{
    bool is_snapshot = !snapshot_blockhash.IsNull();
    std::unique_ptr<CChainState>& to_modify =
        is_snapshot ? m_snapshot_chainstate : m_ibd_chainstate;

    if (to_modify) {
        throw std::logic_error("should not be overwriting a chainstate");
    }
    to_modify.reset(new CChainState(mempool, m_blockman, snapshot_blockhash));

    // Snapshot chainstates and initial IBD chaintates always become active.
    if (is_snapshot || (!is_snapshot && !m_active_chainstate)) {
        LogPrintf("Switching active chainstate to %s\n", to_modify->ToString());
        m_active_chainstate = to_modify.get();
    } else {
        throw std::logic_error("unexpected chainstate activation");
    }

    return *to_modify;
}

CChainState& ChainstateManager::ActiveChainstate() const
{
    LOCK(::cs_main);
    assert(m_active_chainstate);
    return *m_active_chainstate;
}

bool ChainstateManager::IsSnapshotActive() const
{
    return m_snapshot_chainstate && WITH_LOCK(::cs_main, return m_active_chainstate) == m_snapshot_chainstate.get();
}

CChainState& ChainstateManager::ValidatedChainstate() const
{
    if (m_snapshot_chainstate && IsSnapshotValidated()) {
        return *m_snapshot_chainstate.get();
    }
    assert(m_ibd_chainstate);
    return *m_ibd_chainstate.get();
}

bool ChainstateManager::IsBackgroundIBD(CChainState* chainstate) const
{
    return (m_snapshot_chainstate && chainstate == m_ibd_chainstate.get());
}

void ChainstateManager::Unload()
{
    for (CChainState* chainstate : this->GetAll()) {
        chainstate->m_chain.SetTip(nullptr);
        chainstate->UnloadBlockIndex();
    }

    m_blockman.Unload();
}

void ChainstateManager::Reset()
{
    m_ibd_chainstate.reset();
    m_snapshot_chainstate.reset();
    {
        LOCK(::cs_main);
        m_active_chainstate = nullptr;
    }
    m_snapshot_validated = false;
}

void ChainstateManager::MaybeRebalanceCaches()
{
    if (m_ibd_chainstate && !m_snapshot_chainstate) {
        LogPrintf("[snapshot] allocating all cache to the IBD chainstate\n");
        // Allocate everything to the IBD chainstate.
        m_ibd_chainstate->ResizeCoinsCaches(m_total_coinstip_cache, m_total_coinsdb_cache);
    }
    else if (m_snapshot_chainstate && !m_ibd_chainstate) {
        LogPrintf("[snapshot] allocating all cache to the snapshot chainstate\n");
        // Allocate everything to the snapshot chainstate.
        m_snapshot_chainstate->ResizeCoinsCaches(m_total_coinstip_cache, m_total_coinsdb_cache);
    }
    else if (m_ibd_chainstate && m_snapshot_chainstate) {
        // If both chainstates exist, determine who needs more cache based on IBD status.
        //
        // Note: shrink caches first so that we don't inadvertently overwhelm available memory.
        if (m_snapshot_chainstate->IsInitialBlockDownload()) {
            m_ibd_chainstate->ResizeCoinsCaches(
                m_total_coinstip_cache * 0.05, m_total_coinsdb_cache * 0.05);
            m_snapshot_chainstate->ResizeCoinsCaches(
                m_total_coinstip_cache * 0.95, m_total_coinsdb_cache * 0.95);
        } else {
            m_snapshot_chainstate->ResizeCoinsCaches(
                m_total_coinstip_cache * 0.05, m_total_coinsdb_cache * 0.05);
            m_ibd_chainstate->ResizeCoinsCaches(
                m_total_coinstip_cache * 0.95, m_total_coinsdb_cache * 0.95);
        }
    }
}

// ELEMENTS:
/* This function has two major purposes:
 * 1) Checks that the RPC connection to the parent chain node
 * can be attained, and is returning back reasonable answers.
 * 2) Re-evaluates a list of blocks that have been deemed "bad"
 * from the perspective of peg-in witness validation. Blocks are
 * added to this queue in ConnectTip based on the error code returned.
 */
bool MainchainRPCCheck(const bool init)
{
    // First, we can clear out any blocks thatsomehow are now deemed valid
    // eg reconsiderblock rpc call manually
    std::vector<uint256> vblocksToReconsider;
    pblocktree->ReadInvalidBlockQueue(vblocksToReconsider);
    std::vector<uint256> vblocksToReconsiderAgain;
    for(uint256& blockhash : vblocksToReconsider) {
        LOCK(cs_main);
        ChainstateManager& chainman = g_chainman;
        if (chainman.BlockIndex().count(blockhash)) {
            CBlockIndex* pblockindex = chainman.BlockIndex()[blockhash];
            if ((pblockindex->nStatus & BLOCK_FAILED_MASK)) {
                vblocksToReconsiderAgain.push_back(blockhash);
            }
        }
    }
    vblocksToReconsider = vblocksToReconsiderAgain;
    vblocksToReconsiderAgain.clear();
    pblocktree->WriteInvalidBlockQueue(vblocksToReconsider);

    // Next, check for working and valid rpc
    if (gArgs.GetBoolArg("-validatepegin", Params().GetConsensus().has_parent_chain)) {
        // During init try until a non-RPC_IN_WARMUP result
        while (true) {
            try {
                // The first thing we have to check is the version of the node.
                UniValue params(UniValue::VARR);
                UniValue reply = CallMainChainRPC("getnetworkinfo", params);
                UniValue error = reply["error"];
                if (!error.isNull()) {
                    // On the first call, it's possible to node is still in
                    // warmup; in that case, just wait and retry.
                    // If this is not the initial call, just report failure.
                    if (init && error["code"].get_int() == RPC_IN_WARMUP) {
                        UninterruptibleSleep(std::chrono::milliseconds{1000});
                        continue;
                    }
                    else {
                        LogPrintf("ERROR: Mainchain daemon RPC check returned 'error' response.\n");
                        return false;
                    }
                }
                UniValue result = reply["result"];
                if (!result.isObject() || !result.get_obj()["version"].isNum() ||
                        result.get_obj()["version"].get_int() < MIN_MAINCHAIN_NODE_VERSION) {
                    LogPrintf("ERROR: Parent chain daemon too old; need Bitcoin Core version 0.16.3 or newer.\n");
                    return false;
                }

                // Then check the genesis block to correspond to parent chain.
                params.push_back(UniValue(0));
                reply = CallMainChainRPC("getblockhash", params);
                error = reply["error"];
                if (!error.isNull()) {
                    LogPrintf("ERROR: Mainchain daemon RPC check returned 'error' response.\n");
                    return false;
                }
                result = reply["result"];
                if (!result.isStr() || result.get_str() != Params().ParentGenesisBlockHash().GetHex()) {
                    LogPrintf("ERROR: Invalid parent genesis block hash response via RPC. Contacting wrong parent daemon?\n");
                    return false;
                }
            } catch (const std::runtime_error& re) {
                LogPrintf("ERROR: Failure connecting to mainchain daemon RPC: %s\n", std::string(re.what()));
                return false;
            }
            // Success
            break;
        }
    }

    //Sanity startup check won't reconsider queued blocks
    if (init) {
       return true;
    }

    // Getting this far means we either aren't validating pegins(so let's make sure that's why
    // it failed previously) or we successfully connected to bitcoind
    // Time to reconsider blocks
    if (vblocksToReconsider.size() > 0) {
        BlockValidationState state;
        for(const uint256& blockhash : vblocksToReconsider) {
            {
                LOCK(cs_main);
                ChainstateManager& chainman = g_chainman;
                if (chainman.BlockIndex().count(blockhash) == 0)
                    continue;
                CBlockIndex* pblockindex = chainman.BlockIndex()[blockhash];
                ResetBlockFailureFlags(pblockindex);
            }
        }

        //All blocks are now being reconsidered
        ActivateBestChain(state, Params());
        //This simply checks for DB errors
        if (!state.IsValid()) {
            //Something scary?
        }

        //Now to clear out now-valid blocks
        for(const uint256& blockhash : vblocksToReconsider) {
            LOCK(cs_main);
            ChainstateManager& chainman = g_chainman;
            if (chainman.BlockIndex().count(blockhash)) {
                CBlockIndex* pblockindex = chainman.BlockIndex()[blockhash];

                //Marked as invalid still, put back into queue
                if((pblockindex->nStatus & BLOCK_FAILED_MASK)) {
                    vblocksToReconsiderAgain.push_back(blockhash);
                }
            }
        }

        //Write back remaining blocks
        pblocktree->WriteInvalidBlockQueue(vblocksToReconsiderAgain);
    }
    return true;
}<|MERGE_RESOLUTION|>--- conflicted
+++ resolved
@@ -749,13 +749,8 @@
     if (!CheckSequenceLocks(m_pool, tx, STANDARD_LOCKTIME_VERIFY_FLAGS, &lp))
         return state.Invalid(TxValidationResult::TX_PREMATURE_SPEND, "non-BIP68-final");
 
-<<<<<<< HEAD
     CAmountMap fee_map;
-    if (!Consensus::CheckTxInputs(tx, state, m_view, GetSpendHeight(m_view), fee_map, setPeginsSpent, NULL, true, true, fedpegscripts)) {
-=======
-    CAmount nFees = 0;
-    if (!Consensus::CheckTxInputs(tx, state, m_view, g_chainman.m_blockman.GetSpendHeight(m_view), nFees)) {
->>>>>>> 44f4bcd3
+    if (!Consensus::CheckTxInputs(tx, state, m_view, g_chainman.m_blockman.GetSpendHeight(m_view), fee_map, setPeginsSpent, NULL, true, true, fedpegscripts)) {
         return false; // state filled in by CheckTxInputs
     }
 
@@ -3647,7 +3642,6 @@
     return commitment;
 }
 
-<<<<<<< HEAD
 // ELEMENTS
 
 
@@ -3733,11 +3727,7 @@
     return true;
 }
 
-//! Returns last CBlockIndex* that is a checkpoint
-static CBlockIndex* GetLastCheckpoint(const CCheckpointData& data) EXCLUSIVE_LOCKS_REQUIRED(cs_main)
-=======
 CBlockIndex* BlockManager::GetLastCheckpoint(const CCheckpointData& data)
->>>>>>> 44f4bcd3
 {
     const MapCheckpoints& checkpoints = data.mapCheckpoints;
 
@@ -4195,11 +4185,7 @@
         return error("%s: Consensus::CheckBlock: %s", __func__, state.ToString());
     if (!ContextualCheckBlock(block, state, chainparams.GetConsensus(), pindexPrev))
         return error("%s: Consensus::ContextualCheckBlock: %s", __func__, state.ToString());
-<<<<<<< HEAD
-    if (!::ChainstateActive().ConnectBlock(block, state, &indexDummy, viewNew, chainparams, NULL, true))
-=======
-    if (!chainstate.ConnectBlock(block, state, &indexDummy, viewNew, chainparams, true))
->>>>>>> 44f4bcd3
+    if (!chainstate.ConnectBlock(block, state, &indexDummy, viewNew, chainparams, NULL, true))
         return false;
     assert(state.IsValid());
 
@@ -5749,7 +5735,7 @@
         }
 
         //All blocks are now being reconsidered
-        ActivateBestChain(state, Params());
+        ::ChainstateActive().ActivateBestChain(state, Params());
         //This simply checks for DB errors
         if (!state.IsValid()) {
             //Something scary?
