// Copyright (c) 2009-2010 Satoshi Nakamoto
// Copyright (c) 2009-2022 The Bitcoin Core developers
// Distributed under the MIT software license, see the accompanying
// file COPYING or http://www.opensource.org/licenses/mit-license.php.

#include <validation.h>

#include <kernel/coinstats.h>
#include <kernel/mempool_persist.h>

#include <arith_uint256.h>
#include <chain.h>
#include <checkqueue.h>
#include <consensus/amount.h>
#include <consensus/consensus.h>
#include <consensus/merkle.h>
#include <consensus/tx_check.h>
#include <consensus/tx_verify.h>
#include <consensus/validation.h>
#include <cuckoocache.h>
#include <flatfile.h>
#include <hash.h>
#include <kernel/chainparams.h>
#include <kernel/mempool_entry.h>
#include <kernel/notifications_interface.h>
#include <logging.h>
#include <logging/timer.h>
#include <mainchainrpc.h>
#include <node/blockstorage.h>
#include <node/utxo_snapshot.h>
#include <pegins.h>
#include <policy/policy.h>
#include <policy/rbf.h>
#include <policy/settings.h>
#include <pow.h>
#include <primitives/block.h>
#include <primitives/transaction.h>
#include <script/pegins.h>
#include <random.h>
#include <reverse_iterator.h>
#include <script/script.h>
#include <script/sigcache.h>
#include <signet.h>
#include <timedata.h>
#include <tinyformat.h>
#include <txdb.h>
#include <txmempool.h>
#include <uint256.h>
#include <undo.h>
#include <util/check.h> // For NDEBUG compile time check
#include <util/fs.h>
#include <util/fs_helpers.h>
#include <util/hasher.h>
#include <util/moneystr.h>
#include <util/rbf.h>
#include <util/signalinterrupt.h>
#include <util/strencodings.h>
#include <util/time.h>
#include <util/trace.h>
#include <util/translation.h>
#include <validationinterface.h>
#include <warnings.h>

// ELEMENTS
#include <block_proof.h> // CheckChallenge, CheckProof
#include <dynafed.h>

#include <algorithm>
#include <cassert>
#include <chrono>
#include <deque>
#include <numeric>
#include <optional>
#include <string>
#include <utility>

using kernel::CCoinsStats;
using kernel::CoinStatsHashType;
using kernel::ComputeUTXOStats;
using kernel::LoadMempool;
using kernel::Notifications;

using fsbridge::FopenFn;
using node::BlockManager;
using node::BlockMap;
using node::CBlockIndexHeightOnlyComparator;
using node::CBlockIndexWorkComparator;
using node::fReindex;
using node::SnapshotMetadata;

/** Maximum kilobytes for transactions to store for processing during reorg */
static const unsigned int MAX_DISCONNECTED_TX_POOL_SIZE = 20000;
/** Time to wait between writing blocks/block index to disk. */
static constexpr std::chrono::minutes DATABASE_WRITE_INTERVAL{5};
/** Time to wait between flushing chainstate to disk. */
static constexpr std::chrono::hours DATABASE_FLUSH_INTERVAL{24};
/** Maximum age of our tip for us to be considered current for fee estimation */
static constexpr std::chrono::hours MAX_FEE_ESTIMATION_TIP_AGE{3};
const std::vector<std::string> CHECKLEVEL_DOC {
    "level 0 reads the blocks from disk",
    "level 1 verifies block validity",
    "level 2 verifies undo data",
    "level 3 checks disconnection of tip blocks",
    "level 4 tries to reconnect the blocks",
    "each level includes the checks of the previous levels",
};
/** The number of blocks to keep below the deepest prune lock.
 *  There is nothing special about this number. It is higher than what we
 *  expect to see in regular mainnet reorgs, but not so high that it would
 *  noticeably interfere with the pruning mechanism.
 * */
static constexpr int PRUNE_LOCK_BUFFER{10};

GlobalMutex g_best_block_mutex;
std::condition_variable g_best_block_cv;
uint256 g_best_block;

const CBlockIndex* Chainstate::FindForkInGlobalIndex(const CBlockLocator& locator) const
{
    AssertLockHeld(cs_main);

    // Find the latest block common to locator and chain - we expect that
    // locator.vHave is sorted descending by height.
    for (const uint256& hash : locator.vHave) {
        const CBlockIndex* pindex{m_blockman.LookupBlockIndex(hash)};
        if (pindex) {
            if (m_chain.Contains(pindex)) {
                return pindex;
            }
            if (pindex->GetAncestor(m_chain.Height()) == m_chain.Tip()) {
                return m_chain.Tip();
            }
        }
    }
    return m_chain.Genesis();
}

bool CheckInputScripts(const CTransaction& tx, TxValidationState& state,
                       const CCoinsViewCache& inputs, unsigned int flags, bool cacheSigStore,
                       bool cacheFullScriptStore, PrecomputedTransactionData& txdata,
                       std::vector<CCheck*>* pvChecks = nullptr)
                       EXCLUSIVE_LOCKS_REQUIRED(cs_main);

bool CheckFinalTxAtTip(const CBlockIndex& active_chain_tip, const CTransaction& tx)
{
    AssertLockHeld(cs_main);

    // CheckFinalTxAtTip() uses active_chain_tip.Height()+1 to evaluate
    // nLockTime because when IsFinalTx() is called within
    // AcceptBlock(), the height of the block *being*
    // evaluated is what is used. Thus if we want to know if a
    // transaction can be part of the *next* block, we need to call
    // IsFinalTx() with one more than active_chain_tip.Height().
    const int nBlockHeight = active_chain_tip.nHeight + 1;

    // BIP113 requires that time-locked transactions have nLockTime set to
    // less than the median time of the previous block they're contained in.
    // When the next block is created its previous block will be the current
    // chain tip, so we use that to calculate the median time passed to
    // IsFinalTx().
    const int64_t nBlockTime{active_chain_tip.GetMedianTimePast()};

    return IsFinalTx(tx, nBlockHeight, nBlockTime);
}

namespace {
/**
 * A helper which calculates heights of inputs of a given transaction.
 *
 * @param[in] tip    The current chain tip. If an input belongs to a mempool
 *                   transaction, we assume it will be confirmed in the next block.
 * @param[in] coins  Any CCoinsView that provides access to the relevant coins.
 * @param[in] tx     The transaction being evaluated.
 *
 * @returns A vector of input heights or nullopt, in case of an error.
 */
std::optional<std::vector<int>> CalculatePrevHeights(
    const CBlockIndex& tip,
    const CCoinsView& coins,
    const CTransaction& tx)
{
    std::vector<int> prev_heights;
    prev_heights.resize(tx.vin.size());
    for (size_t i = 0; i < tx.vin.size(); ++i) {
        const CTxIn& txin = tx.vin[i];
        // ELEMENTS: pegins should not restrict validity of sequence locks
        if (txin.m_is_pegin) {
            prev_heights[i] = -1;
            continue;
        }
        Coin coin;
        if (!coins.GetCoin(txin.prevout, coin)) {
            LogPrintf("ERROR: %s: Missing input %d in transaction \'%s\'\n", __func__, i, tx.GetHash().GetHex());
            return std::nullopt;
        }
        if (coin.nHeight == MEMPOOL_HEIGHT) {
            // Assume all mempool transaction confirm in the next block.
            prev_heights[i] = tip.nHeight + 1;
        } else {
            prev_heights[i] = coin.nHeight;
        }
    }
    return prev_heights;
}
} // namespace

std::optional<LockPoints> CalculateLockPointsAtTip(
    CBlockIndex* tip,
    const CCoinsView& coins_view,
    const CTransaction& tx)
{
    assert(tip);

    auto prev_heights{CalculatePrevHeights(*tip, coins_view, tx)};
    if (!prev_heights.has_value()) return std::nullopt;

    CBlockIndex next_tip;
    next_tip.pprev = tip;
    // When SequenceLocks() is called within ConnectBlock(), the height
    // of the block *being* evaluated is what is used.
    // Thus if we want to know if a transaction can be part of the
    // *next* block, we need to use one more than active_chainstate.m_chain.Height()
    next_tip.nHeight = tip->nHeight + 1;
    const auto [min_height, min_time] = CalculateSequenceLocks(tx, STANDARD_LOCKTIME_VERIFY_FLAGS, prev_heights.value(), next_tip);

    // Also store the hash of the block with the highest height of
    // all the blocks which have sequence locked prevouts.
    // This hash needs to still be on the chain
    // for these LockPoint calculations to be valid
    // Note: It is impossible to correctly calculate a maxInputBlock
    // if any of the sequence locked inputs depend on unconfirmed txs,
    // except in the special case where the relative lock time/height
    // is 0, which is equivalent to no sequence lock. Since we assume
    // input height of tip+1 for mempool txs and test the resulting
    // min_height and min_time from CalculateSequenceLocks against tip+1.
    int max_input_height{0};
    for (const int height : prev_heights.value()) {
        // Can ignore mempool inputs since we'll fail if they had non-zero locks
        if (height != next_tip.nHeight) {
            max_input_height = std::max(max_input_height, height);
        }
    }

    // tip->GetAncestor(max_input_height) should never return a nullptr
    // because max_input_height is always less than the tip height.
    // It would, however, be a bad bug to continue execution, since a
    // LockPoints object with the maxInputBlock member set to nullptr
    // signifies no relative lock time.
    return LockPoints{min_height, min_time, Assert(tip->GetAncestor(max_input_height))};
}

bool CheckSequenceLocksAtTip(CBlockIndex* tip,
                             const LockPoints& lock_points)
{
    assert(tip != nullptr);

    CBlockIndex index;
    index.pprev = tip;
    // CheckSequenceLocksAtTip() uses active_chainstate.m_chain.Height()+1 to evaluate
    // height based locks because when SequenceLocks() is called within
    // ConnectBlock(), the height of the block *being*
    // evaluated is what is used.
    // Thus if we want to know if a transaction can be part of the
    // *next* block, we need to use one more than active_chainstate.m_chain.Height()
    index.nHeight = tip->nHeight + 1;

    return EvaluateSequenceLocks(index, {lock_points.height, lock_points.time});
}

// Returns the script flags which should be checked for a given block
static unsigned int GetBlockScriptFlags(const CBlockIndex& block_index, const ChainstateManager& chainman);

static void LimitMempoolSize(CTxMemPool& pool, CCoinsViewCache& coins_cache)
    EXCLUSIVE_LOCKS_REQUIRED(::cs_main, pool.cs)
{
    AssertLockHeld(::cs_main);
    AssertLockHeld(pool.cs);
    int expired = pool.Expire(GetTime<std::chrono::seconds>() - pool.m_expiry);
    if (expired != 0) {
        LogPrint(BCLog::MEMPOOL, "Expired %i transactions from the memory pool\n", expired);
    }

    std::vector<COutPoint> vNoSpendsRemaining;
    pool.TrimToSize(pool.m_max_size_bytes, &vNoSpendsRemaining);
    for (const COutPoint& removed : vNoSpendsRemaining)
        coins_cache.Uncache(removed);
}

static bool IsCurrentForFeeEstimation(Chainstate& active_chainstate) EXCLUSIVE_LOCKS_REQUIRED(cs_main)
{
    AssertLockHeld(cs_main);
    if (active_chainstate.IsInitialBlockDownload())
        return false;
    if (active_chainstate.m_chain.Tip()->GetBlockTime() < count_seconds(GetTime<std::chrono::seconds>() - MAX_FEE_ESTIMATION_TIP_AGE))
        return false;
    if (active_chainstate.m_chain.Height() < active_chainstate.m_chainman.m_best_header->nHeight - 1) {
        return false;
    }
    return true;
}

void Chainstate::MaybeUpdateMempoolForReorg(
    DisconnectedBlockTransactions& disconnectpool,
    bool fAddToMempool)
{
    if (!m_mempool) return;

    AssertLockHeld(cs_main);
    AssertLockHeld(m_mempool->cs);
    std::vector<uint256> vHashUpdate;
    // disconnectpool's insertion_order index sorts the entries from
    // oldest to newest, but the oldest entry will be the last tx from the
    // latest mined block that was disconnected.
    // Iterate disconnectpool in reverse, so that we add transactions
    // back to the mempool starting with the earliest transaction that had
    // been previously seen in a block.
    auto it = disconnectpool.queuedTx.get<insertion_order>().rbegin();
    while (it != disconnectpool.queuedTx.get<insertion_order>().rend()) {
        // ignore validation errors in resurrected transactions
        if (!fAddToMempool || (*it)->IsCoinBase() ||
            AcceptToMemoryPool(*this, *it, GetTime(),
                /*bypass_limits=*/true, /*test_accept=*/false).m_result_type !=
                    MempoolAcceptResult::ResultType::VALID) {
            // If the transaction doesn't make it in to the mempool, remove any
            // transactions that depend on it (which would now be orphans).
            m_mempool->removeRecursive(**it, MemPoolRemovalReason::REORG);
        } else if (m_mempool->exists(GenTxid::Txid((*it)->GetHash()))) {
            vHashUpdate.push_back((*it)->GetHash());
        }
        ++it;
    }
    disconnectpool.queuedTx.clear();
    // AcceptToMemoryPool/addUnchecked all assume that new mempool entries have
    // no in-mempool children, which is generally not true when adding
    // previously-confirmed transactions back to the mempool.
    // UpdateTransactionsFromBlock finds descendants of any transactions in
    // the disconnectpool that were added back and cleans up the mempool state.
    m_mempool->UpdateTransactionsFromBlock(vHashUpdate);

    // Predicate to use for filtering transactions in removeForReorg.
    // Checks whether the transaction is still final and, if it spends a coinbase output, mature.
    // Also updates valid entries' cached LockPoints if needed.
    // If false, the tx is still valid and its lockpoints are updated.
    // If true, the tx would be invalid in the next block; remove this entry and all of its descendants.
    const auto filter_final_and_mature = [this](CTxMemPool::txiter it)
        EXCLUSIVE_LOCKS_REQUIRED(m_mempool->cs, ::cs_main) {
        AssertLockHeld(m_mempool->cs);
        AssertLockHeld(::cs_main);
        const CTransaction& tx = it->GetTx();

        // The transaction must be final.
        if (!CheckFinalTxAtTip(*Assert(m_chain.Tip()), tx)) return true;

        const LockPoints& lp = it->GetLockPoints();
        // CheckSequenceLocksAtTip checks if the transaction will be final in the next block to be
        // created on top of the new chain.
        if (TestLockPointValidity(m_chain, lp)) {
            if (!CheckSequenceLocksAtTip(m_chain.Tip(), lp)) {
                return true;
            }
        } else {
            const CCoinsViewMemPool view_mempool{&CoinsTip(), *m_mempool};
            const std::optional<LockPoints> new_lock_points{CalculateLockPointsAtTip(m_chain.Tip(), view_mempool, tx)};
            if (new_lock_points.has_value() && CheckSequenceLocksAtTip(m_chain.Tip(), *new_lock_points)) {
                // Now update the mempool entry lockpoints as well.
                m_mempool->mapTx.modify(it, [&new_lock_points](CTxMemPoolEntry& e) { e.UpdateLockPoints(*new_lock_points); });
            } else {
                return true;
            }
        }

        // If the transaction spends any coinbase outputs, it must be mature.
        if (it->GetSpendsCoinbase()) {
            for (const CTxIn& txin : tx.vin) {
                auto it2 = m_mempool->mapTx.find(txin.prevout.hash);
                if (it2 != m_mempool->mapTx.end())
                    continue;
                const Coin& coin{CoinsTip().AccessCoin(txin.prevout)};
                assert(!coin.IsSpent());
                const auto mempool_spend_height{m_chain.Tip()->nHeight + 1};
                if (coin.IsCoinBase() && mempool_spend_height - coin.nHeight < COINBASE_MATURITY) {
                    return true;
                }
            }
        }
        // Transaction is still valid and cached LockPoints are updated.
        return false;
    };

    // We also need to remove any now-immature transactions
    m_mempool->removeForReorg(m_chain, filter_final_and_mature);
    // Re-limit mempool size, in case we added any transactions
    LimitMempoolSize(*m_mempool, this->CoinsTip());
}

/**
* Checks to avoid mempool polluting consensus critical paths since cached
* signature and script validity results will be reused if we validate this
* transaction again during block validation.
* */
static bool CheckInputsFromMempoolAndCache(const CTransaction& tx, TxValidationState& state,
                const CCoinsViewCache& view, const CTxMemPool& pool,
                unsigned int flags, PrecomputedTransactionData& txdata, CCoinsViewCache& coins_tip)
                EXCLUSIVE_LOCKS_REQUIRED(cs_main, pool.cs)
{
    AssertLockHeld(cs_main);
    AssertLockHeld(pool.cs);

    assert(!tx.IsCoinBase());
    for (const CTxIn& txin : tx.vin) {
        if (txin.m_is_pegin) {
            continue;
        }

        const Coin& coin = view.AccessCoin(txin.prevout);

        // This coin was checked in PreChecks and MemPoolAccept
        // has been holding cs_main since then.
        Assume(!coin.IsSpent());
        if (coin.IsSpent()) return false;

        // If the Coin is available, there are 2 possibilities:
        // it is available in our current ChainstateActive UTXO set,
        // or it's a UTXO provided by a transaction in our mempool.
        // Ensure the scriptPubKeys in Coins from CoinsView are correct.
        const CTransactionRef& txFrom = pool.get(txin.prevout.hash);
        if (txFrom) {
            assert(txFrom->GetHash() == txin.prevout.hash);
            assert(txFrom->vout.size() > txin.prevout.n);
            assert(txFrom->vout[txin.prevout.n] == coin.out);
        } else {
            const Coin& coinFromUTXOSet = coins_tip.AccessCoin(txin.prevout);
            assert(!coinFromUTXOSet.IsSpent());
            assert(coinFromUTXOSet.out == coin.out);
        }
    }

    // Call CheckInputScripts() to cache signature and script validity against current tip consensus rules.
    return CheckInputScripts(tx, state, view, flags, /* cacheSigStore= */ true, /* cacheFullScriptStore= */ true, txdata);
}

namespace {

class MemPoolAccept
{
public:
    explicit MemPoolAccept(CTxMemPool& mempool, Chainstate& active_chainstate) :
        m_pool(mempool),
        m_view(&m_dummy),
        m_viewmempool(&active_chainstate.CoinsTip(), m_pool),
        m_active_chainstate(active_chainstate),
        m_limits{m_pool.m_limits}
    {
    }

    // We put the arguments we're handed into a struct, so we can pass them
    // around easier.
    struct ATMPArgs {
        const CChainParams& m_chainparams;
        const int64_t m_accept_time;
        const bool m_bypass_limits;
        /*
         * Return any outpoints which were not previously present in the coins
         * cache, but were added as a result of validating the tx for mempool
         * acceptance. This allows the caller to optionally remove the cache
         * additions if the associated transaction ends up being rejected by
         * the mempool.
         */
        std::vector<COutPoint>& m_coins_to_uncache;
        const bool m_test_accept;
        /** Whether we allow transactions to replace mempool transactions by BIP125 rules. If false,
         * any transaction spending the same inputs as a transaction in the mempool is considered
         * a conflict. */
        const bool m_allow_replacement;
        /** When true, the mempool will not be trimmed when individual transactions are submitted in
         * Finalize(). Instead, limits should be enforced at the end to ensure the package is not
         * partially submitted.
         */
        const bool m_package_submission;
        /** When true, use package feerates instead of individual transaction feerates for fee-based
         * policies such as mempool min fee and min relay fee.
         */
        const bool m_package_feerates;

        /** Parameters for single transaction mempool validation. */
        static ATMPArgs SingleAccept(const CChainParams& chainparams, int64_t accept_time,
                                     bool bypass_limits, std::vector<COutPoint>& coins_to_uncache,
                                     bool test_accept) {
            return ATMPArgs{/* m_chainparams */ chainparams,
                            /* m_accept_time */ accept_time,
                            /* m_bypass_limits */ bypass_limits,
                            /* m_coins_to_uncache */ coins_to_uncache,
                            /* m_test_accept */ test_accept,
                            /* m_allow_replacement */ true,
                            /* m_package_submission */ false,
                            /* m_package_feerates */ false,
            };
        }

        /** Parameters for test package mempool validation through testmempoolaccept. */
        static ATMPArgs PackageTestAccept(const CChainParams& chainparams, int64_t accept_time,
                                          std::vector<COutPoint>& coins_to_uncache) {
            return ATMPArgs{/* m_chainparams */ chainparams,
                            /* m_accept_time */ accept_time,
                            /* m_bypass_limits */ false,
                            /* m_coins_to_uncache */ coins_to_uncache,
                            /* m_test_accept */ true,
                            /* m_allow_replacement */ false,
                            /* m_package_submission */ false, // not submitting to mempool
                            /* m_package_feerates */ false,
            };
        }

        /** Parameters for child-with-unconfirmed-parents package validation. */
        static ATMPArgs PackageChildWithParents(const CChainParams& chainparams, int64_t accept_time,
                                                std::vector<COutPoint>& coins_to_uncache) {
            return ATMPArgs{/* m_chainparams */ chainparams,
                            /* m_accept_time */ accept_time,
                            /* m_bypass_limits */ false,
                            /* m_coins_to_uncache */ coins_to_uncache,
                            /* m_test_accept */ false,
                            /* m_allow_replacement */ false,
                            /* m_package_submission */ true,
                            /* m_package_feerates */ true,
            };
        }

        /** Parameters for a single transaction within a package. */
        static ATMPArgs SingleInPackageAccept(const ATMPArgs& package_args) {
            return ATMPArgs{/* m_chainparams */ package_args.m_chainparams,
                            /* m_accept_time */ package_args.m_accept_time,
                            /* m_bypass_limits */ false,
                            /* m_coins_to_uncache */ package_args.m_coins_to_uncache,
                            /* m_test_accept */ package_args.m_test_accept,
                            /* m_allow_replacement */ true,
                            /* m_package_submission */ false,
                            /* m_package_feerates */ false, // only 1 transaction
            };
        }

    private:
        // Private ctor to avoid exposing details to clients and allowing the possibility of
        // mixing up the order of the arguments. Use static functions above instead.
        ATMPArgs(const CChainParams& chainparams,
                 int64_t accept_time,
                 bool bypass_limits,
                 std::vector<COutPoint>& coins_to_uncache,
                 bool test_accept,
                 bool allow_replacement,
                 bool package_submission,
                 bool package_feerates)
            : m_chainparams{chainparams},
              m_accept_time{accept_time},
              m_bypass_limits{bypass_limits},
              m_coins_to_uncache{coins_to_uncache},
              m_test_accept{test_accept},
              m_allow_replacement{allow_replacement},
              m_package_submission{package_submission},
              m_package_feerates{package_feerates}
        {
        }
    };

    // Single transaction acceptance
    MempoolAcceptResult AcceptSingleTransaction(const CTransactionRef& ptx, ATMPArgs& args) EXCLUSIVE_LOCKS_REQUIRED(cs_main);

    /**
    * Multiple transaction acceptance. Transactions may or may not be interdependent, but must not
    * conflict with each other, and the transactions cannot already be in the mempool. Parents must
    * come before children if any dependencies exist.
    */
    PackageMempoolAcceptResult AcceptMultipleTransactions(const std::vector<CTransactionRef>& txns, ATMPArgs& args) EXCLUSIVE_LOCKS_REQUIRED(cs_main);

    /**
     * Package (more specific than just multiple transactions) acceptance. Package must be a child
     * with all of its unconfirmed parents, and topologically sorted.
     */
    PackageMempoolAcceptResult AcceptPackage(const Package& package, ATMPArgs& args) EXCLUSIVE_LOCKS_REQUIRED(cs_main);

private:
    // All the intermediate state that gets passed between the various levels
    // of checking a given transaction.
    struct Workspace {
        // explicit Workspace(const CTransactionRef& ptx) : m_ptx(ptx), m_hash(ptx->GetHash()) {} // ELEMENTS: unused since we need the genesis block hash
        explicit Workspace(const CTransactionRef& ptx, const uint256& hash_genesis_block) : m_ptx(ptx), m_hash(ptx->GetHash()), m_precomputed_txdata(hash_genesis_block) {} // ELEMENTS
        /** Txids of mempool transactions that this transaction directly conflicts with. */
        std::set<uint256> m_conflicts;
        std::set<std::pair<uint256, COutPoint> > m_set_pegins_spent;
        /** Iterators to mempool entries that this transaction directly conflicts with. */
        CTxMemPool::setEntries m_iters_conflicting;
        /** Iterators to all mempool entries that would be replaced by this transaction, including
         * those it directly conflicts with and their descendants. */
        CTxMemPool::setEntries m_all_conflicting;
        /** All mempool ancestors of this transaction. */
        CTxMemPool::setEntries m_ancestors;
        /** Mempool entry constructed for this transaction. Constructed in PreChecks() but not
         * inserted into the mempool until Finalize(). */
        std::unique_ptr<CTxMemPoolEntry> m_entry;
        /** Pointers to the transactions that have been removed from the mempool and replaced by
         * this transaction, used to return to the MemPoolAccept caller. Only populated if
         * validation is successful and the original transactions are removed. */
        std::list<CTransactionRef> m_replaced_transactions;

        /** Virtual size of the transaction as used by the mempool, calculated using serialized size
         * of the transaction and sigops. */
        int64_t m_vsize;
        /** Fees paid by this transaction: total input amounts subtracted by total output amounts. */
        CAmount m_base_fees;
        /** Base fees + any fee delta set by the user with prioritisetransaction. */
        CAmount m_modified_fees;
        /** Total modified fees of all transactions being replaced. */
        CAmount m_conflicting_fees{0};
        /** Total virtual size of all transactions being replaced. */
        size_t m_conflicting_size{0};

        /** If we're doing package validation (i.e. m_package_feerates=true), the "effective"
         * package feerate of this transaction is the total fees divided by the total size of
         * transactions (which may include its ancestors and/or descendants). */
        CFeeRate m_package_feerate{0};

        const CTransactionRef& m_ptx;
        /** Txid. */
        const uint256& m_hash;
        TxValidationState m_state;
        /** A temporary cache containing serialized transaction data for signature verification.
         * Reused across PolicyScriptChecks and ConsensusScriptChecks. */
        PrecomputedTransactionData m_precomputed_txdata;
    };

    // Run the policy checks on a given transaction, excluding any script checks.
    // Looks up inputs, calculates feerate, considers replacement, evaluates
    // package limits, etc. As this function can be invoked for "free" by a peer,
    // only tests that are fast should be done here (to avoid CPU DoS).
    bool PreChecks(ATMPArgs& args, Workspace& ws) EXCLUSIVE_LOCKS_REQUIRED(cs_main, m_pool.cs);

    // Run checks for mempool replace-by-fee.
    bool ReplacementChecks(Workspace& ws) EXCLUSIVE_LOCKS_REQUIRED(cs_main, m_pool.cs);

    // Enforce package mempool ancestor/descendant limits (distinct from individual
    // ancestor/descendant limits done in PreChecks).
    bool PackageMempoolChecks(const std::vector<CTransactionRef>& txns,
                              PackageValidationState& package_state) EXCLUSIVE_LOCKS_REQUIRED(cs_main, m_pool.cs);

    // Run the script checks using our policy flags. As this can be slow, we should
    // only invoke this on transactions that have otherwise passed policy checks.
    bool PolicyScriptChecks(const ATMPArgs& args, Workspace& ws) EXCLUSIVE_LOCKS_REQUIRED(cs_main, m_pool.cs);

    // Re-run the script checks, using consensus flags, and try to cache the
    // result in the scriptcache. This should be done after
    // PolicyScriptChecks(). This requires that all inputs either be in our
    // utxo set or in the mempool.
    bool ConsensusScriptChecks(const ATMPArgs& args, Workspace& ws) EXCLUSIVE_LOCKS_REQUIRED(cs_main, m_pool.cs);

    // Try to add the transaction to the mempool, removing any conflicts first.
    // Returns true if the transaction is in the mempool after any size
    // limiting is performed, false otherwise.
    bool Finalize(const ATMPArgs& args, Workspace& ws) EXCLUSIVE_LOCKS_REQUIRED(cs_main, m_pool.cs);

    // Submit all transactions to the mempool and call ConsensusScriptChecks to add to the script
    // cache - should only be called after successful validation of all transactions in the package.
    // The package may end up partially-submitted after size limiting; returns true if all
    // transactions are successfully added to the mempool, false otherwise.
    bool SubmitPackage(const ATMPArgs& args, std::vector<Workspace>& workspaces, PackageValidationState& package_state,
                       std::map<const uint256, const MempoolAcceptResult>& results)
         EXCLUSIVE_LOCKS_REQUIRED(cs_main, m_pool.cs);

    // Compare a package's feerate against minimum allowed.
    bool CheckFeeRate(size_t package_size, CAmount package_fee, TxValidationState& state) EXCLUSIVE_LOCKS_REQUIRED(::cs_main, m_pool.cs)
    {
        AssertLockHeld(::cs_main);
        AssertLockHeld(m_pool.cs);
        CAmount mempoolRejectFee = m_pool.GetMinFee().GetFee(package_size);
        if (mempoolRejectFee > 0 && package_fee < mempoolRejectFee) {
            return state.Invalid(TxValidationResult::TX_MEMPOOL_POLICY, "mempool min fee not met", strprintf("%d < %d", package_fee, mempoolRejectFee));
        }

        if (package_fee < m_pool.m_min_relay_feerate.GetFee(package_size)) {
            return state.Invalid(TxValidationResult::TX_MEMPOOL_POLICY, "min relay fee not met",
                                 strprintf("%d < %d", package_fee, m_pool.m_min_relay_feerate.GetFee(package_size)));
        }
        return true;
    }

private:
    CTxMemPool& m_pool;
    CCoinsViewCache m_view;
    CCoinsViewMemPool m_viewmempool;
    CCoinsView m_dummy;

    Chainstate& m_active_chainstate;

    CTxMemPool::Limits m_limits;

    /** Whether the transaction(s) would replace any mempool transactions. If so, RBF rules apply. */
    bool m_rbf{false};
};

bool MemPoolAccept::PreChecks(ATMPArgs& args, Workspace& ws)
{
    AssertLockHeld(cs_main);
    AssertLockHeld(m_pool.cs);
    const CTransactionRef& ptx = ws.m_ptx;
    const CTransaction& tx = *ws.m_ptx;
    const uint256& hash = ws.m_hash;

    // Copy/alias what we need out of args
    const int64_t nAcceptTime = args.m_accept_time;
    const bool bypass_limits = args.m_bypass_limits;
    std::vector<COutPoint>& coins_to_uncache = args.m_coins_to_uncache;
    const CChainParams& chainparams = args.m_chainparams;

    // Alias what we need out of ws
    TxValidationState& state = ws.m_state;
    std::unique_ptr<CTxMemPoolEntry>& entry = ws.m_entry;
    std::set<std::pair<uint256, COutPoint>>& setPeginsSpent = ws.m_set_pegins_spent;

    if (!CheckTransaction(tx, state)) {
        return false; // state filled in by CheckTransaction
    }

    // Coinbase is only valid in a block, not as a loose transaction
    if (tx.IsCoinBase())
        return state.Invalid(TxValidationResult::TX_CONSENSUS, "coinbase");

    // Rather not work on nonstandard transactions (unless -testnet/-regtest)
    std::string reason;
    if (m_pool.m_require_standard && !IsStandardTx(tx, m_pool.m_max_datacarrier_bytes, m_pool.m_permit_bare_multisig, m_pool.m_dust_relay_feerate, reason)) {
        return state.Invalid(TxValidationResult::TX_NOT_STANDARD, reason);
    }

    // And now do PAK checks. Filtered by next blocks' enforced list
    if (chainparams.GetEnforcePak()) {
        if (!IsPAKValidTx(tx, GetActivePAKList(m_active_chainstate.m_chain.Tip(), chainparams.GetConsensus()), chainparams.ParentGenesisBlockHash(), chainparams.GetConsensus().pegged_asset)) {
            return state.Invalid(TxValidationResult::TX_NOT_STANDARD, "invalid-pegout-proof");
        }
    }

    // Transactions smaller than 65 non-witness bytes are not relayed to mitigate CVE-2017-12842.
    if (::GetSerializeSize(tx, PROTOCOL_VERSION | SERIALIZE_TRANSACTION_NO_WITNESS) < MIN_STANDARD_TX_NONWITNESS_SIZE)
        return state.Invalid(TxValidationResult::TX_NOT_STANDARD, "tx-size-small");

    // Only accept nLockTime-using transactions that can be mined in the next
    // block; we don't want our mempool filled up with transactions that can't
    // be mined yet.
    if (!CheckFinalTxAtTip(*Assert(m_active_chainstate.m_chain.Tip()), tx)) {
        return state.Invalid(TxValidationResult::TX_PREMATURE_SPEND, "non-final");
    }

    if (m_pool.exists(GenTxid::Wtxid(tx.GetWitnessHash()))) {
        // Exact transaction already exists in the mempool.
        return state.Invalid(TxValidationResult::TX_CONFLICT, "txn-already-in-mempool");
    } else if (m_pool.exists(GenTxid::Txid(tx.GetHash()))) {
        // Transaction with the same non-witness data but different witness (same txid, different
        // wtxid) already exists in the mempool.
        return state.Invalid(TxValidationResult::TX_CONFLICT, "txn-same-nonwitness-data-in-mempool");
    }

    // Check for conflicts with in-memory transactions
    for (const CTxIn &txin : tx.vin)
    {
        const CTransaction* ptxConflicting = m_pool.GetConflictTx(txin.prevout);
        if (ptxConflicting) {
            if (!args.m_allow_replacement) {
                // Transaction conflicts with a mempool tx, but we're not allowing replacements.
                return state.Invalid(TxValidationResult::TX_MEMPOOL_POLICY, "bip125-replacement-disallowed");
            }
            if (!ws.m_conflicts.count(ptxConflicting->GetHash()))
            {
                // Transactions that don't explicitly signal replaceability are
                // *not* replaceable with the current logic, even if one of their
                // unconfirmed ancestors signals replaceability. This diverges
                // from BIP125's inherited signaling description (see CVE-2021-31876).
                // Applications relying on first-seen mempool behavior should
                // check all unconfirmed ancestors; otherwise an opt-in ancestor
                // might be replaced, causing removal of this descendant.
                //
                // If replaceability signaling is ignored due to node setting,
                // replacement is always allowed.
                if (!m_pool.m_full_rbf && !SignalsOptInRBF(*ptxConflicting)) {
                    return state.Invalid(TxValidationResult::TX_MEMPOOL_POLICY, "txn-mempool-conflict");
                }

                ws.m_conflicts.insert(ptxConflicting->GetHash());
            }
        }
    }

    m_view.SetBackend(m_viewmempool);

    // Quickly check for peg-in witness data on non-peg-in inputs
    for (size_t input_index = 0; input_index < tx.vin.size(); ++input_index) {
        if (!tx.vin[input_index].m_is_pegin) {
            // Check that the corresponding pegin witness is empty
            // Note that the witness vector must be size 0 or len(vin)
            if (!tx.witness.vtxinwit.empty() &&
                    !tx.witness.vtxinwit[input_index].m_pegin_witness.IsNull()) {
                return state.Invalid(TxValidationResult::TX_WITNESS_MUTATED, "extra-pegin-witness");
            }
        }
    }

    // Used when checking peg-ins
    std::vector<std::pair<CScript, CScript>> fedpegscripts = GetValidFedpegScripts(m_active_chainstate.m_chain.Tip(), chainparams.GetConsensus(), true /* nextblock_validation */);

    const CCoinsViewCache& coins_cache = m_active_chainstate.CoinsTip();
    // do all inputs exist?
    for (unsigned int i = 0; i < tx.vin.size(); i++) {
        const CTxIn& txin = tx.vin[i];

        // ELEMENTS:
        // For pegin inputs check whether the pegins have already been claimed before.
        // This only checks the UTXO set for already claimed pegins. For mempool conflicts,
        // we rely on the GetConflictTx check done above.
        if (txin.m_is_pegin) {
            // Peg-in witness is required, check here without validating existence in parent chain
            std::string err_msg = "no peg-in witness attached";
            if (tx.witness.vtxinwit.size() != tx.vin.size() ||
                    !IsValidPeginWitness(tx.witness.vtxinwit[i].m_pegin_witness, fedpegscripts, tx.vin[i].prevout, err_msg, false)) {
                return state.Invalid(TxValidationResult::TX_WITNESS_MUTATED, "pegin-no-witness", err_msg);
            }

            std::pair<uint256, COutPoint> pegin = std::make_pair(uint256(tx.witness.vtxinwit[i].m_pegin_witness.stack[2]), tx.vin[i].prevout);
            // This assumes non-null prevout and genesis block hash
            if (m_view.IsPeginSpent(pegin)) {
                return state.Invalid(TxValidationResult::TX_CONSENSUS, "pegin-already-claimed");
            }
            continue;
        }

        if (!coins_cache.HaveCoinInCache(txin.prevout)) {
            coins_to_uncache.push_back(txin.prevout);
        }

        // Note: this call may add txin.prevout to the coins cache
        // (coins_cache.cacheCoins) by way of FetchCoin(). It should be removed
        // later (via coins_to_uncache) if this tx turns out to be invalid.
        if (!m_view.HaveCoin(txin.prevout)) {
            // Are inputs missing because we already have the tx?
            for (size_t out = 0; out < tx.vout.size(); out++) {
                // Optimistically just do efficient check of cache for outputs
                if (coins_cache.HaveCoinInCache(COutPoint(hash, out))) {
                    return state.Invalid(TxValidationResult::TX_CONFLICT, "txn-already-known");
                }
            }
            // Otherwise assume this might be an orphan tx for which we just haven't seen parents yet
            return state.Invalid(TxValidationResult::TX_MISSING_INPUTS, "bad-txns-inputs-missingorspent");
        }
    }

    // This is const, but calls into the back end CoinsViews. The CCoinsViewDB at the bottom of the
    // hierarchy brings the best block into scope. See CCoinsViewDB::GetBestBlock().
    m_view.GetBestBlock();

    // we have all inputs cached now, so switch back to dummy (to protect
    // against bugs where we pull more inputs from disk that miss being added
    // to coins_to_uncache)
    m_view.SetBackend(m_dummy);

    assert(m_active_chainstate.m_blockman.LookupBlockIndex(m_view.GetBestBlock()) == m_active_chainstate.m_chain.Tip());

    // Only accept BIP68 sequence locked transactions that can be mined in the next
    // block; we don't want our mempool filled up with transactions that can't
    // be mined yet.
    // Pass in m_view which has all of the relevant inputs cached. Note that, since m_view's
    // backend was removed, it no longer pulls coins from the mempool.
    const std::optional<LockPoints> lock_points{CalculateLockPointsAtTip(m_active_chainstate.m_chain.Tip(), m_view, tx)};
    if (!lock_points.has_value() || !CheckSequenceLocksAtTip(m_active_chainstate.m_chain.Tip(), *lock_points)) {
        return state.Invalid(TxValidationResult::TX_PREMATURE_SPEND, "non-BIP68-final");
    }

    // The mempool holds txs for the next block, so pass height+1 to CheckTxInputs
    CAmountMap fee_map;
    if (!Consensus::CheckTxInputs(tx, state, m_view, m_active_chainstate.m_chain.Height() + 1, fee_map, setPeginsSpent, nullptr, true, true, fedpegscripts)) {
        return false; // state filled in by CheckTxInputs
    }

    // ELEMENTS: extra policy check for consistency between issuances and their rangeproof
    if (m_pool.m_require_standard) {
        for (unsigned i = 0; i < std::min(tx.witness.vtxinwit.size(), tx.vin.size()); i++) {
            if (!tx.vin[i].assetIssuance.nAmount.IsCommitment() && !tx.witness.vtxinwit[i].vchIssuanceAmountRangeproof.empty()) {
                return state.Invalid(TxValidationResult::TX_INPUTS_NOT_STANDARD, "bad-txin-extra-issuance-rangeproof");
            }
            if (!tx.vin[i].assetIssuance.nInflationKeys.IsCommitment() && !tx.witness.vtxinwit[i].vchInflationKeysRangeproof.empty()) {
                return state.Invalid(TxValidationResult::TX_INPUTS_NOT_STANDARD, "bad-txin-extra-inflation-rangeproof");
            }
        }
    }

    if (m_pool.m_require_standard && !AreInputsStandard(tx, m_view)) {
        return state.Invalid(TxValidationResult::TX_INPUTS_NOT_STANDARD, "bad-txns-nonstandard-inputs");
    }

    // Check for non-standard witnesses.
    if (tx.HasWitness() && m_pool.m_require_standard && !IsWitnessStandard(tx, m_view)) {
        return state.Invalid(TxValidationResult::TX_WITNESS_MUTATED, "bad-witness-nonstandard");
    }

    int64_t nSigOpsCost = GetTransactionSigOpCost(tx, m_view, STANDARD_SCRIPT_VERIFY_FLAGS);

    // We only consider policyAsset
    ws.m_base_fees = fee_map[policyAsset];

    // ws.m_modified_fees includes any fee deltas from PrioritiseTransaction
    ws.m_modified_fees = ws.m_base_fees;
    m_pool.ApplyDelta(hash, ws.m_modified_fees);

    // Keep track of transactions that spend a coinbase, which we re-scan
    // during reorgs to ensure COINBASE_MATURITY is still met.
    bool fSpendsCoinbase = false;
    for (const CTxIn &txin : tx.vin) {
        // ELEMENTS:
        if (txin.m_is_pegin) {
            continue;
        }
        const Coin &coin = m_view.AccessCoin(txin.prevout);
        if (coin.IsCoinBase()) {
            fSpendsCoinbase = true;
            break;
        }
    }

    entry.reset(new CTxMemPoolEntry(ptx, ws.m_base_fees, nAcceptTime, m_active_chainstate.m_chain.Height(),
                                    fSpendsCoinbase, nSigOpsCost, lock_points.value(), setPeginsSpent));
    ws.m_vsize = entry->GetTxSize();

    if (nSigOpsCost > MAX_STANDARD_TX_SIGOPS_COST)
        return state.Invalid(TxValidationResult::TX_NOT_STANDARD, "bad-txns-too-many-sigops",
                strprintf("%d", nSigOpsCost));

    // ELEMENTS: accept discounted fees for Confidential Transactions only, if enabled.
    int64_t package_size = Params().GetAcceptDiscountCT() ? GetDiscountVirtualTransactionSize(tx) : ws.m_vsize;

    // No individual transactions are allowed below the min relay feerate except from disconnected blocks.
    // This requirement, unlike CheckFeeRate, cannot be bypassed using m_package_feerates because,
    // while a tx could be package CPFP'd when entering the mempool, we do not have a DoS-resistant
    // method of ensuring the tx remains bumped. For example, the fee-bumping child could disappear
    // due to a replacement.
    if (!bypass_limits && ws.m_modified_fees < m_pool.m_min_relay_feerate.GetFee(package_size)) {
        return state.Invalid(TxValidationResult::TX_MEMPOOL_POLICY, "min relay fee not met",
                             strprintf("%d < %d", ws.m_modified_fees, m_pool.m_min_relay_feerate.GetFee(package_size)));
    }
    // No individual transactions are allowed below the mempool min feerate except from disconnected
    // blocks and transactions in a package. Package transactions will be checked using package
    // feerate later.
    if (!bypass_limits && !args.m_package_feerates && !CheckFeeRate(package_size, ws.m_modified_fees, state)) return false;

    ws.m_iters_conflicting = m_pool.GetIterSet(ws.m_conflicts);
    // Calculate in-mempool ancestors, up to a limit.
    if (ws.m_conflicts.size() == 1) {
        // In general, when we receive an RBF transaction with mempool conflicts, we want to know whether we
        // would meet the chain limits after the conflicts have been removed. However, there isn't a practical
        // way to do this short of calculating the ancestor and descendant sets with an overlay cache of
        // changed mempool entries. Due to both implementation and runtime complexity concerns, this isn't
        // very realistic, thus we only ensure a limited set of transactions are RBF'able despite mempool
        // conflicts here. Importantly, we need to ensure that some transactions which were accepted using
        // the below carve-out are able to be RBF'ed, without impacting the security the carve-out provides
        // for off-chain contract systems (see link in the comment below).
        //
        // Specifically, the subset of RBF transactions which we allow despite chain limits are those which
        // conflict directly with exactly one other transaction (but may evict children of said transaction),
        // and which are not adding any new mempool dependencies. Note that the "no new mempool dependencies"
        // check is accomplished later, so we don't bother doing anything about it here, but if our
        // policy changes, we may need to move that check to here instead of removing it wholesale.
        //
        // Such transactions are clearly not merging any existing packages, so we are only concerned with
        // ensuring that (a) no package is growing past the package size (not count) limits and (b) we are
        // not allowing something to effectively use the (below) carve-out spot when it shouldn't be allowed
        // to.
        //
        // To check these we first check if we meet the RBF criteria, above, and increment the descendant
        // limits by the direct conflict and its descendants (as these are recalculated in
        // CalculateMempoolAncestors by assuming the new transaction being added is a new descendant, with no
        // removals, of each parent's existing dependent set). The ancestor count limits are unmodified (as
        // the ancestor limits should be the same for both our new transaction and any conflicts).
        // We don't bother incrementing m_limit_descendants by the full removal count as that limit never comes
        // into force here (as we're only adding a single transaction).
        assert(ws.m_iters_conflicting.size() == 1);
        CTxMemPool::txiter conflict = *ws.m_iters_conflicting.begin();

        m_limits.descendant_count += 1;
        m_limits.descendant_size_vbytes += conflict->GetSizeWithDescendants();
    }

    auto ancestors{m_pool.CalculateMemPoolAncestors(*entry, m_limits)};
    if (!ancestors) {
        // If CalculateMemPoolAncestors fails second time, we want the original error string.
        // Contracting/payment channels CPFP carve-out:
        // If the new transaction is relatively small (up to 40k weight)
        // and has at most one ancestor (ie ancestor limit of 2, including
        // the new transaction), allow it if its parent has exactly the
        // descendant limit descendants.
        //
        // This allows protocols which rely on distrusting counterparties
        // being able to broadcast descendants of an unconfirmed transaction
        // to be secure by simply only having two immediately-spendable
        // outputs - one for each counterparty. For more info on the uses for
        // this, see https://lists.linuxfoundation.org/pipermail/bitcoin-dev/2018-November/016518.html
        CTxMemPool::Limits cpfp_carve_out_limits{
            .ancestor_count = 2,
            .ancestor_size_vbytes = m_limits.ancestor_size_vbytes,
            .descendant_count = m_limits.descendant_count + 1,
            .descendant_size_vbytes = m_limits.descendant_size_vbytes + EXTRA_DESCENDANT_TX_SIZE_LIMIT,
        };
        const auto error_message{util::ErrorString(ancestors).original};
        if (ws.m_vsize > EXTRA_DESCENDANT_TX_SIZE_LIMIT) {
            return state.Invalid(TxValidationResult::TX_MEMPOOL_POLICY, "too-long-mempool-chain", error_message);
        }
        ancestors = m_pool.CalculateMemPoolAncestors(*entry, cpfp_carve_out_limits);
        if (!ancestors) return state.Invalid(TxValidationResult::TX_MEMPOOL_POLICY, "too-long-mempool-chain", error_message);
    }

    ws.m_ancestors = *ancestors;

    // A transaction that spends outputs that would be replaced by it is invalid. Now
    // that we have the set of all ancestors we can detect this
    // pathological case by making sure ws.m_conflicts and ws.m_ancestors don't
    // intersect.
    if (const auto err_string{EntriesAndTxidsDisjoint(ws.m_ancestors, ws.m_conflicts, hash)}) {
        // We classify this as a consensus error because a transaction depending on something it
        // conflicts with would be inconsistent.
        return state.Invalid(TxValidationResult::TX_CONSENSUS, "bad-txns-spends-conflicting-tx", *err_string);
    }

    m_rbf = !ws.m_conflicts.empty();
    return true;
}

bool MemPoolAccept::ReplacementChecks(Workspace& ws)
{
    AssertLockHeld(cs_main);
    AssertLockHeld(m_pool.cs);

    const CTransaction& tx = *ws.m_ptx;
    const uint256& hash = ws.m_hash;
    TxValidationState& state = ws.m_state;

    CFeeRate newFeeRate(ws.m_modified_fees, ws.m_vsize);
    // Enforce Rule #6. The replacement transaction must have a higher feerate than its direct conflicts.
    // - The motivation for this check is to ensure that the replacement transaction is preferable for
    //   block-inclusion, compared to what would be removed from the mempool.
    // - This logic predates ancestor feerate-based transaction selection, which is why it doesn't
    //   consider feerates of descendants.
    // - Note: Ancestor feerate-based transaction selection has made this comparison insufficient to
    //   guarantee that this is incentive-compatible for miners, because it is possible for a
    //   descendant transaction of a direct conflict to pay a higher feerate than the transaction that
    //   might replace them, under these rules.
    if (const auto err_string{PaysMoreThanConflicts(ws.m_iters_conflicting, newFeeRate, hash)}) {
        return state.Invalid(TxValidationResult::TX_MEMPOOL_POLICY, "insufficient fee", *err_string);
    }

    // Calculate all conflicting entries and enforce Rule #5.
    if (const auto err_string{GetEntriesForConflicts(tx, m_pool, ws.m_iters_conflicting, ws.m_all_conflicting)}) {
        return state.Invalid(TxValidationResult::TX_MEMPOOL_POLICY,
                             "too many potential replacements", *err_string);
    }
    // Enforce Rule #2.
    if (const auto err_string{HasNoNewUnconfirmed(tx, m_pool, ws.m_iters_conflicting)}) {
        return state.Invalid(TxValidationResult::TX_MEMPOOL_POLICY,
                             "replacement-adds-unconfirmed", *err_string);
    }
    // Check if it's economically rational to mine this transaction rather than the ones it
    // replaces and pays for its own relay fees. Enforce Rules #3 and #4.
    for (CTxMemPool::txiter it : ws.m_all_conflicting) {
        ws.m_conflicting_fees += it->GetModifiedFee();
        ws.m_conflicting_size += it->GetTxSize();
    }
    if (const auto err_string{PaysForRBF(ws.m_conflicting_fees, ws.m_modified_fees, ws.m_vsize,
                                         m_pool.m_incremental_relay_feerate, hash)}) {
        return state.Invalid(TxValidationResult::TX_MEMPOOL_POLICY, "insufficient fee", *err_string);
    }
    return true;
}

bool MemPoolAccept::PackageMempoolChecks(const std::vector<CTransactionRef>& txns,
                                         PackageValidationState& package_state)
{
    AssertLockHeld(cs_main);
    AssertLockHeld(m_pool.cs);

    // CheckPackageLimits expects the package transactions to not already be in the mempool.
    assert(std::all_of(txns.cbegin(), txns.cend(), [this](const auto& tx)
                       { return !m_pool.exists(GenTxid::Txid(tx->GetHash()));}));

    std::string err_string;
    if (!m_pool.CheckPackageLimits(txns, m_limits, err_string)) {
        // This is a package-wide error, separate from an individual transaction error.
        return package_state.Invalid(PackageValidationResult::PCKG_POLICY, "package-mempool-limits", err_string);
    }
   return true;
}

bool MemPoolAccept::PolicyScriptChecks(const ATMPArgs& args, Workspace& ws)
{
    AssertLockHeld(cs_main);
    AssertLockHeld(m_pool.cs);
    const CTransaction& tx = *ws.m_ptx;
    TxValidationState& state = ws.m_state;

    unsigned int scriptVerifyFlags = STANDARD_SCRIPT_VERIFY_FLAGS;

    // Temporarily add additional script flags based on the activation of
    // Dynamic Federations. This can be included in the
    // STANDARD_LOCKTIME_VERIFY_FLAGS in a release post-activation.

    if (DeploymentActiveAfter(m_active_chainstate.m_chain.Tip(), m_active_chainstate.m_chainman, Consensus::DEPLOYMENT_DYNA_FED)) {
        scriptVerifyFlags |= SCRIPT_SIGHASH_RANGEPROOF;
    }

    if (DeploymentActiveAfter(m_active_chainstate.m_chain.Tip(), m_active_chainstate.m_chainman, Consensus::DEPLOYMENT_SIMPLICITY)) {
        scriptVerifyFlags |= SCRIPT_VERIFY_SIMPLICITY;
    }

    // Check input scripts and signatures.
    // This is done last to help prevent CPU exhaustion denial-of-service attacks.
    if (!CheckInputScripts(tx, state, m_view, scriptVerifyFlags, true, false, ws.m_precomputed_txdata)) {
        // SCRIPT_VERIFY_CLEANSTACK requires SCRIPT_VERIFY_WITNESS, so we
        // need to turn both off, and compare against just turning off CLEANSTACK
        // to see if the failure is specifically due to witness validation.
        TxValidationState state_dummy; // Want reported failures to be from first CheckInputScripts
        if (!tx.HasWitness() && CheckInputScripts(tx, state_dummy, m_view, scriptVerifyFlags & ~(SCRIPT_VERIFY_WITNESS | SCRIPT_VERIFY_CLEANSTACK), true, false, ws.m_precomputed_txdata) &&
                !CheckInputScripts(tx, state_dummy, m_view, scriptVerifyFlags & ~SCRIPT_VERIFY_CLEANSTACK, true, false, ws.m_precomputed_txdata)) {
            // Only the witness is missing, so the transaction itself may be fine.
            state.Invalid(TxValidationResult::TX_WITNESS_STRIPPED,
                    state.GetRejectReason(), state.GetDebugMessage());
        }
        return false; // state filled in by CheckInputScripts
    }

    return true;
}

bool MemPoolAccept::ConsensusScriptChecks(const ATMPArgs& args, Workspace& ws)
{
    AssertLockHeld(cs_main);
    AssertLockHeld(m_pool.cs);
    const CTransaction& tx = *ws.m_ptx;
    const uint256& hash = ws.m_hash;
    TxValidationState& state = ws.m_state;

    // Check again against the current block tip's script verification
    // flags to cache our script execution flags. This is, of course,
    // useless if the next block has different script flags from the
    // previous one, but because the cache tracks script flags for us it
    // will auto-invalidate and we'll just have a few blocks of extra
    // misses on soft-fork activation.
    //
    // This is also useful in case of bugs in the standard flags that cause
    // transactions to pass as valid when they're actually invalid. For
    // instance the STRICTENC flag was incorrectly allowing certain
    // CHECKSIG NOT scripts to pass, even though they were invalid.
    //
    // There is a similar check in CreateNewBlock() to prevent creating
    // invalid blocks (using TestBlockValidity), however allowing such
    // transactions into the mempool can be exploited as a DoS attack.
    unsigned int currentBlockScriptVerifyFlags{GetBlockScriptFlags(*m_active_chainstate.m_chain.Tip(), m_active_chainstate.m_chainman)};
    if (!CheckInputsFromMempoolAndCache(tx, state, m_view, m_pool, currentBlockScriptVerifyFlags,
                                        ws.m_precomputed_txdata, m_active_chainstate.CoinsTip())) {
        LogPrintf("BUG! PLEASE REPORT THIS! CheckInputScripts failed against latest-block but not STANDARD flags %s, %s\n", hash.ToString(), state.ToString());
        return Assume(false);
    }

    return true;
}

bool MemPoolAccept::Finalize(const ATMPArgs& args, Workspace& ws)
{
    AssertLockHeld(cs_main);
    AssertLockHeld(m_pool.cs);
    const CTransaction& tx = *ws.m_ptx;
    const uint256& hash = ws.m_hash;
    TxValidationState& state = ws.m_state;
    const bool bypass_limits = args.m_bypass_limits;

    std::unique_ptr<CTxMemPoolEntry>& entry = ws.m_entry;

    // Remove conflicting transactions from the mempool
    for (CTxMemPool::txiter it : ws.m_all_conflicting)
    {
        LogPrint(BCLog::MEMPOOL, "replacing tx %s with %s for %s additional fees, %d delta bytes\n",
                it->GetTx().GetHash().ToString(),
                hash.ToString(),
                FormatMoney(ws.m_modified_fees - ws.m_conflicting_fees),
                (int)entry->GetTxSize() - (int)ws.m_conflicting_size);
        TRACE7(mempool, replaced,
                it->GetTx().GetHash().data(),
                it->GetTxSize(),
                it->GetFee(),
                std::chrono::duration_cast<std::chrono::duration<std::uint64_t>>(it->GetTime()).count(),
                hash.data(),
                entry->GetTxSize(),
                entry->GetFee()
        );
        ws.m_replaced_transactions.push_back(it->GetSharedTx());
    }
    m_pool.RemoveStaged(ws.m_all_conflicting, false, MemPoolRemovalReason::REPLACED);

    // This transaction should only count for fee estimation if:
    // - it's not being re-added during a reorg which bypasses typical mempool fee limits
    // - the node is not behind
    // - the transaction is not dependent on any other transactions in the mempool
    // - it's not part of a package. Since package relay is not currently supported, this
    // transaction has not necessarily been accepted to miners' mempools.
    bool validForFeeEstimation = !bypass_limits && !args.m_package_submission && IsCurrentForFeeEstimation(m_active_chainstate) && m_pool.HasNoInputsOf(tx);

    // Store transaction in memory
    m_pool.addUnchecked(*entry, ws.m_ancestors, validForFeeEstimation);

    // trim mempool and check if tx was trimmed
    // If we are validating a package, don't trim here because we could evict a previous transaction
    // in the package. LimitMempoolSize() should be called at the very end to make sure the mempool
    // is still within limits and package submission happens atomically.
    if (!args.m_package_submission && !bypass_limits) {
        LimitMempoolSize(m_pool, m_active_chainstate.CoinsTip());
        if (!m_pool.exists(GenTxid::Txid(hash)))
            return state.Invalid(TxValidationResult::TX_MEMPOOL_POLICY, "mempool full");
    }
    return true;
}

bool MemPoolAccept::SubmitPackage(const ATMPArgs& args, std::vector<Workspace>& workspaces,
                                  PackageValidationState& package_state,
                                  std::map<const uint256, const MempoolAcceptResult>& results)
{
    AssertLockHeld(cs_main);
    AssertLockHeld(m_pool.cs);
    // Sanity check: none of the transactions should be in the mempool, and none of the transactions
    // should have a same-txid-different-witness equivalent in the mempool.
    assert(std::all_of(workspaces.cbegin(), workspaces.cend(), [this](const auto& ws){
        return !m_pool.exists(GenTxid::Txid(ws.m_ptx->GetHash())); }));

    bool all_submitted = true;
    // ConsensusScriptChecks adds to the script cache and is therefore consensus-critical;
    // CheckInputsFromMempoolAndCache asserts that transactions only spend coins available from the
    // mempool or UTXO set. Submit each transaction to the mempool immediately after calling
    // ConsensusScriptChecks to make the outputs available for subsequent transactions.
    for (Workspace& ws : workspaces) {
        if (!ConsensusScriptChecks(args, ws)) {
            results.emplace(ws.m_ptx->GetWitnessHash(), MempoolAcceptResult::Failure(ws.m_state));
            // Since PolicyScriptChecks() passed, this should never fail.
            Assume(false);
            all_submitted = false;
            package_state.Invalid(PackageValidationResult::PCKG_MEMPOOL_ERROR,
                                  strprintf("BUG! PolicyScriptChecks succeeded but ConsensusScriptChecks failed: %s",
                                            ws.m_ptx->GetHash().ToString()));
        }

        // Re-calculate mempool ancestors to call addUnchecked(). They may have changed since the
        // last calculation done in PreChecks, since package ancestors have already been submitted.
        {
            auto ancestors{m_pool.CalculateMemPoolAncestors(*ws.m_entry, m_limits)};
            if(!ancestors) {
                results.emplace(ws.m_ptx->GetWitnessHash(), MempoolAcceptResult::Failure(ws.m_state));
                // Since PreChecks() and PackageMempoolChecks() both enforce limits, this should never fail.
                Assume(false);
                all_submitted = false;
                package_state.Invalid(PackageValidationResult::PCKG_MEMPOOL_ERROR,
                                    strprintf("BUG! Mempool ancestors or descendants were underestimated: %s",
                                                ws.m_ptx->GetHash().ToString()));
            }
            ws.m_ancestors = std::move(ancestors).value_or(ws.m_ancestors);
        }
        // If we call LimitMempoolSize() for each individual Finalize(), the mempool will not take
        // the transaction's descendant feerate into account because it hasn't seen them yet. Also,
        // we risk evicting a transaction that a subsequent package transaction depends on. Instead,
        // allow the mempool to temporarily bypass limits, the maximum package size) while
        // submitting transactions individually and then trim at the very end.
        if (!Finalize(args, ws)) {
            results.emplace(ws.m_ptx->GetWitnessHash(), MempoolAcceptResult::Failure(ws.m_state));
            // Since LimitMempoolSize() won't be called, this should never fail.
            Assume(false);
            all_submitted = false;
            package_state.Invalid(PackageValidationResult::PCKG_MEMPOOL_ERROR,
                                  strprintf("BUG! Adding to mempool failed: %s", ws.m_ptx->GetHash().ToString()));
        }
    }

    // It may or may not be the case that all the transactions made it into the mempool. Regardless,
    // make sure we haven't exceeded max mempool size.
    LimitMempoolSize(m_pool, m_active_chainstate.CoinsTip());

    std::vector<uint256> all_package_wtxids;
    all_package_wtxids.reserve(workspaces.size());
    std::transform(workspaces.cbegin(), workspaces.cend(), std::back_inserter(all_package_wtxids),
                   [](const auto& ws) { return ws.m_ptx->GetWitnessHash(); });
    // Find the wtxids of the transactions that made it into the mempool. Allow partial submission,
    // but don't report success unless they all made it into the mempool.
    for (Workspace& ws : workspaces) {
        const auto effective_feerate = args.m_package_feerates ? ws.m_package_feerate :
            CFeeRate{ws.m_modified_fees, static_cast<uint32_t>(ws.m_vsize)};
        const auto effective_feerate_wtxids = args.m_package_feerates ? all_package_wtxids :
            std::vector<uint256>({ws.m_ptx->GetWitnessHash()});
        if (m_pool.exists(GenTxid::Wtxid(ws.m_ptx->GetWitnessHash()))) {
            results.emplace(ws.m_ptx->GetWitnessHash(),
                MempoolAcceptResult::Success(std::move(ws.m_replaced_transactions), ws.m_vsize,
                                             ws.m_base_fees, effective_feerate, effective_feerate_wtxids));
            GetMainSignals().TransactionAddedToMempool(ws.m_ptx, m_pool.GetAndIncrementSequence());
        } else {
            all_submitted = false;
            ws.m_state.Invalid(TxValidationResult::TX_MEMPOOL_POLICY, "mempool full");
            package_state.Invalid(PackageValidationResult::PCKG_TX, "transaction failed");
            results.emplace(ws.m_ptx->GetWitnessHash(), MempoolAcceptResult::Failure(ws.m_state));
        }
    }
    return all_submitted;
}

MempoolAcceptResult MemPoolAccept::AcceptSingleTransaction(const CTransactionRef& ptx, ATMPArgs& args)
{
    AssertLockHeld(cs_main);
    LOCK(m_pool.cs); // mempool "read lock" (held through GetMainSignals().TransactionAddedToMempool())

    Workspace ws(ptx, args.m_chainparams.HashGenesisBlock());

    if (!PreChecks(args, ws)) return MempoolAcceptResult::Failure(ws.m_state);

    if (m_rbf && !ReplacementChecks(ws)) return MempoolAcceptResult::Failure(ws.m_state);

    // Perform the inexpensive checks first and avoid hashing and signature verification unless
    // those checks pass, to mitigate CPU exhaustion denial-of-service attacks.
    if (!PolicyScriptChecks(args, ws)) return MempoolAcceptResult::Failure(ws.m_state);

    if (!ConsensusScriptChecks(args, ws)) return MempoolAcceptResult::Failure(ws.m_state);

    const CFeeRate effective_feerate{ws.m_modified_fees, static_cast<uint32_t>(ws.m_vsize)};
    const std::vector<uint256> single_wtxid{ws.m_ptx->GetWitnessHash()};
    // Tx was accepted, but not added
    if (args.m_test_accept) {
        return MempoolAcceptResult::Success(std::move(ws.m_replaced_transactions), ws.m_vsize,
                                            ws.m_base_fees, effective_feerate, single_wtxid);
    }

    if (!Finalize(args, ws)) return MempoolAcceptResult::Failure(ws.m_state);

    GetMainSignals().TransactionAddedToMempool(ptx, m_pool.GetAndIncrementSequence());

    return MempoolAcceptResult::Success(std::move(ws.m_replaced_transactions), ws.m_vsize, ws.m_base_fees,
                                        effective_feerate, single_wtxid);
}

PackageMempoolAcceptResult MemPoolAccept::AcceptMultipleTransactions(const std::vector<CTransactionRef>& txns, ATMPArgs& args)
{
    AssertLockHeld(cs_main);

    // These context-free package limits can be done before taking the mempool lock.
    PackageValidationState package_state;
    if (!CheckPackage(txns, package_state)) return PackageMempoolAcceptResult(package_state, {});

    std::vector<Workspace> workspaces{};
    workspaces.reserve(txns.size());
    std::transform(txns.cbegin(), txns.cend(), std::back_inserter(workspaces),
                   [&](const auto& tx) { return Workspace(tx, args.m_chainparams.HashGenesisBlock()); });
    std::map<const uint256, const MempoolAcceptResult> results;

    LOCK(m_pool.cs);

    // Do all PreChecks first and fail fast to avoid running expensive script checks when unnecessary.
    for (Workspace& ws : workspaces) {
        if (!PreChecks(args, ws)) {
            package_state.Invalid(PackageValidationResult::PCKG_TX, "transaction failed");
            // Exit early to avoid doing pointless work. Update the failed tx result; the rest are unfinished.
            results.emplace(ws.m_ptx->GetWitnessHash(), MempoolAcceptResult::Failure(ws.m_state));
            return PackageMempoolAcceptResult(package_state, std::move(results));
        }
        // Make the coins created by this transaction available for subsequent transactions in the
        // package to spend. Since we already checked conflicts in the package and we don't allow
        // replacements, we don't need to track the coins spent. Note that this logic will need to be
        // updated if package replace-by-fee is allowed in the future.
        assert(!args.m_allow_replacement);
        m_viewmempool.PackageAddTransaction(ws.m_ptx);
    }

    // Transactions must meet two minimum feerates: the mempool minimum fee and min relay fee.
    // For transactions consisting of exactly one child and its parents, it suffices to use the
    // package feerate (total modified fees / total virtual size) to check this requirement.
    const auto m_total_vsize = std::accumulate(workspaces.cbegin(), workspaces.cend(), int64_t{0},
        [](int64_t sum, auto& ws) { return sum + ws.m_vsize; });
    const auto m_total_modified_fees = std::accumulate(workspaces.cbegin(), workspaces.cend(), CAmount{0},
        [](CAmount sum, auto& ws) { return sum + ws.m_modified_fees; });
    const CFeeRate package_feerate(m_total_modified_fees, m_total_vsize);
    TxValidationState placeholder_state;
    if (args.m_package_feerates &&
        !CheckFeeRate(m_total_vsize, m_total_modified_fees, placeholder_state)) {
        package_state.Invalid(PackageValidationResult::PCKG_POLICY, "package-fee-too-low");
        return PackageMempoolAcceptResult(package_state, {});
    }

    // Apply package mempool ancestor/descendant limits. Skip if there is only one transaction,
    // because it's unnecessary. Also, CPFP carve out can increase the limit for individual
    // transactions, but this exemption is not extended to packages in CheckPackageLimits().
    std::string err_string;
    if (txns.size() > 1 && !PackageMempoolChecks(txns, package_state)) {
        return PackageMempoolAcceptResult(package_state, std::move(results));
    }

    std::vector<uint256> all_package_wtxids;
    all_package_wtxids.reserve(workspaces.size());
    std::transform(workspaces.cbegin(), workspaces.cend(), std::back_inserter(all_package_wtxids),
                   [](const auto& ws) { return ws.m_ptx->GetWitnessHash(); });
    for (Workspace& ws : workspaces) {
        ws.m_package_feerate = package_feerate;
        if (!PolicyScriptChecks(args, ws)) {
            // Exit early to avoid doing pointless work. Update the failed tx result; the rest are unfinished.
            package_state.Invalid(PackageValidationResult::PCKG_TX, "transaction failed");
            results.emplace(ws.m_ptx->GetWitnessHash(), MempoolAcceptResult::Failure(ws.m_state));
            return PackageMempoolAcceptResult(package_state, std::move(results));
        }
        if (args.m_test_accept) {
            const auto effective_feerate = args.m_package_feerates ? ws.m_package_feerate :
                CFeeRate{ws.m_modified_fees, static_cast<uint32_t>(ws.m_vsize)};
            const auto effective_feerate_wtxids = args.m_package_feerates ? all_package_wtxids :
                std::vector<uint256>{ws.m_ptx->GetWitnessHash()};
            results.emplace(ws.m_ptx->GetWitnessHash(),
                            MempoolAcceptResult::Success(std::move(ws.m_replaced_transactions),
                                                         ws.m_vsize, ws.m_base_fees, effective_feerate,
                                                         effective_feerate_wtxids));
        }
    }

    if (args.m_test_accept) return PackageMempoolAcceptResult(package_state, std::move(results));

    if (!SubmitPackage(args, workspaces, package_state, results)) {
        // PackageValidationState filled in by SubmitPackage().
        return PackageMempoolAcceptResult(package_state, std::move(results));
    }

    return PackageMempoolAcceptResult(package_state, std::move(results));
}

PackageMempoolAcceptResult MemPoolAccept::AcceptPackage(const Package& package, ATMPArgs& args)
{
    AssertLockHeld(cs_main);
    // Used if returning a PackageMempoolAcceptResult directly from this function.
    PackageValidationState package_state_quit_early;

    // Check that the package is well-formed. If it isn't, we won't try to validate any of the
    // transactions and thus won't return any MempoolAcceptResults, just a package-wide error.

    // Context-free package checks.
    if (!CheckPackage(package, package_state_quit_early)) return PackageMempoolAcceptResult(package_state_quit_early, {});

    // All transactions in the package must be a parent of the last transaction. This is just an
    // opportunity for us to fail fast on a context-free check without taking the mempool lock.
    if (!IsChildWithParents(package)) {
        package_state_quit_early.Invalid(PackageValidationResult::PCKG_POLICY, "package-not-child-with-parents");
        return PackageMempoolAcceptResult(package_state_quit_early, {});
    }

    // IsChildWithParents() guarantees the package is > 1 transactions.
    assert(package.size() > 1);
    // The package must be 1 child with all of its unconfirmed parents. The package is expected to
    // be sorted, so the last transaction is the child.
    const auto& child = package.back();
    std::unordered_set<uint256, SaltedTxidHasher> unconfirmed_parent_txids;
    std::transform(package.cbegin(), package.cend() - 1,
                   std::inserter(unconfirmed_parent_txids, unconfirmed_parent_txids.end()),
                   [](const auto& tx) { return tx->GetHash(); });

    // All child inputs must refer to a preceding package transaction or a confirmed UTXO. The only
    // way to verify this is to look up the child's inputs in our current coins view (not including
    // mempool), and enforce that all parents not present in the package be available at chain tip.
    // Since this check can bring new coins into the coins cache, keep track of these coins and
    // uncache them if we don't end up submitting this package to the mempool.
    const CCoinsViewCache& coins_tip_cache = m_active_chainstate.CoinsTip();
    for (const auto& input : child->vin) {
        if (!coins_tip_cache.HaveCoinInCache(input.prevout)) {
            args.m_coins_to_uncache.push_back(input.prevout);
        }
    }
    // Using the MemPoolAccept m_view cache allows us to look up these same coins faster later.
    // This should be connecting directly to CoinsTip, not to m_viewmempool, because we specifically
    // require inputs to be confirmed if they aren't in the package.
    m_view.SetBackend(m_active_chainstate.CoinsTip());
    const auto package_or_confirmed = [this, &unconfirmed_parent_txids](const auto& input) {
         return unconfirmed_parent_txids.count(input.prevout.hash) > 0 || m_view.HaveCoin(input.prevout);
    };
    if (!std::all_of(child->vin.cbegin(), child->vin.cend(), package_or_confirmed)) {
        package_state_quit_early.Invalid(PackageValidationResult::PCKG_POLICY, "package-not-child-with-unconfirmed-parents");
        return PackageMempoolAcceptResult(package_state_quit_early, {});
    }
    // Protect against bugs where we pull more inputs from disk that miss being added to
    // coins_to_uncache. The backend will be connected again when needed in PreChecks.
    m_view.SetBackend(m_dummy);

    LOCK(m_pool.cs);
    // Stores final results that won't change
    std::map<const uint256, const MempoolAcceptResult> results_final;
    // Node operators are free to set their mempool policies however they please, nodes may receive
    // transactions in different orders, and malicious counterparties may try to take advantage of
    // policy differences to pin or delay propagation of transactions. As such, it's possible for
    // some package transaction(s) to already be in the mempool, and we don't want to reject the
    // entire package in that case (as that could be a censorship vector). De-duplicate the
    // transactions that are already in the mempool, and only call AcceptMultipleTransactions() with
    // the new transactions. This ensures we don't double-count transaction counts and sizes when
    // checking ancestor/descendant limits, or double-count transaction fees for fee-related policy.
    ATMPArgs single_args = ATMPArgs::SingleInPackageAccept(args);
    // Results from individual validation. "Nonfinal" because if a transaction fails by itself but
    // succeeds later (i.e. when evaluated with a fee-bumping child), the result changes (though not
    // reflected in this map). If a transaction fails more than once, we want to return the first
    // result, when it was considered on its own. So changes will only be from invalid -> valid.
    std::map<uint256, MempoolAcceptResult> individual_results_nonfinal;
    bool quit_early{false};
    std::vector<CTransactionRef> txns_package_eval;
    for (const auto& tx : package) {
        const auto& wtxid = tx->GetWitnessHash();
        const auto& txid = tx->GetHash();
        // There are 3 possibilities: already in mempool, same-txid-diff-wtxid already in mempool,
        // or not in mempool. An already confirmed tx is treated as one not in mempool, because all
        // we know is that the inputs aren't available.
        if (m_pool.exists(GenTxid::Wtxid(wtxid))) {
            // Exact transaction already exists in the mempool.
            auto iter = m_pool.GetIter(txid);
            assert(iter != std::nullopt);
            results_final.emplace(wtxid, MempoolAcceptResult::MempoolTx(iter.value()->GetTxSize(), iter.value()->GetFee()));
        } else if (m_pool.exists(GenTxid::Txid(txid))) {
            // Transaction with the same non-witness data but different witness (same txid,
            // different wtxid) already exists in the mempool.
            //
            // We don't allow replacement transactions right now, so just swap the package
            // transaction for the mempool one. Note that we are ignoring the validity of the
            // package transaction passed in.
            // TODO: allow witness replacement in packages.
            auto iter = m_pool.GetIter(txid);
            assert(iter != std::nullopt);
            // Provide the wtxid of the mempool tx so that the caller can look it up in the mempool.
            results_final.emplace(wtxid, MempoolAcceptResult::MempoolTxDifferentWitness(iter.value()->GetTx().GetWitnessHash()));
        } else {
            // Transaction does not already exist in the mempool.
            // Try submitting the transaction on its own.
            const auto single_res = AcceptSingleTransaction(tx, single_args);
            if (single_res.m_result_type == MempoolAcceptResult::ResultType::VALID) {
                // The transaction succeeded on its own and is now in the mempool. Don't include it
                // in package validation, because its fees should only be "used" once.
                assert(m_pool.exists(GenTxid::Wtxid(wtxid)));
                results_final.emplace(wtxid, single_res);
            } else if (single_res.m_state.GetResult() != TxValidationResult::TX_MEMPOOL_POLICY &&
                       single_res.m_state.GetResult() != TxValidationResult::TX_MISSING_INPUTS) {
                // Package validation policy only differs from individual policy in its evaluation
                // of feerate. For example, if a transaction fails here due to violation of a
                // consensus rule, the result will not change when it is submitted as part of a
                // package. To minimize the amount of repeated work, unless the transaction fails
                // due to feerate or missing inputs (its parent is a previous transaction in the
                // package that failed due to feerate), don't run package validation. Note that this
                // decision might not make sense if different types of packages are allowed in the
                // future.  Continue individually validating the rest of the transactions, because
                // some of them may still be valid.
                quit_early = true;
                package_state_quit_early.Invalid(PackageValidationResult::PCKG_TX, "transaction failed");
                individual_results_nonfinal.emplace(wtxid, single_res);
            } else {
                individual_results_nonfinal.emplace(wtxid, single_res);
                txns_package_eval.push_back(tx);
            }
        }
    }

    // Quit early because package validation won't change the result or the entire package has
    // already been submitted.
    if (quit_early || txns_package_eval.empty()) {
        for (const auto& [wtxid, mempoolaccept_res] : individual_results_nonfinal) {
            Assume(results_final.emplace(wtxid, mempoolaccept_res).second);
            Assume(mempoolaccept_res.m_result_type == MempoolAcceptResult::ResultType::INVALID);
        }
        return PackageMempoolAcceptResult(package_state_quit_early, std::move(results_final));
    }
    // Validate the (deduplicated) transactions as a package. Note that submission_result has its
    // own PackageValidationState; package_state_quit_early is unused past this point.
    auto submission_result = AcceptMultipleTransactions(txns_package_eval, args);
    // Include already-in-mempool transaction results in the final result.
    for (const auto& [wtxid, mempoolaccept_res] : results_final) {
        Assume(submission_result.m_tx_results.emplace(wtxid, mempoolaccept_res).second);
        Assume(mempoolaccept_res.m_result_type != MempoolAcceptResult::ResultType::INVALID);
    }
    if (submission_result.m_state.GetResult() == PackageValidationResult::PCKG_TX) {
        // Package validation failed because one or more transactions failed. Provide a result for
        // each transaction; if AcceptMultipleTransactions() didn't return a result for a tx,
        // include the previous individual failure reason.
        submission_result.m_tx_results.insert(individual_results_nonfinal.cbegin(),
                                              individual_results_nonfinal.cend());
        Assume(submission_result.m_tx_results.size() == package.size());
    }
    return submission_result;
}

} // anon namespace

MempoolAcceptResult AcceptToMemoryPool(Chainstate& active_chainstate, const CTransactionRef& tx,
                                       int64_t accept_time, bool bypass_limits, bool test_accept)
    EXCLUSIVE_LOCKS_REQUIRED(::cs_main)
{
    AssertLockHeld(::cs_main);
    const CChainParams& chainparams{active_chainstate.m_chainman.GetParams()};
    assert(active_chainstate.GetMempool() != nullptr);
    CTxMemPool& pool{*active_chainstate.GetMempool()};

    std::vector<COutPoint> coins_to_uncache;
    auto args = MemPoolAccept::ATMPArgs::SingleAccept(chainparams, accept_time, bypass_limits, coins_to_uncache, test_accept);
    MempoolAcceptResult result = MemPoolAccept(pool, active_chainstate).AcceptSingleTransaction(tx, args);
    if (result.m_result_type != MempoolAcceptResult::ResultType::VALID) {
        // Remove coins that were not present in the coins cache before calling
        // AcceptSingleTransaction(); this is to prevent memory DoS in case we receive a large
        // number of invalid transactions that attempt to overrun the in-memory coins cache
        // (`CCoinsViewCache::cacheCoins`).

        for (const COutPoint& hashTx : coins_to_uncache)
            active_chainstate.CoinsTip().Uncache(hashTx);
        TRACE2(mempool, rejected,
                tx->GetHash().data(),
                result.m_state.GetRejectReason().c_str()
        );
    }
    // After we've (potentially) uncached entries, ensure our coins cache is still within its size limits
    BlockValidationState state_dummy;
    active_chainstate.FlushStateToDisk(state_dummy, FlushStateMode::PERIODIC);
    return result;
}

PackageMempoolAcceptResult ProcessNewPackage(Chainstate& active_chainstate, CTxMemPool& pool,
                                                   const Package& package, bool test_accept)
{
    AssertLockHeld(cs_main);
    assert(!package.empty());
    assert(std::all_of(package.cbegin(), package.cend(), [](const auto& tx){return tx != nullptr;}));

    std::vector<COutPoint> coins_to_uncache;
    const CChainParams& chainparams = active_chainstate.m_chainman.GetParams();
    auto result = [&]() EXCLUSIVE_LOCKS_REQUIRED(cs_main) {
        AssertLockHeld(cs_main);
        if (test_accept) {
            auto args = MemPoolAccept::ATMPArgs::PackageTestAccept(chainparams, GetTime(), coins_to_uncache);
            return MemPoolAccept(pool, active_chainstate).AcceptMultipleTransactions(package, args);
        } else {
            auto args = MemPoolAccept::ATMPArgs::PackageChildWithParents(chainparams, GetTime(), coins_to_uncache);
            return MemPoolAccept(pool, active_chainstate).AcceptPackage(package, args);
        }
    }();

    // Uncache coins pertaining to transactions that were not submitted to the mempool.
    if (test_accept || result.m_state.IsInvalid()) {
        for (const COutPoint& hashTx : coins_to_uncache) {
            active_chainstate.CoinsTip().Uncache(hashTx);
        }
    }
    // Ensure the coins cache is still within limits.
    BlockValidationState state_dummy;
    active_chainstate.FlushStateToDisk(state_dummy, FlushStateMode::PERIODIC);
    return result;
}

CAmount GetBlockSubsidy(int nHeight, const Consensus::Params& consensusParams)
{
    int halvings = nHeight / consensusParams.nSubsidyHalvingInterval;
    // Force block reward to zero when right shift is undefined.
    if (halvings >= 64)
        return 0;

    CAmount nSubsidy = consensusParams.genesis_subsidy;
    // Subsidy is cut in half every 210,000 blocks which will occur approximately every 4 years.
    nSubsidy >>= halvings;
    return nSubsidy;
}

CoinsViews::CoinsViews(DBParams db_params, CoinsViewOptions options)
    : m_dbview{std::move(db_params), std::move(options)},
      m_catcherview(&m_dbview) {}

void CoinsViews::InitCache()
{
    AssertLockHeld(::cs_main);
    m_cacheview = std::make_unique<CCoinsViewCache>(&m_catcherview);
}

Chainstate::Chainstate(
    CTxMemPool* mempool,
    BlockManager& blockman,
    ChainstateManager& chainman,
    std::optional<uint256> from_snapshot_blockhash)
    : m_mempool(mempool),
      m_blockman(blockman),
      m_chainman(chainman),
      m_from_snapshot_blockhash(from_snapshot_blockhash) {}

const CBlockIndex* Chainstate::SnapshotBase()
{
    if (!m_from_snapshot_blockhash) return nullptr;
    if (!m_cached_snapshot_base) m_cached_snapshot_base = Assert(m_chainman.m_blockman.LookupBlockIndex(*m_from_snapshot_blockhash));
    return m_cached_snapshot_base;
}

void Chainstate::InitCoinsDB(
    size_t cache_size_bytes,
    bool in_memory,
    bool should_wipe,
    fs::path leveldb_name)
{
    if (m_from_snapshot_blockhash) {
        leveldb_name += node::SNAPSHOT_CHAINSTATE_SUFFIX;
    }

    m_coins_views = std::make_unique<CoinsViews>(
        DBParams{
            .path = m_chainman.m_options.datadir / leveldb_name,
            .cache_bytes = cache_size_bytes,
            .memory_only = in_memory,
            .wipe_data = should_wipe,
            .obfuscate = true,
            .options = m_chainman.m_options.coins_db},
        m_chainman.m_options.coins_view);
}

void Chainstate::InitCoinsCache(size_t cache_size_bytes)
{
    AssertLockHeld(::cs_main);
    assert(m_coins_views != nullptr);
    m_coinstip_cache_size_bytes = cache_size_bytes;
    m_coins_views->InitCache();
}

// Note that though this is marked const, we may end up modifying `m_cached_finished_ibd`, which
// is a performance-related implementation detail. This function must be marked
// `const` so that `CValidationInterface` clients (which are given a `const Chainstate*`)
// can call it.
//
bool Chainstate::IsInitialBlockDownload() const
{
    // Optimization: pre-test latch before taking the lock.
    if (m_cached_finished_ibd.load(std::memory_order_relaxed))
        return false;

    LOCK(cs_main);
    if (m_cached_finished_ibd.load(std::memory_order_relaxed))
        return false;
    if (m_chainman.m_blockman.LoadingBlocks()) {
        return true;
    }
    if (m_chain.Tip() == nullptr)
        return true;
    if (m_chain.Tip()->nChainWork < m_chainman.MinimumChainWork()) {
        return true;
    }
    if (m_chain.Tip()->Time() < Now<NodeSeconds>() - m_chainman.m_options.max_tip_age) {
        return true;
    }
    LogPrintf("Leaving InitialBlockDownload (latching to false)\n");
    m_cached_finished_ibd.store(true, std::memory_order_relaxed);
    return false;
}

void Chainstate::CheckForkWarningConditions()
{
    AssertLockHeld(cs_main);

    // Before we get past initial download, we cannot reliably alert about forks
    // (we assume we don't get stuck on a fork before finishing our initial sync)
    if (IsInitialBlockDownload()) {
        return;
    }

    if (m_chainman.m_best_invalid && m_chainman.m_best_invalid->nChainWork > m_chain.Tip()->nChainWork + (GetBlockProof(*m_chain.Tip()) * 6)) {
        LogPrintf("%s: Warning: Found invalid chain at least ~6 blocks longer than our best chain.\nChain state database corruption likely.\n", __func__);
        SetfLargeWorkInvalidChainFound(true);
    } else {
        SetfLargeWorkInvalidChainFound(false);
    }
}

// Called both upon regular invalid block discovery *and* InvalidateBlock
void Chainstate::InvalidChainFound(CBlockIndex* pindexNew)
{
    AssertLockHeld(cs_main);
    if (!m_chainman.m_best_invalid || pindexNew->nChainWork > m_chainman.m_best_invalid->nChainWork) {
        m_chainman.m_best_invalid = pindexNew;
    }
    if (m_chainman.m_best_header != nullptr && m_chainman.m_best_header->GetAncestor(pindexNew->nHeight) == pindexNew) {
        m_chainman.m_best_header = m_chain.Tip();
    }

    LogPrintf("%s: invalid block=%s  height=%d  date=%s\n", __func__,
      pindexNew->GetBlockHash().ToString(), pindexNew->nHeight,
      FormatISO8601DateTime(pindexNew->GetBlockTime()));
    CBlockIndex *tip = m_chain.Tip();
    assert (tip);
    LogPrintf("%s:  current best=%s  height=%d  date=%s\n", __func__,
      tip->GetBlockHash().ToString(), m_chain.Height(),
      FormatISO8601DateTime(tip->GetBlockTime()));
    CheckForkWarningConditions();
}

// Same as InvalidChainFound, above, except not called directly from InvalidateBlock,
// which does its own setBlockIndexCandidates management.
void Chainstate::InvalidBlockFound(CBlockIndex* pindex, const BlockValidationState& state)
{
    AssertLockHeld(cs_main);
    if (state.GetResult() != BlockValidationResult::BLOCK_MUTATED) {
        pindex->nStatus |= BLOCK_FAILED_VALID;
        m_chainman.m_failed_blocks.insert(pindex);
        m_blockman.m_dirty_blockindex.insert(pindex);
        setBlockIndexCandidates.erase(pindex);
        InvalidChainFound(pindex);
    }
}

void UpdateCoins(const CTransaction& tx, CCoinsViewCache& inputs, CTxUndo &txundo, int nHeight)
{
    // mark inputs spent
    if (!tx.IsCoinBase()) {
        txundo.vprevout.reserve(tx.vin.size());
        for (size_t i = 0; i < tx.vin.size(); i++) {
            const CTxIn& txin = tx.vin[i];
            if (txin.m_is_pegin) {
                const CTxInWitness& txinwit = tx.witness.vtxinwit[i];
                std::pair<uint256, COutPoint> outpoint = std::make_pair(uint256(txinwit.m_pegin_witness.stack[2]), txin.prevout);
                inputs.SetPeginSpent(outpoint, true);
                // Dummy undo
                txundo.vprevout.emplace_back();
            } else {
                txundo.vprevout.emplace_back();
                bool is_spent = inputs.SpendCoin(txin.prevout, &txundo.vprevout.back());
                assert(is_spent);
            }
        }
    }
    // add outputs
    AddCoins(inputs, tx, nHeight);
}

bool CScriptCheck::operator()() {
    const CScript &scriptSig = ptxTo->vin[nIn].scriptSig;
    const CScriptWitness *witness = ptxTo->witness.vtxinwit.size() > nIn ? &ptxTo->witness.vtxinwit[nIn].scriptWitness : nullptr;
    return VerifyScript(scriptSig, m_tx_out.scriptPubKey, witness, nFlags, CachingTransactionSignatureChecker(ptxTo, nIn, m_tx_out.nValue, cacheStore, *txdata), &error);
}

static CuckooCache::cache<uint256, SignatureCacheHasher> g_scriptExecutionCache;
static CSHA256 g_scriptExecutionCacheHasher;

bool InitScriptExecutionCache(size_t max_size_bytes)
{
    // Setup the salted hasher
    uint256 nonce = GetRandHash();
    // We want the nonce to be 64 bytes long to force the hasher to process
    // this chunk, which makes later hash computations more efficient. We
    // just write our 32-byte entropy twice to fill the 64 bytes.
    g_scriptExecutionCacheHasher.Write(nonce.begin(), 32);
    g_scriptExecutionCacheHasher.Write(nonce.begin(), 32);

    auto setup_results = g_scriptExecutionCache.setup_bytes(max_size_bytes);
    if (!setup_results) return false;

    const auto [num_elems, approx_size_bytes] = *setup_results;
    LogPrintf("Using %zu MiB out of %zu MiB requested for script execution cache, able to store %zu elements\n",
              approx_size_bytes >> 20, max_size_bytes >> 20, num_elems);
    return true;
}

/**
 * Check whether all of this transaction's input scripts succeed.
 *
 * This involves ECDSA signature checks so can be computationally intensive. This function should
 * only be called after the cheap sanity checks in CheckTxInputs passed.
 *
 * If pvChecks is not nullptr, script checks are pushed onto it instead of being performed inline. Any
 * script checks which are not necessary (eg due to script execution cache hits) are, obviously,
 * not pushed onto pvChecks/run.
 *
 * Setting cacheSigStore/cacheFullScriptStore to false will remove elements from the corresponding cache
 * which are matched. This is useful for checking blocks where we will likely never need the cache
 * entry again.
 *
 * Note that we may set state.reason to NOT_STANDARD for extra soft-fork flags in flags, block-checking
 * callers should probably reset it to CONSENSUS in such cases.
 *
 * Non-static (and re-declared) in src/test/txvalidationcache_tests.cpp
 */
bool CheckInputScripts(const CTransaction& tx, TxValidationState& state,
                       const CCoinsViewCache& inputs, unsigned int flags, bool cacheSigStore,
                       bool cacheFullScriptStore, PrecomputedTransactionData& txdata,
                       std::vector<CCheck*>* pvChecks)
{
    if (tx.IsCoinBase()) return true;

    if (pvChecks) {
        pvChecks->reserve(tx.vin.size());
    }

    // First check if script executions have been cached with the same
    // flags. Note that this assumes that the inputs provided are
    // correct (ie that the transaction hash which is in tx's prevouts
    // properly commits to the scriptPubKey in the inputs view of that
    // transaction).
    uint256 hashCacheEntry;
    CSHA256 hasher = g_scriptExecutionCacheHasher;
    hasher.Write(tx.GetWitnessHash().begin(), 32).Write((unsigned char*)&flags, sizeof(flags)).Finalize(hashCacheEntry.begin());
    AssertLockHeld(cs_main); //TODO: Remove this requirement by making CuckooCache not require external locks
    if (g_scriptExecutionCache.contains(hashCacheEntry, !cacheFullScriptStore)) {
        return true;
    }

    if (!txdata.m_spent_outputs_ready) {
        std::vector<CTxOut> spent_outputs;
        spent_outputs.reserve(tx.vin.size());

        for (unsigned int i = 0; i < tx.vin.size(); i++) {
            const COutPoint& prevout = tx.vin[i].prevout;
            // ELEMENTS:
            // If input is peg-in, create "coin" to evaluate against
            Coin pegin_coin;
            if (tx.vin[i].m_is_pegin) {
                // Height of "output" in script evaluation will be 0
                pegin_coin = Coin(GetPeginOutputFromWitness(tx.witness.vtxinwit[i].m_pegin_witness), 0, false);
            }
            const Coin& coin = tx.vin[i].m_is_pegin ? pegin_coin : inputs.AccessCoin(prevout);
            // end ELEMENTS
            assert(!coin.IsSpent());
            spent_outputs.emplace_back(coin.out);
        }
        txdata.Init(tx, std::move(spent_outputs));
    }
    assert(txdata.m_spent_outputs.size() == tx.vin.size());

    for (unsigned int i = 0; i < tx.vin.size(); i++) {
        // We very carefully only pass in things to CScriptCheck which
        // are clearly committed to by tx' witness hash. This provides
        // a sanity check that our caching is not introducing consensus
        // failures through additional data in, eg, the coins being
        // spent being checked as a part of CScriptCheck.

        // Verify signature
        CCheck* check = new CScriptCheck(txdata.m_spent_outputs[i], tx, i, flags, cacheSigStore, &txdata);
        ScriptError serror = QueueCheck(pvChecks, check);
        if (serror != SCRIPT_ERR_OK) {
            if (flags & STANDARD_NOT_MANDATORY_VERIFY_FLAGS) {
                // Check whether the failure was caused by a
                // non-mandatory script verification check, such as
                // non-standard DER encodings or non-null dummy
                // arguments; if so, ensure we return NOT_STANDARD
                // instead of CONSENSUS to avoid downstream users
                // splitting the network between upgraded and
                // non-upgraded nodes by banning CONSENSUS-failing
                // data providers.
                CScriptCheck check2(txdata.m_spent_outputs[i], tx, i,
                        flags & ~STANDARD_NOT_MANDATORY_VERIFY_FLAGS, cacheSigStore, &txdata);
                if (check2()) {
                    return state.Invalid(TxValidationResult::TX_NOT_STANDARD, strprintf("non-mandatory-script-verify-flag (%s)", ScriptErrorString(serror)));
                }
            }
            // MANDATORY flag failures correspond to
            // TxValidationResult::TX_CONSENSUS. Because CONSENSUS
            // failures are the most serious case of validation
            // failures, we may need to consider using
            // RECENT_CONSENSUS_CHANGE for any script failure that
            // could be due to non-upgraded nodes which we may want to
            // support, to avoid splitting the network (but this
            // depends on the details of how net_processing handles
            // such errors).
            return state.Invalid(TxValidationResult::TX_CONSENSUS, strprintf("mandatory-script-verify-flag-failed (%s)", ScriptErrorString(serror)));
        }
    }

    if (cacheFullScriptStore && !pvChecks) {
        // We executed all of the provided scripts, and were told to
        // cache the result. Do so now.
        g_scriptExecutionCache.insert(hashCacheEntry);
    }

    return true;
}

bool FatalError(Notifications& notifications, BlockValidationState& state, const std::string& strMessage, const bilingual_str& userMessage)
{
    notifications.fatalError(strMessage, userMessage);
    return state.Error(strMessage);
}

/**
 * Restore the UTXO in a Coin at a given COutPoint
 * @param undo The Coin to be restored.
 * @param view The coins view to which to apply the changes.
 * @param out The out point that corresponds to the tx input.
 * @return A DisconnectResult as an int
 */
int ApplyTxInUndo(Coin&& undo, CCoinsViewCache& view, const COutPoint& out, const CTxIn& txin, const CScriptWitness& pegin_witness, const std::vector<std::pair<CScript, CScript>>& fedpegscripts)
{
    bool fClean = true;

    if (!txin.m_is_pegin) {
        if (view.HaveCoin(out)) fClean = false; // overwriting transaction output

        if (undo.nHeight == 0) {
            // Missing undo metadata (height and coinbase). Older versions included this
            // information only in undo records for the last spend of a transactions'
            // outputs. This implies that it must be present for some other output of the same tx.
            const Coin& alternate = AccessByTxid(view, out.hash);
            if (!alternate.IsSpent()) {
                undo.nHeight = alternate.nHeight;
                undo.fCoinBase = alternate.fCoinBase;
            } else {
                // ELEMENTS:
                // If we're connecting genesis outputs, it's probably actually just
                // a genesis output, let it through. N.B. The case where it's a corrupted
                // txundo from per-tx db will not be caught!
                if (!Params().GetConsensus().connect_genesis_outputs) {
                    return DISCONNECT_FAILED; // adding output for transaction without known metadata
                }
            }
        }
        // If the coin already exists as an unspent coin in the cache, then the
        // possible_overwrite parameter to AddCoin must be set to true. We have
        // already checked whether an unspent coin exists above using HaveCoin, so
        // we don't need to guess. When fClean is false, an unspent coin already
        // existed and it is an overwrite.
        view.AddCoin(out, std::move(undo), !fClean);
    } else {
        std::string err;
        if (!IsValidPeginWitness(pegin_witness, fedpegscripts, txin.prevout, err, false)) {
            fClean = fClean && error("%s: peg-in occurred without proof", __func__);
        } else {
            std::pair<uint256, COutPoint> outpoint = std::make_pair(uint256(pegin_witness.stack[2]), txin.prevout);
            bool fSpent = view.IsPeginSpent(outpoint);
            if (!fSpent) {
                fClean = fClean && error("%s: peg-in bitcoin txid not marked spent", __func__);
            } else {
                view.SetPeginSpent(outpoint, false);
            }
        }
    }

    return fClean ? DISCONNECT_OK : DISCONNECT_UNCLEAN;
}

// We don't want to compare things that are not stored in utxo db, specifically
// the nonce commitment which has no consensus meaning for spending conditions
static bool TxOutDBEntryIsSame(const CTxOut& block_txout, const CTxOut& txdb_txout)
{
    return txdb_txout.nValue == block_txout.nValue &&
        txdb_txout.nAsset == block_txout.nAsset &&
        txdb_txout.scriptPubKey == block_txout.scriptPubKey;
}

/** Undo the effects of this block (with given index) on the UTXO set represented by coins.
 *  When FAILED is returned, view is left in an indeterminate state. */
DisconnectResult Chainstate::DisconnectBlock(const CBlock& block, const CBlockIndex* pindex, CCoinsViewCache& view)
{
    AssertLockHeld(::cs_main);
    bool fClean = true;

    CBlockUndo blockUndo;
    if (!m_blockman.UndoReadFromDisk(blockUndo, *pindex)) {
        error("DisconnectBlock(): failure reading undo data");
        return DISCONNECT_FAILED;
    }

    if (blockUndo.vtxundo.size() + 1 != block.vtx.size()) {
        error("DisconnectBlock(): block and undo data inconsistent");
        return DISCONNECT_FAILED;
    }

    // Ignore blocks that contain transactions which are 'overwritten' by later transactions,
    // unless those are already completely spent.
    // See https://github.com/bitcoin/bitcoin/issues/22596 for additional information.
    // Note: the blocks specified here are different than the ones used in ConnectBlock because DisconnectBlock
    // unwinds the blocks in reverse. As a result, the inconsistency is not discovered until the earlier
    // blocks with the duplicate coinbase transactions are disconnected.
    bool fEnforceBIP30 = !((pindex->nHeight==91722 && pindex->GetBlockHash() == uint256S("0x00000000000271a2dc26e7667f8419f2e15416dc6955e5a6c6cdf3f2574dd08e")) ||
                           (pindex->nHeight==91812 && pindex->GetBlockHash() == uint256S("0x00000000000af0aed4792b1acee3d966af36cf5def14935db8de83d6f9306f2f")));

    // undo transactions in reverse order
    for (int i = block.vtx.size() - 1; i >= 0; i--) {
        const CTransaction &tx = *(block.vtx[i]);
        uint256 hash = tx.GetHash();
        bool is_coinbase = tx.IsCoinBase();
        bool is_bip30_exception = (is_coinbase && !fEnforceBIP30);

        // Check that all outputs are available and match the outputs in the block itself
        // exactly.
        for (size_t o = 0; o < tx.vout.size(); o++) {
            if (!tx.vout[o].scriptPubKey.IsUnspendable()) {
                COutPoint out(hash, o);
                Coin coin;
                bool is_spent = view.SpendCoin(out, &coin);
                if (!is_spent || !TxOutDBEntryIsSame(tx.vout[o], coin.out) || pindex->nHeight != coin.nHeight || is_coinbase != coin.fCoinBase) {
                    if (!is_bip30_exception) {
                        fClean = false; // transaction output mismatch
                    }
                }
            }
        }

        // restore inputs
        const auto& fedpegscripts = GetValidFedpegScripts(pindex, Params().GetConsensus(), false /* nextblock_validation */);
        if (i > 0) { // not coinbases
            CTxUndo &txundo = blockUndo.vtxundo[i-1];
            if (txundo.vprevout.size() != tx.vin.size()) {
                error("DisconnectBlock(): transaction and undo data inconsistent");
                return DISCONNECT_FAILED;
            }
            for (unsigned int j = tx.vin.size(); j > 0;) {
                --j;
                const COutPoint& out = tx.vin[j].prevout;
                const CScriptWitness& pegin_wit = tx.witness.vtxinwit.size() > j ? tx.witness.vtxinwit[j].m_pegin_witness : CScriptWitness();
                int res = ApplyTxInUndo(std::move(txundo.vprevout[j]), view, out, tx.vin[j], pegin_wit, fedpegscripts);
                if (res == DISCONNECT_FAILED) return DISCONNECT_FAILED;
                fClean = fClean && res != DISCONNECT_UNCLEAN;
            }
            // At this point, all of txundo.vprevout should have been moved out.
        }
    }

    // move best block pointer to prevout block
    view.SetBestBlock(pindex->pprev->GetBlockHash());

    return fClean ? DISCONNECT_OK : DISCONNECT_UNCLEAN;
}

static CCheckQueue<CCheck> scriptcheckqueue(128);

void StartScriptCheckWorkerThreads(int threads_num)
{
    scriptcheckqueue.StartWorkerThreads(threads_num);
}

void StopScriptCheckWorkerThreads()
{
    scriptcheckqueue.StopWorkerThreads();
}

/**
 * Threshold condition checker that triggers when unknown versionbits are seen on the network.
 */
class WarningBitsConditionChecker : public AbstractThresholdConditionChecker
{
private:
    const ChainstateManager& m_chainman;
    int m_bit;

public:
    explicit WarningBitsConditionChecker(const ChainstateManager& chainman, int bit) : m_chainman{chainman}, m_bit(bit) {}

    int64_t BeginTime(const Consensus::Params& params) const override { return 0; }
    int64_t EndTime(const Consensus::Params& params) const override { return std::numeric_limits<int64_t>::max(); }
    int Period(const Consensus::Params& params) const override { return params.nMinerConfirmationWindow; }
    int Threshold(const Consensus::Params& params) const override { return params.nRuleChangeActivationThreshold; }

    bool Condition(const CBlockIndex* pindex, const Consensus::Params& params) const override
    {
        return pindex->nHeight >= params.MinBIP9WarningHeight &&
               ((pindex->nVersion & VERSIONBITS_TOP_MASK) == VERSIONBITS_TOP_BITS) &&
               ((pindex->nVersion >> m_bit) & 1) != 0 &&
               ((m_chainman.m_versionbitscache.ComputeBlockVersion(pindex->pprev, params) >> m_bit) & 1) == 0;
    }
};

static unsigned int GetBlockScriptFlags(const CBlockIndex& block_index, const ChainstateManager& chainman)
{
    const Consensus::Params& consensusparams = chainman.GetConsensus();

    // BIP16 didn't become active until Apr 1 2012 (on mainnet, and
    // retroactively applied to testnet)
    // However, only one historical block violated the P2SH rules (on both
    // mainnet and testnet).
    // Similarly, only one historical block violated the TAPROOT rules on
    // mainnet.
    // For simplicity, always leave P2SH+WITNESS+TAPROOT on except for the two
    // violating blocks.
    uint32_t flags{SCRIPT_VERIFY_P2SH | SCRIPT_VERIFY_WITNESS | SCRIPT_VERIFY_TAPROOT};
    const auto it{consensusparams.script_flag_exceptions.find(*Assert(block_index.phashBlock))};
    if (it != consensusparams.script_flag_exceptions.end()) {
        flags = it->second;
    }

    // Enforce the DERSIG (BIP66) rule
    if (DeploymentActiveAt(block_index, chainman, Consensus::DEPLOYMENT_DERSIG)) {
        flags |= SCRIPT_VERIFY_DERSIG;
    }

    // Enforce CHECKLOCKTIMEVERIFY (BIP65)
    if (DeploymentActiveAt(block_index, chainman, Consensus::DEPLOYMENT_CLTV)) {
        flags |= SCRIPT_VERIFY_CHECKLOCKTIMEVERIFY;
    }

    // Enforce CHECKSEQUENCEVERIFY (BIP112)
    if (DeploymentActiveAt(block_index, chainman, Consensus::DEPLOYMENT_CSV)) {
        flags |= SCRIPT_VERIFY_CHECKSEQUENCEVERIFY;
    }

    // Enforce BIP147 NULLDUMMY (activated simultaneously with segwit)
    if (DeploymentActiveAt(block_index, chainman, Consensus::DEPLOYMENT_SEGWIT)) {
        flags |= SCRIPT_VERIFY_NULLDUMMY;
    }

    if (DeploymentActiveAfter(block_index.pprev, chainman, Consensus::DEPLOYMENT_DYNA_FED)) {
        flags |= SCRIPT_SIGHASH_RANGEPROOF;
    }

    if (DeploymentActiveAfter(block_index.pprev, chainman, Consensus::DEPLOYMENT_SIMPLICITY)) {
        flags |= SCRIPT_VERIFY_SIMPLICITY;
    }

    return flags;
}


static SteadyClock::duration time_check{};
static SteadyClock::duration time_forks{};
static SteadyClock::duration time_connect{};
static SteadyClock::duration time_verify{};
static SteadyClock::duration time_undo{};
static SteadyClock::duration time_index{};
static SteadyClock::duration time_total{};
static int64_t num_blocks_total = 0;

bool CheckPeginRipeness(const CBlock& block, const std::vector<std::pair<CScript, CScript>>& fedpegscripts) {
    for (unsigned int i = 0; i < block.vtx.size(); i++) {
        const CTransaction &tx = *(block.vtx[i]);

        if (!tx.IsCoinBase()) {
            for (unsigned int i = 0; i < tx.vin.size(); ++i) {
                if (tx.vin[i].m_is_pegin) {
                    std::string err;
                    bool depth_failed = false;
                    if ((tx.witness.vtxinwit.size() <= i) || !IsValidPeginWitness(tx.witness.vtxinwit[i].m_pegin_witness, fedpegscripts, tx.vin[i].prevout, err, true, &depth_failed)) {
                        if (depth_failed) {
                            return false;  // Pegins not ripe.
                        } else {
                            return true;  // Some other failure; details later.
                        }
                    }
                }
            }
        }
    }
    return true;
}

/** Apply the effects of this block (with given index) on the UTXO set represented by coins.
 *  Validity checks that depend on the UTXO set are also done; ConnectBlock()
 *  can fail if those validity checks fail (among other reasons). */
bool Chainstate::ConnectBlock(const CBlock& block, BlockValidationState& state, CBlockIndex* pindex,
                  CCoinsViewCache& view, std::set<std::pair<uint256, COutPoint>>* setPeginsSpent, bool fJustCheck)
{
    AssertLockHeld(cs_main);
    assert(pindex);

    uint256 block_hash{block.GetHash()};
    assert(*pindex->phashBlock == block_hash);
    const bool parallel_script_checks{scriptcheckqueue.HasThreads()};

    const auto time_start{SteadyClock::now()};
    const CChainParams& params{m_chainman.GetParams()};

    // verify that the view's current state corresponds to the previous block
    uint256 hashPrevBlock = pindex->pprev == nullptr ? uint256() : pindex->pprev->GetBlockHash();
    assert(hashPrevBlock == view.GetBestBlock());

    const Consensus::Params& consensusParams = params.GetConsensus();
    // Add genesis outputs but don't validate.
    if (block_hash == consensusParams.hashGenesisBlock) {
        if (!fJustCheck) {
            if (consensusParams.connect_genesis_outputs) {
                for (const auto& tx : block.vtx) {
                    // Directly add new coins to DB
                    AddCoins(view, *tx, 0);
                }
            }
            view.SetBestBlock(pindex->GetBlockHash());
        }
        num_blocks_total++;
        return true;
    }

    // Check it again in case a previous version let a bad block in
    // NOTE: We don't currently (re-)invoke ContextualCheckBlock() or
    // ContextualCheckBlockHeader() here. This means that if we add a new
    // consensus rule that is enforced in one of those two functions, then we
    // may have let in a block that violates the rule prior to updating the
    // software, and we would NOT be enforcing the rule here. Fully solving
    // upgrade from one software version to the next after a consensus rule
    // change is potentially tricky and issue-specific (see NeedsRedownload()
    // for one approach that was used for BIP 141 deployment).
    // Also, currently the rule against blocks more than 2 hours in the future
    // is enforced in ContextualCheckBlockHeader(); we wouldn't want to
    // re-enforce that rule here (at least until we make it impossible for
    // m_adjusted_time_callback() to go backward).
    if (!CheckBlock(block, state, params.GetConsensus(), !fJustCheck, !fJustCheck)) {
        if (state.GetResult() == BlockValidationResult::BLOCK_MUTATED) {
            // We don't write down blocks to disk if they may have been
            // corrupted, so this should be impossible unless we're having hardware
            // problems.
            return FatalError(m_chainman.GetNotifications(), state, "Corrupt block found indicating potential hardware failure; shutting down");
        }
        return error("%s: Consensus::CheckBlock: %s", __func__, state.ToString());
    }

    num_blocks_total++;

    // Check that all non-zero coinbase outputs pay to the required destination
    const CScript& mandatory_coinbase_destination = params.GetConsensus().mandatory_coinbase_destination;
    if (mandatory_coinbase_destination != CScript()) {
        for (auto& txout : block.vtx[0]->vout) {
            bool mustPay = !txout.nValue.IsExplicit() || txout.nValue.GetAmount() != 0;
            if (mustPay && txout.scriptPubKey != mandatory_coinbase_destination) {
                LogPrintf("ERROR: ConnectBlock(): Coinbase outputs didn't match required scriptPubKey\n");
                return state.Invalid(BlockValidationResult::BLOCK_CONSENSUS, "bad-coinbase-txos");
            }
        }
    }

    bool fScriptChecks = true;
    if (!m_chainman.AssumedValidBlock().IsNull()) {
        // We've been configured with the hash of a block which has been externally verified to have a valid history.
        // A suitable default value is included with the software and updated from time to time.  Because validity
        //  relative to a piece of software is an objective fact these defaults can be easily reviewed.
        // This setting doesn't force the selection of any particular chain but makes validating some faster by
        //  effectively caching the result of part of the verification.
        BlockMap::const_iterator it{m_blockman.m_block_index.find(m_chainman.AssumedValidBlock())};
        if (it != m_blockman.m_block_index.end()) {
            if (it->second.GetAncestor(pindex->nHeight) == pindex &&
                m_chainman.m_best_header->GetAncestor(pindex->nHeight) == pindex &&
                m_chainman.m_best_header->nChainWork >= m_chainman.MinimumChainWork()) {
                // This block is a member of the assumed verified chain and an ancestor of the best header.
                // Script verification is skipped when connecting blocks under the
                // assumevalid block. Assuming the assumevalid block is valid this
                // is safe because block merkle hashes are still computed and checked,
                // Of course, if an assumed valid block is invalid due to false scriptSigs
                // this optimization would allow an invalid chain to be accepted.
                // The equivalent time check discourages hash power from extorting the network via DOS attack
                //  into accepting an invalid block through telling users they must manually set assumevalid.
                //  Requiring a software change or burying the invalid block, regardless of the setting, makes
                //  it hard to hide the implication of the demand.  This also avoids having release candidates
                //  that are hardly doing any signature verification at all in testing without having to
                //  artificially set the default assumed verified block further back.
                // The test against the minimum chain work prevents the skipping when denied access to any chain at
                //  least as good as the expected chain.
                fScriptChecks = (GetBlockProofEquivalentTime(*m_chainman.m_best_header, *pindex, *m_chainman.m_best_header, params.GetConsensus()) <= 60 * 60 * 24 * 7 * 2);
            }
        }
    }

    assert(num_blocks_total > 0);
    const auto time_1{SteadyClock::now()};
    time_check += time_1 - time_start;
    LogPrint(BCLog::BENCH, "    - Sanity checks: %.2fms [%.2fs (%.2fms/blk)]\n",
             Ticks<MillisecondsDouble>(time_1 - time_start),
             Ticks<SecondsDouble>(time_check),
             Ticks<MillisecondsDouble>(time_check) / num_blocks_total);

    // Do not allow blocks that contain transactions which 'overwrite' older transactions,
    // unless those are already completely spent.
    // If such overwrites are allowed, coinbases and transactions depending upon those
    // can be duplicated to remove the ability to spend the first instance -- even after
    // being sent to another address.
    // See BIP30, CVE-2012-1909, and http://r6.ca/blog/20120206T005236Z.html for more information.
    // This rule was originally applied to all blocks with a timestamp after March 15, 2012, 0:00 UTC.
    // Now that the whole chain is irreversibly beyond that time it is applied to all blocks except the
    // two in the chain that violate it. This prevents exploiting the issue against nodes during their
    // initial block download.
    bool fEnforceBIP30 = !IsBIP30Repeat(*pindex);

    // Once BIP34 activated it was not possible to create new duplicate coinbases and thus other than starting
    // with the 2 existing duplicate coinbase pairs, not possible to create overwriting txs.  But by the
    // time BIP34 activated, in each of the existing pairs the duplicate coinbase had overwritten the first
    // before the first had been spent.  Since those coinbases are sufficiently buried it's no longer possible to create further
    // duplicate transactions descending from the known pairs either.
    // If we're on the known chain at height greater than where BIP34 activated, we can save the db accesses needed for the BIP30 check.

    // BIP34 requires that a block at height X (block X) has its coinbase
    // scriptSig start with a CScriptNum of X (indicated height X).  The above
    // logic of no longer requiring BIP30 once BIP34 activates is flawed in the
    // case that there is a block X before the BIP34 height of 227,931 which has
    // an indicated height Y where Y is greater than X.  The coinbase for block
    // X would also be a valid coinbase for block Y, which could be a BIP30
    // violation.  An exhaustive search of all mainnet coinbases before the
    // BIP34 height which have an indicated height greater than the block height
    // reveals many occurrences. The 3 lowest indicated heights found are
    // 209,921, 490,897, and 1,983,702 and thus coinbases for blocks at these 3
    // heights would be the first opportunity for BIP30 to be violated.

    // The search reveals a great many blocks which have an indicated height
    // greater than 1,983,702, so we simply remove the optimization to skip
    // BIP30 checking for blocks at height 1,983,702 or higher.  Before we reach
    // that block in another 25 years or so, we should take advantage of a
    // future consensus change to do a new and improved version of BIP34 that
    // will actually prevent ever creating any duplicate coinbases in the
    // future.
    static constexpr int BIP34_IMPLIES_BIP30_LIMIT = 1983702;

    // There is no potential to create a duplicate coinbase at block 209,921
    // because this is still before the BIP34 height and so explicit BIP30
    // checking is still active.

    // The final case is block 176,684 which has an indicated height of
    // 490,897. Unfortunately, this issue was not discovered until about 2 weeks
    // before block 490,897 so there was not much opportunity to address this
    // case other than to carefully analyze it and determine it would not be a
    // problem. Block 490,897 was, in fact, mined with a different coinbase than
    // block 176,684, but it is important to note that even if it hadn't been or
    // is remined on an alternate fork with a duplicate coinbase, we would still
    // not run into a BIP30 violation.  This is because the coinbase for 176,684
    // is spent in block 185,956 in transaction
    // d4f7fbbf92f4a3014a230b2dc70b8058d02eb36ac06b4a0736d9d60eaa9e8781.  This
    // spending transaction can't be duplicated because it also spends coinbase
    // 0328dd85c331237f18e781d692c92de57649529bd5edf1d01036daea32ffde29.  This
    // coinbase has an indicated height of over 4.2 billion, and wouldn't be
    // duplicatable until that height, and it's currently impossible to create a
    // chain that long. Nevertheless we may wish to consider a future soft fork
    // which retroactively prevents block 490,897 from creating a duplicate
    // coinbase. The two historical BIP30 violations often provide a confusing
    // edge case when manipulating the UTXO and it would be simpler not to have
    // another edge case to deal with.

    // testnet3 has no blocks before the BIP34 height with indicated heights
    // post BIP34 before approximately height 486,000,000. After block
    // 1,983,702 testnet3 starts doing unnecessary BIP30 checking again.
    assert(pindex->pprev);
    CBlockIndex* pindexBIP34height = pindex->pprev->GetAncestor(params.GetConsensus().BIP34Height);
    //Only continue to enforce if we're below BIP34 activation height or the block hash at that height doesn't correspond.
    fEnforceBIP30 = fEnforceBIP30 && (!pindexBIP34height || !(pindexBIP34height->GetBlockHash() == params.GetConsensus().BIP34Hash));

    // TODO: Remove BIP30 checking from block height 1,983,702 on, once we have a
    // consensus change that ensures coinbases at those heights cannot
    // duplicate earlier coinbases.
    if (fEnforceBIP30 || pindex->nHeight >= BIP34_IMPLIES_BIP30_LIMIT) {
        for (const auto& tx : block.vtx) {
            for (size_t o = 0; o < tx->vout.size(); o++) {
                if (view.HaveCoin(COutPoint(tx->GetHash(), o))) {
                    LogPrintf("ERROR: ConnectBlock(): tried to overwrite transaction\n");
                    return state.Invalid(BlockValidationResult::BLOCK_CONSENSUS, "bad-txns-BIP30");
                }
            }
        }
    }

    // Enforce BIP68 (sequence locks)
    int nLockTimeFlags = 0;
    if (DeploymentActiveAt(*pindex, m_chainman, Consensus::DEPLOYMENT_CSV)) {
        nLockTimeFlags |= LOCKTIME_VERIFY_SEQUENCE;
    }

    // Get the script flags for this block
    unsigned int flags{GetBlockScriptFlags(*pindex, m_chainman)};

    const auto time_2{SteadyClock::now()};
    time_forks += time_2 - time_1;
    LogPrint(BCLog::BENCH, "    - Fork checks: %.2fms [%.2fs (%.2fms/blk)]\n",
             Ticks<MillisecondsDouble>(time_2 - time_1),
             Ticks<SecondsDouble>(time_forks),
             Ticks<MillisecondsDouble>(time_forks) / num_blocks_total);

    CBlockUndo blockundo;

    // Precomputed transaction data pointers must not be invalidated
    // until after `control` has run the script checks (potentially
    // in multiple threads). Preallocate the vector size so a new allocation
    // doesn't invalidate pointers into the vector, and keep txsdata in scope
    // for as long as `control`.
    CCheckQueueControl<CCheck> control(fScriptChecks && parallel_script_checks ? &scriptcheckqueue : nullptr);
    std::vector<PrecomputedTransactionData> txsdata;
    for (unsigned int i = 0; i < block.vtx.size(); i++){
        txsdata.push_back(PrecomputedTransactionData(m_chainman.GetParams().HashGenesisBlock()));
    }

    std::vector<int> prevheights;
    CAmountMap fee_map;
    int nInputs = 0;
    int64_t nSigOpsCost = 0;
    blockundo.vtxundo.reserve(block.vtx.size() - 1);

    // ELEMENTS:

    // Enforce PAK post-dynafed
    if (m_chainman.GetParams().GetEnforcePak() && !block.m_dynafed_params.IsNull()) {
        // GetActivePAKList computes for the following block, so use previous index
        CPAKList paklist = GetActivePAKList(pindex->pprev, m_chainman.GetConsensus());
        for (const auto& tx : block.vtx) {
            if (!IsPAKValidTx(*tx, paklist, m_chainman.GetParams().ParentGenesisBlockHash(), m_chainman.GetConsensus().pegged_asset)) {
                LogPrintf("ERROR: ConnectBlock(): Bad PAK transaction\n");
                return state.Invalid(BlockValidationResult::BLOCK_CONSENSUS, "bad-pak-tx");
            }
        }
    }

    // Used when ConnectBlock() results are unneeded for mempool ejection
    std::set<std::pair<uint256, COutPoint>> setPeginsSpentDummy;

    // Used when checking peg-ins
    const auto& fedpegscripts = GetValidFedpegScripts(pindex, m_chainman.GetConsensus(), false /* nextblock_validation */);

    for (unsigned int i = 0; i < block.vtx.size(); i++)
    {
        const CTransaction &tx = *(block.vtx[i]);

        nInputs += tx.vin.size();

        if (!tx.IsCoinBase())
        {
            std::vector<CCheck*> vChecks;
            bool fCacheResults = fJustCheck; /* Don't cache results if we're actually connecting blocks (still consult the cache, though) */
            TxValidationState tx_state;
            if (!Consensus::CheckTxInputs(tx, tx_state, view, pindex->nHeight, fee_map,
                        setPeginsSpent == nullptr ? setPeginsSpentDummy : *setPeginsSpent,
                        parallel_script_checks ? &vChecks : nullptr, fCacheResults, fScriptChecks, fedpegscripts)) {
                // Any transaction validation failure in ConnectBlock is a block consensus failure
                state.Invalid(BlockValidationResult::BLOCK_CONSENSUS,
                        tx_state.GetRejectReason(), tx_state.GetDebugMessage());
                return error("%s: Consensus::CheckTxInputs: %s, %s", __func__, tx.GetHash().ToString(), state.ToString());
            }
            control.Add(vChecks);

            if (!MoneyRange(fee_map)) {
                LogPrintf("ERROR: %s: accumulated fee in the block out of range.\n", __func__);
                return state.Invalid(BlockValidationResult::BLOCK_CONSENSUS, "bad-txns-accumulated-fee-outofrange");
            }

            // Check that transaction is BIP68 final
            // BIP68 lock checks (as opposed to nLockTime checks) must
            // be in ConnectBlock because they require the UTXO set
            prevheights.resize(tx.vin.size());
            for (size_t j = 0; j < tx.vin.size(); j++) {
                if (tx.vin[j].m_is_pegin) {
                    prevheights[j] = -1;
                } else {
                    prevheights[j] = view.AccessCoin(tx.vin[j].prevout).nHeight;
                }
            }

            if (!SequenceLocks(tx, nLockTimeFlags, prevheights, *pindex)) {
                LogPrintf("ERROR: %s: contains a non-BIP68-final transaction\n", __func__);
                return state.Invalid(BlockValidationResult::BLOCK_CONSENSUS, "bad-txns-nonfinal");
            }
        }

        // GetTransactionSigOpCost counts 3 types of sigops:
        // * legacy (always)
        // * p2sh (when P2SH enabled in flags and excludes coinbase)
        // * witness (when witness enabled in flags and excludes coinbase)
        nSigOpsCost += GetTransactionSigOpCost(tx, view, flags);
        if (nSigOpsCost > MAX_BLOCK_SIGOPS_COST) {
            LogPrintf("ERROR: ConnectBlock(): too many sigops\n");
            return state.Invalid(BlockValidationResult::BLOCK_CONSENSUS, "bad-blk-sigops");
        }

        if (!tx.IsCoinBase())
        {
            std::vector<CCheck*> vChecks;
            bool fCacheResults = fJustCheck; /* Don't cache results if we're actually connecting blocks (still consult the cache, though) */
            TxValidationState tx_state;
            if (fScriptChecks && !CheckInputScripts(tx, tx_state, view, flags, fCacheResults, fCacheResults, txsdata[i], parallel_script_checks ? &vChecks : nullptr)) {
                // Any transaction validation failure in ConnectBlock is a block consensus failure
                state.Invalid(BlockValidationResult::BLOCK_CONSENSUS,
                              tx_state.GetRejectReason(), tx_state.GetDebugMessage());
                return error("ConnectBlock(): CheckInputScripts on %s failed with %s",
                    tx.GetHash().ToString(), state.ToString());
            }
            control.Add(std::move(vChecks));
        }

        CTxUndo undoDummy;
        if (i > 0) {
            blockundo.vtxundo.push_back(CTxUndo());
        }
        UpdateCoins(tx, view, i == 0 ? undoDummy : blockundo.vtxundo.back(), pindex->nHeight);

    }
    const auto time_3{SteadyClock::now()};
    time_connect += time_3 - time_2;
    LogPrint(BCLog::BENCH, "      - Connect %u transactions: %.2fms (%.3fms/tx, %.3fms/txin) [%.2fs (%.2fms/blk)]\n", (unsigned)block.vtx.size(),
             Ticks<MillisecondsDouble>(time_3 - time_2), Ticks<MillisecondsDouble>(time_3 - time_2) / block.vtx.size(),
             nInputs <= 1 ? 0 : Ticks<MillisecondsDouble>(time_3 - time_2) / (nInputs - 1),
             Ticks<SecondsDouble>(time_connect),
             Ticks<MillisecondsDouble>(time_connect) / num_blocks_total);

    CAmountMap block_reward = fee_map;
    block_reward[consensusParams.subsidy_asset] += GetBlockSubsidy(pindex->nHeight, consensusParams);
    if (!MoneyRange(block_reward)) {
        LogPrintf("ERROR: ConnectBlock(): total block reward overflowed\n");
        return state.Invalid(BlockValidationResult::BLOCK_CONSENSUS, "bad-blockreward-outofrange");
    }
    if (!VerifyCoinbaseAmount(*(block.vtx[0]), block_reward)) {
        LogPrintf("ERROR: ConnectBlock(): coinbase pays too much\n");
        return state.Invalid(BlockValidationResult::BLOCK_CONSENSUS, "bad-cb-amount");
    }

    if (!control.Wait()) {
        LogPrintf("ERROR: %s: CheckQueue failed\n", __func__);
        return state.Invalid(BlockValidationResult::BLOCK_CONSENSUS, "block-validation-failed");
    }
    const auto time_4{SteadyClock::now()};
    time_verify += time_4 - time_2;
    LogPrint(BCLog::BENCH, "    - Verify %u txins: %.2fms (%.3fms/txin) [%.2fs (%.2fms/blk)]\n", nInputs - 1,
             Ticks<MillisecondsDouble>(time_4 - time_2),
             nInputs <= 1 ? 0 : Ticks<MillisecondsDouble>(time_4 - time_2) / (nInputs - 1),
             Ticks<SecondsDouble>(time_verify),
             Ticks<MillisecondsDouble>(time_verify) / num_blocks_total);

    if (fJustCheck)
        return true;

    if (!m_blockman.WriteUndoDataForBlock(blockundo, state, *pindex)) {
        return false;
    }

    const auto time_5{SteadyClock::now()};
    time_undo += time_5 - time_4;
    LogPrint(BCLog::BENCH, "    - Write undo data: %.2fms [%.2fs (%.2fms/blk)]\n",
             Ticks<MillisecondsDouble>(time_5 - time_4),
             Ticks<SecondsDouble>(time_undo),
             Ticks<MillisecondsDouble>(time_undo) / num_blocks_total);

    if (!pindex->IsValid(BLOCK_VALID_SCRIPTS)) {
        pindex->RaiseValidity(BLOCK_VALID_SCRIPTS);
        m_blockman.m_dirty_blockindex.insert(pindex);
    }

    // add this block to the view's block chain
    view.SetBestBlock(pindex->GetBlockHash());

    const auto time_6{SteadyClock::now()};
    time_index += time_6 - time_5;
    LogPrint(BCLog::BENCH, "    - Index writing: %.2fms [%.2fs (%.2fms/blk)]\n",
             Ticks<MillisecondsDouble>(time_6 - time_5),
             Ticks<SecondsDouble>(time_index),
             Ticks<MillisecondsDouble>(time_index) / num_blocks_total);

    TRACE6(validation, block_connected,
        block_hash.data(),
        pindex->nHeight,
        block.vtx.size(),
        nInputs,
        nSigOpsCost,
        time_5 - time_start // in microseconds (µs)
    );

    return true;
}

CoinsCacheSizeState Chainstate::GetCoinsCacheSizeState()
{
    AssertLockHeld(::cs_main);
    return this->GetCoinsCacheSizeState(
        m_coinstip_cache_size_bytes,
        m_mempool ? m_mempool->m_max_size_bytes : 0);
}

CoinsCacheSizeState Chainstate::GetCoinsCacheSizeState(
    size_t max_coins_cache_size_bytes,
    size_t max_mempool_size_bytes)
{
    AssertLockHeld(::cs_main);
    const int64_t nMempoolUsage = m_mempool ? m_mempool->DynamicMemoryUsage() : 0;
    int64_t cacheSize = CoinsTip().DynamicMemoryUsage();
    int64_t nTotalSpace =
        max_coins_cache_size_bytes + std::max<int64_t>(int64_t(max_mempool_size_bytes) - nMempoolUsage, 0);

    //! No need to periodic flush if at least this much space still available.
    static constexpr int64_t MAX_BLOCK_COINSDB_USAGE_BYTES = 10 * 1024 * 1024;  // 10MB
    int64_t large_threshold =
        std::max((9 * nTotalSpace) / 10, nTotalSpace - MAX_BLOCK_COINSDB_USAGE_BYTES);

    if (cacheSize > nTotalSpace) {
        LogPrintf("Cache size (%s) exceeds total space (%s)\n", cacheSize, nTotalSpace);
        return CoinsCacheSizeState::CRITICAL;
    } else if (cacheSize > large_threshold) {
        return CoinsCacheSizeState::LARGE;
    }
    return CoinsCacheSizeState::OK;
}

bool Chainstate::FlushStateToDisk(
    BlockValidationState &state,
    FlushStateMode mode,
    int nManualPruneHeight)
{
    LOCK(cs_main);
    assert(this->CanFlushToDisk());
    std::set<int> setFilesToPrune;
    bool full_flush_completed = false;

    const size_t coins_count = CoinsTip().GetCacheSize();
    const size_t coins_mem_usage = CoinsTip().DynamicMemoryUsage();

    try {
    {
        bool fFlushForPrune = false;
        bool fDoFullFlush = false;

        CoinsCacheSizeState cache_state = GetCoinsCacheSizeState();
        LOCK(m_blockman.cs_LastBlockFile);
        if (m_blockman.IsPruneMode() && (m_blockman.m_check_for_pruning || nManualPruneHeight > 0) && !fReindex) {
            // make sure we don't prune above any of the prune locks bestblocks
            // pruning is height-based
            int last_prune{m_chain.Height()}; // last height we can prune
            std::optional<std::string> limiting_lock; // prune lock that actually was the limiting factor, only used for logging

            for (const auto& prune_lock : m_blockman.m_prune_locks) {
                if (prune_lock.second.height_first == std::numeric_limits<int>::max()) continue;
                // Remove the buffer and one additional block here to get actual height that is outside of the buffer
                const int lock_height{prune_lock.second.height_first - PRUNE_LOCK_BUFFER - 1};
                last_prune = std::max(1, std::min(last_prune, lock_height));
                if (last_prune == lock_height) {
                    limiting_lock = prune_lock.first;
                }
            }

            if (limiting_lock) {
                LogPrint(BCLog::PRUNE, "%s limited pruning to height %d\n", limiting_lock.value(), last_prune);
            }

            if (nManualPruneHeight > 0) {
                LOG_TIME_MILLIS_WITH_CATEGORY("find files to prune (manual)", BCLog::BENCH);

                m_blockman.FindFilesToPruneManual(setFilesToPrune, std::min(last_prune, nManualPruneHeight), m_chain.Height());
            } else {
                LOG_TIME_MILLIS_WITH_CATEGORY("find files to prune", BCLog::BENCH);

                m_blockman.FindFilesToPrune(setFilesToPrune, m_chainman.GetParams().PruneAfterHeight(), m_chain.Height(), last_prune, IsInitialBlockDownload());
                m_blockman.m_check_for_pruning = false;
            }
            if (!setFilesToPrune.empty()) {
                fFlushForPrune = true;
                if (!m_blockman.m_have_pruned) {
                    m_blockman.m_block_tree_db->WriteFlag("prunedblockfiles", true);
                    m_blockman.m_have_pruned = true;
                }
            }
        }
        const auto nNow{SteadyClock::now()};
        // Avoid writing/flushing immediately after startup.
        if (m_last_write == decltype(m_last_write){}) {
            m_last_write = nNow;
        }
        if (m_last_flush == decltype(m_last_flush){}) {
            m_last_flush = nNow;
        }
        // The cache is large and we're within 10% and 10 MiB of the limit, but we have time now (not in the middle of a block processing).
        bool fCacheLarge = mode == FlushStateMode::PERIODIC && cache_state >= CoinsCacheSizeState::LARGE;
        // The cache is over the limit, we have to write now.
        bool fCacheCritical = mode == FlushStateMode::IF_NEEDED && cache_state >= CoinsCacheSizeState::CRITICAL;
        // It's been a while since we wrote the block index to disk. Do this frequently, so we don't need to redownload after a crash.
        bool fPeriodicWrite = mode == FlushStateMode::PERIODIC && nNow > m_last_write + DATABASE_WRITE_INTERVAL;
        // It's been very long since we flushed the cache. Do this infrequently, to optimize cache usage.
        bool fPeriodicFlush = mode == FlushStateMode::PERIODIC && nNow > m_last_flush + DATABASE_FLUSH_INTERVAL;
        // Combine all conditions that result in a full cache flush.
        fDoFullFlush = (mode == FlushStateMode::ALWAYS) || fCacheLarge || fCacheCritical || fPeriodicFlush || fFlushForPrune;
        // Write blocks and block index to disk.
        if (fDoFullFlush || fPeriodicWrite) {
            // Ensure we can write block index
            if (!CheckDiskSpace(m_blockman.m_opts.blocks_dir)) {
                return FatalError(m_chainman.GetNotifications(), state, "Disk space is too low!", _("Disk space is too low!"));
            }
            {
                LOG_TIME_MILLIS_WITH_CATEGORY("write block and undo data to disk", BCLog::BENCH);

                // First make sure all block and undo data is flushed to disk.
                m_blockman.FlushBlockFile();
            }

            std::set<CBlockIndex*> setTrimmableBlockIndex(m_blockman.m_dirty_blockindex);
            // Then update all block file information (which may refer to block and undo files).
            {
                LOG_TIME_MILLIS_WITH_CATEGORY("write block index to disk", BCLog::BENCH);

                if (node::fTrimHeaders) {
                    for (std::set<CBlockIndex*>::iterator it = setTrimmableBlockIndex.begin(); it != setTrimmableBlockIndex.end(); it++) {
                        (*it)->untrim();
                    }
                }
                if (!m_blockman.WriteBlockIndexDB()) {
                    return FatalError(m_chainman.GetNotifications(), state, "Failed to write to block index database");
                }

                // This should be done inside WriteBatchSync, but CBlockIndex is const there
                for (std::set<CBlockIndex*>::iterator it = setTrimmableBlockIndex.begin(); it != setTrimmableBlockIndex.end(); it++) {
                    (*it)->set_stored();
                }

                int trim_height = 0;
                if (m_chainman.m_best_header && (uint64_t)m_chainman.m_best_header->nHeight > node::nMustKeepFullHeaders) { // check first, to prevent underflow
                    trim_height = m_chainman.m_best_header->nHeight - node::nMustKeepFullHeaders;
                }
                if (node::fTrimHeaders && trim_height > 0) {
                    static int nMinTrimHeight{0};
                    LogPrintf("Flushing block index, trimming headers, setTrimmableBlockIndex.size(): %d\n", setTrimmableBlockIndex.size());
                    for (std::set<CBlockIndex*>::iterator it = setTrimmableBlockIndex.begin(); it != setTrimmableBlockIndex.end(); it++) {
                        (*it)->assert_untrimmed();
                        if ((*it)->nHeight < trim_height) {
                            (*it)->trim();
                        }
                    }
                    CBlockIndex* min_index = m_chainman.m_best_header->GetAncestor(trim_height-1);
                    // Handle any remaining untrimmed blocks that were too recent for trimming last time we flushed.
                    if (min_index) {
                        int nMaxTrimHeightRound = std::max(nMinTrimHeight, min_index->nHeight + 1);
                        while (min_index && min_index->nHeight >= nMinTrimHeight) {
                            if (!min_index->trimmed()) {
                                // there may be gaps due to untrimmed blocks, we need to check them all
                                if (!min_index->trim()) {
                                    // Header could not be trimmed, we'll need to try again next round
                                    nMaxTrimHeightRound = min_index->nHeight;
                                }
                            }
                            min_index = min_index->pprev;
                        }
                        nMinTrimHeight = nMaxTrimHeightRound;
                    }
                }
            }
            // Finally remove any pruned files
            if (fFlushForPrune) {
                LOG_TIME_MILLIS_WITH_CATEGORY("unlink pruned files", BCLog::BENCH);

                m_blockman.UnlinkPrunedFiles(setFilesToPrune);
            }
            m_last_write = nNow;
        }
        // Flush best chain related state. This can only be done if the blocks / block index write was also done.
        if (fDoFullFlush && !CoinsTip().GetBestBlock().IsNull()) {
            LOG_TIME_MILLIS_WITH_CATEGORY(strprintf("write coins cache to disk (%d coins, %.2fkB)",
                coins_count, coins_mem_usage / 1000), BCLog::BENCH);

            // Typical Coin structures on disk are around 48 bytes in size.
            // Pushing a new one to the database can cause it to be written
            // twice (once in the log, and once in the tables). This is already
            // an overestimation, as most will delete an existing entry or
            // overwrite one. Still, use a conservative safety factor of 2.
            if (!CheckDiskSpace(m_chainman.m_options.datadir, 48 * 2 * 2 * CoinsTip().GetCacheSize())) {
                return FatalError(m_chainman.GetNotifications(), state, "Disk space is too low!", _("Disk space is too low!"));
            }
            // Flush the chainstate (which may refer to block index entries).
            if (!CoinsTip().Flush())
                return FatalError(m_chainman.GetNotifications(), state, "Failed to write to coin database");
            m_last_flush = nNow;
            full_flush_completed = true;
            TRACE5(utxocache, flush,
                   int64_t{Ticks<std::chrono::microseconds>(SteadyClock::now() - nNow)},
                   (uint32_t)mode,
                   (uint64_t)coins_count,
                   (uint64_t)coins_mem_usage,
                   (bool)fFlushForPrune);
        }
    }
    if (full_flush_completed) {
        // Update best block in wallet (so we can detect restored wallets).
        GetMainSignals().ChainStateFlushed(m_chain.GetLocator());
    }
    } catch (const std::runtime_error& e) {
        return FatalError(m_chainman.GetNotifications(), state, std::string("System error while flushing: ") + e.what());
    }
    return true;
}

void Chainstate::ForceFlushStateToDisk()
{
    BlockValidationState state;
    if (!this->FlushStateToDisk(state, FlushStateMode::ALWAYS)) {
        LogPrintf("%s: failed to flush state (%s)\n", __func__, state.ToString());
    }
}

void Chainstate::PruneAndFlush()
{
    BlockValidationState state;
    m_blockman.m_check_for_pruning = true;
    if (!this->FlushStateToDisk(state, FlushStateMode::NONE)) {
        LogPrintf("%s: failed to flush state (%s)\n", __func__, state.ToString());
    }
}

/** Private helper function that concatenates warning messages. */
static void AppendWarning(bilingual_str& res, const bilingual_str& warn)
{
    if (!res.empty()) res += Untranslated(", ");
    res += warn;
}

static void UpdateTipLog(
    const CCoinsViewCache& coins_tip,
    const CBlockIndex* tip,
    const CChainParams& params,
    const std::string& func_name,
    const std::string& prefix,
    const std::string& warning_messages) EXCLUSIVE_LOCKS_REQUIRED(::cs_main)
{

    AssertLockHeld(::cs_main);
    LogPrintf("%s%s: new best=%s height=%d version=0x%08x log2_work=%f tx=%lu date='%s' progress=%f cache=%.1fMiB(%utxo)%s\n",
        prefix, func_name,
        tip->GetBlockHash().ToString(), tip->nHeight, tip->nVersion,
        log(tip->nChainWork.getdouble()) / log(2.0), (unsigned long)tip->nChainTx,
        FormatISO8601DateTime(tip->GetBlockTime()),
        GuessVerificationProgress(tip, params.GetConsensus().nPowTargetSpacing),
        coins_tip.DynamicMemoryUsage() * (1.0 / (1 << 20)),
        coins_tip.GetCacheSize(),
        !warning_messages.empty() ? strprintf(" warning='%s'", warning_messages) : "");
}

void ForceUntrimHeader(const CBlockIndex *pindex_) EXCLUSIVE_LOCKS_REQUIRED(::cs_main)
{
    AssertLockHeld(cs_main);

    assert(pindex_);
    if (!pindex_->trimmed()) {
        return;
    }
    CBlockIndex *pindex=const_cast<CBlockIndex*>(pindex_);
    pindex->untrim();
}

void Chainstate::UpdateTip(const CBlockIndex* pindexNew)
{
    AssertLockHeld(::cs_main);
    const auto& coins_tip = this->CoinsTip();

    const CChainParams& params{m_chainman.GetParams()};

    // The remainder of the function isn't relevant if we are not acting on
    // the active chainstate, so return if need be.
    if (this != &m_chainman.ActiveChainstate()) {
        // Only log every so often so that we don't bury log messages at the tip.
        constexpr int BACKGROUND_LOG_INTERVAL = 2000;
        if (pindexNew->nHeight % BACKGROUND_LOG_INTERVAL == 0) {
            UpdateTipLog(coins_tip, pindexNew, params, __func__, "[background validation] ", "");
        }
        return;
    }

    // New best block
    if (m_mempool) {
        m_mempool->AddTransactionsUpdated(1);
    }

    {
        LOCK(g_best_block_mutex);
        g_best_block = pindexNew->GetBlockHash();
        g_best_block_cv.notify_all();
    }

    bilingual_str warning_messages;
    if (!this->IsInitialBlockDownload()) {
        const CBlockIndex* pindex = pindexNew;
        for (int bit = 0; bit < VERSIONBITS_NUM_BITS; bit++) {
            WarningBitsConditionChecker checker(m_chainman, bit);
            ThresholdState state = checker.GetStateFor(pindex, params.GetConsensus(), m_chainman.m_warningcache.at(bit));
            if (state == ThresholdState::ACTIVE || state == ThresholdState::LOCKED_IN) {
                const bilingual_str warning = strprintf(_("Unknown new rules activated (versionbit %i)"), bit);
                if (state == ThresholdState::ACTIVE) {
                    m_chainman.GetNotifications().warning(warning);
                } else {
                    AppendWarning(warning_messages, warning);
                }
            }
        }
    }
    UpdateTipLog(coins_tip, pindexNew, params, __func__, "", warning_messages.original);

    ForceUntrimHeader(pindexNew);
    // Do some logging if dynafed parameters changed.
    if (pindexNew->pprev && !pindexNew->dynafed_params().IsNull()) {
        int height = pindexNew->nHeight;
        uint256 hash = pindexNew->GetBlockHash();
        uint256 root = pindexNew->dynafed_params().m_current.CalculateRoot();
        ForceUntrimHeader(pindexNew->pprev);
        if (pindexNew->pprev->dynafed_params().IsNull()) {
            LogPrintf("Dynafed activated in block %d:%s: %s\n", height, hash.GetHex(), root.GetHex());
        } else if (root != pindexNew->pprev->dynafed_params().m_current.CalculateRoot()) {
            LogPrintf("New dynafed parameters activated in block %d:%s: %s\n", height, hash.GetHex(), root.GetHex());
        }
    }
}

/** Disconnect m_chain's tip.
  * After calling, the mempool will be in an inconsistent state, with
  * transactions from disconnected blocks being added to disconnectpool.  You
  * should make the mempool consistent again by calling MaybeUpdateMempoolForReorg.
  * with cs_main held.
  *
  * If disconnectpool is nullptr, then no disconnected transactions are added to
  * disconnectpool (note that the caller is responsible for mempool consistency
  * in any case).
  */
bool Chainstate::DisconnectTip(BlockValidationState& state, DisconnectedBlockTransactions* disconnectpool)
{
    AssertLockHeld(cs_main);
    if (m_mempool) AssertLockHeld(m_mempool->cs);

    CBlockIndex *pindexDelete = m_chain.Tip();
    assert(pindexDelete);
    assert(pindexDelete->pprev);
    // Read block from disk.
    std::shared_ptr<CBlock> pblock = std::make_shared<CBlock>();
    CBlock& block = *pblock;
    if (!m_blockman.ReadBlockFromDisk(block, *pindexDelete)) {
        return error("DisconnectTip(): Failed to read block");
    }
    // Apply the block atomically to the chain state.
    const auto time_start{SteadyClock::now()};
    {
        CCoinsViewCache view(&CoinsTip());
        assert(view.GetBestBlock() == pindexDelete->GetBlockHash());
        if (DisconnectBlock(block, pindexDelete, view) != DISCONNECT_OK)
            return error("DisconnectTip(): DisconnectBlock %s failed", pindexDelete->GetBlockHash().ToString());
        bool flushed = view.Flush();
        assert(flushed);
    }
    LogPrint(BCLog::BENCH, "- Disconnect block: %.2fms\n",
             Ticks<MillisecondsDouble>(SteadyClock::now() - time_start));

    {
        // Prune locks that began at or after the tip should be moved backward so they get a chance to reorg
        const int max_height_first{pindexDelete->nHeight - 1};
        for (auto& prune_lock : m_blockman.m_prune_locks) {
            if (prune_lock.second.height_first <= max_height_first) continue;

            prune_lock.second.height_first = max_height_first;
            LogPrint(BCLog::PRUNE, "%s prune lock moved back to %d\n", prune_lock.first, max_height_first);
        }
    }

    // Write the chain state to disk, if necessary.
    if (!FlushStateToDisk(state, FlushStateMode::IF_NEEDED)) {
        return false;
    }

    if (disconnectpool && m_mempool) {
        // Save transactions to re-add to mempool at end of reorg
        for (auto it = block.vtx.rbegin(); it != block.vtx.rend(); ++it) {
            disconnectpool->addTransaction(*it);
        }
        while (disconnectpool->DynamicMemoryUsage() > MAX_DISCONNECTED_TX_POOL_SIZE * 1000) {
            // Drop the earliest entry, and remove its children from the mempool.
            auto it = disconnectpool->queuedTx.get<insertion_order>().begin();
            m_mempool->removeRecursive(**it, MemPoolRemovalReason::REORG);
            disconnectpool->removeEntry(it);
        }
    }

    m_chain.SetTip(*pindexDelete->pprev);

    UpdateTip(pindexDelete->pprev);
    // Let wallets know transactions went from 1-confirmed to
    // 0-confirmed or conflicted:
    GetMainSignals().BlockDisconnected(pblock, pindexDelete);
    return true;
}

static SteadyClock::duration time_connect_total{};
static SteadyClock::duration time_flush{};
static SteadyClock::duration time_chainstate{};
static SteadyClock::duration time_post_connect{};

struct PerBlockConnectTrace {
    CBlockIndex* pindex = nullptr;
    std::shared_ptr<const CBlock> pblock;
    PerBlockConnectTrace() = default;
};
/**
 * Used to track blocks whose transactions were applied to the UTXO state as a
 * part of a single ActivateBestChainStep call.
 *
 * This class is single-use, once you call GetBlocksConnected() you have to throw
 * it away and make a new one.
 */
class ConnectTrace {
private:
    std::vector<PerBlockConnectTrace> blocksConnected;

public:
    explicit ConnectTrace() : blocksConnected(1) {}

    void BlockConnected(CBlockIndex* pindex, std::shared_ptr<const CBlock> pblock) {
        assert(!blocksConnected.back().pindex);
        assert(pindex);
        assert(pblock);
        blocksConnected.back().pindex = pindex;
        blocksConnected.back().pblock = std::move(pblock);
        blocksConnected.emplace_back();
    }

    std::vector<PerBlockConnectTrace>& GetBlocksConnected() {
        // We always keep one extra block at the end of our list because
        // blocks are added after all the conflicted transactions have
        // been filled in. Thus, the last entry should always be an empty
        // one waiting for the transactions from the next block. We pop
        // the last entry here to make sure the list we return is sane.
        assert(!blocksConnected.back().pindex);
        blocksConnected.pop_back();
        return blocksConnected;
    }
};

/**
 * Connect a new block to m_chain. pblock is either nullptr or a pointer to a CBlock
 * corresponding to pindexNew, to bypass loading it again from disk.
 *
 * The block is added to connectTrace if connection succeeds.
 */
bool Chainstate::ConnectTip(BlockValidationState& state, CBlockIndex* pindexNew, const std::shared_ptr<const CBlock>& pblock, ConnectTrace& connectTrace, DisconnectedBlockTransactions& disconnectpool, bool& fStall)
{
    AssertLockHeld(cs_main);
    if (m_mempool) AssertLockHeld(m_mempool->cs);

    assert(pindexNew->pprev == m_chain.Tip());
    // Read block from disk.
    const auto time_1{SteadyClock::now()};
    std::shared_ptr<const CBlock> pthisBlock;
    if (!pblock) {
        std::shared_ptr<CBlock> pblockNew = std::make_shared<CBlock>();
        if (!m_blockman.ReadBlockFromDisk(*pblockNew, *pindexNew)) {
            return FatalError(m_chainman.GetNotifications(), state, "Failed to read block");
        }
        pthisBlock = pblockNew;
    } else {
        LogPrint(BCLog::BENCH, "  - Using cached block\n");
        pthisBlock = pblock;
    }
    const CBlock& blockConnecting = *pthisBlock;

    const auto& fedpegscripts = GetValidFedpegScripts(pindexNew, m_chainman.GetConsensus(), false /* nextblock_validation */);
    if (!CheckPeginRipeness(blockConnecting, fedpegscripts)) {
        LogPrintf("STALLING further progress in ConnectTip while waiting for parent chain daemon to catch up! Chain will not grow until this is remedied!\n");
        fStall = true;
        return true;
    }

    // Apply the block atomically to the chain state.
    const auto time_2{SteadyClock::now()};
    SteadyClock::time_point time_3;
    // When adding aggregate statistics in the future, keep in mind that
    // num_blocks_total may be zero until the ConnectBlock() call below.
    LogPrint(BCLog::BENCH, "  - Load block from disk: %.2fms\n",
             Ticks<MillisecondsDouble>(time_2 - time_1));
    // ELEMENTS:
    // For mempool removal with pegin conflicts
    std::set<std::pair<uint256, COutPoint>> setPeginsSpent;
    {
        CCoinsViewCache view(&CoinsTip());
        bool rv = ConnectBlock(blockConnecting, state, pindexNew, view, &setPeginsSpent);
        GetMainSignals().BlockChecked(blockConnecting, state);
        if (!rv) {
            if (state.IsInvalid()) {
                InvalidBlockFound(pindexNew, state);
            }
            return error("%s: ConnectBlock %s failed, %s", __func__, pindexNew->GetBlockHash().ToString(), state.ToString());
        }
        time_3 = SteadyClock::now();
        time_connect_total += time_3 - time_2;
        assert(num_blocks_total > 0);
        LogPrint(BCLog::BENCH, "  - Connect total: %.2fms [%.2fs (%.2fms/blk)]\n",
                 Ticks<MillisecondsDouble>(time_3 - time_2),
                 Ticks<SecondsDouble>(time_connect_total),
                 Ticks<MillisecondsDouble>(time_connect_total) / num_blocks_total);
        bool flushed = view.Flush();
        assert(flushed);
    }
    const auto time_4{SteadyClock::now()};
    time_flush += time_4 - time_3;
    LogPrint(BCLog::BENCH, "  - Flush: %.2fms [%.2fs (%.2fms/blk)]\n",
             Ticks<MillisecondsDouble>(time_4 - time_3),
             Ticks<SecondsDouble>(time_flush),
             Ticks<MillisecondsDouble>(time_flush) / num_blocks_total);
    // Write the chain state to disk, if necessary.
    if (!FlushStateToDisk(state, FlushStateMode::IF_NEEDED)) {
        return false;
    }
    const auto time_5{SteadyClock::now()};
    time_chainstate += time_5 - time_4;
    LogPrint(BCLog::BENCH, "  - Writing chainstate: %.2fms [%.2fs (%.2fms/blk)]\n",
             Ticks<MillisecondsDouble>(time_5 - time_4),
             Ticks<SecondsDouble>(time_chainstate),
             Ticks<MillisecondsDouble>(time_chainstate) / num_blocks_total);
    // Remove conflicting transactions from the mempool.;
    if (m_mempool) {
        // ELEMENTS: We also eject peg-outs with now-invalid PAK proofs
        // as well as peg-in inputs during transitional periods.
        m_mempool->removeForBlock(blockConnecting.vtx, pindexNew->nHeight, pindexNew);
        disconnectpool.removeForBlock(blockConnecting.vtx);
    }
    // Update m_chain & related variables.
    m_chain.SetTip(*pindexNew);
    UpdateTip(pindexNew);

    const auto time_6{SteadyClock::now()};
    time_post_connect += time_6 - time_5;
    time_total += time_6 - time_1;
    LogPrint(BCLog::BENCH, "  - Connect postprocess: %.2fms [%.2fs (%.2fms/blk)]\n",
             Ticks<MillisecondsDouble>(time_6 - time_5),
             Ticks<SecondsDouble>(time_post_connect),
             Ticks<MillisecondsDouble>(time_post_connect) / num_blocks_total);
    LogPrint(BCLog::BENCH, "- Connect block: %.2fms [%.2fs (%.2fms/blk)]\n",
             Ticks<MillisecondsDouble>(time_6 - time_1),
             Ticks<SecondsDouble>(time_total),
             Ticks<MillisecondsDouble>(time_total) / num_blocks_total);

    // If we are the background validation chainstate, check to see if we are done
    // validating the snapshot (i.e. our tip has reached the snapshot's base block).
    if (this != &m_chainman.ActiveChainstate()) {
        // This call may set `m_disabled`, which is referenced immediately afterwards in
        // ActivateBestChain, so that we stop connecting blocks past the snapshot base.
        m_chainman.MaybeCompleteSnapshotValidation();
    }

    connectTrace.BlockConnected(pindexNew, std::move(pthisBlock));
    return true;
}

/**
 * Return the tip of the chain with the most work in it, that isn't
 * known to be invalid (it's however far from certain to be valid).
 */
CBlockIndex* Chainstate::FindMostWorkChain()
{
    AssertLockHeld(::cs_main);
    do {
        CBlockIndex *pindexNew = nullptr;

        // Find the best candidate header.
        {
            std::set<CBlockIndex*, CBlockIndexWorkComparator>::reverse_iterator it = setBlockIndexCandidates.rbegin();
            if (it == setBlockIndexCandidates.rend())
                return nullptr;
            pindexNew = *it;
        }

        // Check whether all blocks on the path between the currently active chain and the candidate are valid.
        // Just going until the active chain is an optimization, as we know all blocks in it are valid already.
        CBlockIndex *pindexTest = pindexNew;
        bool fInvalidAncestor = false;
        while (pindexTest && !m_chain.Contains(pindexTest)) {
            assert(pindexTest->HaveTxsDownloaded() || pindexTest->nHeight == 0);

            // Pruned nodes may have entries in setBlockIndexCandidates for
            // which block files have been deleted.  Remove those as candidates
            // for the most work chain if we come across them; we can't switch
            // to a chain unless we have all the non-active-chain parent blocks.
            bool fFailedChain = pindexTest->nStatus & BLOCK_FAILED_MASK;
            bool fMissingData = !(pindexTest->nStatus & BLOCK_HAVE_DATA);
            if (fFailedChain || fMissingData) {
                // Candidate chain is not usable (either invalid or missing data)
                if (fFailedChain && (m_chainman.m_best_invalid == nullptr || pindexNew->nChainWork > m_chainman.m_best_invalid->nChainWork)) {
                    m_chainman.m_best_invalid = pindexNew;
                }
                CBlockIndex *pindexFailed = pindexNew;
                // Remove the entire chain from the set.
                while (pindexTest != pindexFailed) {
                    if (fFailedChain) {
                        pindexFailed->nStatus |= BLOCK_FAILED_CHILD;
                        m_blockman.m_dirty_blockindex.insert(pindexFailed);
                    } else if (fMissingData) {
                        // If we're missing data, then add back to m_blocks_unlinked,
                        // so that if the block arrives in the future we can try adding
                        // to setBlockIndexCandidates again.
                        m_blockman.m_blocks_unlinked.insert(
                            std::make_pair(pindexFailed->pprev, pindexFailed));
                    }
                    setBlockIndexCandidates.erase(pindexFailed);
                    pindexFailed = pindexFailed->pprev;
                }
                setBlockIndexCandidates.erase(pindexTest);
                fInvalidAncestor = true;
                break;
            }
            pindexTest = pindexTest->pprev;
        }
        if (!fInvalidAncestor)
            return pindexNew;
    } while(true);
}

/** Delete all entries in setBlockIndexCandidates that are worse than the current tip. */
void Chainstate::PruneBlockIndexCandidates() {
    // Note that we can't delete the current block itself, as we may need to return to it later in case a
    // reorganization to a better block fails.
    std::set<CBlockIndex*, CBlockIndexWorkComparator>::iterator it = setBlockIndexCandidates.begin();
    while (it != setBlockIndexCandidates.end() && setBlockIndexCandidates.value_comp()(*it, m_chain.Tip())) {
        setBlockIndexCandidates.erase(it++);
    }
    // Either the current tip or a successor of it we're working towards is left in setBlockIndexCandidates.
    assert(!setBlockIndexCandidates.empty());
}

/**
 * Try to make some progress towards making pindexMostWork the active block.
 * pblock is either nullptr or a pointer to a CBlock corresponding to pindexMostWork.
 *
 * @returns true unless a system error occurred
 */
bool Chainstate::ActivateBestChainStep(BlockValidationState& state, CBlockIndex* pindexMostWork, const std::shared_ptr<const CBlock>& pblock, bool& fInvalidFound, ConnectTrace& connectTrace, bool& fStall)
{
    AssertLockHeld(cs_main);
    if (m_mempool) AssertLockHeld(m_mempool->cs);

    const CBlockIndex* pindexOldTip = m_chain.Tip();
    const CBlockIndex* pindexFork = m_chain.FindFork(pindexMostWork);

    // Disconnect active blocks which are no longer in the best chain.
    bool fBlocksDisconnected = false;
    DisconnectedBlockTransactions disconnectpool;
    while (m_chain.Tip() && m_chain.Tip() != pindexFork) {
        if (!DisconnectTip(state, &disconnectpool)) {
            // This is likely a fatal error, but keep the mempool consistent,
            // just in case. Only remove from the mempool in this case.
            MaybeUpdateMempoolForReorg(disconnectpool, false);

            // If we're unable to disconnect a block during normal operation,
            // then that is a failure of our local system -- we should abort
            // rather than stay on a less work chain.
            FatalError(m_chainman.GetNotifications(), state, "Failed to disconnect block; see debug.log for details");
            return false;
        }
        fBlocksDisconnected = true;
    }

    // Build list of new blocks to connect (in descending height order).
    std::vector<CBlockIndex*> vpindexToConnect;
    bool fContinue = true;
    int nHeight = pindexFork ? pindexFork->nHeight : -1;
    while (fContinue && nHeight != pindexMostWork->nHeight) {
        // Don't iterate the entire list of potential improvements toward the best tip, as we likely only need
        // a few blocks along the way.
        int nTargetHeight = std::min(nHeight + 32, pindexMostWork->nHeight);
        vpindexToConnect.clear();
        vpindexToConnect.reserve(nTargetHeight - nHeight);
        CBlockIndex* pindexIter = pindexMostWork->GetAncestor(nTargetHeight);
        while (pindexIter && pindexIter->nHeight != nHeight) {
            vpindexToConnect.push_back(pindexIter);
            pindexIter = pindexIter->pprev;
        }
        nHeight = nTargetHeight;

        // Connect new blocks.
        for (CBlockIndex* pindexConnect : reverse_iterate(vpindexToConnect)) {
            if (!ConnectTip(state, pindexConnect, pindexConnect == pindexMostWork ? pblock : std::shared_ptr<const CBlock>(), connectTrace, disconnectpool, fStall)) {
                if (state.IsInvalid()) {
                    // The block violates a consensus rule.
                    if (state.GetResult() != BlockValidationResult::BLOCK_MUTATED) {
                        InvalidChainFound(vpindexToConnect.front());
                    }
                    state = BlockValidationState();
                    fInvalidFound = true;
                    fContinue = false;
                    break;
                } else {
                    // A system error occurred (disk space, database error, ...).
                    // Make the mempool consistent with the current tip, just in case
                    // any observers try to use it before shutdown.
                    MaybeUpdateMempoolForReorg(disconnectpool, false);
                    return false;
                }
            } else {
                if (fStall) {
                    // We didn't make progress because the parent chain is not
                    // synced enough to check pegins. Try again later.
                    fContinue = false;
                    break;
                }
                PruneBlockIndexCandidates();
                if (!pindexOldTip || m_chain.Tip()->nChainWork > pindexOldTip->nChainWork) {
                    // We're in a better position than we were. Return temporarily to release the lock.
                    fContinue = false;
                    break;
                }
            }
        }
    }

    if (fBlocksDisconnected) {
        // If any blocks were disconnected, disconnectpool may be non empty.  Add
        // any disconnected transactions back to the mempool.
        MaybeUpdateMempoolForReorg(disconnectpool, true);
    }
    if (m_mempool) m_mempool->check(this->m_chain.Tip(), this->CoinsTip(), this->m_chain.Height() + 1);

    CheckForkWarningConditions();

    return true;
}

static SynchronizationState GetSynchronizationState(bool init)
{
    if (!init) return SynchronizationState::POST_INIT;
    if (::fReindex) return SynchronizationState::INIT_REINDEX;
    return SynchronizationState::INIT_DOWNLOAD;
}

static bool NotifyHeaderTip(Chainstate& chainstate) LOCKS_EXCLUDED(cs_main) {
    bool fNotify = false;
    bool fInitialBlockDownload = false;
    static CBlockIndex* pindexHeaderOld = nullptr;
    CBlockIndex* pindexHeader = nullptr;
    {
        LOCK(cs_main);
        pindexHeader = chainstate.m_chainman.m_best_header;

        if (pindexHeader != pindexHeaderOld) {
            fNotify = true;
            fInitialBlockDownload = chainstate.IsInitialBlockDownload();
            pindexHeaderOld = pindexHeader;
        }
    }
    // Send block tip changed notifications without cs_main
    if (fNotify) {
        chainstate.m_chainman.GetNotifications().headerTip(GetSynchronizationState(fInitialBlockDownload), pindexHeader->nHeight, pindexHeader->nTime, false);
    }
    return fNotify;
}

static void LimitValidationInterfaceQueue() LOCKS_EXCLUDED(cs_main) {
    AssertLockNotHeld(cs_main);

    if (GetMainSignals().CallbacksPending() > 10) {
        SyncWithValidationInterfaceQueue();
    }
}

bool Chainstate::ActivateBestChain(BlockValidationState& state, std::shared_ptr<const CBlock> pblock)
{
    AssertLockNotHeld(m_chainstate_mutex);

    // Note that while we're often called here from ProcessNewBlock, this is
    // far from a guarantee. Things in the P2P/RPC will often end up calling
    // us in the middle of ProcessNewBlock - do not assume pblock is set
    // sanely for performance or correctness!
    AssertLockNotHeld(::cs_main);

    // ABC maintains a fair degree of expensive-to-calculate internal state
    // because this function periodically releases cs_main so that it does not lock up other threads for too long
    // during large connects - and to allow for e.g. the callback queue to drain
    // we use m_chainstate_mutex to enforce mutual exclusion so that only one caller may execute this function at a time
    LOCK(m_chainstate_mutex);

    // Belt-and-suspenders check that we aren't attempting to advance the background
    // chainstate past the snapshot base block.
    if (WITH_LOCK(::cs_main, return m_disabled)) {
        LogPrintf("m_disabled is set - this chainstate should not be in operation. " /* Continued */
            "Please report this as a bug. %s\n", PACKAGE_BUGREPORT);
        return false;
    }

    CBlockIndex *pindexMostWork = nullptr;
    CBlockIndex *pindexNewTip = nullptr;
    bool fStall = false;

    do {
        // Block until the validation queue drains. This should largely
        // never happen in normal operation, however may happen during
        // reindex, causing memory blowup if we run too far ahead.
        // Note that if a validationinterface callback ends up calling
        // ActivateBestChain this may lead to a deadlock! We should
        // probably have a DEBUG_LOCKORDER test for this in the future.
        LimitValidationInterfaceQueue();

        {
            LOCK(cs_main);
            // Lock transaction pool for at least as long as it takes for connectTrace to be consumed
            LOCK(MempoolMutex());
            CBlockIndex* starting_tip = m_chain.Tip();
            bool blocks_connected = false;
            do {
                // We absolutely may not unlock cs_main until we've made forward progress
                // (with the exception of shutdown due to hardware issues, low disk space, etc).
                ConnectTrace connectTrace; // Destructed before cs_main is unlocked

                if (pindexMostWork == nullptr) {
                    pindexMostWork = FindMostWorkChain();
                }

                // Whether we have anything to do at all.
                if (pindexMostWork == nullptr || pindexMostWork == m_chain.Tip()) {
                    break;
                }

                bool fInvalidFound = false;
                std::shared_ptr<const CBlock> nullBlockPtr;
                if (!ActivateBestChainStep(state, pindexMostWork, pblock && pblock->GetHash() == pindexMostWork->GetBlockHash() ? pblock : nullBlockPtr, fInvalidFound, connectTrace, fStall)) {
                    // A system error occurred
                    return false;
                }
                blocks_connected = true;

                if (fInvalidFound) {
                    // Wipe cache, we may need another branch now.
                    pindexMostWork = nullptr;
                }
                pindexNewTip = m_chain.Tip();

                for (const PerBlockConnectTrace& trace : connectTrace.GetBlocksConnected()) {
                    assert(trace.pblock && trace.pindex);
                    GetMainSignals().BlockConnected(trace.pblock, trace.pindex);
                }

                if (fStall) {
                    // Stuck waiting for parent chain daemon, twiddle our thumbs for awhile.
                    break;
                }

                // This will have been toggled in
                // ActivateBestChainStep -> ConnectTip -> MaybeCompleteSnapshotValidation,
                // if at all, so we should catch it here.
                //
                // Break this do-while to ensure we don't advance past the base snapshot.
                if (m_disabled) {
                    break;
                }
            } while (!m_chain.Tip() || (starting_tip && CBlockIndexWorkComparator()(m_chain.Tip(), starting_tip)));
            if (!blocks_connected) return true;

            const CBlockIndex* pindexFork = m_chain.FindFork(starting_tip);
            bool fInitialDownload = IsInitialBlockDownload();

            // Notify external listeners about the new tip.
            // Enqueue while holding cs_main to ensure that UpdatedBlockTip is called in the order in which blocks are connected
            if (pindexFork != pindexNewTip) {
                // Notify ValidationInterface subscribers
                GetMainSignals().UpdatedBlockTip(pindexNewTip, pindexFork, fInitialDownload);

                // Always notify the UI if a new block tip was connected
                if (kernel::IsInterrupted(m_chainman.GetNotifications().blockTip(GetSynchronizationState(fInitialDownload), *pindexNewTip))) {
                    // Just breaking and returning success for now. This could
                    // be changed to bubble up the kernel::Interrupted value to
                    // the caller so the caller could distinguish between
                    // completed and interrupted operations.
                    break;
                }
            }
        }
        // When we reach this point, we switched to a new tip (stored in pindexNewTip).

        if (fStall) {
            // Stuck waiting for parent chain daemon, twiddle our thumbs for awhile.
            break;
        }

        if (WITH_LOCK(::cs_main, return m_disabled)) {
            // Background chainstate has reached the snapshot base block, so exit.
            break;
        }

        // We check interrupt only after giving ActivateBestChainStep a chance to run once so that we
        // never interrupt before connecting the genesis block during LoadChainTip(). Previously this
        // caused an assert() failure during interrupt in such cases as the UTXO DB flushing checks
        // that the best block hash is non-null.
        if (m_chainman.m_interrupt) break;
    } while (pindexNewTip != pindexMostWork);

    m_chainman.CheckBlockIndex();

    // Write changes periodically to disk, after relay.
    if (!FlushStateToDisk(state, FlushStateMode::PERIODIC)) {
        return false;
    }

    return true;
}

bool Chainstate::PreciousBlock(BlockValidationState& state, CBlockIndex* pindex)
{
    AssertLockNotHeld(m_chainstate_mutex);
    AssertLockNotHeld(::cs_main);
    {
        LOCK(cs_main);
        if (pindex->nChainWork < m_chain.Tip()->nChainWork) {
            // Nothing to do, this block is not at the tip.
            return true;
        }
        if (m_chain.Tip()->nChainWork > m_chainman.nLastPreciousChainwork) {
            // The chain has been extended since the last call, reset the counter.
            m_chainman.nBlockReverseSequenceId = -1;
        }
        m_chainman.nLastPreciousChainwork = m_chain.Tip()->nChainWork;
        setBlockIndexCandidates.erase(pindex);
        pindex->nSequenceId = m_chainman.nBlockReverseSequenceId;
        if (m_chainman.nBlockReverseSequenceId > std::numeric_limits<int32_t>::min()) {
            // We can't keep reducing the counter if somebody really wants to
            // call preciousblock 2**31-1 times on the same set of tips...
            m_chainman.nBlockReverseSequenceId--;
        }
        if (pindex->IsValid(BLOCK_VALID_TRANSACTIONS) && pindex->HaveTxsDownloaded()) {
            setBlockIndexCandidates.insert(pindex);
            PruneBlockIndexCandidates();
        }
    }

    return ActivateBestChain(state, std::shared_ptr<const CBlock>());
}

bool Chainstate::InvalidateBlock(BlockValidationState& state, CBlockIndex* pindex)
{
    AssertLockNotHeld(m_chainstate_mutex);
    AssertLockNotHeld(::cs_main);

    // Genesis block can't be invalidated
    assert(pindex);
    if (pindex->nHeight == 0) return false;

    CBlockIndex* to_mark_failed = pindex;
    bool pindex_was_in_chain = false;
    int disconnected = 0;

    // We do not allow ActivateBestChain() to run while InvalidateBlock() is
    // running, as that could cause the tip to change while we disconnect
    // blocks.
    LOCK(m_chainstate_mutex);

    // We'll be acquiring and releasing cs_main below, to allow the validation
    // callbacks to run. However, we should keep the block index in a
    // consistent state as we disconnect blocks -- in particular we need to
    // add equal-work blocks to setBlockIndexCandidates as we disconnect.
    // To avoid walking the block index repeatedly in search of candidates,
    // build a map once so that we can look up candidate blocks by chain
    // work as we go.
    std::multimap<const arith_uint256, CBlockIndex *> candidate_blocks_by_work;

    {
        LOCK(cs_main);
        for (auto& entry : m_blockman.m_block_index) {
            CBlockIndex* candidate = &entry.second;
            // We don't need to put anything in our active chain into the
            // multimap, because those candidates will be found and considered
            // as we disconnect.
            // Instead, consider only non-active-chain blocks that have at
            // least as much work as where we expect the new tip to end up.
            if (!m_chain.Contains(candidate) &&
                    !CBlockIndexWorkComparator()(candidate, pindex->pprev) &&
                    candidate->IsValid(BLOCK_VALID_TRANSACTIONS) &&
                    candidate->HaveTxsDownloaded()) {
                candidate_blocks_by_work.insert(std::make_pair(candidate->nChainWork, candidate));
            }
        }
    }

    // Disconnect (descendants of) pindex, and mark them invalid.
    while (true) {
        if (m_chainman.m_interrupt) break;

        // Make sure the queue of validation callbacks doesn't grow unboundedly.
        LimitValidationInterfaceQueue();

        LOCK(cs_main);
        // Lock for as long as disconnectpool is in scope to make sure MaybeUpdateMempoolForReorg is
        // called after DisconnectTip without unlocking in between
        LOCK(MempoolMutex());
        if (!m_chain.Contains(pindex)) break;
        pindex_was_in_chain = true;
        CBlockIndex *invalid_walk_tip = m_chain.Tip();

        // ActivateBestChain considers blocks already in m_chain
        // unconditionally valid already, so force disconnect away from it.
        DisconnectedBlockTransactions disconnectpool;
        bool ret = DisconnectTip(state, &disconnectpool);
        // DisconnectTip will add transactions to disconnectpool.
        // Adjust the mempool to be consistent with the new tip, adding
        // transactions back to the mempool if disconnecting was successful,
        // and we're not doing a very deep invalidation (in which case
        // keeping the mempool up to date is probably futile anyway).
        MaybeUpdateMempoolForReorg(disconnectpool, /* fAddToMempool = */ (++disconnected <= 10) && ret);
        if (!ret) return false;
        assert(invalid_walk_tip->pprev == m_chain.Tip());

        // We immediately mark the disconnected blocks as invalid.
        // This prevents a case where pruned nodes may fail to invalidateblock
        // and be left unable to start as they have no tip candidates (as there
        // are no blocks that meet the "have data and are not invalid per
        // nStatus" criteria for inclusion in setBlockIndexCandidates).
        invalid_walk_tip->nStatus |= BLOCK_FAILED_VALID;
        m_blockman.m_dirty_blockindex.insert(invalid_walk_tip);
        setBlockIndexCandidates.erase(invalid_walk_tip);
        setBlockIndexCandidates.insert(invalid_walk_tip->pprev);
        if (invalid_walk_tip->pprev == to_mark_failed && (to_mark_failed->nStatus & BLOCK_FAILED_VALID)) {
            // We only want to mark the last disconnected block as BLOCK_FAILED_VALID; its children
            // need to be BLOCK_FAILED_CHILD instead.
            to_mark_failed->nStatus = (to_mark_failed->nStatus ^ BLOCK_FAILED_VALID) | BLOCK_FAILED_CHILD;
            m_blockman.m_dirty_blockindex.insert(to_mark_failed);
        }

        // Add any equal or more work headers to setBlockIndexCandidates
        auto candidate_it = candidate_blocks_by_work.lower_bound(invalid_walk_tip->pprev->nChainWork);
        while (candidate_it != candidate_blocks_by_work.end()) {
            if (!CBlockIndexWorkComparator()(candidate_it->second, invalid_walk_tip->pprev)) {
                setBlockIndexCandidates.insert(candidate_it->second);
                candidate_it = candidate_blocks_by_work.erase(candidate_it);
            } else {
                ++candidate_it;
            }
        }

        // Track the last disconnected block, so we can correct its BLOCK_FAILED_CHILD status in future
        // iterations, or, if it's the last one, call InvalidChainFound on it.
        to_mark_failed = invalid_walk_tip;
    }

    m_chainman.CheckBlockIndex();

    {
        LOCK(cs_main);
        if (m_chain.Contains(to_mark_failed)) {
            // If the to-be-marked invalid block is in the active chain, something is interfering and we can't proceed.
            return false;
        }

        // Mark pindex (or the last disconnected block) as invalid, even when it never was in the main chain
        to_mark_failed->nStatus |= BLOCK_FAILED_VALID;
        m_blockman.m_dirty_blockindex.insert(to_mark_failed);
        setBlockIndexCandidates.erase(to_mark_failed);
        m_chainman.m_failed_blocks.insert(to_mark_failed);

        // If any new blocks somehow arrived while we were disconnecting
        // (above), then the pre-calculation of what should go into
        // setBlockIndexCandidates may have missed entries. This would
        // technically be an inconsistency in the block index, but if we clean
        // it up here, this should be an essentially unobservable error.
        // Loop back over all block index entries and add any missing entries
        // to setBlockIndexCandidates.
        for (auto& [_, block_index] : m_blockman.m_block_index) {
            if (block_index.IsValid(BLOCK_VALID_TRANSACTIONS) && block_index.HaveTxsDownloaded() && !setBlockIndexCandidates.value_comp()(&block_index, m_chain.Tip())) {
                setBlockIndexCandidates.insert(&block_index);
            }
        }

        InvalidChainFound(to_mark_failed);
    }

    // Only notify about a new block tip if the active chain was modified.
    if (pindex_was_in_chain) {
        // Ignoring return value for now, this could be changed to bubble up
        // kernel::Interrupted value to the caller so the caller could
        // distinguish between completed and interrupted operations. It might
        // also make sense for the blockTip notification to have an enum
        // parameter indicating the source of the tip change so hooks can
        // distinguish user-initiated invalidateblock changes from other
        // changes.
        (void)m_chainman.GetNotifications().blockTip(GetSynchronizationState(IsInitialBlockDownload()), *to_mark_failed->pprev);
    }
    return true;
}

void Chainstate::ResetBlockFailureFlags(CBlockIndex *pindex) {
    AssertLockHeld(cs_main);

    int nHeight = pindex->nHeight;

    // Remove the invalidity flag from this block and all its descendants.
    for (auto& [_, block_index] : m_blockman.m_block_index) {
        if (!block_index.IsValid() && block_index.GetAncestor(nHeight) == pindex) {
            block_index.nStatus &= ~BLOCK_FAILED_MASK;
            m_blockman.m_dirty_blockindex.insert(&block_index);
            if (block_index.IsValid(BLOCK_VALID_TRANSACTIONS) && block_index.HaveTxsDownloaded() && setBlockIndexCandidates.value_comp()(m_chain.Tip(), &block_index)) {
                setBlockIndexCandidates.insert(&block_index);
            }
            if (&block_index == m_chainman.m_best_invalid) {
                // Reset invalid block marker if it was pointing to one of those.
                m_chainman.m_best_invalid = nullptr;
            }
            m_chainman.m_failed_blocks.erase(&block_index);
        }
    }

    // Remove the invalidity flag from all ancestors too.
    while (pindex != nullptr) {
        if (pindex->nStatus & BLOCK_FAILED_MASK) {
            pindex->nStatus &= ~BLOCK_FAILED_MASK;
            m_blockman.m_dirty_blockindex.insert(pindex);
            m_chainman.m_failed_blocks.erase(pindex);
        }
        pindex = pindex->pprev;
    }
}

void Chainstate::TryAddBlockIndexCandidate(CBlockIndex* pindex)
{
    AssertLockHeld(cs_main);
    // The block only is a candidate for the most-work-chain if it has more work than our current tip.
    if (m_chain.Tip() != nullptr && setBlockIndexCandidates.value_comp()(pindex, m_chain.Tip())) {
        return;
    }

    bool is_active_chainstate = this == &m_chainman.ActiveChainstate();
    if (is_active_chainstate) {
        // The active chainstate should always add entries that have more
        // work than the tip.
        setBlockIndexCandidates.insert(pindex);
    } else if (!m_disabled) {
        // For the background chainstate, we only consider connecting blocks
        // towards the snapshot base (which can't be nullptr or else we'll
        // never make progress).
        const CBlockIndex* snapshot_base{Assert(m_chainman.GetSnapshotBaseBlock())};
        if (snapshot_base->GetAncestor(pindex->nHeight) == pindex) {
            setBlockIndexCandidates.insert(pindex);
        }
    }
}

/** Mark a block as having its data received and checked (up to BLOCK_VALID_TRANSACTIONS). */
void ChainstateManager::ReceivedBlockTransactions(const CBlock& block, CBlockIndex* pindexNew, const FlatFilePos& pos)
{
    AssertLockHeld(cs_main);
    pindexNew->nTx = block.vtx.size();
    pindexNew->nChainTx = 0;
    pindexNew->nFile = pos.nFile;
    pindexNew->nDataPos = pos.nPos;
    pindexNew->nUndoPos = 0;
    pindexNew->nStatus |= BLOCK_HAVE_DATA;
    if (DeploymentActiveAt(*pindexNew, *this, Consensus::DEPLOYMENT_SEGWIT)) {
        pindexNew->nStatus |= BLOCK_OPT_WITNESS;
    }
    pindexNew->RaiseValidity(BLOCK_VALID_TRANSACTIONS);
    m_blockman.m_dirty_blockindex.insert(pindexNew);

    if (pindexNew->pprev == nullptr || pindexNew->pprev->HaveTxsDownloaded()) {
        // If pindexNew is the genesis block or all parents are BLOCK_VALID_TRANSACTIONS.
        std::deque<CBlockIndex*> queue;
        queue.push_back(pindexNew);

        // Recursively process any descendant blocks that now may be eligible to be connected.
        while (!queue.empty()) {
            CBlockIndex *pindex = queue.front();
            queue.pop_front();
            pindex->nChainTx = (pindex->pprev ? pindex->pprev->nChainTx : 0) + pindex->nTx;
            pindex->nSequenceId = nBlockSequenceId++;
            for (Chainstate *c : GetAll()) {
                c->TryAddBlockIndexCandidate(pindex);
            }
            std::pair<std::multimap<CBlockIndex*, CBlockIndex*>::iterator, std::multimap<CBlockIndex*, CBlockIndex*>::iterator> range = m_blockman.m_blocks_unlinked.equal_range(pindex);
            while (range.first != range.second) {
                std::multimap<CBlockIndex*, CBlockIndex*>::iterator it = range.first;
                queue.push_back(it->second);
                range.first++;
                m_blockman.m_blocks_unlinked.erase(it);
            }
        }
    } else {
        if (pindexNew->pprev && pindexNew->pprev->IsValid(BLOCK_VALID_TREE)) {
            m_blockman.m_blocks_unlinked.insert(std::make_pair(pindexNew->pprev, pindexNew));
        }
    }
}

static bool CheckBlockHeader(const CBlockHeader& block, BlockValidationState& state, const Consensus::Params& consensusParams, bool fCheckPOW = true)
{
    // Check proof of work matches claimed amount
    if (fCheckPOW && block.GetHash() != consensusParams.hashGenesisBlock
            && !CheckProof(block, consensusParams)) {
        return state.Invalid(BlockValidationResult::BLOCK_INVALID_HEADER, g_signed_blocks ? "block-proof-invalid" : "high-hash", "proof of work failed");
    }
    return true;
}

bool CheckBlock(const CBlock& block, BlockValidationState& state, const Consensus::Params& consensusParams, bool fCheckPOW, bool fCheckMerkleRoot)
{
    // These are checks that are independent of context.

    if (block.fChecked)
        return true;

    // Check that the header is valid (particularly PoW).  This is mostly
    // redundant with the call in AcceptBlockHeader.
    if (!CheckBlockHeader(block, state, consensusParams, fCheckPOW))
        return false;

    // Signet only: check block solution
    if (consensusParams.signet_blocks && fCheckPOW && !CheckSignetBlockSolution(block, consensusParams)) {
        return state.Invalid(BlockValidationResult::BLOCK_CONSENSUS, "bad-signet-blksig", "signet block signature validation failure");
    }

    // Check the merkle root.
    if (fCheckMerkleRoot) {
        bool mutated;
        uint256 hashMerkleRoot2 = BlockMerkleRoot(block, &mutated);
        if (block.hashMerkleRoot != hashMerkleRoot2)
            return state.Invalid(BlockValidationResult::BLOCK_MUTATED, "bad-txnmrklroot", "hashMerkleRoot mismatch");

        // Check for merkle tree malleability (CVE-2012-2459): repeating sequences
        // of transactions in a block without affecting the merkle root of a block,
        // while still invalidating it.
        if (mutated)
            return state.Invalid(BlockValidationResult::BLOCK_MUTATED, "bad-txns-duplicate", "duplicate transaction");
    }

    // All potential-corruption validation must be done before we do any
    // transaction validation, as otherwise we may mark the header as invalid
    // because we receive the wrong transactions for it.
    // Note that witness malleability is checked in ContextualCheckBlock, so no
    // checks that use witness data may be performed here.

    // Size limits
    if (block.vtx.empty() || block.vtx.size() * WITNESS_SCALE_FACTOR > MAX_BLOCK_WEIGHT || ::GetSerializeSize(block, PROTOCOL_VERSION | SERIALIZE_TRANSACTION_NO_WITNESS) * WITNESS_SCALE_FACTOR > MAX_BLOCK_WEIGHT)
        return state.Invalid(BlockValidationResult::BLOCK_CONSENSUS, "bad-blk-length", "size limits failed");

    // First transaction must be coinbase, the rest must not be
    if (block.vtx.empty() || !block.vtx[0]->IsCoinBase())
        return state.Invalid(BlockValidationResult::BLOCK_CONSENSUS, "bad-cb-missing", "first tx is not coinbase");
    for (unsigned int i = 1; i < block.vtx.size(); i++)
        if (block.vtx[i]->IsCoinBase())
            return state.Invalid(BlockValidationResult::BLOCK_CONSENSUS, "bad-cb-multiple", "more than one coinbase");

    // Check transactions
    // Must check for duplicate inputs (see CVE-2018-17144)
    for (const auto& tx : block.vtx) {
        TxValidationState tx_state;
        if (!CheckTransaction(*tx, tx_state)) {
            // CheckBlock() does context-free validation checks. The only
            // possible failures are consensus failures.
            assert(tx_state.GetResult() == TxValidationResult::TX_CONSENSUS);
            return state.Invalid(BlockValidationResult::BLOCK_CONSENSUS, tx_state.GetRejectReason(),
                                 strprintf("Transaction check failed (tx hash %s) %s", tx->GetHash().ToString(), tx_state.GetDebugMessage()));
        }
    }
    unsigned int nSigOps = 0;
    for (const auto& tx : block.vtx)
    {
        nSigOps += GetLegacySigOpCount(*tx);
    }
    if (nSigOps * WITNESS_SCALE_FACTOR > MAX_BLOCK_SIGOPS_COST)
        return state.Invalid(BlockValidationResult::BLOCK_CONSENSUS, "bad-blk-sigops", "out-of-bounds SigOpCount");

    if (fCheckPOW && fCheckMerkleRoot)
        block.fChecked = true;

    return true;
}

void ChainstateManager::UpdateUncommittedBlockStructures(CBlock& block, const CBlockIndex* pindexPrev) const
{
    int commitpos = GetWitnessCommitmentIndex(block);
    static const std::vector<unsigned char> nonce(32, 0x00);
    if (commitpos != NO_WITNESS_COMMITMENT && DeploymentActiveAfter(pindexPrev, *this, Consensus::DEPLOYMENT_SEGWIT) && !block.vtx[0]->HasWitness()) {
        CMutableTransaction tx(*block.vtx[0]);
        tx.witness.vtxinwit.resize(1);
        tx.witness.vtxinwit[0].scriptWitness.stack.resize(1);
        tx.witness.vtxinwit[0].scriptWitness.stack[0] = nonce;
        block.vtx[0] = MakeTransactionRef(std::move(tx));
    }
}

std::vector<unsigned char> ChainstateManager::GenerateCoinbaseCommitment(CBlock& block, const CBlockIndex* pindexPrev) const
{
    std::vector<unsigned char> commitment;
    int commitpos = GetWitnessCommitmentIndex(block);
    std::vector<unsigned char> ret(32, 0x00);
    if (commitpos == NO_WITNESS_COMMITMENT) {
        // ELEMENTS: Shim in blank coinbase output for witness output hash
        // Previous iterations of CA could have allowed witness data
        // in coinbase transactions, and this witness data must be committed
        // to here.
        //
        // Is No-op in Bitcoin
        CMutableTransaction tx0(*block.vtx[0]);
        tx0.vout.push_back(CTxOut());
        block.vtx[0] = MakeTransactionRef(std::move(tx0));
        // END
        uint256 witnessroot = BlockWitnessMerkleRoot(block, nullptr);
        CHash256().Write(witnessroot).Write(ret).Finalize(witnessroot);
        CTxOut out;
        out.nValue = 0;
        out.nAsset = policyAsset;
        out.scriptPubKey.resize(MINIMUM_WITNESS_COMMITMENT);
        out.scriptPubKey[0] = OP_RETURN;
        out.scriptPubKey[1] = 0x24;
        out.scriptPubKey[2] = 0xaa;
        out.scriptPubKey[3] = 0x21;
        out.scriptPubKey[4] = 0xa9;
        out.scriptPubKey[5] = 0xed;
        memcpy(&out.scriptPubKey[6], witnessroot.begin(), 32);
        commitment = std::vector<unsigned char>(out.scriptPubKey.begin(), out.scriptPubKey.end());
        CMutableTransaction tx(*block.vtx[0]);
        // Elements: replace shimmed output with real coinbase rather than push
        tx.vout.back() = out;
        // END
        block.vtx[0] = MakeTransactionRef(std::move(tx));
    }
    UpdateUncommittedBlockStructures(block, pindexPrev);
    return commitment;
}

// ELEMENTS
static bool ContextualCheckDynaFedHeader(const CBlockHeader& block, BlockValidationState& state, const ChainstateManager& chainman, const CBlockIndex* pindexPrev)
{
    // When not active, it's a NOP
    if (!DeploymentActiveAfter(pindexPrev, chainman, Consensus::DEPLOYMENT_DYNA_FED)) {
        return true;
    }

    const DynaFedParams& dynafed_params = block.m_dynafed_params;

    // Dynamic blocks must at least publish current signblockscript in full
    if (dynafed_params.m_current.IsNull()) {
        return state.Invalid(BlockValidationResult::BLOCK_CONSENSUS, "invalid-dyna-fed", "dynamic block headers must have non-empty current signblockscript field");
    }

    // Make sure extension bits aren't active, reserved for future HF
    uint32_t reserved_mask = (1<<23) | (1<<24) | (1<<25) | (1<<26);
    if ((block.nVersion & reserved_mask) != 0) {
        return state.Invalid(BlockValidationResult::BLOCK_CONSENSUS, "invalid-dyna-fed", "dynamic block header has unknown HF extension bits set");
    }

    const CChainParams& params = chainman.GetParams();
    const DynaFedParamEntry expected_current_params = ComputeNextBlockCurrentParameters(pindexPrev, params.GetConsensus());

    if (expected_current_params != dynafed_params.m_current) {
        return state.Invalid(BlockValidationResult::BLOCK_CONSENSUS, "invalid-dyna-fed", "dynamic block header's current parameters do not match expected");
    }

    // Lastly, enforce rules on proposals if they make changes.
    if (!dynafed_params.m_proposed.IsNull()) {
        // Compare the new proposed parameters with the current full parameters.
        const DynaFedParamEntry current = ComputeNextBlockFullCurrentParameters(pindexPrev, params.GetConsensus());
        const DynaFedParamEntry& proposed = dynafed_params.m_proposed;

        if (proposed.m_signblockscript != current.m_signblockscript) {
            // signblockscript proposals *must* be segwit versions
            int block_version = 0;
            std::vector<unsigned char> block_program;
            if (!proposed.m_signblockscript.IsWitnessProgram(block_version, block_program)) {
                return state.Invalid(BlockValidationResult::BLOCK_CONSENSUS, "invalid-dyna-fed", "proposed signblockscript must be native segwit scriptPubkey");
            }
        }

        if (proposed.m_fedpeg_program != current.m_fedpeg_program || proposed.m_fedpegscript != current.m_fedpegscript) {
            int fedpeg_version = 0;
            std::vector<unsigned char> fedpeg_program;
            if (!proposed.m_fedpeg_program.IsWitnessProgram(fedpeg_version, fedpeg_program)) {
                return state.Invalid(BlockValidationResult::BLOCK_CONSENSUS, "invalid-dyna-fed", "proposed fedpeg program must be native segwit scriptPubkey");
            }

            // for v0, fedpegscript's scriptPubKey must match. v1+ is unencumbered.
            if (fedpeg_version == 0) {
                uint256 fedpeg_program;
                CSHA256().Write(proposed.m_fedpegscript.data(), proposed.m_fedpegscript.size()).Finalize(fedpeg_program.begin());
                CScript computed_program = CScript() << OP_0 << ToByteVector(fedpeg_program);
                if (computed_program != proposed.m_fedpeg_program) {
                    return state.Invalid(BlockValidationResult::BLOCK_CONSENSUS, "invalid-dyna-fed", "proposed v0 segwit fedpegscript must match proposed fedpeg witness program");
                }

                // fedpegscript proposals *must not* start with OP_DEPTH
                // This forbids the first Liquid watchman script which is a hack.
                // Use miniscript, which doesn't even have OP_DEPTH.
                // We don't encumber future segwit versions as opcodes may change.
                if (!proposed.m_fedpegscript.empty() && proposed.m_fedpegscript.front() == OP_DEPTH) {
                    return state.Invalid(BlockValidationResult::BLOCK_CONSENSUS, "invalid-dyna-fed", "Proposed fedpegscript starts with OP_DEPTH, which is illegal");
                }
            }
        }

        if (proposed.m_extension_space != current.m_extension_space) {
            // When enforcing PAK, extension_space must give non-empty PAK list when
            // the vector itself is non-empty. Otherwise this means there were "junk"
            // entries
            if (params.GetEnforcePak()) {
                if (!proposed.m_extension_space.empty() &&
                        CreatePAKListFromExtensionSpace(proposed.m_extension_space).IsReject()) {
                    return state.Invalid(BlockValidationResult::BLOCK_CONSENSUS, "invalid-dyna-fed", "Extension space is not list of valid PAK entries");
                }
            }
        }
    }
    return true;
}

bool HasValidProofOfWork(const std::vector<CBlockHeader>& headers, const Consensus::Params& consensusParams)
{
    return std::all_of(headers.cbegin(), headers.cend(),
            [&](const auto& header) { return CheckProofOfWork(header.GetHash(), header.nBits, consensusParams);});
}

arith_uint256 CalculateHeadersWork(const std::vector<CBlockHeader>& headers)
{
    arith_uint256 total_work{0};
    for (const CBlockHeader& header : headers) {
        CBlockIndex dummy(header);
        total_work += GetBlockProof(dummy);
    }
    return total_work;
}

/** Context-dependent validity checks.
 *  By "context", we mean only the previous block headers, but not the UTXO
 *  set; UTXO-related validity checks are done in ConnectBlock().
 *  NOTE: This function is not currently invoked by ConnectBlock(), so we
 *  should consider upgrade issues if we change which consensus rules are
 *  enforced in this function (eg by adding a new consensus rule). See comment
 *  in ConnectBlock().
 *  Note that -reindex-chainstate skips the validation that happens here!
 */
static bool ContextualCheckBlockHeader(const CBlockHeader& block, BlockValidationState& state, BlockManager& blockman, const ChainstateManager& chainman, CBlockIndex* pindexPrev, NodeClock::time_point now) EXCLUSIVE_LOCKS_REQUIRED(::cs_main)
{
    AssertLockHeld(::cs_main);
    assert(pindexPrev != nullptr);
    const int nHeight = pindexPrev->nHeight + 1;

    // Check proof of work target or non-dynamic signblockscript if necessary
    const Consensus::Params& consensusParams = chainman.GetConsensus();

    if (!DeploymentActiveAfter(pindexPrev, chainman, Consensus::DEPLOYMENT_DYNA_FED) && !CheckChallenge(block, *pindexPrev, consensusParams))
        return state.Invalid(BlockValidationResult::BLOCK_INVALID_HEADER, "bad-diffbits", "incorrect proof of work");

    // Check against checkpoints
    if (chainman.m_options.checkpoints_enabled) {
        // Don't accept any forks from the main chain prior to last checkpoint.
        // GetLastCheckpoint finds the last checkpoint in MapCheckpoints that's in our
        // BlockIndex().
        const CBlockIndex* pcheckpoint = blockman.GetLastCheckpoint(chainman.GetParams().Checkpoints());
        if (pcheckpoint && nHeight < pcheckpoint->nHeight) {
            LogPrintf("ERROR: %s: forked chain older than last checkpoint (height %d)\n", __func__, nHeight);
            return state.Invalid(BlockValidationResult::BLOCK_CHECKPOINT, "bad-fork-prior-to-checkpoint");
        }
    }

    // Check timestamp against prev
    if (block.GetBlockTime() <= pindexPrev->GetMedianTimePast())
        return state.Invalid(BlockValidationResult::BLOCK_INVALID_HEADER, "time-too-old", "block's timestamp is too early");

    // Check height in header against prev
    if (g_con_blockheightinheader && (uint32_t)nHeight != block.block_height) {
        LogPrintf("ERROR: %s: block height in header is incorrect (got %d, expected %d)\n", __func__, block.block_height, nHeight);
        return state.Invalid(BlockValidationResult::BLOCK_INVALID_HEADER, "bad-header-height");
    }

    // Check timestamp
    if (block.Time() > now + std::chrono::seconds{MAX_FUTURE_BLOCK_TIME}) {
        return state.Invalid(BlockValidationResult::BLOCK_TIME_FUTURE, "time-too-new", "block timestamp too far in the future");
    }

    // Reject blocks with outdated version
    if ((block.nVersion < 2 && DeploymentActiveAfter(pindexPrev, chainman, Consensus::DEPLOYMENT_HEIGHTINCB)) ||
        (block.nVersion < 3 && DeploymentActiveAfter(pindexPrev, chainman, Consensus::DEPLOYMENT_DERSIG)) ||
        (block.nVersion < 4 && DeploymentActiveAfter(pindexPrev, chainman, Consensus::DEPLOYMENT_CLTV))) {
            return state.Invalid(BlockValidationResult::BLOCK_INVALID_HEADER, strprintf("bad-version(0x%08x)", block.nVersion),
                                 strprintf("rejected nVersion=0x%08x block", block.nVersion));
    }

    if (!ContextualCheckDynaFedHeader(block, state, chainman, pindexPrev)) {
        return false;
    }

    return true;
}

/** NOTE: This function is not currently invoked by ConnectBlock(), so we
 *  should consider upgrade issues if we change which consensus rules are
 *  enforced in this function (eg by adding a new consensus rule). See comment
 *  in ConnectBlock().
 *  Note that -reindex-chainstate skips the validation that happens here!
 */
static bool ContextualCheckBlock(const CBlock& block, BlockValidationState& state, const ChainstateManager& chainman, const CBlockIndex* pindexPrev)
{
    const int nHeight = pindexPrev == nullptr ? 0 : pindexPrev->nHeight + 1;

    // Enforce BIP113 (Median Time Past).
    bool enforce_locktime_median_time_past{false};
    if (DeploymentActiveAfter(pindexPrev, chainman, Consensus::DEPLOYMENT_CSV)) {
        assert(pindexPrev != nullptr);
        enforce_locktime_median_time_past = true;
    }

    const int64_t nLockTimeCutoff{enforce_locktime_median_time_past ?
                                      pindexPrev->GetMedianTimePast() :
                                      block.GetBlockTime()};

    // Check that all transactions are finalized
    for (const auto& tx : block.vtx) {
        if (!IsFinalTx(*tx, nHeight, nLockTimeCutoff)) {
            return state.Invalid(BlockValidationResult::BLOCK_CONSENSUS, "bad-txns-nonfinal", "non-final transaction");
        }
    }

    // Enforce rule that the coinbase starts with serialized block height
    if (DeploymentActiveAfter(pindexPrev, chainman, Consensus::DEPLOYMENT_HEIGHTINCB))
    {
        CScript expect = CScript() << nHeight;
        if (block.vtx[0]->vin[0].scriptSig.size() < expect.size() ||
            !std::equal(expect.begin(), expect.end(), block.vtx[0]->vin[0].scriptSig.begin())) {
            return state.Invalid(BlockValidationResult::BLOCK_CONSENSUS, "bad-cb-height", "block height mismatch in coinbase");
        }
    }

    // Coinbase transaction can not have input witness data which is not covered
    // (or committed to) by the witness or regular merkle tree
    for (const auto& inwit : block.vtx[0]->witness.vtxinwit) {
        if (!inwit.vchIssuanceAmountRangeproof.empty() ||
                !inwit.vchInflationKeysRangeproof.empty() ||
                !inwit.m_pegin_witness.IsNull()) {
            return state.Invalid(BlockValidationResult::BLOCK_MUTATED, "bad-cb-witness", "Coinbase has invalid input witness data.");
        }
    }

    // Validation for witness commitments.
    // * We compute the witness hash (which is the hash including witnesses) of all the block's transactions, except the
    //   coinbase (where 0x0000....0000 is used instead).
    // * The coinbase scriptWitness is a stack of a single 32-byte vector, containing a witness reserved value (unconstrained).
    // * We build a merkle tree with all those witness hashes as leaves (similar to the hashMerkleRoot in the block header).
    // * There must be at least one output whose scriptPubKey is a single 36-byte push, the first 4 bytes of which are
    //   {0xaa, 0x21, 0xa9, 0xed}, and the following 32 bytes are SHA256^2(witness root, witness reserved value). In case there are
    //   multiple, the last one is used.
    bool fHaveWitness = false;
    if (DeploymentActiveAfter(pindexPrev, chainman, Consensus::DEPLOYMENT_SEGWIT)) {
        int commitpos = GetWitnessCommitmentIndex(block);
        if (commitpos != NO_WITNESS_COMMITMENT) {
            bool malleated = false;
            uint256 hashWitness = BlockWitnessMerkleRoot(block, &malleated);
            // The malleation check is ignored; as the transaction tree itself
            // already does not permit it, it is impossible to trigger in the
            // witness tree.
            if ((block.vtx[0]->witness.vtxinwit.empty()) ||
                (block.vtx[0]->witness.vtxinwit[0].scriptWitness.stack.size() != 1) ||
                (block.vtx[0]->witness.vtxinwit[0].scriptWitness.stack[0].size() != 32)) {
                return state.Invalid(BlockValidationResult::BLOCK_MUTATED, "bad-witness-nonce-size", strprintf("%s : invalid witness reserved value size", __func__));
            }
            CHash256().Write(hashWitness).Write(block.vtx[0]->witness.vtxinwit[0].scriptWitness.stack[0]).Finalize(hashWitness);
            uint256 committedWitness(std::vector<unsigned char>(&block.vtx[0]->vout[commitpos].scriptPubKey[6], &block.vtx[0]->vout[commitpos].scriptPubKey[6+32]));
            if (memcmp(hashWitness.begin(), &block.vtx[0]->vout[commitpos].scriptPubKey[6], 32)) {
                return state.Invalid(BlockValidationResult::BLOCK_MUTATED, "bad-witness-merkle-match", strprintf("%s : witness merkle commitment mismatch", __func__));
            }
            fHaveWitness = true;
        }
    }

    // No witness data is allowed in blocks that don't commit to witness data, as this would otherwise leave room for spam
    if (!fHaveWitness) {
      for (const auto& tx : block.vtx) {
            if (tx->HasWitness()) {
                return state.Invalid(BlockValidationResult::BLOCK_MUTATED, "unexpected-witness", strprintf("%s : unexpected witness data found", __func__));
            }
        }
    }

    // After the coinbase witness reserved value and commitment are verified,
    // we can check if the block weight passes (before we've checked the
    // coinbase witness, it would be possible for the weight to be too
    // large by filling up the coinbase witness, which doesn't change
    // the block hash, so we couldn't mark the block as permanently
    // failed).
    if (GetBlockWeight(block) > MAX_BLOCK_WEIGHT) {
        return state.Invalid(BlockValidationResult::BLOCK_CONSENSUS, "bad-blk-weight", strprintf("%s : weight limit failed", __func__));
    }

    return true;
}

bool ChainstateManager::AcceptBlockHeader(const CBlockHeader& block, BlockValidationState& state, CBlockIndex** ppindex, bool min_pow_checked, bool* duplicate)
{
    AssertLockHeld(cs_main);

    // Check for duplicate
    uint256 hash = block.GetHash();
    BlockMap::iterator miSelf{m_blockman.m_block_index.find(hash)};
    if (duplicate) {
        *duplicate = false;
    }
    if (hash != GetConsensus().hashGenesisBlock) {
        if (miSelf != m_blockman.m_block_index.end()) {
            // Block header is already known.
            CBlockIndex* pindex = &(miSelf->second);
            if (duplicate) {
                *duplicate = true;
            }
            if (ppindex)
                *ppindex = pindex;
            if (pindex->nStatus & BLOCK_FAILED_MASK) {
                LogPrint(BCLog::VALIDATION, "%s: block %s is marked invalid\n", __func__, hash.ToString());
                return state.Invalid(BlockValidationResult::BLOCK_CACHED_INVALID, "duplicate");
            }
            return true;
        }

        if (!CheckBlockHeader(block, state, GetConsensus())) {
            LogPrint(BCLog::VALIDATION, "%s: Consensus::CheckBlockHeader: %s, %s\n", __func__, hash.ToString(), state.ToString());
            return false;
        }

        // Get prev block index
        CBlockIndex* pindexPrev = nullptr;
        BlockMap::iterator mi{m_blockman.m_block_index.find(block.hashPrevBlock)};
        if (mi == m_blockman.m_block_index.end()) {
            LogPrint(BCLog::VALIDATION, "header %s has prev block not found: %s\n", hash.ToString(), block.hashPrevBlock.ToString());
            return state.Invalid(BlockValidationResult::BLOCK_MISSING_PREV, "prev-blk-not-found");
        }
        pindexPrev = &((*mi).second);
        if (pindexPrev->nStatus & BLOCK_FAILED_MASK) {
            LogPrint(BCLog::VALIDATION, "header %s has prev block invalid: %s\n", hash.ToString(), block.hashPrevBlock.ToString());
            return state.Invalid(BlockValidationResult::BLOCK_INVALID_PREV, "bad-prevblk");
        }
        if (!ContextualCheckBlockHeader(block, state, m_blockman, *this, pindexPrev, m_options.adjusted_time_callback())) {
            LogPrint(BCLog::VALIDATION, "%s: Consensus::ContextualCheckBlockHeader: %s, %s\n", __func__, hash.ToString(), state.ToString());
            return false;
        }

        /* Determine if this block descends from any block which has been found
         * invalid (m_failed_blocks), then mark pindexPrev and any blocks between
         * them as failed. For example:
         *
         *                D3
         *              /
         *      B2 - C2
         *    /         \
         *  A             D2 - E2 - F2
         *    \
         *      B1 - C1 - D1 - E1
         *
         * In the case that we attempted to reorg from E1 to F2, only to find
         * C2 to be invalid, we would mark D2, E2, and F2 as BLOCK_FAILED_CHILD
         * but NOT D3 (it was not in any of our candidate sets at the time).
         *
         * In any case D3 will also be marked as BLOCK_FAILED_CHILD at restart
         * in LoadBlockIndex.
         */
        if (!pindexPrev->IsValid(BLOCK_VALID_SCRIPTS)) {
            // The above does not mean "invalid": it checks if the previous block
            // hasn't been validated up to BLOCK_VALID_SCRIPTS. This is a performance
            // optimization, in the common case of adding a new block to the tip,
            // we don't need to iterate over the failed blocks list.
            for (const CBlockIndex* failedit : m_failed_blocks) {
                if (pindexPrev->GetAncestor(failedit->nHeight) == failedit) {
                    assert(failedit->nStatus & BLOCK_FAILED_VALID);
                    CBlockIndex* invalid_walk = pindexPrev;
                    while (invalid_walk != failedit) {
                        invalid_walk->nStatus |= BLOCK_FAILED_CHILD;
                        m_blockman.m_dirty_blockindex.insert(invalid_walk);
                        invalid_walk = invalid_walk->pprev;
                    }
                    LogPrint(BCLog::VALIDATION, "header %s has prev block invalid: %s\n", hash.ToString(), block.hashPrevBlock.ToString());
                    return state.Invalid(BlockValidationResult::BLOCK_INVALID_PREV, "bad-prevblk");
                }
            }
        }
    }
    if (!min_pow_checked) {
        LogPrint(BCLog::VALIDATION, "%s: not adding new block header %s, missing anti-dos proof-of-work validation\n", __func__, hash.ToString());
        return state.Invalid(BlockValidationResult::BLOCK_HEADER_LOW_WORK, "too-little-chainwork");
    }
    CBlockIndex* pindex{m_blockman.AddToBlockIndex(block, m_best_header)};

    if (ppindex)
        *ppindex = pindex;

    // Since this is the earliest point at which we have determined that a
    // header is both new and valid, log here.
    //
    // These messages are valuable for detecting potential selfish mining behavior;
    // if multiple displacing headers are seen near simultaneously across many
    // nodes in the network, this might be an indication of selfish mining. Having
    // this log by default when not in IBD ensures broad availability of this data
    // in case investigation is merited.
    const auto msg = strprintf(
        "Saw new header hash=%s height=%d", hash.ToString(), pindex->nHeight);

    if (ActiveChainstate().IsInitialBlockDownload()) {
        LogPrintLevel(BCLog::VALIDATION, BCLog::Level::Debug, "%s\n", msg);
    } else {
        LogPrintf("%s\n", msg);
    }

    return true;
}

// Exposed wrapper for AcceptBlockHeader
bool ChainstateManager::ProcessNewBlockHeaders(const std::vector<CBlockHeader>& headers, bool min_pow_checked, BlockValidationState& state, const CBlockIndex** ppindex, bool* all_duplicate)
{
    AssertLockNotHeld(cs_main);
    {
        LOCK(cs_main);
        if (all_duplicate) {
            *all_duplicate = true;
        }
        bool duplicate = false;
        for (const CBlockHeader& header : headers) {
            CBlockIndex *pindex = nullptr; // Use a temp pindex instead of ppindex to avoid a const_cast
<<<<<<< HEAD
            bool accepted{AcceptBlockHeader(header, state, &pindex, min_pow_checked, &duplicate)};
            ActiveChainstate().CheckBlockIndex();
=======
            bool accepted{AcceptBlockHeader(header, state, &pindex, min_pow_checked)};
            CheckBlockIndex();
>>>>>>> f4f1d6d2

            if (all_duplicate) {
                (*all_duplicate) &= duplicate;  // False if any are false
            }
            if (!accepted) {
                return false;
            }
            if (ppindex) {
                *ppindex = pindex;
            }
        }
    }
    if (NotifyHeaderTip(ActiveChainstate())) {
        if (ActiveChainstate().IsInitialBlockDownload() && ppindex && *ppindex) {
            const CBlockIndex& last_accepted{**ppindex};
            const int64_t blocks_left{(GetTime() - last_accepted.GetBlockTime()) / GetConsensus().nPowTargetSpacing};
            const double progress{100.0 * last_accepted.nHeight / (last_accepted.nHeight + blocks_left)};
            LogPrintf("Synchronizing blockheaders, height: %d (~%.2f%%)\n", last_accepted.nHeight, progress);
        }
    }
    return true;
}

void ChainstateManager::ReportHeadersPresync(const arith_uint256& work, int64_t height, int64_t timestamp)
{
    AssertLockNotHeld(cs_main);
    const auto& chainstate = ActiveChainstate();
    {
        LOCK(cs_main);
        // Don't report headers presync progress if we already have a post-minchainwork header chain.
        // This means we lose reporting for potentially legitimate, but unlikely, deep reorgs, but
        // prevent attackers that spam low-work headers from filling our logs.
        if (m_best_header->nChainWork >= UintToArith256(GetConsensus().nMinimumChainWork)) return;
        // Rate limit headers presync updates to 4 per second, as these are not subject to DoS
        // protection.
        auto now = std::chrono::steady_clock::now();
        if (now < m_last_presync_update + std::chrono::milliseconds{250}) return;
        m_last_presync_update = now;
    }
    bool initial_download = chainstate.IsInitialBlockDownload();
    GetNotifications().headerTip(GetSynchronizationState(initial_download), height, timestamp, /*presync=*/true);
    if (initial_download) {
        const int64_t blocks_left{(GetTime() - timestamp) / GetConsensus().nPowTargetSpacing};
        const double progress{100.0 * height / (height + blocks_left)};
        LogPrintf("Pre-synchronizing blockheaders, height: %d (~%.2f%%)\n", height, progress);
    }
}

/** Store block on disk. If dbp is non-nullptr, the file is known to already reside on disk */
bool ChainstateManager::AcceptBlock(const std::shared_ptr<const CBlock>& pblock, BlockValidationState& state, CBlockIndex** ppindex, bool fRequested, const FlatFilePos* dbp, bool* fNewBlock, bool min_pow_checked)
{
    const CBlock& block = *pblock;

    if (fNewBlock) *fNewBlock = false;
    AssertLockHeld(cs_main);

    CBlockIndex *pindexDummy = nullptr;
    CBlockIndex *&pindex = ppindex ? *ppindex : pindexDummy;

    bool accepted_header{AcceptBlockHeader(block, state, &pindex, min_pow_checked)};
    CheckBlockIndex();

    if (!accepted_header)
        return false;

    // Check all requested blocks that we do not already have for validity and
    // save them to disk. Skip processing of unrequested blocks as an anti-DoS
    // measure, unless the blocks have more work than the active chain tip, and
    // aren't too far ahead of it, so are likely to be attached soon.
    bool fAlreadyHave = pindex->nStatus & BLOCK_HAVE_DATA;
    bool fHasMoreOrSameWork = (ActiveTip() ? pindex->nChainWork >= ActiveTip()->nChainWork : true);
    // Blocks that are too out-of-order needlessly limit the effectiveness of
    // pruning, because pruning will not delete block files that contain any
    // blocks which are too close in height to the tip.  Apply this test
    // regardless of whether pruning is enabled; it should generally be safe to
    // not process unrequested blocks.
    bool fTooFarAhead{pindex->nHeight > ActiveHeight() + int(MIN_BLOCKS_TO_KEEP)};

    // TODO: Decouple this function from the block download logic by removing fRequested
    // This requires some new chain data structure to efficiently look up if a
    // block is in a chain leading to a candidate for best tip, despite not
    // being such a candidate itself.
    // Note that this would break the getblockfrompeer RPC

    // TODO: deal better with return value and error conditions for duplicate
    // and unrequested blocks.
    if (fAlreadyHave) return true;
    if (!fRequested) {  // If we didn't ask for it:
        if (pindex->nTx != 0) return true;    // This is a previously-processed block that was pruned
        if (!fHasMoreOrSameWork) return true; // Don't process less-work chains
        if (fTooFarAhead) return true;        // Block height is too high

        // Protect against DoS attacks from low-work chains.
        // If our tip is behind, a peer could try to send us
        // low-work blocks on a fake chain that we would never
        // request; don't process these.
        if (pindex->nChainWork < MinimumChainWork()) return true;
    }

<<<<<<< HEAD
    if (m_chainman.GetConsensus().hashGenesisBlock != block.GetHash() &&
        (!CheckBlock(block, state, m_chainman.GetConsensus()) ||
         !ContextualCheckBlock(block, state, m_chainman, pindex->pprev))) {
=======
    const CChainParams& params{GetParams()};

    if (!CheckBlock(block, state, params.GetConsensus()) ||
        !ContextualCheckBlock(block, state, *this, pindex->pprev)) {
>>>>>>> f4f1d6d2
        if (state.IsInvalid() && state.GetResult() != BlockValidationResult::BLOCK_MUTATED) {
            pindex->nStatus |= BLOCK_FAILED_VALID;
            m_blockman.m_dirty_blockindex.insert(pindex);
        }
        return error("%s: %s", __func__, state.ToString());
    }

    // Header is valid/has work, merkle tree and segwit merkle tree are good...RELAY NOW
    // (but if it does not build on our best tip, let the SendMessages loop relay it)
    if (!ActiveChainstate().IsInitialBlockDownload() && ActiveTip() == pindex->pprev)
        GetMainSignals().NewPoWValidBlock(pindex, pblock);

    // Write block to history file
    if (fNewBlock) *fNewBlock = true;
    try {
        FlatFilePos blockPos{m_blockman.SaveBlockToDisk(block, pindex->nHeight, dbp)};
        if (blockPos.IsNull()) {
            state.Error(strprintf("%s: Failed to find position to write new block to disk", __func__));
            return false;
        }
        ReceivedBlockTransactions(block, pindex, blockPos);
    } catch (const std::runtime_error& e) {
        return FatalError(GetNotifications(), state, std::string("System error: ") + e.what());
    }

    // TODO: FlushStateToDisk() handles flushing of both block and chainstate
    // data, so we should move this to ChainstateManager so that we can be more
    // intelligent about how we flush.
    // For now, since FlushStateMode::NONE is used, all that can happen is that
    // the block files may be pruned, so we can just call this on one
    // chainstate (particularly if we haven't implemented pruning with
    // background validation yet).
    ActiveChainstate().FlushStateToDisk(state, FlushStateMode::NONE);

    CheckBlockIndex();

    return true;
}

bool ChainstateManager::ProcessNewBlock(const std::shared_ptr<const CBlock>& block, bool force_processing, bool min_pow_checked, bool* new_block)
{
    AssertLockNotHeld(cs_main);

    {
        CBlockIndex *pindex = nullptr;
        if (new_block) *new_block = false;
        BlockValidationState state;

        // CheckBlock() does not support multi-threaded block validation because CBlock::fChecked can cause data race.
        // Therefore, the following critical section must include the CheckBlock() call as well.
        LOCK(cs_main);

        // Skipping AcceptBlock() for CheckBlock() failures means that we will never mark a block as invalid if
        // CheckBlock() fails.  This is protective against consensus failure if there are any unknown forms of block
        // malleability that cause CheckBlock() to fail; see e.g. CVE-2012-2459 and
        // https://lists.linuxfoundation.org/pipermail/bitcoin-dev/2019-February/016697.html.  Because CheckBlock() is
        // not very expensive, the anti-DoS benefits of caching failure (of a definitely-invalid block) are not substantial.
        bool ret = CheckBlock(*block, state, GetConsensus());
        if (ret) {
            // Store to disk
            ret = AcceptBlock(block, state, &pindex, force_processing, nullptr, new_block, min_pow_checked);
        }
        if (!ret) {
            GetMainSignals().BlockChecked(*block, state);
            return error("%s: AcceptBlock FAILED (%s)", __func__, state.ToString());
        }
    }

    NotifyHeaderTip(ActiveChainstate());

    BlockValidationState state; // Only used to report errors, not invalidity - ignore it
    if (!ActiveChainstate().ActivateBestChain(state, block)) {
        return error("%s: ActivateBestChain failed (%s)", __func__, state.ToString());
    }

    return true;
}

MempoolAcceptResult ChainstateManager::ProcessTransaction(const CTransactionRef& tx, bool test_accept)
{
    AssertLockHeld(cs_main);
    Chainstate& active_chainstate = ActiveChainstate();
    if (!active_chainstate.GetMempool()) {
        TxValidationState state;
        state.Invalid(TxValidationResult::TX_NO_MEMPOOL, "no-mempool");
        return MempoolAcceptResult::Failure(state);
    }
    auto result = AcceptToMemoryPool(active_chainstate, tx, GetTime(), /*bypass_limits=*/ false, test_accept);
    active_chainstate.m_mempool->check(active_chainstate.m_chain.Tip(), active_chainstate.CoinsTip(), active_chainstate.m_chain.Height() + 1);
    return result;
}

bool TestBlockValidity(BlockValidationState& state,
                       const CChainParams& chainparams,
                       Chainstate& chainstate,
                       const CBlock& block,
                       CBlockIndex* pindexPrev,
                       const std::function<NodeClock::time_point()>& adjusted_time_callback,
                       bool fCheckPOW,
                       bool fCheckMerkleRoot)
{
    AssertLockHeld(cs_main);
    assert(pindexPrev && pindexPrev == chainstate.m_chain.Tip());
    CCoinsViewCache viewNew(&chainstate.CoinsTip());
    uint256 block_hash(block.GetHash());
    CBlockIndex indexDummy(block);
    indexDummy.pprev = pindexPrev;
    indexDummy.nHeight = pindexPrev->nHeight + 1;
    indexDummy.phashBlock = &block_hash;

    // NOTE: CheckBlockHeader is called by CheckBlock
    if (!ContextualCheckBlockHeader(block, state, chainstate.m_blockman, chainstate.m_chainman, pindexPrev, adjusted_time_callback()))
        return error("%s: Consensus::ContextualCheckBlockHeader: %s", __func__, state.ToString());
    if (!CheckBlock(block, state, chainparams.GetConsensus(), fCheckPOW, fCheckMerkleRoot))
        return error("%s: Consensus::CheckBlock: %s", __func__, state.ToString());
    if (!ContextualCheckBlock(block, state, chainstate.m_chainman, pindexPrev))
        return error("%s: Consensus::ContextualCheckBlock: %s", __func__, state.ToString());
    if (!chainstate.ConnectBlock(block, state, &indexDummy, viewNew, nullptr, true)) {
        return false;
    }
    assert(state.IsValid());

    return true;
}

/* This function is called from the RPC code for pruneblockchain */
void PruneBlockFilesManual(Chainstate& active_chainstate, int nManualPruneHeight)
{
    BlockValidationState state;
    if (!active_chainstate.FlushStateToDisk(
            state, FlushStateMode::NONE, nManualPruneHeight)) {
        LogPrintf("%s: failed to flush state (%s)\n", __func__, state.ToString());
    }
}

void Chainstate::LoadMempool(const fs::path& load_path, FopenFn mockable_fopen_function)
{
    if (!m_mempool) return;
    ::LoadMempool(*m_mempool, load_path, *this, mockable_fopen_function);
    m_mempool->SetLoadTried(!m_chainman.m_interrupt);
}

bool Chainstate::LoadChainTip()
{
    AssertLockHeld(cs_main);
    const CCoinsViewCache& coins_cache = CoinsTip();
    assert(!coins_cache.GetBestBlock().IsNull()); // Never called when the coins view is empty
    const CBlockIndex* tip = m_chain.Tip();

    if (tip && tip->GetBlockHash() == coins_cache.GetBestBlock()) {
        return true;
    }

    // Load pointer to end of best chain
    CBlockIndex* pindex = m_blockman.LookupBlockIndex(coins_cache.GetBestBlock());
    if (!pindex) {
        return false;
    }
    m_chain.SetTip(*pindex);
    PruneBlockIndexCandidates();

    tip = m_chain.Tip();
    LogPrintf("Loaded best chain: hashBestChain=%s height=%d date=%s progress=%f\n",
              tip->GetBlockHash().ToString(),
              m_chain.Height(),
              FormatISO8601DateTime(tip->GetBlockTime()),
              GuessVerificationProgress(tip, m_chainman.GetConsensus().nPowTargetSpacing));
    return true;
}

CVerifyDB::CVerifyDB(Notifications& notifications)
    : m_notifications{notifications}
{
    m_notifications.progress(_("Verifying blocks…"), 0, false);
}

CVerifyDB::~CVerifyDB()
{
    m_notifications.progress(bilingual_str{}, 100, false);
}

VerifyDBResult CVerifyDB::VerifyDB(
    Chainstate& chainstate,
    const Consensus::Params& consensus_params,
    CCoinsView& coinsview,
    int nCheckLevel, int nCheckDepth)
{
    AssertLockHeld(cs_main);

    if (chainstate.m_chain.Tip() == nullptr || chainstate.m_chain.Tip()->pprev == nullptr) {
        return VerifyDBResult::SUCCESS;
    }

    // Verify blocks in the best chain
    if (nCheckDepth <= 0 || nCheckDepth > chainstate.m_chain.Height()) {
        nCheckDepth = chainstate.m_chain.Height();
    }
    nCheckLevel = std::max(0, std::min(4, nCheckLevel));
    LogPrintf("Verifying last %i blocks at level %i\n", nCheckDepth, nCheckLevel);
    CCoinsViewCache coins(&coinsview);
    CBlockIndex* pindex;
    CBlockIndex* pindexFailure = nullptr;
    int nGoodTransactions = 0;
    BlockValidationState state;
    int reportDone = 0;
    bool skipped_no_block_data{false};
    bool skipped_l3_checks{false};
    LogPrintf("Verification progress: 0%%\n");

    const bool is_snapshot_cs{!chainstate.m_from_snapshot_blockhash};

    for (pindex = chainstate.m_chain.Tip(); pindex && pindex->pprev; pindex = pindex->pprev) {
        const int percentageDone = std::max(1, std::min(99, (int)(((double)(chainstate.m_chain.Height() - pindex->nHeight)) / (double)nCheckDepth * (nCheckLevel >= 4 ? 50 : 100))));
        if (reportDone < percentageDone / 10) {
            // report every 10% step
            LogPrintf("Verification progress: %d%%\n", percentageDone);
            reportDone = percentageDone / 10;
        }
        m_notifications.progress(_("Verifying blocks…"), percentageDone, false);
        if (pindex->nHeight <= chainstate.m_chain.Height() - nCheckDepth) {
            break;
        }
        if ((chainstate.m_blockman.IsPruneMode() || is_snapshot_cs) && !(pindex->nStatus & BLOCK_HAVE_DATA)) {
            // If pruning or running under an assumeutxo snapshot, only go
            // back as far as we have data.
            LogPrintf("VerifyDB(): block verification stopping at height %d (no data). This could be due to pruning or use of an assumeutxo snapshot.\n", pindex->nHeight);
            skipped_no_block_data = true;
            break;
        }
        CBlock block;
        // check level 0: read from disk
        if (!chainstate.m_blockman.ReadBlockFromDisk(block, *pindex)) {
            LogPrintf("Verification error: ReadBlockFromDisk failed at %d, hash=%s\n", pindex->nHeight, pindex->GetBlockHash().ToString());
            return VerifyDBResult::CORRUPTED_BLOCK_DB;
        }
        // check level 1: verify block validity
        if (nCheckLevel >= 1 && !CheckBlock(block, state, consensus_params)) {
            LogPrintf("Verification error: found bad block at %d, hash=%s (%s)\n",
                      pindex->nHeight, pindex->GetBlockHash().ToString(), state.ToString());
            return VerifyDBResult::CORRUPTED_BLOCK_DB;
        }
        // check level 2: verify undo validity
        if (nCheckLevel >= 2 && pindex) {
            CBlockUndo undo;
            if (!pindex->GetUndoPos().IsNull()) {
                if (!chainstate.m_blockman.UndoReadFromDisk(undo, *pindex)) {
                    LogPrintf("Verification error: found bad undo data at %d, hash=%s\n", pindex->nHeight, pindex->GetBlockHash().ToString());
                    return VerifyDBResult::CORRUPTED_BLOCK_DB;
                }
            }
        }
        // check level 3: check for inconsistencies during memory-only disconnect of tip blocks
        size_t curr_coins_usage = coins.DynamicMemoryUsage() + chainstate.CoinsTip().DynamicMemoryUsage();

        if (nCheckLevel >= 3) {
            if (curr_coins_usage <= chainstate.m_coinstip_cache_size_bytes) {
                assert(coins.GetBestBlock() == pindex->GetBlockHash());
                DisconnectResult res = chainstate.DisconnectBlock(block, pindex, coins);
                if (res == DISCONNECT_FAILED) {
                    LogPrintf("Verification error: irrecoverable inconsistency in block data at %d, hash=%s\n", pindex->nHeight, pindex->GetBlockHash().ToString());
                    return VerifyDBResult::CORRUPTED_BLOCK_DB;
                }
                if (res == DISCONNECT_UNCLEAN) {
                    nGoodTransactions = 0;
                    pindexFailure = pindex;
                } else {
                    nGoodTransactions += block.vtx.size();
                }
            } else {
                skipped_l3_checks = true;
            }
        }
        if (chainstate.m_chainman.m_interrupt) return VerifyDBResult::INTERRUPTED;
    }
    if (pindexFailure) {
        LogPrintf("Verification error: coin database inconsistencies found (last %i blocks, %i good transactions before that)\n", chainstate.m_chain.Height() - pindexFailure->nHeight + 1, nGoodTransactions);
        return VerifyDBResult::CORRUPTED_BLOCK_DB;
    }
    if (skipped_l3_checks) {
        LogPrintf("Skipped verification of level >=3 (insufficient database cache size). Consider increasing -dbcache.\n");
    }

    // store block count as we move pindex at check level >= 4
    int block_count = chainstate.m_chain.Height() - pindex->nHeight;

    // check level 4: try reconnecting blocks
    if (nCheckLevel >= 4 && !skipped_l3_checks) {
        while (pindex != chainstate.m_chain.Tip()) {
            const int percentageDone = std::max(1, std::min(99, 100 - (int)(((double)(chainstate.m_chain.Height() - pindex->nHeight)) / (double)nCheckDepth * 50)));
            if (reportDone < percentageDone / 10) {
                // report every 10% step
                LogPrintf("Verification progress: %d%%\n", percentageDone);
                reportDone = percentageDone / 10;
            }
            m_notifications.progress(_("Verifying blocks…"), percentageDone, false);
            pindex = chainstate.m_chain.Next(pindex);
            CBlock block;
            if (!chainstate.m_blockman.ReadBlockFromDisk(block, *pindex)) {
                LogPrintf("Verification error: ReadBlockFromDisk failed at %d, hash=%s\n", pindex->nHeight, pindex->GetBlockHash().ToString());
                return VerifyDBResult::CORRUPTED_BLOCK_DB;
            }
            if (!chainstate.ConnectBlock(block, state, pindex, coins, nullptr)) {
                LogPrintf("Verification error: found unconnectable block at %d, hash=%s (%s)\n", pindex->nHeight, pindex->GetBlockHash().ToString(), state.ToString());
                return VerifyDBResult::CORRUPTED_BLOCK_DB;
            }
            if (chainstate.m_chainman.m_interrupt) return VerifyDBResult::INTERRUPTED;
        }
    }

    LogPrintf("Verification: No coin database inconsistencies in last %i blocks (%i transactions)\n", block_count, nGoodTransactions);

    if (skipped_l3_checks) {
        return VerifyDBResult::SKIPPED_L3_CHECKS;
    }
    if (skipped_no_block_data) {
        return VerifyDBResult::SKIPPED_MISSING_BLOCKS;
    }
    return VerifyDBResult::SUCCESS;
}

/** Apply the effects of a block on the utxo cache, ignoring that it may already have been applied. */
bool Chainstate::RollforwardBlock(const CBlockIndex* pindex, CCoinsViewCache& inputs)
{
    AssertLockHeld(cs_main);
    // TODO: merge with ConnectBlock
    CBlock block;
    if (!m_blockman.ReadBlockFromDisk(block, *pindex)) {
        return error("ReplayBlock(): ReadBlockFromDisk failed at %d, hash=%s", pindex->nHeight, pindex->GetBlockHash().ToString());
    }

    for (const CTransactionRef& tx : block.vtx) {
        if (!tx->IsCoinBase()) {
            for (const CTxIn &txin : tx->vin) {
                inputs.SpendCoin(txin.prevout);
            }
        }
        // Pass check = true as every addition may be an overwrite.
        AddCoins(inputs, *tx, pindex->nHeight, true);
    }
    return true;
}

bool Chainstate::ReplayBlocks()
{
    LOCK(cs_main);

    CCoinsView& db = this->CoinsDB();
    CCoinsViewCache cache(&db);

    std::vector<uint256> hashHeads = db.GetHeadBlocks();
    if (hashHeads.empty()) return true; // We're already in a consistent state.
    if (hashHeads.size() != 2) return error("ReplayBlocks(): unknown inconsistent state");

    m_chainman.GetNotifications().progress(_("Replaying blocks…"), 0, false);
    LogPrintf("Replaying blocks\n");

    const CBlockIndex* pindexOld = nullptr;  // Old tip during the interrupted flush.
    const CBlockIndex* pindexNew;            // New tip during the interrupted flush.
    const CBlockIndex* pindexFork = nullptr; // Latest block common to both the old and the new tip.

    if (m_blockman.m_block_index.count(hashHeads[0]) == 0) {
        return error("ReplayBlocks(): reorganization to unknown block requested");
    }
    pindexNew = &(m_blockman.m_block_index[hashHeads[0]]);

    if (!hashHeads[1].IsNull()) { // The old tip is allowed to be 0, indicating it's the first flush.
        if (m_blockman.m_block_index.count(hashHeads[1]) == 0) {
            return error("ReplayBlocks(): reorganization from unknown block requested");
        }
        pindexOld = &(m_blockman.m_block_index[hashHeads[1]]);
        pindexFork = LastCommonAncestor(pindexOld, pindexNew);
        assert(pindexFork != nullptr);
    }

    // Rollback along the old branch.
    while (pindexOld != pindexFork) {
        if (pindexOld->nHeight > 0) { // Never disconnect the genesis block.
            CBlock block;
            if (!m_blockman.ReadBlockFromDisk(block, *pindexOld)) {
                return error("RollbackBlock(): ReadBlockFromDisk() failed at %d, hash=%s", pindexOld->nHeight, pindexOld->GetBlockHash().ToString());
            }
            LogPrintf("Rolling back %s (%i)\n", pindexOld->GetBlockHash().ToString(), pindexOld->nHeight);
            DisconnectResult res = DisconnectBlock(block, pindexOld, cache);
            if (res == DISCONNECT_FAILED) {
                return error("RollbackBlock(): DisconnectBlock failed at %d, hash=%s", pindexOld->nHeight, pindexOld->GetBlockHash().ToString());
            }
            // If DISCONNECT_UNCLEAN is returned, it means a non-existing UTXO was deleted, or an existing UTXO was
            // overwritten. It corresponds to cases where the block-to-be-disconnect never had all its operations
            // applied to the UTXO set. However, as both writing a UTXO and deleting a UTXO are idempotent operations,
            // the result is still a version of the UTXO set with the effects of that block undone.
        }
        pindexOld = pindexOld->pprev;
    }

    // Roll forward from the forking point to the new tip.
    int nForkHeight = pindexFork ? pindexFork->nHeight : 0;
    for (int nHeight = nForkHeight + 1; nHeight <= pindexNew->nHeight; ++nHeight) {
        const CBlockIndex& pindex{*Assert(pindexNew->GetAncestor(nHeight))};

        LogPrintf("Rolling forward %s (%i)\n", pindex.GetBlockHash().ToString(), nHeight);
        m_chainman.GetNotifications().progress(_("Replaying blocks…"), (int)((nHeight - nForkHeight) * 100.0 / (pindexNew->nHeight - nForkHeight)), false);
        if (!RollforwardBlock(&pindex, cache)) return false;
    }

    cache.SetBestBlock(pindexNew->GetBlockHash());
    cache.Flush();
    m_chainman.GetNotifications().progress(bilingual_str{}, 100, false);
    return true;
}

bool Chainstate::NeedsRedownload() const
{
    AssertLockHeld(cs_main);

    // At and above m_params.SegwitHeight, segwit consensus rules must be validated
    CBlockIndex* block{m_chain.Tip()};

    while (block != nullptr && DeploymentActiveAt(*block, m_chainman, Consensus::DEPLOYMENT_SEGWIT)) {
        if (!(block->nStatus & BLOCK_OPT_WITNESS)) {
            // block is insufficiently validated for a segwit client
            return true;
        }
        block = block->pprev;
    }

    return false;
}

void Chainstate::ClearBlockIndexCandidates()
{
    AssertLockHeld(::cs_main);
    setBlockIndexCandidates.clear();
}

bool ChainstateManager::LoadBlockIndex()
{
    AssertLockHeld(cs_main);
    // Load block index from databases
    bool needs_init = fReindex;
    if (!fReindex) {
        bool ret{m_blockman.LoadBlockIndexDB(*this)};
        if (!ret) return false;

        m_blockman.ScanAndUnlinkAlreadyPrunedFiles();

        std::vector<CBlockIndex*> vSortedByHeight{m_blockman.GetAllBlockIndices()};
        std::sort(vSortedByHeight.begin(), vSortedByHeight.end(),
                  CBlockIndexHeightOnlyComparator());

        for (CBlockIndex* pindex : vSortedByHeight) {
            if (m_interrupt) return false;
            // If we have an assumeutxo-based chainstate, then the snapshot
            // block will be a candidate for the tip, but it may not be
            // VALID_TRANSACTIONS (eg if we haven't yet downloaded the block),
            // so we special-case the snapshot block as a potential candidate
            // here.
            if (pindex == GetSnapshotBaseBlock() ||
                    (pindex->IsValid(BLOCK_VALID_TRANSACTIONS) &&
                     (pindex->HaveTxsDownloaded() || pindex->pprev == nullptr))) {

                for (Chainstate* chainstate : GetAll()) {
                    chainstate->TryAddBlockIndexCandidate(pindex);
                }
            }
            if (pindex->nStatus & BLOCK_FAILED_MASK && (!m_best_invalid || pindex->nChainWork > m_best_invalid->nChainWork)) {
                m_best_invalid = pindex;
            }
            if (pindex->IsValid(BLOCK_VALID_TREE) && (m_best_header == nullptr || CBlockIndexWorkComparator()(m_best_header, pindex)))
                m_best_header = pindex;
        }

        needs_init = m_blockman.m_block_index.empty();
    }

    if (needs_init) {
        // Everything here is for *new* reindex/DBs. Thus, though
        // LoadBlockIndexDB may have set fReindex if we shut down
        // mid-reindex previously, we don't check fReindex and
        // instead only check it prior to LoadBlockIndexDB to set
        // needs_init.

        LogPrintf("Initializing databases...\n");
    }
    return true;
}

bool Chainstate::LoadGenesisBlock()
{
    LOCK(cs_main);

    const CChainParams& params{m_chainman.GetParams()};

    // Check whether we're already initialized by checking for genesis in
    // m_blockman.m_block_index. Note that we can't use m_chain here, since it is
    // set based on the coins db, not the block index db, which is the only
    // thing loaded at this point.
    if (m_blockman.m_block_index.count(params.GenesisBlock().GetHash()))
        return true;

    try {
        const CBlock& block = params.GenesisBlock();
        FlatFilePos blockPos{m_blockman.SaveBlockToDisk(block, 0, nullptr)};
        if (blockPos.IsNull()) {
            return error("%s: writing genesis block to disk failed", __func__);
        }
        CBlockIndex* pindex = m_blockman.AddToBlockIndex(block, m_chainman.m_best_header);
        m_chainman.ReceivedBlockTransactions(block, pindex, blockPos);
    } catch (const std::runtime_error& e) {
        return error("%s: failed to write genesis block: %s", __func__, e.what());
    }

    return true;
}

void ChainstateManager::LoadExternalBlockFile(
    FILE* fileIn,
    FlatFilePos* dbp,
    std::multimap<uint256, FlatFilePos>* blocks_with_unknown_parent)
{
    // Either both should be specified (-reindex), or neither (-loadblock).
    assert(!dbp == !blocks_with_unknown_parent);

    const auto start{SteadyClock::now()};
    const CChainParams& params{GetParams()};

    int nLoaded = 0;
    try {
        // This takes over fileIn and calls fclose() on it in the CBufferedFile destructor
        CBufferedFile blkdat(fileIn, 2*MAX_BLOCK_SERIALIZED_SIZE, MAX_BLOCK_SERIALIZED_SIZE+8, SER_DISK, CLIENT_VERSION);
        // nRewind indicates where to resume scanning in case something goes wrong,
        // such as a block fails to deserialize.
        uint64_t nRewind = blkdat.GetPos();
        while (!blkdat.eof()) {
            if (m_interrupt) return;

            blkdat.SetPos(nRewind);
            nRewind++; // start one byte further next time, in case of failure
            blkdat.SetLimit(); // remove former limit
            unsigned int nSize = 0;
            try {
                // locate a header
                unsigned char buf[CMessageHeader::MESSAGE_START_SIZE];
                blkdat.FindByte(std::byte(params.MessageStart()[0]));
                nRewind = blkdat.GetPos() + 1;
                blkdat >> buf;
                if (memcmp(buf, params.MessageStart(), CMessageHeader::MESSAGE_START_SIZE)) {
                    continue;
                }
                // read size
                blkdat >> nSize;
                if (nSize < 80 || nSize > MAX_BLOCK_SERIALIZED_SIZE)
                    continue;
            } catch (const std::exception&) {
                // no valid block header found; don't complain
                // (this happens at the end of every blk.dat file)
                break;
            }
            try {
                // read block header
                const uint64_t nBlockPos{blkdat.GetPos()};
                if (dbp)
                    dbp->nPos = nBlockPos;
                blkdat.SetLimit(nBlockPos + nSize);
                CBlockHeader header;
                blkdat >> header;
                const uint256 hash{header.GetHash()};
                // Skip the rest of this block (this may read from disk into memory); position to the marker before the
                // next block, but it's still possible to rewind to the start of the current block (without a disk read).
                nRewind = nBlockPos + nSize;
                blkdat.SkipTo(nRewind);

                std::shared_ptr<CBlock> pblock{}; // needs to remain available after the cs_main lock is released to avoid duplicate reads from disk

                {
                    LOCK(cs_main);
                    // detect out of order blocks, and store them for later
                    if (hash != params.GetConsensus().hashGenesisBlock && !m_blockman.LookupBlockIndex(header.hashPrevBlock)) {
                        LogPrint(BCLog::REINDEX, "%s: Out of order block %s, parent %s not known\n", __func__, hash.ToString(),
                                 header.hashPrevBlock.ToString());
                        if (dbp && blocks_with_unknown_parent) {
                            blocks_with_unknown_parent->emplace(header.hashPrevBlock, *dbp);
                        }
                        continue;
                    }

                    // process in case the block isn't known yet
                    const CBlockIndex* pindex = m_blockman.LookupBlockIndex(hash);
                    if (!pindex || (pindex->nStatus & BLOCK_HAVE_DATA) == 0) {
                        // This block can be processed immediately; rewind to its start, read and deserialize it.
                        blkdat.SetPos(nBlockPos);
                        pblock = std::make_shared<CBlock>();
                        blkdat >> *pblock;
                        nRewind = blkdat.GetPos();

                        BlockValidationState state;
                        if (AcceptBlock(pblock, state, nullptr, true, dbp, nullptr, true)) {
                            nLoaded++;
                        }
                        if (state.IsError()) {
                            break;
                        }
                    } else if (hash != params.GetConsensus().hashGenesisBlock && pindex->nHeight % 1000 == 0) {
                        LogPrint(BCLog::REINDEX, "Block Import: already had block %s at height %d\n", hash.ToString(), pindex->nHeight);
                    }
                }

                // Activate the genesis block so normal node progress can continue
                if (hash == params.GetConsensus().hashGenesisBlock) {
                    bool genesis_activation_failure = false;
                    for (auto c : GetAll()) {
                        BlockValidationState state;
                        if (!c->ActivateBestChain(state, nullptr)) {
                            genesis_activation_failure = true;
                            break;
                        }
                    }
                    if (genesis_activation_failure) {
                        break;
                    }
                }

                if (m_blockman.IsPruneMode() && !fReindex && pblock) {
                    // must update the tip for pruning to work while importing with -loadblock.
                    // this is a tradeoff to conserve disk space at the expense of time
                    // spent updating the tip to be able to prune.
                    // otherwise, ActivateBestChain won't be called by the import process
                    // until after all of the block files are loaded. ActivateBestChain can be
                    // called by concurrent network message processing. but, that is not
                    // reliable for the purpose of pruning while importing.
                    bool activation_failure = false;
                    for (auto c : GetAll()) {
                        BlockValidationState state;
                        if (!c->ActivateBestChain(state, pblock)) {
                            LogPrint(BCLog::REINDEX, "failed to activate chain (%s)\n", state.ToString());
                            activation_failure = true;
                            break;
                        }
                    }
                    if (activation_failure) {
                        break;
                    }
                }

                NotifyHeaderTip(ActiveChainstate());

                if (!blocks_with_unknown_parent) continue;

                // Recursively process earlier encountered successors of this block
                std::deque<uint256> queue;
                queue.push_back(hash);
                while (!queue.empty()) {
                    uint256 head = queue.front();
                    queue.pop_front();
                    auto range = blocks_with_unknown_parent->equal_range(head);
                    while (range.first != range.second) {
                        std::multimap<uint256, FlatFilePos>::iterator it = range.first;
                        std::shared_ptr<CBlock> pblockrecursive = std::make_shared<CBlock>();
                        if (m_blockman.ReadBlockFromDisk(*pblockrecursive, it->second)) {
                            LogPrint(BCLog::REINDEX, "%s: Processing out of order child %s of %s\n", __func__, pblockrecursive->GetHash().ToString(),
                                    head.ToString());
                            LOCK(cs_main);
                            BlockValidationState dummy;
                            if (AcceptBlock(pblockrecursive, dummy, nullptr, true, &it->second, nullptr, true)) {
                                nLoaded++;
                                queue.push_back(pblockrecursive->GetHash());
                            }
                        }
                        range.first++;
                        blocks_with_unknown_parent->erase(it);
                        NotifyHeaderTip(ActiveChainstate());
                    }
                }
            } catch (const std::exception& e) {
                // historical bugs added extra data to the block files that does not deserialize cleanly.
                // commonly this data is between readable blocks, but it does not really matter. such data is not fatal to the import process.
                // the code that reads the block files deals with invalid data by simply ignoring it.
                // it continues to search for the next {4 byte magic message start bytes + 4 byte length + block} that does deserialize cleanly
                // and passes all of the other block validation checks dealing with POW and the merkle root, etc...
                // we merely note with this informational log message when unexpected data is encountered.
                // we could also be experiencing a storage system read error, or a read of a previous bad write. these are possible, but
                // less likely scenarios. we don't have enough information to tell a difference here.
                // the reindex process is not the place to attempt to clean and/or compact the block files. if so desired, a studious node operator
                // may use knowledge of the fact that the block files are not entirely pristine in order to prepare a set of pristine, and
                // perhaps ordered, block files for later reindexing.
                LogPrint(BCLog::REINDEX, "%s: unexpected data at file offset 0x%x - %s. continuing\n", __func__, (nRewind - 1), e.what());
            }
        }
    } catch (const std::runtime_error& e) {
        GetNotifications().fatalError(std::string("System error: ") + e.what());
    }
    LogPrintf("Loaded %i blocks from external file in %dms\n", nLoaded, Ticks<std::chrono::milliseconds>(SteadyClock::now() - start));
}

void ChainstateManager::CheckBlockIndex()
{
    if (!ShouldCheckBlockIndex()) {
        return;
    }

    LOCK(cs_main);

    // During a reindex, we read the genesis block and call CheckBlockIndex before ActivateBestChain,
    // so we have the genesis block in m_blockman.m_block_index but no active chain. (A few of the
    // tests when iterating the block tree require that m_chain has been initialized.)
    if (ActiveChain().Height() < 0) {
        assert(m_blockman.m_block_index.size() <= 1);
        return;
    }

    // Build forward-pointing map of the entire block tree.
    std::multimap<CBlockIndex*,CBlockIndex*> forward;
    for (auto& [_, block_index] : m_blockman.m_block_index) {
        forward.emplace(block_index.pprev, &block_index);
    }

    assert(forward.size() == m_blockman.m_block_index.size());

    std::pair<std::multimap<CBlockIndex*,CBlockIndex*>::iterator,std::multimap<CBlockIndex*,CBlockIndex*>::iterator> rangeGenesis = forward.equal_range(nullptr);
    CBlockIndex *pindex = rangeGenesis.first->second;
    rangeGenesis.first++;
    assert(rangeGenesis.first == rangeGenesis.second); // There is only one index entry with parent nullptr.

    // Iterate over the entire block tree, using depth-first search.
    // Along the way, remember whether there are blocks on the path from genesis
    // block being explored which are the first to have certain properties.
    size_t nNodes = 0;
    int nHeight = 0;
    CBlockIndex* pindexFirstInvalid = nullptr; // Oldest ancestor of pindex which is invalid.
    CBlockIndex* pindexFirstMissing = nullptr; // Oldest ancestor of pindex which does not have BLOCK_HAVE_DATA.
    CBlockIndex* pindexFirstNeverProcessed = nullptr; // Oldest ancestor of pindex for which nTx == 0.
    CBlockIndex* pindexFirstNotTreeValid = nullptr; // Oldest ancestor of pindex which does not have BLOCK_VALID_TREE (regardless of being valid or not).
    CBlockIndex* pindexFirstNotTransactionsValid = nullptr; // Oldest ancestor of pindex which does not have BLOCK_VALID_TRANSACTIONS (regardless of being valid or not).
    CBlockIndex* pindexFirstNotChainValid = nullptr; // Oldest ancestor of pindex which does not have BLOCK_VALID_CHAIN (regardless of being valid or not).
    CBlockIndex* pindexFirstNotScriptsValid = nullptr; // Oldest ancestor of pindex which does not have BLOCK_VALID_SCRIPTS (regardless of being valid or not).
    CBlockIndex* pindexFirstAssumeValid = nullptr; // Oldest ancestor of pindex which has BLOCK_ASSUMED_VALID
    while (pindex != nullptr) {
        nNodes++;
        if (pindexFirstAssumeValid == nullptr && pindex->nStatus & BLOCK_ASSUMED_VALID) pindexFirstAssumeValid = pindex;
        if (pindexFirstInvalid == nullptr && pindex->nStatus & BLOCK_FAILED_VALID) pindexFirstInvalid = pindex;
        if (pindexFirstMissing == nullptr && !(pindex->nStatus & BLOCK_HAVE_DATA)) {
            pindexFirstMissing = pindex;
        }
        if (pindexFirstNeverProcessed == nullptr && pindex->nTx == 0) pindexFirstNeverProcessed = pindex;
        if (pindex->pprev != nullptr && pindexFirstNotTreeValid == nullptr && (pindex->nStatus & BLOCK_VALID_MASK) < BLOCK_VALID_TREE) pindexFirstNotTreeValid = pindex;

        if (pindex->pprev != nullptr && !pindex->IsAssumedValid()) {
            // Skip validity flag checks for BLOCK_ASSUMED_VALID index entries, since these
            // *_VALID_MASK flags will not be present for index entries we are temporarily assuming
            // valid.
            if (pindexFirstNotTransactionsValid == nullptr &&
                    (pindex->nStatus & BLOCK_VALID_MASK) < BLOCK_VALID_TRANSACTIONS) {
                pindexFirstNotTransactionsValid = pindex;
            }

            if (pindexFirstNotChainValid == nullptr &&
                    (pindex->nStatus & BLOCK_VALID_MASK) < BLOCK_VALID_CHAIN) {
                pindexFirstNotChainValid = pindex;
            }

            if (pindexFirstNotScriptsValid == nullptr &&
                    (pindex->nStatus & BLOCK_VALID_MASK) < BLOCK_VALID_SCRIPTS) {
                pindexFirstNotScriptsValid = pindex;
            }
        }

        // Begin: actual consistency checks.
        if (pindex->pprev == nullptr) {
            // Genesis block checks.
            assert(pindex->GetBlockHash() == GetConsensus().hashGenesisBlock); // Genesis block's hash must match.
            for (auto c : GetAll()) {
                if (c->m_chain.Genesis() != nullptr) {
                    assert(pindex == c->m_chain.Genesis()); // The chain's genesis block must be this block.
                }
            }
        }
        if (!pindex->HaveTxsDownloaded()) assert(pindex->nSequenceId <= 0); // nSequenceId can't be set positive for blocks that aren't linked (negative is used for preciousblock)
        // VALID_TRANSACTIONS is equivalent to nTx > 0 for all nodes (whether or not pruning has occurred).
        // HAVE_DATA is only equivalent to nTx > 0 (or VALID_TRANSACTIONS) if no pruning has occurred.
        // Unless these indexes are assumed valid and pending block download on a
        // background chainstate.
        if (!m_blockman.m_have_pruned && !pindex->IsAssumedValid()) {
            // If we've never pruned, then HAVE_DATA should be equivalent to nTx > 0
            assert(!(pindex->nStatus & BLOCK_HAVE_DATA) == (pindex->nTx == 0));
            if (pindexFirstAssumeValid == nullptr) {
                // If we've got some assume valid blocks, then we might have
                // missing blocks (not HAVE_DATA) but still treat them as
                // having been processed (with a fake nTx value). Otherwise, we
                // can assert that these are the same.
                assert(pindexFirstMissing == pindexFirstNeverProcessed);
            }
        } else {
            // If we have pruned, then we can only say that HAVE_DATA implies nTx > 0
            if (pindex->nStatus & BLOCK_HAVE_DATA) assert(pindex->nTx > 0);
        }
        if (pindex->nStatus & BLOCK_HAVE_UNDO) assert(pindex->nStatus & BLOCK_HAVE_DATA);
        if (pindex->IsAssumedValid()) {
            // Assumed-valid blocks should have some nTx value.
            assert(pindex->nTx > 0);
            // Assumed-valid blocks should connect to the main chain.
            assert((pindex->nStatus & BLOCK_VALID_MASK) >= BLOCK_VALID_TREE);
        } else {
            // Otherwise there should only be an nTx value if we have
            // actually seen a block's transactions.
            assert(((pindex->nStatus & BLOCK_VALID_MASK) >= BLOCK_VALID_TRANSACTIONS) == (pindex->nTx > 0)); // This is pruning-independent.
        }
        // All parents having had data (at some point) is equivalent to all parents being VALID_TRANSACTIONS, which is equivalent to HaveTxsDownloaded().
        assert((pindexFirstNeverProcessed == nullptr) == pindex->HaveTxsDownloaded());
        assert((pindexFirstNotTransactionsValid == nullptr) == pindex->HaveTxsDownloaded());
        assert(pindex->nHeight == nHeight); // nHeight must be consistent.
        assert(pindex->pprev == nullptr || pindex->nChainWork >= pindex->pprev->nChainWork); // For every block except the genesis block, the chainwork must be larger than the parent's.
        assert(nHeight < 2 || (pindex->pskip && (pindex->pskip->nHeight < nHeight))); // The pskip pointer must point back for all but the first 2 blocks.
        assert(pindexFirstNotTreeValid == nullptr); // All m_blockman.m_block_index entries must at least be TREE valid
        if ((pindex->nStatus & BLOCK_VALID_MASK) >= BLOCK_VALID_TREE) assert(pindexFirstNotTreeValid == nullptr); // TREE valid implies all parents are TREE valid
        if ((pindex->nStatus & BLOCK_VALID_MASK) >= BLOCK_VALID_CHAIN) assert(pindexFirstNotChainValid == nullptr); // CHAIN valid implies all parents are CHAIN valid
        if ((pindex->nStatus & BLOCK_VALID_MASK) >= BLOCK_VALID_SCRIPTS) assert(pindexFirstNotScriptsValid == nullptr); // SCRIPTS valid implies all parents are SCRIPTS valid
        if (pindexFirstInvalid == nullptr) {
            // Checks for not-invalid blocks.
            assert((pindex->nStatus & BLOCK_FAILED_MASK) == 0); // The failed mask cannot be set for blocks without invalid parents.
        }
        // Chainstate-specific checks on setBlockIndexCandidates
        for (auto c : GetAll()) {
            if (c->m_chain.Tip() == nullptr) continue;
            if (!CBlockIndexWorkComparator()(pindex, c->m_chain.Tip()) && pindexFirstNeverProcessed == nullptr) {
                if (pindexFirstInvalid == nullptr) {
                    const bool is_active = c == &ActiveChainstate();
                    // If this block sorts at least as good as the current tip and
                    // is valid and we have all data for its parents, it must be in
                    // setBlockIndexCandidates.  m_chain.Tip() must also be there
                    // even if some data has been pruned.
                    //
                    if ((pindexFirstMissing == nullptr || pindex == c->m_chain.Tip())) {
                        // The active chainstate should always have this block
                        // as a candidate, but a background chainstate should
                        // only have it if it is an ancestor of the snapshot base.
                        if (is_active || GetSnapshotBaseBlock()->GetAncestor(pindex->nHeight) == pindex) {
                            assert(c->setBlockIndexCandidates.count(pindex));
                        }
                    }
                    // If some parent is missing, then it could be that this block was in
                    // setBlockIndexCandidates but had to be removed because of the missing data.
                    // In this case it must be in m_blocks_unlinked -- see test below.
                }
            } else { // If this block sorts worse than the current tip or some ancestor's block has never been seen, it cannot be in setBlockIndexCandidates.
                assert(c->setBlockIndexCandidates.count(pindex) == 0);
            }
        }
        // Check whether this block is in m_blocks_unlinked.
        std::pair<std::multimap<CBlockIndex*,CBlockIndex*>::iterator,std::multimap<CBlockIndex*,CBlockIndex*>::iterator> rangeUnlinked = m_blockman.m_blocks_unlinked.equal_range(pindex->pprev);
        bool foundInUnlinked = false;
        while (rangeUnlinked.first != rangeUnlinked.second) {
            assert(rangeUnlinked.first->first == pindex->pprev);
            if (rangeUnlinked.first->second == pindex) {
                foundInUnlinked = true;
                break;
            }
            rangeUnlinked.first++;
        }
        if (pindex->pprev && (pindex->nStatus & BLOCK_HAVE_DATA) && pindexFirstNeverProcessed != nullptr && pindexFirstInvalid == nullptr) {
            // If this block has block data available, some parent was never received, and has no invalid parents, it must be in m_blocks_unlinked.
            assert(foundInUnlinked);
        }
        if (!(pindex->nStatus & BLOCK_HAVE_DATA)) assert(!foundInUnlinked); // Can't be in m_blocks_unlinked if we don't HAVE_DATA
        if (pindexFirstMissing == nullptr) assert(!foundInUnlinked); // We aren't missing data for any parent -- cannot be in m_blocks_unlinked.
        if (pindex->pprev && (pindex->nStatus & BLOCK_HAVE_DATA) && pindexFirstNeverProcessed == nullptr && pindexFirstMissing != nullptr) {
            // We HAVE_DATA for this block, have received data for all parents at some point, but we're currently missing data for some parent.
            assert(m_blockman.m_have_pruned || pindexFirstAssumeValid != nullptr); // We must have pruned, or else we're using a snapshot (causing us to have faked the received data for some parent(s)).
            // This block may have entered m_blocks_unlinked if:
            //  - it has a descendant that at some point had more work than the
            //    tip, and
            //  - we tried switching to that descendant but were missing
            //    data for some intermediate block between m_chain and the
            //    tip.
            // So if this block is itself better than any m_chain.Tip() and it wasn't in
            // setBlockIndexCandidates, then it must be in m_blocks_unlinked.
            for (auto c : GetAll()) {
                const bool is_active = c == &ActiveChainstate();
                if (!CBlockIndexWorkComparator()(pindex, c->m_chain.Tip()) && c->setBlockIndexCandidates.count(pindex) == 0) {
                    if (pindexFirstInvalid == nullptr) {
                        if (is_active || GetSnapshotBaseBlock()->GetAncestor(pindex->nHeight) == pindex) {
                            assert(foundInUnlinked);
                        }
                    }
                }
            }
        }
        // assert(pindex->GetBlockHash() == pindex->GetBlockHeader().GetHash()); // Perhaps too slow
        // End: actual consistency checks.

        // Try descending into the first subnode.
        std::pair<std::multimap<CBlockIndex*,CBlockIndex*>::iterator,std::multimap<CBlockIndex*,CBlockIndex*>::iterator> range = forward.equal_range(pindex);
        if (range.first != range.second) {
            // A subnode was found.
            pindex = range.first->second;
            nHeight++;
            continue;
        }
        // This is a leaf node.
        // Move upwards until we reach a node of which we have not yet visited the last child.
        while (pindex) {
            // We are going to either move to a parent or a sibling of pindex.
            // If pindex was the first with a certain property, unset the corresponding variable.
            if (pindex == pindexFirstInvalid) pindexFirstInvalid = nullptr;
            if (pindex == pindexFirstMissing) pindexFirstMissing = nullptr;
            if (pindex == pindexFirstNeverProcessed) pindexFirstNeverProcessed = nullptr;
            if (pindex == pindexFirstNotTreeValid) pindexFirstNotTreeValid = nullptr;
            if (pindex == pindexFirstNotTransactionsValid) pindexFirstNotTransactionsValid = nullptr;
            if (pindex == pindexFirstNotChainValid) pindexFirstNotChainValid = nullptr;
            if (pindex == pindexFirstNotScriptsValid) pindexFirstNotScriptsValid = nullptr;
            if (pindex == pindexFirstAssumeValid) pindexFirstAssumeValid = nullptr;
            // Find our parent.
            CBlockIndex* pindexPar = pindex->pprev;
            // Find which child we just visited.
            std::pair<std::multimap<CBlockIndex*,CBlockIndex*>::iterator,std::multimap<CBlockIndex*,CBlockIndex*>::iterator> rangePar = forward.equal_range(pindexPar);
            while (rangePar.first->second != pindex) {
                assert(rangePar.first != rangePar.second); // Our parent must have at least the node we're coming from as child.
                rangePar.first++;
            }
            // Proceed to the next one.
            rangePar.first++;
            if (rangePar.first != rangePar.second) {
                // Move to the sibling.
                pindex = rangePar.first->second;
                break;
            } else {
                // Move up further.
                pindex = pindexPar;
                nHeight--;
                continue;
            }
        }
    }

    // Check that we actually traversed the entire map.
    assert(nNodes == forward.size());
}

std::string Chainstate::ToString()
{
    AssertLockHeld(::cs_main);
    CBlockIndex* tip = m_chain.Tip();
    return strprintf("Chainstate [%s] @ height %d (%s)",
                     m_from_snapshot_blockhash ? "snapshot" : "ibd",
                     tip ? tip->nHeight : -1, tip ? tip->GetBlockHash().ToString() : "null");
}

bool Chainstate::ResizeCoinsCaches(size_t coinstip_size, size_t coinsdb_size)
{
    AssertLockHeld(::cs_main);
    if (coinstip_size == m_coinstip_cache_size_bytes &&
            coinsdb_size == m_coinsdb_cache_size_bytes) {
        // Cache sizes are unchanged, no need to continue.
        return true;
    }
    size_t old_coinstip_size = m_coinstip_cache_size_bytes;
    m_coinstip_cache_size_bytes = coinstip_size;
    m_coinsdb_cache_size_bytes = coinsdb_size;
    CoinsDB().ResizeCache(coinsdb_size);

    LogPrintf("[%s] resized coinsdb cache to %.1f MiB\n",
        this->ToString(), coinsdb_size * (1.0 / 1024 / 1024));
    LogPrintf("[%s] resized coinstip cache to %.1f MiB\n",
        this->ToString(), coinstip_size * (1.0 / 1024 / 1024));

    BlockValidationState state;
    bool ret;

    if (coinstip_size > old_coinstip_size) {
        // Likely no need to flush if cache sizes have grown.
        ret = FlushStateToDisk(state, FlushStateMode::IF_NEEDED);
    } else {
        // Otherwise, flush state to disk and deallocate the in-memory coins map.
        ret = FlushStateToDisk(state, FlushStateMode::ALWAYS);
    }
    return ret;
}


//! Guess how far we are in the verification process at the given block index.
//! Since we have signed fixed-interval blocks, estimating progress is a very easy.
//! We can extrapolate the last block time to the current time to estimate how many more blocks
//! we expect.
double GuessVerificationProgress(const CBlockIndex* pindex, int64_t blockInterval) {
    if (pindex == nullptr || pindex->nHeight < 1) {
        return 0.0;
    }

    int64_t nNow = GetTime();
    int64_t moreBlocksExpected = (nNow - pindex->GetBlockTime()) / blockInterval;
    double progress = (pindex->nHeight + 0.0) / (pindex->nHeight + moreBlocksExpected);
    // Round to 3 digits to avoid 0.999999 when finished.
    progress = ceil(progress * 1000.0) / 1000.0;
    // Avoid higher than one if last block is newer than current time.
    return std::min(1.0, progress);
}

std::optional<uint256> ChainstateManager::SnapshotBlockhash() const
{
    LOCK(::cs_main);
    if (m_active_chainstate && m_active_chainstate->m_from_snapshot_blockhash) {
        // If a snapshot chainstate exists, it will always be our active.
        return m_active_chainstate->m_from_snapshot_blockhash;
    }
    return std::nullopt;
}

std::vector<Chainstate*> ChainstateManager::GetAll()
{
    LOCK(::cs_main);
    std::vector<Chainstate*> out;

    for (Chainstate* cs : {m_ibd_chainstate.get(), m_snapshot_chainstate.get()}) {
        if (this->IsUsable(cs)) out.push_back(cs);
    }

    return out;
}

Chainstate& ChainstateManager::InitializeChainstate(CTxMemPool* mempool)
{
    AssertLockHeld(::cs_main);
    assert(!m_ibd_chainstate);
    assert(!m_active_chainstate);

    m_ibd_chainstate = std::make_unique<Chainstate>(mempool, m_blockman, *this);
    m_active_chainstate = m_ibd_chainstate.get();
    return *m_active_chainstate;
}

const AssumeutxoData* ExpectedAssumeutxo(
    const int height, const CChainParams& chainparams)
{
    const MapAssumeutxo& valid_assumeutxos_map = chainparams.Assumeutxo();
    const auto assumeutxo_found = valid_assumeutxos_map.find(height);

    if (assumeutxo_found != valid_assumeutxos_map.end()) {
        return &assumeutxo_found->second;
    }
    return nullptr;
}

static bool DeleteCoinsDBFromDisk(const fs::path db_path, bool is_snapshot)
    EXCLUSIVE_LOCKS_REQUIRED(::cs_main)
{
    AssertLockHeld(::cs_main);

    if (is_snapshot) {
        fs::path base_blockhash_path = db_path / node::SNAPSHOT_BLOCKHASH_FILENAME;

        try {
            bool existed = fs::remove(base_blockhash_path);
            if (!existed) {
                LogPrintf("[snapshot] snapshot chainstate dir being removed lacks %s file\n",
                          fs::PathToString(node::SNAPSHOT_BLOCKHASH_FILENAME));
            }
        } catch (const fs::filesystem_error& e) {
            LogPrintf("[snapshot] failed to remove file %s: %s\n",
                    fs::PathToString(base_blockhash_path), fsbridge::get_filesystem_error_message(e));
        }
    }

    std::string path_str = fs::PathToString(db_path);
    LogPrintf("Removing leveldb dir at %s\n", path_str);

    // We have to destruct before this call leveldb::DB in order to release the db
    // lock, otherwise `DestroyDB` will fail. See `leveldb::~DBImpl()`.
    const bool destroyed = dbwrapper::DestroyDB(path_str, {}).ok();

    if (!destroyed) {
        LogPrintf("error: leveldb DestroyDB call failed on %s\n", path_str);
    }

    // Datadir should be removed from filesystem; otherwise initialization may detect
    // it on subsequent statups and get confused.
    //
    // If the base_blockhash_path removal above fails in the case of snapshot
    // chainstates, this will return false since leveldb won't remove a non-empty
    // directory.
    return destroyed && !fs::exists(db_path);
}

bool ChainstateManager::ActivateSnapshot(
        AutoFile& coins_file,
        const SnapshotMetadata& metadata,
        bool in_memory)
{
    uint256 base_blockhash = metadata.m_base_blockhash;

    if (this->SnapshotBlockhash()) {
        LogPrintf("[snapshot] can't activate a snapshot-based chainstate more than once\n");
        return false;
    }

    int64_t current_coinsdb_cache_size{0};
    int64_t current_coinstip_cache_size{0};

    // Cache percentages to allocate to each chainstate.
    //
    // These particular percentages don't matter so much since they will only be
    // relevant during snapshot activation; caches are rebalanced at the conclusion of
    // this function. We want to give (essentially) all available cache capacity to the
    // snapshot to aid the bulk load later in this function.
    static constexpr double IBD_CACHE_PERC = 0.01;
    static constexpr double SNAPSHOT_CACHE_PERC = 0.99;

    {
        LOCK(::cs_main);
        // Resize the coins caches to ensure we're not exceeding memory limits.
        //
        // Allocate the majority of the cache to the incoming snapshot chainstate, since
        // (optimistically) getting to its tip will be the top priority. We'll need to call
        // `MaybeRebalanceCaches()` once we're done with this function to ensure
        // the right allocation (including the possibility that no snapshot was activated
        // and that we should restore the active chainstate caches to their original size).
        //
        current_coinsdb_cache_size = this->ActiveChainstate().m_coinsdb_cache_size_bytes;
        current_coinstip_cache_size = this->ActiveChainstate().m_coinstip_cache_size_bytes;

        // Temporarily resize the active coins cache to make room for the newly-created
        // snapshot chain.
        this->ActiveChainstate().ResizeCoinsCaches(
            static_cast<size_t>(current_coinstip_cache_size * IBD_CACHE_PERC),
            static_cast<size_t>(current_coinsdb_cache_size * IBD_CACHE_PERC));
    }

    auto snapshot_chainstate = WITH_LOCK(::cs_main,
        return std::make_unique<Chainstate>(
            /*mempool=*/nullptr, m_blockman, *this, base_blockhash));

    {
        LOCK(::cs_main);
        snapshot_chainstate->InitCoinsDB(
            static_cast<size_t>(current_coinsdb_cache_size * SNAPSHOT_CACHE_PERC),
            in_memory, false, "chainstate");
        snapshot_chainstate->InitCoinsCache(
            static_cast<size_t>(current_coinstip_cache_size * SNAPSHOT_CACHE_PERC));
    }

    bool snapshot_ok = this->PopulateAndValidateSnapshot(
        *snapshot_chainstate, coins_file, metadata);

    // If not in-memory, persist the base blockhash for use during subsequent
    // initialization.
    if (!in_memory) {
        LOCK(::cs_main);
        if (!node::WriteSnapshotBaseBlockhash(*snapshot_chainstate)) {
            snapshot_ok = false;
        }
    }
    if (!snapshot_ok) {
        LOCK(::cs_main);
        this->MaybeRebalanceCaches();

        // PopulateAndValidateSnapshot can return (in error) before the leveldb datadir
        // has been created, so only attempt removal if we got that far.
        if (auto snapshot_datadir = node::FindSnapshotChainstateDir(m_options.datadir)) {
            // We have to destruct leveldb::DB in order to release the db lock, otherwise
            // DestroyDB() (in DeleteCoinsDBFromDisk()) will fail. See `leveldb::~DBImpl()`.
            // Destructing the chainstate (and so resetting the coinsviews object) does this.
            snapshot_chainstate.reset();
            bool removed = DeleteCoinsDBFromDisk(*snapshot_datadir, /*is_snapshot=*/true);
            if (!removed) {
                GetNotifications().fatalError(strprintf("Failed to remove snapshot chainstate dir (%s). "
                    "Manually remove it before restarting.\n", fs::PathToString(*snapshot_datadir)));
            }
        }
        return false;
    }

    {
        LOCK(::cs_main);
        assert(!m_snapshot_chainstate);
        m_snapshot_chainstate.swap(snapshot_chainstate);
        const bool chaintip_loaded = m_snapshot_chainstate->LoadChainTip();
        assert(chaintip_loaded);

        m_active_chainstate = m_snapshot_chainstate.get();

        LogPrintf("[snapshot] successfully activated snapshot %s\n", base_blockhash.ToString());
        LogPrintf("[snapshot] (%.2f MB)\n",
            m_snapshot_chainstate->CoinsTip().DynamicMemoryUsage() / (1000 * 1000));

        this->MaybeRebalanceCaches();
    }
    return true;
}

static void FlushSnapshotToDisk(CCoinsViewCache& coins_cache, bool snapshot_loaded)
{
    LOG_TIME_MILLIS_WITH_CATEGORY_MSG_ONCE(
        strprintf("%s (%.2f MB)",
                  snapshot_loaded ? "saving snapshot chainstate" : "flushing coins cache",
                  coins_cache.DynamicMemoryUsage() / (1000 * 1000)),
        BCLog::LogFlags::ALL);

    coins_cache.Flush();
}

struct StopHashingException : public std::exception
{
    const char* what() const noexcept override
    {
        return "ComputeUTXOStats interrupted.";
    }
};

static void SnapshotUTXOHashBreakpoint(const util::SignalInterrupt& interrupt)
{
    if (interrupt) throw StopHashingException();
}

bool ChainstateManager::PopulateAndValidateSnapshot(
    Chainstate& snapshot_chainstate,
    AutoFile& coins_file,
    const SnapshotMetadata& metadata)
{
    // It's okay to release cs_main before we're done using `coins_cache` because we know
    // that nothing else will be referencing the newly created snapshot_chainstate yet.
    CCoinsViewCache& coins_cache = *WITH_LOCK(::cs_main, return &snapshot_chainstate.CoinsTip());

    uint256 base_blockhash = metadata.m_base_blockhash;

    CBlockIndex* snapshot_start_block = WITH_LOCK(::cs_main, return m_blockman.LookupBlockIndex(base_blockhash));

    if (!snapshot_start_block) {
        // Needed for ComputeUTXOStats and ExpectedAssumeutxo to determine the
        // height and to avoid a crash when base_blockhash.IsNull()
        LogPrintf("[snapshot] Did not find snapshot start blockheader %s\n",
                  base_blockhash.ToString());
        return false;
    }

    int base_height = snapshot_start_block->nHeight;
    auto maybe_au_data = ExpectedAssumeutxo(base_height, GetParams());

    if (!maybe_au_data) {
        LogPrintf("[snapshot] assumeutxo height in snapshot metadata not recognized " /* Continued */
                  "(%d) - refusing to load snapshot\n", base_height);
        return false;
    }

    const AssumeutxoData& au_data = *maybe_au_data;

    COutPoint outpoint;
    Coin coin;
    const uint64_t coins_count = metadata.m_coins_count;
    uint64_t coins_left = metadata.m_coins_count;

    LogPrintf("[snapshot] loading coins from snapshot %s\n", base_blockhash.ToString());
    int64_t coins_processed{0};

    while (coins_left > 0) {
        try {
            coins_file >> outpoint;
            coins_file >> coin;
        } catch (const std::ios_base::failure&) {
            LogPrintf("[snapshot] bad snapshot format or truncated snapshot after deserializing %d coins\n",
                      coins_count - coins_left);
            return false;
        }
        if (coin.nHeight > base_height ||
            outpoint.n >= std::numeric_limits<decltype(outpoint.n)>::max() // Avoid integer wrap-around in coinstats.cpp:ApplyHash
        ) {
            LogPrintf("[snapshot] bad snapshot data after deserializing %d coins\n",
                      coins_count - coins_left);
            return false;
        }

        coins_cache.EmplaceCoinInternalDANGER(std::move(outpoint), std::move(coin));

        --coins_left;
        ++coins_processed;

        if (coins_processed % 1000000 == 0) {
            LogPrintf("[snapshot] %d coins loaded (%.2f%%, %.2f MB)\n",
                coins_processed,
                static_cast<float>(coins_processed) * 100 / static_cast<float>(coins_count),
                coins_cache.DynamicMemoryUsage() / (1000 * 1000));
        }

        // Batch write and flush (if we need to) every so often.
        //
        // If our average Coin size is roughly 41 bytes, checking every 120,000 coins
        // means <5MB of memory imprecision.
        if (coins_processed % 120000 == 0) {
            if (m_interrupt) {
                return false;
            }

            const auto snapshot_cache_state = WITH_LOCK(::cs_main,
                return snapshot_chainstate.GetCoinsCacheSizeState());

            if (snapshot_cache_state >= CoinsCacheSizeState::CRITICAL) {
                // This is a hack - we don't know what the actual best block is, but that
                // doesn't matter for the purposes of flushing the cache here. We'll set this
                // to its correct value (`base_blockhash`) below after the coins are loaded.
                coins_cache.SetBestBlock(GetRandHash());

                // No need to acquire cs_main since this chainstate isn't being used yet.
                FlushSnapshotToDisk(coins_cache, /*snapshot_loaded=*/false);
            }
        }
    }

    // Important that we set this. This and the coins_cache accesses above are
    // sort of a layer violation, but either we reach into the innards of
    // CCoinsViewCache here or we have to invert some of the Chainstate to
    // embed them in a snapshot-activation-specific CCoinsViewCache bulk load
    // method.
    coins_cache.SetBestBlock(base_blockhash);

    bool out_of_coins{false};
    try {
        coins_file >> outpoint;
    } catch (const std::ios_base::failure&) {
        // We expect an exception since we should be out of coins.
        out_of_coins = true;
    }
    if (!out_of_coins) {
        LogPrintf("[snapshot] bad snapshot - coins left over after deserializing %d coins\n",
            coins_count);
        return false;
    }

    LogPrintf("[snapshot] loaded %d (%.2f MB) coins from snapshot %s\n",
        coins_count,
        coins_cache.DynamicMemoryUsage() / (1000 * 1000),
        base_blockhash.ToString());

    // No need to acquire cs_main since this chainstate isn't being used yet.
    FlushSnapshotToDisk(coins_cache, /*snapshot_loaded=*/true);

    assert(coins_cache.GetBestBlock() == base_blockhash);

    // As above, okay to immediately release cs_main here since no other context knows
    // about the snapshot_chainstate.
    CCoinsViewDB* snapshot_coinsdb = WITH_LOCK(::cs_main, return &snapshot_chainstate.CoinsDB());

    std::optional<CCoinsStats> maybe_stats;

    try {
        maybe_stats = ComputeUTXOStats(
            CoinStatsHashType::HASH_SERIALIZED, snapshot_coinsdb, m_blockman, [&interrupt = m_interrupt] { SnapshotUTXOHashBreakpoint(interrupt); });
    } catch (StopHashingException const&) {
        return false;
    }
    if (!maybe_stats.has_value()) {
        LogPrintf("[snapshot] failed to generate coins stats\n");
        return false;
    }

    // Assert that the deserialized chainstate contents match the expected assumeutxo value.
    if (AssumeutxoHash{maybe_stats->hashSerialized} != au_data.hash_serialized) {
        LogPrintf("[snapshot] bad snapshot content hash: expected %s, got %s\n",
            au_data.hash_serialized.ToString(), maybe_stats->hashSerialized.ToString());
        return false;
    }

    snapshot_chainstate.m_chain.SetTip(*snapshot_start_block);

    // The remainder of this function requires modifying data protected by cs_main.
    LOCK(::cs_main);

    // Fake various pieces of CBlockIndex state:
    CBlockIndex* index = nullptr;

    // Don't make any modifications to the genesis block.
    // This is especially important because we don't want to erroneously
    // apply BLOCK_ASSUMED_VALID to genesis, which would happen if we didn't skip
    // it here (since it apparently isn't BLOCK_VALID_SCRIPTS).
    constexpr int AFTER_GENESIS_START{1};

    for (int i = AFTER_GENESIS_START; i <= snapshot_chainstate.m_chain.Height(); ++i) {
        index = snapshot_chainstate.m_chain[i];

        // Fake nTx so that LoadBlockIndex() loads assumed-valid CBlockIndex
        // entries (among other things)
        if (!index->nTx) {
            index->nTx = 1;
        }
        // Fake nChainTx so that GuessVerificationProgress reports accurately
        index->nChainTx = index->pprev->nChainTx + index->nTx;

        // Mark unvalidated block index entries beneath the snapshot base block as assumed-valid.
        if (!index->IsValid(BLOCK_VALID_SCRIPTS)) {
            // This flag will be removed once the block is fully validated by a
            // background chainstate.
            index->nStatus |= BLOCK_ASSUMED_VALID;
        }

        // Fake BLOCK_OPT_WITNESS so that Chainstate::NeedsRedownload()
        // won't ask to rewind the entire assumed-valid chain on startup.
        if (DeploymentActiveAt(*index, *this, Consensus::DEPLOYMENT_SEGWIT)) {
            index->nStatus |= BLOCK_OPT_WITNESS;
        }

        m_blockman.m_dirty_blockindex.insert(index);
        // Changes to the block index will be flushed to disk after this call
        // returns in `ActivateSnapshot()`, when `MaybeRebalanceCaches()` is
        // called, since we've added a snapshot chainstate and therefore will
        // have to downsize the IBD chainstate, which will result in a call to
        // `FlushStateToDisk(ALWAYS)`.
    }

    assert(index);
    index->nChainTx = au_data.nChainTx;
    snapshot_chainstate.setBlockIndexCandidates.insert(snapshot_start_block);

    LogPrintf("[snapshot] validated snapshot (%.2f MB)\n",
        coins_cache.DynamicMemoryUsage() / (1000 * 1000));
    return true;
}

// Currently, this function holds cs_main for its duration, which could be for
// multiple minutes due to the ComputeUTXOStats call. This hold is necessary
// because we need to avoid advancing the background validation chainstate
// farther than the snapshot base block - and this function is also invoked
// from within ConnectTip, i.e. from within ActivateBestChain, so cs_main is
// held anyway.
//
// Eventually (TODO), we could somehow separate this function's runtime from
// maintenance of the active chain, but that will either require
//
//  (i) setting `m_disabled` immediately and ensuring all chainstate accesses go
//      through IsUsable() checks, or
//
//  (ii) giving each chainstate its own lock instead of using cs_main for everything.
SnapshotCompletionResult ChainstateManager::MaybeCompleteSnapshotValidation()
{
    AssertLockHeld(cs_main);
    if (m_ibd_chainstate.get() == &this->ActiveChainstate() ||
            !this->IsUsable(m_snapshot_chainstate.get()) ||
            !this->IsUsable(m_ibd_chainstate.get()) ||
            !m_ibd_chainstate->m_chain.Tip()) {
       // Nothing to do - this function only applies to the background
       // validation chainstate.
       return SnapshotCompletionResult::SKIPPED;
    }
    const int snapshot_tip_height = this->ActiveHeight();
    const int snapshot_base_height = *Assert(this->GetSnapshotBaseHeight());
    const CBlockIndex& index_new = *Assert(m_ibd_chainstate->m_chain.Tip());

    if (index_new.nHeight < snapshot_base_height) {
        // Background IBD not complete yet.
        return SnapshotCompletionResult::SKIPPED;
    }

    assert(SnapshotBlockhash());
    uint256 snapshot_blockhash = *Assert(SnapshotBlockhash());

    auto handle_invalid_snapshot = [&]() EXCLUSIVE_LOCKS_REQUIRED(::cs_main) {
        bilingual_str user_error = strprintf(_(
            "%s failed to validate the -assumeutxo snapshot state. "
            "This indicates a hardware problem, or a bug in the software, or a "
            "bad software modification that allowed an invalid snapshot to be "
            "loaded. As a result of this, the node will shut down and stop using any "
            "state that was built on the snapshot, resetting the chain height "
            "from %d to %d. On the next "
            "restart, the node will resume syncing from %d "
            "without using any snapshot data. "
            "Please report this incident to %s, including how you obtained the snapshot. "
            "The invalid snapshot chainstate will be left on disk in case it is "
            "helpful in diagnosing the issue that caused this error."),
            PACKAGE_NAME, snapshot_tip_height, snapshot_base_height, snapshot_base_height, PACKAGE_BUGREPORT
        );

        LogPrintf("[snapshot] !!! %s\n", user_error.original);
        LogPrintf("[snapshot] deleting snapshot, reverting to validated chain, and stopping node\n");

        m_active_chainstate = m_ibd_chainstate.get();
        m_snapshot_chainstate->m_disabled = true;
        assert(!this->IsUsable(m_snapshot_chainstate.get()));
        assert(this->IsUsable(m_ibd_chainstate.get()));

        auto rename_result = m_snapshot_chainstate->InvalidateCoinsDBOnDisk();
        if (!rename_result) {
            user_error = strprintf(Untranslated("%s\n%s"), user_error, util::ErrorString(rename_result));
        }

        GetNotifications().fatalError(user_error.original, user_error);
    };

    if (index_new.GetBlockHash() != snapshot_blockhash) {
        LogPrintf("[snapshot] supposed base block %s does not match the " /* Continued */
          "snapshot base block %s (height %d). Snapshot is not valid.",
          index_new.ToString(), snapshot_blockhash.ToString(), snapshot_base_height);
        handle_invalid_snapshot();
        return SnapshotCompletionResult::BASE_BLOCKHASH_MISMATCH;
    }

    assert(index_new.nHeight == snapshot_base_height);

    int curr_height = m_ibd_chainstate->m_chain.Height();

    assert(snapshot_base_height == curr_height);
    assert(snapshot_base_height == index_new.nHeight);
    assert(this->IsUsable(m_snapshot_chainstate.get()));
    assert(this->GetAll().size() == 2);

    CCoinsViewDB& ibd_coins_db = m_ibd_chainstate->CoinsDB();
    m_ibd_chainstate->ForceFlushStateToDisk();

    auto maybe_au_data = ExpectedAssumeutxo(curr_height, m_options.chainparams);
    if (!maybe_au_data) {
        LogPrintf("[snapshot] assumeutxo data not found for height " /* Continued */
            "(%d) - refusing to validate snapshot\n", curr_height);
        handle_invalid_snapshot();
        return SnapshotCompletionResult::MISSING_CHAINPARAMS;
    }

    const AssumeutxoData& au_data = *maybe_au_data;
    std::optional<CCoinsStats> maybe_ibd_stats;
    LogPrintf("[snapshot] computing UTXO stats for background chainstate to validate " /* Continued */
        "snapshot - this could take a few minutes\n");
    try {
        maybe_ibd_stats = ComputeUTXOStats(
            CoinStatsHashType::HASH_SERIALIZED,
            &ibd_coins_db,
            m_blockman,
            [&interrupt = m_interrupt] { SnapshotUTXOHashBreakpoint(interrupt); });
    } catch (StopHashingException const&) {
        return SnapshotCompletionResult::STATS_FAILED;
    }

    // XXX note that this function is slow and will hold cs_main for potentially minutes.
    if (!maybe_ibd_stats) {
        LogPrintf("[snapshot] failed to generate stats for validation coins db\n");
        // While this isn't a problem with the snapshot per se, this condition
        // prevents us from validating the snapshot, so we should shut down and let the
        // user handle the issue manually.
        handle_invalid_snapshot();
        return SnapshotCompletionResult::STATS_FAILED;
    }
    const auto& ibd_stats = *maybe_ibd_stats;

    // Compare the background validation chainstate's UTXO set hash against the hard-coded
    // assumeutxo hash we expect.
    //
    // TODO: For belt-and-suspenders, we could cache the UTXO set
    // hash for the snapshot when it's loaded in its chainstate's leveldb. We could then
    // reference that here for an additional check.
    if (AssumeutxoHash{ibd_stats.hashSerialized} != au_data.hash_serialized) {
        LogPrintf("[snapshot] hash mismatch: actual=%s, expected=%s\n",
            ibd_stats.hashSerialized.ToString(),
            au_data.hash_serialized.ToString());
        handle_invalid_snapshot();
        return SnapshotCompletionResult::HASH_MISMATCH;
    }

    LogPrintf("[snapshot] snapshot beginning at %s has been fully validated\n",
        snapshot_blockhash.ToString());

    m_ibd_chainstate->m_disabled = true;
    this->MaybeRebalanceCaches();

    return SnapshotCompletionResult::SUCCESS;
}

Chainstate& ChainstateManager::ActiveChainstate() const
{
    LOCK(::cs_main);
    assert(m_active_chainstate);
    return *m_active_chainstate;
}

bool ChainstateManager::IsSnapshotActive() const
{
    LOCK(::cs_main);
    return m_snapshot_chainstate && m_active_chainstate == m_snapshot_chainstate.get();
}

void ChainstateManager::MaybeRebalanceCaches()
{
    AssertLockHeld(::cs_main);
    bool ibd_usable = this->IsUsable(m_ibd_chainstate.get());
    bool snapshot_usable = this->IsUsable(m_snapshot_chainstate.get());
    assert(ibd_usable || snapshot_usable);

    if (ibd_usable && !snapshot_usable) {
        LogPrintf("[snapshot] allocating all cache to the IBD chainstate\n");
        // Allocate everything to the IBD chainstate.
        m_ibd_chainstate->ResizeCoinsCaches(m_total_coinstip_cache, m_total_coinsdb_cache);
    }
    else if (snapshot_usable && !ibd_usable) {
        // If background validation has completed and snapshot is our active chain...
        LogPrintf("[snapshot] allocating all cache to the snapshot chainstate\n");
        // Allocate everything to the snapshot chainstate.
        m_snapshot_chainstate->ResizeCoinsCaches(m_total_coinstip_cache, m_total_coinsdb_cache);
    }
    else if (ibd_usable && snapshot_usable) {
        // If both chainstates exist, determine who needs more cache based on IBD status.
        //
        // Note: shrink caches first so that we don't inadvertently overwhelm available memory.
        if (m_snapshot_chainstate->IsInitialBlockDownload()) {
            m_ibd_chainstate->ResizeCoinsCaches(
                m_total_coinstip_cache * 0.05, m_total_coinsdb_cache * 0.05);
            m_snapshot_chainstate->ResizeCoinsCaches(
                m_total_coinstip_cache * 0.95, m_total_coinsdb_cache * 0.95);
        } else {
            m_snapshot_chainstate->ResizeCoinsCaches(
                m_total_coinstip_cache * 0.05, m_total_coinsdb_cache * 0.05);
            m_ibd_chainstate->ResizeCoinsCaches(
                m_total_coinstip_cache * 0.95, m_total_coinsdb_cache * 0.95);
        }
    }
}

void ChainstateManager::ResetChainstates()
{
    m_ibd_chainstate.reset();
    m_snapshot_chainstate.reset();
    m_active_chainstate = nullptr;
}

/**
 * Apply default chain params to nullopt members.
 * This helps to avoid coding errors around the accidental use of the compare
 * operators that accept nullopt, thus ignoring the intended default value.
 */
static ChainstateManager::Options&& Flatten(ChainstateManager::Options&& opts)
{
    if (!opts.check_block_index.has_value()) opts.check_block_index = opts.chainparams.DefaultConsistencyChecks();
    if (!opts.minimum_chain_work.has_value()) opts.minimum_chain_work = UintToArith256(opts.chainparams.GetConsensus().nMinimumChainWork);
    if (!opts.assumed_valid_block.has_value()) opts.assumed_valid_block = opts.chainparams.GetConsensus().defaultAssumeValid;
    Assert(opts.adjusted_time_callback);
    return std::move(opts);
}

ChainstateManager::ChainstateManager(const util::SignalInterrupt& interrupt, Options options, node::BlockManager::Options blockman_options)
    : m_interrupt{interrupt},
      m_options{Flatten(std::move(options))},
      m_blockman{interrupt, std::move(blockman_options)} {}

ChainstateManager::~ChainstateManager()
{
    LOCK(::cs_main);

    m_versionbitscache.Clear();
}

bool ChainstateManager::DetectSnapshotChainstate(CTxMemPool* mempool)
{
    assert(!m_snapshot_chainstate);
    std::optional<fs::path> path = node::FindSnapshotChainstateDir(m_options.datadir);
    if (!path) {
        return false;
    }
    std::optional<uint256> base_blockhash = node::ReadSnapshotBaseBlockhash(*path);
    if (!base_blockhash) {
        return false;
    }
    LogPrintf("[snapshot] detected active snapshot chainstate (%s) - loading\n",
        fs::PathToString(*path));

    this->ActivateExistingSnapshot(mempool, *base_blockhash);
    return true;
}

Chainstate& ChainstateManager::ActivateExistingSnapshot(CTxMemPool* mempool, uint256 base_blockhash)
{
    assert(!m_snapshot_chainstate);
    m_snapshot_chainstate =
        std::make_unique<Chainstate>(mempool, m_blockman, *this, base_blockhash);
    LogPrintf("[snapshot] switching active chainstate to %s\n", m_snapshot_chainstate->ToString());
    m_active_chainstate = m_snapshot_chainstate.get();
    return *m_snapshot_chainstate;
}

bool IsBIP30Repeat(const CBlockIndex& block_index)
{
    return (block_index.nHeight==91842 && block_index.GetBlockHash() == uint256S("0x00000000000a4d0a398161ffc163c503763b1f4360639393e0e4c8e300e0caec")) ||
           (block_index.nHeight==91880 && block_index.GetBlockHash() == uint256S("0x00000000000743f190a18c5577a3c2d2a1f610ae9601ac046a38084ccb7cd721"));
}

bool IsBIP30Unspendable(const CBlockIndex& block_index)
{
    return (block_index.nHeight==91722 && block_index.GetBlockHash() == uint256S("0x00000000000271a2dc26e7667f8419f2e15416dc6955e5a6c6cdf3f2574dd08e")) ||
           (block_index.nHeight==91812 && block_index.GetBlockHash() == uint256S("0x00000000000af0aed4792b1acee3d966af36cf5def14935db8de83d6f9306f2f"));
}

util::Result<void> Chainstate::InvalidateCoinsDBOnDisk()
{
    AssertLockHeld(::cs_main);
    // Should never be called on a non-snapshot chainstate.
    assert(m_from_snapshot_blockhash);
    auto storage_path_maybe = this->CoinsDB().StoragePath();
    // Should never be called with a non-existent storage path.
    assert(storage_path_maybe);
    fs::path snapshot_datadir = *storage_path_maybe;

    // Coins views no longer usable.
    m_coins_views.reset();

    auto invalid_path = snapshot_datadir + "_INVALID";
    std::string dbpath = fs::PathToString(snapshot_datadir);
    std::string target = fs::PathToString(invalid_path);
    LogPrintf("[snapshot] renaming snapshot datadir %s to %s\n", dbpath, target);

    // The invalid snapshot datadir is simply moved and not deleted because we may
    // want to do forensics later during issue investigation. The user is instructed
    // accordingly in MaybeCompleteSnapshotValidation().
    try {
        fs::rename(snapshot_datadir, invalid_path);
    } catch (const fs::filesystem_error& e) {
        auto src_str = fs::PathToString(snapshot_datadir);
        auto dest_str = fs::PathToString(invalid_path);

        LogPrintf("%s: error renaming file '%s' -> '%s': %s\n",
                __func__, src_str, dest_str, e.what());
        return util::Error{strprintf(_(
            "Rename of '%s' -> '%s' failed. "
            "You should resolve this by manually moving or deleting the invalid "
            "snapshot directory %s, otherwise you will encounter the same error again "
            "on the next startup."),
            src_str, dest_str, src_str)};
    }
    return {};
}

const CBlockIndex* ChainstateManager::GetSnapshotBaseBlock() const
{
    return m_active_chainstate ? m_active_chainstate->SnapshotBase() : nullptr;
}

std::optional<int> ChainstateManager::GetSnapshotBaseHeight() const
{
    const CBlockIndex* base = this->GetSnapshotBaseBlock();
    return base ? std::make_optional(base->nHeight) : std::nullopt;
}

bool ChainstateManager::ValidatedSnapshotCleanup()
{
    AssertLockHeld(::cs_main);
    auto get_storage_path = [](auto& chainstate) EXCLUSIVE_LOCKS_REQUIRED(::cs_main) -> std::optional<fs::path> {
        if (!(chainstate && chainstate->HasCoinsViews())) {
            return {};
        }
        return chainstate->CoinsDB().StoragePath();
    };
    std::optional<fs::path> ibd_chainstate_path_maybe = get_storage_path(m_ibd_chainstate);
    std::optional<fs::path> snapshot_chainstate_path_maybe = get_storage_path(m_snapshot_chainstate);

    if (!this->IsSnapshotValidated()) {
        // No need to clean up.
        return false;
    }
    // If either path doesn't exist, that means at least one of the chainstates
    // is in-memory, in which case we can't do on-disk cleanup. You'd better be
    // in a unittest!
    if (!ibd_chainstate_path_maybe || !snapshot_chainstate_path_maybe) {
        LogPrintf("[snapshot] snapshot chainstate cleanup cannot happen with " /* Continued */
                  "in-memory chainstates. You are testing, right?\n");
        return false;
    }

    const auto& snapshot_chainstate_path = *snapshot_chainstate_path_maybe;
    const auto& ibd_chainstate_path = *ibd_chainstate_path_maybe;

    // Since we're going to be moving around the underlying leveldb filesystem content
    // for each chainstate, make sure that the chainstates (and their constituent
    // CoinsViews members) have been destructed first.
    //
    // The caller of this method will be responsible for reinitializing chainstates
    // if they want to continue operation.
    this->ResetChainstates();

    // No chainstates should be considered usable.
    assert(this->GetAll().size() == 0);

    LogPrintf("[snapshot] deleting background chainstate directory (now unnecessary) (%s)\n",
              fs::PathToString(ibd_chainstate_path));

    fs::path tmp_old{ibd_chainstate_path + "_todelete"};

    auto rename_failed_abort = [this](
                                   fs::path p_old,
                                   fs::path p_new,
                                   const fs::filesystem_error& err) {
        LogPrintf("%s: error renaming file (%s): %s\n",
                __func__, fs::PathToString(p_old), err.what());
        GetNotifications().fatalError(strprintf(
            "Rename of '%s' -> '%s' failed. "
            "Cannot clean up the background chainstate leveldb directory.",
            fs::PathToString(p_old), fs::PathToString(p_new)));
    };

    try {
        fs::rename(ibd_chainstate_path, tmp_old);
    } catch (const fs::filesystem_error& e) {
        rename_failed_abort(ibd_chainstate_path, tmp_old, e);
        throw;
    }

    LogPrintf("[snapshot] moving snapshot chainstate (%s) to " /* Continued */
              "default chainstate directory (%s)\n",
              fs::PathToString(snapshot_chainstate_path), fs::PathToString(ibd_chainstate_path));

    try {
        fs::rename(snapshot_chainstate_path, ibd_chainstate_path);
    } catch (const fs::filesystem_error& e) {
        rename_failed_abort(snapshot_chainstate_path, ibd_chainstate_path, e);
        throw;
    }

    if (!DeleteCoinsDBFromDisk(tmp_old, /*is_snapshot=*/false)) {
        // No need to FatalError because once the unneeded bg chainstate data is
        // moved, it will not interfere with subsequent initialization.
        LogPrintf("Deletion of %s failed. Please remove it manually, as the " /* Continued */
                  "directory is now unnecessary.\n",
                  fs::PathToString(tmp_old));
    } else {
        LogPrintf("[snapshot] deleted background chainstate directory (%s)\n",
                  fs::PathToString(ibd_chainstate_path));
    }
    return true;
}<|MERGE_RESOLUTION|>--- conflicted
+++ resolved
@@ -4360,13 +4360,8 @@
         bool duplicate = false;
         for (const CBlockHeader& header : headers) {
             CBlockIndex *pindex = nullptr; // Use a temp pindex instead of ppindex to avoid a const_cast
-<<<<<<< HEAD
             bool accepted{AcceptBlockHeader(header, state, &pindex, min_pow_checked, &duplicate)};
-            ActiveChainstate().CheckBlockIndex();
-=======
-            bool accepted{AcceptBlockHeader(header, state, &pindex, min_pow_checked)};
             CheckBlockIndex();
->>>>>>> f4f1d6d2
 
             if (all_duplicate) {
                 (*all_duplicate) &= duplicate;  // False if any are false
@@ -4466,16 +4461,11 @@
         if (pindex->nChainWork < MinimumChainWork()) return true;
     }
 
-<<<<<<< HEAD
-    if (m_chainman.GetConsensus().hashGenesisBlock != block.GetHash() &&
-        (!CheckBlock(block, state, m_chainman.GetConsensus()) ||
-         !ContextualCheckBlock(block, state, m_chainman, pindex->pprev))) {
-=======
     const CChainParams& params{GetParams()};
 
-    if (!CheckBlock(block, state, params.GetConsensus()) ||
-        !ContextualCheckBlock(block, state, *this, pindex->pprev)) {
->>>>>>> f4f1d6d2
+    if (params.GetConsensus().hashGenesisBlock != block.GetHash() &&
+        (!CheckBlock(block, state, params.GetConsensus()) ||
+         !ContextualCheckBlock(block, state, *this, pindex->pprev))) {
         if (state.IsInvalid() && state.GetResult() != BlockValidationResult::BLOCK_MUTATED) {
             pindex->nStatus |= BLOCK_FAILED_VALID;
             m_blockman.m_dirty_blockindex.insert(pindex);
