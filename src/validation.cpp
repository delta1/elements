--- conflicted
+++ resolved
@@ -2672,14 +2672,9 @@
       pindexNew->GetBlockHash().ToString(), pindexNew->nHeight, pindexNew->nVersion,
       (unsigned long)pindexNew->nChainTx,
       FormatISO8601DateTime(pindexNew->GetBlockTime()),
-<<<<<<< HEAD
       GuessVerificationProgress(pindexNew, chainParams.GetConsensus().nPowTargetSpacing),
       ::ChainstateActive().CoinsTip().DynamicMemoryUsage() * (1.0 / (1<<20)), ::ChainstateActive().CoinsTip().GetCacheSize(),
-      !warningMessages.empty() ? strprintf(" warning='%s'", warningMessages) : "");
-=======
-      GuessVerificationProgress(chainParams.TxData(), pindexNew), ::ChainstateActive().CoinsTip().DynamicMemoryUsage() * (1.0 / (1<<20)), ::ChainstateActive().CoinsTip().GetCacheSize(),
       !warning_messages.empty() ? strprintf(" warning='%s'", warning_messages.original) : "");
->>>>>>> 371a73e9
 
 }
 
