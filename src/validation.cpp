// Copyright (c) 2009-2010 Satoshi Nakamoto
// Copyright (c) 2009-2022 The Bitcoin Core developers
// Distributed under the MIT software license, see the accompanying
// file COPYING or http://www.opensource.org/licenses/mit-license.php.

#include <validation.h>

#include <kernel/chain.h>
#include <kernel/coinstats.h>
#include <kernel/mempool_persist.h>

#include <arith_uint256.h>
#include <chain.h>
#include <checkqueue.h>
#include <clientversion.h>
#include <consensus/amount.h>
#include <consensus/consensus.h>
#include <consensus/merkle.h>
#include <consensus/tx_check.h>
#include <consensus/tx_verify.h>
#include <consensus/validation.h>
#include <cuckoocache.h>
#include <flatfile.h>
#include <hash.h>
#include <kernel/chainparams.h>
#include <kernel/disconnected_transactions.h>
#include <kernel/mempool_entry.h>
#include <kernel/messagestartchars.h>
#include <kernel/notifications_interface.h>
#include <logging.h>
#include <logging/timer.h>
#include <mainchainrpc.h>
#include <node/blockstorage.h>
#include <node/utxo_snapshot.h>
#include <pegins.h>
#include <policy/policy.h>
#include <policy/rbf.h>
#include <policy/settings.h>
#include <pow.h>
#include <primitives/block.h>
#include <primitives/transaction.h>
#include <script/pegins.h>
#include <random.h>
#include <reverse_iterator.h>
#include <script/script.h>
#include <script/sigcache.h>
#include <signet.h>
#include <timedata.h>
#include <tinyformat.h>
#include <txdb.h>
#include <txmempool.h>
#include <uint256.h>
#include <undo.h>
#include <util/check.h> // For NDEBUG compile time check
#include <util/fs.h>
#include <util/fs_helpers.h>
#include <util/hasher.h>
#include <util/moneystr.h>
#include <util/rbf.h>
#include <util/signalinterrupt.h>
#include <util/strencodings.h>
#include <util/time.h>
#include <util/trace.h>
#include <util/translation.h>
#include <validationinterface.h>
#include <warnings.h>

// ELEMENTS
#include <block_proof.h> // CheckChallenge, CheckProof
#include <dynafed.h>

#include <algorithm>
#include <cassert>
#include <chrono>
#include <deque>
#include <numeric>
#include <optional>
#include <string>
#include <utility>
#include <tuple>

using kernel::CCoinsStats;
using kernel::CoinStatsHashType;
using kernel::ComputeUTXOStats;
using kernel::Notifications;

using fsbridge::FopenFn;
using node::BlockManager;
using node::BlockMap;
using node::CBlockIndexHeightOnlyComparator;
using node::CBlockIndexWorkComparator;
using node::fReindex;
using node::SnapshotMetadata;

/** Time to wait between writing blocks/block index to disk. */
static constexpr std::chrono::minutes DATABASE_WRITE_INTERVAL{5};
/** Time to wait between flushing chainstate to disk. */
static constexpr std::chrono::hours DATABASE_FLUSH_INTERVAL{24};
/** Maximum age of our tip for us to be considered current for fee estimation */
static constexpr std::chrono::hours MAX_FEE_ESTIMATION_TIP_AGE{3};
const std::vector<std::string> CHECKLEVEL_DOC {
    "level 0 reads the blocks from disk",
    "level 1 verifies block validity",
    "level 2 verifies undo data",
    "level 3 checks disconnection of tip blocks",
    "level 4 tries to reconnect the blocks",
    "each level includes the checks of the previous levels",
};
/** The number of blocks to keep below the deepest prune lock.
 *  There is nothing special about this number. It is higher than what we
 *  expect to see in regular mainnet reorgs, but not so high that it would
 *  noticeably interfere with the pruning mechanism.
 * */
static constexpr int PRUNE_LOCK_BUFFER{10};

GlobalMutex g_best_block_mutex;
std::condition_variable g_best_block_cv;
uint256 g_best_block;

const CBlockIndex* Chainstate::FindForkInGlobalIndex(const CBlockLocator& locator) const
{
    AssertLockHeld(cs_main);

    // Find the latest block common to locator and chain - we expect that
    // locator.vHave is sorted descending by height.
    for (const uint256& hash : locator.vHave) {
        const CBlockIndex* pindex{m_blockman.LookupBlockIndex(hash)};
        if (pindex) {
            if (m_chain.Contains(pindex)) {
                return pindex;
            }
            if (pindex->GetAncestor(m_chain.Height()) == m_chain.Tip()) {
                return m_chain.Tip();
            }
        }
    }
    return m_chain.Genesis();
}

bool CheckInputScripts(const CTransaction& tx, TxValidationState& state,
                       const CCoinsViewCache& inputs, unsigned int flags, bool cacheSigStore,
                       bool cacheFullScriptStore, PrecomputedTransactionData& txdata,
                       std::vector<CCheck*>* pvChecks = nullptr)
                       EXCLUSIVE_LOCKS_REQUIRED(cs_main);

bool CheckFinalTxAtTip(const CBlockIndex& active_chain_tip, const CTransaction& tx)
{
    AssertLockHeld(cs_main);

    // CheckFinalTxAtTip() uses active_chain_tip.Height()+1 to evaluate
    // nLockTime because when IsFinalTx() is called within
    // AcceptBlock(), the height of the block *being*
    // evaluated is what is used. Thus if we want to know if a
    // transaction can be part of the *next* block, we need to call
    // IsFinalTx() with one more than active_chain_tip.Height().
    const int nBlockHeight = active_chain_tip.nHeight + 1;

    // BIP113 requires that time-locked transactions have nLockTime set to
    // less than the median time of the previous block they're contained in.
    // When the next block is created its previous block will be the current
    // chain tip, so we use that to calculate the median time passed to
    // IsFinalTx().
    const int64_t nBlockTime{active_chain_tip.GetMedianTimePast()};

    return IsFinalTx(tx, nBlockHeight, nBlockTime);
}

namespace {
/**
 * A helper which calculates heights of inputs of a given transaction.
 *
 * @param[in] tip    The current chain tip. If an input belongs to a mempool
 *                   transaction, we assume it will be confirmed in the next block.
 * @param[in] coins  Any CCoinsView that provides access to the relevant coins.
 * @param[in] tx     The transaction being evaluated.
 *
 * @returns A vector of input heights or nullopt, in case of an error.
 */
std::optional<std::vector<int>> CalculatePrevHeights(
    const CBlockIndex& tip,
    const CCoinsView& coins,
    const CTransaction& tx)
{
    std::vector<int> prev_heights;
    prev_heights.resize(tx.vin.size());
    for (size_t i = 0; i < tx.vin.size(); ++i) {
        const CTxIn& txin = tx.vin[i];
        // ELEMENTS: pegins should not restrict validity of sequence locks
        if (txin.m_is_pegin) {
            prev_heights[i] = -1;
            continue;
        }
        Coin coin;
        if (!coins.GetCoin(txin.prevout, coin)) {
            LogPrintf("ERROR: %s: Missing input %d in transaction \'%s\'\n", __func__, i, tx.GetHash().GetHex());
            return std::nullopt;
        }
        if (coin.nHeight == MEMPOOL_HEIGHT) {
            // Assume all mempool transaction confirm in the next block.
            prev_heights[i] = tip.nHeight + 1;
        } else {
            prev_heights[i] = coin.nHeight;
        }
    }
    return prev_heights;
}
} // namespace

std::optional<LockPoints> CalculateLockPointsAtTip(
    CBlockIndex* tip,
    const CCoinsView& coins_view,
    const CTransaction& tx)
{
    assert(tip);

    auto prev_heights{CalculatePrevHeights(*tip, coins_view, tx)};
    if (!prev_heights.has_value()) return std::nullopt;

    CBlockIndex next_tip;
    next_tip.pprev = tip;
    // When SequenceLocks() is called within ConnectBlock(), the height
    // of the block *being* evaluated is what is used.
    // Thus if we want to know if a transaction can be part of the
    // *next* block, we need to use one more than active_chainstate.m_chain.Height()
    next_tip.nHeight = tip->nHeight + 1;
    const auto [min_height, min_time] = CalculateSequenceLocks(tx, STANDARD_LOCKTIME_VERIFY_FLAGS, prev_heights.value(), next_tip);

    // Also store the hash of the block with the highest height of
    // all the blocks which have sequence locked prevouts.
    // This hash needs to still be on the chain
    // for these LockPoint calculations to be valid
    // Note: It is impossible to correctly calculate a maxInputBlock
    // if any of the sequence locked inputs depend on unconfirmed txs,
    // except in the special case where the relative lock time/height
    // is 0, which is equivalent to no sequence lock. Since we assume
    // input height of tip+1 for mempool txs and test the resulting
    // min_height and min_time from CalculateSequenceLocks against tip+1.
    int max_input_height{0};
    for (const int height : prev_heights.value()) {
        // Can ignore mempool inputs since we'll fail if they had non-zero locks
        if (height != next_tip.nHeight) {
            max_input_height = std::max(max_input_height, height);
        }
    }

    // tip->GetAncestor(max_input_height) should never return a nullptr
    // because max_input_height is always less than the tip height.
    // It would, however, be a bad bug to continue execution, since a
    // LockPoints object with the maxInputBlock member set to nullptr
    // signifies no relative lock time.
    return LockPoints{min_height, min_time, Assert(tip->GetAncestor(max_input_height))};
}

bool CheckSequenceLocksAtTip(CBlockIndex* tip,
                             const LockPoints& lock_points)
{
    assert(tip != nullptr);

    CBlockIndex index;
    index.pprev = tip;
    // CheckSequenceLocksAtTip() uses active_chainstate.m_chain.Height()+1 to evaluate
    // height based locks because when SequenceLocks() is called within
    // ConnectBlock(), the height of the block *being*
    // evaluated is what is used.
    // Thus if we want to know if a transaction can be part of the
    // *next* block, we need to use one more than active_chainstate.m_chain.Height()
    index.nHeight = tip->nHeight + 1;

    return EvaluateSequenceLocks(index, {lock_points.height, lock_points.time});
}

// Returns the script flags which should be checked for a given block
static unsigned int GetBlockScriptFlags(const CBlockIndex& block_index, const ChainstateManager& chainman);

static void LimitMempoolSize(CTxMemPool& pool, CCoinsViewCache& coins_cache)
    EXCLUSIVE_LOCKS_REQUIRED(::cs_main, pool.cs)
{
    AssertLockHeld(::cs_main);
    AssertLockHeld(pool.cs);
    int expired = pool.Expire(GetTime<std::chrono::seconds>() - pool.m_expiry);
    if (expired != 0) {
        LogPrint(BCLog::MEMPOOL, "Expired %i transactions from the memory pool\n", expired);
    }

    std::vector<COutPoint> vNoSpendsRemaining;
    pool.TrimToSize(pool.m_max_size_bytes, &vNoSpendsRemaining);
    for (const COutPoint& removed : vNoSpendsRemaining)
        coins_cache.Uncache(removed);
}

static bool IsCurrentForFeeEstimation(Chainstate& active_chainstate) EXCLUSIVE_LOCKS_REQUIRED(cs_main)
{
    AssertLockHeld(cs_main);
    if (active_chainstate.m_chainman.IsInitialBlockDownload()) {
        return false;
    }
    if (active_chainstate.m_chain.Tip()->GetBlockTime() < count_seconds(GetTime<std::chrono::seconds>() - MAX_FEE_ESTIMATION_TIP_AGE))
        return false;
    if (active_chainstate.m_chain.Height() < active_chainstate.m_chainman.m_best_header->nHeight - 1) {
        return false;
    }
    return true;
}

void Chainstate::MaybeUpdateMempoolForReorg(
    DisconnectedBlockTransactions& disconnectpool,
    bool fAddToMempool)
{
    if (!m_mempool) return;

    AssertLockHeld(cs_main);
    AssertLockHeld(m_mempool->cs);
    std::vector<uint256> vHashUpdate;
    {
        // disconnectpool is ordered so that the front is the most recently-confirmed
        // transaction (the last tx of the block at the tip) in the disconnected chain.
        // Iterate disconnectpool in reverse, so that we add transactions
        // back to the mempool starting with the earliest transaction that had
        // been previously seen in a block.
        const auto queuedTx = disconnectpool.take();
        auto it = queuedTx.rbegin();
        while (it != queuedTx.rend()) {
            // ignore validation errors in resurrected transactions
            if (!fAddToMempool || (*it)->IsCoinBase() ||
                AcceptToMemoryPool(*this, *it, GetTime(),
                    /*bypass_limits=*/true, /*test_accept=*/false).m_result_type !=
                        MempoolAcceptResult::ResultType::VALID) {
                // If the transaction doesn't make it in to the mempool, remove any
                // transactions that depend on it (which would now be orphans).
                m_mempool->removeRecursive(**it, MemPoolRemovalReason::REORG);
            } else if (m_mempool->exists(GenTxid::Txid((*it)->GetHash()))) {
                vHashUpdate.push_back((*it)->GetHash());
            }
            ++it;
        }
    }

    // AcceptToMemoryPool/addUnchecked all assume that new mempool entries have
    // no in-mempool children, which is generally not true when adding
    // previously-confirmed transactions back to the mempool.
    // UpdateTransactionsFromBlock finds descendants of any transactions in
    // the disconnectpool that were added back and cleans up the mempool state.
    m_mempool->UpdateTransactionsFromBlock(vHashUpdate);

    // Predicate to use for filtering transactions in removeForReorg.
    // Checks whether the transaction is still final and, if it spends a coinbase output, mature.
    // Also updates valid entries' cached LockPoints if needed.
    // If false, the tx is still valid and its lockpoints are updated.
    // If true, the tx would be invalid in the next block; remove this entry and all of its descendants.
    const auto filter_final_and_mature = [this](CTxMemPool::txiter it)
        EXCLUSIVE_LOCKS_REQUIRED(m_mempool->cs, ::cs_main) {
        AssertLockHeld(m_mempool->cs);
        AssertLockHeld(::cs_main);
        const CTransaction& tx = it->GetTx();

        // The transaction must be final.
        if (!CheckFinalTxAtTip(*Assert(m_chain.Tip()), tx)) return true;

        const LockPoints& lp = it->GetLockPoints();
        // CheckSequenceLocksAtTip checks if the transaction will be final in the next block to be
        // created on top of the new chain.
        if (TestLockPointValidity(m_chain, lp)) {
            if (!CheckSequenceLocksAtTip(m_chain.Tip(), lp)) {
                return true;
            }
        } else {
            const CCoinsViewMemPool view_mempool{&CoinsTip(), *m_mempool};
            const std::optional<LockPoints> new_lock_points{CalculateLockPointsAtTip(m_chain.Tip(), view_mempool, tx)};
            if (new_lock_points.has_value() && CheckSequenceLocksAtTip(m_chain.Tip(), *new_lock_points)) {
                // Now update the mempool entry lockpoints as well.
                m_mempool->mapTx.modify(it, [&new_lock_points](CTxMemPoolEntry& e) { e.UpdateLockPoints(*new_lock_points); });
            } else {
                return true;
            }
        }

        // If the transaction spends any coinbase outputs, it must be mature.
        if (it->GetSpendsCoinbase()) {
            for (const CTxIn& txin : tx.vin) {
                auto it2 = m_mempool->mapTx.find(txin.prevout.hash);
                if (it2 != m_mempool->mapTx.end())
                    continue;
                const Coin& coin{CoinsTip().AccessCoin(txin.prevout)};
                assert(!coin.IsSpent());
                const auto mempool_spend_height{m_chain.Tip()->nHeight + 1};
                if (coin.IsCoinBase() && mempool_spend_height - coin.nHeight < COINBASE_MATURITY) {
                    return true;
                }
            }
        }
        // Transaction is still valid and cached LockPoints are updated.
        return false;
    };

    // We also need to remove any now-immature transactions
    m_mempool->removeForReorg(m_chain, filter_final_and_mature);
    // Re-limit mempool size, in case we added any transactions
    LimitMempoolSize(*m_mempool, this->CoinsTip());
}

/**
* Checks to avoid mempool polluting consensus critical paths since cached
* signature and script validity results will be reused if we validate this
* transaction again during block validation.
* */
static bool CheckInputsFromMempoolAndCache(const CTransaction& tx, TxValidationState& state,
                const CCoinsViewCache& view, const CTxMemPool& pool,
                unsigned int flags, PrecomputedTransactionData& txdata, CCoinsViewCache& coins_tip)
                EXCLUSIVE_LOCKS_REQUIRED(cs_main, pool.cs)
{
    AssertLockHeld(cs_main);
    AssertLockHeld(pool.cs);

    assert(!tx.IsCoinBase());
    for (const CTxIn& txin : tx.vin) {
        if (txin.m_is_pegin) {
            continue;
        }

        const Coin& coin = view.AccessCoin(txin.prevout);

        // This coin was checked in PreChecks and MemPoolAccept
        // has been holding cs_main since then.
        Assume(!coin.IsSpent());
        if (coin.IsSpent()) return false;

        // If the Coin is available, there are 2 possibilities:
        // it is available in our current ChainstateActive UTXO set,
        // or it's a UTXO provided by a transaction in our mempool.
        // Ensure the scriptPubKeys in Coins from CoinsView are correct.
        const CTransactionRef& txFrom = pool.get(txin.prevout.hash);
        if (txFrom) {
            assert(txFrom->GetHash() == txin.prevout.hash);
            assert(txFrom->vout.size() > txin.prevout.n);
            assert(txFrom->vout[txin.prevout.n] == coin.out);
        } else {
            const Coin& coinFromUTXOSet = coins_tip.AccessCoin(txin.prevout);
            assert(!coinFromUTXOSet.IsSpent());
            assert(coinFromUTXOSet.out == coin.out);
        }
    }

    // Call CheckInputScripts() to cache signature and script validity against current tip consensus rules.
    return CheckInputScripts(tx, state, view, flags, /* cacheSigStore= */ true, /* cacheFullScriptStore= */ true, txdata);
}

namespace {

class MemPoolAccept
{
public:
    explicit MemPoolAccept(CTxMemPool& mempool, Chainstate& active_chainstate) :
        m_pool(mempool),
        m_view(&m_dummy),
        m_viewmempool(&active_chainstate.CoinsTip(), m_pool),
        m_active_chainstate(active_chainstate)
    {
    }

    // We put the arguments we're handed into a struct, so we can pass them
    // around easier.
    struct ATMPArgs {
        const CChainParams& m_chainparams;
        const int64_t m_accept_time;
        const bool m_bypass_limits;
        /*
         * Return any outpoints which were not previously present in the coins
         * cache, but were added as a result of validating the tx for mempool
         * acceptance. This allows the caller to optionally remove the cache
         * additions if the associated transaction ends up being rejected by
         * the mempool.
         */
        std::vector<COutPoint>& m_coins_to_uncache;
        const bool m_test_accept;
        /** Whether we allow transactions to replace mempool transactions by BIP125 rules. If false,
         * any transaction spending the same inputs as a transaction in the mempool is considered
         * a conflict. */
        const bool m_allow_replacement;
        /** When true, the mempool will not be trimmed when any transactions are submitted in
         * Finalize(). Instead, limits should be enforced at the end to ensure the package is not
         * partially submitted.
         */
        const bool m_package_submission;
        /** When true, use package feerates instead of individual transaction feerates for fee-based
         * policies such as mempool min fee and min relay fee.
         */
        const bool m_package_feerates;

        /** Parameters for single transaction mempool validation. */
        static ATMPArgs SingleAccept(const CChainParams& chainparams, int64_t accept_time,
                                     bool bypass_limits, std::vector<COutPoint>& coins_to_uncache,
                                     bool test_accept) {
            return ATMPArgs{/* m_chainparams */ chainparams,
                            /* m_accept_time */ accept_time,
                            /* m_bypass_limits */ bypass_limits,
                            /* m_coins_to_uncache */ coins_to_uncache,
                            /* m_test_accept */ test_accept,
                            /* m_allow_replacement */ true,
                            /* m_package_submission */ false,
                            /* m_package_feerates */ false,
            };
        }

        /** Parameters for test package mempool validation through testmempoolaccept. */
        static ATMPArgs PackageTestAccept(const CChainParams& chainparams, int64_t accept_time,
                                          std::vector<COutPoint>& coins_to_uncache) {
            return ATMPArgs{/* m_chainparams */ chainparams,
                            /* m_accept_time */ accept_time,
                            /* m_bypass_limits */ false,
                            /* m_coins_to_uncache */ coins_to_uncache,
                            /* m_test_accept */ true,
                            /* m_allow_replacement */ false,
                            /* m_package_submission */ false, // not submitting to mempool
                            /* m_package_feerates */ false,
            };
        }

        /** Parameters for child-with-unconfirmed-parents package validation. */
        static ATMPArgs PackageChildWithParents(const CChainParams& chainparams, int64_t accept_time,
                                                std::vector<COutPoint>& coins_to_uncache) {
            return ATMPArgs{/* m_chainparams */ chainparams,
                            /* m_accept_time */ accept_time,
                            /* m_bypass_limits */ false,
                            /* m_coins_to_uncache */ coins_to_uncache,
                            /* m_test_accept */ false,
                            /* m_allow_replacement */ false,
                            /* m_package_submission */ true,
                            /* m_package_feerates */ true,
            };
        }

        /** Parameters for a single transaction within a package. */
        static ATMPArgs SingleInPackageAccept(const ATMPArgs& package_args) {
            return ATMPArgs{/* m_chainparams */ package_args.m_chainparams,
                            /* m_accept_time */ package_args.m_accept_time,
                            /* m_bypass_limits */ false,
                            /* m_coins_to_uncache */ package_args.m_coins_to_uncache,
                            /* m_test_accept */ package_args.m_test_accept,
                            /* m_allow_replacement */ true,
                            /* m_package_submission */ true, // do not LimitMempoolSize in Finalize()
                            /* m_package_feerates */ false, // only 1 transaction
            };
        }

    private:
        // Private ctor to avoid exposing details to clients and allowing the possibility of
        // mixing up the order of the arguments. Use static functions above instead.
        ATMPArgs(const CChainParams& chainparams,
                 int64_t accept_time,
                 bool bypass_limits,
                 std::vector<COutPoint>& coins_to_uncache,
                 bool test_accept,
                 bool allow_replacement,
                 bool package_submission,
                 bool package_feerates)
            : m_chainparams{chainparams},
              m_accept_time{accept_time},
              m_bypass_limits{bypass_limits},
              m_coins_to_uncache{coins_to_uncache},
              m_test_accept{test_accept},
              m_allow_replacement{allow_replacement},
              m_package_submission{package_submission},
              m_package_feerates{package_feerates}
        {
        }
    };

    // Single transaction acceptance
    MempoolAcceptResult AcceptSingleTransaction(const CTransactionRef& ptx, ATMPArgs& args) EXCLUSIVE_LOCKS_REQUIRED(cs_main);

    /**
    * Multiple transaction acceptance. Transactions may or may not be interdependent, but must not
    * conflict with each other, and the transactions cannot already be in the mempool. Parents must
    * come before children if any dependencies exist.
    */
    PackageMempoolAcceptResult AcceptMultipleTransactions(const std::vector<CTransactionRef>& txns, ATMPArgs& args) EXCLUSIVE_LOCKS_REQUIRED(cs_main);

    /**
     * Submission of a subpackage.
     * If subpackage size == 1, calls AcceptSingleTransaction() with adjusted ATMPArgs to avoid
     * package policy restrictions like no CPFP carve out (PackageMempoolChecks) and disabled RBF
     * (m_allow_replacement), and creates a PackageMempoolAcceptResult wrapping the result.
     *
     * If subpackage size > 1, calls AcceptMultipleTransactions() with the provided ATMPArgs.
     *
     * Also cleans up all non-chainstate coins from m_view at the end.
    */
    PackageMempoolAcceptResult AcceptSubPackage(const std::vector<CTransactionRef>& subpackage, ATMPArgs& args)
        EXCLUSIVE_LOCKS_REQUIRED(cs_main, m_pool.cs);

    /**
     * Package (more specific than just multiple transactions) acceptance. Package must be a child
     * with all of its unconfirmed parents, and topologically sorted.
     */
    PackageMempoolAcceptResult AcceptPackage(const Package& package, ATMPArgs& args) EXCLUSIVE_LOCKS_REQUIRED(cs_main);

private:
    // All the intermediate state that gets passed between the various levels
    // of checking a given transaction.
    struct Workspace {
        // explicit Workspace(const CTransactionRef& ptx) : m_ptx(ptx), m_hash(ptx->GetHash()) {} // ELEMENTS: unused since we need the genesis block hash
        explicit Workspace(const CTransactionRef& ptx, const uint256& hash_genesis_block) : m_ptx(ptx), m_hash(ptx->GetHash()), m_precomputed_txdata(hash_genesis_block) {} // ELEMENTS
        /** Txids of mempool transactions that this transaction directly conflicts with. */
        std::set<uint256> m_conflicts;
        std::set<std::pair<uint256, COutPoint> > m_set_pegins_spent;
        /** Iterators to mempool entries that this transaction directly conflicts with. */
        CTxMemPool::setEntries m_iters_conflicting;
        /** Iterators to all mempool entries that would be replaced by this transaction, including
         * those it directly conflicts with and their descendants. */
        CTxMemPool::setEntries m_all_conflicting;
        /** All mempool ancestors of this transaction. */
        CTxMemPool::setEntries m_ancestors;
        /** Mempool entry constructed for this transaction. Constructed in PreChecks() but not
         * inserted into the mempool until Finalize(). */
        std::unique_ptr<CTxMemPoolEntry> m_entry;
        /** Pointers to the transactions that have been removed from the mempool and replaced by
         * this transaction, used to return to the MemPoolAccept caller. Only populated if
         * validation is successful and the original transactions are removed. */
        std::list<CTransactionRef> m_replaced_transactions;

        /** Virtual size of the transaction as used by the mempool, calculated using serialized size
         * of the transaction and sigops. */
        int64_t m_vsize;
        /** Fees paid by this transaction: total input amounts subtracted by total output amounts. */
        CAmount m_base_fees;
        /** Base fees + any fee delta set by the user with prioritisetransaction. */
        CAmount m_modified_fees;
        /** Total modified fees of all transactions being replaced. */
        CAmount m_conflicting_fees{0};
        /** Total virtual size of all transactions being replaced. */
        size_t m_conflicting_size{0};

        /** If we're doing package validation (i.e. m_package_feerates=true), the "effective"
         * package feerate of this transaction is the total fees divided by the total size of
         * transactions (which may include its ancestors and/or descendants). */
        CFeeRate m_package_feerate{0};

        const CTransactionRef& m_ptx;
        /** Txid. */
        const uint256& m_hash;
        TxValidationState m_state;
        /** A temporary cache containing serialized transaction data for signature verification.
         * Reused across PolicyScriptChecks and ConsensusScriptChecks. */
        PrecomputedTransactionData m_precomputed_txdata;
    };

    // Run the policy checks on a given transaction, excluding any script checks.
    // Looks up inputs, calculates feerate, considers replacement, evaluates
    // package limits, etc. As this function can be invoked for "free" by a peer,
    // only tests that are fast should be done here (to avoid CPU DoS).
    bool PreChecks(ATMPArgs& args, Workspace& ws) EXCLUSIVE_LOCKS_REQUIRED(cs_main, m_pool.cs);

    // Run checks for mempool replace-by-fee.
    bool ReplacementChecks(Workspace& ws) EXCLUSIVE_LOCKS_REQUIRED(cs_main, m_pool.cs);

    // Enforce package mempool ancestor/descendant limits (distinct from individual
    // ancestor/descendant limits done in PreChecks).
    bool PackageMempoolChecks(const std::vector<CTransactionRef>& txns,
                              int64_t total_vsize,
                              PackageValidationState& package_state) EXCLUSIVE_LOCKS_REQUIRED(cs_main, m_pool.cs);

    // Run the script checks using our policy flags. As this can be slow, we should
    // only invoke this on transactions that have otherwise passed policy checks.
    bool PolicyScriptChecks(const ATMPArgs& args, Workspace& ws) EXCLUSIVE_LOCKS_REQUIRED(cs_main, m_pool.cs);

    // Re-run the script checks, using consensus flags, and try to cache the
    // result in the scriptcache. This should be done after
    // PolicyScriptChecks(). This requires that all inputs either be in our
    // utxo set or in the mempool.
    bool ConsensusScriptChecks(const ATMPArgs& args, Workspace& ws) EXCLUSIVE_LOCKS_REQUIRED(cs_main, m_pool.cs);

    // Try to add the transaction to the mempool, removing any conflicts first.
    // Returns true if the transaction is in the mempool after any size
    // limiting is performed, false otherwise.
    bool Finalize(const ATMPArgs& args, Workspace& ws) EXCLUSIVE_LOCKS_REQUIRED(cs_main, m_pool.cs);

    // Submit all transactions to the mempool and call ConsensusScriptChecks to add to the script
    // cache - should only be called after successful validation of all transactions in the package.
    // Does not call LimitMempoolSize(), so mempool max_size_bytes may be temporarily exceeded.
    bool SubmitPackage(const ATMPArgs& args, std::vector<Workspace>& workspaces, PackageValidationState& package_state,
                       std::map<uint256, MempoolAcceptResult>& results)
         EXCLUSIVE_LOCKS_REQUIRED(cs_main, m_pool.cs);

    // Compare a package's feerate against minimum allowed.
    bool CheckFeeRate(size_t package_size, CAmount package_fee, TxValidationState& state) EXCLUSIVE_LOCKS_REQUIRED(::cs_main, m_pool.cs)
    {
        AssertLockHeld(::cs_main);
        AssertLockHeld(m_pool.cs);
        CAmount mempoolRejectFee = m_pool.GetMinFee().GetFee(package_size);
        if (mempoolRejectFee > 0 && package_fee < mempoolRejectFee) {
            return state.Invalid(TxValidationResult::TX_MEMPOOL_POLICY, "mempool min fee not met", strprintf("%d < %d", package_fee, mempoolRejectFee));
        }

        if (package_fee < m_pool.m_min_relay_feerate.GetFee(package_size)) {
            return state.Invalid(TxValidationResult::TX_MEMPOOL_POLICY, "min relay fee not met",
                                 strprintf("%d < %d", package_fee, m_pool.m_min_relay_feerate.GetFee(package_size)));
        }
        return true;
    }

private:
    CTxMemPool& m_pool;
    CCoinsViewCache m_view;
    CCoinsViewMemPool m_viewmempool;
    CCoinsView m_dummy;

    Chainstate& m_active_chainstate;

    /** Whether the transaction(s) would replace any mempool transactions. If so, RBF rules apply. */
    bool m_rbf{false};
};

bool MemPoolAccept::PreChecks(ATMPArgs& args, Workspace& ws)
{
    AssertLockHeld(cs_main);
    AssertLockHeld(m_pool.cs);
    const CTransactionRef& ptx = ws.m_ptx;
    const CTransaction& tx = *ws.m_ptx;
    const uint256& hash = ws.m_hash;

    // Copy/alias what we need out of args
    const int64_t nAcceptTime = args.m_accept_time;
    const bool bypass_limits = args.m_bypass_limits;
    std::vector<COutPoint>& coins_to_uncache = args.m_coins_to_uncache;
    const CChainParams& chainparams = args.m_chainparams;

    // Alias what we need out of ws
    TxValidationState& state = ws.m_state;
    std::unique_ptr<CTxMemPoolEntry>& entry = ws.m_entry;
    std::set<std::pair<uint256, COutPoint>>& setPeginsSpent = ws.m_set_pegins_spent;

    if (!CheckTransaction(tx, state)) {
        return false; // state filled in by CheckTransaction
    }

    // Coinbase is only valid in a block, not as a loose transaction
    if (tx.IsCoinBase())
        return state.Invalid(TxValidationResult::TX_CONSENSUS, "coinbase");

    // Rather not work on nonstandard transactions (unless -testnet/-regtest)
    std::string reason;
    if (m_pool.m_require_standard && !IsStandardTx(tx, m_pool.m_max_datacarrier_bytes, m_pool.m_permit_bare_multisig, m_pool.m_dust_relay_feerate, reason)) {
        return state.Invalid(TxValidationResult::TX_NOT_STANDARD, reason);
    }

    // And now do PAK checks. Filtered by next blocks' enforced list
    if (chainparams.GetEnforcePak()) {
        if (!IsPAKValidTx(tx, GetActivePAKList(m_active_chainstate.m_chain.Tip(), chainparams.GetConsensus()), chainparams.ParentGenesisBlockHash(), chainparams.GetConsensus().pegged_asset)) {
            return state.Invalid(TxValidationResult::TX_NOT_STANDARD, "invalid-pegout-proof");
        }
    }

    // Transactions smaller than 65 non-witness bytes are not relayed to mitigate CVE-2017-12842.
    if (::GetSerializeSize(tx, PROTOCOL_VERSION | SERIALIZE_TRANSACTION_NO_WITNESS) < MIN_STANDARD_TX_NONWITNESS_SIZE)
        return state.Invalid(TxValidationResult::TX_NOT_STANDARD, "tx-size-small");

    // Only accept nLockTime-using transactions that can be mined in the next
    // block; we don't want our mempool filled up with transactions that can't
    // be mined yet.
    if (!CheckFinalTxAtTip(*Assert(m_active_chainstate.m_chain.Tip()), tx)) {
        return state.Invalid(TxValidationResult::TX_PREMATURE_SPEND, "non-final");
    }

    if (m_pool.exists(GenTxid::Wtxid(tx.GetWitnessHash()))) {
        // Exact transaction already exists in the mempool.
        return state.Invalid(TxValidationResult::TX_CONFLICT, "txn-already-in-mempool");
    } else if (m_pool.exists(GenTxid::Txid(tx.GetHash()))) {
        // Transaction with the same non-witness data but different witness (same txid, different
        // wtxid) already exists in the mempool.
        return state.Invalid(TxValidationResult::TX_CONFLICT, "txn-same-nonwitness-data-in-mempool");
    }

    // Check for conflicts with in-memory transactions
    for (const CTxIn &txin : tx.vin)
    {
        const CTransaction* ptxConflicting = m_pool.GetConflictTx(txin.prevout);
        if (ptxConflicting) {
            if (!args.m_allow_replacement) {
                // Transaction conflicts with a mempool tx, but we're not allowing replacements.
                return state.Invalid(TxValidationResult::TX_MEMPOOL_POLICY, "bip125-replacement-disallowed");
            }
            if (!ws.m_conflicts.count(ptxConflicting->GetHash()))
            {
                // Transactions that don't explicitly signal replaceability are
                // *not* replaceable with the current logic, even if one of their
                // unconfirmed ancestors signals replaceability. This diverges
                // from BIP125's inherited signaling description (see CVE-2021-31876).
                // Applications relying on first-seen mempool behavior should
                // check all unconfirmed ancestors; otherwise an opt-in ancestor
                // might be replaced, causing removal of this descendant.
                //
                // If replaceability signaling is ignored due to node setting,
                // replacement is always allowed.
                if (!m_pool.m_full_rbf && !SignalsOptInRBF(*ptxConflicting)) {
                    return state.Invalid(TxValidationResult::TX_MEMPOOL_POLICY, "txn-mempool-conflict");
                }

                ws.m_conflicts.insert(ptxConflicting->GetHash());
            }
        }
    }

    m_view.SetBackend(m_viewmempool);

    // Quickly check for peg-in witness data on non-peg-in inputs
    for (size_t input_index = 0; input_index < tx.vin.size(); ++input_index) {
        if (!tx.vin[input_index].m_is_pegin) {
            // Check that the corresponding pegin witness is empty
            // Note that the witness vector must be size 0 or len(vin)
            if (!tx.witness.vtxinwit.empty() &&
                    !tx.witness.vtxinwit[input_index].m_pegin_witness.IsNull()) {
                return state.Invalid(TxValidationResult::TX_WITNESS_MUTATED, "extra-pegin-witness");
            }
        }
    }

    // Used when checking peg-ins
    std::vector<std::pair<CScript, CScript>> fedpegscripts = GetValidFedpegScripts(m_active_chainstate.m_chain.Tip(), chainparams.GetConsensus(), true /* nextblock_validation */);

    const CCoinsViewCache& coins_cache = m_active_chainstate.CoinsTip();
    // do all inputs exist?
    for (unsigned int i = 0; i < tx.vin.size(); i++) {
        const CTxIn& txin = tx.vin[i];

        // ELEMENTS:
        // For pegin inputs check whether the pegins have already been claimed before.
        // This only checks the UTXO set for already claimed pegins. For mempool conflicts,
        // we rely on the GetConflictTx check done above.
        if (txin.m_is_pegin) {
            // Peg-in witness is required, check here without validating existence in parent chain
            std::string err_msg = "no peg-in witness attached";
            if (tx.witness.vtxinwit.size() != tx.vin.size() ||
                    !IsValidPeginWitness(tx.witness.vtxinwit[i].m_pegin_witness, fedpegscripts, tx.vin[i].prevout, err_msg, false)) {
                return state.Invalid(TxValidationResult::TX_WITNESS_MUTATED, "pegin-no-witness", err_msg);
            }

            std::pair<uint256, COutPoint> pegin = std::make_pair(uint256(tx.witness.vtxinwit[i].m_pegin_witness.stack[2]), tx.vin[i].prevout);
            // This assumes non-null prevout and genesis block hash
            if (m_view.IsPeginSpent(pegin)) {
                return state.Invalid(TxValidationResult::TX_CONSENSUS, "pegin-already-claimed");
            }
            continue;
        }

        if (!coins_cache.HaveCoinInCache(txin.prevout)) {
            coins_to_uncache.push_back(txin.prevout);
        }

        // Note: this call may add txin.prevout to the coins cache
        // (coins_cache.cacheCoins) by way of FetchCoin(). It should be removed
        // later (via coins_to_uncache) if this tx turns out to be invalid.
        if (!m_view.HaveCoin(txin.prevout)) {
            // Are inputs missing because we already have the tx?
            for (size_t out = 0; out < tx.vout.size(); out++) {
                // Optimistically just do efficient check of cache for outputs
                if (coins_cache.HaveCoinInCache(COutPoint(hash, out))) {
                    return state.Invalid(TxValidationResult::TX_CONFLICT, "txn-already-known");
                }
            }
            // Otherwise assume this might be an orphan tx for which we just haven't seen parents yet
            return state.Invalid(TxValidationResult::TX_MISSING_INPUTS, "bad-txns-inputs-missingorspent");
        }
    }

    // This is const, but calls into the back end CoinsViews. The CCoinsViewDB at the bottom of the
    // hierarchy brings the best block into scope. See CCoinsViewDB::GetBestBlock().
    m_view.GetBestBlock();

    // we have all inputs cached now, so switch back to dummy (to protect
    // against bugs where we pull more inputs from disk that miss being added
    // to coins_to_uncache)
    m_view.SetBackend(m_dummy);

    assert(m_active_chainstate.m_blockman.LookupBlockIndex(m_view.GetBestBlock()) == m_active_chainstate.m_chain.Tip());

    // Only accept BIP68 sequence locked transactions that can be mined in the next
    // block; we don't want our mempool filled up with transactions that can't
    // be mined yet.
    // Pass in m_view which has all of the relevant inputs cached. Note that, since m_view's
    // backend was removed, it no longer pulls coins from the mempool.
    const std::optional<LockPoints> lock_points{CalculateLockPointsAtTip(m_active_chainstate.m_chain.Tip(), m_view, tx)};
    if (!lock_points.has_value() || !CheckSequenceLocksAtTip(m_active_chainstate.m_chain.Tip(), *lock_points)) {
        return state.Invalid(TxValidationResult::TX_PREMATURE_SPEND, "non-BIP68-final");
    }

    // The mempool holds txs for the next block, so pass height+1 to CheckTxInputs
    CAmountMap fee_map;
    if (!Consensus::CheckTxInputs(tx, state, m_view, m_active_chainstate.m_chain.Height() + 1, fee_map, setPeginsSpent, nullptr, true, true, fedpegscripts)) {
        return false; // state filled in by CheckTxInputs
    }

    // ELEMENTS: extra policy check for consistency between issuances and their rangeproof
    if (m_pool.m_require_standard) {
        for (unsigned i = 0; i < std::min(tx.witness.vtxinwit.size(), tx.vin.size()); i++) {
            if (!tx.vin[i].assetIssuance.nAmount.IsCommitment() && !tx.witness.vtxinwit[i].vchIssuanceAmountRangeproof.empty()) {
                return state.Invalid(TxValidationResult::TX_INPUTS_NOT_STANDARD, "bad-txin-extra-issuance-rangeproof");
            }
            if (!tx.vin[i].assetIssuance.nInflationKeys.IsCommitment() && !tx.witness.vtxinwit[i].vchInflationKeysRangeproof.empty()) {
                return state.Invalid(TxValidationResult::TX_INPUTS_NOT_STANDARD, "bad-txin-extra-inflation-rangeproof");
            }
        }
    }

    if (m_pool.m_require_standard && !AreInputsStandard(tx, m_view)) {
        return state.Invalid(TxValidationResult::TX_INPUTS_NOT_STANDARD, "bad-txns-nonstandard-inputs");
    }

    // Check for non-standard witnesses.
    if (tx.HasWitness() && m_pool.m_require_standard && !IsWitnessStandard(tx, m_view)) {
        return state.Invalid(TxValidationResult::TX_WITNESS_MUTATED, "bad-witness-nonstandard");
    }

    int64_t nSigOpsCost = GetTransactionSigOpCost(tx, m_view, STANDARD_SCRIPT_VERIFY_FLAGS);

    // We only consider policyAsset
    ws.m_base_fees = fee_map[policyAsset];

    // ws.m_modified_fees includes any fee deltas from PrioritiseTransaction
    ws.m_modified_fees = ws.m_base_fees;
    m_pool.ApplyDelta(hash, ws.m_modified_fees);

    // Keep track of transactions that spend a coinbase, which we re-scan
    // during reorgs to ensure COINBASE_MATURITY is still met.
    bool fSpendsCoinbase = false;
    for (const CTxIn &txin : tx.vin) {
        // ELEMENTS:
        if (txin.m_is_pegin) {
            continue;
        }
        const Coin &coin = m_view.AccessCoin(txin.prevout);
        if (coin.IsCoinBase()) {
            fSpendsCoinbase = true;
            break;
        }
    }

    // Set entry_sequence to 0 when bypass_limits is used; this allows txs from a block
    // reorg to be marked earlier than any child txs that were already in the mempool.
    const uint64_t entry_sequence = bypass_limits ? 0 : m_pool.GetSequence();
    entry.reset(new CTxMemPoolEntry(ptx, ws.m_base_fees, nAcceptTime, m_active_chainstate.m_chain.Height(), entry_sequence,
                                    fSpendsCoinbase, nSigOpsCost, lock_points.value(), setPeginsSpent));
    ws.m_vsize = entry->GetTxSize();

    if (nSigOpsCost > MAX_STANDARD_TX_SIGOPS_COST)
        return state.Invalid(TxValidationResult::TX_NOT_STANDARD, "bad-txns-too-many-sigops",
                strprintf("%d", nSigOpsCost));

    // ELEMENTS: accept discounted fees for Confidential Transactions only, if enabled.
    int64_t package_size = Params().GetAcceptDiscountCT() ? GetDiscountVirtualTransactionSize(tx) : ws.m_vsize;

    // No individual transactions are allowed below the min relay feerate except from disconnected blocks.
    // This requirement, unlike CheckFeeRate, cannot be bypassed using m_package_feerates because,
    // while a tx could be package CPFP'd when entering the mempool, we do not have a DoS-resistant
    // method of ensuring the tx remains bumped. For example, the fee-bumping child could disappear
    // due to a replacement.
    if (!bypass_limits && ws.m_modified_fees < m_pool.m_min_relay_feerate.GetFee(package_size)) {
        return state.Invalid(TxValidationResult::TX_MEMPOOL_POLICY, "min relay fee not met",
                             strprintf("%d < %d", ws.m_modified_fees, m_pool.m_min_relay_feerate.GetFee(package_size)));
    }
    // No individual transactions are allowed below the mempool min feerate except from disconnected
    // blocks and transactions in a package. Package transactions will be checked using package
    // feerate later.
    if (!bypass_limits && !args.m_package_feerates && !CheckFeeRate(package_size, ws.m_modified_fees, state)) return false;

    ws.m_iters_conflicting = m_pool.GetIterSet(ws.m_conflicts);

    // Note that these modifications are only applicable to single transaction scenarios;
    // carve-outs and package RBF are disabled for multi-transaction evaluations.
    CTxMemPool::Limits maybe_rbf_limits = m_pool.m_limits;

    // Calculate in-mempool ancestors, up to a limit.
    if (ws.m_conflicts.size() == 1) {
        // In general, when we receive an RBF transaction with mempool conflicts, we want to know whether we
        // would meet the chain limits after the conflicts have been removed. However, there isn't a practical
        // way to do this short of calculating the ancestor and descendant sets with an overlay cache of
        // changed mempool entries. Due to both implementation and runtime complexity concerns, this isn't
        // very realistic, thus we only ensure a limited set of transactions are RBF'able despite mempool
        // conflicts here. Importantly, we need to ensure that some transactions which were accepted using
        // the below carve-out are able to be RBF'ed, without impacting the security the carve-out provides
        // for off-chain contract systems (see link in the comment below).
        //
        // Specifically, the subset of RBF transactions which we allow despite chain limits are those which
        // conflict directly with exactly one other transaction (but may evict children of said transaction),
        // and which are not adding any new mempool dependencies. Note that the "no new mempool dependencies"
        // check is accomplished later, so we don't bother doing anything about it here, but if our
        // policy changes, we may need to move that check to here instead of removing it wholesale.
        //
        // Such transactions are clearly not merging any existing packages, so we are only concerned with
        // ensuring that (a) no package is growing past the package size (not count) limits and (b) we are
        // not allowing something to effectively use the (below) carve-out spot when it shouldn't be allowed
        // to.
        //
        // To check these we first check if we meet the RBF criteria, above, and increment the descendant
        // limits by the direct conflict and its descendants (as these are recalculated in
        // CalculateMempoolAncestors by assuming the new transaction being added is a new descendant, with no
        // removals, of each parent's existing dependent set). The ancestor count limits are unmodified (as
        // the ancestor limits should be the same for both our new transaction and any conflicts).
        // We don't bother incrementing m_limit_descendants by the full removal count as that limit never comes
        // into force here (as we're only adding a single transaction).
        assert(ws.m_iters_conflicting.size() == 1);
        CTxMemPool::txiter conflict = *ws.m_iters_conflicting.begin();

        maybe_rbf_limits.descendant_count += 1;
        maybe_rbf_limits.descendant_size_vbytes += conflict->GetSizeWithDescendants();
    }

    auto ancestors{m_pool.CalculateMemPoolAncestors(*entry, maybe_rbf_limits)};
    if (!ancestors) {
        // If CalculateMemPoolAncestors fails second time, we want the original error string.
        // Contracting/payment channels CPFP carve-out:
        // If the new transaction is relatively small (up to 40k weight)
        // and has at most one ancestor (ie ancestor limit of 2, including
        // the new transaction), allow it if its parent has exactly the
        // descendant limit descendants.
        //
        // This allows protocols which rely on distrusting counterparties
        // being able to broadcast descendants of an unconfirmed transaction
        // to be secure by simply only having two immediately-spendable
        // outputs - one for each counterparty. For more info on the uses for
        // this, see https://lists.linuxfoundation.org/pipermail/bitcoin-dev/2018-November/016518.html
        CTxMemPool::Limits cpfp_carve_out_limits{
            .ancestor_count = 2,
            .ancestor_size_vbytes = maybe_rbf_limits.ancestor_size_vbytes,
            .descendant_count = maybe_rbf_limits.descendant_count + 1,
            .descendant_size_vbytes = maybe_rbf_limits.descendant_size_vbytes + EXTRA_DESCENDANT_TX_SIZE_LIMIT,
        };
        const auto error_message{util::ErrorString(ancestors).original};
        if (ws.m_vsize > EXTRA_DESCENDANT_TX_SIZE_LIMIT) {
            return state.Invalid(TxValidationResult::TX_MEMPOOL_POLICY, "too-long-mempool-chain", error_message);
        }
        ancestors = m_pool.CalculateMemPoolAncestors(*entry, cpfp_carve_out_limits);
        if (!ancestors) return state.Invalid(TxValidationResult::TX_MEMPOOL_POLICY, "too-long-mempool-chain", error_message);
    }

    ws.m_ancestors = *ancestors;

    // A transaction that spends outputs that would be replaced by it is invalid. Now
    // that we have the set of all ancestors we can detect this
    // pathological case by making sure ws.m_conflicts and ws.m_ancestors don't
    // intersect.
    if (const auto err_string{EntriesAndTxidsDisjoint(ws.m_ancestors, ws.m_conflicts, hash)}) {
        // We classify this as a consensus error because a transaction depending on something it
        // conflicts with would be inconsistent.
        return state.Invalid(TxValidationResult::TX_CONSENSUS, "bad-txns-spends-conflicting-tx", *err_string);
    }

    m_rbf = !ws.m_conflicts.empty();
    return true;
}

bool MemPoolAccept::ReplacementChecks(Workspace& ws)
{
    AssertLockHeld(cs_main);
    AssertLockHeld(m_pool.cs);

    const CTransaction& tx = *ws.m_ptx;
    const uint256& hash = ws.m_hash;
    TxValidationState& state = ws.m_state;

    CFeeRate newFeeRate(ws.m_modified_fees, ws.m_vsize);
    // Enforce Rule #6. The replacement transaction must have a higher feerate than its direct conflicts.
    // - The motivation for this check is to ensure that the replacement transaction is preferable for
    //   block-inclusion, compared to what would be removed from the mempool.
    // - This logic predates ancestor feerate-based transaction selection, which is why it doesn't
    //   consider feerates of descendants.
    // - Note: Ancestor feerate-based transaction selection has made this comparison insufficient to
    //   guarantee that this is incentive-compatible for miners, because it is possible for a
    //   descendant transaction of a direct conflict to pay a higher feerate than the transaction that
    //   might replace them, under these rules.
    if (const auto err_string{PaysMoreThanConflicts(ws.m_iters_conflicting, newFeeRate, hash)}) {
        return state.Invalid(TxValidationResult::TX_MEMPOOL_POLICY, "insufficient fee", *err_string);
    }

    // Calculate all conflicting entries and enforce Rule #5.
    if (const auto err_string{GetEntriesForConflicts(tx, m_pool, ws.m_iters_conflicting, ws.m_all_conflicting)}) {
        return state.Invalid(TxValidationResult::TX_MEMPOOL_POLICY,
                             "too many potential replacements", *err_string);
    }
    // Enforce Rule #2.
    if (const auto err_string{HasNoNewUnconfirmed(tx, m_pool, ws.m_iters_conflicting)}) {
        return state.Invalid(TxValidationResult::TX_MEMPOOL_POLICY,
                             "replacement-adds-unconfirmed", *err_string);
    }
    // Check if it's economically rational to mine this transaction rather than the ones it
    // replaces and pays for its own relay fees. Enforce Rules #3 and #4.
    for (CTxMemPool::txiter it : ws.m_all_conflicting) {
        ws.m_conflicting_fees += it->GetModifiedFee();
        ws.m_conflicting_size += it->GetTxSize();
    }
    if (const auto err_string{PaysForRBF(ws.m_conflicting_fees, ws.m_modified_fees, ws.m_vsize,
                                         m_pool.m_incremental_relay_feerate, hash)}) {
        return state.Invalid(TxValidationResult::TX_MEMPOOL_POLICY, "insufficient fee", *err_string);
    }
    return true;
}

bool MemPoolAccept::PackageMempoolChecks(const std::vector<CTransactionRef>& txns,
                                         const int64_t total_vsize,
                                         PackageValidationState& package_state)
{
    AssertLockHeld(cs_main);
    AssertLockHeld(m_pool.cs);

    // CheckPackageLimits expects the package transactions to not already be in the mempool.
    assert(std::all_of(txns.cbegin(), txns.cend(), [this](const auto& tx)
                       { return !m_pool.exists(GenTxid::Txid(tx->GetHash()));}));

    std::string err_string;
    if (!m_pool.CheckPackageLimits(txns, total_vsize, err_string)) {
        // This is a package-wide error, separate from an individual transaction error.
        return package_state.Invalid(PackageValidationResult::PCKG_POLICY, "package-mempool-limits", err_string);
    }
   return true;
}

bool MemPoolAccept::PolicyScriptChecks(const ATMPArgs& args, Workspace& ws)
{
    AssertLockHeld(cs_main);
    AssertLockHeld(m_pool.cs);
    const CTransaction& tx = *ws.m_ptx;
    TxValidationState& state = ws.m_state;

    unsigned int scriptVerifyFlags = STANDARD_SCRIPT_VERIFY_FLAGS;

    // Temporarily add additional script flags based on the activation of
    // Dynamic Federations. This can be included in the
    // STANDARD_LOCKTIME_VERIFY_FLAGS in a release post-activation.

    if (DeploymentActiveAfter(m_active_chainstate.m_chain.Tip(), m_active_chainstate.m_chainman, Consensus::DEPLOYMENT_DYNA_FED)) {
        scriptVerifyFlags |= SCRIPT_SIGHASH_RANGEPROOF;
    }

    if (DeploymentActiveAfter(m_active_chainstate.m_chain.Tip(), m_active_chainstate.m_chainman, Consensus::DEPLOYMENT_SIMPLICITY)) {
        scriptVerifyFlags |= SCRIPT_VERIFY_SIMPLICITY;
    }

    // Check input scripts and signatures.
    // This is done last to help prevent CPU exhaustion denial-of-service attacks.
    if (!CheckInputScripts(tx, state, m_view, scriptVerifyFlags, true, false, ws.m_precomputed_txdata)) {
        // SCRIPT_VERIFY_CLEANSTACK requires SCRIPT_VERIFY_WITNESS, so we
        // need to turn both off, and compare against just turning off CLEANSTACK
        // to see if the failure is specifically due to witness validation.
        TxValidationState state_dummy; // Want reported failures to be from first CheckInputScripts
        if (!tx.HasWitness() && CheckInputScripts(tx, state_dummy, m_view, scriptVerifyFlags & ~(SCRIPT_VERIFY_WITNESS | SCRIPT_VERIFY_CLEANSTACK), true, false, ws.m_precomputed_txdata) &&
                !CheckInputScripts(tx, state_dummy, m_view, scriptVerifyFlags & ~SCRIPT_VERIFY_CLEANSTACK, true, false, ws.m_precomputed_txdata)) {
            // Only the witness is missing, so the transaction itself may be fine.
            state.Invalid(TxValidationResult::TX_WITNESS_STRIPPED,
                    state.GetRejectReason(), state.GetDebugMessage());
        }
        return false; // state filled in by CheckInputScripts
    }

    return true;
}

bool MemPoolAccept::ConsensusScriptChecks(const ATMPArgs& args, Workspace& ws)
{
    AssertLockHeld(cs_main);
    AssertLockHeld(m_pool.cs);
    const CTransaction& tx = *ws.m_ptx;
    const uint256& hash = ws.m_hash;
    TxValidationState& state = ws.m_state;

    // Check again against the current block tip's script verification
    // flags to cache our script execution flags. This is, of course,
    // useless if the next block has different script flags from the
    // previous one, but because the cache tracks script flags for us it
    // will auto-invalidate and we'll just have a few blocks of extra
    // misses on soft-fork activation.
    //
    // This is also useful in case of bugs in the standard flags that cause
    // transactions to pass as valid when they're actually invalid. For
    // instance the STRICTENC flag was incorrectly allowing certain
    // CHECKSIG NOT scripts to pass, even though they were invalid.
    //
    // There is a similar check in CreateNewBlock() to prevent creating
    // invalid blocks (using TestBlockValidity), however allowing such
    // transactions into the mempool can be exploited as a DoS attack.
    unsigned int currentBlockScriptVerifyFlags{GetBlockScriptFlags(*m_active_chainstate.m_chain.Tip(), m_active_chainstate.m_chainman)};
    if (!CheckInputsFromMempoolAndCache(tx, state, m_view, m_pool, currentBlockScriptVerifyFlags,
                                        ws.m_precomputed_txdata, m_active_chainstate.CoinsTip())) {
        LogPrintf("BUG! PLEASE REPORT THIS! CheckInputScripts failed against latest-block but not STANDARD flags %s, %s\n", hash.ToString(), state.ToString());
        return Assume(false);
    }

    return true;
}

bool MemPoolAccept::Finalize(const ATMPArgs& args, Workspace& ws)
{
    AssertLockHeld(cs_main);
    AssertLockHeld(m_pool.cs);
    const CTransaction& tx = *ws.m_ptx;
    const uint256& hash = ws.m_hash;
    TxValidationState& state = ws.m_state;
    const bool bypass_limits = args.m_bypass_limits;

    std::unique_ptr<CTxMemPoolEntry>& entry = ws.m_entry;

    // Remove conflicting transactions from the mempool
    for (CTxMemPool::txiter it : ws.m_all_conflicting)
    {
        LogPrint(BCLog::MEMPOOL, "replacing tx %s (wtxid=%s) with %s (wtxid=%s) for %s additional fees, %d delta bytes\n",
                it->GetTx().GetHash().ToString(),
                it->GetTx().GetWitnessHash().ToString(),
                hash.ToString(),
                tx.GetWitnessHash().ToString(),
                FormatMoney(ws.m_modified_fees - ws.m_conflicting_fees),
                (int)entry->GetTxSize() - (int)ws.m_conflicting_size);
        TRACE7(mempool, replaced,
                it->GetTx().GetHash().data(),
                it->GetTxSize(),
                it->GetFee(),
                std::chrono::duration_cast<std::chrono::duration<std::uint64_t>>(it->GetTime()).count(),
                hash.data(),
                entry->GetTxSize(),
                entry->GetFee()
        );
        ws.m_replaced_transactions.push_back(it->GetSharedTx());
    }
    m_pool.RemoveStaged(ws.m_all_conflicting, false, MemPoolRemovalReason::REPLACED);

    // This transaction should only count for fee estimation if:
    // - it's not being re-added during a reorg which bypasses typical mempool fee limits
    // - the node is not behind
    // - the transaction is not dependent on any other transactions in the mempool
    // - it's not part of a package. Since package relay is not currently supported, this
    // transaction has not necessarily been accepted to miners' mempools.
    bool validForFeeEstimation = !bypass_limits && !args.m_package_submission && IsCurrentForFeeEstimation(m_active_chainstate) && m_pool.HasNoInputsOf(tx);

    // Store transaction in memory
    m_pool.addUnchecked(*entry, ws.m_ancestors, validForFeeEstimation);

    // trim mempool and check if tx was trimmed
    // If we are validating a package, don't trim here because we could evict a previous transaction
    // in the package. LimitMempoolSize() should be called at the very end to make sure the mempool
    // is still within limits and package submission happens atomically.
    if (!args.m_package_submission && !bypass_limits) {
        LimitMempoolSize(m_pool, m_active_chainstate.CoinsTip());
        if (!m_pool.exists(GenTxid::Txid(hash)))
            return state.Invalid(TxValidationResult::TX_MEMPOOL_POLICY, "mempool full");
    }
    return true;
}

bool MemPoolAccept::SubmitPackage(const ATMPArgs& args, std::vector<Workspace>& workspaces,
                                  PackageValidationState& package_state,
                                  std::map<uint256, MempoolAcceptResult>& results)
{
    AssertLockHeld(cs_main);
    AssertLockHeld(m_pool.cs);
    // Sanity check: none of the transactions should be in the mempool, and none of the transactions
    // should have a same-txid-different-witness equivalent in the mempool.
    assert(std::all_of(workspaces.cbegin(), workspaces.cend(), [this](const auto& ws){
        return !m_pool.exists(GenTxid::Txid(ws.m_ptx->GetHash())); }));

    bool all_submitted = true;
    // ConsensusScriptChecks adds to the script cache and is therefore consensus-critical;
    // CheckInputsFromMempoolAndCache asserts that transactions only spend coins available from the
    // mempool or UTXO set. Submit each transaction to the mempool immediately after calling
    // ConsensusScriptChecks to make the outputs available for subsequent transactions.
    for (Workspace& ws : workspaces) {
        if (!ConsensusScriptChecks(args, ws)) {
            results.emplace(ws.m_ptx->GetWitnessHash(), MempoolAcceptResult::Failure(ws.m_state));
            // Since PolicyScriptChecks() passed, this should never fail.
            Assume(false);
            all_submitted = false;
            package_state.Invalid(PackageValidationResult::PCKG_MEMPOOL_ERROR,
                                  strprintf("BUG! PolicyScriptChecks succeeded but ConsensusScriptChecks failed: %s",
                                            ws.m_ptx->GetHash().ToString()));
        }

        // Re-calculate mempool ancestors to call addUnchecked(). They may have changed since the
        // last calculation done in PreChecks, since package ancestors have already been submitted.
        {
            auto ancestors{m_pool.CalculateMemPoolAncestors(*ws.m_entry, m_pool.m_limits)};
            if(!ancestors) {
                results.emplace(ws.m_ptx->GetWitnessHash(), MempoolAcceptResult::Failure(ws.m_state));
                // Since PreChecks() and PackageMempoolChecks() both enforce limits, this should never fail.
                Assume(false);
                all_submitted = false;
                package_state.Invalid(PackageValidationResult::PCKG_MEMPOOL_ERROR,
                                    strprintf("BUG! Mempool ancestors or descendants were underestimated: %s",
                                                ws.m_ptx->GetHash().ToString()));
            }
            ws.m_ancestors = std::move(ancestors).value_or(ws.m_ancestors);
        }
        // If we call LimitMempoolSize() for each individual Finalize(), the mempool will not take
        // the transaction's descendant feerate into account because it hasn't seen them yet. Also,
        // we risk evicting a transaction that a subsequent package transaction depends on. Instead,
        // allow the mempool to temporarily bypass limits, the maximum package size) while
        // submitting transactions individually and then trim at the very end.
        if (!Finalize(args, ws)) {
            results.emplace(ws.m_ptx->GetWitnessHash(), MempoolAcceptResult::Failure(ws.m_state));
            // Since LimitMempoolSize() won't be called, this should never fail.
            Assume(false);
            all_submitted = false;
            package_state.Invalid(PackageValidationResult::PCKG_MEMPOOL_ERROR,
                                  strprintf("BUG! Adding to mempool failed: %s", ws.m_ptx->GetHash().ToString()));
        }
    }

    std::vector<uint256> all_package_wtxids;
    all_package_wtxids.reserve(workspaces.size());
    std::transform(workspaces.cbegin(), workspaces.cend(), std::back_inserter(all_package_wtxids),
                   [](const auto& ws) { return ws.m_ptx->GetWitnessHash(); });

    // Add successful results. The returned results may change later if LimitMempoolSize() evicts them.
    for (Workspace& ws : workspaces) {
        const auto effective_feerate = args.m_package_feerates ? ws.m_package_feerate :
            CFeeRate{ws.m_modified_fees, static_cast<uint32_t>(ws.m_vsize)};
        const auto effective_feerate_wtxids = args.m_package_feerates ? all_package_wtxids :
            std::vector<uint256>({ws.m_ptx->GetWitnessHash()});
        results.emplace(ws.m_ptx->GetWitnessHash(),
                        MempoolAcceptResult::Success(std::move(ws.m_replaced_transactions), ws.m_vsize,
                                         ws.m_base_fees, effective_feerate, effective_feerate_wtxids));
        GetMainSignals().TransactionAddedToMempool(ws.m_ptx, m_pool.GetAndIncrementSequence());
    }
    return all_submitted;
}

MempoolAcceptResult MemPoolAccept::AcceptSingleTransaction(const CTransactionRef& ptx, ATMPArgs& args)
{
    AssertLockHeld(cs_main);
    LOCK(m_pool.cs); // mempool "read lock" (held through GetMainSignals().TransactionAddedToMempool())

    Workspace ws(ptx, args.m_chainparams.HashGenesisBlock());

    if (!PreChecks(args, ws)) return MempoolAcceptResult::Failure(ws.m_state);

    if (m_rbf && !ReplacementChecks(ws)) return MempoolAcceptResult::Failure(ws.m_state);

    // Perform the inexpensive checks first and avoid hashing and signature verification unless
    // those checks pass, to mitigate CPU exhaustion denial-of-service attacks.
    if (!PolicyScriptChecks(args, ws)) return MempoolAcceptResult::Failure(ws.m_state);

    if (!ConsensusScriptChecks(args, ws)) return MempoolAcceptResult::Failure(ws.m_state);

    const CFeeRate effective_feerate{ws.m_modified_fees, static_cast<uint32_t>(ws.m_vsize)};
    const std::vector<uint256> single_wtxid{ws.m_ptx->GetWitnessHash()};
    // Tx was accepted, but not added
    if (args.m_test_accept) {
        return MempoolAcceptResult::Success(std::move(ws.m_replaced_transactions), ws.m_vsize,
                                            ws.m_base_fees, effective_feerate, single_wtxid);
    }

    if (!Finalize(args, ws)) return MempoolAcceptResult::Failure(ws.m_state);

    GetMainSignals().TransactionAddedToMempool(ptx, m_pool.GetAndIncrementSequence());

    return MempoolAcceptResult::Success(std::move(ws.m_replaced_transactions), ws.m_vsize, ws.m_base_fees,
                                        effective_feerate, single_wtxid);
}

PackageMempoolAcceptResult MemPoolAccept::AcceptMultipleTransactions(const std::vector<CTransactionRef>& txns, ATMPArgs& args)
{
    AssertLockHeld(cs_main);

    // These context-free package limits can be done before taking the mempool lock.
    PackageValidationState package_state;
    if (!CheckPackage(txns, package_state)) return PackageMempoolAcceptResult(package_state, {});

    std::vector<Workspace> workspaces{};
    workspaces.reserve(txns.size());
    std::transform(txns.cbegin(), txns.cend(), std::back_inserter(workspaces),
                   [&](const auto& tx) { return Workspace(tx, args.m_chainparams.HashGenesisBlock()); });
    std::map<uint256, MempoolAcceptResult> results;

    LOCK(m_pool.cs);

    // Do all PreChecks first and fail fast to avoid running expensive script checks when unnecessary.
    for (Workspace& ws : workspaces) {
        if (!PreChecks(args, ws)) {
            package_state.Invalid(PackageValidationResult::PCKG_TX, "transaction failed");
            // Exit early to avoid doing pointless work. Update the failed tx result; the rest are unfinished.
            results.emplace(ws.m_ptx->GetWitnessHash(), MempoolAcceptResult::Failure(ws.m_state));
            return PackageMempoolAcceptResult(package_state, std::move(results));
        }
        // Make the coins created by this transaction available for subsequent transactions in the
        // package to spend. Since we already checked conflicts in the package and we don't allow
        // replacements, we don't need to track the coins spent. Note that this logic will need to be
        // updated if package replace-by-fee is allowed in the future.
        assert(!args.m_allow_replacement);
        m_viewmempool.PackageAddTransaction(ws.m_ptx);
    }

    // Transactions must meet two minimum feerates: the mempool minimum fee and min relay fee.
    // For transactions consisting of exactly one child and its parents, it suffices to use the
    // package feerate (total modified fees / total virtual size) to check this requirement.
    const auto m_total_vsize = std::accumulate(workspaces.cbegin(), workspaces.cend(), int64_t{0},
        [](int64_t sum, auto& ws) { return sum + ws.m_vsize; });
    const auto m_total_modified_fees = std::accumulate(workspaces.cbegin(), workspaces.cend(), CAmount{0},
        [](CAmount sum, auto& ws) { return sum + ws.m_modified_fees; });
    const CFeeRate package_feerate(m_total_modified_fees, m_total_vsize);
    TxValidationState placeholder_state;
    if (args.m_package_feerates &&
        !CheckFeeRate(m_total_vsize, m_total_modified_fees, placeholder_state)) {
        package_state.Invalid(PackageValidationResult::PCKG_POLICY, "package-fee-too-low");
        return PackageMempoolAcceptResult(package_state, {});
    }

    // Apply package mempool ancestor/descendant limits. Skip if there is only one transaction,
    // because it's unnecessary. Also, CPFP carve out can increase the limit for individual
    // transactions, but this exemption is not extended to packages in CheckPackageLimits().
    std::string err_string;
    if (txns.size() > 1 && !PackageMempoolChecks(txns, m_total_vsize, package_state)) {
        return PackageMempoolAcceptResult(package_state, std::move(results));
    }

    std::vector<uint256> all_package_wtxids;
    all_package_wtxids.reserve(workspaces.size());
    std::transform(workspaces.cbegin(), workspaces.cend(), std::back_inserter(all_package_wtxids),
                   [](const auto& ws) { return ws.m_ptx->GetWitnessHash(); });
    for (Workspace& ws : workspaces) {
        ws.m_package_feerate = package_feerate;
        if (!PolicyScriptChecks(args, ws)) {
            // Exit early to avoid doing pointless work. Update the failed tx result; the rest are unfinished.
            package_state.Invalid(PackageValidationResult::PCKG_TX, "transaction failed");
            results.emplace(ws.m_ptx->GetWitnessHash(), MempoolAcceptResult::Failure(ws.m_state));
            return PackageMempoolAcceptResult(package_state, std::move(results));
        }
        if (args.m_test_accept) {
            const auto effective_feerate = args.m_package_feerates ? ws.m_package_feerate :
                CFeeRate{ws.m_modified_fees, static_cast<uint32_t>(ws.m_vsize)};
            const auto effective_feerate_wtxids = args.m_package_feerates ? all_package_wtxids :
                std::vector<uint256>{ws.m_ptx->GetWitnessHash()};
            results.emplace(ws.m_ptx->GetWitnessHash(),
                            MempoolAcceptResult::Success(std::move(ws.m_replaced_transactions),
                                                         ws.m_vsize, ws.m_base_fees, effective_feerate,
                                                         effective_feerate_wtxids));
        }
    }

    if (args.m_test_accept) return PackageMempoolAcceptResult(package_state, std::move(results));

    if (!SubmitPackage(args, workspaces, package_state, results)) {
        // PackageValidationState filled in by SubmitPackage().
        return PackageMempoolAcceptResult(package_state, std::move(results));
    }

    return PackageMempoolAcceptResult(package_state, std::move(results));
}

PackageMempoolAcceptResult MemPoolAccept::AcceptSubPackage(const std::vector<CTransactionRef>& subpackage, ATMPArgs& args)
{
    AssertLockHeld(::cs_main);
    AssertLockHeld(m_pool.cs);
    auto result = [&]() EXCLUSIVE_LOCKS_REQUIRED(::cs_main, m_pool.cs) {
        if (subpackage.size() > 1) {
            return AcceptMultipleTransactions(subpackage, args);
        }
        const auto& tx = subpackage.front();
        ATMPArgs single_args = ATMPArgs::SingleInPackageAccept(args);
        const auto single_res = AcceptSingleTransaction(tx, single_args);
        PackageValidationState package_state_wrapped;
        if (single_res.m_result_type != MempoolAcceptResult::ResultType::VALID) {
            package_state_wrapped.Invalid(PackageValidationResult::PCKG_TX, "transaction failed");
        }
        return PackageMempoolAcceptResult(package_state_wrapped, {{tx->GetWitnessHash(), single_res}});
    }();
    // Clean up m_view and m_viewmempool so that other subpackage evaluations don't have access to
    // coins they shouldn't. Keep some coins in order to minimize re-fetching coins from the UTXO set.
    //
    // There are 3 kinds of coins in m_view:
    // (1) Temporary coins from the transactions in subpackage, constructed by m_viewmempool.
    // (2) Mempool coins from transactions in the mempool, constructed by m_viewmempool.
    // (3) Confirmed coins fetched from our current UTXO set.
    //
    // (1) Temporary coins need to be removed, regardless of whether the transaction was submitted.
    // If the transaction was submitted to the mempool, m_viewmempool will be able to fetch them from
    // there. If it wasn't submitted to mempool, it is incorrect to keep them - future calls may try
    // to spend those coins that don't actually exist.
    // (2) Mempool coins also need to be removed. If the mempool contents have changed as a result
    // of submitting or replacing transactions, coins previously fetched from mempool may now be
    // spent or nonexistent. Those coins need to be deleted from m_view.
    // (3) Confirmed coins don't need to be removed. The chainstate has not changed (we are
    // holding cs_main and no blocks have been processed) so the confirmed tx cannot disappear like
    // a mempool tx can. The coin may now be spent after we submitted a tx to mempool, but
    // we have already checked that the package does not have 2 transactions spending the same coin.
    // Keeping them in m_view is an optimization to not re-fetch confirmed coins if we later look up
    // inputs for this transaction again.
    for (const auto& outpoint : m_viewmempool.GetNonBaseCoins()) {
        // In addition to resetting m_viewmempool, we also need to manually delete these coins from
        // m_view because it caches copies of the coins it fetched from m_viewmempool previously.
        m_view.Uncache(outpoint);
    }
    // This deletes the temporary and mempool coins.
    m_viewmempool.Reset();
    return result;
}

PackageMempoolAcceptResult MemPoolAccept::AcceptPackage(const Package& package, ATMPArgs& args)
{
    AssertLockHeld(cs_main);
    // Used if returning a PackageMempoolAcceptResult directly from this function.
    PackageValidationState package_state_quit_early;

    // Check that the package is well-formed. If it isn't, we won't try to validate any of the
    // transactions and thus won't return any MempoolAcceptResults, just a package-wide error.

    // Context-free package checks.
    if (!CheckPackage(package, package_state_quit_early)) return PackageMempoolAcceptResult(package_state_quit_early, {});

    // All transactions in the package must be a parent of the last transaction. This is just an
    // opportunity for us to fail fast on a context-free check without taking the mempool lock.
    if (!IsChildWithParents(package)) {
        package_state_quit_early.Invalid(PackageValidationResult::PCKG_POLICY, "package-not-child-with-parents");
        return PackageMempoolAcceptResult(package_state_quit_early, {});
    }

    // IsChildWithParents() guarantees the package is > 1 transactions.
    assert(package.size() > 1);
    // The package must be 1 child with all of its unconfirmed parents. The package is expected to
    // be sorted, so the last transaction is the child.
    const auto& child = package.back();
    std::unordered_set<uint256, SaltedTxidHasher> unconfirmed_parent_txids;
    std::transform(package.cbegin(), package.cend() - 1,
                   std::inserter(unconfirmed_parent_txids, unconfirmed_parent_txids.end()),
                   [](const auto& tx) { return tx->GetHash(); });

    // All child inputs must refer to a preceding package transaction or a confirmed UTXO. The only
    // way to verify this is to look up the child's inputs in our current coins view (not including
    // mempool), and enforce that all parents not present in the package be available at chain tip.
    // Since this check can bring new coins into the coins cache, keep track of these coins and
    // uncache them if we don't end up submitting this package to the mempool.
    const CCoinsViewCache& coins_tip_cache = m_active_chainstate.CoinsTip();
    for (const auto& input : child->vin) {
        if (!coins_tip_cache.HaveCoinInCache(input.prevout)) {
            args.m_coins_to_uncache.push_back(input.prevout);
        }
    }
    // Using the MemPoolAccept m_view cache allows us to look up these same coins faster later.
    // This should be connecting directly to CoinsTip, not to m_viewmempool, because we specifically
    // require inputs to be confirmed if they aren't in the package.
    m_view.SetBackend(m_active_chainstate.CoinsTip());
    const auto package_or_confirmed = [this, &unconfirmed_parent_txids](const auto& input) {
         return unconfirmed_parent_txids.count(input.prevout.hash) > 0 || m_view.HaveCoin(input.prevout);
    };
    if (!std::all_of(child->vin.cbegin(), child->vin.cend(), package_or_confirmed)) {
        package_state_quit_early.Invalid(PackageValidationResult::PCKG_POLICY, "package-not-child-with-unconfirmed-parents");
        return PackageMempoolAcceptResult(package_state_quit_early, {});
    }
    // Protect against bugs where we pull more inputs from disk that miss being added to
    // coins_to_uncache. The backend will be connected again when needed in PreChecks.
    m_view.SetBackend(m_dummy);

    LOCK(m_pool.cs);
    // Stores results from which we will create the returned PackageMempoolAcceptResult.
    // A result may be changed if a mempool transaction is evicted later due to LimitMempoolSize().
    std::map<uint256, MempoolAcceptResult> results_final;
    // Results from individual validation which will be returned if no other result is available for
    // this transaction. "Nonfinal" because if a transaction fails by itself but succeeds later
    // (i.e. when evaluated with a fee-bumping child), the result in this map may be discarded.
    std::map<uint256, MempoolAcceptResult> individual_results_nonfinal;
    bool quit_early{false};
    std::vector<CTransactionRef> txns_package_eval;
    for (const auto& tx : package) {
        const auto& wtxid = tx->GetWitnessHash();
        const auto& txid = tx->GetHash();
        // There are 3 possibilities: already in mempool, same-txid-diff-wtxid already in mempool,
        // or not in mempool. An already confirmed tx is treated as one not in mempool, because all
        // we know is that the inputs aren't available.
        if (m_pool.exists(GenTxid::Wtxid(wtxid))) {
            // Exact transaction already exists in the mempool.
            // Node operators are free to set their mempool policies however they please, nodes may receive
            // transactions in different orders, and malicious counterparties may try to take advantage of
            // policy differences to pin or delay propagation of transactions. As such, it's possible for
            // some package transaction(s) to already be in the mempool, and we don't want to reject the
            // entire package in that case (as that could be a censorship vector). De-duplicate the
            // transactions that are already in the mempool, and only call AcceptMultipleTransactions() with
            // the new transactions. This ensures we don't double-count transaction counts and sizes when
            // checking ancestor/descendant limits, or double-count transaction fees for fee-related policy.
            auto iter = m_pool.GetIter(txid);
            assert(iter != std::nullopt);
            results_final.emplace(wtxid, MempoolAcceptResult::MempoolTx(iter.value()->GetTxSize(), iter.value()->GetFee()));
        } else if (m_pool.exists(GenTxid::Txid(txid))) {
            // Transaction with the same non-witness data but different witness (same txid,
            // different wtxid) already exists in the mempool.
            //
            // We don't allow replacement transactions right now, so just swap the package
            // transaction for the mempool one. Note that we are ignoring the validity of the
            // package transaction passed in.
            // TODO: allow witness replacement in packages.
            auto iter = m_pool.GetIter(txid);
            assert(iter != std::nullopt);
            // Provide the wtxid of the mempool tx so that the caller can look it up in the mempool.
            results_final.emplace(wtxid, MempoolAcceptResult::MempoolTxDifferentWitness(iter.value()->GetTx().GetWitnessHash()));
        } else {
            // Transaction does not already exist in the mempool.
            // Try submitting the transaction on its own.
            const auto single_package_res = AcceptSubPackage({tx}, args);
            const auto& single_res = single_package_res.m_tx_results.at(wtxid);
            if (single_res.m_result_type == MempoolAcceptResult::ResultType::VALID) {
                // The transaction succeeded on its own and is now in the mempool. Don't include it
                // in package validation, because its fees should only be "used" once.
                assert(m_pool.exists(GenTxid::Wtxid(wtxid)));
                results_final.emplace(wtxid, single_res);
            } else if (single_res.m_state.GetResult() != TxValidationResult::TX_MEMPOOL_POLICY &&
                       single_res.m_state.GetResult() != TxValidationResult::TX_MISSING_INPUTS) {
                // Package validation policy only differs from individual policy in its evaluation
                // of feerate. For example, if a transaction fails here due to violation of a
                // consensus rule, the result will not change when it is submitted as part of a
                // package. To minimize the amount of repeated work, unless the transaction fails
                // due to feerate or missing inputs (its parent is a previous transaction in the
                // package that failed due to feerate), don't run package validation. Note that this
                // decision might not make sense if different types of packages are allowed in the
                // future.  Continue individually validating the rest of the transactions, because
                // some of them may still be valid.
                quit_early = true;
                package_state_quit_early.Invalid(PackageValidationResult::PCKG_TX, "transaction failed");
                individual_results_nonfinal.emplace(wtxid, single_res);
            } else {
                individual_results_nonfinal.emplace(wtxid, single_res);
                txns_package_eval.push_back(tx);
            }
        }
    }

    auto multi_submission_result = quit_early || txns_package_eval.empty() ? PackageMempoolAcceptResult(package_state_quit_early, {}) :
        AcceptSubPackage(txns_package_eval, args);
    PackageValidationState& package_state_final = multi_submission_result.m_state;

    // Make sure we haven't exceeded max mempool size.
    // Package transactions that were submitted to mempool or already in mempool may be evicted.
    LimitMempoolSize(m_pool, m_active_chainstate.CoinsTip());

    for (const auto& tx : package) {
        const auto& wtxid = tx->GetWitnessHash();
        if (multi_submission_result.m_tx_results.count(wtxid) > 0) {
            // We shouldn't have re-submitted if the tx result was already in results_final.
            Assume(results_final.count(wtxid) == 0);
            // If it was submitted, check to see if the tx is still in the mempool. It could have
            // been evicted due to LimitMempoolSize() above.
            const auto& txresult = multi_submission_result.m_tx_results.at(wtxid);
            if (txresult.m_result_type == MempoolAcceptResult::ResultType::VALID && !m_pool.exists(GenTxid::Wtxid(wtxid))) {
                package_state_final.Invalid(PackageValidationResult::PCKG_TX, "transaction failed");
                TxValidationState mempool_full_state;
                mempool_full_state.Invalid(TxValidationResult::TX_MEMPOOL_POLICY, "mempool full");
                results_final.emplace(wtxid, MempoolAcceptResult::Failure(mempool_full_state));
            } else {
                results_final.emplace(wtxid, txresult);
            }
        } else if (const auto it{results_final.find(wtxid)}; it != results_final.end()) {
            // Already-in-mempool transaction. Check to see if it's still there, as it could have
            // been evicted when LimitMempoolSize() was called.
            Assume(it->second.m_result_type != MempoolAcceptResult::ResultType::INVALID);
            Assume(individual_results_nonfinal.count(wtxid) == 0);
            // Query by txid to include the same-txid-different-witness ones.
            if (!m_pool.exists(GenTxid::Txid(tx->GetHash()))) {
                package_state_final.Invalid(PackageValidationResult::PCKG_TX, "transaction failed");
                TxValidationState mempool_full_state;
                mempool_full_state.Invalid(TxValidationResult::TX_MEMPOOL_POLICY, "mempool full");
                // Replace the previous result.
                results_final.erase(wtxid);
                results_final.emplace(wtxid, MempoolAcceptResult::Failure(mempool_full_state));
            }
        } else if (const auto it{individual_results_nonfinal.find(wtxid)}; it != individual_results_nonfinal.end()) {
            Assume(it->second.m_result_type == MempoolAcceptResult::ResultType::INVALID);
            // Interesting result from previous processing.
            results_final.emplace(wtxid, it->second);
        }
    }
    Assume(results_final.size() == package.size());
    return PackageMempoolAcceptResult(package_state_final, std::move(results_final));
}

} // anon namespace

MempoolAcceptResult AcceptToMemoryPool(Chainstate& active_chainstate, const CTransactionRef& tx,
                                       int64_t accept_time, bool bypass_limits, bool test_accept)
    EXCLUSIVE_LOCKS_REQUIRED(::cs_main)
{
    AssertLockHeld(::cs_main);
    const CChainParams& chainparams{active_chainstate.m_chainman.GetParams()};
    assert(active_chainstate.GetMempool() != nullptr);
    CTxMemPool& pool{*active_chainstate.GetMempool()};

    std::vector<COutPoint> coins_to_uncache;
    auto args = MemPoolAccept::ATMPArgs::SingleAccept(chainparams, accept_time, bypass_limits, coins_to_uncache, test_accept);
    MempoolAcceptResult result = MemPoolAccept(pool, active_chainstate).AcceptSingleTransaction(tx, args);
    if (result.m_result_type != MempoolAcceptResult::ResultType::VALID) {
        // Remove coins that were not present in the coins cache before calling
        // AcceptSingleTransaction(); this is to prevent memory DoS in case we receive a large
        // number of invalid transactions that attempt to overrun the in-memory coins cache
        // (`CCoinsViewCache::cacheCoins`).

        for (const COutPoint& hashTx : coins_to_uncache)
            active_chainstate.CoinsTip().Uncache(hashTx);
        TRACE2(mempool, rejected,
                tx->GetHash().data(),
                result.m_state.GetRejectReason().c_str()
        );
    }
    // After we've (potentially) uncached entries, ensure our coins cache is still within its size limits
    BlockValidationState state_dummy;
    active_chainstate.FlushStateToDisk(state_dummy, FlushStateMode::PERIODIC);
    return result;
}

PackageMempoolAcceptResult ProcessNewPackage(Chainstate& active_chainstate, CTxMemPool& pool,
                                                   const Package& package, bool test_accept)
{
    AssertLockHeld(cs_main);
    assert(!package.empty());
    assert(std::all_of(package.cbegin(), package.cend(), [](const auto& tx){return tx != nullptr;}));

    std::vector<COutPoint> coins_to_uncache;
    const CChainParams& chainparams = active_chainstate.m_chainman.GetParams();
    auto result = [&]() EXCLUSIVE_LOCKS_REQUIRED(cs_main) {
        AssertLockHeld(cs_main);
        if (test_accept) {
            auto args = MemPoolAccept::ATMPArgs::PackageTestAccept(chainparams, GetTime(), coins_to_uncache);
            return MemPoolAccept(pool, active_chainstate).AcceptMultipleTransactions(package, args);
        } else {
            auto args = MemPoolAccept::ATMPArgs::PackageChildWithParents(chainparams, GetTime(), coins_to_uncache);
            return MemPoolAccept(pool, active_chainstate).AcceptPackage(package, args);
        }
    }();

    // Uncache coins pertaining to transactions that were not submitted to the mempool.
    if (test_accept || result.m_state.IsInvalid()) {
        for (const COutPoint& hashTx : coins_to_uncache) {
            active_chainstate.CoinsTip().Uncache(hashTx);
        }
    }
    // Ensure the coins cache is still within limits.
    BlockValidationState state_dummy;
    active_chainstate.FlushStateToDisk(state_dummy, FlushStateMode::PERIODIC);
    return result;
}

CAmount GetBlockSubsidy(int nHeight, const Consensus::Params& consensusParams)
{
    int halvings = nHeight / consensusParams.nSubsidyHalvingInterval;
    // Force block reward to zero when right shift is undefined.
    if (halvings >= 64)
        return 0;

    CAmount nSubsidy = consensusParams.genesis_subsidy;
    // Subsidy is cut in half every 210,000 blocks which will occur approximately every 4 years.
    nSubsidy >>= halvings;
    return nSubsidy;
}

CoinsViews::CoinsViews(DBParams db_params, CoinsViewOptions options)
    : m_dbview{std::move(db_params), std::move(options)},
      m_catcherview(&m_dbview) {}

void CoinsViews::InitCache()
{
    AssertLockHeld(::cs_main);
    m_cacheview = std::make_unique<CCoinsViewCache>(&m_catcherview);
}

Chainstate::Chainstate(
    CTxMemPool* mempool,
    BlockManager& blockman,
    ChainstateManager& chainman,
    std::optional<uint256> from_snapshot_blockhash)
    : m_mempool(mempool),
      m_blockman(blockman),
      m_chainman(chainman),
      m_from_snapshot_blockhash(from_snapshot_blockhash) {}

const CBlockIndex* Chainstate::SnapshotBase()
{
    if (!m_from_snapshot_blockhash) return nullptr;
    if (!m_cached_snapshot_base) m_cached_snapshot_base = Assert(m_chainman.m_blockman.LookupBlockIndex(*m_from_snapshot_blockhash));
    return m_cached_snapshot_base;
}

void Chainstate::InitCoinsDB(
    size_t cache_size_bytes,
    bool in_memory,
    bool should_wipe,
    fs::path leveldb_name)
{
    if (m_from_snapshot_blockhash) {
        leveldb_name += node::SNAPSHOT_CHAINSTATE_SUFFIX;
    }

    m_coins_views = std::make_unique<CoinsViews>(
        DBParams{
            .path = m_chainman.m_options.datadir / leveldb_name,
            .cache_bytes = cache_size_bytes,
            .memory_only = in_memory,
            .wipe_data = should_wipe,
            .obfuscate = true,
            .options = m_chainman.m_options.coins_db},
        m_chainman.m_options.coins_view);
}

void Chainstate::InitCoinsCache(size_t cache_size_bytes)
{
    AssertLockHeld(::cs_main);
    assert(m_coins_views != nullptr);
    m_coinstip_cache_size_bytes = cache_size_bytes;
    m_coins_views->InitCache();
}

// Note that though this is marked const, we may end up modifying `m_cached_finished_ibd`, which
// is a performance-related implementation detail. This function must be marked
// `const` so that `CValidationInterface` clients (which are given a `const Chainstate*`)
// can call it.
//
bool ChainstateManager::IsInitialBlockDownload() const
{
    // Optimization: pre-test latch before taking the lock.
    if (m_cached_finished_ibd.load(std::memory_order_relaxed))
        return false;

    LOCK(cs_main);
    if (m_cached_finished_ibd.load(std::memory_order_relaxed))
        return false;
    if (m_blockman.LoadingBlocks()) {
        return true;
    }
    CChain& chain{ActiveChain()};
    if (chain.Tip() == nullptr) {
        return true;
    }
    if (chain.Tip()->nChainWork < MinimumChainWork()) {
        return true;
    }
    if (chain.Tip()->Time() < Now<NodeSeconds>() - m_options.max_tip_age) {
        return true;
    }
    LogPrintf("Leaving InitialBlockDownload (latching to false)\n");
    m_cached_finished_ibd.store(true, std::memory_order_relaxed);
    return false;
}

void Chainstate::CheckForkWarningConditions()
{
    AssertLockHeld(cs_main);

    // Before we get past initial download, we cannot reliably alert about forks
    // (we assume we don't get stuck on a fork before finishing our initial sync)
    if (m_chainman.IsInitialBlockDownload()) {
        return;
    }

    if (m_chainman.m_best_invalid && m_chainman.m_best_invalid->nChainWork > m_chain.Tip()->nChainWork + (GetBlockProof(*m_chain.Tip()) * 6)) {
        LogPrintf("%s: Warning: Found invalid chain at least ~6 blocks longer than our best chain.\nChain state database corruption likely.\n", __func__);
        SetfLargeWorkInvalidChainFound(true);
    } else {
        SetfLargeWorkInvalidChainFound(false);
    }
}

// Called both upon regular invalid block discovery *and* InvalidateBlock
void Chainstate::InvalidChainFound(CBlockIndex* pindexNew)
{
    AssertLockHeld(cs_main);
    if (!m_chainman.m_best_invalid || pindexNew->nChainWork > m_chainman.m_best_invalid->nChainWork) {
        m_chainman.m_best_invalid = pindexNew;
    }
    if (m_chainman.m_best_header != nullptr && m_chainman.m_best_header->GetAncestor(pindexNew->nHeight) == pindexNew) {
        m_chainman.m_best_header = m_chain.Tip();
    }

    LogPrintf("%s: invalid block=%s  height=%d  date=%s\n", __func__,
      pindexNew->GetBlockHash().ToString(), pindexNew->nHeight,
      FormatISO8601DateTime(pindexNew->GetBlockTime()));
    CBlockIndex *tip = m_chain.Tip();
    assert (tip);
    LogPrintf("%s:  current best=%s  height=%d  date=%s\n", __func__,
      tip->GetBlockHash().ToString(), m_chain.Height(),
      FormatISO8601DateTime(tip->GetBlockTime()));
    CheckForkWarningConditions();
}

// Same as InvalidChainFound, above, except not called directly from InvalidateBlock,
// which does its own setBlockIndexCandidates management.
void Chainstate::InvalidBlockFound(CBlockIndex* pindex, const BlockValidationState& state)
{
    AssertLockHeld(cs_main);
    if (state.GetResult() != BlockValidationResult::BLOCK_MUTATED) {
        pindex->nStatus |= BLOCK_FAILED_VALID;
        m_chainman.m_failed_blocks.insert(pindex);
        m_blockman.m_dirty_blockindex.insert(pindex);
        setBlockIndexCandidates.erase(pindex);
        InvalidChainFound(pindex);
    }
}

void UpdateCoins(const CTransaction& tx, CCoinsViewCache& inputs, CTxUndo &txundo, int nHeight)
{
    // mark inputs spent
    if (!tx.IsCoinBase()) {
        txundo.vprevout.reserve(tx.vin.size());
        for (size_t i = 0; i < tx.vin.size(); i++) {
            const CTxIn& txin = tx.vin[i];
            if (txin.m_is_pegin) {
                const CTxInWitness& txinwit = tx.witness.vtxinwit[i];
                std::pair<uint256, COutPoint> outpoint = std::make_pair(uint256(txinwit.m_pegin_witness.stack[2]), txin.prevout);
                inputs.SetPeginSpent(outpoint, true);
                // Dummy undo
                txundo.vprevout.emplace_back();
            } else {
                txundo.vprevout.emplace_back();
                bool is_spent = inputs.SpendCoin(txin.prevout, &txundo.vprevout.back());
                assert(is_spent);
            }
        }
    }
    // add outputs
    AddCoins(inputs, tx, nHeight);
}

bool CScriptCheck::operator()() {
    const CScript &scriptSig = ptxTo->vin[nIn].scriptSig;
    const CScriptWitness *witness = ptxTo->witness.vtxinwit.size() > nIn ? &ptxTo->witness.vtxinwit[nIn].scriptWitness : nullptr;
    return VerifyScript(scriptSig, m_tx_out.scriptPubKey, witness, nFlags, CachingTransactionSignatureChecker(ptxTo, nIn, m_tx_out.nValue, cacheStore, *txdata), &error);
}

static CuckooCache::cache<uint256, SignatureCacheHasher> g_scriptExecutionCache;
static CSHA256 g_scriptExecutionCacheHasher;

bool InitScriptExecutionCache(size_t max_size_bytes)
{
    // Setup the salted hasher
    uint256 nonce = GetRandHash();
    // We want the nonce to be 64 bytes long to force the hasher to process
    // this chunk, which makes later hash computations more efficient. We
    // just write our 32-byte entropy twice to fill the 64 bytes.
    g_scriptExecutionCacheHasher.Write(nonce.begin(), 32);
    g_scriptExecutionCacheHasher.Write(nonce.begin(), 32);

    auto setup_results = g_scriptExecutionCache.setup_bytes(max_size_bytes);
    if (!setup_results) return false;

    const auto [num_elems, approx_size_bytes] = *setup_results;
    LogPrintf("Using %zu MiB out of %zu MiB requested for script execution cache, able to store %zu elements\n",
              approx_size_bytes >> 20, max_size_bytes >> 20, num_elems);
    return true;
}

/**
 * Check whether all of this transaction's input scripts succeed.
 *
 * This involves ECDSA signature checks so can be computationally intensive. This function should
 * only be called after the cheap sanity checks in CheckTxInputs passed.
 *
 * If pvChecks is not nullptr, script checks are pushed onto it instead of being performed inline. Any
 * script checks which are not necessary (eg due to script execution cache hits) are, obviously,
 * not pushed onto pvChecks/run.
 *
 * Setting cacheSigStore/cacheFullScriptStore to false will remove elements from the corresponding cache
 * which are matched. This is useful for checking blocks where we will likely never need the cache
 * entry again.
 *
 * Note that we may set state.reason to NOT_STANDARD for extra soft-fork flags in flags, block-checking
 * callers should probably reset it to CONSENSUS in such cases.
 *
 * Non-static (and re-declared) in src/test/txvalidationcache_tests.cpp
 */
bool CheckInputScripts(const CTransaction& tx, TxValidationState& state,
                       const CCoinsViewCache& inputs, unsigned int flags, bool cacheSigStore,
                       bool cacheFullScriptStore, PrecomputedTransactionData& txdata,
                       std::vector<CCheck*>* pvChecks)
{
    if (tx.IsCoinBase()) return true;

    if (pvChecks) {
        pvChecks->reserve(tx.vin.size());
    }

    // First check if script executions have been cached with the same
    // flags. Note that this assumes that the inputs provided are
    // correct (ie that the transaction hash which is in tx's prevouts
    // properly commits to the scriptPubKey in the inputs view of that
    // transaction).
    uint256 hashCacheEntry;
    CSHA256 hasher = g_scriptExecutionCacheHasher;
    hasher.Write(tx.GetWitnessHash().begin(), 32).Write((unsigned char*)&flags, sizeof(flags)).Finalize(hashCacheEntry.begin());
    AssertLockHeld(cs_main); //TODO: Remove this requirement by making CuckooCache not require external locks
    if (g_scriptExecutionCache.contains(hashCacheEntry, !cacheFullScriptStore)) {
        return true;
    }

    if (!txdata.m_spent_outputs_ready) {
        std::vector<CTxOut> spent_outputs;
        spent_outputs.reserve(tx.vin.size());

        for (unsigned int i = 0; i < tx.vin.size(); i++) {
            const COutPoint& prevout = tx.vin[i].prevout;
            // ELEMENTS:
            // If input is peg-in, create "coin" to evaluate against
            Coin pegin_coin;
            if (tx.vin[i].m_is_pegin) {
                // Height of "output" in script evaluation will be 0
                pegin_coin = Coin(GetPeginOutputFromWitness(tx.witness.vtxinwit[i].m_pegin_witness), 0, false);
            }
            const Coin& coin = tx.vin[i].m_is_pegin ? pegin_coin : inputs.AccessCoin(prevout);
            // end ELEMENTS
            assert(!coin.IsSpent());
            spent_outputs.emplace_back(coin.out);
        }
        txdata.Init(tx, std::move(spent_outputs));
    }
    assert(txdata.m_spent_outputs.size() == tx.vin.size());

    for (unsigned int i = 0; i < tx.vin.size(); i++) {
        // We very carefully only pass in things to CScriptCheck which
        // are clearly committed to by tx' witness hash. This provides
        // a sanity check that our caching is not introducing consensus
        // failures through additional data in, eg, the coins being
        // spent being checked as a part of CScriptCheck.

        // Verify signature
        CCheck* check = new CScriptCheck(txdata.m_spent_outputs[i], tx, i, flags, cacheSigStore, &txdata);
        ScriptError serror = QueueCheck(pvChecks, check);
        if (serror != SCRIPT_ERR_OK) {
            if (flags & STANDARD_NOT_MANDATORY_VERIFY_FLAGS) {
                // Check whether the failure was caused by a
                // non-mandatory script verification check, such as
                // non-standard DER encodings or non-null dummy
                // arguments; if so, ensure we return NOT_STANDARD
                // instead of CONSENSUS to avoid downstream users
                // splitting the network between upgraded and
                // non-upgraded nodes by banning CONSENSUS-failing
                // data providers.
                CScriptCheck check2(txdata.m_spent_outputs[i], tx, i,
                        flags & ~STANDARD_NOT_MANDATORY_VERIFY_FLAGS, cacheSigStore, &txdata);
                if (check2()) {
                    return state.Invalid(TxValidationResult::TX_NOT_STANDARD, strprintf("non-mandatory-script-verify-flag (%s)", ScriptErrorString(serror)));
                }
            }
            // MANDATORY flag failures correspond to
            // TxValidationResult::TX_CONSENSUS. Because CONSENSUS
            // failures are the most serious case of validation
            // failures, we may need to consider using
            // RECENT_CONSENSUS_CHANGE for any script failure that
            // could be due to non-upgraded nodes which we may want to
            // support, to avoid splitting the network (but this
            // depends on the details of how net_processing handles
            // such errors).
            return state.Invalid(TxValidationResult::TX_CONSENSUS, strprintf("mandatory-script-verify-flag-failed (%s)", ScriptErrorString(serror)));
        }
    }

    if (cacheFullScriptStore && !pvChecks) {
        // We executed all of the provided scripts, and were told to
        // cache the result. Do so now.
        g_scriptExecutionCache.insert(hashCacheEntry);
    }

    return true;
}

bool FatalError(Notifications& notifications, BlockValidationState& state, const std::string& strMessage, const bilingual_str& userMessage)
{
    notifications.fatalError(strMessage, userMessage);
    return state.Error(strMessage);
}

/**
 * Restore the UTXO in a Coin at a given COutPoint
 * @param undo The Coin to be restored.
 * @param view The coins view to which to apply the changes.
 * @param out The out point that corresponds to the tx input.
 * @return A DisconnectResult as an int
 */
int ApplyTxInUndo(Coin&& undo, CCoinsViewCache& view, const COutPoint& out, const CTxIn& txin, const CScriptWitness& pegin_witness, const std::vector<std::pair<CScript, CScript>>& fedpegscripts)
{
    bool fClean = true;

    if (!txin.m_is_pegin) {
        if (view.HaveCoin(out)) fClean = false; // overwriting transaction output

        if (undo.nHeight == 0) {
            // Missing undo metadata (height and coinbase). Older versions included this
            // information only in undo records for the last spend of a transactions'
            // outputs. This implies that it must be present for some other output of the same tx.
            const Coin& alternate = AccessByTxid(view, out.hash);
            if (!alternate.IsSpent()) {
                undo.nHeight = alternate.nHeight;
                undo.fCoinBase = alternate.fCoinBase;
            } else {
                // ELEMENTS:
                // If we're connecting genesis outputs, it's probably actually just
                // a genesis output, let it through. N.B. The case where it's a corrupted
                // txundo from per-tx db will not be caught!
                if (!Params().GetConsensus().connect_genesis_outputs) {
                    return DISCONNECT_FAILED; // adding output for transaction without known metadata
                }
            }
        }
        // If the coin already exists as an unspent coin in the cache, then the
        // possible_overwrite parameter to AddCoin must be set to true. We have
        // already checked whether an unspent coin exists above using HaveCoin, so
        // we don't need to guess. When fClean is false, an unspent coin already
        // existed and it is an overwrite.
        view.AddCoin(out, std::move(undo), !fClean);
    } else {
        std::string err;
        if (!IsValidPeginWitness(pegin_witness, fedpegscripts, txin.prevout, err, false)) {
            fClean = fClean && error("%s: peg-in occurred without proof", __func__);
        } else {
            std::pair<uint256, COutPoint> outpoint = std::make_pair(uint256(pegin_witness.stack[2]), txin.prevout);
            bool fSpent = view.IsPeginSpent(outpoint);
            if (!fSpent) {
                fClean = fClean && error("%s: peg-in bitcoin txid not marked spent", __func__);
            } else {
                view.SetPeginSpent(outpoint, false);
            }
        }
    }

    return fClean ? DISCONNECT_OK : DISCONNECT_UNCLEAN;
}

// We don't want to compare things that are not stored in utxo db, specifically
// the nonce commitment which has no consensus meaning for spending conditions
static bool TxOutDBEntryIsSame(const CTxOut& block_txout, const CTxOut& txdb_txout)
{
    return txdb_txout.nValue == block_txout.nValue &&
        txdb_txout.nAsset == block_txout.nAsset &&
        txdb_txout.scriptPubKey == block_txout.scriptPubKey;
}

/** Undo the effects of this block (with given index) on the UTXO set represented by coins.
 *  When FAILED is returned, view is left in an indeterminate state. */
DisconnectResult Chainstate::DisconnectBlock(const CBlock& block, const CBlockIndex* pindex, CCoinsViewCache& view)
{
    AssertLockHeld(::cs_main);
    bool fClean = true;

    CBlockUndo blockUndo;
    if (!m_blockman.UndoReadFromDisk(blockUndo, *pindex)) {
        error("DisconnectBlock(): failure reading undo data");
        return DISCONNECT_FAILED;
    }

    if (blockUndo.vtxundo.size() + 1 != block.vtx.size()) {
        error("DisconnectBlock(): block and undo data inconsistent");
        return DISCONNECT_FAILED;
    }

    // Ignore blocks that contain transactions which are 'overwritten' by later transactions,
    // unless those are already completely spent.
    // See https://github.com/bitcoin/bitcoin/issues/22596 for additional information.
    // Note: the blocks specified here are different than the ones used in ConnectBlock because DisconnectBlock
    // unwinds the blocks in reverse. As a result, the inconsistency is not discovered until the earlier
    // blocks with the duplicate coinbase transactions are disconnected.
    bool fEnforceBIP30 = !((pindex->nHeight==91722 && pindex->GetBlockHash() == uint256S("0x00000000000271a2dc26e7667f8419f2e15416dc6955e5a6c6cdf3f2574dd08e")) ||
                           (pindex->nHeight==91812 && pindex->GetBlockHash() == uint256S("0x00000000000af0aed4792b1acee3d966af36cf5def14935db8de83d6f9306f2f")));

    // undo transactions in reverse order
    for (int i = block.vtx.size() - 1; i >= 0; i--) {
        const CTransaction &tx = *(block.vtx[i]);
        uint256 hash = tx.GetHash();
        bool is_coinbase = tx.IsCoinBase();
        bool is_bip30_exception = (is_coinbase && !fEnforceBIP30);

        // Check that all outputs are available and match the outputs in the block itself
        // exactly.
        for (size_t o = 0; o < tx.vout.size(); o++) {
            if (!tx.vout[o].scriptPubKey.IsUnspendable()) {
                COutPoint out(hash, o);
                Coin coin;
                bool is_spent = view.SpendCoin(out, &coin);
                if (!is_spent || !TxOutDBEntryIsSame(tx.vout[o], coin.out) || pindex->nHeight != coin.nHeight || is_coinbase != coin.fCoinBase) {
                    if (!is_bip30_exception) {
                        fClean = false; // transaction output mismatch
                    }
                }
            }
        }

        // restore inputs
        const auto& fedpegscripts = GetValidFedpegScripts(pindex, Params().GetConsensus(), false /* nextblock_validation */);
        if (i > 0) { // not coinbases
            CTxUndo &txundo = blockUndo.vtxundo[i-1];
            if (txundo.vprevout.size() != tx.vin.size()) {
                error("DisconnectBlock(): transaction and undo data inconsistent");
                return DISCONNECT_FAILED;
            }
            for (unsigned int j = tx.vin.size(); j > 0;) {
                --j;
                const COutPoint& out = tx.vin[j].prevout;
                const CScriptWitness& pegin_wit = tx.witness.vtxinwit.size() > j ? tx.witness.vtxinwit[j].m_pegin_witness : CScriptWitness();
                int res = ApplyTxInUndo(std::move(txundo.vprevout[j]), view, out, tx.vin[j], pegin_wit, fedpegscripts);
                if (res == DISCONNECT_FAILED) return DISCONNECT_FAILED;
                fClean = fClean && res != DISCONNECT_UNCLEAN;
            }
            // At this point, all of txundo.vprevout should have been moved out.
        }
    }

    // move best block pointer to prevout block
    view.SetBestBlock(pindex->pprev->GetBlockHash());

    return fClean ? DISCONNECT_OK : DISCONNECT_UNCLEAN;
}

static CCheckQueue<CCheck> scriptcheckqueue(128);

void StartScriptCheckWorkerThreads(int threads_num)
{
    scriptcheckqueue.StartWorkerThreads(threads_num);
}

void StopScriptCheckWorkerThreads()
{
    scriptcheckqueue.StopWorkerThreads();
}

/**
 * Threshold condition checker that triggers when unknown versionbits are seen on the network.
 */
class WarningBitsConditionChecker : public AbstractThresholdConditionChecker
{
private:
    const ChainstateManager& m_chainman;
    int m_bit;

public:
    explicit WarningBitsConditionChecker(const ChainstateManager& chainman, int bit) : m_chainman{chainman}, m_bit(bit) {}

    int64_t BeginTime(const Consensus::Params& params) const override { return 0; }
    int64_t EndTime(const Consensus::Params& params) const override { return std::numeric_limits<int64_t>::max(); }
    int Period(const Consensus::Params& params) const override { return params.nMinerConfirmationWindow; }
    int Threshold(const Consensus::Params& params) const override { return params.nRuleChangeActivationThreshold; }

    bool Condition(const CBlockIndex* pindex, const Consensus::Params& params) const override
    {
        return pindex->nHeight >= params.MinBIP9WarningHeight &&
               ((pindex->nVersion & VERSIONBITS_TOP_MASK) == VERSIONBITS_TOP_BITS) &&
               ((pindex->nVersion >> m_bit) & 1) != 0 &&
               ((m_chainman.m_versionbitscache.ComputeBlockVersion(pindex->pprev, params) >> m_bit) & 1) == 0;
    }
};

static unsigned int GetBlockScriptFlags(const CBlockIndex& block_index, const ChainstateManager& chainman)
{
    const Consensus::Params& consensusparams = chainman.GetConsensus();

    // BIP16 didn't become active until Apr 1 2012 (on mainnet, and
    // retroactively applied to testnet)
    // However, only one historical block violated the P2SH rules (on both
    // mainnet and testnet).
    // Similarly, only one historical block violated the TAPROOT rules on
    // mainnet.
    // For simplicity, always leave P2SH+WITNESS+TAPROOT on except for the two
    // violating blocks.
    uint32_t flags{SCRIPT_VERIFY_P2SH | SCRIPT_VERIFY_WITNESS | SCRIPT_VERIFY_TAPROOT};
    const auto it{consensusparams.script_flag_exceptions.find(*Assert(block_index.phashBlock))};
    if (it != consensusparams.script_flag_exceptions.end()) {
        flags = it->second;
    }

    // Enforce the DERSIG (BIP66) rule
    if (DeploymentActiveAt(block_index, chainman, Consensus::DEPLOYMENT_DERSIG)) {
        flags |= SCRIPT_VERIFY_DERSIG;
    }

    // Enforce CHECKLOCKTIMEVERIFY (BIP65)
    if (DeploymentActiveAt(block_index, chainman, Consensus::DEPLOYMENT_CLTV)) {
        flags |= SCRIPT_VERIFY_CHECKLOCKTIMEVERIFY;
    }

    // Enforce CHECKSEQUENCEVERIFY (BIP112)
    if (DeploymentActiveAt(block_index, chainman, Consensus::DEPLOYMENT_CSV)) {
        flags |= SCRIPT_VERIFY_CHECKSEQUENCEVERIFY;
    }

    // Enforce BIP147 NULLDUMMY (activated simultaneously with segwit)
    if (DeploymentActiveAt(block_index, chainman, Consensus::DEPLOYMENT_SEGWIT)) {
        flags |= SCRIPT_VERIFY_NULLDUMMY;
    }

    if (DeploymentActiveAfter(block_index.pprev, chainman, Consensus::DEPLOYMENT_DYNA_FED)) {
        flags |= SCRIPT_SIGHASH_RANGEPROOF;
    }

    if (DeploymentActiveAfter(block_index.pprev, chainman, Consensus::DEPLOYMENT_SIMPLICITY)) {
        flags |= SCRIPT_VERIFY_SIMPLICITY;
    }

    return flags;
}


static SteadyClock::duration time_check{};
static SteadyClock::duration time_forks{};
static SteadyClock::duration time_connect{};
static SteadyClock::duration time_verify{};
static SteadyClock::duration time_undo{};
static SteadyClock::duration time_index{};
static SteadyClock::duration time_total{};
static int64_t num_blocks_total = 0;

bool CheckPeginRipeness(const CBlock& block, const std::vector<std::pair<CScript, CScript>>& fedpegscripts) {
    for (unsigned int i = 0; i < block.vtx.size(); i++) {
        const CTransaction &tx = *(block.vtx[i]);

        if (!tx.IsCoinBase()) {
            for (unsigned int i = 0; i < tx.vin.size(); ++i) {
                if (tx.vin[i].m_is_pegin) {
                    std::string err;
                    bool depth_failed = false;
                    if ((tx.witness.vtxinwit.size() <= i) || !IsValidPeginWitness(tx.witness.vtxinwit[i].m_pegin_witness, fedpegscripts, tx.vin[i].prevout, err, true, &depth_failed)) {
                        if (depth_failed) {
                            return false;  // Pegins not ripe.
                        } else {
                            return true;  // Some other failure; details later.
                        }
                    }
                }
            }
        }
    }
    return true;
}

/** Apply the effects of this block (with given index) on the UTXO set represented by coins.
 *  Validity checks that depend on the UTXO set are also done; ConnectBlock()
 *  can fail if those validity checks fail (among other reasons). */
bool Chainstate::ConnectBlock(const CBlock& block, BlockValidationState& state, CBlockIndex* pindex,
                  CCoinsViewCache& view, std::set<std::pair<uint256, COutPoint>>* setPeginsSpent, bool fJustCheck)
{
    AssertLockHeld(cs_main);
    assert(pindex);

    uint256 block_hash{block.GetHash()};
    assert(*pindex->phashBlock == block_hash);
    const bool parallel_script_checks{scriptcheckqueue.HasThreads()};

    const auto time_start{SteadyClock::now()};
    const CChainParams& params{m_chainman.GetParams()};

    // verify that the view's current state corresponds to the previous block
    uint256 hashPrevBlock = pindex->pprev == nullptr ? uint256() : pindex->pprev->GetBlockHash();
    assert(hashPrevBlock == view.GetBestBlock());

    const Consensus::Params& consensusParams = params.GetConsensus();
    // Add genesis outputs but don't validate.
    if (block_hash == consensusParams.hashGenesisBlock) {
        if (!fJustCheck) {
            if (consensusParams.connect_genesis_outputs) {
                for (const auto& tx : block.vtx) {
                    // Directly add new coins to DB
                    AddCoins(view, *tx, 0);
                }
            }
            view.SetBestBlock(pindex->GetBlockHash());
        }
        num_blocks_total++;
        return true;
    }

    // Check it again in case a previous version let a bad block in
    // NOTE: We don't currently (re-)invoke ContextualCheckBlock() or
    // ContextualCheckBlockHeader() here. This means that if we add a new
    // consensus rule that is enforced in one of those two functions, then we
    // may have let in a block that violates the rule prior to updating the
    // software, and we would NOT be enforcing the rule here. Fully solving
    // upgrade from one software version to the next after a consensus rule
    // change is potentially tricky and issue-specific (see NeedsRedownload()
    // for one approach that was used for BIP 141 deployment).
    // Also, currently the rule against blocks more than 2 hours in the future
    // is enforced in ContextualCheckBlockHeader(); we wouldn't want to
    // re-enforce that rule here (at least until we make it impossible for
    // m_adjusted_time_callback() to go backward).
    if (!CheckBlock(block, state, params.GetConsensus(), !fJustCheck, !fJustCheck)) {
        if (state.GetResult() == BlockValidationResult::BLOCK_MUTATED) {
            // We don't write down blocks to disk if they may have been
            // corrupted, so this should be impossible unless we're having hardware
            // problems.
            return FatalError(m_chainman.GetNotifications(), state, "Corrupt block found indicating potential hardware failure; shutting down");
        }
        return error("%s: Consensus::CheckBlock: %s", __func__, state.ToString());
    }

    num_blocks_total++;

    // Check that all non-zero coinbase outputs pay to the required destination
    const CScript& mandatory_coinbase_destination = params.GetConsensus().mandatory_coinbase_destination;
    if (mandatory_coinbase_destination != CScript()) {
        for (auto& txout : block.vtx[0]->vout) {
            bool mustPay = !txout.nValue.IsExplicit() || txout.nValue.GetAmount() != 0;
            if (mustPay && txout.scriptPubKey != mandatory_coinbase_destination) {
                LogPrintf("ERROR: ConnectBlock(): Coinbase outputs didn't match required scriptPubKey\n");
                return state.Invalid(BlockValidationResult::BLOCK_CONSENSUS, "bad-coinbase-txos");
            }
        }
    }

    bool fScriptChecks = true;
    if (!m_chainman.AssumedValidBlock().IsNull()) {
        // We've been configured with the hash of a block which has been externally verified to have a valid history.
        // A suitable default value is included with the software and updated from time to time.  Because validity
        //  relative to a piece of software is an objective fact these defaults can be easily reviewed.
        // This setting doesn't force the selection of any particular chain but makes validating some faster by
        //  effectively caching the result of part of the verification.
        BlockMap::const_iterator it{m_blockman.m_block_index.find(m_chainman.AssumedValidBlock())};
        if (it != m_blockman.m_block_index.end()) {
            if (it->second.GetAncestor(pindex->nHeight) == pindex &&
                m_chainman.m_best_header->GetAncestor(pindex->nHeight) == pindex &&
                m_chainman.m_best_header->nChainWork >= m_chainman.MinimumChainWork()) {
                // This block is a member of the assumed verified chain and an ancestor of the best header.
                // Script verification is skipped when connecting blocks under the
                // assumevalid block. Assuming the assumevalid block is valid this
                // is safe because block merkle hashes are still computed and checked,
                // Of course, if an assumed valid block is invalid due to false scriptSigs
                // this optimization would allow an invalid chain to be accepted.
                // The equivalent time check discourages hash power from extorting the network via DOS attack
                //  into accepting an invalid block through telling users they must manually set assumevalid.
                //  Requiring a software change or burying the invalid block, regardless of the setting, makes
                //  it hard to hide the implication of the demand.  This also avoids having release candidates
                //  that are hardly doing any signature verification at all in testing without having to
                //  artificially set the default assumed verified block further back.
                // The test against the minimum chain work prevents the skipping when denied access to any chain at
                //  least as good as the expected chain.
                fScriptChecks = (GetBlockProofEquivalentTime(*m_chainman.m_best_header, *pindex, *m_chainman.m_best_header, params.GetConsensus()) <= 60 * 60 * 24 * 7 * 2);
            }
        }
    }

    assert(num_blocks_total > 0);
    const auto time_1{SteadyClock::now()};
    time_check += time_1 - time_start;
    LogPrint(BCLog::BENCH, "    - Sanity checks: %.2fms [%.2fs (%.2fms/blk)]\n",
             Ticks<MillisecondsDouble>(time_1 - time_start),
             Ticks<SecondsDouble>(time_check),
             Ticks<MillisecondsDouble>(time_check) / num_blocks_total);

    // Do not allow blocks that contain transactions which 'overwrite' older transactions,
    // unless those are already completely spent.
    // If such overwrites are allowed, coinbases and transactions depending upon those
    // can be duplicated to remove the ability to spend the first instance -- even after
    // being sent to another address.
    // See BIP30, CVE-2012-1909, and http://r6.ca/blog/20120206T005236Z.html for more information.
    // This rule was originally applied to all blocks with a timestamp after March 15, 2012, 0:00 UTC.
    // Now that the whole chain is irreversibly beyond that time it is applied to all blocks except the
    // two in the chain that violate it. This prevents exploiting the issue against nodes during their
    // initial block download.
    bool fEnforceBIP30 = !IsBIP30Repeat(*pindex);

    // Once BIP34 activated it was not possible to create new duplicate coinbases and thus other than starting
    // with the 2 existing duplicate coinbase pairs, not possible to create overwriting txs.  But by the
    // time BIP34 activated, in each of the existing pairs the duplicate coinbase had overwritten the first
    // before the first had been spent.  Since those coinbases are sufficiently buried it's no longer possible to create further
    // duplicate transactions descending from the known pairs either.
    // If we're on the known chain at height greater than where BIP34 activated, we can save the db accesses needed for the BIP30 check.

    // BIP34 requires that a block at height X (block X) has its coinbase
    // scriptSig start with a CScriptNum of X (indicated height X).  The above
    // logic of no longer requiring BIP30 once BIP34 activates is flawed in the
    // case that there is a block X before the BIP34 height of 227,931 which has
    // an indicated height Y where Y is greater than X.  The coinbase for block
    // X would also be a valid coinbase for block Y, which could be a BIP30
    // violation.  An exhaustive search of all mainnet coinbases before the
    // BIP34 height which have an indicated height greater than the block height
    // reveals many occurrences. The 3 lowest indicated heights found are
    // 209,921, 490,897, and 1,983,702 and thus coinbases for blocks at these 3
    // heights would be the first opportunity for BIP30 to be violated.

    // The search reveals a great many blocks which have an indicated height
    // greater than 1,983,702, so we simply remove the optimization to skip
    // BIP30 checking for blocks at height 1,983,702 or higher.  Before we reach
    // that block in another 25 years or so, we should take advantage of a
    // future consensus change to do a new and improved version of BIP34 that
    // will actually prevent ever creating any duplicate coinbases in the
    // future.
    static constexpr int BIP34_IMPLIES_BIP30_LIMIT = 1983702;

    // There is no potential to create a duplicate coinbase at block 209,921
    // because this is still before the BIP34 height and so explicit BIP30
    // checking is still active.

    // The final case is block 176,684 which has an indicated height of
    // 490,897. Unfortunately, this issue was not discovered until about 2 weeks
    // before block 490,897 so there was not much opportunity to address this
    // case other than to carefully analyze it and determine it would not be a
    // problem. Block 490,897 was, in fact, mined with a different coinbase than
    // block 176,684, but it is important to note that even if it hadn't been or
    // is remined on an alternate fork with a duplicate coinbase, we would still
    // not run into a BIP30 violation.  This is because the coinbase for 176,684
    // is spent in block 185,956 in transaction
    // d4f7fbbf92f4a3014a230b2dc70b8058d02eb36ac06b4a0736d9d60eaa9e8781.  This
    // spending transaction can't be duplicated because it also spends coinbase
    // 0328dd85c331237f18e781d692c92de57649529bd5edf1d01036daea32ffde29.  This
    // coinbase has an indicated height of over 4.2 billion, and wouldn't be
    // duplicatable until that height, and it's currently impossible to create a
    // chain that long. Nevertheless we may wish to consider a future soft fork
    // which retroactively prevents block 490,897 from creating a duplicate
    // coinbase. The two historical BIP30 violations often provide a confusing
    // edge case when manipulating the UTXO and it would be simpler not to have
    // another edge case to deal with.

    // testnet3 has no blocks before the BIP34 height with indicated heights
    // post BIP34 before approximately height 486,000,000. After block
    // 1,983,702 testnet3 starts doing unnecessary BIP30 checking again.
    assert(pindex->pprev);
    CBlockIndex* pindexBIP34height = pindex->pprev->GetAncestor(params.GetConsensus().BIP34Height);
    //Only continue to enforce if we're below BIP34 activation height or the block hash at that height doesn't correspond.
    fEnforceBIP30 = fEnforceBIP30 && (!pindexBIP34height || !(pindexBIP34height->GetBlockHash() == params.GetConsensus().BIP34Hash));

    // TODO: Remove BIP30 checking from block height 1,983,702 on, once we have a
    // consensus change that ensures coinbases at those heights cannot
    // duplicate earlier coinbases.
    if (fEnforceBIP30 || pindex->nHeight >= BIP34_IMPLIES_BIP30_LIMIT) {
        for (const auto& tx : block.vtx) {
            for (size_t o = 0; o < tx->vout.size(); o++) {
                if (view.HaveCoin(COutPoint(tx->GetHash(), o))) {
                    LogPrintf("ERROR: ConnectBlock(): tried to overwrite transaction\n");
                    return state.Invalid(BlockValidationResult::BLOCK_CONSENSUS, "bad-txns-BIP30");
                }
            }
        }
    }

    // Enforce BIP68 (sequence locks)
    int nLockTimeFlags = 0;
    if (DeploymentActiveAt(*pindex, m_chainman, Consensus::DEPLOYMENT_CSV)) {
        nLockTimeFlags |= LOCKTIME_VERIFY_SEQUENCE;
    }

    // Get the script flags for this block
    unsigned int flags{GetBlockScriptFlags(*pindex, m_chainman)};

    const auto time_2{SteadyClock::now()};
    time_forks += time_2 - time_1;
    LogPrint(BCLog::BENCH, "    - Fork checks: %.2fms [%.2fs (%.2fms/blk)]\n",
             Ticks<MillisecondsDouble>(time_2 - time_1),
             Ticks<SecondsDouble>(time_forks),
             Ticks<MillisecondsDouble>(time_forks) / num_blocks_total);

    CBlockUndo blockundo;

    // Precomputed transaction data pointers must not be invalidated
    // until after `control` has run the script checks (potentially
    // in multiple threads). Preallocate the vector size so a new allocation
    // doesn't invalidate pointers into the vector, and keep txsdata in scope
    // for as long as `control`.
    CCheckQueueControl<CCheck> control(fScriptChecks && parallel_script_checks ? &scriptcheckqueue : nullptr);
    std::vector<PrecomputedTransactionData> txsdata;
    for (unsigned int i = 0; i < block.vtx.size(); i++){
        txsdata.push_back(PrecomputedTransactionData(m_chainman.GetParams().HashGenesisBlock()));
    }

    std::vector<int> prevheights;
    CAmountMap fee_map;
    int nInputs = 0;
    int64_t nSigOpsCost = 0;
    blockundo.vtxundo.reserve(block.vtx.size() - 1);

    // ELEMENTS:

    // Enforce PAK post-dynafed
    if (m_chainman.GetParams().GetEnforcePak() && !block.m_dynafed_params.IsNull()) {
        // GetActivePAKList computes for the following block, so use previous index
        CPAKList paklist = GetActivePAKList(pindex->pprev, m_chainman.GetConsensus());
        for (const auto& tx : block.vtx) {
            if (!IsPAKValidTx(*tx, paklist, m_chainman.GetParams().ParentGenesisBlockHash(), m_chainman.GetConsensus().pegged_asset)) {
                LogPrintf("ERROR: ConnectBlock(): Bad PAK transaction\n");
                return state.Invalid(BlockValidationResult::BLOCK_CONSENSUS, "bad-pak-tx");
            }
        }
    }

    // Used when ConnectBlock() results are unneeded for mempool ejection
    std::set<std::pair<uint256, COutPoint>> setPeginsSpentDummy;

    // Used when checking peg-ins
    const auto& fedpegscripts = GetValidFedpegScripts(pindex, m_chainman.GetConsensus(), false /* nextblock_validation */);

    for (unsigned int i = 0; i < block.vtx.size(); i++)
    {
        const CTransaction &tx = *(block.vtx[i]);

        nInputs += tx.vin.size();

        if (!tx.IsCoinBase())
        {
            std::vector<CCheck*> vChecks;
            bool fCacheResults = fJustCheck; /* Don't cache results if we're actually connecting blocks (still consult the cache, though) */
            TxValidationState tx_state;
            if (!Consensus::CheckTxInputs(tx, tx_state, view, pindex->nHeight, fee_map,
                        setPeginsSpent == nullptr ? setPeginsSpentDummy : *setPeginsSpent,
                        parallel_script_checks ? &vChecks : nullptr, fCacheResults, fScriptChecks, fedpegscripts)) {
                // Any transaction validation failure in ConnectBlock is a block consensus failure
                state.Invalid(BlockValidationResult::BLOCK_CONSENSUS,
                        tx_state.GetRejectReason(), tx_state.GetDebugMessage());
                return error("%s: Consensus::CheckTxInputs: %s, %s", __func__, tx.GetHash().ToString(), state.ToString());
            }
            control.Add(vChecks);

            if (!MoneyRange(fee_map)) {
                LogPrintf("ERROR: %s: accumulated fee in the block out of range.\n", __func__);
                return state.Invalid(BlockValidationResult::BLOCK_CONSENSUS, "bad-txns-accumulated-fee-outofrange");
            }

            // Check that transaction is BIP68 final
            // BIP68 lock checks (as opposed to nLockTime checks) must
            // be in ConnectBlock because they require the UTXO set
            prevheights.resize(tx.vin.size());
            for (size_t j = 0; j < tx.vin.size(); j++) {
                if (tx.vin[j].m_is_pegin) {
                    prevheights[j] = -1;
                } else {
                    prevheights[j] = view.AccessCoin(tx.vin[j].prevout).nHeight;
                }
            }

            if (!SequenceLocks(tx, nLockTimeFlags, prevheights, *pindex)) {
                LogPrintf("ERROR: %s: contains a non-BIP68-final transaction\n", __func__);
                return state.Invalid(BlockValidationResult::BLOCK_CONSENSUS, "bad-txns-nonfinal");
            }
        }

        // GetTransactionSigOpCost counts 3 types of sigops:
        // * legacy (always)
        // * p2sh (when P2SH enabled in flags and excludes coinbase)
        // * witness (when witness enabled in flags and excludes coinbase)
        nSigOpsCost += GetTransactionSigOpCost(tx, view, flags);
        if (nSigOpsCost > MAX_BLOCK_SIGOPS_COST) {
            LogPrintf("ERROR: ConnectBlock(): too many sigops\n");
            return state.Invalid(BlockValidationResult::BLOCK_CONSENSUS, "bad-blk-sigops");
        }

        if (!tx.IsCoinBase())
        {
            std::vector<CCheck*> vChecks;
            bool fCacheResults = fJustCheck; /* Don't cache results if we're actually connecting blocks (still consult the cache, though) */
            TxValidationState tx_state;
            if (fScriptChecks && !CheckInputScripts(tx, tx_state, view, flags, fCacheResults, fCacheResults, txsdata[i], parallel_script_checks ? &vChecks : nullptr)) {
                // Any transaction validation failure in ConnectBlock is a block consensus failure
                state.Invalid(BlockValidationResult::BLOCK_CONSENSUS,
                              tx_state.GetRejectReason(), tx_state.GetDebugMessage());
                return error("ConnectBlock(): CheckInputScripts on %s failed with %s",
                    tx.GetHash().ToString(), state.ToString());
            }
            control.Add(std::move(vChecks));
        }

        CTxUndo undoDummy;
        if (i > 0) {
            blockundo.vtxundo.push_back(CTxUndo());
        }
        UpdateCoins(tx, view, i == 0 ? undoDummy : blockundo.vtxundo.back(), pindex->nHeight);

    }
    const auto time_3{SteadyClock::now()};
    time_connect += time_3 - time_2;
    LogPrint(BCLog::BENCH, "      - Connect %u transactions: %.2fms (%.3fms/tx, %.3fms/txin) [%.2fs (%.2fms/blk)]\n", (unsigned)block.vtx.size(),
             Ticks<MillisecondsDouble>(time_3 - time_2), Ticks<MillisecondsDouble>(time_3 - time_2) / block.vtx.size(),
             nInputs <= 1 ? 0 : Ticks<MillisecondsDouble>(time_3 - time_2) / (nInputs - 1),
             Ticks<SecondsDouble>(time_connect),
             Ticks<MillisecondsDouble>(time_connect) / num_blocks_total);

    CAmountMap block_reward = fee_map;
    block_reward[consensusParams.subsidy_asset] += GetBlockSubsidy(pindex->nHeight, consensusParams);
    if (!MoneyRange(block_reward)) {
        LogPrintf("ERROR: ConnectBlock(): total block reward overflowed\n");
        return state.Invalid(BlockValidationResult::BLOCK_CONSENSUS, "bad-blockreward-outofrange");
    }
    if (!VerifyCoinbaseAmount(*(block.vtx[0]), block_reward)) {
        LogPrintf("ERROR: ConnectBlock(): coinbase pays too much\n");
        return state.Invalid(BlockValidationResult::BLOCK_CONSENSUS, "bad-cb-amount");
    }

    if (!control.Wait()) {
        LogPrintf("ERROR: %s: CheckQueue failed\n", __func__);
        return state.Invalid(BlockValidationResult::BLOCK_CONSENSUS, "block-validation-failed");
    }
    const auto time_4{SteadyClock::now()};
    time_verify += time_4 - time_2;
    LogPrint(BCLog::BENCH, "    - Verify %u txins: %.2fms (%.3fms/txin) [%.2fs (%.2fms/blk)]\n", nInputs - 1,
             Ticks<MillisecondsDouble>(time_4 - time_2),
             nInputs <= 1 ? 0 : Ticks<MillisecondsDouble>(time_4 - time_2) / (nInputs - 1),
             Ticks<SecondsDouble>(time_verify),
             Ticks<MillisecondsDouble>(time_verify) / num_blocks_total);

    if (fJustCheck)
        return true;

    if (!m_blockman.WriteUndoDataForBlock(blockundo, state, *pindex)) {
        return false;
    }

    const auto time_5{SteadyClock::now()};
    time_undo += time_5 - time_4;
    LogPrint(BCLog::BENCH, "    - Write undo data: %.2fms [%.2fs (%.2fms/blk)]\n",
             Ticks<MillisecondsDouble>(time_5 - time_4),
             Ticks<SecondsDouble>(time_undo),
             Ticks<MillisecondsDouble>(time_undo) / num_blocks_total);

    if (!pindex->IsValid(BLOCK_VALID_SCRIPTS)) {
        pindex->RaiseValidity(BLOCK_VALID_SCRIPTS);
        m_blockman.m_dirty_blockindex.insert(pindex);
    }

    // add this block to the view's block chain
    view.SetBestBlock(pindex->GetBlockHash());

    const auto time_6{SteadyClock::now()};
    time_index += time_6 - time_5;
    LogPrint(BCLog::BENCH, "    - Index writing: %.2fms [%.2fs (%.2fms/blk)]\n",
             Ticks<MillisecondsDouble>(time_6 - time_5),
             Ticks<SecondsDouble>(time_index),
             Ticks<MillisecondsDouble>(time_index) / num_blocks_total);

    TRACE6(validation, block_connected,
        block_hash.data(),
        pindex->nHeight,
        block.vtx.size(),
        nInputs,
        nSigOpsCost,
        time_5 - time_start // in microseconds (µs)
    );

    return true;
}

CoinsCacheSizeState Chainstate::GetCoinsCacheSizeState()
{
    AssertLockHeld(::cs_main);
    return this->GetCoinsCacheSizeState(
        m_coinstip_cache_size_bytes,
        m_mempool ? m_mempool->m_max_size_bytes : 0);
}

CoinsCacheSizeState Chainstate::GetCoinsCacheSizeState(
    size_t max_coins_cache_size_bytes,
    size_t max_mempool_size_bytes)
{
    AssertLockHeld(::cs_main);
    const int64_t nMempoolUsage = m_mempool ? m_mempool->DynamicMemoryUsage() : 0;
    int64_t cacheSize = CoinsTip().DynamicMemoryUsage();
    int64_t nTotalSpace =
        max_coins_cache_size_bytes + std::max<int64_t>(int64_t(max_mempool_size_bytes) - nMempoolUsage, 0);

    //! No need to periodic flush if at least this much space still available.
    static constexpr int64_t MAX_BLOCK_COINSDB_USAGE_BYTES = 10 * 1024 * 1024;  // 10MB
    int64_t large_threshold =
        std::max((9 * nTotalSpace) / 10, nTotalSpace - MAX_BLOCK_COINSDB_USAGE_BYTES);

    if (cacheSize > nTotalSpace) {
        LogPrintf("Cache size (%s) exceeds total space (%s)\n", cacheSize, nTotalSpace);
        return CoinsCacheSizeState::CRITICAL;
    } else if (cacheSize > large_threshold) {
        return CoinsCacheSizeState::LARGE;
    }
    return CoinsCacheSizeState::OK;
}

bool Chainstate::FlushStateToDisk(
    BlockValidationState &state,
    FlushStateMode mode,
    int nManualPruneHeight)
{
    LOCK(cs_main);
    assert(this->CanFlushToDisk());
    std::set<int> setFilesToPrune;
    bool full_flush_completed = false;

    const size_t coins_count = CoinsTip().GetCacheSize();
    const size_t coins_mem_usage = CoinsTip().DynamicMemoryUsage();

    try {
    {
        bool fFlushForPrune = false;
        bool fDoFullFlush = false;

        CoinsCacheSizeState cache_state = GetCoinsCacheSizeState();
        LOCK(m_blockman.cs_LastBlockFile);
        if (m_blockman.IsPruneMode() && (m_blockman.m_check_for_pruning || nManualPruneHeight > 0) && !fReindex) {
            // make sure we don't prune above any of the prune locks bestblocks
            // pruning is height-based
            int last_prune{m_chain.Height()}; // last height we can prune
            std::optional<std::string> limiting_lock; // prune lock that actually was the limiting factor, only used for logging

            for (const auto& prune_lock : m_blockman.m_prune_locks) {
                if (prune_lock.second.height_first == std::numeric_limits<int>::max()) continue;
                // Remove the buffer and one additional block here to get actual height that is outside of the buffer
                const int lock_height{prune_lock.second.height_first - PRUNE_LOCK_BUFFER - 1};
                last_prune = std::max(1, std::min(last_prune, lock_height));
                if (last_prune == lock_height) {
                    limiting_lock = prune_lock.first;
                }
            }

            if (limiting_lock) {
                LogPrint(BCLog::PRUNE, "%s limited pruning to height %d\n", limiting_lock.value(), last_prune);
            }

            if (nManualPruneHeight > 0) {
                LOG_TIME_MILLIS_WITH_CATEGORY("find files to prune (manual)", BCLog::BENCH);

                m_blockman.FindFilesToPruneManual(
                    setFilesToPrune,
                    std::min(last_prune, nManualPruneHeight),
                    *this, m_chainman);
            } else {
                LOG_TIME_MILLIS_WITH_CATEGORY("find files to prune", BCLog::BENCH);

                m_blockman.FindFilesToPrune(setFilesToPrune, last_prune, *this, m_chainman);
                m_blockman.m_check_for_pruning = false;
            }
            if (!setFilesToPrune.empty()) {
                fFlushForPrune = true;
                if (!m_blockman.m_have_pruned) {
                    m_blockman.m_block_tree_db->WriteFlag("prunedblockfiles", true);
                    m_blockman.m_have_pruned = true;
                }
            }
        }
        const auto nNow{SteadyClock::now()};
        // Avoid writing/flushing immediately after startup.
        if (m_last_write == decltype(m_last_write){}) {
            m_last_write = nNow;
        }
        if (m_last_flush == decltype(m_last_flush){}) {
            m_last_flush = nNow;
        }
        // The cache is large and we're within 10% and 10 MiB of the limit, but we have time now (not in the middle of a block processing).
        bool fCacheLarge = mode == FlushStateMode::PERIODIC && cache_state >= CoinsCacheSizeState::LARGE;
        // The cache is over the limit, we have to write now.
        bool fCacheCritical = mode == FlushStateMode::IF_NEEDED && cache_state >= CoinsCacheSizeState::CRITICAL;
        // It's been a while since we wrote the block index to disk. Do this frequently, so we don't need to redownload after a crash.
        bool fPeriodicWrite = mode == FlushStateMode::PERIODIC && nNow > m_last_write + DATABASE_WRITE_INTERVAL;
        // It's been very long since we flushed the cache. Do this infrequently, to optimize cache usage.
        bool fPeriodicFlush = mode == FlushStateMode::PERIODIC && nNow > m_last_flush + DATABASE_FLUSH_INTERVAL;
        // Combine all conditions that result in a full cache flush.
        fDoFullFlush = (mode == FlushStateMode::ALWAYS) || fCacheLarge || fCacheCritical || fPeriodicFlush || fFlushForPrune;
        // Write blocks and block index to disk.
        if (fDoFullFlush || fPeriodicWrite) {
            // Ensure we can write block index
            if (!CheckDiskSpace(m_blockman.m_opts.blocks_dir)) {
                return FatalError(m_chainman.GetNotifications(), state, "Disk space is too low!", _("Disk space is too low!"));
            }
            {
                LOG_TIME_MILLIS_WITH_CATEGORY("write block and undo data to disk", BCLog::BENCH);

                // First make sure all block and undo data is flushed to disk.
                // TODO: Handle return error, or add detailed comment why it is
                // safe to not return an error upon failure.
                if (!m_blockman.FlushChainstateBlockFile(m_chain.Height())) {
                    LogPrintLevel(BCLog::VALIDATION, BCLog::Level::Warning, "%s: Failed to flush block file.\n", __func__);
                }
            }

            std::set<CBlockIndex*> setTrimmableBlockIndex(m_blockman.m_dirty_blockindex);
            // Then update all block file information (which may refer to block and undo files).
            {
                LOG_TIME_MILLIS_WITH_CATEGORY("write block index to disk", BCLog::BENCH);

                if (node::fTrimHeaders) {
                    for (std::set<CBlockIndex*>::iterator it = setTrimmableBlockIndex.begin(); it != setTrimmableBlockIndex.end(); it++) {
                        (*it)->untrim();
                    }
                }
                if (!m_blockman.WriteBlockIndexDB()) {
                    return FatalError(m_chainman.GetNotifications(), state, "Failed to write to block index database");
                }

                // This should be done inside WriteBatchSync, but CBlockIndex is const there
                for (std::set<CBlockIndex*>::iterator it = setTrimmableBlockIndex.begin(); it != setTrimmableBlockIndex.end(); it++) {
                    (*it)->set_stored();
                }

                int trim_height = 0;
                if (m_chainman.m_best_header && (uint64_t)m_chainman.m_best_header->nHeight > node::nMustKeepFullHeaders) { // check first, to prevent underflow
                    trim_height = m_chainman.m_best_header->nHeight - node::nMustKeepFullHeaders;
                }
                if (node::fTrimHeaders && trim_height > 0) {
                    static int nMinTrimHeight{0};
                    LogPrintf("Flushing block index, trimming headers, setTrimmableBlockIndex.size(): %d\n", setTrimmableBlockIndex.size());
                    for (std::set<CBlockIndex*>::iterator it = setTrimmableBlockIndex.begin(); it != setTrimmableBlockIndex.end(); it++) {
                        (*it)->assert_untrimmed();
                        if ((*it)->nHeight < trim_height) {
                            (*it)->trim();
                        }
                    }
                    CBlockIndex* min_index = m_chainman.m_best_header->GetAncestor(trim_height-1);
                    // Handle any remaining untrimmed blocks that were too recent for trimming last time we flushed.
                    if (min_index) {
                        int nMaxTrimHeightRound = std::max(nMinTrimHeight, min_index->nHeight + 1);
                        while (min_index && min_index->nHeight >= nMinTrimHeight) {
                            if (!min_index->trimmed()) {
                                // there may be gaps due to untrimmed blocks, we need to check them all
                                if (!min_index->trim()) {
                                    // Header could not be trimmed, we'll need to try again next round
                                    nMaxTrimHeightRound = min_index->nHeight;
                                }
                            }
                            min_index = min_index->pprev;
                        }
                        nMinTrimHeight = nMaxTrimHeightRound;
                    }
                }
            }
            // Finally remove any pruned files
            if (fFlushForPrune) {
                LOG_TIME_MILLIS_WITH_CATEGORY("unlink pruned files", BCLog::BENCH);

                m_blockman.UnlinkPrunedFiles(setFilesToPrune);
            }
            m_last_write = nNow;
        }
        // Flush best chain related state. This can only be done if the blocks / block index write was also done.
        if (fDoFullFlush && !CoinsTip().GetBestBlock().IsNull()) {
            LOG_TIME_MILLIS_WITH_CATEGORY(strprintf("write coins cache to disk (%d coins, %.2fkB)",
                coins_count, coins_mem_usage / 1000), BCLog::BENCH);

            // Typical Coin structures on disk are around 48 bytes in size.
            // Pushing a new one to the database can cause it to be written
            // twice (once in the log, and once in the tables). This is already
            // an overestimation, as most will delete an existing entry or
            // overwrite one. Still, use a conservative safety factor of 2.
            if (!CheckDiskSpace(m_chainman.m_options.datadir, 48 * 2 * 2 * CoinsTip().GetCacheSize())) {
                return FatalError(m_chainman.GetNotifications(), state, "Disk space is too low!", _("Disk space is too low!"));
            }
            // Flush the chainstate (which may refer to block index entries).
            if (!CoinsTip().Flush())
                return FatalError(m_chainman.GetNotifications(), state, "Failed to write to coin database");
            m_last_flush = nNow;
            full_flush_completed = true;
            TRACE5(utxocache, flush,
                   int64_t{Ticks<std::chrono::microseconds>(SteadyClock::now() - nNow)},
                   (uint32_t)mode,
                   (uint64_t)coins_count,
                   (uint64_t)coins_mem_usage,
                   (bool)fFlushForPrune);
        }
    }
    if (full_flush_completed) {
        // Update best block in wallet (so we can detect restored wallets).
        GetMainSignals().ChainStateFlushed(this->GetRole(), m_chain.GetLocator());
    }
    } catch (const std::runtime_error& e) {
        return FatalError(m_chainman.GetNotifications(), state, std::string("System error while flushing: ") + e.what());
    }
    return true;
}

void Chainstate::ForceFlushStateToDisk()
{
    BlockValidationState state;
    if (!this->FlushStateToDisk(state, FlushStateMode::ALWAYS)) {
        LogPrintf("%s: failed to flush state (%s)\n", __func__, state.ToString());
    }
}

void Chainstate::PruneAndFlush()
{
    BlockValidationState state;
    m_blockman.m_check_for_pruning = true;
    if (!this->FlushStateToDisk(state, FlushStateMode::NONE)) {
        LogPrintf("%s: failed to flush state (%s)\n", __func__, state.ToString());
    }
}

/** Private helper function that concatenates warning messages. */
static void AppendWarning(bilingual_str& res, const bilingual_str& warn)
{
    if (!res.empty()) res += Untranslated(", ");
    res += warn;
}

static void UpdateTipLog(
    const CCoinsViewCache& coins_tip,
    const CBlockIndex* tip,
    const CChainParams& params,
    const std::string& func_name,
    const std::string& prefix,
    const std::string& warning_messages) EXCLUSIVE_LOCKS_REQUIRED(::cs_main)
{

    AssertLockHeld(::cs_main);
    LogPrintf("%s%s: new best=%s height=%d version=0x%08x log2_work=%f tx=%lu date='%s' progress=%f cache=%.1fMiB(%utxo)%s\n",
        prefix, func_name,
        tip->GetBlockHash().ToString(), tip->nHeight, tip->nVersion,
        log(tip->nChainWork.getdouble()) / log(2.0), (unsigned long)tip->nChainTx,
        FormatISO8601DateTime(tip->GetBlockTime()),
        GuessVerificationProgress(tip, params.GetConsensus().nPowTargetSpacing),
        coins_tip.DynamicMemoryUsage() * (1.0 / (1 << 20)),
        coins_tip.GetCacheSize(),
        !warning_messages.empty() ? strprintf(" warning='%s'", warning_messages) : "");
}

void ForceUntrimHeader(const CBlockIndex *pindex_) EXCLUSIVE_LOCKS_REQUIRED(::cs_main)
{
    AssertLockHeld(cs_main);

    assert(pindex_);
    if (!pindex_->trimmed()) {
        return;
    }
    CBlockIndex *pindex=const_cast<CBlockIndex*>(pindex_);
    pindex->untrim();
}

void Chainstate::UpdateTip(const CBlockIndex* pindexNew)
{
    AssertLockHeld(::cs_main);
    const auto& coins_tip = this->CoinsTip();

    const CChainParams& params{m_chainman.GetParams()};

    // The remainder of the function isn't relevant if we are not acting on
    // the active chainstate, so return if need be.
    if (this != &m_chainman.ActiveChainstate()) {
        // Only log every so often so that we don't bury log messages at the tip.
        constexpr int BACKGROUND_LOG_INTERVAL = 2000;
        if (pindexNew->nHeight % BACKGROUND_LOG_INTERVAL == 0) {
            UpdateTipLog(coins_tip, pindexNew, params, __func__, "[background validation] ", "");
        }
        return;
    }

    // New best block
    if (m_mempool) {
        m_mempool->AddTransactionsUpdated(1);
    }

    {
        LOCK(g_best_block_mutex);
        g_best_block = pindexNew->GetBlockHash();
        g_best_block_cv.notify_all();
    }

    bilingual_str warning_messages;
    if (!m_chainman.IsInitialBlockDownload()) {
        const CBlockIndex* pindex = pindexNew;
        for (int bit = 0; bit < VERSIONBITS_NUM_BITS; bit++) {
            WarningBitsConditionChecker checker(m_chainman, bit);
            ThresholdState state = checker.GetStateFor(pindex, params.GetConsensus(), m_chainman.m_warningcache.at(bit));
            if (state == ThresholdState::ACTIVE || state == ThresholdState::LOCKED_IN) {
                const bilingual_str warning = strprintf(_("Unknown new rules activated (versionbit %i)"), bit);
                if (state == ThresholdState::ACTIVE) {
                    m_chainman.GetNotifications().warning(warning);
                } else {
                    AppendWarning(warning_messages, warning);
                }
            }
        }
    }
    UpdateTipLog(coins_tip, pindexNew, params, __func__, "", warning_messages.original);

    ForceUntrimHeader(pindexNew);
    // Do some logging if dynafed parameters changed.
    if (pindexNew->pprev && !pindexNew->dynafed_params().IsNull()) {
        int height = pindexNew->nHeight;
        uint256 hash = pindexNew->GetBlockHash();
        uint256 root = pindexNew->dynafed_params().m_current.CalculateRoot();
        ForceUntrimHeader(pindexNew->pprev);
        if (pindexNew->pprev->dynafed_params().IsNull()) {
            LogPrintf("Dynafed activated in block %d:%s: %s\n", height, hash.GetHex(), root.GetHex());
        } else if (root != pindexNew->pprev->dynafed_params().m_current.CalculateRoot()) {
            LogPrintf("New dynafed parameters activated in block %d:%s: %s\n", height, hash.GetHex(), root.GetHex());
        }
    }
}

/** Disconnect m_chain's tip.
  * After calling, the mempool will be in an inconsistent state, with
  * transactions from disconnected blocks being added to disconnectpool.  You
  * should make the mempool consistent again by calling MaybeUpdateMempoolForReorg.
  * with cs_main held.
  *
  * If disconnectpool is nullptr, then no disconnected transactions are added to
  * disconnectpool (note that the caller is responsible for mempool consistency
  * in any case).
  */
bool Chainstate::DisconnectTip(BlockValidationState& state, DisconnectedBlockTransactions* disconnectpool)
{
    AssertLockHeld(cs_main);
    if (m_mempool) AssertLockHeld(m_mempool->cs);

    CBlockIndex *pindexDelete = m_chain.Tip();
    assert(pindexDelete);
    assert(pindexDelete->pprev);
    // Read block from disk.
    std::shared_ptr<CBlock> pblock = std::make_shared<CBlock>();
    CBlock& block = *pblock;
    if (!m_blockman.ReadBlockFromDisk(block, *pindexDelete)) {
        return error("DisconnectTip(): Failed to read block");
    }
    // Apply the block atomically to the chain state.
    const auto time_start{SteadyClock::now()};
    {
        CCoinsViewCache view(&CoinsTip());
        assert(view.GetBestBlock() == pindexDelete->GetBlockHash());
        if (DisconnectBlock(block, pindexDelete, view) != DISCONNECT_OK)
            return error("DisconnectTip(): DisconnectBlock %s failed", pindexDelete->GetBlockHash().ToString());
        bool flushed = view.Flush();
        assert(flushed);
    }
    LogPrint(BCLog::BENCH, "- Disconnect block: %.2fms\n",
             Ticks<MillisecondsDouble>(SteadyClock::now() - time_start));

    {
        // Prune locks that began at or after the tip should be moved backward so they get a chance to reorg
        const int max_height_first{pindexDelete->nHeight - 1};
        for (auto& prune_lock : m_blockman.m_prune_locks) {
            if (prune_lock.second.height_first <= max_height_first) continue;

            prune_lock.second.height_first = max_height_first;
            LogPrint(BCLog::PRUNE, "%s prune lock moved back to %d\n", prune_lock.first, max_height_first);
        }
    }

    // Write the chain state to disk, if necessary.
    if (!FlushStateToDisk(state, FlushStateMode::IF_NEEDED)) {
        return false;
    }

    if (disconnectpool && m_mempool) {
        // Save transactions to re-add to mempool at end of reorg. If any entries are evicted for
        // exceeding memory limits, remove them and their descendants from the mempool.
        for (auto&& evicted_tx : disconnectpool->AddTransactionsFromBlock(block.vtx)) {
            m_mempool->removeRecursive(*evicted_tx, MemPoolRemovalReason::REORG);
        }
    }

    m_chain.SetTip(*pindexDelete->pprev);

    UpdateTip(pindexDelete->pprev);
    // Let wallets know transactions went from 1-confirmed to
    // 0-confirmed or conflicted:
    GetMainSignals().BlockDisconnected(pblock, pindexDelete);
    return true;
}

static SteadyClock::duration time_connect_total{};
static SteadyClock::duration time_flush{};
static SteadyClock::duration time_chainstate{};
static SteadyClock::duration time_post_connect{};

struct PerBlockConnectTrace {
    CBlockIndex* pindex = nullptr;
    std::shared_ptr<const CBlock> pblock;
    PerBlockConnectTrace() = default;
};
/**
 * Used to track blocks whose transactions were applied to the UTXO state as a
 * part of a single ActivateBestChainStep call.
 *
 * This class is single-use, once you call GetBlocksConnected() you have to throw
 * it away and make a new one.
 */
class ConnectTrace {
private:
    std::vector<PerBlockConnectTrace> blocksConnected;

public:
    explicit ConnectTrace() : blocksConnected(1) {}

    void BlockConnected(CBlockIndex* pindex, std::shared_ptr<const CBlock> pblock) {
        assert(!blocksConnected.back().pindex);
        assert(pindex);
        assert(pblock);
        blocksConnected.back().pindex = pindex;
        blocksConnected.back().pblock = std::move(pblock);
        blocksConnected.emplace_back();
    }

    std::vector<PerBlockConnectTrace>& GetBlocksConnected() {
        // We always keep one extra block at the end of our list because
        // blocks are added after all the conflicted transactions have
        // been filled in. Thus, the last entry should always be an empty
        // one waiting for the transactions from the next block. We pop
        // the last entry here to make sure the list we return is sane.
        assert(!blocksConnected.back().pindex);
        blocksConnected.pop_back();
        return blocksConnected;
    }
};

/**
 * Connect a new block to m_chain. pblock is either nullptr or a pointer to a CBlock
 * corresponding to pindexNew, to bypass loading it again from disk.
 *
 * The block is added to connectTrace if connection succeeds.
 */
bool Chainstate::ConnectTip(BlockValidationState& state, CBlockIndex* pindexNew, const std::shared_ptr<const CBlock>& pblock, ConnectTrace& connectTrace, DisconnectedBlockTransactions& disconnectpool, bool& fStall)
{
    AssertLockHeld(cs_main);
    if (m_mempool) AssertLockHeld(m_mempool->cs);

    assert(pindexNew->pprev == m_chain.Tip());
    // Read block from disk.
    const auto time_1{SteadyClock::now()};
    std::shared_ptr<const CBlock> pthisBlock;
    if (!pblock) {
        std::shared_ptr<CBlock> pblockNew = std::make_shared<CBlock>();
        if (!m_blockman.ReadBlockFromDisk(*pblockNew, *pindexNew)) {
            return FatalError(m_chainman.GetNotifications(), state, "Failed to read block");
        }
        pthisBlock = pblockNew;
    } else {
        LogPrint(BCLog::BENCH, "  - Using cached block\n");
        pthisBlock = pblock;
    }
    const CBlock& blockConnecting = *pthisBlock;

    const auto& fedpegscripts = GetValidFedpegScripts(pindexNew, m_chainman.GetConsensus(), false /* nextblock_validation */);
    if (!CheckPeginRipeness(blockConnecting, fedpegscripts)) {
        LogPrintf("STALLING further progress in ConnectTip while waiting for parent chain daemon to catch up! Chain will not grow until this is remedied!\n");
        fStall = true;
        return true;
    }

    // Apply the block atomically to the chain state.
    const auto time_2{SteadyClock::now()};
    SteadyClock::time_point time_3;
    // When adding aggregate statistics in the future, keep in mind that
    // num_blocks_total may be zero until the ConnectBlock() call below.
    LogPrint(BCLog::BENCH, "  - Load block from disk: %.2fms\n",
             Ticks<MillisecondsDouble>(time_2 - time_1));
    // ELEMENTS:
    // For mempool removal with pegin conflicts
    std::set<std::pair<uint256, COutPoint>> setPeginsSpent;
    {
        CCoinsViewCache view(&CoinsTip());
        bool rv = ConnectBlock(blockConnecting, state, pindexNew, view, &setPeginsSpent);
        GetMainSignals().BlockChecked(blockConnecting, state);
        if (!rv) {
            if (state.IsInvalid()) {
                InvalidBlockFound(pindexNew, state);
            }
            return error("%s: ConnectBlock %s failed, %s", __func__, pindexNew->GetBlockHash().ToString(), state.ToString());
        }
        time_3 = SteadyClock::now();
        time_connect_total += time_3 - time_2;
        assert(num_blocks_total > 0);
        LogPrint(BCLog::BENCH, "  - Connect total: %.2fms [%.2fs (%.2fms/blk)]\n",
                 Ticks<MillisecondsDouble>(time_3 - time_2),
                 Ticks<SecondsDouble>(time_connect_total),
                 Ticks<MillisecondsDouble>(time_connect_total) / num_blocks_total);
        bool flushed = view.Flush();
        assert(flushed);
    }
    const auto time_4{SteadyClock::now()};
    time_flush += time_4 - time_3;
    LogPrint(BCLog::BENCH, "  - Flush: %.2fms [%.2fs (%.2fms/blk)]\n",
             Ticks<MillisecondsDouble>(time_4 - time_3),
             Ticks<SecondsDouble>(time_flush),
             Ticks<MillisecondsDouble>(time_flush) / num_blocks_total);
    // Write the chain state to disk, if necessary.
    if (!FlushStateToDisk(state, FlushStateMode::IF_NEEDED)) {
        return false;
    }
    const auto time_5{SteadyClock::now()};
    time_chainstate += time_5 - time_4;
    LogPrint(BCLog::BENCH, "  - Writing chainstate: %.2fms [%.2fs (%.2fms/blk)]\n",
             Ticks<MillisecondsDouble>(time_5 - time_4),
             Ticks<SecondsDouble>(time_chainstate),
             Ticks<MillisecondsDouble>(time_chainstate) / num_blocks_total);
    // Remove conflicting transactions from the mempool.;
    if (m_mempool) {
        // ELEMENTS: We also eject peg-outs with now-invalid PAK proofs
        // as well as peg-in inputs during transitional periods.
        m_mempool->removeForBlock(blockConnecting.vtx, pindexNew->nHeight, pindexNew);
        disconnectpool.removeForBlock(blockConnecting.vtx);
    }
    // Update m_chain & related variables.
    m_chain.SetTip(*pindexNew);
    UpdateTip(pindexNew);

    const auto time_6{SteadyClock::now()};
    time_post_connect += time_6 - time_5;
    time_total += time_6 - time_1;
    LogPrint(BCLog::BENCH, "  - Connect postprocess: %.2fms [%.2fs (%.2fms/blk)]\n",
             Ticks<MillisecondsDouble>(time_6 - time_5),
             Ticks<SecondsDouble>(time_post_connect),
             Ticks<MillisecondsDouble>(time_post_connect) / num_blocks_total);
    LogPrint(BCLog::BENCH, "- Connect block: %.2fms [%.2fs (%.2fms/blk)]\n",
             Ticks<MillisecondsDouble>(time_6 - time_1),
             Ticks<SecondsDouble>(time_total),
             Ticks<MillisecondsDouble>(time_total) / num_blocks_total);

    // If we are the background validation chainstate, check to see if we are done
    // validating the snapshot (i.e. our tip has reached the snapshot's base block).
    if (this != &m_chainman.ActiveChainstate()) {
        // This call may set `m_disabled`, which is referenced immediately afterwards in
        // ActivateBestChain, so that we stop connecting blocks past the snapshot base.
        m_chainman.MaybeCompleteSnapshotValidation();
    }

    connectTrace.BlockConnected(pindexNew, std::move(pthisBlock));
    return true;
}

/**
 * Return the tip of the chain with the most work in it, that isn't
 * known to be invalid (it's however far from certain to be valid).
 */
CBlockIndex* Chainstate::FindMostWorkChain()
{
    AssertLockHeld(::cs_main);
    do {
        CBlockIndex *pindexNew = nullptr;

        // Find the best candidate header.
        {
            std::set<CBlockIndex*, CBlockIndexWorkComparator>::reverse_iterator it = setBlockIndexCandidates.rbegin();
            if (it == setBlockIndexCandidates.rend())
                return nullptr;
            pindexNew = *it;
        }

        // Check whether all blocks on the path between the currently active chain and the candidate are valid.
        // Just going until the active chain is an optimization, as we know all blocks in it are valid already.
        CBlockIndex *pindexTest = pindexNew;
        bool fInvalidAncestor = false;
        while (pindexTest && !m_chain.Contains(pindexTest)) {
            assert(pindexTest->HaveTxsDownloaded() || pindexTest->nHeight == 0);

            // Pruned nodes may have entries in setBlockIndexCandidates for
            // which block files have been deleted.  Remove those as candidates
            // for the most work chain if we come across them; we can't switch
            // to a chain unless we have all the non-active-chain parent blocks.
            bool fFailedChain = pindexTest->nStatus & BLOCK_FAILED_MASK;
            bool fMissingData = !(pindexTest->nStatus & BLOCK_HAVE_DATA);
            if (fFailedChain || fMissingData) {
                // Candidate chain is not usable (either invalid or missing data)
                if (fFailedChain && (m_chainman.m_best_invalid == nullptr || pindexNew->nChainWork > m_chainman.m_best_invalid->nChainWork)) {
                    m_chainman.m_best_invalid = pindexNew;
                }
                CBlockIndex *pindexFailed = pindexNew;
                // Remove the entire chain from the set.
                while (pindexTest != pindexFailed) {
                    if (fFailedChain) {
                        pindexFailed->nStatus |= BLOCK_FAILED_CHILD;
                        m_blockman.m_dirty_blockindex.insert(pindexFailed);
                    } else if (fMissingData) {
                        // If we're missing data, then add back to m_blocks_unlinked,
                        // so that if the block arrives in the future we can try adding
                        // to setBlockIndexCandidates again.
                        m_blockman.m_blocks_unlinked.insert(
                            std::make_pair(pindexFailed->pprev, pindexFailed));
                    }
                    setBlockIndexCandidates.erase(pindexFailed);
                    pindexFailed = pindexFailed->pprev;
                }
                setBlockIndexCandidates.erase(pindexTest);
                fInvalidAncestor = true;
                break;
            }
            pindexTest = pindexTest->pprev;
        }
        if (!fInvalidAncestor)
            return pindexNew;
    } while(true);
}

/** Delete all entries in setBlockIndexCandidates that are worse than the current tip. */
void Chainstate::PruneBlockIndexCandidates() {
    // Note that we can't delete the current block itself, as we may need to return to it later in case a
    // reorganization to a better block fails.
    std::set<CBlockIndex*, CBlockIndexWorkComparator>::iterator it = setBlockIndexCandidates.begin();
    while (it != setBlockIndexCandidates.end() && setBlockIndexCandidates.value_comp()(*it, m_chain.Tip())) {
        setBlockIndexCandidates.erase(it++);
    }
    // Either the current tip or a successor of it we're working towards is left in setBlockIndexCandidates.
    assert(!setBlockIndexCandidates.empty());
}

/**
 * Try to make some progress towards making pindexMostWork the active block.
 * pblock is either nullptr or a pointer to a CBlock corresponding to pindexMostWork.
 *
 * @returns true unless a system error occurred
 */
bool Chainstate::ActivateBestChainStep(BlockValidationState& state, CBlockIndex* pindexMostWork, const std::shared_ptr<const CBlock>& pblock, bool& fInvalidFound, ConnectTrace& connectTrace, bool& fStall)
{
    AssertLockHeld(cs_main);
    if (m_mempool) AssertLockHeld(m_mempool->cs);

    const CBlockIndex* pindexOldTip = m_chain.Tip();
    const CBlockIndex* pindexFork = m_chain.FindFork(pindexMostWork);

    // Disconnect active blocks which are no longer in the best chain.
    bool fBlocksDisconnected = false;
    DisconnectedBlockTransactions disconnectpool{MAX_DISCONNECTED_TX_POOL_SIZE * 1000};
    while (m_chain.Tip() && m_chain.Tip() != pindexFork) {
        if (!DisconnectTip(state, &disconnectpool)) {
            // This is likely a fatal error, but keep the mempool consistent,
            // just in case. Only remove from the mempool in this case.
            MaybeUpdateMempoolForReorg(disconnectpool, false);

            // If we're unable to disconnect a block during normal operation,
            // then that is a failure of our local system -- we should abort
            // rather than stay on a less work chain.
            FatalError(m_chainman.GetNotifications(), state, "Failed to disconnect block; see debug.log for details");
            return false;
        }
        fBlocksDisconnected = true;
    }

    // Build list of new blocks to connect (in descending height order).
    std::vector<CBlockIndex*> vpindexToConnect;
    bool fContinue = true;
    int nHeight = pindexFork ? pindexFork->nHeight : -1;
    while (fContinue && nHeight != pindexMostWork->nHeight) {
        // Don't iterate the entire list of potential improvements toward the best tip, as we likely only need
        // a few blocks along the way.
        int nTargetHeight = std::min(nHeight + 32, pindexMostWork->nHeight);
        vpindexToConnect.clear();
        vpindexToConnect.reserve(nTargetHeight - nHeight);
        CBlockIndex* pindexIter = pindexMostWork->GetAncestor(nTargetHeight);
        while (pindexIter && pindexIter->nHeight != nHeight) {
            vpindexToConnect.push_back(pindexIter);
            pindexIter = pindexIter->pprev;
        }
        nHeight = nTargetHeight;

        // Connect new blocks.
        for (CBlockIndex* pindexConnect : reverse_iterate(vpindexToConnect)) {
            if (!ConnectTip(state, pindexConnect, pindexConnect == pindexMostWork ? pblock : std::shared_ptr<const CBlock>(), connectTrace, disconnectpool, fStall)) {
                if (state.IsInvalid()) {
                    // The block violates a consensus rule.
                    if (state.GetResult() != BlockValidationResult::BLOCK_MUTATED) {
                        InvalidChainFound(vpindexToConnect.front());
                    }
                    state = BlockValidationState();
                    fInvalidFound = true;
                    fContinue = false;
                    break;
                } else {
                    // A system error occurred (disk space, database error, ...).
                    // Make the mempool consistent with the current tip, just in case
                    // any observers try to use it before shutdown.
                    MaybeUpdateMempoolForReorg(disconnectpool, false);
                    return false;
                }
            } else {
                if (fStall) {
                    // We didn't make progress because the parent chain is not
                    // synced enough to check pegins. Try again later.
                    fContinue = false;
                    break;
                }
                PruneBlockIndexCandidates();
                if (!pindexOldTip || m_chain.Tip()->nChainWork > pindexOldTip->nChainWork) {
                    // We're in a better position than we were. Return temporarily to release the lock.
                    fContinue = false;
                    break;
                }
            }
        }
    }

    if (fBlocksDisconnected) {
        // If any blocks were disconnected, disconnectpool may be non empty.  Add
        // any disconnected transactions back to the mempool.
        MaybeUpdateMempoolForReorg(disconnectpool, true);
    }
    if (m_mempool) m_mempool->check(this->m_chain.Tip(), this->CoinsTip(), this->m_chain.Height() + 1);

    CheckForkWarningConditions();

    return true;
}

static SynchronizationState GetSynchronizationState(bool init)
{
    if (!init) return SynchronizationState::POST_INIT;
    if (::fReindex) return SynchronizationState::INIT_REINDEX;
    return SynchronizationState::INIT_DOWNLOAD;
}

static bool NotifyHeaderTip(ChainstateManager& chainman) LOCKS_EXCLUDED(cs_main)
{
    bool fNotify = false;
    bool fInitialBlockDownload = false;
    static CBlockIndex* pindexHeaderOld = nullptr;
    CBlockIndex* pindexHeader = nullptr;
    {
        LOCK(cs_main);
        pindexHeader = chainman.m_best_header;

        if (pindexHeader != pindexHeaderOld) {
            fNotify = true;
            fInitialBlockDownload = chainman.IsInitialBlockDownload();
            pindexHeaderOld = pindexHeader;
        }
    }
    // Send block tip changed notifications without cs_main
    if (fNotify) {
        chainman.GetNotifications().headerTip(GetSynchronizationState(fInitialBlockDownload), pindexHeader->nHeight, pindexHeader->nTime, false);
    }
    return fNotify;
}

static void LimitValidationInterfaceQueue() LOCKS_EXCLUDED(cs_main) {
    AssertLockNotHeld(cs_main);

    if (GetMainSignals().CallbacksPending() > 10) {
        SyncWithValidationInterfaceQueue();
    }
}

bool Chainstate::ActivateBestChain(BlockValidationState& state, std::shared_ptr<const CBlock> pblock)
{
    AssertLockNotHeld(m_chainstate_mutex);

    // Note that while we're often called here from ProcessNewBlock, this is
    // far from a guarantee. Things in the P2P/RPC will often end up calling
    // us in the middle of ProcessNewBlock - do not assume pblock is set
    // sanely for performance or correctness!
    AssertLockNotHeld(::cs_main);

    // ABC maintains a fair degree of expensive-to-calculate internal state
    // because this function periodically releases cs_main so that it does not lock up other threads for too long
    // during large connects - and to allow for e.g. the callback queue to drain
    // we use m_chainstate_mutex to enforce mutual exclusion so that only one caller may execute this function at a time
    LOCK(m_chainstate_mutex);

    // Belt-and-suspenders check that we aren't attempting to advance the background
    // chainstate past the snapshot base block.
    if (WITH_LOCK(::cs_main, return m_disabled)) {
        LogPrintf("m_disabled is set - this chainstate should not be in operation. "
            "Please report this as a bug. %s\n", PACKAGE_BUGREPORT);
        return false;
    }

    CBlockIndex *pindexMostWork = nullptr;
    CBlockIndex *pindexNewTip = nullptr;
<<<<<<< HEAD
    bool fStall = false;

=======
    bool exited_ibd{false};
>>>>>>> e7b0004b
    do {
        // Block until the validation queue drains. This should largely
        // never happen in normal operation, however may happen during
        // reindex, causing memory blowup if we run too far ahead.
        // Note that if a validationinterface callback ends up calling
        // ActivateBestChain this may lead to a deadlock! We should
        // probably have a DEBUG_LOCKORDER test for this in the future.
        LimitValidationInterfaceQueue();

        {
            LOCK(cs_main);
            // Lock transaction pool for at least as long as it takes for connectTrace to be consumed
            LOCK(MempoolMutex());
            const bool was_in_ibd = m_chainman.IsInitialBlockDownload();
            CBlockIndex* starting_tip = m_chain.Tip();
            bool blocks_connected = false;
            do {
                // We absolutely may not unlock cs_main until we've made forward progress
                // (with the exception of shutdown due to hardware issues, low disk space, etc).
                ConnectTrace connectTrace; // Destructed before cs_main is unlocked

                if (pindexMostWork == nullptr) {
                    pindexMostWork = FindMostWorkChain();
                }

                // Whether we have anything to do at all.
                if (pindexMostWork == nullptr || pindexMostWork == m_chain.Tip()) {
                    break;
                }

                bool fInvalidFound = false;
                std::shared_ptr<const CBlock> nullBlockPtr;
                if (!ActivateBestChainStep(state, pindexMostWork, pblock && pblock->GetHash() == pindexMostWork->GetBlockHash() ? pblock : nullBlockPtr, fInvalidFound, connectTrace, fStall)) {
                    // A system error occurred
                    return false;
                }
                blocks_connected = true;

                if (fInvalidFound) {
                    // Wipe cache, we may need another branch now.
                    pindexMostWork = nullptr;
                }
                pindexNewTip = m_chain.Tip();

                for (const PerBlockConnectTrace& trace : connectTrace.GetBlocksConnected()) {
                    assert(trace.pblock && trace.pindex);
                    GetMainSignals().BlockConnected(this->GetRole(), trace.pblock, trace.pindex);
                }

                if (fStall) {
                    // Stuck waiting for parent chain daemon, twiddle our thumbs for awhile.
                    break;
                }

                // This will have been toggled in
                // ActivateBestChainStep -> ConnectTip -> MaybeCompleteSnapshotValidation,
                // if at all, so we should catch it here.
                //
                // Break this do-while to ensure we don't advance past the base snapshot.
                if (m_disabled) {
                    break;
                }
            } while (!m_chain.Tip() || (starting_tip && CBlockIndexWorkComparator()(m_chain.Tip(), starting_tip)));
            if (!blocks_connected) return true;

            const CBlockIndex* pindexFork = m_chain.FindFork(starting_tip);
            bool still_in_ibd = m_chainman.IsInitialBlockDownload();

            if (was_in_ibd && !still_in_ibd) {
                // Active chainstate has exited IBD.
                exited_ibd = true;
            }

            // Notify external listeners about the new tip.
            // Enqueue while holding cs_main to ensure that UpdatedBlockTip is called in the order in which blocks are connected
            if (this == &m_chainman.ActiveChainstate() && pindexFork != pindexNewTip) {
                // Notify ValidationInterface subscribers
                GetMainSignals().UpdatedBlockTip(pindexNewTip, pindexFork, still_in_ibd);

                // Always notify the UI if a new block tip was connected
                if (kernel::IsInterrupted(m_chainman.GetNotifications().blockTip(GetSynchronizationState(still_in_ibd), *pindexNewTip))) {
                    // Just breaking and returning success for now. This could
                    // be changed to bubble up the kernel::Interrupted value to
                    // the caller so the caller could distinguish between
                    // completed and interrupted operations.
                    break;
                }
            }
        }
        // When we reach this point, we switched to a new tip (stored in pindexNewTip).

<<<<<<< HEAD
        if (fStall) {
            // Stuck waiting for parent chain daemon, twiddle our thumbs for awhile.
            break;
=======
        if (exited_ibd) {
            // If a background chainstate is in use, we may need to rebalance our
            // allocation of caches once a chainstate exits initial block download.
            LOCK(::cs_main);
            m_chainman.MaybeRebalanceCaches();
>>>>>>> e7b0004b
        }

        if (WITH_LOCK(::cs_main, return m_disabled)) {
            // Background chainstate has reached the snapshot base block, so exit.

            // Restart indexes to resume indexing for all blocks unique to the snapshot
            // chain. This resumes indexing "in order" from where the indexing on the
            // background validation chain left off.
            //
            // This cannot be done while holding cs_main (within
            // MaybeCompleteSnapshotValidation) or a cs_main deadlock will occur.
            if (m_chainman.restart_indexes) {
                m_chainman.restart_indexes();
            }
            break;
        }

        // We check interrupt only after giving ActivateBestChainStep a chance to run once so that we
        // never interrupt before connecting the genesis block during LoadChainTip(). Previously this
        // caused an assert() failure during interrupt in such cases as the UTXO DB flushing checks
        // that the best block hash is non-null.
        if (m_chainman.m_interrupt) break;
    } while (pindexNewTip != pindexMostWork);

    m_chainman.CheckBlockIndex();

    // Write changes periodically to disk, after relay.
    if (!FlushStateToDisk(state, FlushStateMode::PERIODIC)) {
        return false;
    }

    return true;
}

bool Chainstate::PreciousBlock(BlockValidationState& state, CBlockIndex* pindex)
{
    AssertLockNotHeld(m_chainstate_mutex);
    AssertLockNotHeld(::cs_main);
    {
        LOCK(cs_main);
        if (pindex->nChainWork < m_chain.Tip()->nChainWork) {
            // Nothing to do, this block is not at the tip.
            return true;
        }
        if (m_chain.Tip()->nChainWork > m_chainman.nLastPreciousChainwork) {
            // The chain has been extended since the last call, reset the counter.
            m_chainman.nBlockReverseSequenceId = -1;
        }
        m_chainman.nLastPreciousChainwork = m_chain.Tip()->nChainWork;
        setBlockIndexCandidates.erase(pindex);
        pindex->nSequenceId = m_chainman.nBlockReverseSequenceId;
        if (m_chainman.nBlockReverseSequenceId > std::numeric_limits<int32_t>::min()) {
            // We can't keep reducing the counter if somebody really wants to
            // call preciousblock 2**31-1 times on the same set of tips...
            m_chainman.nBlockReverseSequenceId--;
        }
        if (pindex->IsValid(BLOCK_VALID_TRANSACTIONS) && pindex->HaveTxsDownloaded()) {
            setBlockIndexCandidates.insert(pindex);
            PruneBlockIndexCandidates();
        }
    }

    return ActivateBestChain(state, std::shared_ptr<const CBlock>());
}

bool Chainstate::InvalidateBlock(BlockValidationState& state, CBlockIndex* pindex)
{
    AssertLockNotHeld(m_chainstate_mutex);
    AssertLockNotHeld(::cs_main);

    // Genesis block can't be invalidated
    assert(pindex);
    if (pindex->nHeight == 0) return false;

    CBlockIndex* to_mark_failed = pindex;
    bool pindex_was_in_chain = false;
    int disconnected = 0;

    // We do not allow ActivateBestChain() to run while InvalidateBlock() is
    // running, as that could cause the tip to change while we disconnect
    // blocks.
    LOCK(m_chainstate_mutex);

    // We'll be acquiring and releasing cs_main below, to allow the validation
    // callbacks to run. However, we should keep the block index in a
    // consistent state as we disconnect blocks -- in particular we need to
    // add equal-work blocks to setBlockIndexCandidates as we disconnect.
    // To avoid walking the block index repeatedly in search of candidates,
    // build a map once so that we can look up candidate blocks by chain
    // work as we go.
    std::multimap<const arith_uint256, CBlockIndex *> candidate_blocks_by_work;

    {
        LOCK(cs_main);
        for (auto& entry : m_blockman.m_block_index) {
            CBlockIndex* candidate = &entry.second;
            // We don't need to put anything in our active chain into the
            // multimap, because those candidates will be found and considered
            // as we disconnect.
            // Instead, consider only non-active-chain blocks that have at
            // least as much work as where we expect the new tip to end up.
            if (!m_chain.Contains(candidate) &&
                    !CBlockIndexWorkComparator()(candidate, pindex->pprev) &&
                    candidate->IsValid(BLOCK_VALID_TRANSACTIONS) &&
                    candidate->HaveTxsDownloaded()) {
                candidate_blocks_by_work.insert(std::make_pair(candidate->nChainWork, candidate));
            }
        }
    }

    // Disconnect (descendants of) pindex, and mark them invalid.
    while (true) {
        if (m_chainman.m_interrupt) break;

        // Make sure the queue of validation callbacks doesn't grow unboundedly.
        LimitValidationInterfaceQueue();

        LOCK(cs_main);
        // Lock for as long as disconnectpool is in scope to make sure MaybeUpdateMempoolForReorg is
        // called after DisconnectTip without unlocking in between
        LOCK(MempoolMutex());
        if (!m_chain.Contains(pindex)) break;
        pindex_was_in_chain = true;
        CBlockIndex *invalid_walk_tip = m_chain.Tip();

        // ActivateBestChain considers blocks already in m_chain
        // unconditionally valid already, so force disconnect away from it.
        DisconnectedBlockTransactions disconnectpool{MAX_DISCONNECTED_TX_POOL_SIZE * 1000};
        bool ret = DisconnectTip(state, &disconnectpool);
        // DisconnectTip will add transactions to disconnectpool.
        // Adjust the mempool to be consistent with the new tip, adding
        // transactions back to the mempool if disconnecting was successful,
        // and we're not doing a very deep invalidation (in which case
        // keeping the mempool up to date is probably futile anyway).
        MaybeUpdateMempoolForReorg(disconnectpool, /* fAddToMempool = */ (++disconnected <= 10) && ret);
        if (!ret) return false;
        assert(invalid_walk_tip->pprev == m_chain.Tip());

        // We immediately mark the disconnected blocks as invalid.
        // This prevents a case where pruned nodes may fail to invalidateblock
        // and be left unable to start as they have no tip candidates (as there
        // are no blocks that meet the "have data and are not invalid per
        // nStatus" criteria for inclusion in setBlockIndexCandidates).
        invalid_walk_tip->nStatus |= BLOCK_FAILED_VALID;
        m_blockman.m_dirty_blockindex.insert(invalid_walk_tip);
        setBlockIndexCandidates.erase(invalid_walk_tip);
        setBlockIndexCandidates.insert(invalid_walk_tip->pprev);
        if (invalid_walk_tip->pprev == to_mark_failed && (to_mark_failed->nStatus & BLOCK_FAILED_VALID)) {
            // We only want to mark the last disconnected block as BLOCK_FAILED_VALID; its children
            // need to be BLOCK_FAILED_CHILD instead.
            to_mark_failed->nStatus = (to_mark_failed->nStatus ^ BLOCK_FAILED_VALID) | BLOCK_FAILED_CHILD;
            m_blockman.m_dirty_blockindex.insert(to_mark_failed);
        }

        // Add any equal or more work headers to setBlockIndexCandidates
        auto candidate_it = candidate_blocks_by_work.lower_bound(invalid_walk_tip->pprev->nChainWork);
        while (candidate_it != candidate_blocks_by_work.end()) {
            if (!CBlockIndexWorkComparator()(candidate_it->second, invalid_walk_tip->pprev)) {
                setBlockIndexCandidates.insert(candidate_it->second);
                candidate_it = candidate_blocks_by_work.erase(candidate_it);
            } else {
                ++candidate_it;
            }
        }

        // Track the last disconnected block, so we can correct its BLOCK_FAILED_CHILD status in future
        // iterations, or, if it's the last one, call InvalidChainFound on it.
        to_mark_failed = invalid_walk_tip;
    }

    m_chainman.CheckBlockIndex();

    {
        LOCK(cs_main);
        if (m_chain.Contains(to_mark_failed)) {
            // If the to-be-marked invalid block is in the active chain, something is interfering and we can't proceed.
            return false;
        }

        // Mark pindex (or the last disconnected block) as invalid, even when it never was in the main chain
        to_mark_failed->nStatus |= BLOCK_FAILED_VALID;
        m_blockman.m_dirty_blockindex.insert(to_mark_failed);
        setBlockIndexCandidates.erase(to_mark_failed);
        m_chainman.m_failed_blocks.insert(to_mark_failed);

        // If any new blocks somehow arrived while we were disconnecting
        // (above), then the pre-calculation of what should go into
        // setBlockIndexCandidates may have missed entries. This would
        // technically be an inconsistency in the block index, but if we clean
        // it up here, this should be an essentially unobservable error.
        // Loop back over all block index entries and add any missing entries
        // to setBlockIndexCandidates.
        for (auto& [_, block_index] : m_blockman.m_block_index) {
            if (block_index.IsValid(BLOCK_VALID_TRANSACTIONS) && block_index.HaveTxsDownloaded() && !setBlockIndexCandidates.value_comp()(&block_index, m_chain.Tip())) {
                setBlockIndexCandidates.insert(&block_index);
            }
        }

        InvalidChainFound(to_mark_failed);
    }

    // Only notify about a new block tip if the active chain was modified.
    if (pindex_was_in_chain) {
        // Ignoring return value for now, this could be changed to bubble up
        // kernel::Interrupted value to the caller so the caller could
        // distinguish between completed and interrupted operations. It might
        // also make sense for the blockTip notification to have an enum
        // parameter indicating the source of the tip change so hooks can
        // distinguish user-initiated invalidateblock changes from other
        // changes.
        (void)m_chainman.GetNotifications().blockTip(GetSynchronizationState(m_chainman.IsInitialBlockDownload()), *to_mark_failed->pprev);
    }
    return true;
}

void Chainstate::ResetBlockFailureFlags(CBlockIndex *pindex) {
    AssertLockHeld(cs_main);

    int nHeight = pindex->nHeight;

    // Remove the invalidity flag from this block and all its descendants.
    for (auto& [_, block_index] : m_blockman.m_block_index) {
        if (!block_index.IsValid() && block_index.GetAncestor(nHeight) == pindex) {
            block_index.nStatus &= ~BLOCK_FAILED_MASK;
            m_blockman.m_dirty_blockindex.insert(&block_index);
            if (block_index.IsValid(BLOCK_VALID_TRANSACTIONS) && block_index.HaveTxsDownloaded() && setBlockIndexCandidates.value_comp()(m_chain.Tip(), &block_index)) {
                setBlockIndexCandidates.insert(&block_index);
            }
            if (&block_index == m_chainman.m_best_invalid) {
                // Reset invalid block marker if it was pointing to one of those.
                m_chainman.m_best_invalid = nullptr;
            }
            m_chainman.m_failed_blocks.erase(&block_index);
        }
    }

    // Remove the invalidity flag from all ancestors too.
    while (pindex != nullptr) {
        if (pindex->nStatus & BLOCK_FAILED_MASK) {
            pindex->nStatus &= ~BLOCK_FAILED_MASK;
            m_blockman.m_dirty_blockindex.insert(pindex);
            m_chainman.m_failed_blocks.erase(pindex);
        }
        pindex = pindex->pprev;
    }
}

void Chainstate::TryAddBlockIndexCandidate(CBlockIndex* pindex)
{
    AssertLockHeld(cs_main);
    // The block only is a candidate for the most-work-chain if it has the same
    // or more work than our current tip.
    if (m_chain.Tip() != nullptr && setBlockIndexCandidates.value_comp()(pindex, m_chain.Tip())) {
        return;
    }

    bool is_active_chainstate = this == &m_chainman.ActiveChainstate();
    if (is_active_chainstate) {
        // The active chainstate should always add entries that have more
        // work than the tip.
        setBlockIndexCandidates.insert(pindex);
    } else if (!m_disabled) {
        // For the background chainstate, we only consider connecting blocks
        // towards the snapshot base (which can't be nullptr or else we'll
        // never make progress).
        const CBlockIndex* snapshot_base{Assert(m_chainman.GetSnapshotBaseBlock())};
        if (snapshot_base->GetAncestor(pindex->nHeight) == pindex) {
            setBlockIndexCandidates.insert(pindex);
        }
    }
}

/** Mark a block as having its data received and checked (up to BLOCK_VALID_TRANSACTIONS). */
void ChainstateManager::ReceivedBlockTransactions(const CBlock& block, CBlockIndex* pindexNew, const FlatFilePos& pos)
{
    AssertLockHeld(cs_main);
    pindexNew->nTx = block.vtx.size();
    pindexNew->nChainTx = 0;
    pindexNew->nFile = pos.nFile;
    pindexNew->nDataPos = pos.nPos;
    pindexNew->nUndoPos = 0;
    pindexNew->nStatus |= BLOCK_HAVE_DATA;
    if (DeploymentActiveAt(*pindexNew, *this, Consensus::DEPLOYMENT_SEGWIT)) {
        pindexNew->nStatus |= BLOCK_OPT_WITNESS;
    }
    pindexNew->RaiseValidity(BLOCK_VALID_TRANSACTIONS);
    m_blockman.m_dirty_blockindex.insert(pindexNew);

    if (pindexNew->pprev == nullptr || pindexNew->pprev->HaveTxsDownloaded()) {
        // If pindexNew is the genesis block or all parents are BLOCK_VALID_TRANSACTIONS.
        std::deque<CBlockIndex*> queue;
        queue.push_back(pindexNew);

        // Recursively process any descendant blocks that now may be eligible to be connected.
        while (!queue.empty()) {
            CBlockIndex *pindex = queue.front();
            queue.pop_front();
            pindex->nChainTx = (pindex->pprev ? pindex->pprev->nChainTx : 0) + pindex->nTx;
            pindex->nSequenceId = nBlockSequenceId++;
            for (Chainstate *c : GetAll()) {
                c->TryAddBlockIndexCandidate(pindex);
            }
            std::pair<std::multimap<CBlockIndex*, CBlockIndex*>::iterator, std::multimap<CBlockIndex*, CBlockIndex*>::iterator> range = m_blockman.m_blocks_unlinked.equal_range(pindex);
            while (range.first != range.second) {
                std::multimap<CBlockIndex*, CBlockIndex*>::iterator it = range.first;
                queue.push_back(it->second);
                range.first++;
                m_blockman.m_blocks_unlinked.erase(it);
            }
        }
    } else {
        if (pindexNew->pprev && pindexNew->pprev->IsValid(BLOCK_VALID_TREE)) {
            m_blockman.m_blocks_unlinked.insert(std::make_pair(pindexNew->pprev, pindexNew));
        }
    }
}

static bool CheckBlockHeader(const CBlockHeader& block, BlockValidationState& state, const Consensus::Params& consensusParams, bool fCheckPOW = true)
{
    // Check proof of work matches claimed amount
    if (fCheckPOW && block.GetHash() != consensusParams.hashGenesisBlock
            && !CheckProof(block, consensusParams)) {
        return state.Invalid(BlockValidationResult::BLOCK_INVALID_HEADER, g_signed_blocks ? "block-proof-invalid" : "high-hash", "proof of work failed");
    }
    return true;
}

bool CheckBlock(const CBlock& block, BlockValidationState& state, const Consensus::Params& consensusParams, bool fCheckPOW, bool fCheckMerkleRoot)
{
    // These are checks that are independent of context.

    if (block.fChecked)
        return true;

    // Check that the header is valid (particularly PoW).  This is mostly
    // redundant with the call in AcceptBlockHeader.
    if (!CheckBlockHeader(block, state, consensusParams, fCheckPOW))
        return false;

    // Signet only: check block solution
    if (consensusParams.signet_blocks && fCheckPOW && !CheckSignetBlockSolution(block, consensusParams)) {
        return state.Invalid(BlockValidationResult::BLOCK_CONSENSUS, "bad-signet-blksig", "signet block signature validation failure");
    }

    // Check the merkle root.
    if (fCheckMerkleRoot) {
        bool mutated;
        uint256 hashMerkleRoot2 = BlockMerkleRoot(block, &mutated);
        if (block.hashMerkleRoot != hashMerkleRoot2)
            return state.Invalid(BlockValidationResult::BLOCK_MUTATED, "bad-txnmrklroot", "hashMerkleRoot mismatch");

        // Check for merkle tree malleability (CVE-2012-2459): repeating sequences
        // of transactions in a block without affecting the merkle root of a block,
        // while still invalidating it.
        if (mutated)
            return state.Invalid(BlockValidationResult::BLOCK_MUTATED, "bad-txns-duplicate", "duplicate transaction");
    }

    // All potential-corruption validation must be done before we do any
    // transaction validation, as otherwise we may mark the header as invalid
    // because we receive the wrong transactions for it.
    // Note that witness malleability is checked in ContextualCheckBlock, so no
    // checks that use witness data may be performed here.

    // Size limits
    if (block.vtx.empty() || block.vtx.size() * WITNESS_SCALE_FACTOR > MAX_BLOCK_WEIGHT || ::GetSerializeSize(block, PROTOCOL_VERSION | SERIALIZE_TRANSACTION_NO_WITNESS) * WITNESS_SCALE_FACTOR > MAX_BLOCK_WEIGHT)
        return state.Invalid(BlockValidationResult::BLOCK_CONSENSUS, "bad-blk-length", "size limits failed");

    // First transaction must be coinbase, the rest must not be
    if (block.vtx.empty() || !block.vtx[0]->IsCoinBase())
        return state.Invalid(BlockValidationResult::BLOCK_CONSENSUS, "bad-cb-missing", "first tx is not coinbase");
    for (unsigned int i = 1; i < block.vtx.size(); i++)
        if (block.vtx[i]->IsCoinBase())
            return state.Invalid(BlockValidationResult::BLOCK_CONSENSUS, "bad-cb-multiple", "more than one coinbase");

    // Check transactions
    // Must check for duplicate inputs (see CVE-2018-17144)
    for (const auto& tx : block.vtx) {
        TxValidationState tx_state;
        if (!CheckTransaction(*tx, tx_state)) {
            // CheckBlock() does context-free validation checks. The only
            // possible failures are consensus failures.
            assert(tx_state.GetResult() == TxValidationResult::TX_CONSENSUS);
            return state.Invalid(BlockValidationResult::BLOCK_CONSENSUS, tx_state.GetRejectReason(),
                                 strprintf("Transaction check failed (tx hash %s) %s", tx->GetHash().ToString(), tx_state.GetDebugMessage()));
        }
    }
    unsigned int nSigOps = 0;
    for (const auto& tx : block.vtx)
    {
        nSigOps += GetLegacySigOpCount(*tx);
    }
    if (nSigOps * WITNESS_SCALE_FACTOR > MAX_BLOCK_SIGOPS_COST)
        return state.Invalid(BlockValidationResult::BLOCK_CONSENSUS, "bad-blk-sigops", "out-of-bounds SigOpCount");

    if (fCheckPOW && fCheckMerkleRoot)
        block.fChecked = true;

    return true;
}

void ChainstateManager::UpdateUncommittedBlockStructures(CBlock& block, const CBlockIndex* pindexPrev) const
{
    int commitpos = GetWitnessCommitmentIndex(block);
    static const std::vector<unsigned char> nonce(32, 0x00);
    if (commitpos != NO_WITNESS_COMMITMENT && DeploymentActiveAfter(pindexPrev, *this, Consensus::DEPLOYMENT_SEGWIT) && !block.vtx[0]->HasWitness()) {
        CMutableTransaction tx(*block.vtx[0]);
        tx.witness.vtxinwit.resize(1);
        tx.witness.vtxinwit[0].scriptWitness.stack.resize(1);
        tx.witness.vtxinwit[0].scriptWitness.stack[0] = nonce;
        block.vtx[0] = MakeTransactionRef(std::move(tx));
    }
}

std::vector<unsigned char> ChainstateManager::GenerateCoinbaseCommitment(CBlock& block, const CBlockIndex* pindexPrev) const
{
    std::vector<unsigned char> commitment;
    int commitpos = GetWitnessCommitmentIndex(block);
    std::vector<unsigned char> ret(32, 0x00);
    if (commitpos == NO_WITNESS_COMMITMENT) {
        // ELEMENTS: Shim in blank coinbase output for witness output hash
        // Previous iterations of CA could have allowed witness data
        // in coinbase transactions, and this witness data must be committed
        // to here.
        //
        // Is No-op in Bitcoin
        CMutableTransaction tx0(*block.vtx[0]);
        tx0.vout.push_back(CTxOut());
        block.vtx[0] = MakeTransactionRef(std::move(tx0));
        // END
        uint256 witnessroot = BlockWitnessMerkleRoot(block, nullptr);
        CHash256().Write(witnessroot).Write(ret).Finalize(witnessroot);
        CTxOut out;
        out.nValue = 0;
        out.nAsset = policyAsset;
        out.scriptPubKey.resize(MINIMUM_WITNESS_COMMITMENT);
        out.scriptPubKey[0] = OP_RETURN;
        out.scriptPubKey[1] = 0x24;
        out.scriptPubKey[2] = 0xaa;
        out.scriptPubKey[3] = 0x21;
        out.scriptPubKey[4] = 0xa9;
        out.scriptPubKey[5] = 0xed;
        memcpy(&out.scriptPubKey[6], witnessroot.begin(), 32);
        commitment = std::vector<unsigned char>(out.scriptPubKey.begin(), out.scriptPubKey.end());
        CMutableTransaction tx(*block.vtx[0]);
        // Elements: replace shimmed output with real coinbase rather than push
        tx.vout.back() = out;
        // END
        block.vtx[0] = MakeTransactionRef(std::move(tx));
    }
    UpdateUncommittedBlockStructures(block, pindexPrev);
    return commitment;
}

// ELEMENTS
static bool ContextualCheckDynaFedHeader(const CBlockHeader& block, BlockValidationState& state, const ChainstateManager& chainman, const CBlockIndex* pindexPrev)
{
    // When not active, it's a NOP
    if (!DeploymentActiveAfter(pindexPrev, chainman, Consensus::DEPLOYMENT_DYNA_FED)) {
        return true;
    }

    const DynaFedParams& dynafed_params = block.m_dynafed_params;

    // Dynamic blocks must at least publish current signblockscript in full
    if (dynafed_params.m_current.IsNull()) {
        return state.Invalid(BlockValidationResult::BLOCK_CONSENSUS, "invalid-dyna-fed", "dynamic block headers must have non-empty current signblockscript field");
    }

    // Make sure extension bits aren't active, reserved for future HF
    uint32_t reserved_mask = (1<<23) | (1<<24) | (1<<25) | (1<<26);
    if ((block.nVersion & reserved_mask) != 0) {
        return state.Invalid(BlockValidationResult::BLOCK_CONSENSUS, "invalid-dyna-fed", "dynamic block header has unknown HF extension bits set");
    }

    const CChainParams& params = chainman.GetParams();
    const DynaFedParamEntry expected_current_params = ComputeNextBlockCurrentParameters(pindexPrev, params.GetConsensus());

    if (expected_current_params != dynafed_params.m_current) {
        return state.Invalid(BlockValidationResult::BLOCK_CONSENSUS, "invalid-dyna-fed", "dynamic block header's current parameters do not match expected");
    }

    // Lastly, enforce rules on proposals if they make changes.
    if (!dynafed_params.m_proposed.IsNull()) {
        // Compare the new proposed parameters with the current full parameters.
        const DynaFedParamEntry current = ComputeNextBlockFullCurrentParameters(pindexPrev, params.GetConsensus());
        const DynaFedParamEntry& proposed = dynafed_params.m_proposed;

        if (proposed.m_signblockscript != current.m_signblockscript) {
            // signblockscript proposals *must* be segwit versions
            int block_version = 0;
            std::vector<unsigned char> block_program;
            if (!proposed.m_signblockscript.IsWitnessProgram(block_version, block_program)) {
                return state.Invalid(BlockValidationResult::BLOCK_CONSENSUS, "invalid-dyna-fed", "proposed signblockscript must be native segwit scriptPubkey");
            }
        }

        if (proposed.m_fedpeg_program != current.m_fedpeg_program || proposed.m_fedpegscript != current.m_fedpegscript) {
            int fedpeg_version = 0;
            std::vector<unsigned char> fedpeg_program;
            if (!proposed.m_fedpeg_program.IsWitnessProgram(fedpeg_version, fedpeg_program)) {
                return state.Invalid(BlockValidationResult::BLOCK_CONSENSUS, "invalid-dyna-fed", "proposed fedpeg program must be native segwit scriptPubkey");
            }

            // for v0, fedpegscript's scriptPubKey must match. v1+ is unencumbered.
            if (fedpeg_version == 0) {
                uint256 fedpeg_program;
                CSHA256().Write(proposed.m_fedpegscript.data(), proposed.m_fedpegscript.size()).Finalize(fedpeg_program.begin());
                CScript computed_program = CScript() << OP_0 << ToByteVector(fedpeg_program);
                if (computed_program != proposed.m_fedpeg_program) {
                    return state.Invalid(BlockValidationResult::BLOCK_CONSENSUS, "invalid-dyna-fed", "proposed v0 segwit fedpegscript must match proposed fedpeg witness program");
                }

                // fedpegscript proposals *must not* start with OP_DEPTH
                // This forbids the first Liquid watchman script which is a hack.
                // Use miniscript, which doesn't even have OP_DEPTH.
                // We don't encumber future segwit versions as opcodes may change.
                if (!proposed.m_fedpegscript.empty() && proposed.m_fedpegscript.front() == OP_DEPTH) {
                    return state.Invalid(BlockValidationResult::BLOCK_CONSENSUS, "invalid-dyna-fed", "Proposed fedpegscript starts with OP_DEPTH, which is illegal");
                }
            }
        }

        if (proposed.m_extension_space != current.m_extension_space) {
            // When enforcing PAK, extension_space must give non-empty PAK list when
            // the vector itself is non-empty. Otherwise this means there were "junk"
            // entries
            if (params.GetEnforcePak()) {
                if (!proposed.m_extension_space.empty() &&
                        CreatePAKListFromExtensionSpace(proposed.m_extension_space).IsReject()) {
                    return state.Invalid(BlockValidationResult::BLOCK_CONSENSUS, "invalid-dyna-fed", "Extension space is not list of valid PAK entries");
                }
            }
        }
    }
    return true;
}

bool HasValidProofOfWork(const std::vector<CBlockHeader>& headers, const Consensus::Params& consensusParams)
{
    return std::all_of(headers.cbegin(), headers.cend(),
            [&](const auto& header) { return CheckProofOfWork(header.GetHash(), header.nBits, consensusParams);});
}

arith_uint256 CalculateHeadersWork(const std::vector<CBlockHeader>& headers)
{
    arith_uint256 total_work{0};
    for (const CBlockHeader& header : headers) {
        CBlockIndex dummy(header);
        total_work += GetBlockProof(dummy);
    }
    return total_work;
}

/** Context-dependent validity checks.
 *  By "context", we mean only the previous block headers, but not the UTXO
 *  set; UTXO-related validity checks are done in ConnectBlock().
 *  NOTE: This function is not currently invoked by ConnectBlock(), so we
 *  should consider upgrade issues if we change which consensus rules are
 *  enforced in this function (eg by adding a new consensus rule). See comment
 *  in ConnectBlock().
 *  Note that -reindex-chainstate skips the validation that happens here!
 */
static bool ContextualCheckBlockHeader(const CBlockHeader& block, BlockValidationState& state, BlockManager& blockman, const ChainstateManager& chainman, CBlockIndex* pindexPrev, NodeClock::time_point now) EXCLUSIVE_LOCKS_REQUIRED(::cs_main)
{
    AssertLockHeld(::cs_main);
    assert(pindexPrev != nullptr);
    const int nHeight = pindexPrev->nHeight + 1;

    // Check proof of work target or non-dynamic signblockscript if necessary
    const Consensus::Params& consensusParams = chainman.GetConsensus();

    if (!DeploymentActiveAfter(pindexPrev, chainman, Consensus::DEPLOYMENT_DYNA_FED) && !CheckChallenge(block, *pindexPrev, consensusParams))
        return state.Invalid(BlockValidationResult::BLOCK_INVALID_HEADER, "bad-diffbits", "incorrect proof of work");

    // Check against checkpoints
    if (chainman.m_options.checkpoints_enabled) {
        // Don't accept any forks from the main chain prior to last checkpoint.
        // GetLastCheckpoint finds the last checkpoint in MapCheckpoints that's in our
        // BlockIndex().
        const CBlockIndex* pcheckpoint = blockman.GetLastCheckpoint(chainman.GetParams().Checkpoints());
        if (pcheckpoint && nHeight < pcheckpoint->nHeight) {
            LogPrintf("ERROR: %s: forked chain older than last checkpoint (height %d)\n", __func__, nHeight);
            return state.Invalid(BlockValidationResult::BLOCK_CHECKPOINT, "bad-fork-prior-to-checkpoint");
        }
    }

    // Check timestamp against prev
    if (block.GetBlockTime() <= pindexPrev->GetMedianTimePast())
        return state.Invalid(BlockValidationResult::BLOCK_INVALID_HEADER, "time-too-old", "block's timestamp is too early");

    // Check height in header against prev
    if (g_con_blockheightinheader && (uint32_t)nHeight != block.block_height) {
        LogPrintf("ERROR: %s: block height in header is incorrect (got %d, expected %d)\n", __func__, block.block_height, nHeight);
        return state.Invalid(BlockValidationResult::BLOCK_INVALID_HEADER, "bad-header-height");
    }

    // Check timestamp
    if (block.Time() > now + std::chrono::seconds{MAX_FUTURE_BLOCK_TIME}) {
        return state.Invalid(BlockValidationResult::BLOCK_TIME_FUTURE, "time-too-new", "block timestamp too far in the future");
    }

    // Reject blocks with outdated version
    if ((block.nVersion < 2 && DeploymentActiveAfter(pindexPrev, chainman, Consensus::DEPLOYMENT_HEIGHTINCB)) ||
        (block.nVersion < 3 && DeploymentActiveAfter(pindexPrev, chainman, Consensus::DEPLOYMENT_DERSIG)) ||
        (block.nVersion < 4 && DeploymentActiveAfter(pindexPrev, chainman, Consensus::DEPLOYMENT_CLTV))) {
            return state.Invalid(BlockValidationResult::BLOCK_INVALID_HEADER, strprintf("bad-version(0x%08x)", block.nVersion),
                                 strprintf("rejected nVersion=0x%08x block", block.nVersion));
    }

    if (!ContextualCheckDynaFedHeader(block, state, chainman, pindexPrev)) {
        return false;
    }

    return true;
}

/** NOTE: This function is not currently invoked by ConnectBlock(), so we
 *  should consider upgrade issues if we change which consensus rules are
 *  enforced in this function (eg by adding a new consensus rule). See comment
 *  in ConnectBlock().
 *  Note that -reindex-chainstate skips the validation that happens here!
 */
static bool ContextualCheckBlock(const CBlock& block, BlockValidationState& state, const ChainstateManager& chainman, const CBlockIndex* pindexPrev)
{
    const int nHeight = pindexPrev == nullptr ? 0 : pindexPrev->nHeight + 1;

    // Enforce BIP113 (Median Time Past).
    bool enforce_locktime_median_time_past{false};
    if (DeploymentActiveAfter(pindexPrev, chainman, Consensus::DEPLOYMENT_CSV)) {
        assert(pindexPrev != nullptr);
        enforce_locktime_median_time_past = true;
    }

    const int64_t nLockTimeCutoff{enforce_locktime_median_time_past ?
                                      pindexPrev->GetMedianTimePast() :
                                      block.GetBlockTime()};

    // Check that all transactions are finalized
    for (const auto& tx : block.vtx) {
        if (!IsFinalTx(*tx, nHeight, nLockTimeCutoff)) {
            return state.Invalid(BlockValidationResult::BLOCK_CONSENSUS, "bad-txns-nonfinal", "non-final transaction");
        }
    }

    // Enforce rule that the coinbase starts with serialized block height
    if (DeploymentActiveAfter(pindexPrev, chainman, Consensus::DEPLOYMENT_HEIGHTINCB))
    {
        CScript expect = CScript() << nHeight;
        if (block.vtx[0]->vin[0].scriptSig.size() < expect.size() ||
            !std::equal(expect.begin(), expect.end(), block.vtx[0]->vin[0].scriptSig.begin())) {
            return state.Invalid(BlockValidationResult::BLOCK_CONSENSUS, "bad-cb-height", "block height mismatch in coinbase");
        }
    }

    // Coinbase transaction can not have input witness data which is not covered
    // (or committed to) by the witness or regular merkle tree
    for (const auto& inwit : block.vtx[0]->witness.vtxinwit) {
        if (!inwit.vchIssuanceAmountRangeproof.empty() ||
                !inwit.vchInflationKeysRangeproof.empty() ||
                !inwit.m_pegin_witness.IsNull()) {
            return state.Invalid(BlockValidationResult::BLOCK_MUTATED, "bad-cb-witness", "Coinbase has invalid input witness data.");
        }
    }

    // Validation for witness commitments.
    // * We compute the witness hash (which is the hash including witnesses) of all the block's transactions, except the
    //   coinbase (where 0x0000....0000 is used instead).
    // * The coinbase scriptWitness is a stack of a single 32-byte vector, containing a witness reserved value (unconstrained).
    // * We build a merkle tree with all those witness hashes as leaves (similar to the hashMerkleRoot in the block header).
    // * There must be at least one output whose scriptPubKey is a single 36-byte push, the first 4 bytes of which are
    //   {0xaa, 0x21, 0xa9, 0xed}, and the following 32 bytes are SHA256^2(witness root, witness reserved value). In case there are
    //   multiple, the last one is used.
    bool fHaveWitness = false;
    if (DeploymentActiveAfter(pindexPrev, chainman, Consensus::DEPLOYMENT_SEGWIT)) {
        int commitpos = GetWitnessCommitmentIndex(block);
        if (commitpos != NO_WITNESS_COMMITMENT) {
            bool malleated = false;
            uint256 hashWitness = BlockWitnessMerkleRoot(block, &malleated);
            // The malleation check is ignored; as the transaction tree itself
            // already does not permit it, it is impossible to trigger in the
            // witness tree.
            if ((block.vtx[0]->witness.vtxinwit.empty()) ||
                (block.vtx[0]->witness.vtxinwit[0].scriptWitness.stack.size() != 1) ||
                (block.vtx[0]->witness.vtxinwit[0].scriptWitness.stack[0].size() != 32)) {
                return state.Invalid(BlockValidationResult::BLOCK_MUTATED, "bad-witness-nonce-size", strprintf("%s : invalid witness reserved value size", __func__));
            }
            CHash256().Write(hashWitness).Write(block.vtx[0]->witness.vtxinwit[0].scriptWitness.stack[0]).Finalize(hashWitness);
            uint256 committedWitness(std::vector<unsigned char>(&block.vtx[0]->vout[commitpos].scriptPubKey[6], &block.vtx[0]->vout[commitpos].scriptPubKey[6+32]));
            if (memcmp(hashWitness.begin(), &block.vtx[0]->vout[commitpos].scriptPubKey[6], 32)) {
                return state.Invalid(BlockValidationResult::BLOCK_MUTATED, "bad-witness-merkle-match", strprintf("%s : witness merkle commitment mismatch", __func__));
            }
            fHaveWitness = true;
        }
    }

    // No witness data is allowed in blocks that don't commit to witness data, as this would otherwise leave room for spam
    if (!fHaveWitness) {
      for (const auto& tx : block.vtx) {
            if (tx->HasWitness()) {
                return state.Invalid(BlockValidationResult::BLOCK_MUTATED, "unexpected-witness", strprintf("%s : unexpected witness data found", __func__));
            }
        }
    }

    // After the coinbase witness reserved value and commitment are verified,
    // we can check if the block weight passes (before we've checked the
    // coinbase witness, it would be possible for the weight to be too
    // large by filling up the coinbase witness, which doesn't change
    // the block hash, so we couldn't mark the block as permanently
    // failed).
    if (GetBlockWeight(block) > MAX_BLOCK_WEIGHT) {
        return state.Invalid(BlockValidationResult::BLOCK_CONSENSUS, "bad-blk-weight", strprintf("%s : weight limit failed", __func__));
    }

    return true;
}

bool ChainstateManager::AcceptBlockHeader(const CBlockHeader& block, BlockValidationState& state, CBlockIndex** ppindex, bool min_pow_checked, bool* duplicate)
{
    AssertLockHeld(cs_main);

    // Check for duplicate
    uint256 hash = block.GetHash();
    BlockMap::iterator miSelf{m_blockman.m_block_index.find(hash)};
    if (duplicate) {
        *duplicate = false;
    }
    if (hash != GetConsensus().hashGenesisBlock) {
        if (miSelf != m_blockman.m_block_index.end()) {
            // Block header is already known.
            CBlockIndex* pindex = &(miSelf->second);
            if (duplicate) {
                *duplicate = true;
            }
            if (ppindex)
                *ppindex = pindex;
            if (pindex->nStatus & BLOCK_FAILED_MASK) {
                LogPrint(BCLog::VALIDATION, "%s: block %s is marked invalid\n", __func__, hash.ToString());
                return state.Invalid(BlockValidationResult::BLOCK_CACHED_INVALID, "duplicate");
            }
            return true;
        }

        if (!CheckBlockHeader(block, state, GetConsensus())) {
            LogPrint(BCLog::VALIDATION, "%s: Consensus::CheckBlockHeader: %s, %s\n", __func__, hash.ToString(), state.ToString());
            return false;
        }

        // Get prev block index
        CBlockIndex* pindexPrev = nullptr;
        BlockMap::iterator mi{m_blockman.m_block_index.find(block.hashPrevBlock)};
        if (mi == m_blockman.m_block_index.end()) {
            LogPrint(BCLog::VALIDATION, "header %s has prev block not found: %s\n", hash.ToString(), block.hashPrevBlock.ToString());
            return state.Invalid(BlockValidationResult::BLOCK_MISSING_PREV, "prev-blk-not-found");
        }
        pindexPrev = &((*mi).second);
        if (pindexPrev->nStatus & BLOCK_FAILED_MASK) {
            LogPrint(BCLog::VALIDATION, "header %s has prev block invalid: %s\n", hash.ToString(), block.hashPrevBlock.ToString());
            return state.Invalid(BlockValidationResult::BLOCK_INVALID_PREV, "bad-prevblk");
        }
        if (!ContextualCheckBlockHeader(block, state, m_blockman, *this, pindexPrev, m_options.adjusted_time_callback())) {
            LogPrint(BCLog::VALIDATION, "%s: Consensus::ContextualCheckBlockHeader: %s, %s\n", __func__, hash.ToString(), state.ToString());
            return false;
        }

        /* Determine if this block descends from any block which has been found
         * invalid (m_failed_blocks), then mark pindexPrev and any blocks between
         * them as failed. For example:
         *
         *                D3
         *              /
         *      B2 - C2
         *    /         \
         *  A             D2 - E2 - F2
         *    \
         *      B1 - C1 - D1 - E1
         *
         * In the case that we attempted to reorg from E1 to F2, only to find
         * C2 to be invalid, we would mark D2, E2, and F2 as BLOCK_FAILED_CHILD
         * but NOT D3 (it was not in any of our candidate sets at the time).
         *
         * In any case D3 will also be marked as BLOCK_FAILED_CHILD at restart
         * in LoadBlockIndex.
         */
        if (!pindexPrev->IsValid(BLOCK_VALID_SCRIPTS)) {
            // The above does not mean "invalid": it checks if the previous block
            // hasn't been validated up to BLOCK_VALID_SCRIPTS. This is a performance
            // optimization, in the common case of adding a new block to the tip,
            // we don't need to iterate over the failed blocks list.
            for (const CBlockIndex* failedit : m_failed_blocks) {
                if (pindexPrev->GetAncestor(failedit->nHeight) == failedit) {
                    assert(failedit->nStatus & BLOCK_FAILED_VALID);
                    CBlockIndex* invalid_walk = pindexPrev;
                    while (invalid_walk != failedit) {
                        invalid_walk->nStatus |= BLOCK_FAILED_CHILD;
                        m_blockman.m_dirty_blockindex.insert(invalid_walk);
                        invalid_walk = invalid_walk->pprev;
                    }
                    LogPrint(BCLog::VALIDATION, "header %s has prev block invalid: %s\n", hash.ToString(), block.hashPrevBlock.ToString());
                    return state.Invalid(BlockValidationResult::BLOCK_INVALID_PREV, "bad-prevblk");
                }
            }
        }
    }
    if (!min_pow_checked) {
        LogPrint(BCLog::VALIDATION, "%s: not adding new block header %s, missing anti-dos proof-of-work validation\n", __func__, hash.ToString());
        return state.Invalid(BlockValidationResult::BLOCK_HEADER_LOW_WORK, "too-little-chainwork");
    }
    CBlockIndex* pindex{m_blockman.AddToBlockIndex(block, m_best_header)};

    if (ppindex)
        *ppindex = pindex;

    // Since this is the earliest point at which we have determined that a
    // header is both new and valid, log here.
    //
    // These messages are valuable for detecting potential selfish mining behavior;
    // if multiple displacing headers are seen near simultaneously across many
    // nodes in the network, this might be an indication of selfish mining. Having
    // this log by default when not in IBD ensures broad availability of this data
    // in case investigation is merited.
    const auto msg = strprintf(
        "Saw new header hash=%s height=%d", hash.ToString(), pindex->nHeight);

    if (IsInitialBlockDownload()) {
        LogPrintLevel(BCLog::VALIDATION, BCLog::Level::Debug, "%s\n", msg);
    } else {
        LogPrintf("%s\n", msg);
    }

    return true;
}

// Exposed wrapper for AcceptBlockHeader
bool ChainstateManager::ProcessNewBlockHeaders(const std::vector<CBlockHeader>& headers, bool min_pow_checked, BlockValidationState& state, const CBlockIndex** ppindex, bool* all_duplicate)
{
    AssertLockNotHeld(cs_main);
    {
        LOCK(cs_main);
        if (all_duplicate) {
            *all_duplicate = true;
        }
        bool duplicate = false;
        for (const CBlockHeader& header : headers) {
            CBlockIndex *pindex = nullptr; // Use a temp pindex instead of ppindex to avoid a const_cast
            bool accepted{AcceptBlockHeader(header, state, &pindex, min_pow_checked, &duplicate)};
            CheckBlockIndex();

            if (all_duplicate) {
                (*all_duplicate) &= duplicate;  // False if any are false
            }
            if (!accepted) {
                return false;
            }
            if (ppindex) {
                *ppindex = pindex;
            }
        }
    }
    if (NotifyHeaderTip(*this)) {
        if (IsInitialBlockDownload() && ppindex && *ppindex) {
            const CBlockIndex& last_accepted{**ppindex};
            const int64_t blocks_left{(GetTime() - last_accepted.GetBlockTime()) / GetConsensus().nPowTargetSpacing};
            const double progress{100.0 * last_accepted.nHeight / (last_accepted.nHeight + blocks_left)};
            LogPrintf("Synchronizing blockheaders, height: %d (~%.2f%%)\n", last_accepted.nHeight, progress);
        }
    }
    return true;
}

void ChainstateManager::ReportHeadersPresync(const arith_uint256& work, int64_t height, int64_t timestamp)
{
    AssertLockNotHeld(cs_main);
    {
        LOCK(cs_main);
        // Don't report headers presync progress if we already have a post-minchainwork header chain.
        // This means we lose reporting for potentially legitimate, but unlikely, deep reorgs, but
        // prevent attackers that spam low-work headers from filling our logs.
        if (m_best_header->nChainWork >= UintToArith256(GetConsensus().nMinimumChainWork)) return;
        // Rate limit headers presync updates to 4 per second, as these are not subject to DoS
        // protection.
        auto now = std::chrono::steady_clock::now();
        if (now < m_last_presync_update + std::chrono::milliseconds{250}) return;
        m_last_presync_update = now;
    }
    bool initial_download = IsInitialBlockDownload();
    GetNotifications().headerTip(GetSynchronizationState(initial_download), height, timestamp, /*presync=*/true);
    if (initial_download) {
        const int64_t blocks_left{(GetTime() - timestamp) / GetConsensus().nPowTargetSpacing};
        const double progress{100.0 * height / (height + blocks_left)};
        LogPrintf("Pre-synchronizing blockheaders, height: %d (~%.2f%%)\n", height, progress);
    }
}

/** Store block on disk. If dbp is non-nullptr, the file is known to already reside on disk */
bool ChainstateManager::AcceptBlock(const std::shared_ptr<const CBlock>& pblock, BlockValidationState& state, CBlockIndex** ppindex, bool fRequested, const FlatFilePos* dbp, bool* fNewBlock, bool min_pow_checked)
{
    const CBlock& block = *pblock;

    if (fNewBlock) *fNewBlock = false;
    AssertLockHeld(cs_main);

    CBlockIndex *pindexDummy = nullptr;
    CBlockIndex *&pindex = ppindex ? *ppindex : pindexDummy;

    bool accepted_header{AcceptBlockHeader(block, state, &pindex, min_pow_checked)};
    CheckBlockIndex();

    if (!accepted_header)
        return false;

    // Check all requested blocks that we do not already have for validity and
    // save them to disk. Skip processing of unrequested blocks as an anti-DoS
    // measure, unless the blocks have more work than the active chain tip, and
    // aren't too far ahead of it, so are likely to be attached soon.
    bool fAlreadyHave = pindex->nStatus & BLOCK_HAVE_DATA;
    bool fHasMoreOrSameWork = (ActiveTip() ? pindex->nChainWork >= ActiveTip()->nChainWork : true);
    // Blocks that are too out-of-order needlessly limit the effectiveness of
    // pruning, because pruning will not delete block files that contain any
    // blocks which are too close in height to the tip.  Apply this test
    // regardless of whether pruning is enabled; it should generally be safe to
    // not process unrequested blocks.
    bool fTooFarAhead{pindex->nHeight > ActiveHeight() + int(MIN_BLOCKS_TO_KEEP)};

    // TODO: Decouple this function from the block download logic by removing fRequested
    // This requires some new chain data structure to efficiently look up if a
    // block is in a chain leading to a candidate for best tip, despite not
    // being such a candidate itself.
    // Note that this would break the getblockfrompeer RPC

    // TODO: deal better with return value and error conditions for duplicate
    // and unrequested blocks.
    if (fAlreadyHave) return true;
    if (!fRequested) {  // If we didn't ask for it:
        if (pindex->nTx != 0) return true;    // This is a previously-processed block that was pruned
        if (!fHasMoreOrSameWork) return true; // Don't process less-work chains
        if (fTooFarAhead) return true;        // Block height is too high

        // Protect against DoS attacks from low-work chains.
        // If our tip is behind, a peer could try to send us
        // low-work blocks on a fake chain that we would never
        // request; don't process these.
        if (pindex->nChainWork < MinimumChainWork()) return true;
    }

    const CChainParams& params{GetParams()};

    if (params.GetConsensus().hashGenesisBlock != block.GetHash() &&
        (!CheckBlock(block, state, params.GetConsensus()) ||
         !ContextualCheckBlock(block, state, *this, pindex->pprev))) {
        if (state.IsInvalid() && state.GetResult() != BlockValidationResult::BLOCK_MUTATED) {
            pindex->nStatus |= BLOCK_FAILED_VALID;
            m_blockman.m_dirty_blockindex.insert(pindex);
        }
        return error("%s: %s", __func__, state.ToString());
    }

    // Header is valid/has work, merkle tree and segwit merkle tree are good...RELAY NOW
    // (but if it does not build on our best tip, let the SendMessages loop relay it)
    if (!IsInitialBlockDownload() && ActiveTip() == pindex->pprev)
        GetMainSignals().NewPoWValidBlock(pindex, pblock);

    // Write block to history file
    if (fNewBlock) *fNewBlock = true;
    try {
        FlatFilePos blockPos{m_blockman.SaveBlockToDisk(block, pindex->nHeight, dbp)};
        if (blockPos.IsNull()) {
            state.Error(strprintf("%s: Failed to find position to write new block to disk", __func__));
            return false;
        }
        ReceivedBlockTransactions(block, pindex, blockPos);
    } catch (const std::runtime_error& e) {
        return FatalError(GetNotifications(), state, std::string("System error: ") + e.what());
    }

    // TODO: FlushStateToDisk() handles flushing of both block and chainstate
    // data, so we should move this to ChainstateManager so that we can be more
    // intelligent about how we flush.
    // For now, since FlushStateMode::NONE is used, all that can happen is that
    // the block files may be pruned, so we can just call this on one
    // chainstate (particularly if we haven't implemented pruning with
    // background validation yet).
    ActiveChainstate().FlushStateToDisk(state, FlushStateMode::NONE);

    CheckBlockIndex();

    return true;
}

bool ChainstateManager::ProcessNewBlock(const std::shared_ptr<const CBlock>& block, bool force_processing, bool min_pow_checked, bool* new_block)
{
    AssertLockNotHeld(cs_main);

    {
        CBlockIndex *pindex = nullptr;
        if (new_block) *new_block = false;
        BlockValidationState state;

        // CheckBlock() does not support multi-threaded block validation because CBlock::fChecked can cause data race.
        // Therefore, the following critical section must include the CheckBlock() call as well.
        LOCK(cs_main);

        // Skipping AcceptBlock() for CheckBlock() failures means that we will never mark a block as invalid if
        // CheckBlock() fails.  This is protective against consensus failure if there are any unknown forms of block
        // malleability that cause CheckBlock() to fail; see e.g. CVE-2012-2459 and
        // https://lists.linuxfoundation.org/pipermail/bitcoin-dev/2019-February/016697.html.  Because CheckBlock() is
        // not very expensive, the anti-DoS benefits of caching failure (of a definitely-invalid block) are not substantial.
        bool ret = CheckBlock(*block, state, GetConsensus());
        if (ret) {
            // Store to disk
            ret = AcceptBlock(block, state, &pindex, force_processing, nullptr, new_block, min_pow_checked);
        }
        if (!ret) {
            GetMainSignals().BlockChecked(*block, state);
            return error("%s: AcceptBlock FAILED (%s)", __func__, state.ToString());
        }
    }

    NotifyHeaderTip(*this);

    BlockValidationState state; // Only used to report errors, not invalidity - ignore it
    if (!ActiveChainstate().ActivateBestChain(state, block)) {
        return error("%s: ActivateBestChain failed (%s)", __func__, state.ToString());
    }

    Chainstate* bg_chain{WITH_LOCK(cs_main, return BackgroundSyncInProgress() ? m_ibd_chainstate.get() : nullptr)};
    BlockValidationState bg_state;
    if (bg_chain && !bg_chain->ActivateBestChain(bg_state, block)) {
        return error("%s: [background] ActivateBestChain failed (%s)", __func__, bg_state.ToString());
     }

    return true;
}

MempoolAcceptResult ChainstateManager::ProcessTransaction(const CTransactionRef& tx, bool test_accept)
{
    AssertLockHeld(cs_main);
    Chainstate& active_chainstate = ActiveChainstate();
    if (!active_chainstate.GetMempool()) {
        TxValidationState state;
        state.Invalid(TxValidationResult::TX_NO_MEMPOOL, "no-mempool");
        return MempoolAcceptResult::Failure(state);
    }
    auto result = AcceptToMemoryPool(active_chainstate, tx, GetTime(), /*bypass_limits=*/ false, test_accept);
    active_chainstate.m_mempool->check(active_chainstate.m_chain.Tip(), active_chainstate.CoinsTip(), active_chainstate.m_chain.Height() + 1);
    return result;
}

bool TestBlockValidity(BlockValidationState& state,
                       const CChainParams& chainparams,
                       Chainstate& chainstate,
                       const CBlock& block,
                       CBlockIndex* pindexPrev,
                       const std::function<NodeClock::time_point()>& adjusted_time_callback,
                       bool fCheckPOW,
                       bool fCheckMerkleRoot)
{
    AssertLockHeld(cs_main);
    assert(pindexPrev && pindexPrev == chainstate.m_chain.Tip());
    CCoinsViewCache viewNew(&chainstate.CoinsTip());
    uint256 block_hash(block.GetHash());
    CBlockIndex indexDummy(block);
    indexDummy.pprev = pindexPrev;
    indexDummy.nHeight = pindexPrev->nHeight + 1;
    indexDummy.phashBlock = &block_hash;

    // NOTE: CheckBlockHeader is called by CheckBlock
    if (!ContextualCheckBlockHeader(block, state, chainstate.m_blockman, chainstate.m_chainman, pindexPrev, adjusted_time_callback()))
        return error("%s: Consensus::ContextualCheckBlockHeader: %s", __func__, state.ToString());
    if (!CheckBlock(block, state, chainparams.GetConsensus(), fCheckPOW, fCheckMerkleRoot))
        return error("%s: Consensus::CheckBlock: %s", __func__, state.ToString());
    if (!ContextualCheckBlock(block, state, chainstate.m_chainman, pindexPrev))
        return error("%s: Consensus::ContextualCheckBlock: %s", __func__, state.ToString());
    if (!chainstate.ConnectBlock(block, state, &indexDummy, viewNew, nullptr, true)) {
        return false;
    }
    assert(state.IsValid());

    return true;
}

/* This function is called from the RPC code for pruneblockchain */
void PruneBlockFilesManual(Chainstate& active_chainstate, int nManualPruneHeight)
{
    BlockValidationState state;
    if (!active_chainstate.FlushStateToDisk(
            state, FlushStateMode::NONE, nManualPruneHeight)) {
        LogPrintf("%s: failed to flush state (%s)\n", __func__, state.ToString());
    }
}

bool Chainstate::LoadChainTip()
{
    AssertLockHeld(cs_main);
    const CCoinsViewCache& coins_cache = CoinsTip();
    assert(!coins_cache.GetBestBlock().IsNull()); // Never called when the coins view is empty
    const CBlockIndex* tip = m_chain.Tip();

    if (tip && tip->GetBlockHash() == coins_cache.GetBestBlock()) {
        return true;
    }

    // Load pointer to end of best chain
    CBlockIndex* pindex = m_blockman.LookupBlockIndex(coins_cache.GetBestBlock());
    if (!pindex) {
        return false;
    }
    m_chain.SetTip(*pindex);
    PruneBlockIndexCandidates();

    tip = m_chain.Tip();
    LogPrintf("Loaded best chain: hashBestChain=%s height=%d date=%s progress=%f\n",
              tip->GetBlockHash().ToString(),
              m_chain.Height(),
              FormatISO8601DateTime(tip->GetBlockTime()),
              GuessVerificationProgress(tip, m_chainman.GetConsensus().nPowTargetSpacing));
    return true;
}

CVerifyDB::CVerifyDB(Notifications& notifications)
    : m_notifications{notifications}
{
    m_notifications.progress(_("Verifying blocks…"), 0, false);
}

CVerifyDB::~CVerifyDB()
{
    m_notifications.progress(bilingual_str{}, 100, false);
}

VerifyDBResult CVerifyDB::VerifyDB(
    Chainstate& chainstate,
    const Consensus::Params& consensus_params,
    CCoinsView& coinsview,
    int nCheckLevel, int nCheckDepth)
{
    AssertLockHeld(cs_main);

    if (chainstate.m_chain.Tip() == nullptr || chainstate.m_chain.Tip()->pprev == nullptr) {
        return VerifyDBResult::SUCCESS;
    }

    // Verify blocks in the best chain
    if (nCheckDepth <= 0 || nCheckDepth > chainstate.m_chain.Height()) {
        nCheckDepth = chainstate.m_chain.Height();
    }
    nCheckLevel = std::max(0, std::min(4, nCheckLevel));
    LogPrintf("Verifying last %i blocks at level %i\n", nCheckDepth, nCheckLevel);
    CCoinsViewCache coins(&coinsview);
    CBlockIndex* pindex;
    CBlockIndex* pindexFailure = nullptr;
    int nGoodTransactions = 0;
    BlockValidationState state;
    int reportDone = 0;
    bool skipped_no_block_data{false};
    bool skipped_l3_checks{false};
    LogPrintf("Verification progress: 0%%\n");

    const bool is_snapshot_cs{chainstate.m_from_snapshot_blockhash};

    for (pindex = chainstate.m_chain.Tip(); pindex && pindex->pprev; pindex = pindex->pprev) {
        const int percentageDone = std::max(1, std::min(99, (int)(((double)(chainstate.m_chain.Height() - pindex->nHeight)) / (double)nCheckDepth * (nCheckLevel >= 4 ? 50 : 100))));
        if (reportDone < percentageDone / 10) {
            // report every 10% step
            LogPrintf("Verification progress: %d%%\n", percentageDone);
            reportDone = percentageDone / 10;
        }
        m_notifications.progress(_("Verifying blocks…"), percentageDone, false);
        if (pindex->nHeight <= chainstate.m_chain.Height() - nCheckDepth) {
            break;
        }
        if ((chainstate.m_blockman.IsPruneMode() || is_snapshot_cs) && !(pindex->nStatus & BLOCK_HAVE_DATA)) {
            // If pruning or running under an assumeutxo snapshot, only go
            // back as far as we have data.
            LogPrintf("VerifyDB(): block verification stopping at height %d (no data). This could be due to pruning or use of an assumeutxo snapshot.\n", pindex->nHeight);
            skipped_no_block_data = true;
            break;
        }
        CBlock block;
        // check level 0: read from disk
        if (!chainstate.m_blockman.ReadBlockFromDisk(block, *pindex)) {
            LogPrintf("Verification error: ReadBlockFromDisk failed at %d, hash=%s\n", pindex->nHeight, pindex->GetBlockHash().ToString());
            return VerifyDBResult::CORRUPTED_BLOCK_DB;
        }
        // check level 1: verify block validity
        if (nCheckLevel >= 1 && !CheckBlock(block, state, consensus_params)) {
            LogPrintf("Verification error: found bad block at %d, hash=%s (%s)\n",
                      pindex->nHeight, pindex->GetBlockHash().ToString(), state.ToString());
            return VerifyDBResult::CORRUPTED_BLOCK_DB;
        }
        // check level 2: verify undo validity
        if (nCheckLevel >= 2 && pindex) {
            CBlockUndo undo;
            if (!pindex->GetUndoPos().IsNull()) {
                if (!chainstate.m_blockman.UndoReadFromDisk(undo, *pindex)) {
                    LogPrintf("Verification error: found bad undo data at %d, hash=%s\n", pindex->nHeight, pindex->GetBlockHash().ToString());
                    return VerifyDBResult::CORRUPTED_BLOCK_DB;
                }
            }
        }
        // check level 3: check for inconsistencies during memory-only disconnect of tip blocks
        size_t curr_coins_usage = coins.DynamicMemoryUsage() + chainstate.CoinsTip().DynamicMemoryUsage();

        if (nCheckLevel >= 3) {
            if (curr_coins_usage <= chainstate.m_coinstip_cache_size_bytes) {
                assert(coins.GetBestBlock() == pindex->GetBlockHash());
                DisconnectResult res = chainstate.DisconnectBlock(block, pindex, coins);
                if (res == DISCONNECT_FAILED) {
                    LogPrintf("Verification error: irrecoverable inconsistency in block data at %d, hash=%s\n", pindex->nHeight, pindex->GetBlockHash().ToString());
                    return VerifyDBResult::CORRUPTED_BLOCK_DB;
                }
                if (res == DISCONNECT_UNCLEAN) {
                    nGoodTransactions = 0;
                    pindexFailure = pindex;
                } else {
                    nGoodTransactions += block.vtx.size();
                }
            } else {
                skipped_l3_checks = true;
            }
        }
        if (chainstate.m_chainman.m_interrupt) return VerifyDBResult::INTERRUPTED;
    }
    if (pindexFailure) {
        LogPrintf("Verification error: coin database inconsistencies found (last %i blocks, %i good transactions before that)\n", chainstate.m_chain.Height() - pindexFailure->nHeight + 1, nGoodTransactions);
        return VerifyDBResult::CORRUPTED_BLOCK_DB;
    }
    if (skipped_l3_checks) {
        LogPrintf("Skipped verification of level >=3 (insufficient database cache size). Consider increasing -dbcache.\n");
    }

    // store block count as we move pindex at check level >= 4
    int block_count = chainstate.m_chain.Height() - pindex->nHeight;

    // check level 4: try reconnecting blocks
    if (nCheckLevel >= 4 && !skipped_l3_checks) {
        while (pindex != chainstate.m_chain.Tip()) {
            const int percentageDone = std::max(1, std::min(99, 100 - (int)(((double)(chainstate.m_chain.Height() - pindex->nHeight)) / (double)nCheckDepth * 50)));
            if (reportDone < percentageDone / 10) {
                // report every 10% step
                LogPrintf("Verification progress: %d%%\n", percentageDone);
                reportDone = percentageDone / 10;
            }
            m_notifications.progress(_("Verifying blocks…"), percentageDone, false);
            pindex = chainstate.m_chain.Next(pindex);
            CBlock block;
            if (!chainstate.m_blockman.ReadBlockFromDisk(block, *pindex)) {
                LogPrintf("Verification error: ReadBlockFromDisk failed at %d, hash=%s\n", pindex->nHeight, pindex->GetBlockHash().ToString());
                return VerifyDBResult::CORRUPTED_BLOCK_DB;
            }
            if (!chainstate.ConnectBlock(block, state, pindex, coins, nullptr)) {
                LogPrintf("Verification error: found unconnectable block at %d, hash=%s (%s)\n", pindex->nHeight, pindex->GetBlockHash().ToString(), state.ToString());
                return VerifyDBResult::CORRUPTED_BLOCK_DB;
            }
            if (chainstate.m_chainman.m_interrupt) return VerifyDBResult::INTERRUPTED;
        }
    }

    LogPrintf("Verification: No coin database inconsistencies in last %i blocks (%i transactions)\n", block_count, nGoodTransactions);

    if (skipped_l3_checks) {
        return VerifyDBResult::SKIPPED_L3_CHECKS;
    }
    if (skipped_no_block_data) {
        return VerifyDBResult::SKIPPED_MISSING_BLOCKS;
    }
    return VerifyDBResult::SUCCESS;
}

/** Apply the effects of a block on the utxo cache, ignoring that it may already have been applied. */
bool Chainstate::RollforwardBlock(const CBlockIndex* pindex, CCoinsViewCache& inputs)
{
    AssertLockHeld(cs_main);
    // TODO: merge with ConnectBlock
    CBlock block;
    if (!m_blockman.ReadBlockFromDisk(block, *pindex)) {
        return error("ReplayBlock(): ReadBlockFromDisk failed at %d, hash=%s", pindex->nHeight, pindex->GetBlockHash().ToString());
    }

    for (const CTransactionRef& tx : block.vtx) {
        if (!tx->IsCoinBase()) {
            for (const CTxIn &txin : tx->vin) {
                inputs.SpendCoin(txin.prevout);
            }
        }
        // Pass check = true as every addition may be an overwrite.
        AddCoins(inputs, *tx, pindex->nHeight, true);
    }
    return true;
}

bool Chainstate::ReplayBlocks()
{
    LOCK(cs_main);

    CCoinsView& db = this->CoinsDB();
    CCoinsViewCache cache(&db);

    std::vector<uint256> hashHeads = db.GetHeadBlocks();
    if (hashHeads.empty()) return true; // We're already in a consistent state.
    if (hashHeads.size() != 2) return error("ReplayBlocks(): unknown inconsistent state");

    m_chainman.GetNotifications().progress(_("Replaying blocks…"), 0, false);
    LogPrintf("Replaying blocks\n");

    const CBlockIndex* pindexOld = nullptr;  // Old tip during the interrupted flush.
    const CBlockIndex* pindexNew;            // New tip during the interrupted flush.
    const CBlockIndex* pindexFork = nullptr; // Latest block common to both the old and the new tip.

    if (m_blockman.m_block_index.count(hashHeads[0]) == 0) {
        return error("ReplayBlocks(): reorganization to unknown block requested");
    }
    pindexNew = &(m_blockman.m_block_index[hashHeads[0]]);

    if (!hashHeads[1].IsNull()) { // The old tip is allowed to be 0, indicating it's the first flush.
        if (m_blockman.m_block_index.count(hashHeads[1]) == 0) {
            return error("ReplayBlocks(): reorganization from unknown block requested");
        }
        pindexOld = &(m_blockman.m_block_index[hashHeads[1]]);
        pindexFork = LastCommonAncestor(pindexOld, pindexNew);
        assert(pindexFork != nullptr);
    }

    // Rollback along the old branch.
    while (pindexOld != pindexFork) {
        if (pindexOld->nHeight > 0) { // Never disconnect the genesis block.
            CBlock block;
            if (!m_blockman.ReadBlockFromDisk(block, *pindexOld)) {
                return error("RollbackBlock(): ReadBlockFromDisk() failed at %d, hash=%s", pindexOld->nHeight, pindexOld->GetBlockHash().ToString());
            }
            LogPrintf("Rolling back %s (%i)\n", pindexOld->GetBlockHash().ToString(), pindexOld->nHeight);
            DisconnectResult res = DisconnectBlock(block, pindexOld, cache);
            if (res == DISCONNECT_FAILED) {
                return error("RollbackBlock(): DisconnectBlock failed at %d, hash=%s", pindexOld->nHeight, pindexOld->GetBlockHash().ToString());
            }
            // If DISCONNECT_UNCLEAN is returned, it means a non-existing UTXO was deleted, or an existing UTXO was
            // overwritten. It corresponds to cases where the block-to-be-disconnect never had all its operations
            // applied to the UTXO set. However, as both writing a UTXO and deleting a UTXO are idempotent operations,
            // the result is still a version of the UTXO set with the effects of that block undone.
        }
        pindexOld = pindexOld->pprev;
    }

    // Roll forward from the forking point to the new tip.
    int nForkHeight = pindexFork ? pindexFork->nHeight : 0;
    for (int nHeight = nForkHeight + 1; nHeight <= pindexNew->nHeight; ++nHeight) {
        const CBlockIndex& pindex{*Assert(pindexNew->GetAncestor(nHeight))};

        LogPrintf("Rolling forward %s (%i)\n", pindex.GetBlockHash().ToString(), nHeight);
        m_chainman.GetNotifications().progress(_("Replaying blocks…"), (int)((nHeight - nForkHeight) * 100.0 / (pindexNew->nHeight - nForkHeight)), false);
        if (!RollforwardBlock(&pindex, cache)) return false;
    }

    cache.SetBestBlock(pindexNew->GetBlockHash());
    cache.Flush();
    m_chainman.GetNotifications().progress(bilingual_str{}, 100, false);
    return true;
}

bool Chainstate::NeedsRedownload() const
{
    AssertLockHeld(cs_main);

    // At and above m_params.SegwitHeight, segwit consensus rules must be validated
    CBlockIndex* block{m_chain.Tip()};

    while (block != nullptr && DeploymentActiveAt(*block, m_chainman, Consensus::DEPLOYMENT_SEGWIT)) {
        if (!(block->nStatus & BLOCK_OPT_WITNESS)) {
            // block is insufficiently validated for a segwit client
            return true;
        }
        block = block->pprev;
    }

    return false;
}

void Chainstate::ClearBlockIndexCandidates()
{
    AssertLockHeld(::cs_main);
    setBlockIndexCandidates.clear();
}

bool ChainstateManager::LoadBlockIndex()
{
    AssertLockHeld(cs_main);
    // Load block index from databases
    bool needs_init = fReindex;
    if (!fReindex) {
<<<<<<< HEAD
        bool ret{m_blockman.LoadBlockIndexDB(*this)};
=======
        bool ret{m_blockman.LoadBlockIndexDB(SnapshotBlockhash())};
>>>>>>> e7b0004b
        if (!ret) return false;

        m_blockman.ScanAndUnlinkAlreadyPrunedFiles();

        std::vector<CBlockIndex*> vSortedByHeight{m_blockman.GetAllBlockIndices()};
        std::sort(vSortedByHeight.begin(), vSortedByHeight.end(),
                  CBlockIndexHeightOnlyComparator());

        for (CBlockIndex* pindex : vSortedByHeight) {
            if (m_interrupt) return false;
            // If we have an assumeutxo-based chainstate, then the snapshot
            // block will be a candidate for the tip, but it may not be
            // VALID_TRANSACTIONS (eg if we haven't yet downloaded the block),
            // so we special-case the snapshot block as a potential candidate
            // here.
            if (pindex == GetSnapshotBaseBlock() ||
                    (pindex->IsValid(BLOCK_VALID_TRANSACTIONS) &&
                     (pindex->HaveTxsDownloaded() || pindex->pprev == nullptr))) {

                for (Chainstate* chainstate : GetAll()) {
                    chainstate->TryAddBlockIndexCandidate(pindex);
                }
            }
            if (pindex->nStatus & BLOCK_FAILED_MASK && (!m_best_invalid || pindex->nChainWork > m_best_invalid->nChainWork)) {
                m_best_invalid = pindex;
            }
            if (pindex->IsValid(BLOCK_VALID_TREE) && (m_best_header == nullptr || CBlockIndexWorkComparator()(m_best_header, pindex)))
                m_best_header = pindex;
        }

        needs_init = m_blockman.m_block_index.empty();
    }

    if (needs_init) {
        // Everything here is for *new* reindex/DBs. Thus, though
        // LoadBlockIndexDB may have set fReindex if we shut down
        // mid-reindex previously, we don't check fReindex and
        // instead only check it prior to LoadBlockIndexDB to set
        // needs_init.

        LogPrintf("Initializing databases...\n");
    }
    return true;
}

bool Chainstate::LoadGenesisBlock()
{
    LOCK(cs_main);

    const CChainParams& params{m_chainman.GetParams()};

    // Check whether we're already initialized by checking for genesis in
    // m_blockman.m_block_index. Note that we can't use m_chain here, since it is
    // set based on the coins db, not the block index db, which is the only
    // thing loaded at this point.
    if (m_blockman.m_block_index.count(params.GenesisBlock().GetHash()))
        return true;

    try {
        const CBlock& block = params.GenesisBlock();
        FlatFilePos blockPos{m_blockman.SaveBlockToDisk(block, 0, nullptr)};
        if (blockPos.IsNull()) {
            return error("%s: writing genesis block to disk failed", __func__);
        }
        CBlockIndex* pindex = m_blockman.AddToBlockIndex(block, m_chainman.m_best_header);
        m_chainman.ReceivedBlockTransactions(block, pindex, blockPos);
    } catch (const std::runtime_error& e) {
        return error("%s: failed to write genesis block: %s", __func__, e.what());
    }

    return true;
}

void ChainstateManager::LoadExternalBlockFile(
    CAutoFile& file_in,
    FlatFilePos* dbp,
    std::multimap<uint256, FlatFilePos>* blocks_with_unknown_parent)
{
    // Either both should be specified (-reindex), or neither (-loadblock).
    assert(!dbp == !blocks_with_unknown_parent);

    const auto start{SteadyClock::now()};
    const CChainParams& params{GetParams()};

    int nLoaded = 0;
    try {
        BufferedFile blkdat{file_in, 2 * MAX_BLOCK_SERIALIZED_SIZE, MAX_BLOCK_SERIALIZED_SIZE + 8};
        // nRewind indicates where to resume scanning in case something goes wrong,
        // such as a block fails to deserialize.
        uint64_t nRewind = blkdat.GetPos();
        while (!blkdat.eof()) {
            if (m_interrupt) return;

            blkdat.SetPos(nRewind);
            nRewind++; // start one byte further next time, in case of failure
            blkdat.SetLimit(); // remove former limit
            unsigned int nSize = 0;
            try {
                // locate a header
                MessageStartChars buf;
                blkdat.FindByte(std::byte(params.MessageStart()[0]));
                nRewind = blkdat.GetPos() + 1;
                blkdat >> buf;
                if (buf != params.MessageStart()) {
                    continue;
                }
                // read size
                blkdat >> nSize;
                if (nSize < 80 || nSize > MAX_BLOCK_SERIALIZED_SIZE)
                    continue;
            } catch (const std::exception&) {
                // no valid block header found; don't complain
                // (this happens at the end of every blk.dat file)
                break;
            }
            try {
                // read block header
                const uint64_t nBlockPos{blkdat.GetPos()};
                if (dbp)
                    dbp->nPos = nBlockPos;
                blkdat.SetLimit(nBlockPos + nSize);
                CBlockHeader header;
                blkdat >> header;
                const uint256 hash{header.GetHash()};
                // Skip the rest of this block (this may read from disk into memory); position to the marker before the
                // next block, but it's still possible to rewind to the start of the current block (without a disk read).
                nRewind = nBlockPos + nSize;
                blkdat.SkipTo(nRewind);

                std::shared_ptr<CBlock> pblock{}; // needs to remain available after the cs_main lock is released to avoid duplicate reads from disk

                {
                    LOCK(cs_main);
                    // detect out of order blocks, and store them for later
                    if (hash != params.GetConsensus().hashGenesisBlock && !m_blockman.LookupBlockIndex(header.hashPrevBlock)) {
                        LogPrint(BCLog::REINDEX, "%s: Out of order block %s, parent %s not known\n", __func__, hash.ToString(),
                                 header.hashPrevBlock.ToString());
                        if (dbp && blocks_with_unknown_parent) {
                            blocks_with_unknown_parent->emplace(header.hashPrevBlock, *dbp);
                        }
                        continue;
                    }

                    // process in case the block isn't known yet
                    const CBlockIndex* pindex = m_blockman.LookupBlockIndex(hash);
                    if (!pindex || (pindex->nStatus & BLOCK_HAVE_DATA) == 0) {
                        // This block can be processed immediately; rewind to its start, read and deserialize it.
                        blkdat.SetPos(nBlockPos);
                        pblock = std::make_shared<CBlock>();
                        blkdat >> *pblock;
                        nRewind = blkdat.GetPos();

                        BlockValidationState state;
                        if (AcceptBlock(pblock, state, nullptr, true, dbp, nullptr, true)) {
                            nLoaded++;
                        }
                        if (state.IsError()) {
                            break;
                        }
                    } else if (hash != params.GetConsensus().hashGenesisBlock && pindex->nHeight % 1000 == 0) {
                        LogPrint(BCLog::REINDEX, "Block Import: already had block %s at height %d\n", hash.ToString(), pindex->nHeight);
                    }
                }

                // Activate the genesis block so normal node progress can continue
                if (hash == params.GetConsensus().hashGenesisBlock) {
                    bool genesis_activation_failure = false;
                    for (auto c : GetAll()) {
                        BlockValidationState state;
                        if (!c->ActivateBestChain(state, nullptr)) {
                            genesis_activation_failure = true;
                            break;
                        }
                    }
                    if (genesis_activation_failure) {
                        break;
                    }
                }

                if (m_blockman.IsPruneMode() && !fReindex && pblock) {
                    // must update the tip for pruning to work while importing with -loadblock.
                    // this is a tradeoff to conserve disk space at the expense of time
                    // spent updating the tip to be able to prune.
                    // otherwise, ActivateBestChain won't be called by the import process
                    // until after all of the block files are loaded. ActivateBestChain can be
                    // called by concurrent network message processing. but, that is not
                    // reliable for the purpose of pruning while importing.
                    bool activation_failure = false;
                    for (auto c : GetAll()) {
                        BlockValidationState state;
                        if (!c->ActivateBestChain(state, pblock)) {
                            LogPrint(BCLog::REINDEX, "failed to activate chain (%s)\n", state.ToString());
                            activation_failure = true;
                            break;
                        }
                    }
                    if (activation_failure) {
                        break;
                    }
                }

                NotifyHeaderTip(*this);

                if (!blocks_with_unknown_parent) continue;

                // Recursively process earlier encountered successors of this block
                std::deque<uint256> queue;
                queue.push_back(hash);
                while (!queue.empty()) {
                    uint256 head = queue.front();
                    queue.pop_front();
                    auto range = blocks_with_unknown_parent->equal_range(head);
                    while (range.first != range.second) {
                        std::multimap<uint256, FlatFilePos>::iterator it = range.first;
                        std::shared_ptr<CBlock> pblockrecursive = std::make_shared<CBlock>();
                        if (m_blockman.ReadBlockFromDisk(*pblockrecursive, it->second)) {
                            LogPrint(BCLog::REINDEX, "%s: Processing out of order child %s of %s\n", __func__, pblockrecursive->GetHash().ToString(),
                                    head.ToString());
                            LOCK(cs_main);
                            BlockValidationState dummy;
                            if (AcceptBlock(pblockrecursive, dummy, nullptr, true, &it->second, nullptr, true)) {
                                nLoaded++;
                                queue.push_back(pblockrecursive->GetHash());
                            }
                        }
                        range.first++;
                        blocks_with_unknown_parent->erase(it);
                        NotifyHeaderTip(*this);
                    }
                }
            } catch (const std::exception& e) {
                // historical bugs added extra data to the block files that does not deserialize cleanly.
                // commonly this data is between readable blocks, but it does not really matter. such data is not fatal to the import process.
                // the code that reads the block files deals with invalid data by simply ignoring it.
                // it continues to search for the next {4 byte magic message start bytes + 4 byte length + block} that does deserialize cleanly
                // and passes all of the other block validation checks dealing with POW and the merkle root, etc...
                // we merely note with this informational log message when unexpected data is encountered.
                // we could also be experiencing a storage system read error, or a read of a previous bad write. these are possible, but
                // less likely scenarios. we don't have enough information to tell a difference here.
                // the reindex process is not the place to attempt to clean and/or compact the block files. if so desired, a studious node operator
                // may use knowledge of the fact that the block files are not entirely pristine in order to prepare a set of pristine, and
                // perhaps ordered, block files for later reindexing.
                LogPrint(BCLog::REINDEX, "%s: unexpected data at file offset 0x%x - %s. continuing\n", __func__, (nRewind - 1), e.what());
            }
        }
    } catch (const std::runtime_error& e) {
        GetNotifications().fatalError(std::string("System error: ") + e.what());
    }
    LogPrintf("Loaded %i blocks from external file in %dms\n", nLoaded, Ticks<std::chrono::milliseconds>(SteadyClock::now() - start));
}

void ChainstateManager::CheckBlockIndex()
{
    if (!ShouldCheckBlockIndex()) {
        return;
    }

    LOCK(cs_main);

    // During a reindex, we read the genesis block and call CheckBlockIndex before ActivateBestChain,
    // so we have the genesis block in m_blockman.m_block_index but no active chain. (A few of the
    // tests when iterating the block tree require that m_chain has been initialized.)
    if (ActiveChain().Height() < 0) {
        assert(m_blockman.m_block_index.size() <= 1);
        return;
    }

    // Build forward-pointing map of the entire block tree.
    std::multimap<CBlockIndex*,CBlockIndex*> forward;
    for (auto& [_, block_index] : m_blockman.m_block_index) {
        forward.emplace(block_index.pprev, &block_index);
    }

    assert(forward.size() == m_blockman.m_block_index.size());

    std::pair<std::multimap<CBlockIndex*,CBlockIndex*>::iterator,std::multimap<CBlockIndex*,CBlockIndex*>::iterator> rangeGenesis = forward.equal_range(nullptr);
    CBlockIndex *pindex = rangeGenesis.first->second;
    rangeGenesis.first++;
    assert(rangeGenesis.first == rangeGenesis.second); // There is only one index entry with parent nullptr.

    // Iterate over the entire block tree, using depth-first search.
    // Along the way, remember whether there are blocks on the path from genesis
    // block being explored which are the first to have certain properties.
    size_t nNodes = 0;
    int nHeight = 0;
    CBlockIndex* pindexFirstInvalid = nullptr; // Oldest ancestor of pindex which is invalid.
    CBlockIndex* pindexFirstMissing = nullptr; // Oldest ancestor of pindex which does not have BLOCK_HAVE_DATA.
    CBlockIndex* pindexFirstNeverProcessed = nullptr; // Oldest ancestor of pindex for which nTx == 0.
    CBlockIndex* pindexFirstNotTreeValid = nullptr; // Oldest ancestor of pindex which does not have BLOCK_VALID_TREE (regardless of being valid or not).
    CBlockIndex* pindexFirstNotTransactionsValid = nullptr; // Oldest ancestor of pindex which does not have BLOCK_VALID_TRANSACTIONS (regardless of being valid or not).
    CBlockIndex* pindexFirstNotChainValid = nullptr; // Oldest ancestor of pindex which does not have BLOCK_VALID_CHAIN (regardless of being valid or not).
    CBlockIndex* pindexFirstNotScriptsValid = nullptr; // Oldest ancestor of pindex which does not have BLOCK_VALID_SCRIPTS (regardless of being valid or not).
    CBlockIndex* pindexFirstAssumeValid = nullptr; // Oldest ancestor of pindex which has BLOCK_ASSUMED_VALID
    while (pindex != nullptr) {
        nNodes++;
        if (pindex->pprev && pindex->nTx > 0) {
            // nChainTx should increase monotonically
            assert(pindex->pprev->nChainTx <= pindex->nChainTx);
        }
        if (pindexFirstAssumeValid == nullptr && pindex->nStatus & BLOCK_ASSUMED_VALID) pindexFirstAssumeValid = pindex;
        if (pindexFirstInvalid == nullptr && pindex->nStatus & BLOCK_FAILED_VALID) pindexFirstInvalid = pindex;
        if (pindexFirstMissing == nullptr && !(pindex->nStatus & BLOCK_HAVE_DATA)) {
            pindexFirstMissing = pindex;
        }
        if (pindexFirstNeverProcessed == nullptr && pindex->nTx == 0) pindexFirstNeverProcessed = pindex;
        if (pindex->pprev != nullptr && pindexFirstNotTreeValid == nullptr && (pindex->nStatus & BLOCK_VALID_MASK) < BLOCK_VALID_TREE) pindexFirstNotTreeValid = pindex;

        if (pindex->pprev != nullptr && !pindex->IsAssumedValid()) {
            // Skip validity flag checks for BLOCK_ASSUMED_VALID index entries, since these
            // *_VALID_MASK flags will not be present for index entries we are temporarily assuming
            // valid.
            if (pindexFirstNotTransactionsValid == nullptr &&
                    (pindex->nStatus & BLOCK_VALID_MASK) < BLOCK_VALID_TRANSACTIONS) {
                pindexFirstNotTransactionsValid = pindex;
            }

            if (pindexFirstNotChainValid == nullptr &&
                    (pindex->nStatus & BLOCK_VALID_MASK) < BLOCK_VALID_CHAIN) {
                pindexFirstNotChainValid = pindex;
            }

            if (pindexFirstNotScriptsValid == nullptr &&
                    (pindex->nStatus & BLOCK_VALID_MASK) < BLOCK_VALID_SCRIPTS) {
                pindexFirstNotScriptsValid = pindex;
            }
        }

        // Begin: actual consistency checks.
        if (pindex->pprev == nullptr) {
            // Genesis block checks.
            assert(pindex->GetBlockHash() == GetConsensus().hashGenesisBlock); // Genesis block's hash must match.
            for (auto c : GetAll()) {
                if (c->m_chain.Genesis() != nullptr) {
                    assert(pindex == c->m_chain.Genesis()); // The chain's genesis block must be this block.
                }
            }
        }
        if (!pindex->HaveTxsDownloaded()) assert(pindex->nSequenceId <= 0); // nSequenceId can't be set positive for blocks that aren't linked (negative is used for preciousblock)
        // VALID_TRANSACTIONS is equivalent to nTx > 0 for all nodes (whether or not pruning has occurred).
        // HAVE_DATA is only equivalent to nTx > 0 (or VALID_TRANSACTIONS) if no pruning has occurred.
        // Unless these indexes are assumed valid and pending block download on a
        // background chainstate.
        if (!m_blockman.m_have_pruned && !pindex->IsAssumedValid()) {
            // If we've never pruned, then HAVE_DATA should be equivalent to nTx > 0
            assert(!(pindex->nStatus & BLOCK_HAVE_DATA) == (pindex->nTx == 0));
            if (pindexFirstAssumeValid == nullptr) {
                // If we've got some assume valid blocks, then we might have
                // missing blocks (not HAVE_DATA) but still treat them as
                // having been processed (with a fake nTx value). Otherwise, we
                // can assert that these are the same.
                assert(pindexFirstMissing == pindexFirstNeverProcessed);
            }
        } else {
            // If we have pruned, then we can only say that HAVE_DATA implies nTx > 0
            if (pindex->nStatus & BLOCK_HAVE_DATA) assert(pindex->nTx > 0);
        }
        if (pindex->nStatus & BLOCK_HAVE_UNDO) assert(pindex->nStatus & BLOCK_HAVE_DATA);
        if (pindex->IsAssumedValid()) {
            // Assumed-valid blocks should have some nTx value.
            assert(pindex->nTx > 0);
            // Assumed-valid blocks should connect to the main chain.
            assert((pindex->nStatus & BLOCK_VALID_MASK) >= BLOCK_VALID_TREE);
        } else {
            // Otherwise there should only be an nTx value if we have
            // actually seen a block's transactions.
            assert(((pindex->nStatus & BLOCK_VALID_MASK) >= BLOCK_VALID_TRANSACTIONS) == (pindex->nTx > 0)); // This is pruning-independent.
        }
        // All parents having had data (at some point) is equivalent to all parents being VALID_TRANSACTIONS, which is equivalent to HaveTxsDownloaded().
        assert((pindexFirstNeverProcessed == nullptr) == pindex->HaveTxsDownloaded());
        assert((pindexFirstNotTransactionsValid == nullptr) == pindex->HaveTxsDownloaded());
        assert(pindex->nHeight == nHeight); // nHeight must be consistent.
        assert(pindex->pprev == nullptr || pindex->nChainWork >= pindex->pprev->nChainWork); // For every block except the genesis block, the chainwork must be larger than the parent's.
        assert(nHeight < 2 || (pindex->pskip && (pindex->pskip->nHeight < nHeight))); // The pskip pointer must point back for all but the first 2 blocks.
        assert(pindexFirstNotTreeValid == nullptr); // All m_blockman.m_block_index entries must at least be TREE valid
        if ((pindex->nStatus & BLOCK_VALID_MASK) >= BLOCK_VALID_TREE) assert(pindexFirstNotTreeValid == nullptr); // TREE valid implies all parents are TREE valid
        if ((pindex->nStatus & BLOCK_VALID_MASK) >= BLOCK_VALID_CHAIN) assert(pindexFirstNotChainValid == nullptr); // CHAIN valid implies all parents are CHAIN valid
        if ((pindex->nStatus & BLOCK_VALID_MASK) >= BLOCK_VALID_SCRIPTS) assert(pindexFirstNotScriptsValid == nullptr); // SCRIPTS valid implies all parents are SCRIPTS valid
        if (pindexFirstInvalid == nullptr) {
            // Checks for not-invalid blocks.
            assert((pindex->nStatus & BLOCK_FAILED_MASK) == 0); // The failed mask cannot be set for blocks without invalid parents.
        }
        // Chainstate-specific checks on setBlockIndexCandidates
        for (auto c : GetAll()) {
            if (c->m_chain.Tip() == nullptr) continue;
            if (!CBlockIndexWorkComparator()(pindex, c->m_chain.Tip()) && pindexFirstNeverProcessed == nullptr) {
                if (pindexFirstInvalid == nullptr) {
                    const bool is_active = c == &ActiveChainstate();
                    // If this block sorts at least as good as the current tip and
                    // is valid and we have all data for its parents, it must be in
                    // setBlockIndexCandidates.  m_chain.Tip() must also be there
                    // even if some data has been pruned.
                    //
                    if ((pindexFirstMissing == nullptr || pindex == c->m_chain.Tip())) {
                        // The active chainstate should always have this block
                        // as a candidate, but a background chainstate should
                        // only have it if it is an ancestor of the snapshot base.
                        if (is_active || GetSnapshotBaseBlock()->GetAncestor(pindex->nHeight) == pindex) {
                            assert(c->setBlockIndexCandidates.count(pindex));
                        }
                    }
                    // If some parent is missing, then it could be that this block was in
                    // setBlockIndexCandidates but had to be removed because of the missing data.
                    // In this case it must be in m_blocks_unlinked -- see test below.
                }
            } else { // If this block sorts worse than the current tip or some ancestor's block has never been seen, it cannot be in setBlockIndexCandidates.
                assert(c->setBlockIndexCandidates.count(pindex) == 0);
            }
        }
        // Check whether this block is in m_blocks_unlinked.
        std::pair<std::multimap<CBlockIndex*,CBlockIndex*>::iterator,std::multimap<CBlockIndex*,CBlockIndex*>::iterator> rangeUnlinked = m_blockman.m_blocks_unlinked.equal_range(pindex->pprev);
        bool foundInUnlinked = false;
        while (rangeUnlinked.first != rangeUnlinked.second) {
            assert(rangeUnlinked.first->first == pindex->pprev);
            if (rangeUnlinked.first->second == pindex) {
                foundInUnlinked = true;
                break;
            }
            rangeUnlinked.first++;
        }
        if (pindex->pprev && (pindex->nStatus & BLOCK_HAVE_DATA) && pindexFirstNeverProcessed != nullptr && pindexFirstInvalid == nullptr) {
            // If this block has block data available, some parent was never received, and has no invalid parents, it must be in m_blocks_unlinked.
            assert(foundInUnlinked);
        }
        if (!(pindex->nStatus & BLOCK_HAVE_DATA)) assert(!foundInUnlinked); // Can't be in m_blocks_unlinked if we don't HAVE_DATA
        if (pindexFirstMissing == nullptr) assert(!foundInUnlinked); // We aren't missing data for any parent -- cannot be in m_blocks_unlinked.
        if (pindex->pprev && (pindex->nStatus & BLOCK_HAVE_DATA) && pindexFirstNeverProcessed == nullptr && pindexFirstMissing != nullptr) {
            // We HAVE_DATA for this block, have received data for all parents at some point, but we're currently missing data for some parent.
            assert(m_blockman.m_have_pruned || pindexFirstAssumeValid != nullptr); // We must have pruned, or else we're using a snapshot (causing us to have faked the received data for some parent(s)).
            // This block may have entered m_blocks_unlinked if:
            //  - it has a descendant that at some point had more work than the
            //    tip, and
            //  - we tried switching to that descendant but were missing
            //    data for some intermediate block between m_chain and the
            //    tip.
            // So if this block is itself better than any m_chain.Tip() and it wasn't in
            // setBlockIndexCandidates, then it must be in m_blocks_unlinked.
            for (auto c : GetAll()) {
                const bool is_active = c == &ActiveChainstate();
                if (!CBlockIndexWorkComparator()(pindex, c->m_chain.Tip()) && c->setBlockIndexCandidates.count(pindex) == 0) {
                    if (pindexFirstInvalid == nullptr) {
                        if (is_active || GetSnapshotBaseBlock()->GetAncestor(pindex->nHeight) == pindex) {
                            assert(foundInUnlinked);
                        }
                    }
                }
            }
        }
        // assert(pindex->GetBlockHash() == pindex->GetBlockHeader().GetHash()); // Perhaps too slow
        // End: actual consistency checks.

        // Try descending into the first subnode.
        std::pair<std::multimap<CBlockIndex*,CBlockIndex*>::iterator,std::multimap<CBlockIndex*,CBlockIndex*>::iterator> range = forward.equal_range(pindex);
        if (range.first != range.second) {
            // A subnode was found.
            pindex = range.first->second;
            nHeight++;
            continue;
        }
        // This is a leaf node.
        // Move upwards until we reach a node of which we have not yet visited the last child.
        while (pindex) {
            // We are going to either move to a parent or a sibling of pindex.
            // If pindex was the first with a certain property, unset the corresponding variable.
            if (pindex == pindexFirstInvalid) pindexFirstInvalid = nullptr;
            if (pindex == pindexFirstMissing) pindexFirstMissing = nullptr;
            if (pindex == pindexFirstNeverProcessed) pindexFirstNeverProcessed = nullptr;
            if (pindex == pindexFirstNotTreeValid) pindexFirstNotTreeValid = nullptr;
            if (pindex == pindexFirstNotTransactionsValid) pindexFirstNotTransactionsValid = nullptr;
            if (pindex == pindexFirstNotChainValid) pindexFirstNotChainValid = nullptr;
            if (pindex == pindexFirstNotScriptsValid) pindexFirstNotScriptsValid = nullptr;
            if (pindex == pindexFirstAssumeValid) pindexFirstAssumeValid = nullptr;
            // Find our parent.
            CBlockIndex* pindexPar = pindex->pprev;
            // Find which child we just visited.
            std::pair<std::multimap<CBlockIndex*,CBlockIndex*>::iterator,std::multimap<CBlockIndex*,CBlockIndex*>::iterator> rangePar = forward.equal_range(pindexPar);
            while (rangePar.first->second != pindex) {
                assert(rangePar.first != rangePar.second); // Our parent must have at least the node we're coming from as child.
                rangePar.first++;
            }
            // Proceed to the next one.
            rangePar.first++;
            if (rangePar.first != rangePar.second) {
                // Move to the sibling.
                pindex = rangePar.first->second;
                break;
            } else {
                // Move up further.
                pindex = pindexPar;
                nHeight--;
                continue;
            }
        }
    }

    // Check that we actually traversed the entire map.
    assert(nNodes == forward.size());
}

std::string Chainstate::ToString()
{
    AssertLockHeld(::cs_main);
    CBlockIndex* tip = m_chain.Tip();
    return strprintf("Chainstate [%s] @ height %d (%s)",
                     m_from_snapshot_blockhash ? "snapshot" : "ibd",
                     tip ? tip->nHeight : -1, tip ? tip->GetBlockHash().ToString() : "null");
}

bool Chainstate::ResizeCoinsCaches(size_t coinstip_size, size_t coinsdb_size)
{
    AssertLockHeld(::cs_main);
    if (coinstip_size == m_coinstip_cache_size_bytes &&
            coinsdb_size == m_coinsdb_cache_size_bytes) {
        // Cache sizes are unchanged, no need to continue.
        return true;
    }
    size_t old_coinstip_size = m_coinstip_cache_size_bytes;
    m_coinstip_cache_size_bytes = coinstip_size;
    m_coinsdb_cache_size_bytes = coinsdb_size;
    CoinsDB().ResizeCache(coinsdb_size);

    LogPrintf("[%s] resized coinsdb cache to %.1f MiB\n",
        this->ToString(), coinsdb_size * (1.0 / 1024 / 1024));
    LogPrintf("[%s] resized coinstip cache to %.1f MiB\n",
        this->ToString(), coinstip_size * (1.0 / 1024 / 1024));

    BlockValidationState state;
    bool ret;

    if (coinstip_size > old_coinstip_size) {
        // Likely no need to flush if cache sizes have grown.
        ret = FlushStateToDisk(state, FlushStateMode::IF_NEEDED);
    } else {
        // Otherwise, flush state to disk and deallocate the in-memory coins map.
        ret = FlushStateToDisk(state, FlushStateMode::ALWAYS);
    }
    return ret;
}


//! Guess how far we are in the verification process at the given block index.
//! Since we have signed fixed-interval blocks, estimating progress is a very easy.
//! We can extrapolate the last block time to the current time to estimate how many more blocks
//! we expect.
double GuessVerificationProgress(const CBlockIndex* pindex, int64_t blockInterval) {
    if (pindex == nullptr || pindex->nHeight < 1) {
        return 0.0;
    }

    int64_t nNow = GetTime();
    int64_t moreBlocksExpected = (nNow - pindex->GetBlockTime()) / blockInterval;
    double progress = (pindex->nHeight + 0.0) / (pindex->nHeight + moreBlocksExpected);
    // Round to 3 digits to avoid 0.999999 when finished.
    progress = ceil(progress * 1000.0) / 1000.0;
    // Avoid higher than one if last block is newer than current time.
    return std::min(1.0, progress);
}

std::optional<uint256> ChainstateManager::SnapshotBlockhash() const
{
    LOCK(::cs_main);
    if (m_active_chainstate && m_active_chainstate->m_from_snapshot_blockhash) {
        // If a snapshot chainstate exists, it will always be our active.
        return m_active_chainstate->m_from_snapshot_blockhash;
    }
    return std::nullopt;
}

std::vector<Chainstate*> ChainstateManager::GetAll()
{
    LOCK(::cs_main);
    std::vector<Chainstate*> out;

    for (Chainstate* cs : {m_ibd_chainstate.get(), m_snapshot_chainstate.get()}) {
        if (this->IsUsable(cs)) out.push_back(cs);
    }

    return out;
}

Chainstate& ChainstateManager::InitializeChainstate(CTxMemPool* mempool)
{
    AssertLockHeld(::cs_main);
    assert(!m_ibd_chainstate);
    assert(!m_active_chainstate);

    m_ibd_chainstate = std::make_unique<Chainstate>(mempool, m_blockman, *this);
    m_active_chainstate = m_ibd_chainstate.get();
    return *m_active_chainstate;
}

[[nodiscard]] static bool DeleteCoinsDBFromDisk(const fs::path db_path, bool is_snapshot)
    EXCLUSIVE_LOCKS_REQUIRED(::cs_main)
{
    AssertLockHeld(::cs_main);

    if (is_snapshot) {
        fs::path base_blockhash_path = db_path / node::SNAPSHOT_BLOCKHASH_FILENAME;

        try {
            bool existed = fs::remove(base_blockhash_path);
            if (!existed) {
                LogPrintf("[snapshot] snapshot chainstate dir being removed lacks %s file\n",
                          fs::PathToString(node::SNAPSHOT_BLOCKHASH_FILENAME));
            }
        } catch (const fs::filesystem_error& e) {
            LogPrintf("[snapshot] failed to remove file %s: %s\n",
                    fs::PathToString(base_blockhash_path), fsbridge::get_filesystem_error_message(e));
        }
    }

    std::string path_str = fs::PathToString(db_path);
    LogPrintf("Removing leveldb dir at %s\n", path_str);

    // We have to destruct before this call leveldb::DB in order to release the db
    // lock, otherwise `DestroyDB` will fail. See `leveldb::~DBImpl()`.
    const bool destroyed = DestroyDB(path_str);

    if (!destroyed) {
        LogPrintf("error: leveldb DestroyDB call failed on %s\n", path_str);
    }

    // Datadir should be removed from filesystem; otherwise initialization may detect
    // it on subsequent statups and get confused.
    //
    // If the base_blockhash_path removal above fails in the case of snapshot
    // chainstates, this will return false since leveldb won't remove a non-empty
    // directory.
    return destroyed && !fs::exists(db_path);
}

bool ChainstateManager::ActivateSnapshot(
        AutoFile& coins_file,
        const SnapshotMetadata& metadata,
        bool in_memory)
{
    uint256 base_blockhash = metadata.m_base_blockhash;

    if (this->SnapshotBlockhash()) {
        LogPrintf("[snapshot] can't activate a snapshot-based chainstate more than once\n");
        return false;
    }

    {
        LOCK(::cs_main);
        if (Assert(m_active_chainstate->GetMempool())->size() > 0) {
            LogPrintf("[snapshot] can't activate a snapshot when mempool not empty\n");
            return false;
        }
    }

    int64_t current_coinsdb_cache_size{0};
    int64_t current_coinstip_cache_size{0};

    // Cache percentages to allocate to each chainstate.
    //
    // These particular percentages don't matter so much since they will only be
    // relevant during snapshot activation; caches are rebalanced at the conclusion of
    // this function. We want to give (essentially) all available cache capacity to the
    // snapshot to aid the bulk load later in this function.
    static constexpr double IBD_CACHE_PERC = 0.01;
    static constexpr double SNAPSHOT_CACHE_PERC = 0.99;

    {
        LOCK(::cs_main);
        // Resize the coins caches to ensure we're not exceeding memory limits.
        //
        // Allocate the majority of the cache to the incoming snapshot chainstate, since
        // (optimistically) getting to its tip will be the top priority. We'll need to call
        // `MaybeRebalanceCaches()` once we're done with this function to ensure
        // the right allocation (including the possibility that no snapshot was activated
        // and that we should restore the active chainstate caches to their original size).
        //
        current_coinsdb_cache_size = this->ActiveChainstate().m_coinsdb_cache_size_bytes;
        current_coinstip_cache_size = this->ActiveChainstate().m_coinstip_cache_size_bytes;

        // Temporarily resize the active coins cache to make room for the newly-created
        // snapshot chain.
        this->ActiveChainstate().ResizeCoinsCaches(
            static_cast<size_t>(current_coinstip_cache_size * IBD_CACHE_PERC),
            static_cast<size_t>(current_coinsdb_cache_size * IBD_CACHE_PERC));
    }

    auto snapshot_chainstate = WITH_LOCK(::cs_main,
        return std::make_unique<Chainstate>(
            /*mempool=*/nullptr, m_blockman, *this, base_blockhash));

    {
        LOCK(::cs_main);
        snapshot_chainstate->InitCoinsDB(
            static_cast<size_t>(current_coinsdb_cache_size * SNAPSHOT_CACHE_PERC),
            in_memory, false, "chainstate");
        snapshot_chainstate->InitCoinsCache(
            static_cast<size_t>(current_coinstip_cache_size * SNAPSHOT_CACHE_PERC));
    }

    auto cleanup_bad_snapshot = [&](const char* reason) EXCLUSIVE_LOCKS_REQUIRED(::cs_main) {
        LogPrintf("[snapshot] activation failed - %s\n", reason);
        this->MaybeRebalanceCaches();

        // PopulateAndValidateSnapshot can return (in error) before the leveldb datadir
        // has been created, so only attempt removal if we got that far.
        if (auto snapshot_datadir = node::FindSnapshotChainstateDir(m_options.datadir)) {
            // We have to destruct leveldb::DB in order to release the db lock, otherwise
            // DestroyDB() (in DeleteCoinsDBFromDisk()) will fail. See `leveldb::~DBImpl()`.
            // Destructing the chainstate (and so resetting the coinsviews object) does this.
            snapshot_chainstate.reset();
            bool removed = DeleteCoinsDBFromDisk(*snapshot_datadir, /*is_snapshot=*/true);
            if (!removed) {
                GetNotifications().fatalError(strprintf("Failed to remove snapshot chainstate dir (%s). "
                    "Manually remove it before restarting.\n", fs::PathToString(*snapshot_datadir)));
            }
        }
        return false;
    };

    if (!this->PopulateAndValidateSnapshot(*snapshot_chainstate, coins_file, metadata)) {
        LOCK(::cs_main);
        return cleanup_bad_snapshot("population failed");
    }

    LOCK(::cs_main);  // cs_main required for rest of snapshot activation.

    // Do a final check to ensure that the snapshot chainstate is actually a more
    // work chain than the active chainstate; a user could have loaded a snapshot
    // very late in the IBD process, and we wouldn't want to load a useless chainstate.
    if (!CBlockIndexWorkComparator()(ActiveTip(), snapshot_chainstate->m_chain.Tip())) {
        return cleanup_bad_snapshot("work does not exceed active chainstate");
    }
    // If not in-memory, persist the base blockhash for use during subsequent
    // initialization.
    if (!in_memory) {
        if (!node::WriteSnapshotBaseBlockhash(*snapshot_chainstate)) {
            return cleanup_bad_snapshot("could not write base blockhash");
        }
    }

    assert(!m_snapshot_chainstate);
    m_snapshot_chainstate.swap(snapshot_chainstate);
    const bool chaintip_loaded = m_snapshot_chainstate->LoadChainTip();
    assert(chaintip_loaded);

    // Transfer possession of the mempool to the snapshot chainstate.
    // Mempool is empty at this point because we're still in IBD.
    Assert(m_active_chainstate->m_mempool->size() == 0);
    Assert(!m_snapshot_chainstate->m_mempool);
    m_snapshot_chainstate->m_mempool = m_active_chainstate->m_mempool;
    m_active_chainstate->m_mempool = nullptr;
    m_active_chainstate = m_snapshot_chainstate.get();
    m_blockman.m_snapshot_height = this->GetSnapshotBaseHeight();

    LogPrintf("[snapshot] successfully activated snapshot %s\n", base_blockhash.ToString());
    LogPrintf("[snapshot] (%.2f MB)\n",
        m_snapshot_chainstate->CoinsTip().DynamicMemoryUsage() / (1000 * 1000));

    this->MaybeRebalanceCaches();
    return true;
}

static void FlushSnapshotToDisk(CCoinsViewCache& coins_cache, bool snapshot_loaded)
{
    LOG_TIME_MILLIS_WITH_CATEGORY_MSG_ONCE(
        strprintf("%s (%.2f MB)",
                  snapshot_loaded ? "saving snapshot chainstate" : "flushing coins cache",
                  coins_cache.DynamicMemoryUsage() / (1000 * 1000)),
        BCLog::LogFlags::ALL);

    coins_cache.Flush();
}

struct StopHashingException : public std::exception
{
    const char* what() const noexcept override
    {
        return "ComputeUTXOStats interrupted.";
    }
};

static void SnapshotUTXOHashBreakpoint(const util::SignalInterrupt& interrupt)
{
    if (interrupt) throw StopHashingException();
}

bool ChainstateManager::PopulateAndValidateSnapshot(
    Chainstate& snapshot_chainstate,
    AutoFile& coins_file,
    const SnapshotMetadata& metadata)
{
    // It's okay to release cs_main before we're done using `coins_cache` because we know
    // that nothing else will be referencing the newly created snapshot_chainstate yet.
    CCoinsViewCache& coins_cache = *WITH_LOCK(::cs_main, return &snapshot_chainstate.CoinsTip());

    uint256 base_blockhash = metadata.m_base_blockhash;

    CBlockIndex* snapshot_start_block = WITH_LOCK(::cs_main, return m_blockman.LookupBlockIndex(base_blockhash));

    if (!snapshot_start_block) {
        // Needed for ComputeUTXOStats to determine the
        // height and to avoid a crash when base_blockhash.IsNull()
        LogPrintf("[snapshot] Did not find snapshot start blockheader %s\n",
                  base_blockhash.ToString());
        return false;
    }

    int base_height = snapshot_start_block->nHeight;
    const auto& maybe_au_data = GetParams().AssumeutxoForHeight(base_height);

    if (!maybe_au_data) {
        LogPrintf("[snapshot] assumeutxo height in snapshot metadata not recognized "
                  "(%d) - refusing to load snapshot\n", base_height);
        return false;
    }

    const AssumeutxoData& au_data = *maybe_au_data;

    // This work comparison is a duplicate check with the one performed later in
    // ActivateSnapshot(), but is done so that we avoid doing the long work of staging
    // a snapshot that isn't actually usable.
    if (WITH_LOCK(::cs_main, return !CBlockIndexWorkComparator()(ActiveTip(), snapshot_start_block))) {
        LogPrintf("[snapshot] activation failed - height does not exceed active chainstate\n");
        return false;
    }

    COutPoint outpoint;
    Coin coin;
    const uint64_t coins_count = metadata.m_coins_count;
    uint64_t coins_left = metadata.m_coins_count;

    LogPrintf("[snapshot] loading coins from snapshot %s\n", base_blockhash.ToString());
    int64_t coins_processed{0};

    while (coins_left > 0) {
        try {
            coins_file >> outpoint;
            coins_file >> coin;
        } catch (const std::ios_base::failure&) {
            LogPrintf("[snapshot] bad snapshot format or truncated snapshot after deserializing %d coins\n",
                      coins_count - coins_left);
            return false;
        }
        if (coin.nHeight > base_height ||
            outpoint.n >= std::numeric_limits<decltype(outpoint.n)>::max() // Avoid integer wrap-around in coinstats.cpp:ApplyHash
        ) {
            LogPrintf("[snapshot] bad snapshot data after deserializing %d coins\n",
                      coins_count - coins_left);
            return false;
        }

        coins_cache.EmplaceCoinInternalDANGER(std::move(outpoint), std::move(coin));

        --coins_left;
        ++coins_processed;

        if (coins_processed % 1000000 == 0) {
            LogPrintf("[snapshot] %d coins loaded (%.2f%%, %.2f MB)\n",
                coins_processed,
                static_cast<float>(coins_processed) * 100 / static_cast<float>(coins_count),
                coins_cache.DynamicMemoryUsage() / (1000 * 1000));
        }

        // Batch write and flush (if we need to) every so often.
        //
        // If our average Coin size is roughly 41 bytes, checking every 120,000 coins
        // means <5MB of memory imprecision.
        if (coins_processed % 120000 == 0) {
            if (m_interrupt) {
                return false;
            }

            const auto snapshot_cache_state = WITH_LOCK(::cs_main,
                return snapshot_chainstate.GetCoinsCacheSizeState());

            if (snapshot_cache_state >= CoinsCacheSizeState::CRITICAL) {
                // This is a hack - we don't know what the actual best block is, but that
                // doesn't matter for the purposes of flushing the cache here. We'll set this
                // to its correct value (`base_blockhash`) below after the coins are loaded.
                coins_cache.SetBestBlock(GetRandHash());

                // No need to acquire cs_main since this chainstate isn't being used yet.
                FlushSnapshotToDisk(coins_cache, /*snapshot_loaded=*/false);
            }
        }
    }

    // Important that we set this. This and the coins_cache accesses above are
    // sort of a layer violation, but either we reach into the innards of
    // CCoinsViewCache here or we have to invert some of the Chainstate to
    // embed them in a snapshot-activation-specific CCoinsViewCache bulk load
    // method.
    coins_cache.SetBestBlock(base_blockhash);

    bool out_of_coins{false};
    try {
        coins_file >> outpoint;
    } catch (const std::ios_base::failure&) {
        // We expect an exception since we should be out of coins.
        out_of_coins = true;
    }
    if (!out_of_coins) {
        LogPrintf("[snapshot] bad snapshot - coins left over after deserializing %d coins\n",
            coins_count);
        return false;
    }

    LogPrintf("[snapshot] loaded %d (%.2f MB) coins from snapshot %s\n",
        coins_count,
        coins_cache.DynamicMemoryUsage() / (1000 * 1000),
        base_blockhash.ToString());

    // No need to acquire cs_main since this chainstate isn't being used yet.
    FlushSnapshotToDisk(coins_cache, /*snapshot_loaded=*/true);

    assert(coins_cache.GetBestBlock() == base_blockhash);

    // As above, okay to immediately release cs_main here since no other context knows
    // about the snapshot_chainstate.
    CCoinsViewDB* snapshot_coinsdb = WITH_LOCK(::cs_main, return &snapshot_chainstate.CoinsDB());

    std::optional<CCoinsStats> maybe_stats;

    try {
        maybe_stats = ComputeUTXOStats(
            CoinStatsHashType::HASH_SERIALIZED, snapshot_coinsdb, m_blockman, [&interrupt = m_interrupt] { SnapshotUTXOHashBreakpoint(interrupt); });
    } catch (StopHashingException const&) {
        return false;
    }
    if (!maybe_stats.has_value()) {
        LogPrintf("[snapshot] failed to generate coins stats\n");
        return false;
    }

    // Assert that the deserialized chainstate contents match the expected assumeutxo value.
    if (AssumeutxoHash{maybe_stats->hashSerialized} != au_data.hash_serialized) {
        LogPrintf("[snapshot] bad snapshot content hash: expected %s, got %s\n",
            au_data.hash_serialized.ToString(), maybe_stats->hashSerialized.ToString());
        return false;
    }

    snapshot_chainstate.m_chain.SetTip(*snapshot_start_block);

    // The remainder of this function requires modifying data protected by cs_main.
    LOCK(::cs_main);

    // Fake various pieces of CBlockIndex state:
    CBlockIndex* index = nullptr;

    // Don't make any modifications to the genesis block.
    // This is especially important because we don't want to erroneously
    // apply BLOCK_ASSUMED_VALID to genesis, which would happen if we didn't skip
    // it here (since it apparently isn't BLOCK_VALID_SCRIPTS).
    constexpr int AFTER_GENESIS_START{1};

    for (int i = AFTER_GENESIS_START; i <= snapshot_chainstate.m_chain.Height(); ++i) {
        index = snapshot_chainstate.m_chain[i];

        // Fake nTx so that LoadBlockIndex() loads assumed-valid CBlockIndex
        // entries (among other things)
        if (!index->nTx) {
            index->nTx = 1;
        }
        // Fake nChainTx so that GuessVerificationProgress reports accurately
        index->nChainTx = index->pprev->nChainTx + index->nTx;

        // Mark unvalidated block index entries beneath the snapshot base block as assumed-valid.
        if (!index->IsValid(BLOCK_VALID_SCRIPTS)) {
            // This flag will be removed once the block is fully validated by a
            // background chainstate.
            index->nStatus |= BLOCK_ASSUMED_VALID;
        }

        // Fake BLOCK_OPT_WITNESS so that Chainstate::NeedsRedownload()
        // won't ask to rewind the entire assumed-valid chain on startup.
        if (DeploymentActiveAt(*index, *this, Consensus::DEPLOYMENT_SEGWIT)) {
            index->nStatus |= BLOCK_OPT_WITNESS;
        }

        m_blockman.m_dirty_blockindex.insert(index);
        // Changes to the block index will be flushed to disk after this call
        // returns in `ActivateSnapshot()`, when `MaybeRebalanceCaches()` is
        // called, since we've added a snapshot chainstate and therefore will
        // have to downsize the IBD chainstate, which will result in a call to
        // `FlushStateToDisk(ALWAYS)`.
    }

    assert(index);
    index->nChainTx = au_data.nChainTx;
    snapshot_chainstate.setBlockIndexCandidates.insert(snapshot_start_block);

    LogPrintf("[snapshot] validated snapshot (%.2f MB)\n",
        coins_cache.DynamicMemoryUsage() / (1000 * 1000));
    return true;
}

// Currently, this function holds cs_main for its duration, which could be for
// multiple minutes due to the ComputeUTXOStats call. This hold is necessary
// because we need to avoid advancing the background validation chainstate
// farther than the snapshot base block - and this function is also invoked
// from within ConnectTip, i.e. from within ActivateBestChain, so cs_main is
// held anyway.
//
// Eventually (TODO), we could somehow separate this function's runtime from
// maintenance of the active chain, but that will either require
//
//  (i) setting `m_disabled` immediately and ensuring all chainstate accesses go
//      through IsUsable() checks, or
//
//  (ii) giving each chainstate its own lock instead of using cs_main for everything.
SnapshotCompletionResult ChainstateManager::MaybeCompleteSnapshotValidation()
{
    AssertLockHeld(cs_main);
    if (m_ibd_chainstate.get() == &this->ActiveChainstate() ||
            !this->IsUsable(m_snapshot_chainstate.get()) ||
            !this->IsUsable(m_ibd_chainstate.get()) ||
            !m_ibd_chainstate->m_chain.Tip()) {
       // Nothing to do - this function only applies to the background
       // validation chainstate.
       return SnapshotCompletionResult::SKIPPED;
    }
    const int snapshot_tip_height = this->ActiveHeight();
    const int snapshot_base_height = *Assert(this->GetSnapshotBaseHeight());
    const CBlockIndex& index_new = *Assert(m_ibd_chainstate->m_chain.Tip());

    if (index_new.nHeight < snapshot_base_height) {
        // Background IBD not complete yet.
        return SnapshotCompletionResult::SKIPPED;
    }

    assert(SnapshotBlockhash());
    uint256 snapshot_blockhash = *Assert(SnapshotBlockhash());

    auto handle_invalid_snapshot = [&]() EXCLUSIVE_LOCKS_REQUIRED(::cs_main) {
        bilingual_str user_error = strprintf(_(
            "%s failed to validate the -assumeutxo snapshot state. "
            "This indicates a hardware problem, or a bug in the software, or a "
            "bad software modification that allowed an invalid snapshot to be "
            "loaded. As a result of this, the node will shut down and stop using any "
            "state that was built on the snapshot, resetting the chain height "
            "from %d to %d. On the next "
            "restart, the node will resume syncing from %d "
            "without using any snapshot data. "
            "Please report this incident to %s, including how you obtained the snapshot. "
            "The invalid snapshot chainstate will be left on disk in case it is "
            "helpful in diagnosing the issue that caused this error."),
            PACKAGE_NAME, snapshot_tip_height, snapshot_base_height, snapshot_base_height, PACKAGE_BUGREPORT
        );

        LogPrintf("[snapshot] !!! %s\n", user_error.original);
        LogPrintf("[snapshot] deleting snapshot, reverting to validated chain, and stopping node\n");

        m_active_chainstate = m_ibd_chainstate.get();
        m_snapshot_chainstate->m_disabled = true;
        assert(!this->IsUsable(m_snapshot_chainstate.get()));
        assert(this->IsUsable(m_ibd_chainstate.get()));

        auto rename_result = m_snapshot_chainstate->InvalidateCoinsDBOnDisk();
        if (!rename_result) {
            user_error = strprintf(Untranslated("%s\n%s"), user_error, util::ErrorString(rename_result));
        }

        GetNotifications().fatalError(user_error.original, user_error);
    };

    if (index_new.GetBlockHash() != snapshot_blockhash) {
        LogPrintf("[snapshot] supposed base block %s does not match the "
          "snapshot base block %s (height %d). Snapshot is not valid.\n",
          index_new.ToString(), snapshot_blockhash.ToString(), snapshot_base_height);
        handle_invalid_snapshot();
        return SnapshotCompletionResult::BASE_BLOCKHASH_MISMATCH;
    }

    assert(index_new.nHeight == snapshot_base_height);

    int curr_height = m_ibd_chainstate->m_chain.Height();

    assert(snapshot_base_height == curr_height);
    assert(snapshot_base_height == index_new.nHeight);
    assert(this->IsUsable(m_snapshot_chainstate.get()));
    assert(this->GetAll().size() == 2);

    CCoinsViewDB& ibd_coins_db = m_ibd_chainstate->CoinsDB();
    m_ibd_chainstate->ForceFlushStateToDisk();

    const auto& maybe_au_data = m_options.chainparams.AssumeutxoForHeight(curr_height);
    if (!maybe_au_data) {
        LogPrintf("[snapshot] assumeutxo data not found for height "
            "(%d) - refusing to validate snapshot\n", curr_height);
        handle_invalid_snapshot();
        return SnapshotCompletionResult::MISSING_CHAINPARAMS;
    }

    const AssumeutxoData& au_data = *maybe_au_data;
    std::optional<CCoinsStats> maybe_ibd_stats;
    LogPrintf("[snapshot] computing UTXO stats for background chainstate to validate "
        "snapshot - this could take a few minutes\n");
    try {
        maybe_ibd_stats = ComputeUTXOStats(
            CoinStatsHashType::HASH_SERIALIZED,
            &ibd_coins_db,
            m_blockman,
            [&interrupt = m_interrupt] { SnapshotUTXOHashBreakpoint(interrupt); });
    } catch (StopHashingException const&) {
        return SnapshotCompletionResult::STATS_FAILED;
    }

    // XXX note that this function is slow and will hold cs_main for potentially minutes.
    if (!maybe_ibd_stats) {
        LogPrintf("[snapshot] failed to generate stats for validation coins db\n");
        // While this isn't a problem with the snapshot per se, this condition
        // prevents us from validating the snapshot, so we should shut down and let the
        // user handle the issue manually.
        handle_invalid_snapshot();
        return SnapshotCompletionResult::STATS_FAILED;
    }
    const auto& ibd_stats = *maybe_ibd_stats;

    // Compare the background validation chainstate's UTXO set hash against the hard-coded
    // assumeutxo hash we expect.
    //
    // TODO: For belt-and-suspenders, we could cache the UTXO set
    // hash for the snapshot when it's loaded in its chainstate's leveldb. We could then
    // reference that here for an additional check.
    if (AssumeutxoHash{ibd_stats.hashSerialized} != au_data.hash_serialized) {
        LogPrintf("[snapshot] hash mismatch: actual=%s, expected=%s\n",
            ibd_stats.hashSerialized.ToString(),
            au_data.hash_serialized.ToString());
        handle_invalid_snapshot();
        return SnapshotCompletionResult::HASH_MISMATCH;
    }

    LogPrintf("[snapshot] snapshot beginning at %s has been fully validated\n",
        snapshot_blockhash.ToString());

    m_ibd_chainstate->m_disabled = true;
    this->MaybeRebalanceCaches();

    return SnapshotCompletionResult::SUCCESS;
}

Chainstate& ChainstateManager::ActiveChainstate() const
{
    LOCK(::cs_main);
    assert(m_active_chainstate);
    return *m_active_chainstate;
}

bool ChainstateManager::IsSnapshotActive() const
{
    LOCK(::cs_main);
    return m_snapshot_chainstate && m_active_chainstate == m_snapshot_chainstate.get();
}

void ChainstateManager::MaybeRebalanceCaches()
{
    AssertLockHeld(::cs_main);
    bool ibd_usable = this->IsUsable(m_ibd_chainstate.get());
    bool snapshot_usable = this->IsUsable(m_snapshot_chainstate.get());
    assert(ibd_usable || snapshot_usable);

    if (ibd_usable && !snapshot_usable) {
        LogPrintf("[snapshot] allocating all cache to the IBD chainstate\n");
        // Allocate everything to the IBD chainstate.
        m_ibd_chainstate->ResizeCoinsCaches(m_total_coinstip_cache, m_total_coinsdb_cache);
    }
    else if (snapshot_usable && !ibd_usable) {
        // If background validation has completed and snapshot is our active chain...
        LogPrintf("[snapshot] allocating all cache to the snapshot chainstate\n");
        // Allocate everything to the snapshot chainstate.
        m_snapshot_chainstate->ResizeCoinsCaches(m_total_coinstip_cache, m_total_coinsdb_cache);
    }
    else if (ibd_usable && snapshot_usable) {
        // If both chainstates exist, determine who needs more cache based on IBD status.
        //
        // Note: shrink caches first so that we don't inadvertently overwhelm available memory.
        if (IsInitialBlockDownload()) {
            m_ibd_chainstate->ResizeCoinsCaches(
                m_total_coinstip_cache * 0.05, m_total_coinsdb_cache * 0.05);
            m_snapshot_chainstate->ResizeCoinsCaches(
                m_total_coinstip_cache * 0.95, m_total_coinsdb_cache * 0.95);
        } else {
            m_snapshot_chainstate->ResizeCoinsCaches(
                m_total_coinstip_cache * 0.05, m_total_coinsdb_cache * 0.05);
            m_ibd_chainstate->ResizeCoinsCaches(
                m_total_coinstip_cache * 0.95, m_total_coinsdb_cache * 0.95);
        }
    }
}

void ChainstateManager::ResetChainstates()
{
    m_ibd_chainstate.reset();
    m_snapshot_chainstate.reset();
    m_active_chainstate = nullptr;
}

/**
 * Apply default chain params to nullopt members.
 * This helps to avoid coding errors around the accidental use of the compare
 * operators that accept nullopt, thus ignoring the intended default value.
 */
static ChainstateManager::Options&& Flatten(ChainstateManager::Options&& opts)
{
    if (!opts.check_block_index.has_value()) opts.check_block_index = opts.chainparams.DefaultConsistencyChecks();
    if (!opts.minimum_chain_work.has_value()) opts.minimum_chain_work = UintToArith256(opts.chainparams.GetConsensus().nMinimumChainWork);
    if (!opts.assumed_valid_block.has_value()) opts.assumed_valid_block = opts.chainparams.GetConsensus().defaultAssumeValid;
    Assert(opts.adjusted_time_callback);
    return std::move(opts);
}

ChainstateManager::ChainstateManager(const util::SignalInterrupt& interrupt, Options options, node::BlockManager::Options blockman_options)
    : m_interrupt{interrupt},
      m_options{Flatten(std::move(options))},
      m_blockman{interrupt, std::move(blockman_options)} {}

ChainstateManager::~ChainstateManager()
{
    LOCK(::cs_main);

    m_versionbitscache.Clear();
}

bool ChainstateManager::DetectSnapshotChainstate(CTxMemPool* mempool)
{
    assert(!m_snapshot_chainstate);
    std::optional<fs::path> path = node::FindSnapshotChainstateDir(m_options.datadir);
    if (!path) {
        return false;
    }
    std::optional<uint256> base_blockhash = node::ReadSnapshotBaseBlockhash(*path);
    if (!base_blockhash) {
        return false;
    }
    LogPrintf("[snapshot] detected active snapshot chainstate (%s) - loading\n",
        fs::PathToString(*path));

    this->ActivateExistingSnapshot(*base_blockhash);
    return true;
}

Chainstate& ChainstateManager::ActivateExistingSnapshot(uint256 base_blockhash)
{
    assert(!m_snapshot_chainstate);
    m_snapshot_chainstate =
        std::make_unique<Chainstate>(nullptr, m_blockman, *this, base_blockhash);
    LogPrintf("[snapshot] switching active chainstate to %s\n", m_snapshot_chainstate->ToString());

    // Mempool is empty at this point because we're still in IBD.
    Assert(m_active_chainstate->m_mempool->size() == 0);
    Assert(!m_snapshot_chainstate->m_mempool);
    m_snapshot_chainstate->m_mempool = m_active_chainstate->m_mempool;
    m_active_chainstate->m_mempool = nullptr;
    m_active_chainstate = m_snapshot_chainstate.get();
    return *m_snapshot_chainstate;
}

bool IsBIP30Repeat(const CBlockIndex& block_index)
{
    return (block_index.nHeight==91842 && block_index.GetBlockHash() == uint256S("0x00000000000a4d0a398161ffc163c503763b1f4360639393e0e4c8e300e0caec")) ||
           (block_index.nHeight==91880 && block_index.GetBlockHash() == uint256S("0x00000000000743f190a18c5577a3c2d2a1f610ae9601ac046a38084ccb7cd721"));
}

bool IsBIP30Unspendable(const CBlockIndex& block_index)
{
    return (block_index.nHeight==91722 && block_index.GetBlockHash() == uint256S("0x00000000000271a2dc26e7667f8419f2e15416dc6955e5a6c6cdf3f2574dd08e")) ||
           (block_index.nHeight==91812 && block_index.GetBlockHash() == uint256S("0x00000000000af0aed4792b1acee3d966af36cf5def14935db8de83d6f9306f2f"));
}

static fs::path GetSnapshotCoinsDBPath(Chainstate& cs) EXCLUSIVE_LOCKS_REQUIRED(::cs_main)
{
    AssertLockHeld(::cs_main);
    // Should never be called on a non-snapshot chainstate.
    assert(cs.m_from_snapshot_blockhash);
    auto storage_path_maybe = cs.CoinsDB().StoragePath();
    // Should never be called with a non-existent storage path.
    assert(storage_path_maybe);
    return *storage_path_maybe;
}

util::Result<void> Chainstate::InvalidateCoinsDBOnDisk()
{
    fs::path snapshot_datadir = GetSnapshotCoinsDBPath(*this);

    // Coins views no longer usable.
    m_coins_views.reset();

    auto invalid_path = snapshot_datadir + "_INVALID";
    std::string dbpath = fs::PathToString(snapshot_datadir);
    std::string target = fs::PathToString(invalid_path);
    LogPrintf("[snapshot] renaming snapshot datadir %s to %s\n", dbpath, target);

    // The invalid snapshot datadir is simply moved and not deleted because we may
    // want to do forensics later during issue investigation. The user is instructed
    // accordingly in MaybeCompleteSnapshotValidation().
    try {
        fs::rename(snapshot_datadir, invalid_path);
    } catch (const fs::filesystem_error& e) {
        auto src_str = fs::PathToString(snapshot_datadir);
        auto dest_str = fs::PathToString(invalid_path);

        LogPrintf("%s: error renaming file '%s' -> '%s': %s\n",
                __func__, src_str, dest_str, e.what());
        return util::Error{strprintf(_(
            "Rename of '%s' -> '%s' failed. "
            "You should resolve this by manually moving or deleting the invalid "
            "snapshot directory %s, otherwise you will encounter the same error again "
            "on the next startup."),
            src_str, dest_str, src_str)};
    }
    return {};
}

bool ChainstateManager::DeleteSnapshotChainstate()
{
    AssertLockHeld(::cs_main);
    Assert(m_snapshot_chainstate);
    Assert(m_ibd_chainstate);

    fs::path snapshot_datadir = GetSnapshotCoinsDBPath(*m_snapshot_chainstate);
    if (!DeleteCoinsDBFromDisk(snapshot_datadir, /*is_snapshot=*/ true)) {
        LogPrintf("Deletion of %s failed. Please remove it manually to continue reindexing.\n",
                  fs::PathToString(snapshot_datadir));
        return false;
    }
    m_active_chainstate = m_ibd_chainstate.get();
    m_snapshot_chainstate.reset();
    return true;
}

ChainstateRole Chainstate::GetRole() const
{
    if (m_chainman.GetAll().size() <= 1) {
        return ChainstateRole::NORMAL;
    }
    return (this != &m_chainman.ActiveChainstate()) ?
               ChainstateRole::BACKGROUND :
               ChainstateRole::ASSUMEDVALID;
}

const CBlockIndex* ChainstateManager::GetSnapshotBaseBlock() const
{
    return m_active_chainstate ? m_active_chainstate->SnapshotBase() : nullptr;
}

std::optional<int> ChainstateManager::GetSnapshotBaseHeight() const
{
    const CBlockIndex* base = this->GetSnapshotBaseBlock();
    return base ? std::make_optional(base->nHeight) : std::nullopt;
}

bool ChainstateManager::ValidatedSnapshotCleanup()
{
    AssertLockHeld(::cs_main);
    auto get_storage_path = [](auto& chainstate) EXCLUSIVE_LOCKS_REQUIRED(::cs_main) -> std::optional<fs::path> {
        if (!(chainstate && chainstate->HasCoinsViews())) {
            return {};
        }
        return chainstate->CoinsDB().StoragePath();
    };
    std::optional<fs::path> ibd_chainstate_path_maybe = get_storage_path(m_ibd_chainstate);
    std::optional<fs::path> snapshot_chainstate_path_maybe = get_storage_path(m_snapshot_chainstate);

    if (!this->IsSnapshotValidated()) {
        // No need to clean up.
        return false;
    }
    // If either path doesn't exist, that means at least one of the chainstates
    // is in-memory, in which case we can't do on-disk cleanup. You'd better be
    // in a unittest!
    if (!ibd_chainstate_path_maybe || !snapshot_chainstate_path_maybe) {
        LogPrintf("[snapshot] snapshot chainstate cleanup cannot happen with "
                  "in-memory chainstates. You are testing, right?\n");
        return false;
    }

    const auto& snapshot_chainstate_path = *snapshot_chainstate_path_maybe;
    const auto& ibd_chainstate_path = *ibd_chainstate_path_maybe;

    // Since we're going to be moving around the underlying leveldb filesystem content
    // for each chainstate, make sure that the chainstates (and their constituent
    // CoinsViews members) have been destructed first.
    //
    // The caller of this method will be responsible for reinitializing chainstates
    // if they want to continue operation.
    this->ResetChainstates();

    // No chainstates should be considered usable.
    assert(this->GetAll().size() == 0);

    LogPrintf("[snapshot] deleting background chainstate directory (now unnecessary) (%s)\n",
              fs::PathToString(ibd_chainstate_path));

    fs::path tmp_old{ibd_chainstate_path + "_todelete"};

    auto rename_failed_abort = [this](
                                   fs::path p_old,
                                   fs::path p_new,
                                   const fs::filesystem_error& err) {
        LogPrintf("%s: error renaming file (%s): %s\n",
                __func__, fs::PathToString(p_old), err.what());
        GetNotifications().fatalError(strprintf(
            "Rename of '%s' -> '%s' failed. "
            "Cannot clean up the background chainstate leveldb directory.",
            fs::PathToString(p_old), fs::PathToString(p_new)));
    };

    try {
        fs::rename(ibd_chainstate_path, tmp_old);
    } catch (const fs::filesystem_error& e) {
        rename_failed_abort(ibd_chainstate_path, tmp_old, e);
        throw;
    }

    LogPrintf("[snapshot] moving snapshot chainstate (%s) to "
              "default chainstate directory (%s)\n",
              fs::PathToString(snapshot_chainstate_path), fs::PathToString(ibd_chainstate_path));

    try {
        fs::rename(snapshot_chainstate_path, ibd_chainstate_path);
    } catch (const fs::filesystem_error& e) {
        rename_failed_abort(snapshot_chainstate_path, ibd_chainstate_path, e);
        throw;
    }

    if (!DeleteCoinsDBFromDisk(tmp_old, /*is_snapshot=*/false)) {
        // No need to FatalError because once the unneeded bg chainstate data is
        // moved, it will not interfere with subsequent initialization.
        LogPrintf("Deletion of %s failed. Please remove it manually, as the "
                  "directory is now unnecessary.\n",
                  fs::PathToString(tmp_old));
    } else {
        LogPrintf("[snapshot] deleted background chainstate directory (%s)\n",
                  fs::PathToString(ibd_chainstate_path));
    }
    return true;
}

Chainstate& ChainstateManager::GetChainstateForIndexing()
{
    // We can't always return `m_ibd_chainstate` because after background validation
    // has completed, `m_snapshot_chainstate == m_active_chainstate`, but it can be
    // indexed.
    return (this->GetAll().size() > 1) ? *m_ibd_chainstate : *m_active_chainstate;
}

std::pair<int, int> ChainstateManager::GetPruneRange(const Chainstate& chainstate, int last_height_can_prune)
{
    if (chainstate.m_chain.Height() <= 0) {
        return {0, 0};
    }
    int prune_start{0};

    if (this->GetAll().size() > 1 && m_snapshot_chainstate.get() == &chainstate) {
        // Leave the blocks in the background IBD chain alone if we're pruning
        // the snapshot chain.
        prune_start = *Assert(GetSnapshotBaseHeight()) + 1;
    }

    int max_prune = std::max<int>(
        0, chainstate.m_chain.Height() - static_cast<int>(MIN_BLOCKS_TO_KEEP));

    // last block to prune is the lesser of (caller-specified height, MIN_BLOCKS_TO_KEEP from the tip)
    //
    // While you might be tempted to prune the background chainstate more
    // aggressively (i.e. fewer MIN_BLOCKS_TO_KEEP), this won't work with index
    // building - specifically blockfilterindex requires undo data, and if
    // we don't maintain this trailing window, we hit indexing failures.
    int prune_end = std::min(last_height_can_prune, max_prune);

    return {prune_start, prune_end};
}<|MERGE_RESOLUTION|>--- conflicted
+++ resolved
@@ -3523,12 +3523,9 @@
 
     CBlockIndex *pindexMostWork = nullptr;
     CBlockIndex *pindexNewTip = nullptr;
-<<<<<<< HEAD
     bool fStall = false;
 
-=======
     bool exited_ibd{false};
->>>>>>> e7b0004b
     do {
         // Block until the validation queue drains. This should largely
         // never happen in normal operation, however may happen during
@@ -3620,17 +3617,16 @@
         }
         // When we reach this point, we switched to a new tip (stored in pindexNewTip).
 
-<<<<<<< HEAD
         if (fStall) {
             // Stuck waiting for parent chain daemon, twiddle our thumbs for awhile.
             break;
-=======
+        }
+
         if (exited_ibd) {
             // If a background chainstate is in use, we may need to rebalance our
             // allocation of caches once a chainstate exits initial block download.
             LOCK(::cs_main);
             m_chainman.MaybeRebalanceCaches();
->>>>>>> e7b0004b
         }
 
         if (WITH_LOCK(::cs_main, return m_disabled)) {
@@ -5021,11 +5017,7 @@
     // Load block index from databases
     bool needs_init = fReindex;
     if (!fReindex) {
-<<<<<<< HEAD
-        bool ret{m_blockman.LoadBlockIndexDB(*this)};
-=======
-        bool ret{m_blockman.LoadBlockIndexDB(SnapshotBlockhash())};
->>>>>>> e7b0004b
+        bool ret{m_blockman.LoadBlockIndexDB(*this, SnapshotBlockhash())};
         if (!ret) return false;
 
         m_blockman.ScanAndUnlinkAlreadyPrunedFiles();
