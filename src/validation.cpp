--- conflicted
+++ resolved
@@ -749,15 +749,9 @@
     if (!CheckSequenceLocks(m_pool, tx, STANDARD_LOCKTIME_VERIFY_FLAGS, &lp))
         return state.Invalid(TxValidationResult::TX_PREMATURE_SPEND, "non-BIP68-final");
 
-<<<<<<< HEAD
     CAmountMap fee_map;
     if (!Consensus::CheckTxInputs(tx, state, m_view, GetSpendHeight(m_view), fee_map, setPeginsSpent, NULL, true, true, fedpegscripts)) {
-        return error("%s: Consensus::CheckTxInputs: %s, %s", __func__, tx.GetHash().ToString(), state.ToString());
-=======
-    CAmount nFees = 0;
-    if (!Consensus::CheckTxInputs(tx, state, m_view, GetSpendHeight(m_view), nFees)) {
         return false; // state filled in by CheckTxInputs
->>>>>>> b26d62c4
     }
 
     // Check for non-standard pay-to-script-hash in inputs
