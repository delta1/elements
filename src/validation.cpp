// Copyright (c) 2009-2010 Satoshi Nakamoto
// Copyright (c) 2009-2020 The Bitcoin Core developers
// Distributed under the MIT software license, see the accompanying
// file COPYING or http://www.opensource.org/licenses/mit-license.php.

#include <validation.h>

#include <arith_uint256.h>
#include <chain.h>
#include <chainparams.h>
#include <checkqueue.h>
#include <consensus/consensus.h>
#include <consensus/merkle.h>
#include <consensus/tx_check.h>
#include <consensus/tx_verify.h>
#include <consensus/validation.h>
#include <cuckoocache.h>
#include <flatfile.h>
#include <hash.h>
#include <index/txindex.h>
#include <logging.h>
#include <logging/timer.h>
#include <mainchainrpc.h>
#include <optional.h>
#include <pegins.h>
#include <policy/fees.h>
#include <policy/policy.h>
#include <policy/settings.h>
#include <primitives/block.h>
#include <primitives/transaction.h>
#include <script/pegins.h>
#include <random.h>
#include <reverse_iterator.h>
#include <script/script.h>
#include <script/sigcache.h>
#include <shutdown.h>
#include <timedata.h>
#include <tinyformat.h>
#include <txdb.h>
#include <txmempool.h>
#include <ui_interface.h>
#include <uint256.h>
#include <undo.h>
#include <util/moneystr.h>
#include <util/rbf.h>
#include <util/strencodings.h>
#include <util/system.h>
#include <util/translation.h>
#include <validationinterface.h>
#include <warnings.h>

// ELEMENTS
#include <block_proof.h> // CheckChallenge, CheckProof
#include <dynafed.h>

#include <string>

#include <boost/algorithm/string/replace.hpp>
#include <boost/thread.hpp>

#if defined(NDEBUG)
# error "Bitcoin cannot be compiled without assertions."
#endif

#define MICRO 0.000001
#define MILLI 0.001

bool CBlockIndexWorkComparator::operator()(const CBlockIndex *pa, const CBlockIndex *pb) const {
    // First sort by most total work, ...
    if (pa->nChainWork > pb->nChainWork) return false;
    if (pa->nChainWork < pb->nChainWork) return true;

    // ... then by earliest time received, ...
    if (pa->nSequenceId < pb->nSequenceId) return false;
    if (pa->nSequenceId > pb->nSequenceId) return true;

    // Use pointer address as tie breaker (should only happen with blocks
    // loaded from disk, as those all have id 0).
    if (pa < pb) return false;
    if (pa > pb) return true;

    // Identical blocks.
    return false;
}

ChainstateManager g_chainman;

CChainState& ChainstateActive()
{
    LOCK(::cs_main);
    assert(g_chainman.m_active_chainstate);
    return *g_chainman.m_active_chainstate;
}

CChain& ChainActive()
{
    LOCK(::cs_main);
    return ::ChainstateActive().m_chain;
}

/**
 * Mutex to guard access to validation specific variables, such as reading
 * or changing the chainstate.
 *
 * This may also need to be locked when updating the transaction pool, e.g. on
 * AcceptToMemoryPool. See CTxMemPool::cs comment for details.
 *
 * The transaction pool has a separate lock to allow reading from it and the
 * chainstate at the same time.
 */
RecursiveMutex cs_main;

CBlockIndex *pindexBestHeader = nullptr;
Mutex g_best_block_mutex;
std::condition_variable g_best_block_cv;
uint256 g_best_block;
bool g_parallel_script_checks{false};
std::atomic_bool fImporting(false);
std::atomic_bool fReindex(false);
bool fHavePruned = false;
bool fPruneMode = false;
bool fRequireStandard = true;
bool fCheckBlockIndex = false;
bool fCheckpointsEnabled = DEFAULT_CHECKPOINTS_ENABLED;
size_t nCoinCacheUsage = 5000 * 300;
uint64_t nPruneTarget = 0;
int64_t nMaxTipAge = DEFAULT_MAX_TIP_AGE;

uint256 hashAssumeValid;
arith_uint256 nMinimumChainWork;

CFeeRate minRelayTxFee = CFeeRate(DEFAULT_MIN_RELAY_TX_FEE);

CBlockPolicyEstimator feeEstimator;
CTxMemPool mempool(&feeEstimator);

// Internal stuff
namespace {
    CBlockIndex* pindexBestInvalid = nullptr;

    RecursiveMutex cs_LastBlockFile;
    std::vector<CBlockFileInfo> vinfoBlockFile;
    int nLastBlockFile = 0;
    /** Global flag to indicate we should check to see if there are
     *  block/undo files that should be deleted.  Set on startup
     *  or if we allocate more file space when we're in prune mode
     */
    bool fCheckForPruning = false;

    /** Dirty block index entries. */
    std::set<CBlockIndex*> setDirtyBlockIndex;

    /** Dirty block file entries. */
    std::set<int> setDirtyFileInfo;
} // anon namespace

CBlockIndex* LookupBlockIndex(const uint256& hash)
{
    AssertLockHeld(cs_main);
    BlockMap::const_iterator it = g_chainman.BlockIndex().find(hash);
    return it == g_chainman.BlockIndex().end() ? nullptr : it->second;
}

CBlockIndex* FindForkInGlobalIndex(const CChain& chain, const CBlockLocator& locator)
{
    AssertLockHeld(cs_main);

    // Find the latest block common to locator and chain - we expect that
    // locator.vHave is sorted descending by height.
    for (const uint256& hash : locator.vHave) {
        CBlockIndex* pindex = LookupBlockIndex(hash);
        if (pindex) {
            if (chain.Contains(pindex))
                return pindex;
            if (pindex->GetAncestor(chain.Height()) == chain.Tip()) {
                return chain.Tip();
            }
        }
    }
    return chain.Genesis();
}

std::unique_ptr<CBlockTreeDB> pblocktree;

// See definition for documentation
static void FindFilesToPruneManual(std::set<int>& setFilesToPrune, int nManualPruneHeight);
static void FindFilesToPrune(std::set<int>& setFilesToPrune, uint64_t nPruneAfterHeight);
bool CheckInputScripts(const CTransaction& tx, TxValidationState &state, const CCoinsViewCache &inputs,
        unsigned int flags, bool cacheSigStore, bool cacheFullScriptStore,
        PrecomputedTransactionData& txdata,
        std::vector<CCheck*> *pvChecks = nullptr);
static FILE* OpenUndoFile(const FlatFilePos &pos, bool fReadOnly = false);
static FlatFileSeq BlockFileSeq();
static FlatFileSeq UndoFileSeq();

bool CheckFinalTx(const CTransaction &tx, int flags)
{
    AssertLockHeld(cs_main);

    // By convention a negative value for flags indicates that the
    // current network-enforced consensus rules should be used. In
    // a future soft-fork scenario that would mean checking which
    // rules would be enforced for the next block and setting the
    // appropriate flags. At the present time no soft-forks are
    // scheduled, so no flags are set.
    flags = std::max(flags, 0);

    // CheckFinalTx() uses ::ChainActive().Height()+1 to evaluate
    // nLockTime because when IsFinalTx() is called within
    // CBlock::AcceptBlock(), the height of the block *being*
    // evaluated is what is used. Thus if we want to know if a
    // transaction can be part of the *next* block, we need to call
    // IsFinalTx() with one more than ::ChainActive().Height().
    const int nBlockHeight = ::ChainActive().Height() + 1;

    // BIP113 requires that time-locked transactions have nLockTime set to
    // less than the median time of the previous block they're contained in.
    // When the next block is created its previous block will be the current
    // chain tip, so we use that to calculate the median time passed to
    // IsFinalTx() if LOCKTIME_MEDIAN_TIME_PAST is set.
    const int64_t nBlockTime = (flags & LOCKTIME_MEDIAN_TIME_PAST)
                             ? ::ChainActive().Tip()->GetMedianTimePast()
                             : GetAdjustedTime();

    return IsFinalTx(tx, nBlockHeight, nBlockTime);
}

bool TestLockPointValidity(const LockPoints* lp)
{
    AssertLockHeld(cs_main);
    assert(lp);
    // If there are relative lock times then the maxInputBlock will be set
    // If there are no relative lock times, the LockPoints don't depend on the chain
    if (lp->maxInputBlock) {
        // Check whether ::ChainActive() is an extension of the block at which the LockPoints
        // calculation was valid.  If not LockPoints are no longer valid
        if (!::ChainActive().Contains(lp->maxInputBlock)) {
            return false;
        }
    }

    // LockPoints still valid
    return true;
}

bool CheckSequenceLocks(const CTxMemPool& pool, const CTransaction& tx, int flags, LockPoints* lp, bool useExistingLockPoints)
{
    AssertLockHeld(cs_main);
    AssertLockHeld(pool.cs);

    CBlockIndex* tip = ::ChainActive().Tip();
    assert(tip != nullptr);

    CBlockIndex index;
    index.pprev = tip;
    // CheckSequenceLocks() uses ::ChainActive().Height()+1 to evaluate
    // height based locks because when SequenceLocks() is called within
    // ConnectBlock(), the height of the block *being*
    // evaluated is what is used.
    // Thus if we want to know if a transaction can be part of the
    // *next* block, we need to use one more than ::ChainActive().Height()
    index.nHeight = tip->nHeight + 1;

    std::pair<int, int64_t> lockPair;
    if (useExistingLockPoints) {
        assert(lp);
        lockPair.first = lp->height;
        lockPair.second = lp->time;
    }
    else {
        // CoinsTip() contains the UTXO set for ::ChainActive().Tip()
        CCoinsViewMemPool viewMemPool(&::ChainstateActive().CoinsTip(), pool);
        std::vector<int> prevheights;
        prevheights.resize(tx.vin.size());
        for (size_t txinIndex = 0; txinIndex < tx.vin.size(); txinIndex++) {
            const CTxIn& txin = tx.vin[txinIndex];
            // pegins should not restrict validity of sequence locks
            if (txin.m_is_pegin) {
                prevheights[txinIndex] = -1;
                continue;
            }

            Coin coin;
            if (!viewMemPool.GetCoin(txin.prevout, coin)) {
                return error("%s: Missing input", __func__);
            }
            if (coin.nHeight == MEMPOOL_HEIGHT) {
                // Assume all mempool transaction confirm in the next block
                prevheights[txinIndex] = tip->nHeight + 1;
            } else {
                prevheights[txinIndex] = coin.nHeight;
            }
        }
        lockPair = CalculateSequenceLocks(tx, flags, &prevheights, index);
        if (lp) {
            lp->height = lockPair.first;
            lp->time = lockPair.second;
            // Also store the hash of the block with the highest height of
            // all the blocks which have sequence locked prevouts.
            // This hash needs to still be on the chain
            // for these LockPoint calculations to be valid
            // Note: It is impossible to correctly calculate a maxInputBlock
            // if any of the sequence locked inputs depend on unconfirmed txs,
            // except in the special case where the relative lock time/height
            // is 0, which is equivalent to no sequence lock. Since we assume
            // input height of tip+1 for mempool txs and test the resulting
            // lockPair from CalculateSequenceLocks against tip+1.  We know
            // EvaluateSequenceLocks will fail if there was a non-zero sequence
            // lock on a mempool input, so we can use the return value of
            // CheckSequenceLocks to indicate the LockPoints validity
            int maxInputHeight = 0;
            for (const int height : prevheights) {
                // Can ignore mempool inputs since we'll fail if they had non-zero locks
                if (height != tip->nHeight+1) {
                    maxInputHeight = std::max(maxInputHeight, height);
                }
            }
            lp->maxInputBlock = tip->GetAncestor(maxInputHeight);
        }
    }
    return EvaluateSequenceLocks(index, lockPair);
}

// Returns the script flags which should be checked for a given block
static unsigned int GetBlockScriptFlags(const CBlockIndex* pindex, const Consensus::Params& chainparams);

static void LimitMempoolSize(CTxMemPool& pool, size_t limit, std::chrono::seconds age)
    EXCLUSIVE_LOCKS_REQUIRED(pool.cs, ::cs_main)
{
    int expired = pool.Expire(GetTime<std::chrono::seconds>() - age);
    if (expired != 0) {
        LogPrint(BCLog::MEMPOOL, "Expired %i transactions from the memory pool\n", expired);
    }

    std::vector<COutPoint> vNoSpendsRemaining;
    pool.TrimToSize(limit, &vNoSpendsRemaining);
    for (const COutPoint& removed : vNoSpendsRemaining)
        ::ChainstateActive().CoinsTip().Uncache(removed);
}

static bool IsCurrentForFeeEstimation() EXCLUSIVE_LOCKS_REQUIRED(cs_main)
{
    AssertLockHeld(cs_main);
    if (::ChainstateActive().IsInitialBlockDownload())
        return false;
    if (::ChainActive().Tip()->GetBlockTime() < (GetTime() - MAX_FEE_ESTIMATION_TIP_AGE))
        return false;
    if (::ChainActive().Height() < pindexBestHeader->nHeight - 1)
        return false;
    return true;
}

/* Make mempool consistent after a reorg, by re-adding or recursively erasing
 * disconnected block transactions from the mempool, and also removing any
 * other transactions from the mempool that are no longer valid given the new
 * tip/height.
 *
 * Note: we assume that disconnectpool only contains transactions that are NOT
 * confirmed in the current chain nor already in the mempool (otherwise,
 * in-mempool descendants of such transactions would be removed).
 *
 * Passing fAddToMempool=false will skip trying to add the transactions back,
 * and instead just erase from the mempool as needed.
 */

static void UpdateMempoolForReorg(DisconnectedBlockTransactions& disconnectpool, bool fAddToMempool) EXCLUSIVE_LOCKS_REQUIRED(cs_main, ::mempool.cs)
{
    AssertLockHeld(cs_main);
    std::vector<uint256> vHashUpdate;
    // disconnectpool's insertion_order index sorts the entries from
    // oldest to newest, but the oldest entry will be the last tx from the
    // latest mined block that was disconnected.
    // Iterate disconnectpool in reverse, so that we add transactions
    // back to the mempool starting with the earliest transaction that had
    // been previously seen in a block.
    auto it = disconnectpool.queuedTx.get<insertion_order>().rbegin();
    while (it != disconnectpool.queuedTx.get<insertion_order>().rend()) {
        // ignore validation errors in resurrected transactions
        TxValidationState stateDummy;
        if (!fAddToMempool || (*it)->IsCoinBase() ||
            !AcceptToMemoryPool(mempool, stateDummy, *it,
                                nullptr /* plTxnReplaced */, true /* bypass_limits */, 0 /* nAbsurdFee */)) {
            // If the transaction doesn't make it in to the mempool, remove any
            // transactions that depend on it (which would now be orphans).
            mempool.removeRecursive(**it, MemPoolRemovalReason::REORG);
        } else if (mempool.exists((*it)->GetHash())) {
            vHashUpdate.push_back((*it)->GetHash());
        }
        ++it;
    }
    disconnectpool.queuedTx.clear();
    // AcceptToMemoryPool/addUnchecked all assume that new mempool entries have
    // no in-mempool children, which is generally not true when adding
    // previously-confirmed transactions back to the mempool.
    // UpdateTransactionsFromBlock finds descendants of any transactions in
    // the disconnectpool that were added back and cleans up the mempool state.
    mempool.UpdateTransactionsFromBlock(vHashUpdate);

    // We also need to remove any now-immature transactions
    mempool.removeForReorg(&::ChainstateActive().CoinsTip(), ::ChainActive().Tip()->nHeight + 1, STANDARD_LOCKTIME_VERIFY_FLAGS);
    // Re-limit mempool size, in case we added any transactions
    LimitMempoolSize(mempool, gArgs.GetArg("-maxmempool", DEFAULT_MAX_MEMPOOL_SIZE) * 1000000, std::chrono::hours{gArgs.GetArg("-mempoolexpiry", DEFAULT_MEMPOOL_EXPIRY)});
}

// Used to avoid mempool polluting consensus critical paths if CCoinsViewMempool
// were somehow broken and returning the wrong scriptPubKeys
static bool CheckInputsFromMempoolAndCache(const CTransaction& tx, TxValidationState& state, const CCoinsViewCache& view, const CTxMemPool& pool,
                 unsigned int flags, PrecomputedTransactionData& txdata) EXCLUSIVE_LOCKS_REQUIRED(cs_main) {
    AssertLockHeld(cs_main);

    // pool.cs should be locked already, but go ahead and re-take the lock here
    // to enforce that mempool doesn't change between when we check the view
    // and when we actually call through to CheckInputScripts
    LOCK(pool.cs);

    assert(!tx.IsCoinBase());
    for (const CTxIn& txin : tx.vin) {
        if (txin.m_is_pegin) {
            continue;
        }

        const Coin& coin = view.AccessCoin(txin.prevout);

        // AcceptToMemoryPoolWorker has already checked that the coins are
        // available, so this shouldn't fail. If the inputs are not available
        // here then return false.
        if (coin.IsSpent()) return false;

        // Check equivalence for available inputs.
        const CTransactionRef& txFrom = pool.get(txin.prevout.hash);
        if (txFrom) {
            assert(txFrom->GetHash() == txin.prevout.hash);
            assert(txFrom->vout.size() > txin.prevout.n);
            assert(txFrom->vout[txin.prevout.n] == coin.out);
        } else {
            const Coin& coinFromDisk = ::ChainstateActive().CoinsTip().AccessCoin(txin.prevout);
            assert(!coinFromDisk.IsSpent());
            assert(coinFromDisk.out == coin.out);
        }
    }

    // Call CheckInputScripts() to cache signature and script validity against current tip consensus rules.
    return CheckInputScripts(tx, state, view, flags, /* cacheSigStore = */ true, /* cacheFullSciptStore = */ true, txdata);
}

namespace {

class MemPoolAccept
{
public:
    MemPoolAccept(CTxMemPool& mempool) : m_pool(mempool), m_view(&m_dummy), m_viewmempool(&::ChainstateActive().CoinsTip(), m_pool),
        m_limit_ancestors(gArgs.GetArg("-limitancestorcount", DEFAULT_ANCESTOR_LIMIT)),
        m_limit_ancestor_size(gArgs.GetArg("-limitancestorsize", DEFAULT_ANCESTOR_SIZE_LIMIT)*1000),
        m_limit_descendants(gArgs.GetArg("-limitdescendantcount", DEFAULT_DESCENDANT_LIMIT)),
        m_limit_descendant_size(gArgs.GetArg("-limitdescendantsize", DEFAULT_DESCENDANT_SIZE_LIMIT)*1000) {}

    // We put the arguments we're handed into a struct, so we can pass them
    // around easier.
    struct ATMPArgs {
        const CChainParams& m_chainparams;
        TxValidationState &m_state;
        const int64_t m_accept_time;
        std::list<CTransactionRef>* m_replaced_transactions;
        const bool m_bypass_limits;
        const CAmount& m_absurd_fee;
        /*
         * Return any outpoints which were not previously present in the coins
         * cache, but were added as a result of validating the tx for mempool
         * acceptance. This allows the caller to optionally remove the cache
         * additions if the associated transaction ends up being rejected by
         * the mempool.
         */
        std::vector<COutPoint>& m_coins_to_uncache;
        const bool m_test_accept;
    };

    // Single transaction acceptance
    bool AcceptSingleTransaction(const CTransactionRef& ptx, ATMPArgs& args) EXCLUSIVE_LOCKS_REQUIRED(cs_main);

private:
    // All the intermediate state that gets passed between the various levels
    // of checking a given transaction.
    struct Workspace {
        Workspace(const CTransactionRef& ptx) : m_ptx(ptx), m_hash(ptx->GetHash()) {}
        std::set<uint256> m_conflicts;
        std::set<std::pair<uint256, COutPoint> > m_set_pegins_spent;
        CTxMemPool::setEntries m_all_conflicting;
        CTxMemPool::setEntries m_ancestors;
        std::unique_ptr<CTxMemPoolEntry> m_entry;

        bool m_replacement_transaction;
        CAmount m_modified_fees;
        CAmount m_conflicting_fees;
        size_t m_conflicting_size;

        const CTransactionRef& m_ptx;
        const uint256& m_hash;
    };

    // Run the policy checks on a given transaction, excluding any script checks.
    // Looks up inputs, calculates feerate, considers replacement, evaluates
    // package limits, etc. As this function can be invoked for "free" by a peer,
    // only tests that are fast should be done here (to avoid CPU DoS).
    bool PreChecks(ATMPArgs& args, Workspace& ws) EXCLUSIVE_LOCKS_REQUIRED(cs_main, m_pool.cs);

    // Run the script checks using our policy flags. As this can be slow, we should
    // only invoke this on transactions that have otherwise passed policy checks.
    bool PolicyScriptChecks(ATMPArgs& args, Workspace& ws, PrecomputedTransactionData& txdata) EXCLUSIVE_LOCKS_REQUIRED(cs_main);

    // Re-run the script checks, using consensus flags, and try to cache the
    // result in the scriptcache. This should be done after
    // PolicyScriptChecks(). This requires that all inputs either be in our
    // utxo set or in the mempool.
    bool ConsensusScriptChecks(ATMPArgs& args, Workspace& ws, PrecomputedTransactionData &txdata) EXCLUSIVE_LOCKS_REQUIRED(cs_main);

    // Try to add the transaction to the mempool, removing any conflicts first.
    // Returns true if the transaction is in the mempool after any size
    // limiting is performed, false otherwise.
    bool Finalize(ATMPArgs& args, Workspace& ws) EXCLUSIVE_LOCKS_REQUIRED(cs_main, m_pool.cs);

    // Compare a package's feerate against minimum allowed.
    bool CheckFeeRate(size_t package_size, CAmount package_fee, TxValidationState& state)
    {
        CAmount mempoolRejectFee = m_pool.GetMinFee(gArgs.GetArg("-maxmempool", DEFAULT_MAX_MEMPOOL_SIZE) * 1000000).GetFee(package_size);
        if (mempoolRejectFee > 0 && package_fee < mempoolRejectFee) {
            return state.Invalid(TxValidationResult::TX_MEMPOOL_POLICY, "mempool min fee not met", strprintf("%d < %d", package_fee, mempoolRejectFee));
        }

        if (package_fee < ::minRelayTxFee.GetFee(package_size)) {
            return state.Invalid(TxValidationResult::TX_MEMPOOL_POLICY, "min relay fee not met", strprintf("%d < %d", package_fee, ::minRelayTxFee.GetFee(package_size)));
        }
        return true;
    }

private:
    CTxMemPool& m_pool;
    CCoinsViewCache m_view;
    CCoinsViewMemPool m_viewmempool;
    CCoinsView m_dummy;

    // The package limits in effect at the time of invocation.
    const size_t m_limit_ancestors;
    const size_t m_limit_ancestor_size;
    // These may be modified while evaluating a transaction (eg to account for
    // in-mempool conflicts; see below).
    size_t m_limit_descendants;
    size_t m_limit_descendant_size;
};

bool MemPoolAccept::PreChecks(ATMPArgs& args, Workspace& ws)
{
    const CTransactionRef& ptx = ws.m_ptx;
    const CTransaction& tx = *ws.m_ptx;
    const uint256& hash = ws.m_hash;

    // Copy/alias what we need out of args
    TxValidationState &state = args.m_state;
    const int64_t nAcceptTime = args.m_accept_time;
    const bool bypass_limits = args.m_bypass_limits;
    const CAmount& nAbsurdFee = args.m_absurd_fee;
    std::vector<COutPoint>& coins_to_uncache = args.m_coins_to_uncache;
    const CChainParams& chainparams = args.m_chainparams;

    // Alias what we need out of ws
    std::set<uint256>& setConflicts = ws.m_conflicts;
    CTxMemPool::setEntries& allConflicting = ws.m_all_conflicting;
    CTxMemPool::setEntries& setAncestors = ws.m_ancestors;
    std::unique_ptr<CTxMemPoolEntry>& entry = ws.m_entry;
    bool& fReplacementTransaction = ws.m_replacement_transaction;
    CAmount& nModifiedFees = ws.m_modified_fees;
    CAmount& nConflictingFees = ws.m_conflicting_fees;
    size_t& nConflictingSize = ws.m_conflicting_size;
    std::set<std::pair<uint256, COutPoint> >& setPeginsSpent = ws.m_set_pegins_spent;

    if (!CheckTransaction(tx, state))
        return false; // state filled in by CheckTransaction

    // Coinbase is only valid in a block, not as a loose transaction
    if (tx.IsCoinBase())
        return state.Invalid(TxValidationResult::TX_CONSENSUS, "coinbase");

    // Rather not work on nonstandard transactions (unless -testnet/-regtest)
    std::string reason;
    if (fRequireStandard && !IsStandardTx(tx, reason))
        return state.Invalid(TxValidationResult::TX_NOT_STANDARD, reason);

    // And now do PAK checks. Filtered by next blocks' enforced list
    if (chainparams.GetEnforcePak()) {
        if (!IsPAKValidTx(tx, GetActivePAKList(::ChainActive().Tip(), chainparams.GetConsensus()), chainparams.ParentGenesisBlockHash(), chainparams.GetConsensus().pegged_asset)) {
            return state.Invalid(TxValidationResult::TX_NOT_STANDARD, "invalid-pegout-proof");
        }
    }

    // Do not work on transactions that are too small.
    // A transaction with 1 segwit input and 1 P2WPHK output has non-witness size of 82 bytes.
    // Transactions smaller than this are not relayed to mitigate CVE-2017-12842 by not relaying
    // 64-byte transactions.
    if (::GetSerializeSize(tx, PROTOCOL_VERSION | SERIALIZE_TRANSACTION_NO_WITNESS) < MIN_STANDARD_TX_NONWITNESS_SIZE)
        return state.Invalid(TxValidationResult::TX_NOT_STANDARD, "tx-size-small");

    // Only accept nLockTime-using transactions that can be mined in the next
    // block; we don't want our mempool filled up with transactions that can't
    // be mined yet.
    if (!CheckFinalTx(tx, STANDARD_LOCKTIME_VERIFY_FLAGS))
        return state.Invalid(TxValidationResult::TX_PREMATURE_SPEND, "non-final");

    // is it already in the memory pool?
    if (m_pool.exists(hash)) {
        return state.Invalid(TxValidationResult::TX_CONFLICT, "txn-already-in-mempool");
    }

    // Check for conflicts with in-memory transactions
    for (const CTxIn &txin : tx.vin)
    {
        const CTransaction* ptxConflicting = m_pool.GetConflictTx(txin.prevout);
        if (ptxConflicting) {
            if (!setConflicts.count(ptxConflicting->GetHash()))
            {
                // Allow opt-out of transaction replacement by setting
                // nSequence > MAX_BIP125_RBF_SEQUENCE (SEQUENCE_FINAL-2) on all inputs.
                //
                // SEQUENCE_FINAL-1 is picked to still allow use of nLockTime by
                // non-replaceable transactions. All inputs rather than just one
                // is for the sake of multi-party protocols, where we don't
                // want a single party to be able to disable replacement.
                //
                // The opt-out ignores descendants as anyone relying on
                // first-seen mempool behavior should be checking all
                // unconfirmed ancestors anyway; doing otherwise is hopelessly
                // insecure.
                bool fReplacementOptOut = true;
                for (const CTxIn &_txin : ptxConflicting->vin)
                {
                    if (_txin.nSequence <= MAX_BIP125_RBF_SEQUENCE)
                    {
                        fReplacementOptOut = false;
                        break;
                    }
                }
                if (fReplacementOptOut) {
                    return state.Invalid(TxValidationResult::TX_MEMPOOL_POLICY, "txn-mempool-conflict");
                }

                setConflicts.insert(ptxConflicting->GetHash());
            }
        }
    }

    LockPoints lp;
    m_view.SetBackend(m_viewmempool);

    // Quickly check for peg-in witness data on non-peg-in inputs
    for (size_t input_index = 0; input_index < tx.vin.size(); ++input_index) {
        if (!tx.vin[input_index].m_is_pegin) {
            // Check that the corresponding pegin witness is empty
            // Note that the witness vector must be size 0 or len(vin)
            if (!tx.witness.vtxinwit.empty() &&
                    !tx.witness.vtxinwit[input_index].m_pegin_witness.IsNull()) {
                return state.Invalid(TxValidationResult::TX_WITNESS_MUTATED, "extra-pegin-witness");
            }
        }
    }

    // Used when checking peg-ins
    std::vector<std::pair<CScript, CScript>> fedpegscripts = GetValidFedpegScripts(::ChainActive().Tip(), chainparams.GetConsensus(), true /* nextblock_validation */);

    CCoinsViewCache& coins_cache = ::ChainstateActive().CoinsTip();
    // do all inputs exist?
    for (unsigned int i = 0; i < tx.vin.size(); i++) {
        const CTxIn& txin = tx.vin[i];

        // ELEMENTS:
        // For pegin inputs check whether the pegins have already been claimed before.
        // This only checks the UTXO set for already claimed pegins. For mempool conflicts,
        // we rely on the GetConflictTx check done above.
        if (txin.m_is_pegin) {
            // Peg-in witness is required, check here without validating existence in parent chain
            std::string err_msg = "no peg-in witness attached";
            if (tx.witness.vtxinwit.size() != tx.vin.size() ||
                    !IsValidPeginWitness(tx.witness.vtxinwit[i].m_pegin_witness, fedpegscripts, tx.vin[i].prevout, err_msg, false)) {
                return state.Invalid(TxValidationResult::TX_WITNESS_MUTATED, "pegin-no-witness", err_msg);
            }

            std::pair<uint256, COutPoint> pegin = std::make_pair(uint256(tx.witness.vtxinwit[i].m_pegin_witness.stack[2]), tx.vin[i].prevout);
            // This assumes non-null prevout and genesis block hash
            if (m_view.IsPeginSpent(pegin)) {
                return state.Invalid(TxValidationResult::TX_CONSENSUS, "pegin-already-claimed");
            }
            continue;
        }

        if (!coins_cache.HaveCoinInCache(txin.prevout)) {
            coins_to_uncache.push_back(txin.prevout);
        }

        // Note: this call may add txin.prevout to the coins cache
        // (coins_cache.cacheCoins) by way of FetchCoin(). It should be removed
        // later (via coins_to_uncache) if this tx turns out to be invalid.
        if (!m_view.HaveCoin(txin.prevout)) {
            // Are inputs missing because we already have the tx?
            for (size_t out = 0; out < tx.vout.size(); out++) {
                // Optimistically just do efficient check of cache for outputs
                if (coins_cache.HaveCoinInCache(COutPoint(hash, out))) {
                    return state.Invalid(TxValidationResult::TX_CONFLICT, "txn-already-known");
                }
            }
            // Otherwise assume this might be an orphan tx for which we just haven't seen parents yet
            return state.Invalid(TxValidationResult::TX_MISSING_INPUTS, "bad-txns-inputs-missingorspent");
        }
    }

    // Bring the best block into scope
    m_view.GetBestBlock();

    // we have all inputs cached now, so switch back to dummy (to protect
    // against bugs where we pull more inputs from disk that miss being added
    // to coins_to_uncache)
    m_view.SetBackend(m_dummy);

    // Only accept BIP68 sequence locked transactions that can be mined in the next
    // block; we don't want our mempool filled up with transactions that can't
    // be mined yet.
    // Must keep pool.cs for this unless we change CheckSequenceLocks to take a
    // CoinsViewCache instead of create its own
    if (!CheckSequenceLocks(m_pool, tx, STANDARD_LOCKTIME_VERIFY_FLAGS, &lp))
        return state.Invalid(TxValidationResult::TX_PREMATURE_SPEND, "non-BIP68-final");

    CAmountMap fee_map;
    if (!Consensus::CheckTxInputs(tx, state, m_view, GetSpendHeight(m_view), fee_map, setPeginsSpent, NULL, true, true, fedpegscripts)) {
        return error("%s: Consensus::CheckTxInputs: %s, %s", __func__, tx.GetHash().ToString(), state.ToString());
    }

    // Check for non-standard pay-to-script-hash in inputs
    if (fRequireStandard && !AreInputsStandard(tx, m_view))
        return state.Invalid(TxValidationResult::TX_NOT_STANDARD, "bad-txns-nonstandard-inputs");

    // Check for non-standard witness in P2WSH
    if (tx.HasWitness() && fRequireStandard && !IsWitnessStandard(tx, m_view))
        return state.Invalid(TxValidationResult::TX_WITNESS_MUTATED, "bad-witness-nonstandard");

    int64_t nSigOpsCost = GetTransactionSigOpCost(tx, m_view, STANDARD_SCRIPT_VERIFY_FLAGS);

    // We only consider policyAsset
    CAmount nFees = fee_map[policyAsset];

    // nModifiedFees includes any fee deltas from PrioritiseTransaction
    nModifiedFees = nFees;
    m_pool.ApplyDelta(hash, nModifiedFees);

    // Keep track of transactions that spend a coinbase, which we re-scan
    // during reorgs to ensure COINBASE_MATURITY is still met.
    bool fSpendsCoinbase = false;
    for (const CTxIn &txin : tx.vin) {
        // ELEMENTS:
        if (txin.m_is_pegin) {
            continue;
        }
        const Coin &coin = m_view.AccessCoin(txin.prevout);
        if (coin.IsCoinBase()) {
            fSpendsCoinbase = true;
            break;
        }
    }

    entry.reset(new CTxMemPoolEntry(ptx, nFees, nAcceptTime, ::ChainActive().Height(),
            fSpendsCoinbase, nSigOpsCost, lp, setPeginsSpent));
    unsigned int nSize = entry->GetTxSize();

    if (nSigOpsCost > MAX_STANDARD_TX_SIGOPS_COST)
        return state.Invalid(TxValidationResult::TX_NOT_STANDARD, "bad-txns-too-many-sigops",
                strprintf("%d", nSigOpsCost));

    // No transactions are allowed below minRelayTxFee except from disconnected
    // blocks
    if (!bypass_limits && !CheckFeeRate(nSize, nModifiedFees, state)) return false;

    if (nAbsurdFee && nFees > nAbsurdFee)
        return state.Invalid(TxValidationResult::TX_NOT_STANDARD,
                "absurdly-high-fee", strprintf("%d > %d", nFees, nAbsurdFee));

    const CTxMemPool::setEntries setIterConflicting = m_pool.GetIterSet(setConflicts);
    // Calculate in-mempool ancestors, up to a limit.
    if (setConflicts.size() == 1) {
        // In general, when we receive an RBF transaction with mempool conflicts, we want to know whether we
        // would meet the chain limits after the conflicts have been removed. However, there isn't a practical
        // way to do this short of calculating the ancestor and descendant sets with an overlay cache of
        // changed mempool entries. Due to both implementation and runtime complexity concerns, this isn't
        // very realistic, thus we only ensure a limited set of transactions are RBF'able despite mempool
        // conflicts here. Importantly, we need to ensure that some transactions which were accepted using
        // the below carve-out are able to be RBF'ed, without impacting the security the carve-out provides
        // for off-chain contract systems (see link in the comment below).
        //
        // Specifically, the subset of RBF transactions which we allow despite chain limits are those which
        // conflict directly with exactly one other transaction (but may evict children of said transaction),
        // and which are not adding any new mempool dependencies. Note that the "no new mempool dependencies"
        // check is accomplished later, so we don't bother doing anything about it here, but if BIP 125 is
        // amended, we may need to move that check to here instead of removing it wholesale.
        //
        // Such transactions are clearly not merging any existing packages, so we are only concerned with
        // ensuring that (a) no package is growing past the package size (not count) limits and (b) we are
        // not allowing something to effectively use the (below) carve-out spot when it shouldn't be allowed
        // to.
        //
        // To check these we first check if we meet the RBF criteria, above, and increment the descendant
        // limits by the direct conflict and its descendants (as these are recalculated in
        // CalculateMempoolAncestors by assuming the new transaction being added is a new descendant, with no
        // removals, of each parent's existing dependent set). The ancestor count limits are unmodified (as
        // the ancestor limits should be the same for both our new transaction and any conflicts).
        // We don't bother incrementing m_limit_descendants by the full removal count as that limit never comes
        // into force here (as we're only adding a single transaction).
        assert(setIterConflicting.size() == 1);
        CTxMemPool::txiter conflict = *setIterConflicting.begin();

        m_limit_descendants += 1;
        m_limit_descendant_size += conflict->GetSizeWithDescendants();
    }

    std::string errString;
    if (!m_pool.CalculateMemPoolAncestors(*entry, setAncestors, m_limit_ancestors, m_limit_ancestor_size, m_limit_descendants, m_limit_descendant_size, errString)) {
        setAncestors.clear();
        // If CalculateMemPoolAncestors fails second time, we want the original error string.
        std::string dummy_err_string;
        // Contracting/payment channels CPFP carve-out:
        // If the new transaction is relatively small (up to 40k weight)
        // and has at most one ancestor (ie ancestor limit of 2, including
        // the new transaction), allow it if its parent has exactly the
        // descendant limit descendants.
        //
        // This allows protocols which rely on distrusting counterparties
        // being able to broadcast descendants of an unconfirmed transaction
        // to be secure by simply only having two immediately-spendable
        // outputs - one for each counterparty. For more info on the uses for
        // this, see https://lists.linuxfoundation.org/pipermail/bitcoin-dev/2018-November/016518.html
        if (nSize >  EXTRA_DESCENDANT_TX_SIZE_LIMIT ||
                !m_pool.CalculateMemPoolAncestors(*entry, setAncestors, 2, m_limit_ancestor_size, m_limit_descendants + 1, m_limit_descendant_size + EXTRA_DESCENDANT_TX_SIZE_LIMIT, dummy_err_string)) {
            return state.Invalid(TxValidationResult::TX_MEMPOOL_POLICY, "too-long-mempool-chain", errString);
        }
    }

    // A transaction that spends outputs that would be replaced by it is invalid. Now
    // that we have the set of all ancestors we can detect this
    // pathological case by making sure setConflicts and setAncestors don't
    // intersect.
    for (CTxMemPool::txiter ancestorIt : setAncestors)
    {
        const uint256 &hashAncestor = ancestorIt->GetTx().GetHash();
        if (setConflicts.count(hashAncestor))
        {
            return state.Invalid(TxValidationResult::TX_CONSENSUS, "bad-txns-spends-conflicting-tx",
                    strprintf("%s spends conflicting transaction %s",
                        hash.ToString(),
                        hashAncestor.ToString()));
        }
    }

    // Check if it's economically rational to mine this transaction rather
    // than the ones it replaces.
    nConflictingFees = 0;
    nConflictingSize = 0;
    uint64_t nConflictingCount = 0;

    // If we don't hold the lock allConflicting might be incomplete; the
    // subsequent RemoveStaged() and addUnchecked() calls don't guarantee
    // mempool consistency for us.
    fReplacementTransaction = setConflicts.size();
    if (fReplacementTransaction)
    {
        CFeeRate newFeeRate(nModifiedFees, nSize);
        std::set<uint256> setConflictsParents;
        const int maxDescendantsToVisit = 100;
        for (const auto& mi : setIterConflicting) {
            // Don't allow the replacement to reduce the feerate of the
            // mempool.
            //
            // We usually don't want to accept replacements with lower
            // feerates than what they replaced as that would lower the
            // feerate of the next block. Requiring that the feerate always
            // be increased is also an easy-to-reason about way to prevent
            // DoS attacks via replacements.
            //
            // We only consider the feerates of transactions being directly
            // replaced, not their indirect descendants. While that does
            // mean high feerate children are ignored when deciding whether
            // or not to replace, we do require the replacement to pay more
            // overall fees too, mitigating most cases.
            CFeeRate oldFeeRate(mi->GetModifiedFee(), mi->GetTxSize());
            if (newFeeRate <= oldFeeRate)
            {
                return state.Invalid(TxValidationResult::TX_MEMPOOL_POLICY, "insufficient fee",
                        strprintf("rejecting replacement %s; new feerate %s <= old feerate %s",
                            hash.ToString(),
                            newFeeRate.ToString(),
                            oldFeeRate.ToString()));
            }

            for (const CTxIn &txin : mi->GetTx().vin)
            {
                setConflictsParents.insert(txin.prevout.hash);
            }

            nConflictingCount += mi->GetCountWithDescendants();
        }
        // This potentially overestimates the number of actual descendants
        // but we just want to be conservative to avoid doing too much
        // work.
        if (nConflictingCount <= maxDescendantsToVisit) {
            // If not too many to replace, then calculate the set of
            // transactions that would have to be evicted
            for (CTxMemPool::txiter it : setIterConflicting) {
                m_pool.CalculateDescendants(it, allConflicting);
            }
            for (CTxMemPool::txiter it : allConflicting) {
                nConflictingFees += it->GetModifiedFee();
                nConflictingSize += it->GetTxSize();
            }
        } else {
            return state.Invalid(TxValidationResult::TX_MEMPOOL_POLICY, "too many potential replacements",
                    strprintf("rejecting replacement %s; too many potential replacements (%d > %d)\n",
                        hash.ToString(),
                        nConflictingCount,
                        maxDescendantsToVisit));
        }

        for (unsigned int j = 0; j < tx.vin.size(); j++)
        {
            // We don't want to accept replacements that require low
            // feerate junk to be mined first. Ideally we'd keep track of
            // the ancestor feerates and make the decision based on that,
            // but for now requiring all new inputs to be confirmed works.
            //
            // Note that if you relax this to make RBF a little more useful,
            // this may break the CalculateMempoolAncestors RBF relaxation,
            // above. See the comment above the first CalculateMempoolAncestors
            // call for more info.
            if (!setConflictsParents.count(tx.vin[j].prevout.hash))
            {
                // Rather than check the UTXO set - potentially expensive -
                // it's cheaper to just check if the new input refers to a
                // tx that's in the mempool.
                if (m_pool.exists(tx.vin[j].prevout.hash)) {
                    return state.Invalid(TxValidationResult::TX_MEMPOOL_POLICY, "replacement-adds-unconfirmed",
                            strprintf("replacement %s adds unconfirmed input, idx %d",
                                hash.ToString(), j));
                }
            }
        }

        // The replacement must pay greater fees than the transactions it
        // replaces - if we did the bandwidth used by those conflicting
        // transactions would not be paid for.
        if (nModifiedFees < nConflictingFees)
        {
            return state.Invalid(TxValidationResult::TX_MEMPOOL_POLICY, "insufficient fee",
                    strprintf("rejecting replacement %s, less fees than conflicting txs; %s < %s",
                        hash.ToString(), FormatMoney(nModifiedFees), FormatMoney(nConflictingFees)));
        }

        // Finally in addition to paying more fees than the conflicts the
        // new transaction must pay for its own bandwidth.
        CAmount nDeltaFees = nModifiedFees - nConflictingFees;
        if (nDeltaFees < ::incrementalRelayFee.GetFee(nSize))
        {
            return state.Invalid(TxValidationResult::TX_MEMPOOL_POLICY, "insufficient fee",
                    strprintf("rejecting replacement %s, not enough additional fees to relay; %s < %s",
                        hash.ToString(),
                        FormatMoney(nDeltaFees),
                        FormatMoney(::incrementalRelayFee.GetFee(nSize))));
        }
    }
    return true;
}

bool MemPoolAccept::PolicyScriptChecks(ATMPArgs& args, Workspace& ws, PrecomputedTransactionData& txdata)
{
    const CTransaction& tx = *ws.m_ptx;

    TxValidationState &state = args.m_state;

    constexpr unsigned int scriptVerifyFlags = STANDARD_SCRIPT_VERIFY_FLAGS;

    // Check input scripts and signatures.
    // This is done last to help prevent CPU exhaustion denial-of-service attacks.
    if (!CheckInputScripts(tx, state, m_view, scriptVerifyFlags, true, false, txdata)) {
        // SCRIPT_VERIFY_CLEANSTACK requires SCRIPT_VERIFY_WITNESS, so we
        // need to turn both off, and compare against just turning off CLEANSTACK
        // to see if the failure is specifically due to witness validation.
        TxValidationState state_dummy; // Want reported failures to be from first CheckInputScripts
        if (!tx.HasWitness() && CheckInputScripts(tx, state_dummy, m_view, scriptVerifyFlags & ~(SCRIPT_VERIFY_WITNESS | SCRIPT_VERIFY_CLEANSTACK), true, false, txdata) &&
                !CheckInputScripts(tx, state_dummy, m_view, scriptVerifyFlags & ~SCRIPT_VERIFY_CLEANSTACK, true, false, txdata)) {
            // Only the witness is missing, so the transaction itself may be fine.
            state.Invalid(TxValidationResult::TX_WITNESS_MUTATED,
                    state.GetRejectReason(), state.GetDebugMessage());
        }
        return false; // state filled in by CheckInputScripts
    }

    return true;
}

bool MemPoolAccept::ConsensusScriptChecks(ATMPArgs& args, Workspace& ws, PrecomputedTransactionData& txdata)
{
    const CTransaction& tx = *ws.m_ptx;
    const uint256& hash = ws.m_hash;

    TxValidationState &state = args.m_state;
    const CChainParams& chainparams = args.m_chainparams;

    // Check again against the current block tip's script verification
    // flags to cache our script execution flags. This is, of course,
    // useless if the next block has different script flags from the
    // previous one, but because the cache tracks script flags for us it
    // will auto-invalidate and we'll just have a few blocks of extra
    // misses on soft-fork activation.
    //
    // This is also useful in case of bugs in the standard flags that cause
    // transactions to pass as valid when they're actually invalid. For
    // instance the STRICTENC flag was incorrectly allowing certain
    // CHECKSIG NOT scripts to pass, even though they were invalid.
    //
    // There is a similar check in CreateNewBlock() to prevent creating
    // invalid blocks (using TestBlockValidity), however allowing such
    // transactions into the mempool can be exploited as a DoS attack.
    unsigned int currentBlockScriptVerifyFlags = GetBlockScriptFlags(::ChainActive().Tip(), chainparams.GetConsensus());
    if (!CheckInputsFromMempoolAndCache(tx, state, m_view, m_pool, currentBlockScriptVerifyFlags, txdata)) {
        return error("%s: BUG! PLEASE REPORT THIS! CheckInputScripts failed against latest-block but not STANDARD flags %s, %s",
                __func__, hash.ToString(), state.ToString());
    }

    return true;
}

bool MemPoolAccept::Finalize(ATMPArgs& args, Workspace& ws)
{
    const CTransaction& tx = *ws.m_ptx;
    const uint256& hash = ws.m_hash;
    TxValidationState &state = args.m_state;
    const bool bypass_limits = args.m_bypass_limits;

    CTxMemPool::setEntries& allConflicting = ws.m_all_conflicting;
    CTxMemPool::setEntries& setAncestors = ws.m_ancestors;
    const CAmount& nModifiedFees = ws.m_modified_fees;
    const CAmount& nConflictingFees = ws.m_conflicting_fees;
    const size_t& nConflictingSize = ws.m_conflicting_size;
    const bool fReplacementTransaction = ws.m_replacement_transaction;
    std::unique_ptr<CTxMemPoolEntry>& entry = ws.m_entry;

    // Remove conflicting transactions from the mempool
    for (CTxMemPool::txiter it : allConflicting)
    {
        LogPrint(BCLog::MEMPOOL, "replacing tx %s with %s for %s additional fees, %d delta bytes\n",
                it->GetTx().GetHash().ToString(),
                hash.ToString(),
                FormatMoney(nModifiedFees - nConflictingFees),
                (int)entry->GetTxSize() - (int)nConflictingSize);
        if (args.m_replaced_transactions)
            args.m_replaced_transactions->push_back(it->GetSharedTx());
    }
    m_pool.RemoveStaged(allConflicting, false, MemPoolRemovalReason::REPLACED);

    // This transaction should only count for fee estimation if:
    // - it isn't a BIP 125 replacement transaction (may not be widely supported)
    // - it's not being re-added during a reorg which bypasses typical mempool fee limits
    // - the node is not behind
    // - the transaction is not dependent on any other transactions in the mempool
    bool validForFeeEstimation = !fReplacementTransaction && !bypass_limits && IsCurrentForFeeEstimation() && m_pool.HasNoInputsOf(tx);

    // Store transaction in memory
    m_pool.addUnchecked(*entry, setAncestors, validForFeeEstimation);

    // trim mempool and check if tx was trimmed
    if (!bypass_limits) {
        LimitMempoolSize(m_pool, gArgs.GetArg("-maxmempool", DEFAULT_MAX_MEMPOOL_SIZE) * 1000000, std::chrono::hours{gArgs.GetArg("-mempoolexpiry", DEFAULT_MEMPOOL_EXPIRY)});
        if (!m_pool.exists(hash))
            return state.Invalid(TxValidationResult::TX_MEMPOOL_POLICY, "mempool full");
    }
    return true;
}

bool MemPoolAccept::AcceptSingleTransaction(const CTransactionRef& ptx, ATMPArgs& args)
{
    AssertLockHeld(cs_main);
    LOCK(m_pool.cs); // mempool "read lock" (held through GetMainSignals().TransactionAddedToMempool())

    Workspace workspace(ptx);

    if (!PreChecks(args, workspace)) return false;

    // Only compute the precomputed transaction data if we need to verify
    // scripts (ie, other policy checks pass). We perform the inexpensive
    // checks first and avoid hashing and signature verification unless those
    // checks pass, to mitigate CPU exhaustion denial-of-service attacks.
    PrecomputedTransactionData txdata;

    if (!PolicyScriptChecks(args, workspace, txdata)) return false;

    if (!ConsensusScriptChecks(args, workspace, txdata)) return false;

    // Tx was accepted, but not added
    if (args.m_test_accept) return true;

    if (!Finalize(args, workspace)) return false;

    GetMainSignals().TransactionAddedToMempool(ptx);

    return true;
}

} // anon namespace

/** (try to) add transaction to memory pool with a specified acceptance time **/
static bool AcceptToMemoryPoolWithTime(const CChainParams& chainparams, CTxMemPool& pool, TxValidationState &state, const CTransactionRef &tx,
                        int64_t nAcceptTime, std::list<CTransactionRef>* plTxnReplaced,
                        bool bypass_limits, const CAmount nAbsurdFee, bool test_accept) EXCLUSIVE_LOCKS_REQUIRED(cs_main)
{
    std::vector<COutPoint> coins_to_uncache;
    MemPoolAccept::ATMPArgs args { chainparams, state, nAcceptTime, plTxnReplaced, bypass_limits, nAbsurdFee, coins_to_uncache, test_accept };
    bool res = MemPoolAccept(pool).AcceptSingleTransaction(tx, args);
    if (!res) {
        // Remove coins that were not present in the coins cache before calling ATMPW;
        // this is to prevent memory DoS in case we receive a large number of
        // invalid transactions that attempt to overrun the in-memory coins cache
        // (`CCoinsViewCache::cacheCoins`).

        for (const COutPoint& hashTx : coins_to_uncache)
            ::ChainstateActive().CoinsTip().Uncache(hashTx);
    }
    // After we've (potentially) uncached entries, ensure our coins cache is still within its size limits
    BlockValidationState state_dummy;
    ::ChainstateActive().FlushStateToDisk(chainparams, state_dummy, FlushStateMode::PERIODIC);
    return res;
}

bool AcceptToMemoryPool(CTxMemPool& pool, TxValidationState &state, const CTransactionRef &tx,
                        std::list<CTransactionRef>* plTxnReplaced,
                        bool bypass_limits, const CAmount nAbsurdFee, bool test_accept)
{
    const CChainParams& chainparams = Params();
    return AcceptToMemoryPoolWithTime(chainparams, pool, state, tx, GetTime(), plTxnReplaced, bypass_limits, nAbsurdFee, test_accept);
}

/**
 * Return transaction in txOut, and if it was found inside a block, its hash is placed in hashBlock.
 * If blockIndex is provided, the transaction is fetched from the corresponding block.
 */
bool GetTransaction(const uint256& hash, CTransactionRef& txOut, const Consensus::Params& consensusParams, uint256& hashBlock, const CBlockIndex* const block_index)
{
    LOCK(cs_main);

    if (!block_index) {
        CTransactionRef ptx = mempool.get(hash);
        if (ptx) {
            txOut = ptx;
            return true;
        }

        if (g_txindex) {
            return g_txindex->FindTx(hash, hashBlock, txOut);
        }
    } else {
        CBlock block;
        if (ReadBlockFromDisk(block, block_index, consensusParams)) {
            for (const auto& tx : block.vtx) {
                if (tx->GetHash() == hash) {
                    txOut = tx;
                    hashBlock = block_index->GetBlockHash();
                    return true;
                }
            }
        }
    }

    return false;
}






//////////////////////////////////////////////////////////////////////////////
//
// CBlock and CBlockIndex
//

static bool WriteBlockToDisk(const CBlock& block, FlatFilePos& pos, const CMessageHeader::MessageStartChars& messageStart)
{
    // Open history file to append
    CAutoFile fileout(OpenBlockFile(pos), SER_DISK, CLIENT_VERSION);
    if (fileout.IsNull())
        return error("WriteBlockToDisk: OpenBlockFile failed");

    // Write index header
    unsigned int nSize = GetSerializeSize(block, fileout.GetVersion());
    fileout << messageStart << nSize;

    // Write block
    long fileOutPos = ftell(fileout.Get());
    if (fileOutPos < 0)
        return error("WriteBlockToDisk: ftell failed");
    pos.nPos = (unsigned int)fileOutPos;
    fileout << block;

    return true;
}

bool ReadBlockFromDisk(CBlock& block, const FlatFilePos& pos, const Consensus::Params& consensusParams)
{
    block.SetNull();

    // Open history file to read
    CAutoFile filein(OpenBlockFile(pos, true), SER_DISK, CLIENT_VERSION);
    if (filein.IsNull())
        return error("ReadBlockFromDisk: OpenBlockFile failed for %s", pos.ToString());

    // Read block
    try {
        filein >> block;
    }
    catch (const std::exception& e) {
        return error("%s: Deserialize or I/O error - %s at %s", __func__, e.what(), pos.ToString());
    }

    // Check the header
    const uint256 block_hash = block.GetHash();
    if (block_hash != consensusParams.hashGenesisBlock &&
            !CheckProof(block, consensusParams)) {
        return error("ReadBlockFromDisk: Errors in block header at %s", pos.ToString());
    }

    return true;
}

bool ReadBlockFromDisk(CBlock& block, const CBlockIndex* pindex, const Consensus::Params& consensusParams)
{
    FlatFilePos blockPos;
    {
        LOCK(cs_main);
        blockPos = pindex->GetBlockPos();
    }

    if (!ReadBlockFromDisk(block, blockPos, consensusParams))
        return false;
    if (block.GetHash() != pindex->GetBlockHash())
        return error("ReadBlockFromDisk(CBlock&, CBlockIndex*): GetHash() doesn't match index for %s at %s",
                pindex->ToString(), pindex->GetBlockPos().ToString());
    return true;
}

bool ReadRawBlockFromDisk(std::vector<uint8_t>& block, const FlatFilePos& pos, const CMessageHeader::MessageStartChars& message_start)
{
    FlatFilePos hpos = pos;
    hpos.nPos -= 8; // Seek back 8 bytes for meta header
    CAutoFile filein(OpenBlockFile(hpos, true), SER_DISK, CLIENT_VERSION);
    if (filein.IsNull()) {
        return error("%s: OpenBlockFile failed for %s", __func__, pos.ToString());
    }

    try {
        CMessageHeader::MessageStartChars blk_start;
        unsigned int blk_size;

        filein >> blk_start >> blk_size;

        if (memcmp(blk_start, message_start, CMessageHeader::MESSAGE_START_SIZE)) {
            return error("%s: Block magic mismatch for %s: %s versus expected %s", __func__, pos.ToString(),
                    HexStr(blk_start, blk_start + CMessageHeader::MESSAGE_START_SIZE),
                    HexStr(message_start, message_start + CMessageHeader::MESSAGE_START_SIZE));
        }

        if (blk_size > MAX_SIZE) {
            return error("%s: Block data is larger than maximum deserialization size for %s: %s versus %s", __func__, pos.ToString(),
                    blk_size, MAX_SIZE);
        }

        block.resize(blk_size); // Zeroing of memory is intentional here
        filein.read((char*)block.data(), blk_size);
    } catch(const std::exception& e) {
        return error("%s: Read from block file failed: %s for %s", __func__, e.what(), pos.ToString());
    }

    return true;
}

bool ReadRawBlockFromDisk(std::vector<uint8_t>& block, const CBlockIndex* pindex, const CMessageHeader::MessageStartChars& message_start)
{
    FlatFilePos block_pos;
    {
        LOCK(cs_main);
        block_pos = pindex->GetBlockPos();
    }

    return ReadRawBlockFromDisk(block, block_pos, message_start);
}

CAmount GetBlockSubsidy(int nHeight, const Consensus::Params& consensusParams)
{
    int halvings = nHeight / consensusParams.nSubsidyHalvingInterval;
    // Force block reward to zero when right shift is undefined.
    if (halvings >= 64)
        return 0;

    CAmount nSubsidy = consensusParams.genesis_subsidy;
    // Subsidy is cut in half every 210,000 blocks which will occur approximately every 4 years.
    nSubsidy >>= halvings;
    return nSubsidy;
}

CoinsViews::CoinsViews(
    std::string ldb_name,
    size_t cache_size_bytes,
    bool in_memory,
    bool should_wipe) : m_dbview(
                            GetDataDir() / ldb_name, cache_size_bytes, in_memory, should_wipe),
                        m_catcherview(&m_dbview) {}

void CoinsViews::InitCache()
{
    m_cacheview = MakeUnique<CCoinsViewCache>(&m_catcherview);
}

CChainState::CChainState(BlockManager& blockman, uint256 from_snapshot_blockhash)
    : m_blockman(blockman),
      m_from_snapshot_blockhash(from_snapshot_blockhash) {}

void CChainState::InitCoinsDB(
    size_t cache_size_bytes,
    bool in_memory,
    bool should_wipe,
    std::string leveldb_name)
{
    if (!m_from_snapshot_blockhash.IsNull()) {
        leveldb_name += "_" + m_from_snapshot_blockhash.ToString();
    }

    m_coins_views = MakeUnique<CoinsViews>(
        leveldb_name, cache_size_bytes, in_memory, should_wipe);
}

void CChainState::InitCoinsCache()
{
    assert(m_coins_views != nullptr);
    m_coins_views->InitCache();
}

// Note that though this is marked const, we may end up modifying `m_cached_finished_ibd`, which
// is a performance-related implementation detail. This function must be marked
// `const` so that `CValidationInterface` clients (which are given a `const CChainState*`)
// can call it.
//
bool CChainState::IsInitialBlockDownload() const
{
    // Optimization: pre-test latch before taking the lock.
    if (m_cached_finished_ibd.load(std::memory_order_relaxed))
        return false;

    LOCK(cs_main);
    if (m_cached_finished_ibd.load(std::memory_order_relaxed))
        return false;
    if (fImporting || fReindex)
        return true;
    if (m_chain.Tip() == nullptr)
        return true;
    if (m_chain.Tip()->nChainWork < nMinimumChainWork)
        return true;
    if (m_chain.Tip()->GetBlockTime() < (GetTime() - nMaxTipAge))
        return true;
    LogPrintf("Leaving InitialBlockDownload (latching to false)\n");
    m_cached_finished_ibd.store(true, std::memory_order_relaxed);
    return false;
}

static CBlockIndex *pindexBestForkTip = nullptr, *pindexBestForkBase = nullptr;

BlockMap& BlockIndex()
{
    LOCK(::cs_main);
    return g_chainman.m_blockman.m_block_index;
}

static void AlertNotify(const std::string& strMessage)
{
    uiInterface.NotifyAlertChanged();
#if HAVE_SYSTEM
    std::string strCmd = gArgs.GetArg("-alertnotify", "");
    if (strCmd.empty()) return;

    // Alert text should be plain ascii coming from a trusted source, but to
    // be safe we first strip anything not in safeChars, then add single quotes around
    // the whole string before passing it to the shell:
    std::string singleQuote("'");
    std::string safeStatus = SanitizeString(strMessage);
    safeStatus = singleQuote+safeStatus+singleQuote;
    boost::replace_all(strCmd, "%s", safeStatus);

    std::thread t(runCommand, strCmd);
    t.detach(); // thread runs free
#endif
}

static void CheckForkWarningConditions() EXCLUSIVE_LOCKS_REQUIRED(cs_main)
{
    AssertLockHeld(cs_main);
    // Before we get past initial download, we cannot reliably alert about forks
    // (we assume we don't get stuck on a fork before finishing our initial sync)
    if (::ChainstateActive().IsInitialBlockDownload())
        return;

    // If our best fork is no longer within 72 blocks (+/- 12 hours if no one mines it)
    // of our head, drop it
    if (pindexBestForkTip && ::ChainActive().Height() - pindexBestForkTip->nHeight >= 72)
        pindexBestForkTip = nullptr;

    if (pindexBestForkTip || (pindexBestInvalid && pindexBestInvalid->nChainWork > ::ChainActive().Tip()->nChainWork + (GetBlockProof(*::ChainActive().Tip()) * 6)))
    {
        if (!GetfLargeWorkForkFound() && pindexBestForkBase)
        {
            std::string warning = std::string("'Warning: Large-work fork detected, forking after block ") +
                pindexBestForkBase->phashBlock->ToString() + std::string("'");
            AlertNotify(warning);
        }
        if (pindexBestForkTip && pindexBestForkBase)
        {
            LogPrintf("%s: Warning: Large valid fork found\n  forking the chain at height %d (%s)\n  lasting to height %d (%s).\nChain state database corruption likely.\n", __func__,
                   pindexBestForkBase->nHeight, pindexBestForkBase->phashBlock->ToString(),
                   pindexBestForkTip->nHeight, pindexBestForkTip->phashBlock->ToString());
            SetfLargeWorkForkFound(true);
        }
        else
        {
            LogPrintf("%s: Warning: Found invalid chain at least ~6 blocks longer than our best chain.\nChain state database corruption likely.\n", __func__);
            SetfLargeWorkInvalidChainFound(true);
        }
    }
    else
    {
        SetfLargeWorkForkFound(false);
        SetfLargeWorkInvalidChainFound(false);
    }
}

static void CheckForkWarningConditionsOnNewFork(CBlockIndex* pindexNewForkTip) EXCLUSIVE_LOCKS_REQUIRED(cs_main)
{
    AssertLockHeld(cs_main);
    // If we are on a fork that is sufficiently large, set a warning flag
    CBlockIndex* pfork = pindexNewForkTip;
    CBlockIndex* plonger = ::ChainActive().Tip();
    while (pfork && pfork != plonger)
    {
        while (plonger && plonger->nHeight > pfork->nHeight)
            plonger = plonger->pprev;
        if (pfork == plonger)
            break;
        pfork = pfork->pprev;
    }

    // We define a condition where we should warn the user about as a fork of at least 7 blocks
    // with a tip within 72 blocks (+/- 12 hours if no one mines it) of ours
    // We use 7 blocks rather arbitrarily as it represents just under 10% of sustained network
    // hash rate operating on the fork.
    // or a chain that is entirely longer than ours and invalid (note that this should be detected by both)
    // We define it this way because it allows us to only store the highest fork tip (+ base) which meets
    // the 7-block condition and from this always have the most-likely-to-cause-warning fork
    if (pfork && (!pindexBestForkTip || pindexNewForkTip->nHeight > pindexBestForkTip->nHeight) &&
            pindexNewForkTip->nChainWork - pfork->nChainWork > (GetBlockProof(*pfork) * 7) &&
            ::ChainActive().Height() - pindexNewForkTip->nHeight < 72)
    {
        pindexBestForkTip = pindexNewForkTip;
        pindexBestForkBase = pfork;
    }

    CheckForkWarningConditions();
}

// Called both upon regular invalid block discovery *and* InvalidateBlock
void static InvalidChainFound(CBlockIndex* pindexNew) EXCLUSIVE_LOCKS_REQUIRED(cs_main)
{
    if (!pindexBestInvalid || pindexNew->nChainWork > pindexBestInvalid->nChainWork)
        pindexBestInvalid = pindexNew;
    if (pindexBestHeader != nullptr && pindexBestHeader->GetAncestor(pindexNew->nHeight) == pindexNew) {
        pindexBestHeader = ::ChainActive().Tip();
    }

    LogPrintf("%s: invalid block=%s  height=%d  date=%s\n", __func__,
      pindexNew->GetBlockHash().ToString(), pindexNew->nHeight,
      FormatISO8601DateTime(pindexNew->GetBlockTime()));
    CBlockIndex *tip = ::ChainActive().Tip();
    assert (tip);
    LogPrintf("%s:  current best=%s  height=%d  date=%s\n", __func__,
      tip->GetBlockHash().ToString(), ::ChainActive().Height(),
      FormatISO8601DateTime(tip->GetBlockTime()));
    CheckForkWarningConditions();
}

// Same as InvalidChainFound, above, except not called directly from InvalidateBlock,
// which does its own setBlockIndexCandidates manageent.
void CChainState::InvalidBlockFound(CBlockIndex *pindex, const BlockValidationState &state) {
    if (state.GetResult() != BlockValidationResult::BLOCK_MUTATED) {
        pindex->nStatus |= BLOCK_FAILED_VALID;
        m_blockman.m_failed_blocks.insert(pindex);
        setDirtyBlockIndex.insert(pindex);
        setBlockIndexCandidates.erase(pindex);
        InvalidChainFound(pindex);
    }
}

void UpdateCoins(const CTransaction& tx, CCoinsViewCache& inputs, CTxUndo &txundo, int nHeight)
{
    // mark inputs spent
    if (!tx.IsCoinBase()) {
        txundo.vprevout.reserve(tx.vin.size());
        for (size_t i = 0; i < tx.vin.size(); i++) {
            const CTxIn& txin = tx.vin[i];
            if (txin.m_is_pegin) {
                const CTxInWitness& txinwit = tx.witness.vtxinwit[i];
                std::pair<uint256, COutPoint> outpoint = std::make_pair(uint256(txinwit.m_pegin_witness.stack[2]), txin.prevout);
                inputs.SetPeginSpent(outpoint, true);
                // Dummy undo
                txundo.vprevout.emplace_back();
            } else {
                txundo.vprevout.emplace_back();
                bool is_spent = inputs.SpendCoin(txin.prevout, &txundo.vprevout.back());
                assert(is_spent);
            }
        }
    }
    // add outputs
    AddCoins(inputs, tx, nHeight);
}

void UpdateCoins(const CTransaction& tx, CCoinsViewCache& inputs, int nHeight)
{
    CTxUndo txundo;
    UpdateCoins(tx, inputs, txundo, nHeight);
}

bool CScriptCheck::operator()() {
    const CScript &scriptSig = ptxTo->vin[nIn].scriptSig;
    const CScriptWitness *witness = ptxTo->witness.vtxinwit.size() > nIn ? &ptxTo->witness.vtxinwit[nIn].scriptWitness : NULL;
    return VerifyScript(scriptSig, m_tx_out.scriptPubKey, witness, nFlags, CachingTransactionSignatureChecker(ptxTo, nIn, m_tx_out.nValue, cacheStore, *txdata), &error);
}

int GetSpendHeight(const CCoinsViewCache& inputs)
{
    LOCK(cs_main);
    CBlockIndex* pindexPrev = LookupBlockIndex(inputs.GetBestBlock());
    return pindexPrev->nHeight + 1;
}


static CuckooCache::cache<uint256, SignatureCacheHasher> scriptExecutionCache;
static uint256 scriptExecutionCacheNonce(GetRandHash());

void InitScriptExecutionCache() {
    // nMaxCacheSize is unsigned. If -maxsigcachesize is set to zero,
    // setup_bytes creates the minimum possible cache (2 elements).
    size_t nMaxCacheSize = std::min(std::max((int64_t)0, gArgs.GetArg("-maxsigcachesize", DEFAULT_MAX_SIG_CACHE_SIZE) / 2), MAX_MAX_SIG_CACHE_SIZE) * ((size_t) 1 << 20);
    size_t nElems = scriptExecutionCache.setup_bytes(nMaxCacheSize);
    LogPrintf("Using %zu MiB out of %zu/2 requested for script execution cache, able to store %zu elements\n",
            (nElems*sizeof(uint256)) >>20, (nMaxCacheSize*2)>>20, nElems);
}

/**
 * Check whether all of this transaction's input scripts succeed.
 *
 * This involves ECDSA signature checks so can be computationally intensive. This function should
 * only be called after the cheap sanity checks in CheckTxInputs passed.
 *
 * If pvChecks is not nullptr, script checks are pushed onto it instead of being performed inline. Any
 * script checks which are not necessary (eg due to script execution cache hits) are, obviously,
 * not pushed onto pvChecks/run.
 *
 * Setting cacheSigStore/cacheFullScriptStore to false will remove elements from the corresponding cache
 * which are matched. This is useful for checking blocks where we will likely never need the cache
 * entry again.
 *
 * Note that we may set state.reason to NOT_STANDARD for extra soft-fork flags in flags, block-checking
 * callers should probably reset it to CONSENSUS in such cases.
 *
 * Non-static (and re-declared) in src/test/txvalidationcache_tests.cpp
 */
bool CheckInputScripts(const CTransaction& tx, TxValidationState &state, const CCoinsViewCache &inputs, unsigned int flags, bool cacheSigStore, bool cacheFullScriptStore, PrecomputedTransactionData& txdata, std::vector<CCheck*> *pvChecks) EXCLUSIVE_LOCKS_REQUIRED(cs_main)
{
    if (tx.IsCoinBase()) return true;

    if (pvChecks) {
        pvChecks->reserve(tx.vin.size());
    }

    // First check if script executions have been cached with the same
    // flags. Note that this assumes that the inputs provided are
    // correct (ie that the transaction hash which is in tx's prevouts
    // properly commits to the scriptPubKey in the inputs view of that
    // transaction).
    uint256 hashCacheEntry;
    // We only use the first 19 bytes of nonce to avoid a second SHA
    // round - giving us 19 + 32 + 4 = 55 bytes (+ 8 + 1 = 64)
    static_assert(55 - sizeof(flags) - 32 >= 128/8, "Want at least 128 bits of nonce for script execution cache");
    CSHA256().Write(scriptExecutionCacheNonce.begin(), 55 - sizeof(flags) - 32).Write(tx.GetWitnessHash().begin(), 32).Write((unsigned char*)&flags, sizeof(flags)).Finalize(hashCacheEntry.begin());
    AssertLockHeld(cs_main); //TODO: Remove this requirement by making CuckooCache not require external locks
    if (scriptExecutionCache.contains(hashCacheEntry, !cacheFullScriptStore)) {
        return true;
    }

    if (!txdata.m_ready) {
        txdata.Init(tx);
    }

    for (unsigned int i = 0; i < tx.vin.size(); i++) {
        const COutPoint &prevout = tx.vin[i].prevout;

        // ELEMENTS:
        // If input is peg-in, create "coin" to evaluate against
        Coin pegin_coin;
        if (tx.vin[i].m_is_pegin) {
            // Height of "output" in script evaluation will be 0
            pegin_coin = Coin(GetPeginOutputFromWitness(tx.witness.vtxinwit[i].m_pegin_witness), 0, false);
        }

        const Coin& coin = tx.vin[i].m_is_pegin ? pegin_coin : inputs.AccessCoin(prevout);
        assert(!coin.IsSpent());

        // We very carefully only pass in things to CScriptCheck which
        // are clearly committed to by tx' witness hash. This provides
        // a sanity check that our caching is not introducing consensus
        // failures through additional data in, eg, the coins being
        // spent being checked as a part of CScriptCheck.

        // Verify signature
        CCheck* check = new CScriptCheck(coin.out, tx, i, flags, cacheSigStore, &txdata);
        ScriptError serror = QueueCheck(pvChecks, check);
        if (serror != SCRIPT_ERR_OK) {
            if (flags & STANDARD_NOT_MANDATORY_VERIFY_FLAGS) {
                // Check whether the failure was caused by a
                // non-mandatory script verification check, such as
                // non-standard DER encodings or non-null dummy
                // arguments; if so, ensure we return NOT_STANDARD
                // instead of CONSENSUS to avoid downstream users
                // splitting the network between upgraded and
                // non-upgraded nodes by banning CONSENSUS-failing
                // data providers.
                CScriptCheck check2(coin.out, tx, i,
                        flags & ~STANDARD_NOT_MANDATORY_VERIFY_FLAGS, cacheSigStore, &txdata);
                if (check2()) {
                    return state.Invalid(TxValidationResult::TX_NOT_STANDARD, strprintf("non-mandatory-script-verify-flag (%s)", ScriptErrorString(serror)));
                }
            }
            // MANDATORY flag failures correspond to
            // TxValidationResult::TX_CONSENSUS. Because CONSENSUS
            // failures are the most serious case of validation
            // failures, we may need to consider using
            // RECENT_CONSENSUS_CHANGE for any script failure that
            // could be due to non-upgraded nodes which we may want to
            // support, to avoid splitting the network (but this
            // depends on the details of how net_processing handles
            // such errors).
            return state.Invalid(TxValidationResult::TX_CONSENSUS, strprintf("mandatory-script-verify-flag-failed (%s)", ScriptErrorString(serror)));
        }
    }

    if (cacheFullScriptStore && !pvChecks) {
        // We executed all of the provided scripts, and were told to
        // cache the result. Do so now.
        scriptExecutionCache.insert(hashCacheEntry);
    }

    return true;
}

static bool UndoWriteToDisk(const CBlockUndo& blockundo, FlatFilePos& pos, const uint256& hashBlock, const CMessageHeader::MessageStartChars& messageStart)
{
    // Open history file to append
    CAutoFile fileout(OpenUndoFile(pos), SER_DISK, CLIENT_VERSION);
    if (fileout.IsNull())
        return error("%s: OpenUndoFile failed", __func__);

    // Write index header
    unsigned int nSize = GetSerializeSize(blockundo, fileout.GetVersion());
    fileout << messageStart << nSize;

    // Write undo data
    long fileOutPos = ftell(fileout.Get());
    if (fileOutPos < 0)
        return error("%s: ftell failed", __func__);
    pos.nPos = (unsigned int)fileOutPos;
    fileout << blockundo;

    // calculate & write checksum
    CHashWriter hasher(SER_GETHASH, PROTOCOL_VERSION);
    hasher << hashBlock;
    hasher << blockundo;
    fileout << hasher.GetHash();

    return true;
}

bool UndoReadFromDisk(CBlockUndo& blockundo, const CBlockIndex* pindex)
{
    FlatFilePos pos = pindex->GetUndoPos();
    if (pos.IsNull()) {
        return error("%s: no undo data available", __func__);
    }

    // Open history file to read
    CAutoFile filein(OpenUndoFile(pos, true), SER_DISK, CLIENT_VERSION);
    if (filein.IsNull())
        return error("%s: OpenUndoFile failed", __func__);

    // Read block
    uint256 hashChecksum;
    CHashVerifier<CAutoFile> verifier(&filein); // We need a CHashVerifier as reserializing may lose data
    try {
        verifier << pindex->pprev->GetBlockHash();
        verifier >> blockundo;
        filein >> hashChecksum;
    }
    catch (const std::exception& e) {
        return error("%s: Deserialize or I/O error - %s", __func__, e.what());
    }

    // Verify checksum
    if (hashChecksum != verifier.GetHash())
        return error("%s: Checksum mismatch", __func__);

    return true;
}

/** Abort with a message */
static bool AbortNode(const std::string& strMessage, const std::string& userMessage = "", unsigned int prefix = 0)
{
    SetMiscWarning(strMessage);
    LogPrintf("*** %s\n", strMessage);
    if (!userMessage.empty()) {
        uiInterface.ThreadSafeMessageBox(userMessage, "", CClientUIInterface::MSG_ERROR | prefix);
    } else {
        uiInterface.ThreadSafeMessageBox(_("Error: A fatal internal error occurred, see debug.log for details").translated, "", CClientUIInterface::MSG_ERROR | CClientUIInterface::MSG_NOPREFIX);
    }
    StartShutdown();
    return false;
}

static bool AbortNode(BlockValidationState& state, const std::string& strMessage, const std::string& userMessage = "", unsigned int prefix = 0)
{
    AbortNode(strMessage, userMessage, prefix);
    return state.Error(strMessage);
}

/**
 * Restore the UTXO in a Coin at a given COutPoint
 * @param undo The Coin to be restored.
 * @param view The coins view to which to apply the changes.
 * @param out The out point that corresponds to the tx input.
 * @return A DisconnectResult as an int
 */
int ApplyTxInUndo(Coin&& undo, CCoinsViewCache& view, const COutPoint& out, const CTxIn& txin, const CScriptWitness& pegin_witness, const std::vector<std::pair<CScript, CScript>>& fedpegscripts)
{
    bool fClean = true;

    if (!txin.m_is_pegin) {
        if (view.HaveCoin(out)) fClean = false; // overwriting transaction output

        if (undo.nHeight == 0) {
            // Missing undo metadata (height and coinbase). Older versions included this
            // information only in undo records for the last spend of a transactions'
            // outputs. This implies that it must be present for some other output of the same tx.
            const Coin& alternate = AccessByTxid(view, out.hash);
            if (!alternate.IsSpent()) {
                undo.nHeight = alternate.nHeight;
                undo.fCoinBase = alternate.fCoinBase;
            } else {
                // ELEMENTS:
                // If we're connecting genesis outputs, it's probably actually just
                // a genesis output, let it through. N.B. The case where it's a corrupted
                // txundo from per-tx db will not be caught!
                if (!Params().GetConsensus().connect_genesis_outputs) {
                    return DISCONNECT_FAILED; // adding output for transaction without known metadata
                }
            }
        }
        // The potential_overwrite parameter to AddCoin is only allowed to be false if we know for
        // sure that the coin did not already exist in the cache. As we have queried for that above
        // using HaveCoin, we don't need to guess. When fClean is false, a coin already existed and
        // it is an overwrite.
        view.AddCoin(out, std::move(undo), !fClean);
    } else {
        std::string err;
        if (!IsValidPeginWitness(pegin_witness, fedpegscripts, txin.prevout, err, false)) {
            fClean = fClean && error("%s: peg-in occurred without proof", __func__);
        } else {
            std::pair<uint256, COutPoint> outpoint = std::make_pair(uint256(pegin_witness.stack[2]), txin.prevout);
            bool fSpent = view.IsPeginSpent(outpoint);
            if (!fSpent) {
                fClean = fClean && error("%s: peg-in bitcoin txid not marked spent", __func__);
            } else {
                view.SetPeginSpent(outpoint, false);
            }
        }
    }
<<<<<<< HEAD
=======
    // If the coin already exists as an unspent coin in the cache, then the
    // possible_overwrite parameter to AddCoin must be set to true. We have
    // already checked whether an unspent coin exists above using HaveCoin, so
    // we don't need to guess. When fClean is false, an unspent coin already
    // existed and it is an overwrite.
    view.AddCoin(out, std::move(undo), !fClean);
>>>>>>> 9e8e813d

    return fClean ? DISCONNECT_OK : DISCONNECT_UNCLEAN;
}

// We don't want to compare things that are not stored in utxo db, specifically
// the nonce commitment which has no consensus meaning for spending conditions
static bool TxOutDBEntryIsSame(const CTxOut& block_txout, const CTxOut& txdb_txout)
{
    return txdb_txout.nValue == block_txout.nValue &&
        txdb_txout.nAsset == block_txout.nAsset &&
        txdb_txout.scriptPubKey == block_txout.scriptPubKey;
}

/** Undo the effects of this block (with given index) on the UTXO set represented by coins.
 *  When FAILED is returned, view is left in an indeterminate state. */
DisconnectResult CChainState::DisconnectBlock(const CBlock& block, const CBlockIndex* pindex, CCoinsViewCache& view)
{
    bool fClean = true;

    CBlockUndo blockUndo;
    if (!UndoReadFromDisk(blockUndo, pindex)) {
        error("DisconnectBlock(): failure reading undo data");
        return DISCONNECT_FAILED;
    }

    if (blockUndo.vtxundo.size() + 1 != block.vtx.size()) {
        error("DisconnectBlock(): block and undo data inconsistent");
        return DISCONNECT_FAILED;
    }

    // undo transactions in reverse order
    for (int i = block.vtx.size() - 1; i >= 0; i--) {
        const CTransaction &tx = *(block.vtx[i]);
        uint256 hash = tx.GetHash();
        bool is_coinbase = tx.IsCoinBase();

        // Check that all outputs are available and match the outputs in the block itself
        // exactly.
        for (size_t o = 0; o < tx.vout.size(); o++) {
            if (!tx.vout[o].scriptPubKey.IsUnspendable()) {
                COutPoint out(hash, o);
                Coin coin;
                bool is_spent = view.SpendCoin(out, &coin);
                if (!is_spent || !TxOutDBEntryIsSame(tx.vout[o], coin.out) || pindex->nHeight != coin.nHeight || is_coinbase != coin.fCoinBase) {
                    fClean = false; // transaction output mismatch
                }
            }
        }

        // restore inputs
        const auto& fedpegscripts = GetValidFedpegScripts(pindex, Params().GetConsensus(), false /* nextblock_validation */);
        if (i > 0) { // not coinbases
            CTxUndo &txundo = blockUndo.vtxundo[i-1];
            if (txundo.vprevout.size() != tx.vin.size()) {
                error("DisconnectBlock(): transaction and undo data inconsistent");
                return DISCONNECT_FAILED;
            }
            for (unsigned int j = tx.vin.size(); j-- > 0;) {
                const COutPoint &out = tx.vin[j].prevout;
                const CScriptWitness& pegin_wit = tx.witness.vtxinwit.size() > j ? tx.witness.vtxinwit[j].m_pegin_witness : CScriptWitness();
                int res = ApplyTxInUndo(std::move(txundo.vprevout[j]), view, out, tx.vin[j], pegin_wit, fedpegscripts);
                if (res == DISCONNECT_FAILED) return DISCONNECT_FAILED;
                fClean = fClean && res != DISCONNECT_UNCLEAN;
            }
            // At this point, all of txundo.vprevout should have been moved out.
        }
    }

    // move best block pointer to prevout block
    view.SetBestBlock(pindex->pprev->GetBlockHash());

    return fClean ? DISCONNECT_OK : DISCONNECT_UNCLEAN;
}

void static FlushBlockFile(bool fFinalize = false)
{
    LOCK(cs_LastBlockFile);

    FlatFilePos block_pos_old(nLastBlockFile, vinfoBlockFile[nLastBlockFile].nSize);
    FlatFilePos undo_pos_old(nLastBlockFile, vinfoBlockFile[nLastBlockFile].nUndoSize);

    bool status = true;
    status &= BlockFileSeq().Flush(block_pos_old, fFinalize);
    status &= UndoFileSeq().Flush(undo_pos_old, fFinalize);
    if (!status) {
        AbortNode("Flushing block file to disk failed. This is likely the result of an I/O error.");
    }
}

static bool FindUndoPos(BlockValidationState &state, int nFile, FlatFilePos &pos, unsigned int nAddSize);

static bool WriteUndoDataForBlock(const CBlockUndo& blockundo, BlockValidationState& state, CBlockIndex* pindex, const CChainParams& chainparams)
{
    // Write undo information to disk
    if (pindex->GetUndoPos().IsNull()) {
        FlatFilePos _pos;
        if (!FindUndoPos(state, pindex->nFile, _pos, ::GetSerializeSize(blockundo, CLIENT_VERSION) + 40))
            return error("ConnectBlock(): FindUndoPos failed");
        if (!UndoWriteToDisk(blockundo, _pos, pindex->pprev->GetBlockHash(), chainparams.MessageStart()))
            return AbortNode(state, "Failed to write undo data");

        // update nUndoPos in block index
        pindex->nUndoPos = _pos.nPos;
        pindex->nStatus |= BLOCK_HAVE_UNDO;
        setDirtyBlockIndex.insert(pindex);
    }

    return true;
}

static CCheckQueue<CCheck> scriptcheckqueue(128);

void ThreadScriptCheck(int worker_num) {
    util::ThreadRename(strprintf("scriptch.%i", worker_num));
    scriptcheckqueue.Thread();
}

VersionBitsCache versionbitscache GUARDED_BY(cs_main);

int32_t ComputeBlockVersion(const CBlockIndex* pindexPrev, const Consensus::Params& params)
{
    LOCK(cs_main);
    int32_t nVersion = VERSIONBITS_TOP_BITS;

    for (int i = 0; i < (int)Consensus::MAX_VERSION_BITS_DEPLOYMENTS; i++) {
        ThresholdState state = VersionBitsState(pindexPrev, params, static_cast<Consensus::DeploymentPos>(i), versionbitscache);
        if (state == ThresholdState::LOCKED_IN || state == ThresholdState::STARTED) {
            nVersion |= VersionBitsMask(params, static_cast<Consensus::DeploymentPos>(i));
        }
    }

    return nVersion;
}

/**
 * Threshold condition checker that triggers when unknown versionbits are seen on the network.
 */
class WarningBitsConditionChecker : public AbstractThresholdConditionChecker
{
private:
    int bit;

public:
    explicit WarningBitsConditionChecker(int bitIn) : bit(bitIn) {}

    int64_t BeginTime(const Consensus::Params& params) const override { return 0; }
    int64_t EndTime(const Consensus::Params& params) const override { return std::numeric_limits<int64_t>::max(); }
    int Period(const Consensus::Params& params) const override { return params.nMinerConfirmationWindow; }
    int Threshold(const Consensus::Params& params) const override { return params.nRuleChangeActivationThreshold; }

    bool Condition(const CBlockIndex* pindex, const Consensus::Params& params) const override
    {
        return pindex->nHeight >= params.MinBIP9WarningHeight &&
               ((pindex->nVersion & VERSIONBITS_TOP_MASK) == VERSIONBITS_TOP_BITS) &&
               ((pindex->nVersion >> bit) & 1) != 0 &&
               ((ComputeBlockVersion(pindex->pprev, params) >> bit) & 1) == 0;
    }
};

static ThresholdConditionCache warningcache[VERSIONBITS_NUM_BITS] GUARDED_BY(cs_main);

// 0.13.0 was shipped with a segwit deployment defined for testnet, but not for
// mainnet. We no longer need to support disabling the segwit deployment
// except for testing purposes, due to limitations of the functional test
// environment. See test/functional/p2p-segwit.py.
static bool IsScriptWitnessEnabled(const Consensus::Params& params)
{
    return params.SegwitHeight != std::numeric_limits<int>::max();
}

static unsigned int GetBlockScriptFlags(const CBlockIndex* pindex, const Consensus::Params& consensusparams) EXCLUSIVE_LOCKS_REQUIRED(cs_main) {
    AssertLockHeld(cs_main);

    unsigned int flags = SCRIPT_VERIFY_NONE;

    // BIP16 didn't become active until Apr 1 2012 (on mainnet, and
    // retroactively applied to testnet)
    // However, only one historical block violated the P2SH rules (on both
    // mainnet and testnet), so for simplicity, always leave P2SH
    // on except for the one violating block.
    if (consensusparams.BIP16Exception.IsNull() || // no bip16 exception on this chain
        pindex->phashBlock == nullptr || // this is a new candidate block, eg from TestBlockValidity()
        *pindex->phashBlock != consensusparams.BIP16Exception) // this block isn't the historical exception
    {
        flags |= SCRIPT_VERIFY_P2SH;
    }

    // Enforce WITNESS rules whenever P2SH is in effect (and the segwit
    // deployment is defined).
    if (flags & SCRIPT_VERIFY_P2SH && IsScriptWitnessEnabled(consensusparams)) {
        flags |= SCRIPT_VERIFY_WITNESS;
    }

    // Start enforcing the DERSIG (BIP66) rule
    if (pindex->nHeight >= consensusparams.BIP66Height) {
        flags |= SCRIPT_VERIFY_DERSIG;
    }

    // Start enforcing CHECKLOCKTIMEVERIFY (BIP65) rule
    if (pindex->nHeight >= consensusparams.BIP65Height) {
        flags |= SCRIPT_VERIFY_CHECKLOCKTIMEVERIFY;
    }

    // Start enforcing BIP112 (CHECKSEQUENCEVERIFY)
    if (pindex->nHeight >= consensusparams.CSVHeight) {
        flags |= SCRIPT_VERIFY_CHECKSEQUENCEVERIFY;
    }

    // Start enforcing BIP147 NULLDUMMY (activated simultaneously with segwit)
    if (IsWitnessEnabled(pindex->pprev, consensusparams)) {
        flags |= SCRIPT_VERIFY_NULLDUMMY;
    }

    return flags;
}



static int64_t nTimeCheck = 0;
static int64_t nTimeForks = 0;
static int64_t nTimeVerify = 0;
static int64_t nTimeConnect = 0;
static int64_t nTimeIndex = 0;
static int64_t nTimeCallbacks = 0;
static int64_t nTimeTotal = 0;
static int64_t nBlocksTotal = 0;

/** Apply the effects of this block (with given index) on the UTXO set represented by coins.
 *  Validity checks that depend on the UTXO set are also done; ConnectBlock()
 *  can fail if those validity checks fail (among other reasons). */
bool CChainState::ConnectBlock(const CBlock& block, BlockValidationState& state, CBlockIndex* pindex,
                  CCoinsViewCache& view, const CChainParams& chainparams, std::set<std::pair<uint256, COutPoint>>* setPeginsSpent, bool fJustCheck)
{
    AssertLockHeld(cs_main);
    assert(pindex);
    assert(*pindex->phashBlock == block.GetHash());
    int64_t nTimeStart = GetTimeMicros();

    // verify that the view's current state corresponds to the previous block
    uint256 hashPrevBlock = pindex->pprev == nullptr ? uint256() : pindex->pprev->GetBlockHash();
    assert(hashPrevBlock == view.GetBestBlock());

    const Consensus::Params& consensusParams = chainparams.GetConsensus();
    // Add genesis outputs but don't validate.
    if (block.GetHash() == consensusParams.hashGenesisBlock) {
        if (!fJustCheck) {
            if (consensusParams.connect_genesis_outputs) {
                for (const auto& tx : block.vtx) {
                    // Directly add new coins to DB
                    AddCoins(view, *tx, 0);
                }
            }
            view.SetBestBlock(pindex->GetBlockHash());
        }
        nBlocksTotal++;
        return true;
    }

    // Check it again in case a previous version let a bad block in
    // NOTE: We don't currently (re-)invoke ContextualCheckBlock() or
    // ContextualCheckBlockHeader() here. This means that if we add a new
    // consensus rule that is enforced in one of those two functions, then we
    // may have let in a block that violates the rule prior to updating the
    // software, and we would NOT be enforcing the rule here. Fully solving
    // upgrade from one software version to the next after a consensus rule
    // change is potentially tricky and issue-specific (see RewindBlockIndex()
    // for one general approach that was used for BIP 141 deployment).
    // Also, currently the rule against blocks more than 2 hours in the future
    // is enforced in ContextualCheckBlockHeader(); we wouldn't want to
    // re-enforce that rule here (at least until we make it impossible for
    // GetAdjustedTime() to go backward).
    if (!CheckBlock(block, state, chainparams.GetConsensus(), !fJustCheck, !fJustCheck)) {
        if (state.GetResult() == BlockValidationResult::BLOCK_MUTATED) {
            // We don't write down blocks to disk if they may have been
            // corrupted, so this should be impossible unless we're having hardware
            // problems.
            return AbortNode(state, "Corrupt block found indicating potential hardware failure; shutting down");
        }
        return error("%s: Consensus::CheckBlock: %s", __func__, state.ToString());
    }

    nBlocksTotal++;

    // Check that all non-zero coinbase outputs pay to the required destination
    const CScript& mandatory_coinbase_destination = chainparams.GetConsensus().mandatory_coinbase_destination;
    if (mandatory_coinbase_destination != CScript()) {
        for (auto& txout : block.vtx[0]->vout) {
            bool mustPay = !txout.nValue.IsExplicit() || txout.nValue.GetAmount() != 0;
            if (mustPay && txout.scriptPubKey != mandatory_coinbase_destination) {
                LogPrintf("ERROR: ConnectBlock(): Coinbase outputs didn't match required scriptPubKey\n");
                return state.Invalid(BlockValidationResult::BLOCK_CONSENSUS, "bad-coinbase-txos");
            }
        }
    }

    bool fScriptChecks = true;
    if (!hashAssumeValid.IsNull()) {
        // We've been configured with the hash of a block which has been externally verified to have a valid history.
        // A suitable default value is included with the software and updated from time to time.  Because validity
        //  relative to a piece of software is an objective fact these defaults can be easily reviewed.
        // This setting doesn't force the selection of any particular chain but makes validating some faster by
        //  effectively caching the result of part of the verification.
        BlockMap::const_iterator  it = m_blockman.m_block_index.find(hashAssumeValid);
        if (it != m_blockman.m_block_index.end()) {
            if (it->second->GetAncestor(pindex->nHeight) == pindex &&
                pindexBestHeader->GetAncestor(pindex->nHeight) == pindex &&
                pindexBestHeader->nChainWork >= nMinimumChainWork) {
                // This block is a member of the assumed verified chain and an ancestor of the best header.
                // Script verification is skipped when connecting blocks under the
                // assumevalid block. Assuming the assumevalid block is valid this
                // is safe because block merkle hashes are still computed and checked,
                // Of course, if an assumed valid block is invalid due to false scriptSigs
                // this optimization would allow an invalid chain to be accepted.
                // The equivalent time check discourages hash power from extorting the network via DOS attack
                //  into accepting an invalid block through telling users they must manually set assumevalid.
                //  Requiring a software change or burying the invalid block, regardless of the setting, makes
                //  it hard to hide the implication of the demand.  This also avoids having release candidates
                //  that are hardly doing any signature verification at all in testing without having to
                //  artificially set the default assumed verified block further back.
                // The test against nMinimumChainWork prevents the skipping when denied access to any chain at
                //  least as good as the expected chain.
                fScriptChecks = (GetBlockProofEquivalentTime(*pindexBestHeader, *pindex, *pindexBestHeader, chainparams.GetConsensus()) <= 60 * 60 * 24 * 7 * 2);
            }
        }
    }

    int64_t nTime1 = GetTimeMicros(); nTimeCheck += nTime1 - nTimeStart;
    assert(nBlocksTotal > 0);
    LogPrint(BCLog::BENCH, "    - Sanity checks: %.2fms [%.2fs (%.2fms/blk)]\n", MILLI * (nTime1 - nTimeStart), nTimeCheck * MICRO, nTimeCheck * MILLI / nBlocksTotal);

    // Do not allow blocks that contain transactions which 'overwrite' older transactions,
    // unless those are already completely spent.
    // If such overwrites are allowed, coinbases and transactions depending upon those
    // can be duplicated to remove the ability to spend the first instance -- even after
    // being sent to another address.
    // See BIP30, CVE-2012-1909, and http://r6.ca/blog/20120206T005236Z.html for more information.
    // This logic is not necessary for memory pool transactions, as AcceptToMemoryPool
    // already refuses previously-known transaction ids entirely.
    // This rule was originally applied to all blocks with a timestamp after March 15, 2012, 0:00 UTC.
    // Now that the whole chain is irreversibly beyond that time it is applied to all blocks except the
    // two in the chain that violate it. This prevents exploiting the issue against nodes during their
    // initial block download.
    bool fEnforceBIP30 = !((pindex->nHeight==91842 && pindex->GetBlockHash() == uint256S("0x00000000000a4d0a398161ffc163c503763b1f4360639393e0e4c8e300e0caec")) ||
                           (pindex->nHeight==91880 && pindex->GetBlockHash() == uint256S("0x00000000000743f190a18c5577a3c2d2a1f610ae9601ac046a38084ccb7cd721")));

    // Once BIP34 activated it was not possible to create new duplicate coinbases and thus other than starting
    // with the 2 existing duplicate coinbase pairs, not possible to create overwriting txs.  But by the
    // time BIP34 activated, in each of the existing pairs the duplicate coinbase had overwritten the first
    // before the first had been spent.  Since those coinbases are sufficiently buried it's no longer possible to create further
    // duplicate transactions descending from the known pairs either.
    // If we're on the known chain at height greater than where BIP34 activated, we can save the db accesses needed for the BIP30 check.

    // BIP34 requires that a block at height X (block X) has its coinbase
    // scriptSig start with a CScriptNum of X (indicated height X).  The above
    // logic of no longer requiring BIP30 once BIP34 activates is flawed in the
    // case that there is a block X before the BIP34 height of 227,931 which has
    // an indicated height Y where Y is greater than X.  The coinbase for block
    // X would also be a valid coinbase for block Y, which could be a BIP30
    // violation.  An exhaustive search of all mainnet coinbases before the
    // BIP34 height which have an indicated height greater than the block height
    // reveals many occurrences. The 3 lowest indicated heights found are
    // 209,921, 490,897, and 1,983,702 and thus coinbases for blocks at these 3
    // heights would be the first opportunity for BIP30 to be violated.

    // The search reveals a great many blocks which have an indicated height
    // greater than 1,983,702, so we simply remove the optimization to skip
    // BIP30 checking for blocks at height 1,983,702 or higher.  Before we reach
    // that block in another 25 years or so, we should take advantage of a
    // future consensus change to do a new and improved version of BIP34 that
    // will actually prevent ever creating any duplicate coinbases in the
    // future.
    static constexpr int BIP34_IMPLIES_BIP30_LIMIT = 1983702;

    // There is no potential to create a duplicate coinbase at block 209,921
    // because this is still before the BIP34 height and so explicit BIP30
    // checking is still active.

    // The final case is block 176,684 which has an indicated height of
    // 490,897. Unfortunately, this issue was not discovered until about 2 weeks
    // before block 490,897 so there was not much opportunity to address this
    // case other than to carefully analyze it and determine it would not be a
    // problem. Block 490,897 was, in fact, mined with a different coinbase than
    // block 176,684, but it is important to note that even if it hadn't been or
    // is remined on an alternate fork with a duplicate coinbase, we would still
    // not run into a BIP30 violation.  This is because the coinbase for 176,684
    // is spent in block 185,956 in transaction
    // d4f7fbbf92f4a3014a230b2dc70b8058d02eb36ac06b4a0736d9d60eaa9e8781.  This
    // spending transaction can't be duplicated because it also spends coinbase
    // 0328dd85c331237f18e781d692c92de57649529bd5edf1d01036daea32ffde29.  This
    // coinbase has an indicated height of over 4.2 billion, and wouldn't be
    // duplicatable until that height, and it's currently impossible to create a
    // chain that long. Nevertheless we may wish to consider a future soft fork
    // which retroactively prevents block 490,897 from creating a duplicate
    // coinbase. The two historical BIP30 violations often provide a confusing
    // edge case when manipulating the UTXO and it would be simpler not to have
    // another edge case to deal with.

    // testnet3 has no blocks before the BIP34 height with indicated heights
    // post BIP34 before approximately height 486,000,000 and presumably will
    // be reset before it reaches block 1,983,702 and starts doing unnecessary
    // BIP30 checking again.
    assert(pindex->pprev);
    CBlockIndex *pindexBIP34height = pindex->pprev->GetAncestor(chainparams.GetConsensus().BIP34Height);
    //Only continue to enforce if we're below BIP34 activation height or the block hash at that height doesn't correspond.
    fEnforceBIP30 = fEnforceBIP30 && (!pindexBIP34height || !(pindexBIP34height->GetBlockHash() == chainparams.GetConsensus().BIP34Hash));

    // TODO: Remove BIP30 checking from block height 1,983,702 on, once we have a
    // consensus change that ensures coinbases at those heights can not
    // duplicate earlier coinbases.
    if (fEnforceBIP30 || pindex->nHeight >= BIP34_IMPLIES_BIP30_LIMIT) {
        for (const auto& tx : block.vtx) {
            for (size_t o = 0; o < tx->vout.size(); o++) {
                if (view.HaveCoin(COutPoint(tx->GetHash(), o))) {
                    LogPrintf("ERROR: ConnectBlock(): tried to overwrite transaction\n");
                    return state.Invalid(BlockValidationResult::BLOCK_CONSENSUS, "bad-txns-BIP30");
                }
            }
        }
    }

    // Start enforcing BIP68 (sequence locks)
    int nLockTimeFlags = 0;
    if (pindex->nHeight >= chainparams.GetConsensus().CSVHeight) {
        nLockTimeFlags |= LOCKTIME_VERIFY_SEQUENCE;
    }

    // Get the script flags for this block
    unsigned int flags = GetBlockScriptFlags(pindex, chainparams.GetConsensus());

    int64_t nTime2 = GetTimeMicros(); nTimeForks += nTime2 - nTime1;
    LogPrint(BCLog::BENCH, "    - Fork checks: %.2fms [%.2fs (%.2fms/blk)]\n", MILLI * (nTime2 - nTime1), nTimeForks * MICRO, nTimeForks * MILLI / nBlocksTotal);

    CBlockUndo blockundo;

    // Precomputed transaction data pointers must not be invalidated
    // until after `control` has run the script checks (potentially
    // in multiple threads). Preallocate the vector size so a new allocation
    // doesn't invalidate pointers into the vector, and keep txsdata in scope
    // for as long as `control`.
    CCheckQueueControl<CCheck> control(fScriptChecks && g_parallel_script_checks ? &scriptcheckqueue : nullptr);
    std::vector<PrecomputedTransactionData> txsdata(block.vtx.size());

    std::vector<int> prevheights;
    CAmountMap fee_map;
    int nInputs = 0;
    int64_t nSigOpsCost = 0;
    blockundo.vtxundo.reserve(block.vtx.size() - 1);

    // ELEMENTS:

    // Enforce PAK post-dynafed
    if (chainparams.GetEnforcePak() && !block.m_dynafed_params.IsNull()) {
        // GetActivePAKList computes for the following block, so use previous index
        CPAKList paklist = GetActivePAKList(pindex->pprev, chainparams.GetConsensus());
        for (const auto& tx : block.vtx) {
            if (!IsPAKValidTx(*tx, paklist, chainparams.ParentGenesisBlockHash(), chainparams.GetConsensus().pegged_asset)) {
                LogPrintf("ERROR: ConnectBlock(): Bad PAK transaction\n");
                return state.Invalid(BlockValidationResult::BLOCK_CONSENSUS, "bad-pak-tx");
            }
        }
    }

    // Used when ConnectBlock() results are unneeded for mempool ejection
    std::set<std::pair<uint256, COutPoint>> setPeginsSpentDummy;

    // Used when checking peg-ins
    const auto& fedpegscripts = GetValidFedpegScripts(pindex, chainparams.GetConsensus(), false /* nextblock_validation */);

    for (unsigned int i = 0; i < block.vtx.size(); i++)
    {
        const CTransaction &tx = *(block.vtx[i]);

        nInputs += tx.vin.size();

        if (!tx.IsCoinBase())
        {
            std::vector<CCheck*> vChecks;
            bool fCacheResults = fJustCheck; /* Don't cache results if we're actually connecting blocks (still consult the cache, though) */
            TxValidationState tx_state;
            if (!Consensus::CheckTxInputs(tx, tx_state, view, pindex->nHeight, fee_map,
                        setPeginsSpent == NULL ? setPeginsSpentDummy : *setPeginsSpent,
                        g_parallel_script_checks ? &vChecks : NULL, fCacheResults, fScriptChecks, fedpegscripts)) {
                // Any transaction validation failure in ConnectBlock is a block consensus failure
                state.Invalid(BlockValidationResult::BLOCK_CONSENSUS,
                        tx_state.GetRejectReason(), tx_state.GetDebugMessage());
                return error("%s: Consensus::CheckTxInputs: %s, %s", __func__, tx.GetHash().ToString(), state.ToString());
            }
            control.Add(vChecks);

            if (!MoneyRange(fee_map)) {
                LogPrintf("ERROR: %s: accumulated fee in the block out of range.\n", __func__);
                return state.Invalid(BlockValidationResult::BLOCK_CONSENSUS, "bad-txns-accumulated-fee-outofrange");
            }

            // Check that transaction is BIP68 final
            // BIP68 lock checks (as opposed to nLockTime checks) must
            // be in ConnectBlock because they require the UTXO set
            prevheights.resize(tx.vin.size());
            for (size_t j = 0; j < tx.vin.size(); j++) {
                if (tx.vin[j].m_is_pegin) {
                    prevheights[j] = -1;
                } else {
                    prevheights[j] = view.AccessCoin(tx.vin[j].prevout).nHeight;
                }
            }

            if (!SequenceLocks(tx, nLockTimeFlags, &prevheights, *pindex)) {
                LogPrintf("ERROR: %s: contains a non-BIP68-final transaction\n", __func__);
                return state.Invalid(BlockValidationResult::BLOCK_CONSENSUS, "bad-txns-nonfinal");
            }
        }

        // GetTransactionSigOpCost counts 3 types of sigops:
        // * legacy (always)
        // * p2sh (when P2SH enabled in flags and excludes coinbase)
        // * witness (when witness enabled in flags and excludes coinbase)
        nSigOpsCost += GetTransactionSigOpCost(tx, view, flags);
        if (nSigOpsCost > MAX_BLOCK_SIGOPS_COST) {
            LogPrintf("ERROR: ConnectBlock(): too many sigops\n");
            return state.Invalid(BlockValidationResult::BLOCK_CONSENSUS, "bad-blk-sigops");
        }

        if (!tx.IsCoinBase())
        {
            std::vector<CCheck*> vChecks;
            bool fCacheResults = fJustCheck; /* Don't cache results if we're actually connecting blocks (still consult the cache, though) */
            TxValidationState tx_state;
            if (fScriptChecks && !CheckInputScripts(tx, tx_state, view, flags, fCacheResults, fCacheResults, txsdata[i], g_parallel_script_checks ? &vChecks : nullptr)) {
                // Any transaction validation failure in ConnectBlock is a block consensus failure
                state.Invalid(BlockValidationResult::BLOCK_CONSENSUS,
                              tx_state.GetRejectReason(), tx_state.GetDebugMessage());
                return error("ConnectBlock(): CheckInputScripts on %s failed with %s",
                    tx.GetHash().ToString(), state.ToString());
            }
            control.Add(vChecks);
        }

        CTxUndo undoDummy;
        if (i > 0) {
            blockundo.vtxundo.push_back(CTxUndo());
        }
        UpdateCoins(tx, view, i == 0 ? undoDummy : blockundo.vtxundo.back(), pindex->nHeight);

    }
    int64_t nTime3 = GetTimeMicros(); nTimeConnect += nTime3 - nTime2;
    LogPrint(BCLog::BENCH, "      - Connect %u transactions: %.2fms (%.3fms/tx, %.3fms/txin) [%.2fs (%.2fms/blk)]\n", (unsigned)block.vtx.size(), MILLI * (nTime3 - nTime2), MILLI * (nTime3 - nTime2) / block.vtx.size(), nInputs <= 1 ? 0 : MILLI * (nTime3 - nTime2) / (nInputs-1), nTimeConnect * MICRO, nTimeConnect * MILLI / nBlocksTotal);

    CAmountMap block_reward = fee_map;
    block_reward[consensusParams.subsidy_asset] += GetBlockSubsidy(pindex->nHeight, consensusParams);
    if (!MoneyRange(block_reward)) {
        LogPrintf("ERROR: ConnectBlock(): total block reward overflowed\n");
        return state.Invalid(BlockValidationResult::BLOCK_CONSENSUS, "bad-blockreward-outofrange");
    }
    if (!VerifyCoinbaseAmount(*(block.vtx[0]), block_reward)) {
        LogPrintf("ERROR: ConnectBlock(): coinbase pays too much\n");
        return state.Invalid(BlockValidationResult::BLOCK_CONSENSUS, "bad-cb-amount");
    }

    if (!control.Wait()) {
        LogPrintf("ERROR: %s: CheckQueue failed\n", __func__);
        return state.Invalid(BlockValidationResult::BLOCK_CONSENSUS, "block-validation-failed");
    }
    int64_t nTime4 = GetTimeMicros(); nTimeVerify += nTime4 - nTime2;
    LogPrint(BCLog::BENCH, "    - Verify %u txins: %.2fms (%.3fms/txin) [%.2fs (%.2fms/blk)]\n", nInputs - 1, MILLI * (nTime4 - nTime2), nInputs <= 1 ? 0 : MILLI * (nTime4 - nTime2) / (nInputs-1), nTimeVerify * MICRO, nTimeVerify * MILLI / nBlocksTotal);

    if (fJustCheck)
        return true;

    if (!WriteUndoDataForBlock(blockundo, state, pindex, chainparams))
        return false;

    if (!pindex->IsValid(BLOCK_VALID_SCRIPTS)) {
        pindex->RaiseValidity(BLOCK_VALID_SCRIPTS);
        setDirtyBlockIndex.insert(pindex);
    }

    assert(pindex->phashBlock);
    // add this block to the view's block chain
    view.SetBestBlock(pindex->GetBlockHash());

    int64_t nTime5 = GetTimeMicros(); nTimeIndex += nTime5 - nTime4;
    LogPrint(BCLog::BENCH, "    - Index writing: %.2fms [%.2fs (%.2fms/blk)]\n", MILLI * (nTime5 - nTime4), nTimeIndex * MICRO, nTimeIndex * MILLI / nBlocksTotal);

    int64_t nTime6 = GetTimeMicros(); nTimeCallbacks += nTime6 - nTime5;
    LogPrint(BCLog::BENCH, "    - Callbacks: %.2fms [%.2fs (%.2fms/blk)]\n", MILLI * (nTime6 - nTime5), nTimeCallbacks * MICRO, nTimeCallbacks * MILLI / nBlocksTotal);

    return true;
}

CoinsCacheSizeState CChainState::GetCoinsCacheSizeState(const CTxMemPool& tx_pool)
{
    return this->GetCoinsCacheSizeState(
        tx_pool,
        nCoinCacheUsage,
        gArgs.GetArg("-maxmempool", DEFAULT_MAX_MEMPOOL_SIZE) * 1000000);
}

CoinsCacheSizeState CChainState::GetCoinsCacheSizeState(
    const CTxMemPool& tx_pool,
    size_t max_coins_cache_size_bytes,
    size_t max_mempool_size_bytes)
{
    int64_t nMempoolUsage = tx_pool.DynamicMemoryUsage();
    int64_t cacheSize = CoinsTip().DynamicMemoryUsage();
    int64_t nTotalSpace =
        max_coins_cache_size_bytes + std::max<int64_t>(max_mempool_size_bytes - nMempoolUsage, 0);

    //! No need to periodic flush if at least this much space still available.
    static constexpr int64_t MAX_BLOCK_COINSDB_USAGE_BYTES = 10 * 1024 * 1024;  // 10MB
    int64_t large_threshold =
        std::max((9 * nTotalSpace) / 10, nTotalSpace - MAX_BLOCK_COINSDB_USAGE_BYTES);

    if (cacheSize > nTotalSpace) {
        LogPrintf("Cache size (%s) exceeds total space (%s)\n", cacheSize, nTotalSpace);
        return CoinsCacheSizeState::CRITICAL;
    } else if (cacheSize > large_threshold) {
        return CoinsCacheSizeState::LARGE;
    }
    return CoinsCacheSizeState::OK;
}

bool CChainState::FlushStateToDisk(
    const CChainParams& chainparams,
    BlockValidationState &state,
    FlushStateMode mode,
    int nManualPruneHeight)
{
    LOCK(cs_main);
    assert(this->CanFlushToDisk());
    static int64_t nLastWrite = 0;
    static int64_t nLastFlush = 0;
    std::set<int> setFilesToPrune;
    bool full_flush_completed = false;

    const size_t coins_count = CoinsTip().GetCacheSize();
    const size_t coins_mem_usage = CoinsTip().DynamicMemoryUsage();

    try {
    {
        bool fFlushForPrune = false;
        bool fDoFullFlush = false;
        CoinsCacheSizeState cache_state = GetCoinsCacheSizeState(::mempool);
        LOCK(cs_LastBlockFile);
        if (fPruneMode && (fCheckForPruning || nManualPruneHeight > 0) && !fReindex) {
            if (nManualPruneHeight > 0) {
                LOG_TIME_MILLIS("find files to prune (manual)", BCLog::BENCH);

                FindFilesToPruneManual(setFilesToPrune, nManualPruneHeight);
            } else {
                LOG_TIME_MILLIS("find files to prune", BCLog::BENCH);

                FindFilesToPrune(setFilesToPrune, chainparams.PruneAfterHeight());
                fCheckForPruning = false;
            }
            if (!setFilesToPrune.empty()) {
                fFlushForPrune = true;
                if (!fHavePruned) {
                    pblocktree->WriteFlag("prunedblockfiles", true);
                    fHavePruned = true;
                }
            }
        }
        int64_t nNow = GetTimeMicros();
        // Avoid writing/flushing immediately after startup.
        if (nLastWrite == 0) {
            nLastWrite = nNow;
        }
        if (nLastFlush == 0) {
            nLastFlush = nNow;
        }
        // The cache is large and we're within 10% and 10 MiB of the limit, but we have time now (not in the middle of a block processing).
        bool fCacheLarge = mode == FlushStateMode::PERIODIC && cache_state >= CoinsCacheSizeState::LARGE;
        // The cache is over the limit, we have to write now.
        bool fCacheCritical = mode == FlushStateMode::IF_NEEDED && cache_state >= CoinsCacheSizeState::CRITICAL;
        // It's been a while since we wrote the block index to disk. Do this frequently, so we don't need to redownload after a crash.
        bool fPeriodicWrite = mode == FlushStateMode::PERIODIC && nNow > nLastWrite + (int64_t)DATABASE_WRITE_INTERVAL * 1000000;
        // It's been very long since we flushed the cache. Do this infrequently, to optimize cache usage.
        bool fPeriodicFlush = mode == FlushStateMode::PERIODIC && nNow > nLastFlush + (int64_t)DATABASE_FLUSH_INTERVAL * 1000000;
        // Combine all conditions that result in a full cache flush.
        fDoFullFlush = (mode == FlushStateMode::ALWAYS) || fCacheLarge || fCacheCritical || fPeriodicFlush || fFlushForPrune;
        // Write blocks and block index to disk.
        if (fDoFullFlush || fPeriodicWrite) {
            // Depend on nMinDiskSpace to ensure we can write block index
            if (!CheckDiskSpace(GetBlocksDir())) {
                return AbortNode(state, "Disk space is too low!", _("Error: Disk space is too low!").translated, CClientUIInterface::MSG_NOPREFIX);
            }
            {
                LOG_TIME_MILLIS("write block and undo data to disk", BCLog::BENCH);

                // First make sure all block and undo data is flushed to disk.
                FlushBlockFile();
            }

            // Then update all block file information (which may refer to block and undo files).
            {
                LOG_TIME_MILLIS("write block index to disk", BCLog::BENCH);

                std::vector<std::pair<int, const CBlockFileInfo*> > vFiles;
                vFiles.reserve(setDirtyFileInfo.size());
                for (std::set<int>::iterator it = setDirtyFileInfo.begin(); it != setDirtyFileInfo.end(); ) {
                    vFiles.push_back(std::make_pair(*it, &vinfoBlockFile[*it]));
                    setDirtyFileInfo.erase(it++);
                }
                std::vector<const CBlockIndex*> vBlocks;
                vBlocks.reserve(setDirtyBlockIndex.size());
                for (std::set<CBlockIndex*>::iterator it = setDirtyBlockIndex.begin(); it != setDirtyBlockIndex.end(); ) {
                    vBlocks.push_back(*it);
                    setDirtyBlockIndex.erase(it++);
                }
                if (!pblocktree->WriteBatchSync(vFiles, nLastBlockFile, vBlocks)) {
                    return AbortNode(state, "Failed to write to block index database");
                }
            }
            // Finally remove any pruned files
            if (fFlushForPrune) {
                LOG_TIME_MILLIS("unlink pruned files", BCLog::BENCH);

                UnlinkPrunedFiles(setFilesToPrune);
            }
            nLastWrite = nNow;
        }
        // Flush best chain related state. This can only be done if the blocks / block index write was also done.
        if (fDoFullFlush && !CoinsTip().GetBestBlock().IsNull()) {
            LOG_TIME_SECONDS(strprintf("write coins cache to disk (%d coins, %.2fkB)",
                coins_count, coins_mem_usage / 1000));

            // Typical Coin structures on disk are around 48 bytes in size.
            // Pushing a new one to the database can cause it to be written
            // twice (once in the log, and once in the tables). This is already
            // an overestimation, as most will delete an existing entry or
            // overwrite one. Still, use a conservative safety factor of 2.
            if (!CheckDiskSpace(GetDataDir(), 48 * 2 * 2 * CoinsTip().GetCacheSize())) {
                return AbortNode(state, "Disk space is too low!", _("Error: Disk space is too low!").translated, CClientUIInterface::MSG_NOPREFIX);
            }
            // Flush the chainstate (which may refer to block index entries).
            if (!CoinsTip().Flush())
                return AbortNode(state, "Failed to write to coin database");
            nLastFlush = nNow;
            full_flush_completed = true;
        }
    }
    if (full_flush_completed) {
        // Update best block in wallet (so we can detect restored wallets).
        GetMainSignals().ChainStateFlushed(m_chain.GetLocator());
    }
    } catch (const std::runtime_error& e) {
        return AbortNode(state, std::string("System error while flushing: ") + e.what());
    }
    return true;
}

void CChainState::ForceFlushStateToDisk() {
    BlockValidationState state;
    const CChainParams& chainparams = Params();
    if (!this->FlushStateToDisk(chainparams, state, FlushStateMode::ALWAYS)) {
        LogPrintf("%s: failed to flush state (%s)\n", __func__, state.ToString());
    }
}

void CChainState::PruneAndFlush() {
    BlockValidationState state;
    fCheckForPruning = true;
    const CChainParams& chainparams = Params();

    if (!this->FlushStateToDisk(chainparams, state, FlushStateMode::NONE)) {
        LogPrintf("%s: failed to flush state (%s)\n", __func__, state.ToString());
    }
}

static void DoWarning(const std::string& strWarning)
{
    static bool fWarned = false;
    SetMiscWarning(strWarning);
    if (!fWarned) {
        AlertNotify(strWarning);
        fWarned = true;
    }
}

/** Private helper function that concatenates warning messages. */
static void AppendWarning(std::string& res, const std::string& warn)
{
    if (!res.empty()) res += ", ";
    res += warn;
}

/** Check warning conditions and do some notifications on new chain tip set. */
void static UpdateTip(const CBlockIndex* pindexNew, const CChainParams& chainParams)
    EXCLUSIVE_LOCKS_REQUIRED(::cs_main)
{
    // New best block
    mempool.AddTransactionsUpdated(1);

    {
        LOCK(g_best_block_mutex);
        g_best_block = pindexNew->GetBlockHash();
        g_best_block_cv.notify_all();
    }

    std::string warningMessages;
    if (!::ChainstateActive().IsInitialBlockDownload())
    {
        int nUpgraded = 0;
        const CBlockIndex* pindex = pindexNew;
        for (int bit = 0; bit < VERSIONBITS_NUM_BITS; bit++) {
            WarningBitsConditionChecker checker(bit);
            ThresholdState state = checker.GetStateFor(pindex, chainParams.GetConsensus(), warningcache[bit]);
            if (state == ThresholdState::ACTIVE || state == ThresholdState::LOCKED_IN) {
                const std::string strWarning = strprintf(_("Warning: unknown new rules activated (versionbit %i)").translated, bit);
                if (state == ThresholdState::ACTIVE) {
                    DoWarning(strWarning);
                } else {
                    AppendWarning(warningMessages, strWarning);
                }
            }
        }
        // Check the version of the last 100 blocks to see if we need to upgrade:
        for (int i = 0; i < 100 && pindex != nullptr; i++)
        {
            int32_t nExpectedVersion = ComputeBlockVersion(pindex->pprev, chainParams.GetConsensus());
            if (pindex->nVersion > VERSIONBITS_LAST_OLD_BLOCK_VERSION && (pindex->nVersion & ~nExpectedVersion) != 0)
                ++nUpgraded;
            pindex = pindex->pprev;
        }
        if (nUpgraded > 0)
            AppendWarning(warningMessages, strprintf(_("%d of last 100 blocks have unexpected version").translated, nUpgraded));
    }
    LogPrintf("%s: new best=%s height=%d version=0x%08x tx=%lu date='%s' progress=%f cache=%.1fMiB(%utxo)%s\n", __func__,
      pindexNew->GetBlockHash().ToString(), pindexNew->nHeight, pindexNew->nVersion,
      (unsigned long)pindexNew->nChainTx,
      FormatISO8601DateTime(pindexNew->GetBlockTime()),
      GuessVerificationProgress(pindexNew, chainParams.GetConsensus().nPowTargetSpacing),
      ::ChainstateActive().CoinsTip().DynamicMemoryUsage() * (1.0 / (1<<20)), ::ChainstateActive().CoinsTip().GetCacheSize(),
      !warningMessages.empty() ? strprintf(" warning='%s'", warningMessages) : "");

}

/** Disconnect m_chain's tip.
  * After calling, the mempool will be in an inconsistent state, with
  * transactions from disconnected blocks being added to disconnectpool.  You
  * should make the mempool consistent again by calling UpdateMempoolForReorg.
  * with cs_main held.
  *
  * If disconnectpool is nullptr, then no disconnected transactions are added to
  * disconnectpool (note that the caller is responsible for mempool consistency
  * in any case).
  */
bool CChainState::DisconnectTip(BlockValidationState& state, const CChainParams& chainparams, DisconnectedBlockTransactions *disconnectpool)
{
    CBlockIndex *pindexDelete = m_chain.Tip();
    assert(pindexDelete);
    // Read block from disk.
    std::shared_ptr<CBlock> pblock = std::make_shared<CBlock>();
    CBlock& block = *pblock;
    if (!ReadBlockFromDisk(block, pindexDelete, chainparams.GetConsensus()))
        return error("DisconnectTip(): Failed to read block");
    // Apply the block atomically to the chain state.
    int64_t nStart = GetTimeMicros();
    {
        CCoinsViewCache view(&CoinsTip());
        assert(view.GetBestBlock() == pindexDelete->GetBlockHash());
        if (DisconnectBlock(block, pindexDelete, view) != DISCONNECT_OK)
            return error("DisconnectTip(): DisconnectBlock %s failed", pindexDelete->GetBlockHash().ToString());
        bool flushed = view.Flush();
        assert(flushed);
    }
    LogPrint(BCLog::BENCH, "- Disconnect block: %.2fms\n", (GetTimeMicros() - nStart) * MILLI);
    // Write the chain state to disk, if necessary.
    if (!FlushStateToDisk(chainparams, state, FlushStateMode::IF_NEEDED))
        return false;

    if (disconnectpool) {
        // Save transactions to re-add to mempool at end of reorg
        for (auto it = block.vtx.rbegin(); it != block.vtx.rend(); ++it) {
            disconnectpool->addTransaction(*it);
        }
        while (disconnectpool->DynamicMemoryUsage() > MAX_DISCONNECTED_TX_POOL_SIZE * 1000) {
            // Drop the earliest entry, and remove its children from the mempool.
            auto it = disconnectpool->queuedTx.get<insertion_order>().begin();
            mempool.removeRecursive(**it, MemPoolRemovalReason::REORG);
            disconnectpool->removeEntry(it);
        }
    }

    m_chain.SetTip(pindexDelete->pprev);

    UpdateTip(pindexDelete->pprev, chainparams);
    // Let wallets know transactions went from 1-confirmed to
    // 0-confirmed or conflicted:
    GetMainSignals().BlockDisconnected(pblock, pindexDelete);
    return true;
}

static int64_t nTimeReadFromDisk = 0;
static int64_t nTimeConnectTotal = 0;
static int64_t nTimeFlush = 0;
static int64_t nTimeChainState = 0;
static int64_t nTimePostConnect = 0;

struct PerBlockConnectTrace {
    CBlockIndex* pindex = nullptr;
    std::shared_ptr<const CBlock> pblock;
    PerBlockConnectTrace() {}
};
/**
 * Used to track blocks whose transactions were applied to the UTXO state as a
 * part of a single ActivateBestChainStep call.
 *
 * This class is single-use, once you call GetBlocksConnected() you have to throw
 * it away and make a new one.
 */
class ConnectTrace {
private:
    std::vector<PerBlockConnectTrace> blocksConnected;

public:
    explicit ConnectTrace() : blocksConnected(1) {}

    void BlockConnected(CBlockIndex* pindex, std::shared_ptr<const CBlock> pblock) {
        assert(!blocksConnected.back().pindex);
        assert(pindex);
        assert(pblock);
        blocksConnected.back().pindex = pindex;
        blocksConnected.back().pblock = std::move(pblock);
        blocksConnected.emplace_back();
    }

    std::vector<PerBlockConnectTrace>& GetBlocksConnected() {
        // We always keep one extra block at the end of our list because
        // blocks are added after all the conflicted transactions have
        // been filled in. Thus, the last entry should always be an empty
        // one waiting for the transactions from the next block. We pop
        // the last entry here to make sure the list we return is sane.
        assert(!blocksConnected.back().pindex);
        blocksConnected.pop_back();
        return blocksConnected;
    }
};

/**
 * Connect a new block to m_chain. pblock is either nullptr or a pointer to a CBlock
 * corresponding to pindexNew, to bypass loading it again from disk.
 *
 * The block is added to connectTrace if connection succeeds.
 */
bool CChainState::ConnectTip(BlockValidationState& state, const CChainParams& chainparams, CBlockIndex* pindexNew, const std::shared_ptr<const CBlock>& pblock, ConnectTrace& connectTrace, DisconnectedBlockTransactions &disconnectpool)
{
    assert(pindexNew->pprev == m_chain.Tip());
    // Read block from disk.
    int64_t nTime1 = GetTimeMicros();
    std::shared_ptr<const CBlock> pthisBlock;
    if (!pblock) {
        std::shared_ptr<CBlock> pblockNew = std::make_shared<CBlock>();
        if (!ReadBlockFromDisk(*pblockNew, pindexNew, chainparams.GetConsensus()))
            return AbortNode(state, "Failed to read block");
        pthisBlock = pblockNew;
    } else {
        pthisBlock = pblock;
    }
    const CBlock& blockConnecting = *pthisBlock;
    // Apply the block atomically to the chain state.
    int64_t nTime2 = GetTimeMicros(); nTimeReadFromDisk += nTime2 - nTime1;
    int64_t nTime3;
    LogPrint(BCLog::BENCH, "  - Load block from disk: %.2fms [%.2fs]\n", (nTime2 - nTime1) * MILLI, nTimeReadFromDisk * MICRO);

    // ELEMENTS:
    // For mempool removal with pegin conflicts
    std::set<std::pair<uint256, COutPoint>> setPeginsSpent;

    {
        CCoinsViewCache view(&CoinsTip());
        bool rv = ConnectBlock(blockConnecting, state, pindexNew, view, chainparams, &setPeginsSpent);
        GetMainSignals().BlockChecked(blockConnecting, state);
        if (!rv) {
            if (state.IsInvalid()) {
                InvalidBlockFound(pindexNew, state);

                // ELEMENTS:
                // Possibly result of RPC to mainchain bitcoind failure
                // or unseen Bitcoin blocks.
                // These blocks are later re-evaluated at an interval
                // set by `-recheckpeginblockinterval`.
                if (state.GetRejectReason() == "bad-pegin-witness") {
                    //Write queue of invalid blocks that
                    //must be cleared to continue operation
                    std::vector<uint256> vinvalidBlocks;
                    pblocktree->ReadInvalidBlockQueue(vinvalidBlocks);
                    bool blockAlreadyInvalid = false;
                    for (uint256& hash : vinvalidBlocks) {
                        if (hash == blockConnecting.GetHash()) {
                            blockAlreadyInvalid = true;
                            break;
                        }
                    }
                    if (!blockAlreadyInvalid) {
                        vinvalidBlocks.push_back(blockConnecting.GetHash());
                        pblocktree->WriteInvalidBlockQueue(vinvalidBlocks);
                    }
                }
            }
            return error("%s: ConnectBlock %s failed, %s", __func__, pindexNew->GetBlockHash().ToString(), state.ToString());
        }
        nTime3 = GetTimeMicros(); nTimeConnectTotal += nTime3 - nTime2;
        assert(nBlocksTotal > 0);
        LogPrint(BCLog::BENCH, "  - Connect total: %.2fms [%.2fs (%.2fms/blk)]\n", (nTime3 - nTime2) * MILLI, nTimeConnectTotal * MICRO, nTimeConnectTotal * MILLI / nBlocksTotal);
        bool flushed = view.Flush();
        assert(flushed);
    }
    int64_t nTime4 = GetTimeMicros(); nTimeFlush += nTime4 - nTime3;
    LogPrint(BCLog::BENCH, "  - Flush: %.2fms [%.2fs (%.2fms/blk)]\n", (nTime4 - nTime3) * MILLI, nTimeFlush * MICRO, nTimeFlush * MILLI / nBlocksTotal);
    // Write the chain state to disk, if necessary.
    if (!FlushStateToDisk(chainparams, state, FlushStateMode::IF_NEEDED))
        return false;

    int64_t nTime5 = GetTimeMicros(); nTimeChainState += nTime5 - nTime4;
    LogPrint(BCLog::BENCH, "  - Writing chainstate: %.2fms [%.2fs (%.2fms/blk)]\n", (nTime5 - nTime4) * MILLI, nTimeChainState * MICRO, nTimeChainState * MILLI / nBlocksTotal);
    // Remove conflicting transactions from the mempool.;
    // ELEMENTS: We also eject peg-outs with now-invalid PAK proofs
    // as well as peg-in inputs during transitional periods.
    mempool.removeForBlock(blockConnecting.vtx, pindexNew->nHeight, pindexNew);
    disconnectpool.removeForBlock(blockConnecting.vtx);
    // Update m_chain & related variables.
    m_chain.SetTip(pindexNew);
    UpdateTip(pindexNew, chainparams);

    int64_t nTime6 = GetTimeMicros(); nTimePostConnect += nTime6 - nTime5; nTimeTotal += nTime6 - nTime1;
    LogPrint(BCLog::BENCH, "  - Connect postprocess: %.2fms [%.2fs (%.2fms/blk)]\n", (nTime6 - nTime5) * MILLI, nTimePostConnect * MICRO, nTimePostConnect * MILLI / nBlocksTotal);
    LogPrint(BCLog::BENCH, "- Connect block: %.2fms [%.2fs (%.2fms/blk)]\n", (nTime6 - nTime1) * MILLI, nTimeTotal * MICRO, nTimeTotal * MILLI / nBlocksTotal);

    connectTrace.BlockConnected(pindexNew, std::move(pthisBlock));
    return true;
}

/**
 * Return the tip of the chain with the most work in it, that isn't
 * known to be invalid (it's however far from certain to be valid).
 */
CBlockIndex* CChainState::FindMostWorkChain() {
    do {
        CBlockIndex *pindexNew = nullptr;

        // Find the best candidate header.
        {
            std::set<CBlockIndex*, CBlockIndexWorkComparator>::reverse_iterator it = setBlockIndexCandidates.rbegin();
            if (it == setBlockIndexCandidates.rend())
                return nullptr;
            pindexNew = *it;
        }

        // Check whether all blocks on the path between the currently active chain and the candidate are valid.
        // Just going until the active chain is an optimization, as we know all blocks in it are valid already.
        CBlockIndex *pindexTest = pindexNew;
        bool fInvalidAncestor = false;
        while (pindexTest && !m_chain.Contains(pindexTest)) {
            assert(pindexTest->HaveTxsDownloaded() || pindexTest->nHeight == 0);

            // Pruned nodes may have entries in setBlockIndexCandidates for
            // which block files have been deleted.  Remove those as candidates
            // for the most work chain if we come across them; we can't switch
            // to a chain unless we have all the non-active-chain parent blocks.
            bool fFailedChain = pindexTest->nStatus & BLOCK_FAILED_MASK;
            bool fMissingData = !(pindexTest->nStatus & BLOCK_HAVE_DATA);
            if (fFailedChain || fMissingData) {
                // Candidate chain is not usable (either invalid or missing data)
                if (fFailedChain && (pindexBestInvalid == nullptr || pindexNew->nChainWork > pindexBestInvalid->nChainWork))
                    pindexBestInvalid = pindexNew;
                CBlockIndex *pindexFailed = pindexNew;
                // Remove the entire chain from the set.
                while (pindexTest != pindexFailed) {
                    if (fFailedChain) {
                        pindexFailed->nStatus |= BLOCK_FAILED_CHILD;
                    } else if (fMissingData) {
                        // If we're missing data, then add back to m_blocks_unlinked,
                        // so that if the block arrives in the future we can try adding
                        // to setBlockIndexCandidates again.
                        m_blockman.m_blocks_unlinked.insert(
                            std::make_pair(pindexFailed->pprev, pindexFailed));
                    }
                    setBlockIndexCandidates.erase(pindexFailed);
                    pindexFailed = pindexFailed->pprev;
                }
                setBlockIndexCandidates.erase(pindexTest);
                fInvalidAncestor = true;
                break;
            }
            pindexTest = pindexTest->pprev;
        }
        if (!fInvalidAncestor)
            return pindexNew;
    } while(true);
}

/** Delete all entries in setBlockIndexCandidates that are worse than the current tip. */
void CChainState::PruneBlockIndexCandidates() {
    // Note that we can't delete the current block itself, as we may need to return to it later in case a
    // reorganization to a better block fails.
    std::set<CBlockIndex*, CBlockIndexWorkComparator>::iterator it = setBlockIndexCandidates.begin();
    while (it != setBlockIndexCandidates.end() && setBlockIndexCandidates.value_comp()(*it, m_chain.Tip())) {
        setBlockIndexCandidates.erase(it++);
    }
    // Either the current tip or a successor of it we're working towards is left in setBlockIndexCandidates.
    assert(!setBlockIndexCandidates.empty());
}

/**
 * Try to make some progress towards making pindexMostWork the active block.
 * pblock is either nullptr or a pointer to a CBlock corresponding to pindexMostWork.
 *
 * @returns true unless a system error occurred
 */
bool CChainState::ActivateBestChainStep(BlockValidationState& state, const CChainParams& chainparams, CBlockIndex* pindexMostWork, const std::shared_ptr<const CBlock>& pblock, bool& fInvalidFound, ConnectTrace& connectTrace)
{
    AssertLockHeld(cs_main);

    const CBlockIndex *pindexOldTip = m_chain.Tip();
    const CBlockIndex *pindexFork = m_chain.FindFork(pindexMostWork);

    // Disconnect active blocks which are no longer in the best chain.
    bool fBlocksDisconnected = false;
    DisconnectedBlockTransactions disconnectpool;
    while (m_chain.Tip() && m_chain.Tip() != pindexFork) {
        if (!DisconnectTip(state, chainparams, &disconnectpool)) {
            // This is likely a fatal error, but keep the mempool consistent,
            // just in case. Only remove from the mempool in this case.
            UpdateMempoolForReorg(disconnectpool, false);

            // If we're unable to disconnect a block during normal operation,
            // then that is a failure of our local system -- we should abort
            // rather than stay on a less work chain.
            AbortNode(state, "Failed to disconnect block; see debug.log for details");
            return false;
        }
        fBlocksDisconnected = true;
    }

    // Build list of new blocks to connect.
    std::vector<CBlockIndex*> vpindexToConnect;
    bool fContinue = true;
    int nHeight = pindexFork ? pindexFork->nHeight : -1;
    while (fContinue && nHeight != pindexMostWork->nHeight) {
        // Don't iterate the entire list of potential improvements toward the best tip, as we likely only need
        // a few blocks along the way.
        int nTargetHeight = std::min(nHeight + 32, pindexMostWork->nHeight);
        vpindexToConnect.clear();
        vpindexToConnect.reserve(nTargetHeight - nHeight);
        CBlockIndex *pindexIter = pindexMostWork->GetAncestor(nTargetHeight);
        while (pindexIter && pindexIter->nHeight != nHeight) {
            vpindexToConnect.push_back(pindexIter);
            pindexIter = pindexIter->pprev;
        }
        nHeight = nTargetHeight;

        // Connect new blocks.
        for (CBlockIndex *pindexConnect : reverse_iterate(vpindexToConnect)) {
            if (!ConnectTip(state, chainparams, pindexConnect, pindexConnect == pindexMostWork ? pblock : std::shared_ptr<const CBlock>(), connectTrace, disconnectpool)) {
                if (state.IsInvalid()) {
                    // The block violates a consensus rule.
                    if (state.GetResult() != BlockValidationResult::BLOCK_MUTATED) {
                        InvalidChainFound(vpindexToConnect.front());
                    }
                    state = BlockValidationState();
                    fInvalidFound = true;
                    fContinue = false;
                    break;
                } else {
                    // A system error occurred (disk space, database error, ...).
                    // Make the mempool consistent with the current tip, just in case
                    // any observers try to use it before shutdown.
                    UpdateMempoolForReorg(disconnectpool, false);
                    return false;
                }
            } else {
                PruneBlockIndexCandidates();
                if (!pindexOldTip || m_chain.Tip()->nChainWork > pindexOldTip->nChainWork) {
                    // We're in a better position than we were. Return temporarily to release the lock.
                    fContinue = false;
                    break;
                }
            }
        }
    }

    if (fBlocksDisconnected) {
        // If any blocks were disconnected, disconnectpool may be non empty.  Add
        // any disconnected transactions back to the mempool.
        UpdateMempoolForReorg(disconnectpool, true);
    }
    mempool.check(&CoinsTip());

    // Callbacks/notifications for a new best chain.
    if (fInvalidFound)
        CheckForkWarningConditionsOnNewFork(vpindexToConnect.back());
    else
        CheckForkWarningConditions();

    return true;
}

static bool NotifyHeaderTip() LOCKS_EXCLUDED(cs_main) {
    bool fNotify = false;
    bool fInitialBlockDownload = false;
    static CBlockIndex* pindexHeaderOld = nullptr;
    CBlockIndex* pindexHeader = nullptr;
    {
        LOCK(cs_main);
        pindexHeader = pindexBestHeader;

        if (pindexHeader != pindexHeaderOld) {
            fNotify = true;
            fInitialBlockDownload = ::ChainstateActive().IsInitialBlockDownload();
            pindexHeaderOld = pindexHeader;
        }
    }
    // Send block tip changed notifications without cs_main
    if (fNotify) {
        uiInterface.NotifyHeaderTip(fInitialBlockDownload, pindexHeader);
    }
    return fNotify;
}

static void LimitValidationInterfaceQueue() LOCKS_EXCLUDED(cs_main) {
    AssertLockNotHeld(cs_main);

    if (GetMainSignals().CallbacksPending() > 10) {
        SyncWithValidationInterfaceQueue();
    }
}

bool CChainState::ActivateBestChain(BlockValidationState &state, const CChainParams& chainparams, std::shared_ptr<const CBlock> pblock) {
    // Note that while we're often called here from ProcessNewBlock, this is
    // far from a guarantee. Things in the P2P/RPC will often end up calling
    // us in the middle of ProcessNewBlock - do not assume pblock is set
    // sanely for performance or correctness!
    AssertLockNotHeld(cs_main);

    // ABC maintains a fair degree of expensive-to-calculate internal state
    // because this function periodically releases cs_main so that it does not lock up other threads for too long
    // during large connects - and to allow for e.g. the callback queue to drain
    // we use m_cs_chainstate to enforce mutual exclusion so that only one caller may execute this function at a time
    LOCK(m_cs_chainstate);

    CBlockIndex *pindexMostWork = nullptr;
    CBlockIndex *pindexNewTip = nullptr;
    int nStopAtHeight = gArgs.GetArg("-stopatheight", DEFAULT_STOPATHEIGHT);
    do {
        boost::this_thread::interruption_point();

        // Block until the validation queue drains. This should largely
        // never happen in normal operation, however may happen during
        // reindex, causing memory blowup if we run too far ahead.
        // Note that if a validationinterface callback ends up calling
        // ActivateBestChain this may lead to a deadlock! We should
        // probably have a DEBUG_LOCKORDER test for this in the future.
        LimitValidationInterfaceQueue();

        {
            LOCK2(cs_main, ::mempool.cs); // Lock transaction pool for at least as long as it takes for connectTrace to be consumed
            CBlockIndex* starting_tip = m_chain.Tip();
            bool blocks_connected = false;
            do {
                // We absolutely may not unlock cs_main until we've made forward progress
                // (with the exception of shutdown due to hardware issues, low disk space, etc).
                ConnectTrace connectTrace; // Destructed before cs_main is unlocked

                if (pindexMostWork == nullptr) {
                    pindexMostWork = FindMostWorkChain();
                }

                // Whether we have anything to do at all.
                if (pindexMostWork == nullptr || pindexMostWork == m_chain.Tip()) {
                    break;
                }

                bool fInvalidFound = false;
                std::shared_ptr<const CBlock> nullBlockPtr;
                if (!ActivateBestChainStep(state, chainparams, pindexMostWork, pblock && pblock->GetHash() == pindexMostWork->GetBlockHash() ? pblock : nullBlockPtr, fInvalidFound, connectTrace)) {
                    // A system error occurred
                    return false;
                }
                blocks_connected = true;

                if (fInvalidFound) {
                    // Wipe cache, we may need another branch now.
                    pindexMostWork = nullptr;
                }
                pindexNewTip = m_chain.Tip();

                for (const PerBlockConnectTrace& trace : connectTrace.GetBlocksConnected()) {
                    assert(trace.pblock && trace.pindex);
                    GetMainSignals().BlockConnected(trace.pblock, trace.pindex);
                }
            } while (!m_chain.Tip() || (starting_tip && CBlockIndexWorkComparator()(m_chain.Tip(), starting_tip)));
            if (!blocks_connected) return true;

            const CBlockIndex* pindexFork = m_chain.FindFork(starting_tip);
            bool fInitialDownload = IsInitialBlockDownload();

            // Notify external listeners about the new tip.
            // Enqueue while holding cs_main to ensure that UpdatedBlockTip is called in the order in which blocks are connected
            if (pindexFork != pindexNewTip) {
                // Notify ValidationInterface subscribers
                GetMainSignals().UpdatedBlockTip(pindexNewTip, pindexFork, fInitialDownload);

                // Always notify the UI if a new block tip was connected
                uiInterface.NotifyBlockTip(fInitialDownload, pindexNewTip);
            }
        }
        // When we reach this point, we switched to a new tip (stored in pindexNewTip).

        if (nStopAtHeight && pindexNewTip && pindexNewTip->nHeight >= nStopAtHeight) StartShutdown();

        // We check shutdown only after giving ActivateBestChainStep a chance to run once so that we
        // never shutdown before connecting the genesis block during LoadChainTip(). Previously this
        // caused an assert() failure during shutdown in such cases as the UTXO DB flushing checks
        // that the best block hash is non-null.
        if (ShutdownRequested())
            break;
    } while (pindexNewTip != pindexMostWork);
    CheckBlockIndex(chainparams.GetConsensus());

    // Write changes periodically to disk, after relay.
    if (!FlushStateToDisk(chainparams, state, FlushStateMode::PERIODIC)) {
        return false;
    }

    return true;
}

bool ActivateBestChain(BlockValidationState &state, const CChainParams& chainparams, std::shared_ptr<const CBlock> pblock) {
    return ::ChainstateActive().ActivateBestChain(state, chainparams, std::move(pblock));
}

bool CChainState::PreciousBlock(BlockValidationState& state, const CChainParams& params, CBlockIndex *pindex)
{
    {
        LOCK(cs_main);
        if (pindex->nChainWork < m_chain.Tip()->nChainWork) {
            // Nothing to do, this block is not at the tip.
            return true;
        }
        if (m_chain.Tip()->nChainWork > nLastPreciousChainwork) {
            // The chain has been extended since the last call, reset the counter.
            nBlockReverseSequenceId = -1;
        }
        nLastPreciousChainwork = m_chain.Tip()->nChainWork;
        setBlockIndexCandidates.erase(pindex);
        pindex->nSequenceId = nBlockReverseSequenceId;
        if (nBlockReverseSequenceId > std::numeric_limits<int32_t>::min()) {
            // We can't keep reducing the counter if somebody really wants to
            // call preciousblock 2**31-1 times on the same set of tips...
            nBlockReverseSequenceId--;
        }
        if (pindex->IsValid(BLOCK_VALID_TRANSACTIONS) && pindex->HaveTxsDownloaded()) {
            setBlockIndexCandidates.insert(pindex);
            PruneBlockIndexCandidates();
        }
    }

    return ActivateBestChain(state, params, std::shared_ptr<const CBlock>());
}
bool PreciousBlock(BlockValidationState& state, const CChainParams& params, CBlockIndex *pindex) {
    return ::ChainstateActive().PreciousBlock(state, params, pindex);
}

bool CChainState::InvalidateBlock(BlockValidationState& state, const CChainParams& chainparams, CBlockIndex *pindex)
{
    CBlockIndex* to_mark_failed = pindex;
    bool pindex_was_in_chain = false;
    int disconnected = 0;

    // We do not allow ActivateBestChain() to run while InvalidateBlock() is
    // running, as that could cause the tip to change while we disconnect
    // blocks.
    LOCK(m_cs_chainstate);

    // We'll be acquiring and releasing cs_main below, to allow the validation
    // callbacks to run. However, we should keep the block index in a
    // consistent state as we disconnect blocks -- in particular we need to
    // add equal-work blocks to setBlockIndexCandidates as we disconnect.
    // To avoid walking the block index repeatedly in search of candidates,
    // build a map once so that we can look up candidate blocks by chain
    // work as we go.
    std::multimap<const arith_uint256, CBlockIndex *> candidate_blocks_by_work;

    {
        LOCK(cs_main);
        for (const auto& entry : m_blockman.m_block_index) {
            CBlockIndex *candidate = entry.second;
            // We don't need to put anything in our active chain into the
            // multimap, because those candidates will be found and considered
            // as we disconnect.
            // Instead, consider only non-active-chain blocks that have at
            // least as much work as where we expect the new tip to end up.
            if (!m_chain.Contains(candidate) &&
                    !CBlockIndexWorkComparator()(candidate, pindex->pprev) &&
                    candidate->IsValid(BLOCK_VALID_TRANSACTIONS) &&
                    candidate->HaveTxsDownloaded()) {
                candidate_blocks_by_work.insert(std::make_pair(candidate->nChainWork, candidate));
            }
        }
    }

    // Disconnect (descendants of) pindex, and mark them invalid.
    while (true) {
        if (ShutdownRequested()) break;

        // Make sure the queue of validation callbacks doesn't grow unboundedly.
        LimitValidationInterfaceQueue();

        LOCK(cs_main);
        LOCK(::mempool.cs); // Lock for as long as disconnectpool is in scope to make sure UpdateMempoolForReorg is called after DisconnectTip without unlocking in between
        if (!m_chain.Contains(pindex)) break;
        pindex_was_in_chain = true;
        CBlockIndex *invalid_walk_tip = m_chain.Tip();

        // ActivateBestChain considers blocks already in m_chain
        // unconditionally valid already, so force disconnect away from it.
        DisconnectedBlockTransactions disconnectpool;
        bool ret = DisconnectTip(state, chainparams, &disconnectpool);
        // DisconnectTip will add transactions to disconnectpool.
        // Adjust the mempool to be consistent with the new tip, adding
        // transactions back to the mempool if disconnecting was successful,
        // and we're not doing a very deep invalidation (in which case
        // keeping the mempool up to date is probably futile anyway).
        UpdateMempoolForReorg(disconnectpool, /* fAddToMempool = */ (++disconnected <= 10) && ret);
        if (!ret) return false;
        assert(invalid_walk_tip->pprev == m_chain.Tip());

        // We immediately mark the disconnected blocks as invalid.
        // This prevents a case where pruned nodes may fail to invalidateblock
        // and be left unable to start as they have no tip candidates (as there
        // are no blocks that meet the "have data and are not invalid per
        // nStatus" criteria for inclusion in setBlockIndexCandidates).
        invalid_walk_tip->nStatus |= BLOCK_FAILED_VALID;
        setDirtyBlockIndex.insert(invalid_walk_tip);
        setBlockIndexCandidates.erase(invalid_walk_tip);
        setBlockIndexCandidates.insert(invalid_walk_tip->pprev);
        if (invalid_walk_tip->pprev == to_mark_failed && (to_mark_failed->nStatus & BLOCK_FAILED_VALID)) {
            // We only want to mark the last disconnected block as BLOCK_FAILED_VALID; its children
            // need to be BLOCK_FAILED_CHILD instead.
            to_mark_failed->nStatus = (to_mark_failed->nStatus ^ BLOCK_FAILED_VALID) | BLOCK_FAILED_CHILD;
            setDirtyBlockIndex.insert(to_mark_failed);
        }

        // Add any equal or more work headers to setBlockIndexCandidates
        auto candidate_it = candidate_blocks_by_work.lower_bound(invalid_walk_tip->pprev->nChainWork);
        while (candidate_it != candidate_blocks_by_work.end()) {
            if (!CBlockIndexWorkComparator()(candidate_it->second, invalid_walk_tip->pprev)) {
                setBlockIndexCandidates.insert(candidate_it->second);
                candidate_it = candidate_blocks_by_work.erase(candidate_it);
            } else {
                ++candidate_it;
            }
        }

        // Track the last disconnected block, so we can correct its BLOCK_FAILED_CHILD status in future
        // iterations, or, if it's the last one, call InvalidChainFound on it.
        to_mark_failed = invalid_walk_tip;
    }

    CheckBlockIndex(chainparams.GetConsensus());

    {
        LOCK(cs_main);
        if (m_chain.Contains(to_mark_failed)) {
            // If the to-be-marked invalid block is in the active chain, something is interfering and we can't proceed.
            return false;
        }

        // Mark pindex (or the last disconnected block) as invalid, even when it never was in the main chain
        to_mark_failed->nStatus |= BLOCK_FAILED_VALID;
        setDirtyBlockIndex.insert(to_mark_failed);
        setBlockIndexCandidates.erase(to_mark_failed);
        m_blockman.m_failed_blocks.insert(to_mark_failed);

        // If any new blocks somehow arrived while we were disconnecting
        // (above), then the pre-calculation of what should go into
        // setBlockIndexCandidates may have missed entries. This would
        // technically be an inconsistency in the block index, but if we clean
        // it up here, this should be an essentially unobservable error.
        // Loop back over all block index entries and add any missing entries
        // to setBlockIndexCandidates.
        BlockMap::iterator it = m_blockman.m_block_index.begin();
        while (it != m_blockman.m_block_index.end()) {
            if (it->second->IsValid(BLOCK_VALID_TRANSACTIONS) && it->second->HaveTxsDownloaded() && !setBlockIndexCandidates.value_comp()(it->second, m_chain.Tip())) {
                setBlockIndexCandidates.insert(it->second);
            }
            it++;
        }

        InvalidChainFound(to_mark_failed);
    }

    // Only notify about a new block tip if the active chain was modified.
    if (pindex_was_in_chain) {
        uiInterface.NotifyBlockTip(IsInitialBlockDownload(), to_mark_failed->pprev);
    }
    return true;
}

bool InvalidateBlock(BlockValidationState& state, const CChainParams& chainparams, CBlockIndex *pindex) {
    return ::ChainstateActive().InvalidateBlock(state, chainparams, pindex);
}

void CChainState::ResetBlockFailureFlags(CBlockIndex *pindex) {
    AssertLockHeld(cs_main);

    int nHeight = pindex->nHeight;

    // Remove the invalidity flag from this block and all its descendants.
    BlockMap::iterator it = m_blockman.m_block_index.begin();
    while (it != m_blockman.m_block_index.end()) {
        if (!it->second->IsValid() && it->second->GetAncestor(nHeight) == pindex) {
            it->second->nStatus &= ~BLOCK_FAILED_MASK;
            setDirtyBlockIndex.insert(it->second);
            if (it->second->IsValid(BLOCK_VALID_TRANSACTIONS) && it->second->HaveTxsDownloaded() && setBlockIndexCandidates.value_comp()(m_chain.Tip(), it->second)) {
                setBlockIndexCandidates.insert(it->second);
            }
            if (it->second == pindexBestInvalid) {
                // Reset invalid block marker if it was pointing to one of those.
                pindexBestInvalid = nullptr;
            }
            m_blockman.m_failed_blocks.erase(it->second);
        }
        it++;
    }

    // Remove the invalidity flag from all ancestors too.
    while (pindex != nullptr) {
        if (pindex->nStatus & BLOCK_FAILED_MASK) {
            pindex->nStatus &= ~BLOCK_FAILED_MASK;
            setDirtyBlockIndex.insert(pindex);
            m_blockman.m_failed_blocks.erase(pindex);
        }
        pindex = pindex->pprev;
    }
}

void ResetBlockFailureFlags(CBlockIndex *pindex) {
    return ::ChainstateActive().ResetBlockFailureFlags(pindex);
}

CBlockIndex* BlockManager::AddToBlockIndex(const CBlockHeader& block)
{
    AssertLockHeld(cs_main);

    // Check for duplicate
    uint256 hash = block.GetHash();
    BlockMap::iterator it = m_block_index.find(hash);
    if (it != m_block_index.end())
        return it->second;

    // Construct new block index object
    CBlockIndex* pindexNew = new CBlockIndex(block);
    // We assign the sequence id to blocks only when the full data is available,
    // to avoid miners withholding blocks but broadcasting headers, to get a
    // competitive advantage.
    pindexNew->nSequenceId = 0;
    BlockMap::iterator mi = m_block_index.insert(std::make_pair(hash, pindexNew)).first;
    pindexNew->phashBlock = &((*mi).first);
    BlockMap::iterator miPrev = m_block_index.find(block.hashPrevBlock);
    if (miPrev != m_block_index.end())
    {
        pindexNew->pprev = (*miPrev).second;
        pindexNew->nHeight = pindexNew->pprev->nHeight + 1;
        pindexNew->BuildSkip();
    }
    pindexNew->nTimeMax = (pindexNew->pprev ? std::max(pindexNew->pprev->nTimeMax, pindexNew->nTime) : pindexNew->nTime);
    pindexNew->nChainWork = (pindexNew->pprev ? pindexNew->pprev->nChainWork : 0) + GetBlockProof(*pindexNew);
    pindexNew->RaiseValidity(BLOCK_VALID_TREE);
    if (pindexBestHeader == nullptr || pindexBestHeader->nChainWork < pindexNew->nChainWork)
        pindexBestHeader = pindexNew;

    setDirtyBlockIndex.insert(pindexNew);

    return pindexNew;
}

/** Mark a block as having its data received and checked (up to BLOCK_VALID_TRANSACTIONS). */
void CChainState::ReceivedBlockTransactions(const CBlock& block, CBlockIndex* pindexNew, const FlatFilePos& pos, const Consensus::Params& consensusParams)
{
    pindexNew->nTx = block.vtx.size();
    pindexNew->nChainTx = 0;
    pindexNew->nFile = pos.nFile;
    pindexNew->nDataPos = pos.nPos;
    pindexNew->nUndoPos = 0;
    pindexNew->nStatus |= BLOCK_HAVE_DATA;
    if (IsWitnessEnabled(pindexNew->pprev, consensusParams)) {
        pindexNew->nStatus |= BLOCK_OPT_WITNESS;
    }
    pindexNew->RaiseValidity(BLOCK_VALID_TRANSACTIONS);
    setDirtyBlockIndex.insert(pindexNew);

    if (pindexNew->pprev == nullptr || pindexNew->pprev->HaveTxsDownloaded()) {
        // If pindexNew is the genesis block or all parents are BLOCK_VALID_TRANSACTIONS.
        std::deque<CBlockIndex*> queue;
        queue.push_back(pindexNew);

        // Recursively process any descendant blocks that now may be eligible to be connected.
        while (!queue.empty()) {
            CBlockIndex *pindex = queue.front();
            queue.pop_front();
            pindex->nChainTx = (pindex->pprev ? pindex->pprev->nChainTx : 0) + pindex->nTx;
            {
                LOCK(cs_nBlockSequenceId);
                pindex->nSequenceId = nBlockSequenceId++;
            }
            if (m_chain.Tip() == nullptr || !setBlockIndexCandidates.value_comp()(pindex, m_chain.Tip())) {
                setBlockIndexCandidates.insert(pindex);
            }
            std::pair<std::multimap<CBlockIndex*, CBlockIndex*>::iterator, std::multimap<CBlockIndex*, CBlockIndex*>::iterator> range = m_blockman.m_blocks_unlinked.equal_range(pindex);
            while (range.first != range.second) {
                std::multimap<CBlockIndex*, CBlockIndex*>::iterator it = range.first;
                queue.push_back(it->second);
                range.first++;
                m_blockman.m_blocks_unlinked.erase(it);
            }
        }
    } else {
        if (pindexNew->pprev && pindexNew->pprev->IsValid(BLOCK_VALID_TREE)) {
            m_blockman.m_blocks_unlinked.insert(std::make_pair(pindexNew->pprev, pindexNew));
        }
    }
}

static bool FindBlockPos(FlatFilePos &pos, unsigned int nAddSize, unsigned int nHeight, uint64_t nTime, bool fKnown = false)
{
    LOCK(cs_LastBlockFile);

    unsigned int nFile = fKnown ? pos.nFile : nLastBlockFile;
    if (vinfoBlockFile.size() <= nFile) {
        vinfoBlockFile.resize(nFile + 1);
    }

    if (!fKnown) {
        while (vinfoBlockFile[nFile].nSize + nAddSize >= MAX_BLOCKFILE_SIZE) {
            nFile++;
            if (vinfoBlockFile.size() <= nFile) {
                vinfoBlockFile.resize(nFile + 1);
            }
        }
        pos.nFile = nFile;
        pos.nPos = vinfoBlockFile[nFile].nSize;
    }

    if ((int)nFile != nLastBlockFile) {
        if (!fKnown) {
            LogPrintf("Leaving block file %i: %s\n", nLastBlockFile, vinfoBlockFile[nLastBlockFile].ToString());
        }
        FlushBlockFile(!fKnown);
        nLastBlockFile = nFile;
    }

    vinfoBlockFile[nFile].AddBlock(nHeight, nTime);
    if (fKnown)
        vinfoBlockFile[nFile].nSize = std::max(pos.nPos + nAddSize, vinfoBlockFile[nFile].nSize);
    else
        vinfoBlockFile[nFile].nSize += nAddSize;

    if (!fKnown) {
        bool out_of_space;
        size_t bytes_allocated = BlockFileSeq().Allocate(pos, nAddSize, out_of_space);
        if (out_of_space) {
            return AbortNode("Disk space is too low!", _("Error: Disk space is too low!").translated, CClientUIInterface::MSG_NOPREFIX);
        }
        if (bytes_allocated != 0 && fPruneMode) {
            fCheckForPruning = true;
        }
    }

    setDirtyFileInfo.insert(nFile);
    return true;
}

static bool FindUndoPos(BlockValidationState &state, int nFile, FlatFilePos &pos, unsigned int nAddSize)
{
    pos.nFile = nFile;

    LOCK(cs_LastBlockFile);

    pos.nPos = vinfoBlockFile[nFile].nUndoSize;
    vinfoBlockFile[nFile].nUndoSize += nAddSize;
    setDirtyFileInfo.insert(nFile);

    bool out_of_space;
    size_t bytes_allocated = UndoFileSeq().Allocate(pos, nAddSize, out_of_space);
    if (out_of_space) {
        return AbortNode(state, "Disk space is too low!", _("Error: Disk space is too low!").translated, CClientUIInterface::MSG_NOPREFIX);
    }
    if (bytes_allocated != 0 && fPruneMode) {
        fCheckForPruning = true;
    }

    return true;
}

static bool CheckBlockHeader(const CBlockHeader& block, BlockValidationState& state, const Consensus::Params& consensusParams, bool fCheckPOW = true)
{
    // Check proof of work matches claimed amount
    if (fCheckPOW && block.GetHash() != consensusParams.hashGenesisBlock
            && !CheckProof(block, consensusParams)) {
        return state.Invalid(BlockValidationResult::BLOCK_INVALID_HEADER, g_signed_blocks ? "block-proof-invalid" : "high-hash", "proof of work failed");
    }
    return true;
}

bool CheckBlock(const CBlock& block, BlockValidationState& state, const Consensus::Params& consensusParams, bool fCheckPOW, bool fCheckMerkleRoot)
{
    // These are checks that are independent of context.

    if (block.fChecked)
        return true;

    // Check that the header is valid (particularly PoW).  This is mostly
    // redundant with the call in AcceptBlockHeader.
    if (!CheckBlockHeader(block, state, consensusParams, fCheckPOW))
        return false;

    // Check the merkle root.
    if (fCheckMerkleRoot) {
        bool mutated;
        uint256 hashMerkleRoot2 = BlockMerkleRoot(block, &mutated);
        if (block.hashMerkleRoot != hashMerkleRoot2)
            return state.Invalid(BlockValidationResult::BLOCK_MUTATED, "bad-txnmrklroot", "hashMerkleRoot mismatch");

        // Check for merkle tree malleability (CVE-2012-2459): repeating sequences
        // of transactions in a block without affecting the merkle root of a block,
        // while still invalidating it.
        if (mutated)
            return state.Invalid(BlockValidationResult::BLOCK_MUTATED, "bad-txns-duplicate", "duplicate transaction");
    }

    // All potential-corruption validation must be done before we do any
    // transaction validation, as otherwise we may mark the header as invalid
    // because we receive the wrong transactions for it.
    // Note that witness malleability is checked in ContextualCheckBlock, so no
    // checks that use witness data may be performed here.

    // Size limits
    if (block.vtx.empty() || block.vtx.size() * WITNESS_SCALE_FACTOR > MAX_BLOCK_WEIGHT || ::GetSerializeSize(block, PROTOCOL_VERSION | SERIALIZE_TRANSACTION_NO_WITNESS) * WITNESS_SCALE_FACTOR > MAX_BLOCK_WEIGHT)
        return state.Invalid(BlockValidationResult::BLOCK_CONSENSUS, "bad-blk-length", "size limits failed");

    // First transaction must be coinbase, the rest must not be
    if (block.vtx.empty() || !block.vtx[0]->IsCoinBase())
        return state.Invalid(BlockValidationResult::BLOCK_CONSENSUS, "bad-cb-missing", "first tx is not coinbase");
    for (unsigned int i = 1; i < block.vtx.size(); i++)
        if (block.vtx[i]->IsCoinBase())
            return state.Invalid(BlockValidationResult::BLOCK_CONSENSUS, "bad-cb-multiple", "more than one coinbase");

    // Check transactions
    // Must check for duplicate inputs (see CVE-2018-17144)
    for (const auto& tx : block.vtx) {
        TxValidationState tx_state;
        if (!CheckTransaction(*tx, tx_state)) {
            // CheckBlock() does context-free validation checks. The only
            // possible failures are consensus failures.
            assert(tx_state.GetResult() == TxValidationResult::TX_CONSENSUS);
            return state.Invalid(BlockValidationResult::BLOCK_CONSENSUS, tx_state.GetRejectReason(),
                                 strprintf("Transaction check failed (tx hash %s) %s", tx->GetHash().ToString(), tx_state.GetDebugMessage()));
        }
    }
    unsigned int nSigOps = 0;
    for (const auto& tx : block.vtx)
    {
        nSigOps += GetLegacySigOpCount(*tx);
    }
    if (nSigOps * WITNESS_SCALE_FACTOR > MAX_BLOCK_SIGOPS_COST)
        return state.Invalid(BlockValidationResult::BLOCK_CONSENSUS, "bad-blk-sigops", "out-of-bounds SigOpCount");

    if (fCheckPOW && fCheckMerkleRoot)
        block.fChecked = true;

    return true;
}

bool IsWitnessEnabled(const CBlockIndex* pindexPrev, const Consensus::Params& params)
{
    int height = pindexPrev == nullptr ? 0 : pindexPrev->nHeight + 1;
    return (height >= params.SegwitHeight);
}

bool IsDynaFedEnabled(const CBlockIndex* pindexPrev, const Consensus::Params& params)
{
    LOCK(cs_main);
    return (VersionBitsState(pindexPrev, params, Consensus::DEPLOYMENT_DYNA_FED, versionbitscache) == ThresholdState::ACTIVE);
}

int GetWitnessCommitmentIndex(const CBlock& block)
{
    int commitpos = -1;
    if (!block.vtx.empty()) {
        for (size_t o = 0; o < block.vtx[0]->vout.size(); o++) {
            if (block.vtx[0]->vout[o].scriptPubKey.size() >= 38 && block.vtx[0]->vout[o].scriptPubKey[0] == OP_RETURN && block.vtx[0]->vout[o].scriptPubKey[1] == 0x24 && block.vtx[0]->vout[o].scriptPubKey[2] == 0xaa && block.vtx[0]->vout[o].scriptPubKey[3] == 0x21 && block.vtx[0]->vout[o].scriptPubKey[4] == 0xa9 && block.vtx[0]->vout[o].scriptPubKey[5] == 0xed) {
                commitpos = o;
            }
        }
    }
    return commitpos;
}

void UpdateUncommittedBlockStructures(CBlock& block, const CBlockIndex* pindexPrev, const Consensus::Params& consensusParams)
{
    int commitpos = GetWitnessCommitmentIndex(block);
    static const std::vector<unsigned char> nonce(32, 0x00);
    if (commitpos != -1 && IsWitnessEnabled(pindexPrev, consensusParams) && !block.vtx[0]->HasWitness()) {
        CMutableTransaction tx(*block.vtx[0]);
        tx.witness.vtxinwit.resize(1);
        tx.witness.vtxinwit[0].scriptWitness.stack.resize(1);
        tx.witness.vtxinwit[0].scriptWitness.stack[0] = nonce;
        block.vtx[0] = MakeTransactionRef(std::move(tx));
    }
}

std::vector<unsigned char> GenerateCoinbaseCommitment(CBlock& block, const CBlockIndex* pindexPrev, const Consensus::Params& consensusParams)
{
    std::vector<unsigned char> commitment;
    int commitpos = GetWitnessCommitmentIndex(block);
    std::vector<unsigned char> ret(32, 0x00);
    if (consensusParams.SegwitHeight != std::numeric_limits<int>::max()) {
        if (commitpos == -1) {
            // ELEMENTS: Shim in blank coinbase output for witness output hash
            // Previous iterations of CA could have allowed witness data
            // in coinbase transactions, and this witness data must be committed
            // to here.
            //
            // Is No-op in Bitcoin
            CMutableTransaction tx0(*block.vtx[0]);
            tx0.vout.push_back(CTxOut());
            block.vtx[0] = MakeTransactionRef(std::move(tx0));
            // END
            uint256 witnessroot = BlockWitnessMerkleRoot(block, nullptr);
            CHash256().Write(witnessroot.begin(), 32).Write(ret.data(), 32).Finalize(witnessroot.begin());
            CTxOut out;
            out.nValue = 0;
            out.nAsset = policyAsset;
            out.scriptPubKey.resize(38);
            out.scriptPubKey[0] = OP_RETURN;
            out.scriptPubKey[1] = 0x24;
            out.scriptPubKey[2] = 0xaa;
            out.scriptPubKey[3] = 0x21;
            out.scriptPubKey[4] = 0xa9;
            out.scriptPubKey[5] = 0xed;
            memcpy(&out.scriptPubKey[6], witnessroot.begin(), 32);
            commitment = std::vector<unsigned char>(out.scriptPubKey.begin(), out.scriptPubKey.end());
            CMutableTransaction tx(*block.vtx[0]);
            // Elements: replace shimmed output with real coinbase rather than push
            tx.vout.back() = out;
            // END
            block.vtx[0] = MakeTransactionRef(std::move(tx));
        }
    }
    UpdateUncommittedBlockStructures(block, pindexPrev, consensusParams);
    return commitment;
}

// ELEMENTS


static bool ContextualCheckDynaFedHeader(const CBlockHeader& block, BlockValidationState& state, const CChainParams& params, const CBlockIndex* pindexPrev)
{
    // When not active, it's a NOP
    if (!IsDynaFedEnabled(pindexPrev, params.GetConsensus())) {
        return true;
    }

    const DynaFedParams& dynafed_params = block.m_dynafed_params;

    // Dynamic blocks must at least publish current signblockscript in full
    if (dynafed_params.m_current.IsNull()) {
        return state.Invalid(BlockValidationResult::BLOCK_CONSENSUS, "invalid-dyna-fed", "dynamic block headers must have non-empty current signblockscript field");
    }

    // Make sure extension bits aren't active, reserved for future HF
    uint32_t reserved_mask = (1<<23) | (1<<24) | (1<<25) | (1<<26);
    if ((block.nVersion & reserved_mask) != 0) {
        return state.Invalid(BlockValidationResult::BLOCK_CONSENSUS, "invalid-dyna-fed", "dynamic block header has unknown HF extension bits set");
    }

    const DynaFedParamEntry expected_current_params = ComputeNextBlockCurrentParameters(pindexPrev, params.GetConsensus());

    if (expected_current_params != dynafed_params.m_current) {
        return state.Invalid(BlockValidationResult::BLOCK_CONSENSUS, "invalid-dyna-fed", "dynamic block header's current parameters do not match expected");
    }

    // Lastly, enforce rules on proposals.
    const DynaFedParamEntry& proposed = dynafed_params.m_proposed;
    if (!proposed.IsNull()) {

        // signblockscript proposals *must* be segwit versions
        int block_version = 0;
        std::vector<unsigned char> block_program;
        if (!proposed.m_signblockscript.IsWitnessProgram(block_version, block_program)) {
            return state.Invalid(BlockValidationResult::BLOCK_CONSENSUS, "invalid-dyna-fed", "proposed signblockscript must be native segwit scriptPubkey");
        }

        int fedpeg_version = 0;
        std::vector<unsigned char> fedpeg_program;
        if (!proposed.m_fedpeg_program.IsWitnessProgram(fedpeg_version, fedpeg_program)) {
            return state.Invalid(BlockValidationResult::BLOCK_CONSENSUS, "invalid-dyna-fed", "proposed fedpegs program must be native segwit scriptPubkey");
        }

        // for v0, fedpegscript's scriptPubKey must match. v1+ is unencumbered.
        if (fedpeg_version == 0) {
            uint256 fedpeg_program;
            CSHA256().Write(proposed.m_fedpegscript.data(), proposed.m_fedpegscript.size()).Finalize(fedpeg_program.begin());
            CScript computed_program = CScript() << OP_0 << ToByteVector(fedpeg_program);
            if (computed_program != proposed.m_fedpeg_program) {
                return state.Invalid(BlockValidationResult::BLOCK_CONSENSUS, "invalid-dyna-fed", "proposed v0 segwit fedpegscript must match proposed fedpeg witness program");
            }

            // fedpegscript proposals *must not* start with OP_DEPTH
            // This forbids the first Liquid watchman script which is a hack.
            // Use miniscript, which doesn't even have OP_DEPTH.
            // We don't encumber future segwit versions as opcodes may change.
            if (!proposed.m_fedpegscript.empty() &&
                    proposed.m_fedpegscript.front() == OP_DEPTH) {
                return state.Invalid(BlockValidationResult::BLOCK_CONSENSUS, "invalid-dyna-fed", "Proposed fedpegscript starts with OP_DEPTH, which is illegal");
            }
        }

        // When enforcing PAK, extension_space must give non-empty PAK list when
        // the vector itself is non-empty. Otherwise this means there were "junk"
        // entries
        if (params.GetEnforcePak()) {
            if (!proposed.m_extension_space.empty() &&
                    CreatePAKListFromExtensionSpace(proposed.m_extension_space).IsReject()) {
                return state.Invalid(BlockValidationResult::BLOCK_CONSENSUS, "invalid-dyna-fed", "Extension space is not list of valid PAK entries");
            }
        }
    }
    return true;
}

//! Returns last CBlockIndex* that is a checkpoint
static CBlockIndex* GetLastCheckpoint(const CCheckpointData& data) EXCLUSIVE_LOCKS_REQUIRED(cs_main)
{
    const MapCheckpoints& checkpoints = data.mapCheckpoints;

    for (const MapCheckpoints::value_type& i : reverse_iterate(checkpoints))
    {
        const uint256& hash = i.second;
        CBlockIndex* pindex = LookupBlockIndex(hash);
        if (pindex) {
            return pindex;
        }
    }
    return nullptr;
}

/** Context-dependent validity checks.
 *  By "context", we mean only the previous block headers, but not the UTXO
 *  set; UTXO-related validity checks are done in ConnectBlock().
 *  NOTE: This function is not currently invoked by ConnectBlock(), so we
 *  should consider upgrade issues if we change which consensus rules are
 *  enforced in this function (eg by adding a new consensus rule). See comment
 *  in ConnectBlock().
 *  Note that -reindex-chainstate skips the validation that happens here!
 */
static bool ContextualCheckBlockHeader(const CBlockHeader& block, BlockValidationState& state, const CChainParams& params, const CBlockIndex* pindexPrev, int64_t nAdjustedTime) EXCLUSIVE_LOCKS_REQUIRED(cs_main)
{
    assert(pindexPrev != nullptr);
    const int nHeight = pindexPrev->nHeight + 1;

    // Check proof of work target or non-dynamic signblockscript if necessary
    const Consensus::Params& consensusParams = params.GetConsensus();
    if (!IsDynaFedEnabled(pindexPrev, consensusParams) && !CheckChallenge(block, *pindexPrev, consensusParams))
        return state.Invalid(BlockValidationResult::BLOCK_INVALID_HEADER, "bad-diffbits", "incorrect proof of work");

    // Check against checkpoints
    if (fCheckpointsEnabled) {
        // Don't accept any forks from the main chain prior to last checkpoint.
        // GetLastCheckpoint finds the last checkpoint in MapCheckpoints that's in our
        // BlockIndex().
        CBlockIndex* pcheckpoint = GetLastCheckpoint(params.Checkpoints());
        if (pcheckpoint && nHeight < pcheckpoint->nHeight) {
            LogPrintf("ERROR: %s: forked chain older than last checkpoint (height %d)\n", __func__, nHeight);
            return state.Invalid(BlockValidationResult::BLOCK_CHECKPOINT, "bad-fork-prior-to-checkpoint");
        }
    }

    // Check timestamp against prev
    if (block.GetBlockTime() <= pindexPrev->GetMedianTimePast())
        return state.Invalid(BlockValidationResult::BLOCK_INVALID_HEADER, "time-too-old", "block's timestamp is too early");

    // Check height in header against prev
    if (g_con_blockheightinheader && (uint32_t)nHeight != block.block_height) {
        LogPrintf("ERROR: %s: block height in header is incorrect (got %d, expected %d)\n", __func__, block.block_height, nHeight);
        return state.Invalid(BlockValidationResult::BLOCK_INVALID_HEADER, "bad-header-height");
    }

    // Check timestamp
    if (block.GetBlockTime() > nAdjustedTime + MAX_FUTURE_BLOCK_TIME)
        return state.Invalid(BlockValidationResult::BLOCK_TIME_FUTURE, "time-too-new", "block timestamp too far in the future");

    // Reject outdated version blocks when 95% (75% on testnet) of the network has upgraded:
    // check for version 2, 3 and 4 upgrades
    if((block.nVersion < 2 && nHeight >= consensusParams.BIP34Height) ||
       (block.nVersion < 3 && nHeight >= consensusParams.BIP66Height) ||
       (block.nVersion < 4 && nHeight >= consensusParams.BIP65Height))
            return state.Invalid(BlockValidationResult::BLOCK_INVALID_HEADER, strprintf("bad-version(0x%08x)", block.nVersion),
                                 strprintf("rejected nVersion=0x%08x block", block.nVersion));

    if (!ContextualCheckDynaFedHeader(block, state, params, pindexPrev)) {
        return false;
    }

    return true;
}

/** NOTE: This function is not currently invoked by ConnectBlock(), so we
 *  should consider upgrade issues if we change which consensus rules are
 *  enforced in this function (eg by adding a new consensus rule). See comment
 *  in ConnectBlock().
 *  Note that -reindex-chainstate skips the validation that happens here!
 */
static bool ContextualCheckBlock(const CBlock& block, BlockValidationState& state, const Consensus::Params& consensusParams, const CBlockIndex* pindexPrev)
{
    const int nHeight = pindexPrev == nullptr ? 0 : pindexPrev->nHeight + 1;

    // Start enforcing BIP113 (Median Time Past).
    int nLockTimeFlags = 0;
    if (nHeight >= consensusParams.CSVHeight) {
        assert(pindexPrev != nullptr);
        nLockTimeFlags |= LOCKTIME_MEDIAN_TIME_PAST;
    }

    int64_t nLockTimeCutoff = (nLockTimeFlags & LOCKTIME_MEDIAN_TIME_PAST)
                              ? pindexPrev->GetMedianTimePast()
                              : block.GetBlockTime();

    // Check that all transactions are finalized
    for (const auto& tx : block.vtx) {
        if (!IsFinalTx(*tx, nHeight, nLockTimeCutoff)) {
            return state.Invalid(BlockValidationResult::BLOCK_CONSENSUS, "bad-txns-nonfinal", "non-final transaction");
        }
    }

    // Enforce rule that the coinbase starts with serialized block height
    if (nHeight >= consensusParams.BIP34Height)
    {
        CScript expect = CScript() << nHeight;
        if (block.vtx[0]->vin[0].scriptSig.size() < expect.size() ||
            !std::equal(expect.begin(), expect.end(), block.vtx[0]->vin[0].scriptSig.begin())) {
            return state.Invalid(BlockValidationResult::BLOCK_CONSENSUS, "bad-cb-height", "block height mismatch in coinbase");
        }
    }

    // Coinbase transaction can not have input witness data which is not covered
    // (or committed to) by the witness or regular merkle tree
    for (const auto& inwit : block.vtx[0]->witness.vtxinwit) {
        if (!inwit.vchIssuanceAmountRangeproof.empty() ||
                !inwit.vchInflationKeysRangeproof.empty() ||
                !inwit.m_pegin_witness.IsNull()) {
            return state.Invalid(BlockValidationResult::BLOCK_MUTATED, "bad-cb-witness", "Coinbase has invalid input witness data.");
        }
    }

    // Validation for witness commitments.
    // * We compute the witness hash (which is the hash including witnesses) of all the block's transactions, except the
    //   coinbase (where 0x0000....0000 is used instead).
    // * The coinbase scriptWitness is a stack of a single 32-byte vector, containing a witness reserved value (unconstrained).
    // * We build a merkle tree with all those witness hashes as leaves (similar to the hashMerkleRoot in the block header).
    // * There must be at least one output whose scriptPubKey is a single 36-byte push, the first 4 bytes of which are
    //   {0xaa, 0x21, 0xa9, 0xed}, and the following 32 bytes are SHA256^2(witness root, witness reserved value). In case there are
    //   multiple, the last one is used.
    bool fHaveWitness = false;
    if (nHeight >= consensusParams.SegwitHeight) {
        int commitpos = GetWitnessCommitmentIndex(block);
        if (commitpos != -1) {
            bool malleated = false;
            uint256 hashWitness = BlockWitnessMerkleRoot(block, &malleated);
            // The malleation check is ignored; as the transaction tree itself
            // already does not permit it, it is impossible to trigger in the
            // witness tree.
            if ((block.vtx[0]->witness.vtxinwit.empty()) ||
                (block.vtx[0]->witness.vtxinwit[0].scriptWitness.stack.size() != 1) ||
                (block.vtx[0]->witness.vtxinwit[0].scriptWitness.stack[0].size() != 32)) {
                return state.Invalid(BlockValidationResult::BLOCK_MUTATED, "bad-witness-nonce-size", strprintf("%s : invalid witness reserved value size", __func__));
            }
            CHash256().Write(hashWitness.begin(), 32).Write(&block.vtx[0]->witness.vtxinwit[0].scriptWitness.stack[0][0], 32).Finalize(hashWitness.begin());
            uint256 committedWitness(std::vector<unsigned char>(&block.vtx[0]->vout[commitpos].scriptPubKey[6], &block.vtx[0]->vout[commitpos].scriptPubKey[6+32]));
            if (memcmp(hashWitness.begin(), &block.vtx[0]->vout[commitpos].scriptPubKey[6], 32)) {
                return state.Invalid(BlockValidationResult::BLOCK_MUTATED, "bad-witness-merkle-match", strprintf("%s : witness merkle commitment mismatch", __func__));
            }
            fHaveWitness = true;
        }
    }

    // No witness data is allowed in blocks that don't commit to witness data, as this would otherwise leave room for spam
    if (!fHaveWitness) {
      for (const auto& tx : block.vtx) {
            if (tx->HasWitness()) {
                return state.Invalid(BlockValidationResult::BLOCK_MUTATED, "unexpected-witness", strprintf("%s : unexpected witness data found", __func__));
            }
        }
    }

    // After the coinbase witness reserved value and commitment are verified,
    // we can check if the block weight passes (before we've checked the
    // coinbase witness, it would be possible for the weight to be too
    // large by filling up the coinbase witness, which doesn't change
    // the block hash, so we couldn't mark the block as permanently
    // failed).
    if (GetBlockWeight(block) > MAX_BLOCK_WEIGHT) {
        return state.Invalid(BlockValidationResult::BLOCK_CONSENSUS, "bad-blk-weight", strprintf("%s : weight limit failed", __func__));
    }

    return true;
}

bool BlockManager::AcceptBlockHeader(const CBlockHeader& block, BlockValidationState& state, const CChainParams& chainparams, CBlockIndex** ppindex)
{
    AssertLockHeld(cs_main);
    // Check for duplicate
    uint256 hash = block.GetHash();
    BlockMap::iterator miSelf = m_block_index.find(hash);
    CBlockIndex *pindex = nullptr;
    if (hash != chainparams.GetConsensus().hashGenesisBlock) {
        if (miSelf != m_block_index.end()) {
            // Block header is already known.
            pindex = miSelf->second;
            if (ppindex)
                *ppindex = pindex;
            if (pindex->nStatus & BLOCK_FAILED_MASK) {
                LogPrintf("ERROR: %s: block %s is marked invalid\n", __func__, hash.ToString());
                return state.Invalid(BlockValidationResult::BLOCK_CACHED_INVALID, "duplicate");
            }
            return true;
        }

        if (!CheckBlockHeader(block, state, chainparams.GetConsensus()))
            return error("%s: Consensus::CheckBlockHeader: %s, %s", __func__, hash.ToString(), state.ToString());

        // Get prev block index
        CBlockIndex* pindexPrev = nullptr;
        BlockMap::iterator mi = m_block_index.find(block.hashPrevBlock);
        if (mi == m_block_index.end()) {
            LogPrintf("ERROR: %s: prev block not found\n", __func__);
            return state.Invalid(BlockValidationResult::BLOCK_MISSING_PREV, "prev-blk-not-found");
        }
        pindexPrev = (*mi).second;
        if (pindexPrev->nStatus & BLOCK_FAILED_MASK) {
            LogPrintf("ERROR: %s: prev block invalid\n", __func__);
            return state.Invalid(BlockValidationResult::BLOCK_INVALID_PREV, "bad-prevblk");
        }
        if (!ContextualCheckBlockHeader(block, state, chainparams, pindexPrev, GetAdjustedTime()))
            return error("%s: Consensus::ContextualCheckBlockHeader: %s, %s", __func__, hash.ToString(), state.ToString());

        /* Determine if this block descends from any block which has been found
         * invalid (m_failed_blocks), then mark pindexPrev and any blocks between
         * them as failed. For example:
         *
         *                D3
         *              /
         *      B2 - C2
         *    /         \
         *  A             D2 - E2 - F2
         *    \
         *      B1 - C1 - D1 - E1
         *
         * In the case that we attempted to reorg from E1 to F2, only to find
         * C2 to be invalid, we would mark D2, E2, and F2 as BLOCK_FAILED_CHILD
         * but NOT D3 (it was not in any of our candidate sets at the time).
         *
         * In any case D3 will also be marked as BLOCK_FAILED_CHILD at restart
         * in LoadBlockIndex.
         */
        if (!pindexPrev->IsValid(BLOCK_VALID_SCRIPTS)) {
            // The above does not mean "invalid": it checks if the previous block
            // hasn't been validated up to BLOCK_VALID_SCRIPTS. This is a performance
            // optimization, in the common case of adding a new block to the tip,
            // we don't need to iterate over the failed blocks list.
            for (const CBlockIndex* failedit : m_failed_blocks) {
                if (pindexPrev->GetAncestor(failedit->nHeight) == failedit) {
                    assert(failedit->nStatus & BLOCK_FAILED_VALID);
                    CBlockIndex* invalid_walk = pindexPrev;
                    while (invalid_walk != failedit) {
                        invalid_walk->nStatus |= BLOCK_FAILED_CHILD;
                        setDirtyBlockIndex.insert(invalid_walk);
                        invalid_walk = invalid_walk->pprev;
                    }
                    LogPrintf("ERROR: %s: prev block invalid\n", __func__);
                    return state.Invalid(BlockValidationResult::BLOCK_INVALID_PREV, "bad-prevblk");
                }
            }
        }
    }
    if (pindex == nullptr)
        pindex = AddToBlockIndex(block);

    if (ppindex)
        *ppindex = pindex;

    return true;
}

// Exposed wrapper for AcceptBlockHeader
bool ProcessNewBlockHeaders(const std::vector<CBlockHeader>& headers, BlockValidationState& state, const CChainParams& chainparams, const CBlockIndex** ppindex)
{
    {
        LOCK(cs_main);
        for (const CBlockHeader& header : headers) {
            CBlockIndex *pindex = nullptr; // Use a temp pindex instead of ppindex to avoid a const_cast
            bool accepted = g_chainman.m_blockman.AcceptBlockHeader(
                header, state, chainparams, &pindex);
            ::ChainstateActive().CheckBlockIndex(chainparams.GetConsensus());

            if (!accepted) {
                return false;
            }
            if (ppindex) {
                *ppindex = pindex;
            }
        }
    }
    if (NotifyHeaderTip()) {
        if (::ChainstateActive().IsInitialBlockDownload() && ppindex && *ppindex) {
            LogPrintf("Synchronizing blockheaders, height: %d (~%.2f%%)\n", (*ppindex)->nHeight, 100.0/((*ppindex)->nHeight+(GetAdjustedTime() - (*ppindex)->GetBlockTime()) / Params().GetConsensus().nPowTargetSpacing) * (*ppindex)->nHeight);
        }
    }
    return true;
}

/** Store block on disk. If dbp is non-nullptr, the file is known to already reside on disk */
static FlatFilePos SaveBlockToDisk(const CBlock& block, int nHeight, const CChainParams& chainparams, const FlatFilePos* dbp) {
    unsigned int nBlockSize = ::GetSerializeSize(block, CLIENT_VERSION);
    FlatFilePos blockPos;
    if (dbp != nullptr)
        blockPos = *dbp;
    if (!FindBlockPos(blockPos, nBlockSize+8, nHeight, block.GetBlockTime(), dbp != nullptr)) {
        error("%s: FindBlockPos failed", __func__);
        return FlatFilePos();
    }
    if (dbp == nullptr) {
        if (!WriteBlockToDisk(block, blockPos, chainparams.MessageStart())) {
            AbortNode("Failed to write block");
            return FlatFilePos();
        }
    }
    return blockPos;
}

/** Store block on disk. If dbp is non-nullptr, the file is known to already reside on disk */
bool CChainState::AcceptBlock(const std::shared_ptr<const CBlock>& pblock, BlockValidationState& state, const CChainParams& chainparams, CBlockIndex** ppindex, bool fRequested, const FlatFilePos* dbp, bool* fNewBlock)
{
    const CBlock& block = *pblock;

    if (fNewBlock) *fNewBlock = false;
    AssertLockHeld(cs_main);

    CBlockIndex *pindexDummy = nullptr;
    CBlockIndex *&pindex = ppindex ? *ppindex : pindexDummy;

    bool accepted_header = m_blockman.AcceptBlockHeader(block, state, chainparams, &pindex);
    CheckBlockIndex(chainparams.GetConsensus());

    if (!accepted_header)
        return false;

    // Try to process all requested blocks that we don't have, but only
    // process an unrequested block if it's new and has enough work to
    // advance our tip, and isn't too many blocks ahead.
    bool fAlreadyHave = pindex->nStatus & BLOCK_HAVE_DATA;
    bool fHasMoreOrSameWork = (m_chain.Tip() ? pindex->nChainWork >= m_chain.Tip()->nChainWork : true);
    // Blocks that are too out-of-order needlessly limit the effectiveness of
    // pruning, because pruning will not delete block files that contain any
    // blocks which are too close in height to the tip.  Apply this test
    // regardless of whether pruning is enabled; it should generally be safe to
    // not process unrequested blocks.
    bool fTooFarAhead = (pindex->nHeight > int(m_chain.Height() + MIN_BLOCKS_TO_KEEP));

    // TODO: Decouple this function from the block download logic by removing fRequested
    // This requires some new chain data structure to efficiently look up if a
    // block is in a chain leading to a candidate for best tip, despite not
    // being such a candidate itself.

    // TODO: deal better with return value and error conditions for duplicate
    // and unrequested blocks.
    if (fAlreadyHave) return true;
    if (!fRequested) {  // If we didn't ask for it:
        if (pindex->nTx != 0) return true;    // This is a previously-processed block that was pruned
        if (!fHasMoreOrSameWork) return true; // Don't process less-work chains
        if (fTooFarAhead) return true;        // Block height is too high

        // Protect against DoS attacks from low-work chains.
        // If our tip is behind, a peer could try to send us
        // low-work blocks on a fake chain that we would never
        // request; don't process these.
        if (pindex->nChainWork < nMinimumChainWork) return true;
    }

    if (chainparams.GetConsensus().hashGenesisBlock != block.GetHash() &&
        (!CheckBlock(block, state, chainparams.GetConsensus()) ||
         !ContextualCheckBlock(block, state, chainparams.GetConsensus(), pindex->pprev))) {
        if (state.IsInvalid() && state.GetResult() != BlockValidationResult::BLOCK_MUTATED) {
            pindex->nStatus |= BLOCK_FAILED_VALID;
            setDirtyBlockIndex.insert(pindex);
        }
        return error("%s: %s", __func__, state.ToString());
    }

    // Header is valid/has work, merkle tree and segwit merkle tree are good...RELAY NOW
    // (but if it does not build on our best tip, let the SendMessages loop relay it)
    if (!IsInitialBlockDownload() && m_chain.Tip() == pindex->pprev)
        GetMainSignals().NewPoWValidBlock(pindex, pblock);

    // Write block to history file
    if (fNewBlock) *fNewBlock = true;
    try {
        FlatFilePos blockPos = SaveBlockToDisk(block, pindex->nHeight, chainparams, dbp);
        if (blockPos.IsNull()) {
            state.Error(strprintf("%s: Failed to find position to write new block to disk", __func__));
            return false;
        }
        ReceivedBlockTransactions(block, pindex, blockPos, chainparams.GetConsensus());
    } catch (const std::runtime_error& e) {
        return AbortNode(state, std::string("System error: ") + e.what());
    }

    FlushStateToDisk(chainparams, state, FlushStateMode::NONE);

    CheckBlockIndex(chainparams.GetConsensus());

    return true;
}

bool ProcessNewBlock(const CChainParams& chainparams, const std::shared_ptr<const CBlock> pblock, bool fForceProcessing, bool *fNewBlock)
{
    AssertLockNotHeld(cs_main);

    {
        CBlockIndex *pindex = nullptr;
        if (fNewBlock) *fNewBlock = false;
        BlockValidationState state;

        // CheckBlock() does not support multi-threaded block validation because CBlock::fChecked can cause data race.
        // Therefore, the following critical section must include the CheckBlock() call as well.
        LOCK(cs_main);

        // Ensure that CheckBlock() passes before calling AcceptBlock, as
        // belt-and-suspenders.
        bool ret = CheckBlock(*pblock, state, chainparams.GetConsensus());
        if (ret) {
            // Store to disk
            ret = ::ChainstateActive().AcceptBlock(pblock, state, chainparams, &pindex, fForceProcessing, nullptr, fNewBlock);
        }
        if (!ret) {
            GetMainSignals().BlockChecked(*pblock, state);
            return error("%s: AcceptBlock FAILED (%s)", __func__, state.ToString());
        }
    }

    NotifyHeaderTip();

    BlockValidationState state; // Only used to report errors, not invalidity - ignore it
    if (!::ChainstateActive().ActivateBestChain(state, chainparams, pblock))
        return error("%s: ActivateBestChain failed (%s)", __func__, state.ToString());

    return true;
}

bool TestBlockValidity(BlockValidationState& state, const CChainParams& chainparams, const CBlock& block, CBlockIndex* pindexPrev, bool fCheckPOW, bool fCheckMerkleRoot)
{
    AssertLockHeld(cs_main);
    assert(pindexPrev && pindexPrev == ::ChainActive().Tip());
    CCoinsViewCache viewNew(&::ChainstateActive().CoinsTip());
    uint256 block_hash(block.GetHash());
    CBlockIndex indexDummy(block);
    indexDummy.pprev = pindexPrev;
    indexDummy.nHeight = pindexPrev->nHeight + 1;
    indexDummy.phashBlock = &block_hash;

    // NOTE: CheckBlockHeader is called by CheckBlock
    if (!ContextualCheckBlockHeader(block, state, chainparams, pindexPrev, GetAdjustedTime()))
        return error("%s: Consensus::ContextualCheckBlockHeader: %s", __func__, state.ToString());
    if (!CheckBlock(block, state, chainparams.GetConsensus(), fCheckPOW, fCheckMerkleRoot))
        return error("%s: Consensus::CheckBlock: %s", __func__, state.ToString());
    if (!ContextualCheckBlock(block, state, chainparams.GetConsensus(), pindexPrev))
        return error("%s: Consensus::ContextualCheckBlock: %s", __func__, state.ToString());
    if (!::ChainstateActive().ConnectBlock(block, state, &indexDummy, viewNew, chainparams, NULL, true))
        return false;
    assert(state.IsValid());

    return true;
}

/**
 * BLOCK PRUNING CODE
 */

/* Calculate the amount of disk space the block & undo files currently use */
uint64_t CalculateCurrentUsage()
{
    LOCK(cs_LastBlockFile);

    uint64_t retval = 0;
    for (const CBlockFileInfo &file : vinfoBlockFile) {
        retval += file.nSize + file.nUndoSize;
    }
    return retval;
}

/* Prune a block file (modify associated database entries)*/
void PruneOneBlockFile(const int fileNumber)
{
    LOCK(cs_LastBlockFile);

    for (const auto& entry : g_chainman.BlockIndex()) {
        CBlockIndex* pindex = entry.second;
        if (pindex->nFile == fileNumber) {
            pindex->nStatus &= ~BLOCK_HAVE_DATA;
            pindex->nStatus &= ~BLOCK_HAVE_UNDO;
            pindex->nFile = 0;
            pindex->nDataPos = 0;
            pindex->nUndoPos = 0;
            setDirtyBlockIndex.insert(pindex);

            // Prune from m_blocks_unlinked -- any block we prune would have
            // to be downloaded again in order to consider its chain, at which
            // point it would be considered as a candidate for
            // m_blocks_unlinked or setBlockIndexCandidates.
            auto range = g_chainman.m_blockman.m_blocks_unlinked.equal_range(pindex->pprev);
            while (range.first != range.second) {
                std::multimap<CBlockIndex *, CBlockIndex *>::iterator _it = range.first;
                range.first++;
                if (_it->second == pindex) {
                    g_chainman.m_blockman.m_blocks_unlinked.erase(_it);
                }
            }
        }
    }

    vinfoBlockFile[fileNumber].SetNull();
    setDirtyFileInfo.insert(fileNumber);
}


void UnlinkPrunedFiles(const std::set<int>& setFilesToPrune)
{
    for (std::set<int>::iterator it = setFilesToPrune.begin(); it != setFilesToPrune.end(); ++it) {
        FlatFilePos pos(*it, 0);
        fs::remove(BlockFileSeq().FileName(pos));
        fs::remove(UndoFileSeq().FileName(pos));
        LogPrintf("Prune: %s deleted blk/rev (%05u)\n", __func__, *it);
    }
}

/* Calculate the block/rev files to delete based on height specified by user with RPC command pruneblockchain */
static void FindFilesToPruneManual(std::set<int>& setFilesToPrune, int nManualPruneHeight)
{
    assert(fPruneMode && nManualPruneHeight > 0);

    LOCK2(cs_main, cs_LastBlockFile);
    if (::ChainActive().Tip() == nullptr)
        return;

    // last block to prune is the lesser of (user-specified height, MIN_BLOCKS_TO_KEEP from the tip)
    unsigned int nLastBlockWeCanPrune = std::min((unsigned)nManualPruneHeight, ::ChainActive().Tip()->nHeight - MIN_BLOCKS_TO_KEEP);
    int count=0;
    for (int fileNumber = 0; fileNumber < nLastBlockFile; fileNumber++) {
        if (vinfoBlockFile[fileNumber].nSize == 0 || vinfoBlockFile[fileNumber].nHeightLast > nLastBlockWeCanPrune)
            continue;
        PruneOneBlockFile(fileNumber);
        setFilesToPrune.insert(fileNumber);
        count++;
    }
    LogPrintf("Prune (Manual): prune_height=%d removed %d blk/rev pairs\n", nLastBlockWeCanPrune, count);
}

/* This function is called from the RPC code for pruneblockchain */
void PruneBlockFilesManual(int nManualPruneHeight)
{
    BlockValidationState state;
    const CChainParams& chainparams = Params();
    if (!::ChainstateActive().FlushStateToDisk(
            chainparams, state, FlushStateMode::NONE, nManualPruneHeight)) {
        LogPrintf("%s: failed to flush state (%s)\n", __func__, state.ToString());
    }
}

/**
 * Prune block and undo files (blk???.dat and undo???.dat) so that the disk space used is less than a user-defined target.
 * The user sets the target (in MB) on the command line or in config file.  This will be run on startup and whenever new
 * space is allocated in a block or undo file, staying below the target. Changing back to unpruned requires a reindex
 * (which in this case means the blockchain must be re-downloaded.)
 *
 * Pruning functions are called from FlushStateToDisk when the global fCheckForPruning flag has been set.
 * Block and undo files are deleted in lock-step (when blk00003.dat is deleted, so is rev00003.dat.)
 * Pruning cannot take place until the longest chain is at least a certain length (100000 on mainnet, 1000 on testnet, 1000 on regtest).
 * Pruning will never delete a block within a defined distance (currently 288) from the active chain's tip.
 * The block index is updated by unsetting HAVE_DATA and HAVE_UNDO for any blocks that were stored in the deleted files.
 * A db flag records the fact that at least some block files have been pruned.
 *
 * @param[out]   setFilesToPrune   The set of file indices that can be unlinked will be returned
 */
static void FindFilesToPrune(std::set<int>& setFilesToPrune, uint64_t nPruneAfterHeight)
{
    LOCK2(cs_main, cs_LastBlockFile);
    if (::ChainActive().Tip() == nullptr || nPruneTarget == 0) {
        return;
    }
    if ((uint64_t)::ChainActive().Tip()->nHeight <= nPruneAfterHeight) {
        return;
    }

    unsigned int nLastBlockWeCanPrune = ::ChainActive().Tip()->nHeight - MIN_BLOCKS_TO_KEEP;
    uint64_t nCurrentUsage = CalculateCurrentUsage();
    // We don't check to prune until after we've allocated new space for files
    // So we should leave a buffer under our target to account for another allocation
    // before the next pruning.
    uint64_t nBuffer = BLOCKFILE_CHUNK_SIZE + UNDOFILE_CHUNK_SIZE;
    uint64_t nBytesToPrune;
    int count=0;

    if (nCurrentUsage + nBuffer >= nPruneTarget) {
        // On a prune event, the chainstate DB is flushed.
        // To avoid excessive prune events negating the benefit of high dbcache
        // values, we should not prune too rapidly.
        // So when pruning in IBD, increase the buffer a bit to avoid a re-prune too soon.
        if (::ChainstateActive().IsInitialBlockDownload()) {
            // Since this is only relevant during IBD, we use a fixed 10%
            nBuffer += nPruneTarget / 10;
        }

        for (int fileNumber = 0; fileNumber < nLastBlockFile; fileNumber++) {
            nBytesToPrune = vinfoBlockFile[fileNumber].nSize + vinfoBlockFile[fileNumber].nUndoSize;

            if (vinfoBlockFile[fileNumber].nSize == 0)
                continue;

            if (nCurrentUsage + nBuffer < nPruneTarget)  // are we below our target?
                break;

            // don't prune files that could have a block within MIN_BLOCKS_TO_KEEP of the main chain's tip but keep scanning
            if (vinfoBlockFile[fileNumber].nHeightLast > nLastBlockWeCanPrune)
                continue;

            PruneOneBlockFile(fileNumber);
            // Queue up the files for removal
            setFilesToPrune.insert(fileNumber);
            nCurrentUsage -= nBytesToPrune;
            count++;
        }
    }

    LogPrint(BCLog::PRUNE, "Prune: target=%dMiB actual=%dMiB diff=%dMiB max_prune_height=%d removed %d blk/rev pairs\n",
           nPruneTarget/1024/1024, nCurrentUsage/1024/1024,
           ((int64_t)nPruneTarget - (int64_t)nCurrentUsage)/1024/1024,
           nLastBlockWeCanPrune, count);
}

static FlatFileSeq BlockFileSeq()
{
    return FlatFileSeq(GetBlocksDir(), "blk", BLOCKFILE_CHUNK_SIZE);
}

static FlatFileSeq UndoFileSeq()
{
    return FlatFileSeq(GetBlocksDir(), "rev", UNDOFILE_CHUNK_SIZE);
}

FILE* OpenBlockFile(const FlatFilePos &pos, bool fReadOnly) {
    return BlockFileSeq().Open(pos, fReadOnly);
}

/** Open an undo file (rev?????.dat) */
static FILE* OpenUndoFile(const FlatFilePos &pos, bool fReadOnly) {
    return UndoFileSeq().Open(pos, fReadOnly);
}

fs::path GetBlockPosFilename(const FlatFilePos &pos)
{
    return BlockFileSeq().FileName(pos);
}

CBlockIndex * BlockManager::InsertBlockIndex(const uint256& hash)
{
    AssertLockHeld(cs_main);

    if (hash.IsNull())
        return nullptr;

    // Return existing
    BlockMap::iterator mi = m_block_index.find(hash);
    if (mi != m_block_index.end())
        return (*mi).second;

    // Create new
    CBlockIndex* pindexNew = new CBlockIndex();
    mi = m_block_index.insert(std::make_pair(hash, pindexNew)).first;
    pindexNew->phashBlock = &((*mi).first);

    return pindexNew;
}

bool BlockManager::LoadBlockIndex(
    const Consensus::Params& consensus_params,
    CBlockTreeDB& blocktree,
    std::set<CBlockIndex*, CBlockIndexWorkComparator>& block_index_candidates)
{
    if (!blocktree.LoadBlockIndexGuts(consensus_params, [this](const uint256& hash) EXCLUSIVE_LOCKS_REQUIRED(cs_main) { return this->InsertBlockIndex(hash); }))
        return false;

    // Calculate nChainWork
    std::vector<std::pair<int, CBlockIndex*> > vSortedByHeight;
    vSortedByHeight.reserve(m_block_index.size());
    for (const std::pair<const uint256, CBlockIndex*>& item : m_block_index)
    {
        CBlockIndex* pindex = item.second;
        vSortedByHeight.push_back(std::make_pair(pindex->nHeight, pindex));
    }
    sort(vSortedByHeight.begin(), vSortedByHeight.end());
    for (const std::pair<int, CBlockIndex*>& item : vSortedByHeight)
    {
        if (ShutdownRequested()) return false;
        CBlockIndex* pindex = item.second;
        pindex->nChainWork = (pindex->pprev ? pindex->pprev->nChainWork : 0) + GetBlockProof(*pindex);
        pindex->nTimeMax = (pindex->pprev ? std::max(pindex->pprev->nTimeMax, pindex->nTime) : pindex->nTime);
        // We can link the chain of blocks for which we've received transactions at some point.
        // Pruned nodes may have deleted the block.
        if (pindex->nTx > 0) {
            if (pindex->pprev) {
                if (pindex->pprev->HaveTxsDownloaded()) {
                    pindex->nChainTx = pindex->pprev->nChainTx + pindex->nTx;
                } else {
                    pindex->nChainTx = 0;
                    m_blocks_unlinked.insert(std::make_pair(pindex->pprev, pindex));
                }
            } else {
                pindex->nChainTx = pindex->nTx;
            }
        }
        if (!(pindex->nStatus & BLOCK_FAILED_MASK) && pindex->pprev && (pindex->pprev->nStatus & BLOCK_FAILED_MASK)) {
            pindex->nStatus |= BLOCK_FAILED_CHILD;
            setDirtyBlockIndex.insert(pindex);
        }
        if (pindex->IsValid(BLOCK_VALID_TRANSACTIONS) && (pindex->HaveTxsDownloaded() || pindex->pprev == nullptr)) {
            block_index_candidates.insert(pindex);
        }
        if (pindex->nStatus & BLOCK_FAILED_MASK && (!pindexBestInvalid || pindex->nChainWork > pindexBestInvalid->nChainWork))
            pindexBestInvalid = pindex;
        if (pindex->pprev)
            pindex->BuildSkip();
        if (pindex->IsValid(BLOCK_VALID_TREE) && (pindexBestHeader == nullptr || CBlockIndexWorkComparator()(pindexBestHeader, pindex)))
            pindexBestHeader = pindex;
    }

    return true;
}

void BlockManager::Unload() {
    m_failed_blocks.clear();
    m_blocks_unlinked.clear();

    for (const BlockMap::value_type& entry : m_block_index) {
        delete entry.second;
    }

    m_block_index.clear();
}

bool static LoadBlockIndexDB(const CChainParams& chainparams) EXCLUSIVE_LOCKS_REQUIRED(cs_main)
{
    if (!g_chainman.m_blockman.LoadBlockIndex(
            chainparams.GetConsensus(), *pblocktree,
            ::ChainstateActive().setBlockIndexCandidates)) {
        return false;
    }

    // Load block file info
    pblocktree->ReadLastBlockFile(nLastBlockFile);
    vinfoBlockFile.resize(nLastBlockFile + 1);
    LogPrintf("%s: last block file = %i\n", __func__, nLastBlockFile);
    for (int nFile = 0; nFile <= nLastBlockFile; nFile++) {
        pblocktree->ReadBlockFileInfo(nFile, vinfoBlockFile[nFile]);
    }
    LogPrintf("%s: last block file info: %s\n", __func__, vinfoBlockFile[nLastBlockFile].ToString());
    for (int nFile = nLastBlockFile + 1; true; nFile++) {
        CBlockFileInfo info;
        if (pblocktree->ReadBlockFileInfo(nFile, info)) {
            vinfoBlockFile.push_back(info);
        } else {
            break;
        }
    }

    // Check presence of blk files
    LogPrintf("Checking all blk files are present...\n");
    std::set<int> setBlkDataFiles;
    for (const std::pair<const uint256, CBlockIndex*>& item : g_chainman.BlockIndex())
    {
        CBlockIndex* pindex = item.second;
        if (pindex->nStatus & BLOCK_HAVE_DATA) {
            setBlkDataFiles.insert(pindex->nFile);
        }
    }
    for (std::set<int>::iterator it = setBlkDataFiles.begin(); it != setBlkDataFiles.end(); it++)
    {
        FlatFilePos pos(*it, 0);
        if (CAutoFile(OpenBlockFile(pos, true), SER_DISK, CLIENT_VERSION).IsNull()) {
            return false;
        }
    }

    // Check whether we have ever pruned block & undo files
    pblocktree->ReadFlag("prunedblockfiles", fHavePruned);
    if (fHavePruned)
        LogPrintf("LoadBlockIndexDB(): Block files have previously been pruned\n");

    // Check whether we need to continue reindexing
    bool fReindexing = false;
    pblocktree->ReadReindexing(fReindexing);
    if(fReindexing) fReindex = true;

    return true;
}

bool CChainState::LoadChainTip(const CChainParams& chainparams)
{
    AssertLockHeld(cs_main);
    const CCoinsViewCache& coins_cache = CoinsTip();
    assert(!coins_cache.GetBestBlock().IsNull()); // Never called when the coins view is empty
    const CBlockIndex* tip = m_chain.Tip();

    if (tip && tip->GetBlockHash() == coins_cache.GetBestBlock()) {
        return true;
    }

    // Load pointer to end of best chain
    CBlockIndex* pindex = LookupBlockIndex(coins_cache.GetBestBlock());
    if (!pindex) {
        return false;
    }
    m_chain.SetTip(pindex);
    PruneBlockIndexCandidates();

    tip = m_chain.Tip();
    LogPrintf("Loaded best chain: hashBestChain=%s height=%d date=%s progress=%f\n",
        tip->GetBlockHash().ToString(),
        m_chain.Height(),
        FormatISO8601DateTime(tip->GetBlockTime()),
        GuessVerificationProgress(tip, chainparams.GetConsensus().nPowTargetSpacing));
    return true;
}

CVerifyDB::CVerifyDB()
{
    uiInterface.ShowProgress(_("Verifying blocks...").translated, 0, false);
}

CVerifyDB::~CVerifyDB()
{
    uiInterface.ShowProgress("", 100, false);
}

bool CVerifyDB::VerifyDB(const CChainParams& chainparams, CCoinsView *coinsview, int nCheckLevel, int nCheckDepth)
{
    LOCK(cs_main);
    if (::ChainActive().Tip() == nullptr || ::ChainActive().Tip()->pprev == nullptr)
        return true;

    // Verify blocks in the best chain
    if (nCheckDepth <= 0 || nCheckDepth > ::ChainActive().Height())
        nCheckDepth = ::ChainActive().Height();
    nCheckLevel = std::max(0, std::min(4, nCheckLevel));
    LogPrintf("Verifying last %i blocks at level %i\n", nCheckDepth, nCheckLevel);
    CCoinsViewCache coins(coinsview);
    CBlockIndex* pindex;
    CBlockIndex* pindexFailure = nullptr;
    int nGoodTransactions = 0;
    BlockValidationState state;
    int reportDone = 0;
    LogPrintf("[0%%]..."); /* Continued */
    for (pindex = ::ChainActive().Tip(); pindex && pindex->pprev; pindex = pindex->pprev) {
        boost::this_thread::interruption_point();
        const int percentageDone = std::max(1, std::min(99, (int)(((double)(::ChainActive().Height() - pindex->nHeight)) / (double)nCheckDepth * (nCheckLevel >= 4 ? 50 : 100))));
        if (reportDone < percentageDone/10) {
            // report every 10% step
            LogPrintf("[%d%%]...", percentageDone); /* Continued */
            reportDone = percentageDone/10;
        }
        uiInterface.ShowProgress(_("Verifying blocks...").translated, percentageDone, false);
        if (pindex->nHeight <= ::ChainActive().Height()-nCheckDepth)
            break;
        if (fPruneMode && !(pindex->nStatus & BLOCK_HAVE_DATA)) {
            // If pruning, only go back as far as we have data.
            LogPrintf("VerifyDB(): block verification stopping at height %d (pruning, no data)\n", pindex->nHeight);
            break;
        }
        CBlock block;
        // check level 0: read from disk
        if (!ReadBlockFromDisk(block, pindex, chainparams.GetConsensus()))
            return error("VerifyDB(): *** ReadBlockFromDisk failed at %d, hash=%s", pindex->nHeight, pindex->GetBlockHash().ToString());
        // check level 1: verify block validity
        if (nCheckLevel >= 1 && !CheckBlock(block, state, chainparams.GetConsensus()))
            return error("%s: *** found bad block at %d, hash=%s (%s)\n", __func__,
                         pindex->nHeight, pindex->GetBlockHash().ToString(), state.ToString());
        // check level 2: verify undo validity
        if (nCheckLevel >= 2 && pindex) {
            CBlockUndo undo;
            if (!pindex->GetUndoPos().IsNull()) {
                if (!UndoReadFromDisk(undo, pindex)) {
                    return error("VerifyDB(): *** found bad undo data at %d, hash=%s\n", pindex->nHeight, pindex->GetBlockHash().ToString());
                }
            }
        }
        // check level 3: check for inconsistencies during memory-only disconnect of tip blocks
        if (nCheckLevel >= 3 && (coins.DynamicMemoryUsage() + ::ChainstateActive().CoinsTip().DynamicMemoryUsage()) <= nCoinCacheUsage) {
            assert(coins.GetBestBlock() == pindex->GetBlockHash());
            DisconnectResult res = ::ChainstateActive().DisconnectBlock(block, pindex, coins);
            if (res == DISCONNECT_FAILED) {
                return error("VerifyDB(): *** irrecoverable inconsistency in block data at %d, hash=%s", pindex->nHeight, pindex->GetBlockHash().ToString());
            }
            if (res == DISCONNECT_UNCLEAN) {
                nGoodTransactions = 0;
                pindexFailure = pindex;
            } else {
                nGoodTransactions += block.vtx.size();
            }
        }
        if (ShutdownRequested())
            return true;
    }
    if (pindexFailure)
        return error("VerifyDB(): *** coin database inconsistencies found (last %i blocks, %i good transactions before that)\n", ::ChainActive().Height() - pindexFailure->nHeight + 1, nGoodTransactions);

    // store block count as we move pindex at check level >= 4
    int block_count = ::ChainActive().Height() - pindex->nHeight;

    // check level 4: try reconnecting blocks
    if (nCheckLevel >= 4) {
        while (pindex != ::ChainActive().Tip()) {
            boost::this_thread::interruption_point();
            const int percentageDone = std::max(1, std::min(99, 100 - (int)(((double)(::ChainActive().Height() - pindex->nHeight)) / (double)nCheckDepth * 50)));
            if (reportDone < percentageDone/10) {
                // report every 10% step
                LogPrintf("[%d%%]...", percentageDone); /* Continued */
                reportDone = percentageDone/10;
            }
            uiInterface.ShowProgress(_("Verifying blocks...").translated, percentageDone, false);
            pindex = ::ChainActive().Next(pindex);
            CBlock block;
            if (!ReadBlockFromDisk(block, pindex, chainparams.GetConsensus()))
                return error("VerifyDB(): *** ReadBlockFromDisk failed at %d, hash=%s", pindex->nHeight, pindex->GetBlockHash().ToString());
            if (!::ChainstateActive().ConnectBlock(block, state, pindex, coins, chainparams, NULL))
                return error("VerifyDB(): *** found unconnectable block at %d, hash=%s (%s)", pindex->nHeight, pindex->GetBlockHash().ToString(), state.ToString());
        }
    }

    LogPrintf("[DONE].\n");
    LogPrintf("No coin database inconsistencies in last %i blocks (%i transactions)\n", block_count, nGoodTransactions);

    return true;
}

/** Apply the effects of a block on the utxo cache, ignoring that it may already have been applied. */
bool CChainState::RollforwardBlock(const CBlockIndex* pindex, CCoinsViewCache& inputs, const CChainParams& params)
{
    // TODO: merge with ConnectBlock
    CBlock block;
    if (!ReadBlockFromDisk(block, pindex, params.GetConsensus())) {
        return error("ReplayBlock(): ReadBlockFromDisk failed at %d, hash=%s", pindex->nHeight, pindex->GetBlockHash().ToString());
    }

    for (const CTransactionRef& tx : block.vtx) {
        if (!tx->IsCoinBase()) {
            for (const CTxIn &txin : tx->vin) {
                inputs.SpendCoin(txin.prevout);
            }
        }
        // Pass check = true as every addition may be an overwrite.
        AddCoins(inputs, *tx, pindex->nHeight, true);
    }
    return true;
}

bool CChainState::ReplayBlocks(const CChainParams& params)
{
    LOCK(cs_main);

    CCoinsView& db = this->CoinsDB();
    CCoinsViewCache cache(&db);

    std::vector<uint256> hashHeads = db.GetHeadBlocks();
    if (hashHeads.empty()) return true; // We're already in a consistent state.
    if (hashHeads.size() != 2) return error("ReplayBlocks(): unknown inconsistent state");

    uiInterface.ShowProgress(_("Replaying blocks...").translated, 0, false);
    LogPrintf("Replaying blocks\n");

    const CBlockIndex* pindexOld = nullptr;  // Old tip during the interrupted flush.
    const CBlockIndex* pindexNew;            // New tip during the interrupted flush.
    const CBlockIndex* pindexFork = nullptr; // Latest block common to both the old and the new tip.

    if (m_blockman.m_block_index.count(hashHeads[0]) == 0) {
        return error("ReplayBlocks(): reorganization to unknown block requested");
    }
    pindexNew = m_blockman.m_block_index[hashHeads[0]];

    if (!hashHeads[1].IsNull()) { // The old tip is allowed to be 0, indicating it's the first flush.
        if (m_blockman.m_block_index.count(hashHeads[1]) == 0) {
            return error("ReplayBlocks(): reorganization from unknown block requested");
        }
        pindexOld = m_blockman.m_block_index[hashHeads[1]];
        pindexFork = LastCommonAncestor(pindexOld, pindexNew);
        assert(pindexFork != nullptr);
    }

    // Rollback along the old branch.
    while (pindexOld != pindexFork) {
        if (pindexOld->nHeight > 0) { // Never disconnect the genesis block.
            CBlock block;
            if (!ReadBlockFromDisk(block, pindexOld, params.GetConsensus())) {
                return error("RollbackBlock(): ReadBlockFromDisk() failed at %d, hash=%s", pindexOld->nHeight, pindexOld->GetBlockHash().ToString());
            }
            LogPrintf("Rolling back %s (%i)\n", pindexOld->GetBlockHash().ToString(), pindexOld->nHeight);
            DisconnectResult res = DisconnectBlock(block, pindexOld, cache);
            if (res == DISCONNECT_FAILED) {
                return error("RollbackBlock(): DisconnectBlock failed at %d, hash=%s", pindexOld->nHeight, pindexOld->GetBlockHash().ToString());
            }
            // If DISCONNECT_UNCLEAN is returned, it means a non-existing UTXO was deleted, or an existing UTXO was
            // overwritten. It corresponds to cases where the block-to-be-disconnect never had all its operations
            // applied to the UTXO set. However, as both writing a UTXO and deleting a UTXO are idempotent operations,
            // the result is still a version of the UTXO set with the effects of that block undone.
        }
        pindexOld = pindexOld->pprev;
    }

    // Roll forward from the forking point to the new tip.
    int nForkHeight = pindexFork ? pindexFork->nHeight : 0;
    for (int nHeight = nForkHeight + 1; nHeight <= pindexNew->nHeight; ++nHeight) {
        const CBlockIndex* pindex = pindexNew->GetAncestor(nHeight);
        LogPrintf("Rolling forward %s (%i)\n", pindex->GetBlockHash().ToString(), nHeight);
        uiInterface.ShowProgress(_("Replaying blocks...").translated, (int) ((nHeight - nForkHeight) * 100.0 / (pindexNew->nHeight - nForkHeight)) , false);
        if (!RollforwardBlock(pindex, cache, params)) return false;
    }

    cache.SetBestBlock(pindexNew->GetBlockHash());
    cache.Flush();
    uiInterface.ShowProgress("", 100, false);
    return true;
}

//! Helper for CChainState::RewindBlockIndex
void CChainState::EraseBlockData(CBlockIndex* index)
{
    AssertLockHeld(cs_main);
    assert(!m_chain.Contains(index)); // Make sure this block isn't active

    // Reduce validity
    index->nStatus = std::min<unsigned int>(index->nStatus & BLOCK_VALID_MASK, BLOCK_VALID_TREE) | (index->nStatus & ~BLOCK_VALID_MASK);
    // Remove have-data flags.
    index->nStatus &= ~(BLOCK_HAVE_DATA | BLOCK_HAVE_UNDO);
    // Remove storage location.
    index->nFile = 0;
    index->nDataPos = 0;
    index->nUndoPos = 0;
    // Remove various other things
    index->nTx = 0;
    index->nChainTx = 0;
    index->nSequenceId = 0;
    // Make sure it gets written.
    setDirtyBlockIndex.insert(index);
    // Update indexes
    setBlockIndexCandidates.erase(index);
    auto ret = m_blockman.m_blocks_unlinked.equal_range(index->pprev);
    while (ret.first != ret.second) {
        if (ret.first->second == index) {
            m_blockman.m_blocks_unlinked.erase(ret.first++);
        } else {
            ++ret.first;
        }
    }
    // Mark parent as eligible for main chain again
    if (index->pprev && index->pprev->IsValid(BLOCK_VALID_TRANSACTIONS) && index->pprev->HaveTxsDownloaded()) {
        setBlockIndexCandidates.insert(index->pprev);
    }
}

bool CChainState::RewindBlockIndex(const CChainParams& params)
{
    // Note that during -reindex-chainstate we are called with an empty m_chain!

    // First erase all post-segwit blocks without witness not in the main chain,
    // as this can we done without costly DisconnectTip calls. Active
    // blocks will be dealt with below (releasing cs_main in between).
    {
        LOCK(cs_main);
        for (const auto& entry : m_blockman.m_block_index) {
            if (IsWitnessEnabled(entry.second->pprev, params.GetConsensus()) && !(entry.second->nStatus & BLOCK_OPT_WITNESS) && !m_chain.Contains(entry.second)) {
                EraseBlockData(entry.second);
            }
        }
    }

    // Find what height we need to reorganize to.
    CBlockIndex *tip;
    int nHeight = 1;
    {
        LOCK(cs_main);
        while (nHeight <= m_chain.Height()) {
            // Although SCRIPT_VERIFY_WITNESS is now generally enforced on all
            // blocks in ConnectBlock, we don't need to go back and
            // re-download/re-verify blocks from before segwit actually activated.
            if (IsWitnessEnabled(m_chain[nHeight - 1], params.GetConsensus()) && !(m_chain[nHeight]->nStatus & BLOCK_OPT_WITNESS)) {
                break;
            }
            nHeight++;
        }

        tip = m_chain.Tip();
    }
    // nHeight is now the height of the first insufficiently-validated block, or tipheight + 1

    BlockValidationState state;
    // Loop until the tip is below nHeight, or we reach a pruned block.
    while (!ShutdownRequested()) {
        {
            LOCK2(cs_main, ::mempool.cs);
            // Make sure nothing changed from under us (this won't happen because RewindBlockIndex runs before importing/network are active)
            assert(tip == m_chain.Tip());
            if (tip == nullptr || tip->nHeight < nHeight) break;
            if (fPruneMode && !(tip->nStatus & BLOCK_HAVE_DATA)) {
                // If pruning, don't try rewinding past the HAVE_DATA point;
                // since older blocks can't be served anyway, there's
                // no need to walk further, and trying to DisconnectTip()
                // will fail (and require a needless reindex/redownload
                // of the blockchain).
                break;
            }

            // Disconnect block
            if (!DisconnectTip(state, params, nullptr)) {
                return error("RewindBlockIndex: unable to disconnect block at height %i (%s)", tip->nHeight, state.ToString());
            }

            // Reduce validity flag and have-data flags.
            // We do this after actual disconnecting, otherwise we'll end up writing the lack of data
            // to disk before writing the chainstate, resulting in a failure to continue if interrupted.
            // Note: If we encounter an insufficiently validated block that
            // is on m_chain, it must be because we are a pruning node, and
            // this block or some successor doesn't HAVE_DATA, so we were unable to
            // rewind all the way.  Blocks remaining on m_chain at this point
            // must not have their validity reduced.
            EraseBlockData(tip);

            tip = tip->pprev;
        }
        // Make sure the queue of validation callbacks doesn't grow unboundedly.
        LimitValidationInterfaceQueue();

        // Occasionally flush state to disk.
        if (!FlushStateToDisk(params, state, FlushStateMode::PERIODIC)) {
            LogPrintf("RewindBlockIndex: unable to flush state to disk (%s)\n", state.ToString());
            return false;
        }
    }

    {
        LOCK(cs_main);
        if (m_chain.Tip() != nullptr) {
            // We can't prune block index candidates based on our tip if we have
            // no tip due to m_chain being empty!
            PruneBlockIndexCandidates();

            CheckBlockIndex(params.GetConsensus());

            // FlushStateToDisk can possibly read ::ChainActive(). Be conservative
            // and skip it here, we're about to -reindex-chainstate anyway, so
            // it'll get called a bunch real soon.
            BlockValidationState state;
            if (!FlushStateToDisk(params, state, FlushStateMode::ALWAYS)) {
                LogPrintf("RewindBlockIndex: unable to flush state to disk (%s)\n", state.ToString());
                return false;
            }
        }
    }

    return true;
}

void CChainState::UnloadBlockIndex() {
    nBlockSequenceId = 1;
    setBlockIndexCandidates.clear();
}

// May NOT be used after any connections are up as much
// of the peer-processing logic assumes a consistent
// block index state
void UnloadBlockIndex()
{
    LOCK(cs_main);
    g_chainman.Unload();
    pindexBestInvalid = nullptr;
    pindexBestHeader = nullptr;
    mempool.clear();
    vinfoBlockFile.clear();
    nLastBlockFile = 0;
    setDirtyBlockIndex.clear();
    setDirtyFileInfo.clear();
    versionbitscache.Clear();
    for (int b = 0; b < VERSIONBITS_NUM_BITS; b++) {
        warningcache[b].clear();
    }
    fHavePruned = false;
}

bool LoadBlockIndex(const CChainParams& chainparams)
{
    // Load block index from databases
    bool needs_init = fReindex;
    if (!fReindex) {
        bool ret = LoadBlockIndexDB(chainparams);
        if (!ret) return false;
        needs_init = g_chainman.m_blockman.m_block_index.empty();
    }

    if (needs_init) {
        // Everything here is for *new* reindex/DBs. Thus, though
        // LoadBlockIndexDB may have set fReindex if we shut down
        // mid-reindex previously, we don't check fReindex and
        // instead only check it prior to LoadBlockIndexDB to set
        // needs_init.

        LogPrintf("Initializing databases...\n");
    }
    return true;
}

bool CChainState::LoadGenesisBlock(const CChainParams& chainparams)
{
    LOCK(cs_main);

    // Check whether we're already initialized by checking for genesis in
    // m_blockman.m_block_index. Note that we can't use m_chain here, since it is
    // set based on the coins db, not the block index db, which is the only
    // thing loaded at this point.
    if (m_blockman.m_block_index.count(chainparams.GenesisBlock().GetHash()))
        return true;

    try {
        const CBlock& block = chainparams.GenesisBlock();
        FlatFilePos blockPos = SaveBlockToDisk(block, 0, chainparams, nullptr);
        if (blockPos.IsNull())
            return error("%s: writing genesis block to disk failed", __func__);
        CBlockIndex *pindex = m_blockman.AddToBlockIndex(block);
        ReceivedBlockTransactions(block, pindex, blockPos, chainparams.GetConsensus());
    } catch (const std::runtime_error& e) {
        return error("%s: failed to write genesis block: %s", __func__, e.what());
    }

    return true;
}

bool LoadGenesisBlock(const CChainParams& chainparams)
{
    return ::ChainstateActive().LoadGenesisBlock(chainparams);
}

bool LoadExternalBlockFile(const CChainParams& chainparams, FILE* fileIn, FlatFilePos *dbp)
{
    // Map of disk positions for blocks with unknown parent (only used for reindex)
    static std::multimap<uint256, FlatFilePos> mapBlocksUnknownParent;
    int64_t nStart = GetTimeMillis();

    int nLoaded = 0;
    try {
        // This takes over fileIn and calls fclose() on it in the CBufferedFile destructor
        CBufferedFile blkdat(fileIn, 2*MAX_BLOCK_SERIALIZED_SIZE, MAX_BLOCK_SERIALIZED_SIZE+8, SER_DISK, CLIENT_VERSION);
        uint64_t nRewind = blkdat.GetPos();
        while (!blkdat.eof()) {
            boost::this_thread::interruption_point();

            blkdat.SetPos(nRewind);
            nRewind++; // start one byte further next time, in case of failure
            blkdat.SetLimit(); // remove former limit
            unsigned int nSize = 0;
            try {
                // locate a header
                unsigned char buf[CMessageHeader::MESSAGE_START_SIZE];
                blkdat.FindByte(chainparams.MessageStart()[0]);
                nRewind = blkdat.GetPos()+1;
                blkdat >> buf;
                if (memcmp(buf, chainparams.MessageStart(), CMessageHeader::MESSAGE_START_SIZE))
                    continue;
                // read size
                blkdat >> nSize;
                if (nSize < 80 || nSize > MAX_BLOCK_SERIALIZED_SIZE)
                    continue;
            } catch (const std::exception&) {
                // no valid block header found; don't complain
                break;
            }
            try {
                // read block
                uint64_t nBlockPos = blkdat.GetPos();
                if (dbp)
                    dbp->nPos = nBlockPos;
                blkdat.SetLimit(nBlockPos + nSize);
                blkdat.SetPos(nBlockPos);
                std::shared_ptr<CBlock> pblock = std::make_shared<CBlock>();
                CBlock& block = *pblock;
                blkdat >> block;
                nRewind = blkdat.GetPos();

                uint256 hash = block.GetHash();
                {
                    LOCK(cs_main);
                    // detect out of order blocks, and store them for later
                    if (hash != chainparams.GetConsensus().hashGenesisBlock && !LookupBlockIndex(block.hashPrevBlock)) {
                        LogPrint(BCLog::REINDEX, "%s: Out of order block %s, parent %s not known\n", __func__, hash.ToString(),
                                block.hashPrevBlock.ToString());
                        if (dbp)
                            mapBlocksUnknownParent.insert(std::make_pair(block.hashPrevBlock, *dbp));
                        continue;
                    }

                    // process in case the block isn't known yet
                    CBlockIndex* pindex = LookupBlockIndex(hash);
                    if (!pindex || (pindex->nStatus & BLOCK_HAVE_DATA) == 0) {
                      BlockValidationState state;
                      if (::ChainstateActive().AcceptBlock(pblock, state, chainparams, nullptr, true, dbp, nullptr)) {
                          nLoaded++;
                      }
                      if (state.IsError()) {
                          break;
                      }
                    } else if (hash != chainparams.GetConsensus().hashGenesisBlock && pindex->nHeight % 1000 == 0) {
                      LogPrint(BCLog::REINDEX, "Block Import: already had block %s at height %d\n", hash.ToString(), pindex->nHeight);
                    }
                }

                // Activate the genesis block so normal node progress can continue
                if (hash == chainparams.GetConsensus().hashGenesisBlock) {
                    BlockValidationState state;
                    if (!ActivateBestChain(state, chainparams, nullptr)) {
                        break;
                    }
                }

                NotifyHeaderTip();

                // Recursively process earlier encountered successors of this block
                std::deque<uint256> queue;
                queue.push_back(hash);
                while (!queue.empty()) {
                    uint256 head = queue.front();
                    queue.pop_front();
                    std::pair<std::multimap<uint256, FlatFilePos>::iterator, std::multimap<uint256, FlatFilePos>::iterator> range = mapBlocksUnknownParent.equal_range(head);
                    while (range.first != range.second) {
                        std::multimap<uint256, FlatFilePos>::iterator it = range.first;
                        std::shared_ptr<CBlock> pblockrecursive = std::make_shared<CBlock>();
                        if (ReadBlockFromDisk(*pblockrecursive, it->second, chainparams.GetConsensus()))
                        {
                            LogPrint(BCLog::REINDEX, "%s: Processing out of order child %s of %s\n", __func__, pblockrecursive->GetHash().ToString(),
                                    head.ToString());
                            LOCK(cs_main);
                            BlockValidationState dummy;
                            if (::ChainstateActive().AcceptBlock(pblockrecursive, dummy, chainparams, nullptr, true, &it->second, nullptr))
                            {
                                nLoaded++;
                                queue.push_back(pblockrecursive->GetHash());
                            }
                        }
                        range.first++;
                        mapBlocksUnknownParent.erase(it);
                        NotifyHeaderTip();
                    }
                }
            } catch (const std::exception& e) {
                LogPrintf("%s: Deserialize or I/O error - %s\n", __func__, e.what());
            }
        }
    } catch (const std::runtime_error& e) {
        AbortNode(std::string("System error: ") + e.what());
    }
    if (nLoaded > 0)
        LogPrintf("Loaded %i blocks from external file in %dms\n", nLoaded, GetTimeMillis() - nStart);
    return nLoaded > 0;
}

void CChainState::CheckBlockIndex(const Consensus::Params& consensusParams)
{
    if (!fCheckBlockIndex) {
        return;
    }

    LOCK(cs_main);

    // During a reindex, we read the genesis block and call CheckBlockIndex before ActivateBestChain,
    // so we have the genesis block in m_blockman.m_block_index but no active chain. (A few of the
    // tests when iterating the block tree require that m_chain has been initialized.)
    if (m_chain.Height() < 0) {
        assert(m_blockman.m_block_index.size() <= 1);
        return;
    }

    // Build forward-pointing map of the entire block tree.
    std::multimap<CBlockIndex*,CBlockIndex*> forward;
    for (const std::pair<const uint256, CBlockIndex*>& entry : m_blockman.m_block_index) {
        forward.insert(std::make_pair(entry.second->pprev, entry.second));
    }

    assert(forward.size() == m_blockman.m_block_index.size());

    std::pair<std::multimap<CBlockIndex*,CBlockIndex*>::iterator,std::multimap<CBlockIndex*,CBlockIndex*>::iterator> rangeGenesis = forward.equal_range(nullptr);
    CBlockIndex *pindex = rangeGenesis.first->second;
    rangeGenesis.first++;
    assert(rangeGenesis.first == rangeGenesis.second); // There is only one index entry with parent nullptr.

    // Iterate over the entire block tree, using depth-first search.
    // Along the way, remember whether there are blocks on the path from genesis
    // block being explored which are the first to have certain properties.
    size_t nNodes = 0;
    int nHeight = 0;
    CBlockIndex* pindexFirstInvalid = nullptr; // Oldest ancestor of pindex which is invalid.
    CBlockIndex* pindexFirstMissing = nullptr; // Oldest ancestor of pindex which does not have BLOCK_HAVE_DATA.
    CBlockIndex* pindexFirstNeverProcessed = nullptr; // Oldest ancestor of pindex for which nTx == 0.
    CBlockIndex* pindexFirstNotTreeValid = nullptr; // Oldest ancestor of pindex which does not have BLOCK_VALID_TREE (regardless of being valid or not).
    CBlockIndex* pindexFirstNotTransactionsValid = nullptr; // Oldest ancestor of pindex which does not have BLOCK_VALID_TRANSACTIONS (regardless of being valid or not).
    CBlockIndex* pindexFirstNotChainValid = nullptr; // Oldest ancestor of pindex which does not have BLOCK_VALID_CHAIN (regardless of being valid or not).
    CBlockIndex* pindexFirstNotScriptsValid = nullptr; // Oldest ancestor of pindex which does not have BLOCK_VALID_SCRIPTS (regardless of being valid or not).
    while (pindex != nullptr) {
        nNodes++;
        if (pindexFirstInvalid == nullptr && pindex->nStatus & BLOCK_FAILED_VALID) pindexFirstInvalid = pindex;
        if (pindexFirstMissing == nullptr && !(pindex->nStatus & BLOCK_HAVE_DATA)) pindexFirstMissing = pindex;
        if (pindexFirstNeverProcessed == nullptr && pindex->nTx == 0) pindexFirstNeverProcessed = pindex;
        if (pindex->pprev != nullptr && pindexFirstNotTreeValid == nullptr && (pindex->nStatus & BLOCK_VALID_MASK) < BLOCK_VALID_TREE) pindexFirstNotTreeValid = pindex;
        if (pindex->pprev != nullptr && pindexFirstNotTransactionsValid == nullptr && (pindex->nStatus & BLOCK_VALID_MASK) < BLOCK_VALID_TRANSACTIONS) pindexFirstNotTransactionsValid = pindex;
        if (pindex->pprev != nullptr && pindexFirstNotChainValid == nullptr && (pindex->nStatus & BLOCK_VALID_MASK) < BLOCK_VALID_CHAIN) pindexFirstNotChainValid = pindex;
        if (pindex->pprev != nullptr && pindexFirstNotScriptsValid == nullptr && (pindex->nStatus & BLOCK_VALID_MASK) < BLOCK_VALID_SCRIPTS) pindexFirstNotScriptsValid = pindex;

        // Begin: actual consistency checks.
        if (pindex->pprev == nullptr) {
            // Genesis block checks.
            assert(pindex->GetBlockHash() == consensusParams.hashGenesisBlock); // Genesis block's hash must match.
            assert(pindex == m_chain.Genesis()); // The current active chain's genesis block must be this block.
        }
        if (!pindex->HaveTxsDownloaded()) assert(pindex->nSequenceId <= 0); // nSequenceId can't be set positive for blocks that aren't linked (negative is used for preciousblock)
        // VALID_TRANSACTIONS is equivalent to nTx > 0 for all nodes (whether or not pruning has occurred).
        // HAVE_DATA is only equivalent to nTx > 0 (or VALID_TRANSACTIONS) if no pruning has occurred.
        if (!fHavePruned) {
            // If we've never pruned, then HAVE_DATA should be equivalent to nTx > 0
            assert(!(pindex->nStatus & BLOCK_HAVE_DATA) == (pindex->nTx == 0));
            assert(pindexFirstMissing == pindexFirstNeverProcessed);
        } else {
            // If we have pruned, then we can only say that HAVE_DATA implies nTx > 0
            if (pindex->nStatus & BLOCK_HAVE_DATA) assert(pindex->nTx > 0);
        }
        if (pindex->nStatus & BLOCK_HAVE_UNDO) assert(pindex->nStatus & BLOCK_HAVE_DATA);
        assert(((pindex->nStatus & BLOCK_VALID_MASK) >= BLOCK_VALID_TRANSACTIONS) == (pindex->nTx > 0)); // This is pruning-independent.
        // All parents having had data (at some point) is equivalent to all parents being VALID_TRANSACTIONS, which is equivalent to HaveTxsDownloaded().
        assert((pindexFirstNeverProcessed == nullptr) == pindex->HaveTxsDownloaded());
        assert((pindexFirstNotTransactionsValid == nullptr) == pindex->HaveTxsDownloaded());
        assert(pindex->nHeight == nHeight); // nHeight must be consistent.
        assert(pindex->pprev == nullptr || pindex->nChainWork >= pindex->pprev->nChainWork); // For every block except the genesis block, the chainwork must be larger than the parent's.
        assert(nHeight < 2 || (pindex->pskip && (pindex->pskip->nHeight < nHeight))); // The pskip pointer must point back for all but the first 2 blocks.
        assert(pindexFirstNotTreeValid == nullptr); // All m_blockman.m_block_index entries must at least be TREE valid
        if ((pindex->nStatus & BLOCK_VALID_MASK) >= BLOCK_VALID_TREE) assert(pindexFirstNotTreeValid == nullptr); // TREE valid implies all parents are TREE valid
        if ((pindex->nStatus & BLOCK_VALID_MASK) >= BLOCK_VALID_CHAIN) assert(pindexFirstNotChainValid == nullptr); // CHAIN valid implies all parents are CHAIN valid
        if ((pindex->nStatus & BLOCK_VALID_MASK) >= BLOCK_VALID_SCRIPTS) assert(pindexFirstNotScriptsValid == nullptr); // SCRIPTS valid implies all parents are SCRIPTS valid
        if (pindexFirstInvalid == nullptr) {
            // Checks for not-invalid blocks.
            assert((pindex->nStatus & BLOCK_FAILED_MASK) == 0); // The failed mask cannot be set for blocks without invalid parents.
        }
        if (!CBlockIndexWorkComparator()(pindex, m_chain.Tip()) && pindexFirstNeverProcessed == nullptr) {
            if (pindexFirstInvalid == nullptr) {
                // If this block sorts at least as good as the current tip and
                // is valid and we have all data for its parents, it must be in
                // setBlockIndexCandidates.  m_chain.Tip() must also be there
                // even if some data has been pruned.
                if (pindexFirstMissing == nullptr || pindex == m_chain.Tip()) {
                    assert(setBlockIndexCandidates.count(pindex));
                }
                // If some parent is missing, then it could be that this block was in
                // setBlockIndexCandidates but had to be removed because of the missing data.
                // In this case it must be in m_blocks_unlinked -- see test below.
            }
        } else { // If this block sorts worse than the current tip or some ancestor's block has never been seen, it cannot be in setBlockIndexCandidates.
            assert(setBlockIndexCandidates.count(pindex) == 0);
        }
        // Check whether this block is in m_blocks_unlinked.
        std::pair<std::multimap<CBlockIndex*,CBlockIndex*>::iterator,std::multimap<CBlockIndex*,CBlockIndex*>::iterator> rangeUnlinked = m_blockman.m_blocks_unlinked.equal_range(pindex->pprev);
        bool foundInUnlinked = false;
        while (rangeUnlinked.first != rangeUnlinked.second) {
            assert(rangeUnlinked.first->first == pindex->pprev);
            if (rangeUnlinked.first->second == pindex) {
                foundInUnlinked = true;
                break;
            }
            rangeUnlinked.first++;
        }
        if (pindex->pprev && (pindex->nStatus & BLOCK_HAVE_DATA) && pindexFirstNeverProcessed != nullptr && pindexFirstInvalid == nullptr) {
            // If this block has block data available, some parent was never received, and has no invalid parents, it must be in m_blocks_unlinked.
            assert(foundInUnlinked);
        }
        if (!(pindex->nStatus & BLOCK_HAVE_DATA)) assert(!foundInUnlinked); // Can't be in m_blocks_unlinked if we don't HAVE_DATA
        if (pindexFirstMissing == nullptr) assert(!foundInUnlinked); // We aren't missing data for any parent -- cannot be in m_blocks_unlinked.
        if (pindex->pprev && (pindex->nStatus & BLOCK_HAVE_DATA) && pindexFirstNeverProcessed == nullptr && pindexFirstMissing != nullptr) {
            // We HAVE_DATA for this block, have received data for all parents at some point, but we're currently missing data for some parent.
            assert(fHavePruned); // We must have pruned.
            // This block may have entered m_blocks_unlinked if:
            //  - it has a descendant that at some point had more work than the
            //    tip, and
            //  - we tried switching to that descendant but were missing
            //    data for some intermediate block between m_chain and the
            //    tip.
            // So if this block is itself better than m_chain.Tip() and it wasn't in
            // setBlockIndexCandidates, then it must be in m_blocks_unlinked.
            if (!CBlockIndexWorkComparator()(pindex, m_chain.Tip()) && setBlockIndexCandidates.count(pindex) == 0) {
                if (pindexFirstInvalid == nullptr) {
                    assert(foundInUnlinked);
                }
            }
        }
        // assert(pindex->GetBlockHash() == pindex->GetBlockHeader().GetHash()); // Perhaps too slow
        // End: actual consistency checks.

        // Try descending into the first subnode.
        std::pair<std::multimap<CBlockIndex*,CBlockIndex*>::iterator,std::multimap<CBlockIndex*,CBlockIndex*>::iterator> range = forward.equal_range(pindex);
        if (range.first != range.second) {
            // A subnode was found.
            pindex = range.first->second;
            nHeight++;
            continue;
        }
        // This is a leaf node.
        // Move upwards until we reach a node of which we have not yet visited the last child.
        while (pindex) {
            // We are going to either move to a parent or a sibling of pindex.
            // If pindex was the first with a certain property, unset the corresponding variable.
            if (pindex == pindexFirstInvalid) pindexFirstInvalid = nullptr;
            if (pindex == pindexFirstMissing) pindexFirstMissing = nullptr;
            if (pindex == pindexFirstNeverProcessed) pindexFirstNeverProcessed = nullptr;
            if (pindex == pindexFirstNotTreeValid) pindexFirstNotTreeValid = nullptr;
            if (pindex == pindexFirstNotTransactionsValid) pindexFirstNotTransactionsValid = nullptr;
            if (pindex == pindexFirstNotChainValid) pindexFirstNotChainValid = nullptr;
            if (pindex == pindexFirstNotScriptsValid) pindexFirstNotScriptsValid = nullptr;
            // Find our parent.
            CBlockIndex* pindexPar = pindex->pprev;
            // Find which child we just visited.
            std::pair<std::multimap<CBlockIndex*,CBlockIndex*>::iterator,std::multimap<CBlockIndex*,CBlockIndex*>::iterator> rangePar = forward.equal_range(pindexPar);
            while (rangePar.first->second != pindex) {
                assert(rangePar.first != rangePar.second); // Our parent must have at least the node we're coming from as child.
                rangePar.first++;
            }
            // Proceed to the next one.
            rangePar.first++;
            if (rangePar.first != rangePar.second) {
                // Move to the sibling.
                pindex = rangePar.first->second;
                break;
            } else {
                // Move up further.
                pindex = pindexPar;
                nHeight--;
                continue;
            }
        }
    }

    // Check that we actually traversed the entire map.
    assert(nNodes == forward.size());
}

std::string CChainState::ToString()
{
    CBlockIndex* tip = m_chain.Tip();
    return strprintf("Chainstate [%s] @ height %d (%s)",
        m_from_snapshot_blockhash.IsNull() ? "ibd" : "snapshot",
        tip ? tip->nHeight : -1, tip ? tip->GetBlockHash().ToString() : "null");
}

std::string CBlockFileInfo::ToString() const
{
    return strprintf("CBlockFileInfo(blocks=%u, size=%u, heights=%u...%u, time=%s...%s)", nBlocks, nSize, nHeightFirst, nHeightLast, FormatISO8601Date(nTimeFirst), FormatISO8601Date(nTimeLast));
}

CBlockFileInfo* GetBlockFileInfo(size_t n)
{
    LOCK(cs_LastBlockFile);

    return &vinfoBlockFile.at(n);
}

ThresholdState VersionBitsTipState(const Consensus::Params& params, Consensus::DeploymentPos pos)
{
    LOCK(cs_main);
    return VersionBitsState(::ChainActive().Tip(), params, pos, versionbitscache);
}

BIP9Stats VersionBitsTipStatistics(const Consensus::Params& params, Consensus::DeploymentPos pos)
{
    LOCK(cs_main);
    return VersionBitsStatistics(::ChainActive().Tip(), params, pos);
}

int VersionBitsTipStateSinceHeight(const Consensus::Params& params, Consensus::DeploymentPos pos)
{
    LOCK(cs_main);
    return VersionBitsStateSinceHeight(::ChainActive().Tip(), params, pos, versionbitscache);
}

static const uint64_t MEMPOOL_DUMP_VERSION = 1;

bool LoadMempool(CTxMemPool& pool)
{
    const CChainParams& chainparams = Params();
    int64_t nExpiryTimeout = gArgs.GetArg("-mempoolexpiry", DEFAULT_MEMPOOL_EXPIRY) * 60 * 60;
    FILE* filestr = fsbridge::fopen(GetDataDir() / "mempool.dat", "rb");
    CAutoFile file(filestr, SER_DISK, CLIENT_VERSION);
    if (file.IsNull()) {
        LogPrintf("Failed to open mempool file from disk. Continuing anyway.\n");
        return false;
    }

    int64_t count = 0;
    int64_t expired = 0;
    int64_t failed = 0;
    int64_t already_there = 0;
    int64_t nNow = GetTime();

    try {
        uint64_t version;
        file >> version;
        if (version != MEMPOOL_DUMP_VERSION) {
            return false;
        }
        uint64_t num;
        file >> num;
        while (num--) {
            CTransactionRef tx;
            int64_t nTime;
            int64_t nFeeDelta;
            file >> tx;
            file >> nTime;
            file >> nFeeDelta;

            CAmount amountdelta = nFeeDelta;
            if (amountdelta) {
                pool.PrioritiseTransaction(tx->GetHash(), amountdelta);
            }
            TxValidationState state;
            if (nTime + nExpiryTimeout > nNow) {
                LOCK(cs_main);
                AcceptToMemoryPoolWithTime(chainparams, pool, state, tx, nTime,
                                           nullptr /* plTxnReplaced */, false /* bypass_limits */, 0 /* nAbsurdFee */,
                                           false /* test_accept */);
                if (state.IsValid()) {
                    ++count;
                } else {
                    // mempool may contain the transaction already, e.g. from
                    // wallet(s) having loaded it while we were processing
                    // mempool transactions; consider these as valid, instead of
                    // failed, but mark them as 'already there'
                    if (pool.exists(tx->GetHash())) {
                        ++already_there;
                    } else {
                        ++failed;
                    }
                }
            } else {
                ++expired;
            }
            if (ShutdownRequested())
                return false;
        }
        std::map<uint256, CAmount> mapDeltas;
        file >> mapDeltas;

        for (const auto& i : mapDeltas) {
            pool.PrioritiseTransaction(i.first, i.second);
        }
    } catch (const std::exception& e) {
        LogPrintf("Failed to deserialize mempool data on disk: %s. Continuing anyway.\n", e.what());
        return false;
    }

    LogPrintf("Imported mempool transactions from disk: %i succeeded, %i failed, %i expired, %i already there\n", count, failed, expired, already_there);
    return true;
}

bool DumpMempool(const CTxMemPool& pool)
{
    int64_t start = GetTimeMicros();

    std::map<uint256, CAmount> mapDeltas;
    std::vector<TxMempoolInfo> vinfo;

    static Mutex dump_mutex;
    LOCK(dump_mutex);

    {
        LOCK(pool.cs);
        for (const auto &i : pool.mapDeltas) {
            mapDeltas[i.first] = i.second;
        }
        vinfo = pool.infoAll();
    }

    int64_t mid = GetTimeMicros();

    try {
        FILE* filestr = fsbridge::fopen(GetDataDir() / "mempool.dat.new", "wb");
        if (!filestr) {
            return false;
        }

        CAutoFile file(filestr, SER_DISK, CLIENT_VERSION);

        uint64_t version = MEMPOOL_DUMP_VERSION;
        file << version;

        file << (uint64_t)vinfo.size();
        for (const auto& i : vinfo) {
            file << *(i.tx);
            file << int64_t{count_seconds(i.m_time)};
            file << int64_t{i.nFeeDelta};
            mapDeltas.erase(i.tx->GetHash());
        }

        file << mapDeltas;
        if (!FileCommit(file.Get()))
            throw std::runtime_error("FileCommit failed");
        file.fclose();
        RenameOver(GetDataDir() / "mempool.dat.new", GetDataDir() / "mempool.dat");
        int64_t last = GetTimeMicros();
        LogPrintf("Dumped mempool: %gs to copy, %gs to dump\n", (mid-start)*MICRO, (last-mid)*MICRO);
    } catch (const std::exception& e) {
        LogPrintf("Failed to dump mempool: %s. Continuing anyway.\n", e.what());
        return false;
    }
    return true;
}

//! Guess how far we are in the verification process at the given block index.
//! Since we have signed fixed-interval blocks, estimating progress is a very easy.
//! We can extrapolate the last block time to the current time to estimate how many more blocks
//! we expect.
double GuessVerificationProgress(const CBlockIndex* pindex, int64_t blockInterval) {
    if (pindex == NULL || pindex->nHeight < 1) {
        return 0.0;
    }

    int64_t nNow = GetTime();
    int64_t moreBlocksExpected = (nNow - pindex->GetBlockTime()) / blockInterval;
    double progress = (pindex->nHeight + 0.0) / (pindex->nHeight + moreBlocksExpected);
    // Round to 3 digits to avoid 0.999999 when finished.
    progress = ceil(progress * 1000.0) / 1000.0;
    // Avoid higher than one if last block is newer than current time.
    return std::min(1.0, progress);
}

class CMainCleanup
{
public:
    CMainCleanup() {}
    ~CMainCleanup() {
        // block headers
        BlockMap::iterator it1 = g_chainman.BlockIndex().begin();
        for (; it1 != g_chainman.BlockIndex().end(); it1++)
            delete (*it1).second;
        g_chainman.BlockIndex().clear();
    }
};
static CMainCleanup instance_of_cmaincleanup;

Optional<uint256> ChainstateManager::SnapshotBlockhash() const {
    if (m_active_chainstate != nullptr) {
        // If a snapshot chainstate exists, it will always be our active.
        return m_active_chainstate->m_from_snapshot_blockhash;
    }
    return {};
}

std::vector<CChainState*> ChainstateManager::GetAll()
{
    std::vector<CChainState*> out;

    if (!IsSnapshotValidated() && m_ibd_chainstate) {
        out.push_back(m_ibd_chainstate.get());
    }

    if (m_snapshot_chainstate) {
        out.push_back(m_snapshot_chainstate.get());
    }

    return out;
}

CChainState& ChainstateManager::InitializeChainstate(const uint256& snapshot_blockhash)
{
    bool is_snapshot = !snapshot_blockhash.IsNull();
    std::unique_ptr<CChainState>& to_modify =
        is_snapshot ? m_snapshot_chainstate : m_ibd_chainstate;

    if (to_modify) {
        throw std::logic_error("should not be overwriting a chainstate");
    }

    to_modify.reset(new CChainState(m_blockman, snapshot_blockhash));

    // Snapshot chainstates and initial IBD chaintates always become active.
    if (is_snapshot || (!is_snapshot && !m_active_chainstate)) {
        LogPrintf("Switching active chainstate to %s\n", to_modify->ToString());
        m_active_chainstate = to_modify.get();
    } else {
        throw std::logic_error("unexpected chainstate activation");
    }

    return *to_modify;
}

CChain& ChainstateManager::ActiveChain() const
{
    assert(m_active_chainstate);
    return m_active_chainstate->m_chain;
}

bool ChainstateManager::IsSnapshotActive() const
{
    return m_snapshot_chainstate && m_active_chainstate == m_snapshot_chainstate.get();
}

CChainState& ChainstateManager::ValidatedChainstate() const
{
    if (m_snapshot_chainstate && IsSnapshotValidated()) {
        return *m_snapshot_chainstate.get();
    }
    assert(m_ibd_chainstate);
    return *m_ibd_chainstate.get();
}

bool ChainstateManager::IsBackgroundIBD(CChainState* chainstate) const
{
    return (m_snapshot_chainstate && chainstate == m_ibd_chainstate.get());
}

void ChainstateManager::Unload()
{
    for (CChainState* chainstate : this->GetAll()) {
        chainstate->m_chain.SetTip(nullptr);
        chainstate->UnloadBlockIndex();
    }

    m_blockman.Unload();
}

void ChainstateManager::Reset()
{
    m_ibd_chainstate.reset();
    m_snapshot_chainstate.reset();
    m_active_chainstate = nullptr;
    m_snapshot_validated = false;
}

// ELEMENTS:
/* This function has two major purposes:
 * 1) Checks that the RPC connection to the parent chain node
 * can be attained, and is returning back reasonable answers.
 * 2) Re-evaluates a list of blocks that have been deemed "bad"
 * from the perspective of peg-in witness validation. Blocks are
 * added to this queue in ConnectTip based on the error code returned.
 */
bool MainchainRPCCheck(const bool init)
{
    // First, we can clear out any blocks thatsomehow are now deemed valid
    // eg reconsiderblock rpc call manually
    std::vector<uint256> vblocksToReconsider;
    pblocktree->ReadInvalidBlockQueue(vblocksToReconsider);
    std::vector<uint256> vblocksToReconsiderAgain;
    for(uint256& blockhash : vblocksToReconsider) {
        LOCK(cs_main);
        if (::BlockIndex().count(blockhash)) {
            CBlockIndex* pblockindex = ::BlockIndex()[blockhash];
            if ((pblockindex->nStatus & BLOCK_FAILED_MASK)) {
                vblocksToReconsiderAgain.push_back(blockhash);
            }
        }
    }
    vblocksToReconsider = vblocksToReconsiderAgain;
    vblocksToReconsiderAgain.clear();
    pblocktree->WriteInvalidBlockQueue(vblocksToReconsider);

    // Next, check for working and valid rpc
    if (gArgs.GetBoolArg("-validatepegin", Params().GetConsensus().has_parent_chain)) {
        uiInterface.InitMessage(_("Awaiting mainchain RPC warmup").translated);
        // During init try until a non-RPC_IN_WARMUP result
        while (true) {
            try {
                // The first thing we have to check is the version of the node.
                UniValue params(UniValue::VARR);
                UniValue reply = CallMainChainRPC("getnetworkinfo", params);
                UniValue error = reply["error"];
                if (!error.isNull()) {
                    // On the first call, it's possible to node is still in
                    // warmup; in that case, just wait and retry.
                    // If this is not the initial call, just report failure.
                    if (init && error["code"].get_int() == RPC_IN_WARMUP) {
                        UninterruptibleSleep(std::chrono::milliseconds{1000});
                        continue;
                    }
                    else {
                        LogPrintf("ERROR: Mainchain daemon RPC check returned 'error' response.\n");
                        return false;
                    }
                }
                UniValue result = reply["result"];
                if (!result.isObject() || !result.get_obj()["version"].isNum() ||
                        result.get_obj()["version"].get_int() < MIN_MAINCHAIN_NODE_VERSION) {
                    LogPrintf("ERROR: Parent chain daemon too old; need Bitcoin Core version 0.16.3 or newer.\n");
                    return false;
                }

                // Then check the genesis block to correspond to parent chain.
                params.push_back(UniValue(0));
                reply = CallMainChainRPC("getblockhash", params);
                error = reply["error"];
                if (!error.isNull()) {
                    LogPrintf("ERROR: Mainchain daemon RPC check returned 'error' response.\n");
                    return false;
                }
                result = reply["result"];
                if (!result.isStr() || result.get_str() != Params().ParentGenesisBlockHash().GetHex()) {
                    LogPrintf("ERROR: Invalid parent genesis block hash response via RPC. Contacting wrong parent daemon?\n");
                    return false;
                }
            } catch (const std::runtime_error& re) {
                LogPrintf("ERROR: Failure connecting to mainchain daemon RPC: %s\n", std::string(re.what()));
                return false;
            }
            // Success
            break;
        }
    }

    //Sanity startup check won't reconsider queued blocks
    if (init) {
       return true;
    }

    // Getting this far means we either aren't validating pegins(so let's make sure that's why
    // it failed previously) or we successfully connected to bitcoind
    // Time to reconsider blocks
    if (vblocksToReconsider.size() > 0) {
        BlockValidationState state;
        for(const uint256& blockhash : vblocksToReconsider) {
            {
                LOCK(cs_main);
                if (::BlockIndex().count(blockhash) == 0)
                    continue;
                CBlockIndex* pblockindex = ::BlockIndex()[blockhash];
                ResetBlockFailureFlags(pblockindex);
            }
        }

        //All blocks are now being reconsidered
        ActivateBestChain(state, Params());
        //This simply checks for DB errors
        if (!state.IsValid()) {
            //Something scary?
        }

        //Now to clear out now-valid blocks
        for(const uint256& blockhash : vblocksToReconsider) {
            LOCK(cs_main);
            if (::BlockIndex().count(blockhash)) {
                CBlockIndex* pblockindex = ::BlockIndex()[blockhash];

                //Marked as invalid still, put back into queue
                if((pblockindex->nStatus & BLOCK_FAILED_MASK)) {
                    vblocksToReconsiderAgain.push_back(blockhash);
                }
            }
        }

        //Write back remaining blocks
        pblocktree->WriteInvalidBlockQueue(vblocksToReconsiderAgain);
    }
    return true;
}<|MERGE_RESOLUTION|>--- conflicted
+++ resolved
@@ -1776,10 +1776,11 @@
                 }
             }
         }
-        // The potential_overwrite parameter to AddCoin is only allowed to be false if we know for
-        // sure that the coin did not already exist in the cache. As we have queried for that above
-        // using HaveCoin, we don't need to guess. When fClean is false, a coin already existed and
-        // it is an overwrite.
+        // If the coin already exists as an unspent coin in the cache, then the
+        // possible_overwrite parameter to AddCoin must be set to true. We have
+        // already checked whether an unspent coin exists above using HaveCoin, so
+        // we don't need to guess. When fClean is false, an unspent coin already
+        // existed and it is an overwrite.
         view.AddCoin(out, std::move(undo), !fClean);
     } else {
         std::string err;
@@ -1795,15 +1796,6 @@
             }
         }
     }
-<<<<<<< HEAD
-=======
-    // If the coin already exists as an unspent coin in the cache, then the
-    // possible_overwrite parameter to AddCoin must be set to true. We have
-    // already checked whether an unspent coin exists above using HaveCoin, so
-    // we don't need to guess. When fClean is false, an unspent coin already
-    // existed and it is an overwrite.
-    view.AddCoin(out, std::move(undo), !fClean);
->>>>>>> 9e8e813d
 
     return fClean ? DISCONNECT_OK : DISCONNECT_UNCLEAN;
 }
