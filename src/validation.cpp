--- conflicted
+++ resolved
@@ -1863,11 +1863,7 @@
  *  Validity checks that depend on the UTXO set are also done; ConnectBlock()
  *  can fail if those validity checks fail (among other reasons). */
 bool CChainState::ConnectBlock(const CBlock& block, BlockValidationState& state, CBlockIndex* pindex,
-<<<<<<< HEAD
-                  CCoinsViewCache& view, const CChainParams& chainparams, std::set<std::pair<uint256, COutPoint>>* setPeginsSpent, bool fJustCheck)
-=======
-                               CCoinsViewCache& view, bool fJustCheck)
->>>>>>> 8071ec17
+                  CCoinsViewCache& view, std::set<std::pair<uint256, COutPoint>>* setPeginsSpent, bool fJustCheck)
 {
     AssertLockHeld(cs_main);
     assert(pindex);
@@ -1878,7 +1874,7 @@
     uint256 hashPrevBlock = pindex->pprev == nullptr ? uint256() : pindex->pprev->GetBlockHash();
     assert(hashPrevBlock == view.GetBestBlock());
 
-    const Consensus::Params& consensusParams = chainparams.GetConsensus();
+    const Consensus::Params& consensusParams = m_params.GetConsensus();
     // Add genesis outputs but don't validate.
     if (block.GetHash() == consensusParams.hashGenesisBlock) {
         if (!fJustCheck) {
@@ -1919,9 +1915,8 @@
 
     nBlocksTotal++;
 
-<<<<<<< HEAD
     // Check that all non-zero coinbase outputs pay to the required destination
-    const CScript& mandatory_coinbase_destination = chainparams.GetConsensus().mandatory_coinbase_destination;
+    const CScript& mandatory_coinbase_destination = m_params.GetConsensus().mandatory_coinbase_destination;
     if (mandatory_coinbase_destination != CScript()) {
         for (auto& txout : block.vtx[0]->vout) {
             bool mustPay = !txout.nValue.IsExplicit() || txout.nValue.GetAmount() != 0;
@@ -1930,14 +1925,6 @@
                 return state.Invalid(BlockValidationResult::BLOCK_CONSENSUS, "bad-coinbase-txos");
             }
         }
-=======
-    // Special case for the genesis block, skipping connection of its transactions
-    // (its coinbase is unspendable)
-    if (block.GetHash() == m_params.GetConsensus().hashGenesisBlock) {
-        if (!fJustCheck)
-            view.SetBestBlock(pindex->GetBlockHash());
-        return true;
->>>>>>> 8071ec17
     }
 
     bool fScriptChecks = true;
@@ -2096,11 +2083,11 @@
     // ELEMENTS:
 
     // Enforce PAK post-dynafed
-    if (chainparams.GetEnforcePak() && !block.m_dynafed_params.IsNull()) {
+    if (m_params.GetEnforcePak() && !block.m_dynafed_params.IsNull()) {
         // GetActivePAKList computes for the following block, so use previous index
-        CPAKList paklist = GetActivePAKList(pindex->pprev, chainparams.GetConsensus());
+        CPAKList paklist = GetActivePAKList(pindex->pprev, m_params.GetConsensus());
         for (const auto& tx : block.vtx) {
-            if (!IsPAKValidTx(*tx, paklist, chainparams.ParentGenesisBlockHash(), chainparams.GetConsensus().pegged_asset)) {
+            if (!IsPAKValidTx(*tx, paklist, m_params.ParentGenesisBlockHash(), m_params.GetConsensus().pegged_asset)) {
                 LogPrintf("ERROR: ConnectBlock(): Bad PAK transaction\n");
                 return state.Invalid(BlockValidationResult::BLOCK_CONSENSUS, "bad-pak-tx");
             }
@@ -2111,7 +2098,7 @@
     std::set<std::pair<uint256, COutPoint>> setPeginsSpentDummy;
 
     // Used when checking peg-ins
-    const auto& fedpegscripts = GetValidFedpegScripts(pindex, chainparams.GetConsensus(), false /* nextblock_validation */);
+    const auto& fedpegscripts = GetValidFedpegScripts(pindex, m_params.GetConsensus(), false /* nextblock_validation */);
 
     for (unsigned int i = 0; i < block.vtx.size(); i++)
     {
@@ -2192,7 +2179,6 @@
     int64_t nTime3 = GetTimeMicros(); nTimeConnect += nTime3 - nTime2;
     LogPrint(BCLog::BENCH, "      - Connect %u transactions: %.2fms (%.3fms/tx, %.3fms/txin) [%.2fs (%.2fms/blk)]\n", (unsigned)block.vtx.size(), MILLI * (nTime3 - nTime2), MILLI * (nTime3 - nTime2) / block.vtx.size(), nInputs <= 1 ? 0 : MILLI * (nTime3 - nTime2) / (nInputs-1), nTimeConnect * MICRO, nTimeConnect * MILLI / nBlocksTotal);
 
-<<<<<<< HEAD
     CAmountMap block_reward = fee_map;
     block_reward[consensusParams.subsidy_asset] += GetBlockSubsidy(pindex->nHeight, consensusParams);
     if (!MoneyRange(block_reward)) {
@@ -2201,11 +2187,6 @@
     }
     if (!VerifyCoinbaseAmount(*(block.vtx[0]), block_reward)) {
         LogPrintf("ERROR: ConnectBlock(): coinbase pays too much\n");
-=======
-    CAmount blockReward = nFees + GetBlockSubsidy(pindex->nHeight, m_params.GetConsensus());
-    if (block.vtx[0]->GetValueOut() > blockReward) {
-        LogPrintf("ERROR: ConnectBlock(): coinbase pays too much (actual=%d vs limit=%d)\n", block.vtx[0]->GetValueOut(), blockReward);
->>>>>>> 8071ec17
         return state.Invalid(BlockValidationResult::BLOCK_CONSENSUS, "bad-cb-amount");
     }
 
@@ -2625,11 +2606,7 @@
 
     {
         CCoinsViewCache view(&CoinsTip());
-<<<<<<< HEAD
-        bool rv = ConnectBlock(blockConnecting, state, pindexNew, view, chainparams, &setPeginsSpent);
-=======
-        bool rv = ConnectBlock(blockConnecting, state, pindexNew, view);
->>>>>>> 8071ec17
+        bool rv = ConnectBlock(blockConnecting, state, pindexNew, view, &setPeginsSpent);
         GetMainSignals().BlockChecked(blockConnecting, state);
         if (!rv) {
             if (state.IsInvalid()) {
@@ -2671,11 +2648,7 @@
     // Write the chain state to disk, if necessary.
     if (!FlushStateToDisk(state, FlushStateMode::IF_NEEDED)) {
         return false;
-<<<<<<< HEAD
-
-=======
-    }
->>>>>>> 8071ec17
+    }
     int64_t nTime5 = GetTimeMicros(); nTimeChainState += nTime5 - nTime4;
     LogPrint(BCLog::BENCH, "  - Writing chainstate: %.2fms [%.2fs (%.2fms/blk)]\n", (nTime5 - nTime4) * MILLI, nTimeChainState * MICRO, nTimeChainState * MILLI / nBlocksTotal);
     // Remove conflicting transactions from the mempool.;
@@ -3854,14 +3827,9 @@
         if (pindex->nChainWork < nMinimumChainWork) return true;
     }
 
-<<<<<<< HEAD
-    if (chainparams.GetConsensus().hashGenesisBlock != block.GetHash() &&
-        (!CheckBlock(block, state, chainparams.GetConsensus()) ||
-         !ContextualCheckBlock(block, state, chainparams.GetConsensus(), pindex->pprev))) {
-=======
-    if (!CheckBlock(block, state, m_params.GetConsensus()) ||
-        !ContextualCheckBlock(block, state, m_params.GetConsensus(), pindex->pprev)) {
->>>>>>> 8071ec17
+    if (m_params.GetConsensus().hashGenesisBlock != block.GetHash() &&
+        (!CheckBlock(block, state, m_params.GetConsensus()) ||
+         !ContextualCheckBlock(block, state, m_params.GetConsensus(), pindex->pprev))) {
         if (state.IsInvalid() && state.GetResult() != BlockValidationResult::BLOCK_MUTATED) {
             pindex->nStatus |= BLOCK_FAILED_VALID;
             setDirtyBlockIndex.insert(pindex);
@@ -3957,11 +3925,7 @@
         return error("%s: Consensus::CheckBlock: %s", __func__, state.ToString());
     if (!ContextualCheckBlock(block, state, chainparams.GetConsensus(), pindexPrev))
         return error("%s: Consensus::ContextualCheckBlock: %s", __func__, state.ToString());
-<<<<<<< HEAD
-    if (!chainstate.ConnectBlock(block, state, &indexDummy, viewNew, chainparams, NULL, true))
-=======
-    if (!chainstate.ConnectBlock(block, state, &indexDummy, viewNew, true)) {
->>>>>>> 8071ec17
+    if (!chainstate.ConnectBlock(block, state, &indexDummy, viewNew, NULL, true)) {
         return false;
     }
     assert(state.IsValid());
@@ -4269,17 +4233,10 @@
 
     tip = m_chain.Tip();
     LogPrintf("Loaded best chain: hashBestChain=%s height=%d date=%s progress=%f\n",
-<<<<<<< HEAD
         tip->GetBlockHash().ToString(),
         m_chain.Height(),
         FormatISO8601DateTime(tip->GetBlockTime()),
-        GuessVerificationProgress(tip, chainparams.GetConsensus().nPowTargetSpacing));
-=======
-              tip->GetBlockHash().ToString(),
-              m_chain.Height(),
-              FormatISO8601DateTime(tip->GetBlockTime()),
-              GuessVerificationProgress(m_params.TxData(), tip));
->>>>>>> 8071ec17
+        GuessVerificationProgress(tip, m_params.GetConsensus().nPowTargetSpacing));
     return true;
 }
 
@@ -4388,13 +4345,10 @@
             uiInterface.ShowProgress(_("Verifying blocks…").translated, percentageDone, false);
             pindex = chainstate.m_chain.Next(pindex);
             CBlock block;
-            if (!ReadBlockFromDisk(block, pindex, chainparams.GetConsensus()))
+            if (!ReadBlockFromDisk(block, pindex, chainparams.GetConsensus())) {
                 return error("VerifyDB(): *** ReadBlockFromDisk failed at %d, hash=%s", pindex->nHeight, pindex->GetBlockHash().ToString());
-<<<<<<< HEAD
-            if (!chainstate.ConnectBlock(block, state, pindex, coins, chainparams, nullptr))
-=======
-            if (!chainstate.ConnectBlock(block, state, pindex, coins)) {
->>>>>>> 8071ec17
+            }
+            if (!chainstate.ConnectBlock(block, state, pindex, coins, nullptr)) {
                 return error("VerifyDB(): *** found unconnectable block at %d, hash=%s (%s)", pindex->nHeight, pindex->GetBlockHash().ToString(), state.ToString());
             }
             if (ShutdownRequested()) return true;
@@ -5596,7 +5550,7 @@
         }
 
         //All blocks are now being reconsidered
-        chainman->ActiveChainstate().ActivateBestChain(state, Params());
+        chainman->ActiveChainstate().ActivateBestChain(state);
         //This simply checks for DB errors
         if (!state.IsValid()) {
             //Something scary?
