// Copyright (c) 2009-2010 Satoshi Nakamoto
// Copyright (c) 2009-2020 The Bitcoin Core developers
// Distributed under the MIT software license, see the accompanying
// file COPYING or http://www.opensource.org/licenses/mit-license.php.

#include <validation.h>

#include <arith_uint256.h>
#include <chain.h>
#include <chainparams.h>
#include <checkqueue.h>
#include <consensus/consensus.h>
#include <consensus/merkle.h>
#include <consensus/tx_check.h>
#include <consensus/tx_verify.h>
#include <consensus/validation.h>
#include <cuckoocache.h>
#include <flatfile.h>
#include <hash.h>
#include <index/txindex.h>
#include <logging.h>
#include <logging/timer.h>
#include <mainchainrpc.h>
#include <node/ui_interface.h>
#include <optional.h>
#include <pegins.h>
#include <policy/fees.h>
#include <policy/policy.h>
#include <policy/settings.h>
#include <primitives/block.h>
#include <primitives/transaction.h>
#include <script/pegins.h>
#include <random.h>
#include <reverse_iterator.h>
#include <script/script.h>
#include <script/sigcache.h>
#include <shutdown.h>
#include <signet.h>
#include <timedata.h>
#include <tinyformat.h>
#include <txdb.h>
#include <txmempool.h>
#include <uint256.h>
#include <undo.h>
#include <util/check.h> // For NDEBUG compile time check
#include <util/moneystr.h>
#include <util/rbf.h>
#include <util/strencodings.h>
#include <util/system.h>
#include <util/translation.h>
#include <validationinterface.h>
#include <warnings.h>

// ELEMENTS
#include <block_proof.h> // CheckChallenge, CheckProof
#include <dynafed.h>

#include <string>

#include <boost/algorithm/string/replace.hpp>

#define MICRO 0.000001
#define MILLI 0.001

/**
 * An extra transaction can be added to a package, as long as it only has one
 * ancestor and is no larger than this. Not really any reason to make this
 * configurable as it doesn't materially change DoS parameters.
 */
static const unsigned int EXTRA_DESCENDANT_TX_SIZE_LIMIT = 10000;
/** Maximum kilobytes for transactions to store for processing during reorg */
static const unsigned int MAX_DISCONNECTED_TX_POOL_SIZE = 20000;
/** The pre-allocation chunk size for blk?????.dat files (since 0.8) */
static const unsigned int BLOCKFILE_CHUNK_SIZE = 0x1000000; // 16 MiB
/** The pre-allocation chunk size for rev?????.dat files (since 0.8) */
static const unsigned int UNDOFILE_CHUNK_SIZE = 0x100000; // 1 MiB
/** Time to wait between writing blocks/block index to disk. */
static constexpr std::chrono::hours DATABASE_WRITE_INTERVAL{1};
/** Time to wait between flushing chainstate to disk. */
static constexpr std::chrono::hours DATABASE_FLUSH_INTERVAL{24};
/** Maximum age of our tip for us to be considered current for fee estimation */
static constexpr std::chrono::hours MAX_FEE_ESTIMATION_TIP_AGE{3};
const std::vector<std::string> CHECKLEVEL_DOC {
    "level 0 reads the blocks from disk",
    "level 1 verifies block validity",
    "level 2 verifies undo data",
    "level 3 checks disconnection of tip blocks",
    "level 4 tries to reconnect the blocks",
    "each level includes the checks of the previous levels",
};

bool CBlockIndexWorkComparator::operator()(const CBlockIndex *pa, const CBlockIndex *pb) const {
    // First sort by most total work, ...
    if (pa->nChainWork > pb->nChainWork) return false;
    if (pa->nChainWork < pb->nChainWork) return true;

    // ... then by earliest time received, ...
    if (pa->nSequenceId < pb->nSequenceId) return false;
    if (pa->nSequenceId > pb->nSequenceId) return true;

    // Use pointer address as tie breaker (should only happen with blocks
    // loaded from disk, as those all have id 0).
    if (pa < pb) return false;
    if (pa > pb) return true;

    // Identical blocks.
    return false;
}

ChainstateManager g_chainman;

CChainState& ChainstateActive()
{
    LOCK(::cs_main);
    assert(g_chainman.m_active_chainstate);
    return *g_chainman.m_active_chainstate;
}

CChain& ChainActive()
{
    LOCK(::cs_main);
    return ::ChainstateActive().m_chain;
}

/**
 * Mutex to guard access to validation specific variables, such as reading
 * or changing the chainstate.
 *
 * This may also need to be locked when updating the transaction pool, e.g. on
 * AcceptToMemoryPool. See CTxMemPool::cs comment for details.
 *
 * The transaction pool has a separate lock to allow reading from it and the
 * chainstate at the same time.
 */
RecursiveMutex cs_main;

CBlockIndex *pindexBestHeader = nullptr;
Mutex g_best_block_mutex;
std::condition_variable g_best_block_cv;
uint256 g_best_block;
bool g_parallel_script_checks{false};
std::atomic_bool fImporting(false);
std::atomic_bool fReindex(false);
bool fHavePruned = false;
bool fPruneMode = false;
bool fRequireStandard = true;
bool fCheckBlockIndex = false;
bool fCheckpointsEnabled = DEFAULT_CHECKPOINTS_ENABLED;
uint64_t nPruneTarget = 0;
int64_t nMaxTipAge = DEFAULT_MAX_TIP_AGE;

uint256 hashAssumeValid;
arith_uint256 nMinimumChainWork;

CFeeRate minRelayTxFee = CFeeRate(DEFAULT_MIN_RELAY_TX_FEE);

CBlockPolicyEstimator feeEstimator;

// Internal stuff
namespace {
    CBlockIndex* pindexBestInvalid = nullptr;

    RecursiveMutex cs_LastBlockFile;
    std::vector<CBlockFileInfo> vinfoBlockFile;
    int nLastBlockFile = 0;
    /** Global flag to indicate we should check to see if there are
     *  block/undo files that should be deleted.  Set on startup
     *  or if we allocate more file space when we're in prune mode
     */
    bool fCheckForPruning = false;

    /** Dirty block index entries. */
    std::set<CBlockIndex*> setDirtyBlockIndex;

    /** Dirty block file entries. */
    std::set<int> setDirtyFileInfo;
} // anon namespace

CBlockIndex* LookupBlockIndex(const uint256& hash)
{
    AssertLockHeld(cs_main);
    BlockMap::const_iterator it = g_chainman.BlockIndex().find(hash);
    return it == g_chainman.BlockIndex().end() ? nullptr : it->second;
}

CBlockIndex* FindForkInGlobalIndex(const CChain& chain, const CBlockLocator& locator)
{
    AssertLockHeld(cs_main);

    // Find the latest block common to locator and chain - we expect that
    // locator.vHave is sorted descending by height.
    for (const uint256& hash : locator.vHave) {
        CBlockIndex* pindex = LookupBlockIndex(hash);
        if (pindex) {
            if (chain.Contains(pindex))
                return pindex;
            if (pindex->GetAncestor(chain.Height()) == chain.Tip()) {
                return chain.Tip();
            }
        }
    }
    return chain.Genesis();
}

std::unique_ptr<CBlockTreeDB> pblocktree;

// See definition for documentation
static void FindFilesToPruneManual(ChainstateManager& chainman, std::set<int>& setFilesToPrune, int nManualPruneHeight);
static void FindFilesToPrune(ChainstateManager& chainman, std::set<int>& setFilesToPrune, uint64_t nPruneAfterHeight);
bool CheckInputScripts(const CTransaction& tx, TxValidationState &state, const CCoinsViewCache &inputs,
        unsigned int flags, bool cacheSigStore, bool cacheFullScriptStore,
        PrecomputedTransactionData& txdata,
        std::vector<CCheck*> *pvChecks = nullptr);
static FILE* OpenUndoFile(const FlatFilePos &pos, bool fReadOnly = false);
static FlatFileSeq BlockFileSeq();
static FlatFileSeq UndoFileSeq();

bool CheckFinalTx(const CTransaction &tx, int flags)
{
    AssertLockHeld(cs_main);

    // By convention a negative value for flags indicates that the
    // current network-enforced consensus rules should be used. In
    // a future soft-fork scenario that would mean checking which
    // rules would be enforced for the next block and setting the
    // appropriate flags. At the present time no soft-forks are
    // scheduled, so no flags are set.
    flags = std::max(flags, 0);

    // CheckFinalTx() uses ::ChainActive().Height()+1 to evaluate
    // nLockTime because when IsFinalTx() is called within
    // CBlock::AcceptBlock(), the height of the block *being*
    // evaluated is what is used. Thus if we want to know if a
    // transaction can be part of the *next* block, we need to call
    // IsFinalTx() with one more than ::ChainActive().Height().
    const int nBlockHeight = ::ChainActive().Height() + 1;

    // BIP113 requires that time-locked transactions have nLockTime set to
    // less than the median time of the previous block they're contained in.
    // When the next block is created its previous block will be the current
    // chain tip, so we use that to calculate the median time passed to
    // IsFinalTx() if LOCKTIME_MEDIAN_TIME_PAST is set.
    const int64_t nBlockTime = (flags & LOCKTIME_MEDIAN_TIME_PAST)
                             ? ::ChainActive().Tip()->GetMedianTimePast()
                             : GetAdjustedTime();

    return IsFinalTx(tx, nBlockHeight, nBlockTime);
}

bool TestLockPointValidity(const LockPoints* lp)
{
    AssertLockHeld(cs_main);
    assert(lp);
    // If there are relative lock times then the maxInputBlock will be set
    // If there are no relative lock times, the LockPoints don't depend on the chain
    if (lp->maxInputBlock) {
        // Check whether ::ChainActive() is an extension of the block at which the LockPoints
        // calculation was valid.  If not LockPoints are no longer valid
        if (!::ChainActive().Contains(lp->maxInputBlock)) {
            return false;
        }
    }

    // LockPoints still valid
    return true;
}

bool CheckSequenceLocks(const CTxMemPool& pool, const CTransaction& tx, int flags, LockPoints* lp, bool useExistingLockPoints)
{
    AssertLockHeld(cs_main);
    AssertLockHeld(pool.cs);

    CBlockIndex* tip = ::ChainActive().Tip();
    assert(tip != nullptr);

    CBlockIndex index;
    index.pprev = tip;
    // CheckSequenceLocks() uses ::ChainActive().Height()+1 to evaluate
    // height based locks because when SequenceLocks() is called within
    // ConnectBlock(), the height of the block *being*
    // evaluated is what is used.
    // Thus if we want to know if a transaction can be part of the
    // *next* block, we need to use one more than ::ChainActive().Height()
    index.nHeight = tip->nHeight + 1;

    std::pair<int, int64_t> lockPair;
    if (useExistingLockPoints) {
        assert(lp);
        lockPair.first = lp->height;
        lockPair.second = lp->time;
    }
    else {
        // CoinsTip() contains the UTXO set for ::ChainActive().Tip()
        CCoinsViewMemPool viewMemPool(&::ChainstateActive().CoinsTip(), pool);
        std::vector<int> prevheights;
        prevheights.resize(tx.vin.size());
        for (size_t txinIndex = 0; txinIndex < tx.vin.size(); txinIndex++) {
            const CTxIn& txin = tx.vin[txinIndex];
            // pegins should not restrict validity of sequence locks
            if (txin.m_is_pegin) {
                prevheights[txinIndex] = -1;
                continue;
            }

            Coin coin;
            if (!viewMemPool.GetCoin(txin.prevout, coin)) {
                return error("%s: Missing input", __func__);
            }
            if (coin.nHeight == MEMPOOL_HEIGHT) {
                // Assume all mempool transaction confirm in the next block
                prevheights[txinIndex] = tip->nHeight + 1;
            } else {
                prevheights[txinIndex] = coin.nHeight;
            }
        }
        lockPair = CalculateSequenceLocks(tx, flags, prevheights, index);
        if (lp) {
            lp->height = lockPair.first;
            lp->time = lockPair.second;
            // Also store the hash of the block with the highest height of
            // all the blocks which have sequence locked prevouts.
            // This hash needs to still be on the chain
            // for these LockPoint calculations to be valid
            // Note: It is impossible to correctly calculate a maxInputBlock
            // if any of the sequence locked inputs depend on unconfirmed txs,
            // except in the special case where the relative lock time/height
            // is 0, which is equivalent to no sequence lock. Since we assume
            // input height of tip+1 for mempool txs and test the resulting
            // lockPair from CalculateSequenceLocks against tip+1.  We know
            // EvaluateSequenceLocks will fail if there was a non-zero sequence
            // lock on a mempool input, so we can use the return value of
            // CheckSequenceLocks to indicate the LockPoints validity
            int maxInputHeight = 0;
            for (const int height : prevheights) {
                // Can ignore mempool inputs since we'll fail if they had non-zero locks
                if (height != tip->nHeight+1) {
                    maxInputHeight = std::max(maxInputHeight, height);
                }
            }
            lp->maxInputBlock = tip->GetAncestor(maxInputHeight);
        }
    }
    return EvaluateSequenceLocks(index, lockPair);
}

// Returns the script flags which should be checked for a given block
static unsigned int GetBlockScriptFlags(const CBlockIndex* pindex, const Consensus::Params& chainparams);

static void LimitMempoolSize(CTxMemPool& pool, size_t limit, std::chrono::seconds age)
    EXCLUSIVE_LOCKS_REQUIRED(pool.cs, ::cs_main)
{
    int expired = pool.Expire(GetTime<std::chrono::seconds>() - age);
    if (expired != 0) {
        LogPrint(BCLog::MEMPOOL, "Expired %i transactions from the memory pool\n", expired);
    }

    std::vector<COutPoint> vNoSpendsRemaining;
    pool.TrimToSize(limit, &vNoSpendsRemaining);
    for (const COutPoint& removed : vNoSpendsRemaining)
        ::ChainstateActive().CoinsTip().Uncache(removed);
}

static bool IsCurrentForFeeEstimation() EXCLUSIVE_LOCKS_REQUIRED(cs_main)
{
    AssertLockHeld(cs_main);
    if (::ChainstateActive().IsInitialBlockDownload())
        return false;
    if (::ChainActive().Tip()->GetBlockTime() < count_seconds(GetTime<std::chrono::seconds>() - MAX_FEE_ESTIMATION_TIP_AGE))
        return false;
    if (::ChainActive().Height() < pindexBestHeader->nHeight - 1)
        return false;
    return true;
}

/* Make mempool consistent after a reorg, by re-adding or recursively erasing
 * disconnected block transactions from the mempool, and also removing any
 * other transactions from the mempool that are no longer valid given the new
 * tip/height.
 *
 * Note: we assume that disconnectpool only contains transactions that are NOT
 * confirmed in the current chain nor already in the mempool (otherwise,
 * in-mempool descendants of such transactions would be removed).
 *
 * Passing fAddToMempool=false will skip trying to add the transactions back,
 * and instead just erase from the mempool as needed.
 */

static void UpdateMempoolForReorg(CTxMemPool& mempool, DisconnectedBlockTransactions& disconnectpool, bool fAddToMempool) EXCLUSIVE_LOCKS_REQUIRED(cs_main, mempool.cs)
{
    AssertLockHeld(cs_main);
    AssertLockHeld(mempool.cs);
    std::vector<uint256> vHashUpdate;
    // disconnectpool's insertion_order index sorts the entries from
    // oldest to newest, but the oldest entry will be the last tx from the
    // latest mined block that was disconnected.
    // Iterate disconnectpool in reverse, so that we add transactions
    // back to the mempool starting with the earliest transaction that had
    // been previously seen in a block.
    auto it = disconnectpool.queuedTx.get<insertion_order>().rbegin();
    while (it != disconnectpool.queuedTx.get<insertion_order>().rend()) {
        // ignore validation errors in resurrected transactions
        TxValidationState stateDummy;
        if (!fAddToMempool || (*it)->IsCoinBase() ||
            !AcceptToMemoryPool(mempool, stateDummy, *it,
                                nullptr /* plTxnReplaced */, true /* bypass_limits */, 0 /* nAbsurdFee */)) {
            // If the transaction doesn't make it in to the mempool, remove any
            // transactions that depend on it (which would now be orphans).
            mempool.removeRecursive(**it, MemPoolRemovalReason::REORG);
        } else if (mempool.exists((*it)->GetHash())) {
            vHashUpdate.push_back((*it)->GetHash());
        }
        ++it;
    }
    disconnectpool.queuedTx.clear();
    // AcceptToMemoryPool/addUnchecked all assume that new mempool entries have
    // no in-mempool children, which is generally not true when adding
    // previously-confirmed transactions back to the mempool.
    // UpdateTransactionsFromBlock finds descendants of any transactions in
    // the disconnectpool that were added back and cleans up the mempool state.
    mempool.UpdateTransactionsFromBlock(vHashUpdate);

    // We also need to remove any now-immature transactions
    mempool.removeForReorg(&::ChainstateActive().CoinsTip(), ::ChainActive().Tip()->nHeight + 1, STANDARD_LOCKTIME_VERIFY_FLAGS);
    // Re-limit mempool size, in case we added any transactions
    LimitMempoolSize(mempool, gArgs.GetArg("-maxmempool", DEFAULT_MAX_MEMPOOL_SIZE) * 1000000, std::chrono::hours{gArgs.GetArg("-mempoolexpiry", DEFAULT_MEMPOOL_EXPIRY)});
}

// Used to avoid mempool polluting consensus critical paths if CCoinsViewMempool
// were somehow broken and returning the wrong scriptPubKeys
static bool CheckInputsFromMempoolAndCache(const CTransaction& tx, TxValidationState& state, const CCoinsViewCache& view, const CTxMemPool& pool,
                 unsigned int flags, PrecomputedTransactionData& txdata) EXCLUSIVE_LOCKS_REQUIRED(cs_main) {
    AssertLockHeld(cs_main);

    // pool.cs should be locked already, but go ahead and re-take the lock here
    // to enforce that mempool doesn't change between when we check the view
    // and when we actually call through to CheckInputScripts
    LOCK(pool.cs);

    assert(!tx.IsCoinBase());
    for (const CTxIn& txin : tx.vin) {
        if (txin.m_is_pegin) {
            continue;
        }

        const Coin& coin = view.AccessCoin(txin.prevout);

        // AcceptToMemoryPoolWorker has already checked that the coins are
        // available, so this shouldn't fail. If the inputs are not available
        // here then return false.
        if (coin.IsSpent()) return false;

        // Check equivalence for available inputs.
        const CTransactionRef& txFrom = pool.get(txin.prevout.hash);
        if (txFrom) {
            assert(txFrom->GetHash() == txin.prevout.hash);
            assert(txFrom->vout.size() > txin.prevout.n);
            assert(txFrom->vout[txin.prevout.n] == coin.out);
        } else {
            const Coin& coinFromDisk = ::ChainstateActive().CoinsTip().AccessCoin(txin.prevout);
            assert(!coinFromDisk.IsSpent());
            assert(coinFromDisk.out == coin.out);
        }
    }

    // Call CheckInputScripts() to cache signature and script validity against current tip consensus rules.
    return CheckInputScripts(tx, state, view, flags, /* cacheSigStore = */ true, /* cacheFullSciptStore = */ true, txdata);
}

namespace {

class MemPoolAccept
{
public:
    MemPoolAccept(CTxMemPool& mempool) : m_pool(mempool), m_view(&m_dummy), m_viewmempool(&::ChainstateActive().CoinsTip(), m_pool),
        m_limit_ancestors(gArgs.GetArg("-limitancestorcount", DEFAULT_ANCESTOR_LIMIT)),
        m_limit_ancestor_size(gArgs.GetArg("-limitancestorsize", DEFAULT_ANCESTOR_SIZE_LIMIT)*1000),
        m_limit_descendants(gArgs.GetArg("-limitdescendantcount", DEFAULT_DESCENDANT_LIMIT)),
        m_limit_descendant_size(gArgs.GetArg("-limitdescendantsize", DEFAULT_DESCENDANT_SIZE_LIMIT)*1000) {}

    // We put the arguments we're handed into a struct, so we can pass them
    // around easier.
    struct ATMPArgs {
        const CChainParams& m_chainparams;
        TxValidationState &m_state;
        const int64_t m_accept_time;
        std::list<CTransactionRef>* m_replaced_transactions;
        const bool m_bypass_limits;
        const CAmount& m_absurd_fee;
        /*
         * Return any outpoints which were not previously present in the coins
         * cache, but were added as a result of validating the tx for mempool
         * acceptance. This allows the caller to optionally remove the cache
         * additions if the associated transaction ends up being rejected by
         * the mempool.
         */
        std::vector<COutPoint>& m_coins_to_uncache;
        const bool m_test_accept;
        CAmount* m_fee_out;
    };

    // Single transaction acceptance
    bool AcceptSingleTransaction(const CTransactionRef& ptx, ATMPArgs& args) EXCLUSIVE_LOCKS_REQUIRED(cs_main);

private:
    // All the intermediate state that gets passed between the various levels
    // of checking a given transaction.
    struct Workspace {
        Workspace(const CTransactionRef& ptx) : m_ptx(ptx), m_hash(ptx->GetHash()) {}
        std::set<uint256> m_conflicts;
        std::set<std::pair<uint256, COutPoint> > m_set_pegins_spent;
        CTxMemPool::setEntries m_all_conflicting;
        CTxMemPool::setEntries m_ancestors;
        std::unique_ptr<CTxMemPoolEntry> m_entry;

        bool m_replacement_transaction;
        CAmount m_modified_fees;
        CAmount m_conflicting_fees;
        size_t m_conflicting_size;

        const CTransactionRef& m_ptx;
        const uint256& m_hash;
    };

    // Run the policy checks on a given transaction, excluding any script checks.
    // Looks up inputs, calculates feerate, considers replacement, evaluates
    // package limits, etc. As this function can be invoked for "free" by a peer,
    // only tests that are fast should be done here (to avoid CPU DoS).
    bool PreChecks(ATMPArgs& args, Workspace& ws) EXCLUSIVE_LOCKS_REQUIRED(cs_main, m_pool.cs);

    // Run the script checks using our policy flags. As this can be slow, we should
    // only invoke this on transactions that have otherwise passed policy checks.
    bool PolicyScriptChecks(ATMPArgs& args, Workspace& ws, PrecomputedTransactionData& txdata) EXCLUSIVE_LOCKS_REQUIRED(cs_main);

    // Re-run the script checks, using consensus flags, and try to cache the
    // result in the scriptcache. This should be done after
    // PolicyScriptChecks(). This requires that all inputs either be in our
    // utxo set or in the mempool.
    bool ConsensusScriptChecks(ATMPArgs& args, Workspace& ws, PrecomputedTransactionData &txdata) EXCLUSIVE_LOCKS_REQUIRED(cs_main);

    // Try to add the transaction to the mempool, removing any conflicts first.
    // Returns true if the transaction is in the mempool after any size
    // limiting is performed, false otherwise.
    bool Finalize(ATMPArgs& args, Workspace& ws) EXCLUSIVE_LOCKS_REQUIRED(cs_main, m_pool.cs);

    // Compare a package's feerate against minimum allowed.
    bool CheckFeeRate(size_t package_size, CAmount package_fee, TxValidationState& state)
    {
        CAmount mempoolRejectFee = m_pool.GetMinFee(gArgs.GetArg("-maxmempool", DEFAULT_MAX_MEMPOOL_SIZE) * 1000000).GetFee(package_size);
        if (mempoolRejectFee > 0 && package_fee < mempoolRejectFee) {
            return state.Invalid(TxValidationResult::TX_MEMPOOL_POLICY, "mempool min fee not met", strprintf("%d < %d", package_fee, mempoolRejectFee));
        }

        if (package_fee < ::minRelayTxFee.GetFee(package_size)) {
            return state.Invalid(TxValidationResult::TX_MEMPOOL_POLICY, "min relay fee not met", strprintf("%d < %d", package_fee, ::minRelayTxFee.GetFee(package_size)));
        }
        return true;
    }

private:
    CTxMemPool& m_pool;
    CCoinsViewCache m_view;
    CCoinsViewMemPool m_viewmempool;
    CCoinsView m_dummy;

    // The package limits in effect at the time of invocation.
    const size_t m_limit_ancestors;
    const size_t m_limit_ancestor_size;
    // These may be modified while evaluating a transaction (eg to account for
    // in-mempool conflicts; see below).
    size_t m_limit_descendants;
    size_t m_limit_descendant_size;
};

bool MemPoolAccept::PreChecks(ATMPArgs& args, Workspace& ws)
{
    const CTransactionRef& ptx = ws.m_ptx;
    const CTransaction& tx = *ws.m_ptx;
    const uint256& hash = ws.m_hash;

    // Copy/alias what we need out of args
    TxValidationState &state = args.m_state;
    const int64_t nAcceptTime = args.m_accept_time;
    const bool bypass_limits = args.m_bypass_limits;
    const CAmount& nAbsurdFee = args.m_absurd_fee;
    std::vector<COutPoint>& coins_to_uncache = args.m_coins_to_uncache;
    const CChainParams& chainparams = args.m_chainparams;

    // Alias what we need out of ws
    std::set<uint256>& setConflicts = ws.m_conflicts;
    CTxMemPool::setEntries& allConflicting = ws.m_all_conflicting;
    CTxMemPool::setEntries& setAncestors = ws.m_ancestors;
    std::unique_ptr<CTxMemPoolEntry>& entry = ws.m_entry;
    bool& fReplacementTransaction = ws.m_replacement_transaction;
    CAmount& nModifiedFees = ws.m_modified_fees;
    CAmount& nConflictingFees = ws.m_conflicting_fees;
    size_t& nConflictingSize = ws.m_conflicting_size;
    std::set<std::pair<uint256, COutPoint> >& setPeginsSpent = ws.m_set_pegins_spent;

    if (!CheckTransaction(tx, state)) {
        return false; // state filled in by CheckTransaction
    }

    // Coinbase is only valid in a block, not as a loose transaction
    if (tx.IsCoinBase())
        return state.Invalid(TxValidationResult::TX_CONSENSUS, "coinbase");

    // Rather not work on nonstandard transactions (unless -testnet/-regtest)
    std::string reason;
    if (fRequireStandard && !IsStandardTx(tx, reason))
        return state.Invalid(TxValidationResult::TX_NOT_STANDARD, reason);

    // And now do PAK checks. Filtered by next blocks' enforced list
    if (chainparams.GetEnforcePak()) {
        if (!IsPAKValidTx(tx, GetActivePAKList(::ChainActive().Tip(), chainparams.GetConsensus()), chainparams.ParentGenesisBlockHash(), chainparams.GetConsensus().pegged_asset)) {
            return state.Invalid(TxValidationResult::TX_NOT_STANDARD, "invalid-pegout-proof");
        }
    }

    // Do not work on transactions that are too small.
    // A transaction with 1 segwit input and 1 P2WPHK output has non-witness size of 82 bytes.
    // Transactions smaller than this are not relayed to mitigate CVE-2017-12842 by not relaying
    // 64-byte transactions.
    if (::GetSerializeSize(tx, PROTOCOL_VERSION | SERIALIZE_TRANSACTION_NO_WITNESS) < MIN_STANDARD_TX_NONWITNESS_SIZE)
        return state.Invalid(TxValidationResult::TX_NOT_STANDARD, "tx-size-small");

    // Only accept nLockTime-using transactions that can be mined in the next
    // block; we don't want our mempool filled up with transactions that can't
    // be mined yet.
    if (!CheckFinalTx(tx, STANDARD_LOCKTIME_VERIFY_FLAGS))
        return state.Invalid(TxValidationResult::TX_PREMATURE_SPEND, "non-final");

    // is it already in the memory pool?
    if (m_pool.exists(hash)) {
        return state.Invalid(TxValidationResult::TX_CONFLICT, "txn-already-in-mempool");
    }

    // Check for conflicts with in-memory transactions
    for (const CTxIn &txin : tx.vin)
    {
        const CTransaction* ptxConflicting = m_pool.GetConflictTx(txin.prevout);
        if (ptxConflicting) {
            if (!setConflicts.count(ptxConflicting->GetHash()))
            {
                // Allow opt-out of transaction replacement by setting
                // nSequence > MAX_BIP125_RBF_SEQUENCE (SEQUENCE_FINAL-2) on all inputs.
                //
                // SEQUENCE_FINAL-1 is picked to still allow use of nLockTime by
                // non-replaceable transactions. All inputs rather than just one
                // is for the sake of multi-party protocols, where we don't
                // want a single party to be able to disable replacement.
                //
                // The opt-out ignores descendants as anyone relying on
                // first-seen mempool behavior should be checking all
                // unconfirmed ancestors anyway; doing otherwise is hopelessly
                // insecure.
                bool fReplacementOptOut = true;
                for (const CTxIn &_txin : ptxConflicting->vin)
                {
                    if (_txin.nSequence <= MAX_BIP125_RBF_SEQUENCE)
                    {
                        fReplacementOptOut = false;
                        break;
                    }
                }
                if (fReplacementOptOut) {
                    return state.Invalid(TxValidationResult::TX_MEMPOOL_POLICY, "txn-mempool-conflict");
                }

                setConflicts.insert(ptxConflicting->GetHash());
            }
        }
    }

    LockPoints lp;
    m_view.SetBackend(m_viewmempool);

    // Quickly check for peg-in witness data on non-peg-in inputs
    for (size_t input_index = 0; input_index < tx.vin.size(); ++input_index) {
        if (!tx.vin[input_index].m_is_pegin) {
            // Check that the corresponding pegin witness is empty
            // Note that the witness vector must be size 0 or len(vin)
            if (!tx.witness.vtxinwit.empty() &&
                    !tx.witness.vtxinwit[input_index].m_pegin_witness.IsNull()) {
                return state.Invalid(TxValidationResult::TX_WITNESS_MUTATED, "extra-pegin-witness");
            }
        }
    }

    // Used when checking peg-ins
    std::vector<std::pair<CScript, CScript>> fedpegscripts = GetValidFedpegScripts(::ChainActive().Tip(), chainparams.GetConsensus(), true /* nextblock_validation */);

    CCoinsViewCache& coins_cache = ::ChainstateActive().CoinsTip();
    // do all inputs exist?
    for (unsigned int i = 0; i < tx.vin.size(); i++) {
        const CTxIn& txin = tx.vin[i];

        // ELEMENTS:
        // For pegin inputs check whether the pegins have already been claimed before.
        // This only checks the UTXO set for already claimed pegins. For mempool conflicts,
        // we rely on the GetConflictTx check done above.
        if (txin.m_is_pegin) {
            // Peg-in witness is required, check here without validating existence in parent chain
            std::string err_msg = "no peg-in witness attached";
            if (tx.witness.vtxinwit.size() != tx.vin.size() ||
                    !IsValidPeginWitness(tx.witness.vtxinwit[i].m_pegin_witness, fedpegscripts, tx.vin[i].prevout, err_msg, false)) {
                return state.Invalid(TxValidationResult::TX_WITNESS_MUTATED, "pegin-no-witness", err_msg);
            }

            std::pair<uint256, COutPoint> pegin = std::make_pair(uint256(tx.witness.vtxinwit[i].m_pegin_witness.stack[2]), tx.vin[i].prevout);
            // This assumes non-null prevout and genesis block hash
            if (m_view.IsPeginSpent(pegin)) {
                return state.Invalid(TxValidationResult::TX_CONSENSUS, "pegin-already-claimed");
            }
            continue;
        }

        if (!coins_cache.HaveCoinInCache(txin.prevout)) {
            coins_to_uncache.push_back(txin.prevout);
        }

        // Note: this call may add txin.prevout to the coins cache
        // (coins_cache.cacheCoins) by way of FetchCoin(). It should be removed
        // later (via coins_to_uncache) if this tx turns out to be invalid.
        if (!m_view.HaveCoin(txin.prevout)) {
            // Are inputs missing because we already have the tx?
            for (size_t out = 0; out < tx.vout.size(); out++) {
                // Optimistically just do efficient check of cache for outputs
                if (coins_cache.HaveCoinInCache(COutPoint(hash, out))) {
                    return state.Invalid(TxValidationResult::TX_CONFLICT, "txn-already-known");
                }
            }
            // Otherwise assume this might be an orphan tx for which we just haven't seen parents yet
            return state.Invalid(TxValidationResult::TX_MISSING_INPUTS, "bad-txns-inputs-missingorspent");
        }
    }

    // Bring the best block into scope
    m_view.GetBestBlock();

    // we have all inputs cached now, so switch back to dummy (to protect
    // against bugs where we pull more inputs from disk that miss being added
    // to coins_to_uncache)
    m_view.SetBackend(m_dummy);

    // Only accept BIP68 sequence locked transactions that can be mined in the next
    // block; we don't want our mempool filled up with transactions that can't
    // be mined yet.
    // Must keep pool.cs for this unless we change CheckSequenceLocks to take a
    // CoinsViewCache instead of create its own
    if (!CheckSequenceLocks(m_pool, tx, STANDARD_LOCKTIME_VERIFY_FLAGS, &lp))
        return state.Invalid(TxValidationResult::TX_PREMATURE_SPEND, "non-BIP68-final");

    CAmountMap fee_map;
    if (!Consensus::CheckTxInputs(tx, state, m_view, GetSpendHeight(m_view), fee_map, setPeginsSpent, NULL, true, true, fedpegscripts)) {
        return false; // state filled in by CheckTxInputs
    }

    // Check for non-standard pay-to-script-hash in inputs
    if (fRequireStandard && !AreInputsStandard(tx, m_view)) {
        return state.Invalid(TxValidationResult::TX_INPUTS_NOT_STANDARD, "bad-txns-nonstandard-inputs");
    }

    // Check for non-standard witness in P2WSH
    if (tx.HasWitness() && fRequireStandard && !IsWitnessStandard(tx, m_view))
        return state.Invalid(TxValidationResult::TX_WITNESS_MUTATED, "bad-witness-nonstandard");

    int64_t nSigOpsCost = GetTransactionSigOpCost(tx, m_view, STANDARD_SCRIPT_VERIFY_FLAGS);

    // We only consider policyAsset
    CAmount nFees = fee_map[policyAsset];

    // If fee_out is passed, return the fee to the caller
    if (args.m_fee_out) {
        *args.m_fee_out = nFees;
    }

    // nModifiedFees includes any fee deltas from PrioritiseTransaction
    nModifiedFees = nFees;
    m_pool.ApplyDelta(hash, nModifiedFees);

    // Keep track of transactions that spend a coinbase, which we re-scan
    // during reorgs to ensure COINBASE_MATURITY is still met.
    bool fSpendsCoinbase = false;
    for (const CTxIn &txin : tx.vin) {
        // ELEMENTS:
        if (txin.m_is_pegin) {
            continue;
        }
        const Coin &coin = m_view.AccessCoin(txin.prevout);
        if (coin.IsCoinBase()) {
            fSpendsCoinbase = true;
            break;
        }
    }

    entry.reset(new CTxMemPoolEntry(ptx, nFees, nAcceptTime, ::ChainActive().Height(),
            fSpendsCoinbase, nSigOpsCost, lp, setPeginsSpent));
    unsigned int nSize = entry->GetTxSize();

    if (nSigOpsCost > MAX_STANDARD_TX_SIGOPS_COST)
        return state.Invalid(TxValidationResult::TX_NOT_STANDARD, "bad-txns-too-many-sigops",
                strprintf("%d", nSigOpsCost));

    // No transactions are allowed below minRelayTxFee except from disconnected
    // blocks
    if (!bypass_limits && !CheckFeeRate(nSize, nModifiedFees, state)) return false;

    if (nAbsurdFee && nFees > nAbsurdFee)
        return state.Invalid(TxValidationResult::TX_NOT_STANDARD,
                "absurdly-high-fee", strprintf("%d > %d", nFees, nAbsurdFee));

    const CTxMemPool::setEntries setIterConflicting = m_pool.GetIterSet(setConflicts);
    // Calculate in-mempool ancestors, up to a limit.
    if (setConflicts.size() == 1) {
        // In general, when we receive an RBF transaction with mempool conflicts, we want to know whether we
        // would meet the chain limits after the conflicts have been removed. However, there isn't a practical
        // way to do this short of calculating the ancestor and descendant sets with an overlay cache of
        // changed mempool entries. Due to both implementation and runtime complexity concerns, this isn't
        // very realistic, thus we only ensure a limited set of transactions are RBF'able despite mempool
        // conflicts here. Importantly, we need to ensure that some transactions which were accepted using
        // the below carve-out are able to be RBF'ed, without impacting the security the carve-out provides
        // for off-chain contract systems (see link in the comment below).
        //
        // Specifically, the subset of RBF transactions which we allow despite chain limits are those which
        // conflict directly with exactly one other transaction (but may evict children of said transaction),
        // and which are not adding any new mempool dependencies. Note that the "no new mempool dependencies"
        // check is accomplished later, so we don't bother doing anything about it here, but if BIP 125 is
        // amended, we may need to move that check to here instead of removing it wholesale.
        //
        // Such transactions are clearly not merging any existing packages, so we are only concerned with
        // ensuring that (a) no package is growing past the package size (not count) limits and (b) we are
        // not allowing something to effectively use the (below) carve-out spot when it shouldn't be allowed
        // to.
        //
        // To check these we first check if we meet the RBF criteria, above, and increment the descendant
        // limits by the direct conflict and its descendants (as these are recalculated in
        // CalculateMempoolAncestors by assuming the new transaction being added is a new descendant, with no
        // removals, of each parent's existing dependent set). The ancestor count limits are unmodified (as
        // the ancestor limits should be the same for both our new transaction and any conflicts).
        // We don't bother incrementing m_limit_descendants by the full removal count as that limit never comes
        // into force here (as we're only adding a single transaction).
        assert(setIterConflicting.size() == 1);
        CTxMemPool::txiter conflict = *setIterConflicting.begin();

        m_limit_descendants += 1;
        m_limit_descendant_size += conflict->GetSizeWithDescendants();
    }

    std::string errString;
    if (!m_pool.CalculateMemPoolAncestors(*entry, setAncestors, m_limit_ancestors, m_limit_ancestor_size, m_limit_descendants, m_limit_descendant_size, errString)) {
        setAncestors.clear();
        // If CalculateMemPoolAncestors fails second time, we want the original error string.
        std::string dummy_err_string;
        // Contracting/payment channels CPFP carve-out:
        // If the new transaction is relatively small (up to 40k weight)
        // and has at most one ancestor (ie ancestor limit of 2, including
        // the new transaction), allow it if its parent has exactly the
        // descendant limit descendants.
        //
        // This allows protocols which rely on distrusting counterparties
        // being able to broadcast descendants of an unconfirmed transaction
        // to be secure by simply only having two immediately-spendable
        // outputs - one for each counterparty. For more info on the uses for
        // this, see https://lists.linuxfoundation.org/pipermail/bitcoin-dev/2018-November/016518.html
        if (nSize >  EXTRA_DESCENDANT_TX_SIZE_LIMIT ||
                !m_pool.CalculateMemPoolAncestors(*entry, setAncestors, 2, m_limit_ancestor_size, m_limit_descendants + 1, m_limit_descendant_size + EXTRA_DESCENDANT_TX_SIZE_LIMIT, dummy_err_string)) {
            return state.Invalid(TxValidationResult::TX_MEMPOOL_POLICY, "too-long-mempool-chain", errString);
        }
    }

    // A transaction that spends outputs that would be replaced by it is invalid. Now
    // that we have the set of all ancestors we can detect this
    // pathological case by making sure setConflicts and setAncestors don't
    // intersect.
    for (CTxMemPool::txiter ancestorIt : setAncestors)
    {
        const uint256 &hashAncestor = ancestorIt->GetTx().GetHash();
        if (setConflicts.count(hashAncestor))
        {
            return state.Invalid(TxValidationResult::TX_CONSENSUS, "bad-txns-spends-conflicting-tx",
                    strprintf("%s spends conflicting transaction %s",
                        hash.ToString(),
                        hashAncestor.ToString()));
        }
    }

    // Check if it's economically rational to mine this transaction rather
    // than the ones it replaces.
    nConflictingFees = 0;
    nConflictingSize = 0;
    uint64_t nConflictingCount = 0;

    // If we don't hold the lock allConflicting might be incomplete; the
    // subsequent RemoveStaged() and addUnchecked() calls don't guarantee
    // mempool consistency for us.
    fReplacementTransaction = setConflicts.size();
    if (fReplacementTransaction)
    {
        CFeeRate newFeeRate(nModifiedFees, nSize);
        std::set<uint256> setConflictsParents;
        const int maxDescendantsToVisit = 100;
        for (const auto& mi : setIterConflicting) {
            // Don't allow the replacement to reduce the feerate of the
            // mempool.
            //
            // We usually don't want to accept replacements with lower
            // feerates than what they replaced as that would lower the
            // feerate of the next block. Requiring that the feerate always
            // be increased is also an easy-to-reason about way to prevent
            // DoS attacks via replacements.
            //
            // We only consider the feerates of transactions being directly
            // replaced, not their indirect descendants. While that does
            // mean high feerate children are ignored when deciding whether
            // or not to replace, we do require the replacement to pay more
            // overall fees too, mitigating most cases.
            CFeeRate oldFeeRate(mi->GetModifiedFee(), mi->GetTxSize());
            if (newFeeRate <= oldFeeRate)
            {
                return state.Invalid(TxValidationResult::TX_MEMPOOL_POLICY, "insufficient fee",
                        strprintf("rejecting replacement %s; new feerate %s <= old feerate %s",
                            hash.ToString(),
                            newFeeRate.ToString(),
                            oldFeeRate.ToString()));
            }

            for (const CTxIn &txin : mi->GetTx().vin)
            {
                setConflictsParents.insert(txin.prevout.hash);
            }

            nConflictingCount += mi->GetCountWithDescendants();
        }
        // This potentially overestimates the number of actual descendants
        // but we just want to be conservative to avoid doing too much
        // work.
        if (nConflictingCount <= maxDescendantsToVisit) {
            // If not too many to replace, then calculate the set of
            // transactions that would have to be evicted
            for (CTxMemPool::txiter it : setIterConflicting) {
                m_pool.CalculateDescendants(it, allConflicting);
            }
            for (CTxMemPool::txiter it : allConflicting) {
                nConflictingFees += it->GetModifiedFee();
                nConflictingSize += it->GetTxSize();
            }
        } else {
            return state.Invalid(TxValidationResult::TX_MEMPOOL_POLICY, "too many potential replacements",
                    strprintf("rejecting replacement %s; too many potential replacements (%d > %d)\n",
                        hash.ToString(),
                        nConflictingCount,
                        maxDescendantsToVisit));
        }

        for (unsigned int j = 0; j < tx.vin.size(); j++)
        {
            // We don't want to accept replacements that require low
            // feerate junk to be mined first. Ideally we'd keep track of
            // the ancestor feerates and make the decision based on that,
            // but for now requiring all new inputs to be confirmed works.
            //
            // Note that if you relax this to make RBF a little more useful,
            // this may break the CalculateMempoolAncestors RBF relaxation,
            // above. See the comment above the first CalculateMempoolAncestors
            // call for more info.
            if (!setConflictsParents.count(tx.vin[j].prevout.hash))
            {
                // Rather than check the UTXO set - potentially expensive -
                // it's cheaper to just check if the new input refers to a
                // tx that's in the mempool.
                if (m_pool.exists(tx.vin[j].prevout.hash)) {
                    return state.Invalid(TxValidationResult::TX_MEMPOOL_POLICY, "replacement-adds-unconfirmed",
                            strprintf("replacement %s adds unconfirmed input, idx %d",
                                hash.ToString(), j));
                }
            }
        }

        // The replacement must pay greater fees than the transactions it
        // replaces - if we did the bandwidth used by those conflicting
        // transactions would not be paid for.
        if (nModifiedFees < nConflictingFees)
        {
            return state.Invalid(TxValidationResult::TX_MEMPOOL_POLICY, "insufficient fee",
                    strprintf("rejecting replacement %s, less fees than conflicting txs; %s < %s",
                        hash.ToString(), FormatMoney(nModifiedFees), FormatMoney(nConflictingFees)));
        }

        // Finally in addition to paying more fees than the conflicts the
        // new transaction must pay for its own bandwidth.
        CAmount nDeltaFees = nModifiedFees - nConflictingFees;
        if (nDeltaFees < ::incrementalRelayFee.GetFee(nSize))
        {
            return state.Invalid(TxValidationResult::TX_MEMPOOL_POLICY, "insufficient fee",
                    strprintf("rejecting replacement %s, not enough additional fees to relay; %s < %s",
                        hash.ToString(),
                        FormatMoney(nDeltaFees),
                        FormatMoney(::incrementalRelayFee.GetFee(nSize))));
        }
    }
    return true;
}

bool MemPoolAccept::PolicyScriptChecks(ATMPArgs& args, Workspace& ws, PrecomputedTransactionData& txdata)
{
    const CTransaction& tx = *ws.m_ptx;

    TxValidationState &state = args.m_state;

    constexpr unsigned int scriptVerifyFlags = STANDARD_SCRIPT_VERIFY_FLAGS;

    // Check input scripts and signatures.
    // This is done last to help prevent CPU exhaustion denial-of-service attacks.
    if (!CheckInputScripts(tx, state, m_view, scriptVerifyFlags, true, false, txdata)) {
        // SCRIPT_VERIFY_CLEANSTACK requires SCRIPT_VERIFY_WITNESS, so we
        // need to turn both off, and compare against just turning off CLEANSTACK
        // to see if the failure is specifically due to witness validation.
        TxValidationState state_dummy; // Want reported failures to be from first CheckInputScripts
        if (!tx.HasWitness() && CheckInputScripts(tx, state_dummy, m_view, scriptVerifyFlags & ~(SCRIPT_VERIFY_WITNESS | SCRIPT_VERIFY_CLEANSTACK), true, false, txdata) &&
                !CheckInputScripts(tx, state_dummy, m_view, scriptVerifyFlags & ~SCRIPT_VERIFY_CLEANSTACK, true, false, txdata)) {
            // Only the witness is missing, so the transaction itself may be fine.
            state.Invalid(TxValidationResult::TX_WITNESS_STRIPPED,
                    state.GetRejectReason(), state.GetDebugMessage());
        }
        return false; // state filled in by CheckInputScripts
    }

    return true;
}

bool MemPoolAccept::ConsensusScriptChecks(ATMPArgs& args, Workspace& ws, PrecomputedTransactionData& txdata)
{
    const CTransaction& tx = *ws.m_ptx;
    const uint256& hash = ws.m_hash;

    TxValidationState &state = args.m_state;
    const CChainParams& chainparams = args.m_chainparams;

    // Check again against the current block tip's script verification
    // flags to cache our script execution flags. This is, of course,
    // useless if the next block has different script flags from the
    // previous one, but because the cache tracks script flags for us it
    // will auto-invalidate and we'll just have a few blocks of extra
    // misses on soft-fork activation.
    //
    // This is also useful in case of bugs in the standard flags that cause
    // transactions to pass as valid when they're actually invalid. For
    // instance the STRICTENC flag was incorrectly allowing certain
    // CHECKSIG NOT scripts to pass, even though they were invalid.
    //
    // There is a similar check in CreateNewBlock() to prevent creating
    // invalid blocks (using TestBlockValidity), however allowing such
    // transactions into the mempool can be exploited as a DoS attack.
    unsigned int currentBlockScriptVerifyFlags = GetBlockScriptFlags(::ChainActive().Tip(), chainparams.GetConsensus());
    if (!CheckInputsFromMempoolAndCache(tx, state, m_view, m_pool, currentBlockScriptVerifyFlags, txdata)) {
        return error("%s: BUG! PLEASE REPORT THIS! CheckInputScripts failed against latest-block but not STANDARD flags %s, %s",
                __func__, hash.ToString(), state.ToString());
    }

    return true;
}

bool MemPoolAccept::Finalize(ATMPArgs& args, Workspace& ws)
{
    const CTransaction& tx = *ws.m_ptx;
    const uint256& hash = ws.m_hash;
    TxValidationState &state = args.m_state;
    const bool bypass_limits = args.m_bypass_limits;

    CTxMemPool::setEntries& allConflicting = ws.m_all_conflicting;
    CTxMemPool::setEntries& setAncestors = ws.m_ancestors;
    const CAmount& nModifiedFees = ws.m_modified_fees;
    const CAmount& nConflictingFees = ws.m_conflicting_fees;
    const size_t& nConflictingSize = ws.m_conflicting_size;
    const bool fReplacementTransaction = ws.m_replacement_transaction;
    std::unique_ptr<CTxMemPoolEntry>& entry = ws.m_entry;

    // Remove conflicting transactions from the mempool
    for (CTxMemPool::txiter it : allConflicting)
    {
        LogPrint(BCLog::MEMPOOL, "replacing tx %s with %s for %s additional fees, %d delta bytes\n",
                it->GetTx().GetHash().ToString(),
                hash.ToString(),
                FormatMoney(nModifiedFees - nConflictingFees),
                (int)entry->GetTxSize() - (int)nConflictingSize);
        if (args.m_replaced_transactions)
            args.m_replaced_transactions->push_back(it->GetSharedTx());
    }
    m_pool.RemoveStaged(allConflicting, false, MemPoolRemovalReason::REPLACED);

    // This transaction should only count for fee estimation if:
    // - it isn't a BIP 125 replacement transaction (may not be widely supported)
    // - it's not being re-added during a reorg which bypasses typical mempool fee limits
    // - the node is not behind
    // - the transaction is not dependent on any other transactions in the mempool
    bool validForFeeEstimation = !fReplacementTransaction && !bypass_limits && IsCurrentForFeeEstimation() && m_pool.HasNoInputsOf(tx);

    // Store transaction in memory
    m_pool.addUnchecked(*entry, setAncestors, validForFeeEstimation);

    // trim mempool and check if tx was trimmed
    if (!bypass_limits) {
        LimitMempoolSize(m_pool, gArgs.GetArg("-maxmempool", DEFAULT_MAX_MEMPOOL_SIZE) * 1000000, std::chrono::hours{gArgs.GetArg("-mempoolexpiry", DEFAULT_MEMPOOL_EXPIRY)});
        if (!m_pool.exists(hash))
            return state.Invalid(TxValidationResult::TX_MEMPOOL_POLICY, "mempool full");
    }
    return true;
}

bool MemPoolAccept::AcceptSingleTransaction(const CTransactionRef& ptx, ATMPArgs& args)
{
    AssertLockHeld(cs_main);
    LOCK(m_pool.cs); // mempool "read lock" (held through GetMainSignals().TransactionAddedToMempool())

    Workspace workspace(ptx);

    if (!PreChecks(args, workspace)) return false;

    // Only compute the precomputed transaction data if we need to verify
    // scripts (ie, other policy checks pass). We perform the inexpensive
    // checks first and avoid hashing and signature verification unless those
    // checks pass, to mitigate CPU exhaustion denial-of-service attacks.
    PrecomputedTransactionData txdata;

    if (!PolicyScriptChecks(args, workspace, txdata)) return false;

    if (!ConsensusScriptChecks(args, workspace, txdata)) return false;

    // Tx was accepted, but not added
    if (args.m_test_accept) return true;

    if (!Finalize(args, workspace)) return false;

    GetMainSignals().TransactionAddedToMempool(ptx);

    return true;
}

} // anon namespace

/** (try to) add transaction to memory pool with a specified acceptance time **/
static bool AcceptToMemoryPoolWithTime(const CChainParams& chainparams, CTxMemPool& pool, TxValidationState &state, const CTransactionRef &tx,
                        int64_t nAcceptTime, std::list<CTransactionRef>* plTxnReplaced,
                        bool bypass_limits, const CAmount nAbsurdFee, bool test_accept, CAmount* fee_out=nullptr) EXCLUSIVE_LOCKS_REQUIRED(cs_main)
{
    std::vector<COutPoint> coins_to_uncache;
    MemPoolAccept::ATMPArgs args { chainparams, state, nAcceptTime, plTxnReplaced, bypass_limits, nAbsurdFee, coins_to_uncache, test_accept, fee_out };
    bool res = MemPoolAccept(pool).AcceptSingleTransaction(tx, args);
    if (!res) {
        // Remove coins that were not present in the coins cache before calling ATMPW;
        // this is to prevent memory DoS in case we receive a large number of
        // invalid transactions that attempt to overrun the in-memory coins cache
        // (`CCoinsViewCache::cacheCoins`).

        for (const COutPoint& hashTx : coins_to_uncache)
            ::ChainstateActive().CoinsTip().Uncache(hashTx);
    }
    // After we've (potentially) uncached entries, ensure our coins cache is still within its size limits
    BlockValidationState state_dummy;
    ::ChainstateActive().FlushStateToDisk(chainparams, state_dummy, FlushStateMode::PERIODIC);
    return res;
}

bool AcceptToMemoryPool(CTxMemPool& pool, TxValidationState &state, const CTransactionRef &tx,
                        std::list<CTransactionRef>* plTxnReplaced,
                        bool bypass_limits, const CAmount nAbsurdFee, bool test_accept, CAmount* fee_out)
{
    const CChainParams& chainparams = Params();
    return AcceptToMemoryPoolWithTime(chainparams, pool, state, tx, GetTime(), plTxnReplaced, bypass_limits, nAbsurdFee, test_accept, fee_out);
}

CTransactionRef GetTransaction(const CBlockIndex* const block_index, const CTxMemPool* const mempool, const uint256& hash, const Consensus::Params& consensusParams, uint256& hashBlock)
{
    LOCK(cs_main);

    if (block_index) {
        CBlock block;
        if (ReadBlockFromDisk(block, block_index, consensusParams)) {
            for (const auto& tx : block.vtx) {
                if (tx->GetHash() == hash) {
                    hashBlock = block_index->GetBlockHash();
                    return tx;
                }
            }
        }
        return nullptr;
    }
    if (mempool) {
        CTransactionRef ptx = mempool->get(hash);
        if (ptx) return ptx;
    }
    if (g_txindex) {
        CTransactionRef tx;
        if (g_txindex->FindTx(hash, hashBlock, tx)) return tx;
    }
    return nullptr;
}

//////////////////////////////////////////////////////////////////////////////
//
// CBlock and CBlockIndex
//

static bool WriteBlockToDisk(const CBlock& block, FlatFilePos& pos, const CMessageHeader::MessageStartChars& messageStart)
{
    // Open history file to append
    CAutoFile fileout(OpenBlockFile(pos), SER_DISK, CLIENT_VERSION);
    if (fileout.IsNull())
        return error("WriteBlockToDisk: OpenBlockFile failed");

    // Write index header
    unsigned int nSize = GetSerializeSize(block, fileout.GetVersion());
    fileout << messageStart << nSize;

    // Write block
    long fileOutPos = ftell(fileout.Get());
    if (fileOutPos < 0)
        return error("WriteBlockToDisk: ftell failed");
    pos.nPos = (unsigned int)fileOutPos;
    fileout << block;

    return true;
}

bool ReadBlockFromDisk(CBlock& block, const FlatFilePos& pos, const Consensus::Params& consensusParams)
{
    block.SetNull();

    // Open history file to read
    CAutoFile filein(OpenBlockFile(pos, true), SER_DISK, CLIENT_VERSION);
    if (filein.IsNull())
        return error("ReadBlockFromDisk: OpenBlockFile failed for %s", pos.ToString());

    // Read block
    try {
        filein >> block;
    }
    catch (const std::exception& e) {
        return error("%s: Deserialize or I/O error - %s at %s", __func__, e.what(), pos.ToString());
    }

    // Check the header
    const uint256 block_hash = block.GetHash();
    if (block_hash != consensusParams.hashGenesisBlock &&
            !CheckProof(block, consensusParams)) {
        return error("ReadBlockFromDisk: Errors in block header at %s", pos.ToString());
    }

    // Signet only: check block solution
    if (consensusParams.signet_blocks && !CheckSignetBlockSolution(block, consensusParams)) {
        return error("ReadBlockFromDisk: Errors in block solution at %s", pos.ToString());
    }

    return true;
}

bool ReadBlockFromDisk(CBlock& block, const CBlockIndex* pindex, const Consensus::Params& consensusParams)
{
    FlatFilePos blockPos;
    {
        LOCK(cs_main);
        blockPos = pindex->GetBlockPos();
    }

    if (!ReadBlockFromDisk(block, blockPos, consensusParams))
        return false;
    if (block.GetHash() != pindex->GetBlockHash())
        return error("ReadBlockFromDisk(CBlock&, CBlockIndex*): GetHash() doesn't match index for %s at %s",
                pindex->ToString(), pindex->GetBlockPos().ToString());
    return true;
}

bool ReadRawBlockFromDisk(std::vector<uint8_t>& block, const FlatFilePos& pos, const CMessageHeader::MessageStartChars& message_start)
{
    FlatFilePos hpos = pos;
    hpos.nPos -= 8; // Seek back 8 bytes for meta header
    CAutoFile filein(OpenBlockFile(hpos, true), SER_DISK, CLIENT_VERSION);
    if (filein.IsNull()) {
        return error("%s: OpenBlockFile failed for %s", __func__, pos.ToString());
    }

    try {
        CMessageHeader::MessageStartChars blk_start;
        unsigned int blk_size;

        filein >> blk_start >> blk_size;

        if (memcmp(blk_start, message_start, CMessageHeader::MESSAGE_START_SIZE)) {
            return error("%s: Block magic mismatch for %s: %s versus expected %s", __func__, pos.ToString(),
                    HexStr(blk_start),
                    HexStr(message_start));
        }

        if (blk_size > MAX_SIZE) {
            return error("%s: Block data is larger than maximum deserialization size for %s: %s versus %s", __func__, pos.ToString(),
                    blk_size, MAX_SIZE);
        }

        block.resize(blk_size); // Zeroing of memory is intentional here
        filein.read((char*)block.data(), blk_size);
    } catch(const std::exception& e) {
        return error("%s: Read from block file failed: %s for %s", __func__, e.what(), pos.ToString());
    }

    return true;
}

bool ReadRawBlockFromDisk(std::vector<uint8_t>& block, const CBlockIndex* pindex, const CMessageHeader::MessageStartChars& message_start)
{
    FlatFilePos block_pos;
    {
        LOCK(cs_main);
        block_pos = pindex->GetBlockPos();
    }

    return ReadRawBlockFromDisk(block, block_pos, message_start);
}

CAmount GetBlockSubsidy(int nHeight, const Consensus::Params& consensusParams)
{
    int halvings = nHeight / consensusParams.nSubsidyHalvingInterval;
    // Force block reward to zero when right shift is undefined.
    if (halvings >= 64)
        return 0;

    CAmount nSubsidy = consensusParams.genesis_subsidy;
    // Subsidy is cut in half every 210,000 blocks which will occur approximately every 4 years.
    nSubsidy >>= halvings;
    return nSubsidy;
}

CoinsViews::CoinsViews(
    std::string ldb_name,
    size_t cache_size_bytes,
    bool in_memory,
    bool should_wipe) : m_dbview(
                            GetDataDir() / ldb_name, cache_size_bytes, in_memory, should_wipe),
                        m_catcherview(&m_dbview) {}

void CoinsViews::InitCache()
{
    m_cacheview = MakeUnique<CCoinsViewCache>(&m_catcherview);
}

CChainState::CChainState(CTxMemPool& mempool, BlockManager& blockman, uint256 from_snapshot_blockhash)
    : m_blockman(blockman),
      m_mempool(mempool),
      m_from_snapshot_blockhash(from_snapshot_blockhash) {}

void CChainState::InitCoinsDB(
    size_t cache_size_bytes,
    bool in_memory,
    bool should_wipe,
    std::string leveldb_name)
{
    if (!m_from_snapshot_blockhash.IsNull()) {
        leveldb_name += "_" + m_from_snapshot_blockhash.ToString();
    }

    m_coins_views = MakeUnique<CoinsViews>(
        leveldb_name, cache_size_bytes, in_memory, should_wipe);
}

void CChainState::InitCoinsCache(size_t cache_size_bytes)
{
    assert(m_coins_views != nullptr);
    m_coinstip_cache_size_bytes = cache_size_bytes;
    m_coins_views->InitCache();
}

// Note that though this is marked const, we may end up modifying `m_cached_finished_ibd`, which
// is a performance-related implementation detail. This function must be marked
// `const` so that `CValidationInterface` clients (which are given a `const CChainState*`)
// can call it.
//
bool CChainState::IsInitialBlockDownload() const
{
    // Optimization: pre-test latch before taking the lock.
    if (m_cached_finished_ibd.load(std::memory_order_relaxed))
        return false;

    LOCK(cs_main);
    if (m_cached_finished_ibd.load(std::memory_order_relaxed))
        return false;
    if (fImporting || fReindex)
        return true;
    if (m_chain.Tip() == nullptr)
        return true;
    if (m_chain.Tip()->nChainWork < nMinimumChainWork)
        return true;
    if (m_chain.Tip()->GetBlockTime() < (GetTime() - nMaxTipAge))
        return true;
    LogPrintf("Leaving InitialBlockDownload (latching to false)\n");
    m_cached_finished_ibd.store(true, std::memory_order_relaxed);
    return false;
}

static CBlockIndex *pindexBestForkTip = nullptr, *pindexBestForkBase = nullptr;

static void AlertNotify(const std::string& strMessage)
{
    uiInterface.NotifyAlertChanged();
#if HAVE_SYSTEM
    std::string strCmd = gArgs.GetArg("-alertnotify", "");
    if (strCmd.empty()) return;

    // Alert text should be plain ascii coming from a trusted source, but to
    // be safe we first strip anything not in safeChars, then add single quotes around
    // the whole string before passing it to the shell:
    std::string singleQuote("'");
    std::string safeStatus = SanitizeString(strMessage);
    safeStatus = singleQuote+safeStatus+singleQuote;
    boost::replace_all(strCmd, "%s", safeStatus);

    std::thread t(runCommand, strCmd);
    t.detach(); // thread runs free
#endif
}

static void CheckForkWarningConditions() EXCLUSIVE_LOCKS_REQUIRED(cs_main)
{
    AssertLockHeld(cs_main);
    // Before we get past initial download, we cannot reliably alert about forks
    // (we assume we don't get stuck on a fork before finishing our initial sync)
    if (::ChainstateActive().IsInitialBlockDownload())
        return;

    // If our best fork is no longer within 72 blocks (+/- 12 hours if no one mines it)
    // of our head, drop it
    if (pindexBestForkTip && ::ChainActive().Height() - pindexBestForkTip->nHeight >= 72)
        pindexBestForkTip = nullptr;

    if (pindexBestForkTip || (pindexBestInvalid && pindexBestInvalid->nChainWork > ::ChainActive().Tip()->nChainWork + (GetBlockProof(*::ChainActive().Tip()) * 6)))
    {
        if (!GetfLargeWorkForkFound() && pindexBestForkBase)
        {
            std::string warning = std::string("'Warning: Large-work fork detected, forking after block ") +
                pindexBestForkBase->phashBlock->ToString() + std::string("'");
            AlertNotify(warning);
        }
        if (pindexBestForkTip && pindexBestForkBase)
        {
            LogPrintf("%s: Warning: Large valid fork found\n  forking the chain at height %d (%s)\n  lasting to height %d (%s).\nChain state database corruption likely.\n", __func__,
                   pindexBestForkBase->nHeight, pindexBestForkBase->phashBlock->ToString(),
                   pindexBestForkTip->nHeight, pindexBestForkTip->phashBlock->ToString());
            SetfLargeWorkForkFound(true);
        }
        else
        {
            LogPrintf("%s: Warning: Found invalid chain at least ~6 blocks longer than our best chain.\nChain state database corruption likely.\n", __func__);
            SetfLargeWorkInvalidChainFound(true);
        }
    }
    else
    {
        SetfLargeWorkForkFound(false);
        SetfLargeWorkInvalidChainFound(false);
    }
}

static void CheckForkWarningConditionsOnNewFork(CBlockIndex* pindexNewForkTip) EXCLUSIVE_LOCKS_REQUIRED(cs_main)
{
    AssertLockHeld(cs_main);
    // If we are on a fork that is sufficiently large, set a warning flag
    CBlockIndex* pfork = pindexNewForkTip;
    CBlockIndex* plonger = ::ChainActive().Tip();
    while (pfork && pfork != plonger)
    {
        while (plonger && plonger->nHeight > pfork->nHeight)
            plonger = plonger->pprev;
        if (pfork == plonger)
            break;
        pfork = pfork->pprev;
    }

    // We define a condition where we should warn the user about as a fork of at least 7 blocks
    // with a tip within 72 blocks (+/- 12 hours if no one mines it) of ours
    // We use 7 blocks rather arbitrarily as it represents just under 10% of sustained network
    // hash rate operating on the fork.
    // or a chain that is entirely longer than ours and invalid (note that this should be detected by both)
    // We define it this way because it allows us to only store the highest fork tip (+ base) which meets
    // the 7-block condition and from this always have the most-likely-to-cause-warning fork
    if (pfork && (!pindexBestForkTip || pindexNewForkTip->nHeight > pindexBestForkTip->nHeight) &&
            pindexNewForkTip->nChainWork - pfork->nChainWork > (GetBlockProof(*pfork) * 7) &&
            ::ChainActive().Height() - pindexNewForkTip->nHeight < 72)
    {
        pindexBestForkTip = pindexNewForkTip;
        pindexBestForkBase = pfork;
    }

    CheckForkWarningConditions();
}

// Called both upon regular invalid block discovery *and* InvalidateBlock
void static InvalidChainFound(CBlockIndex* pindexNew) EXCLUSIVE_LOCKS_REQUIRED(cs_main)
{
    if (!pindexBestInvalid || pindexNew->nChainWork > pindexBestInvalid->nChainWork)
        pindexBestInvalid = pindexNew;
    if (pindexBestHeader != nullptr && pindexBestHeader->GetAncestor(pindexNew->nHeight) == pindexNew) {
        pindexBestHeader = ::ChainActive().Tip();
    }

    LogPrintf("%s: invalid block=%s  height=%d  date=%s\n", __func__,
      pindexNew->GetBlockHash().ToString(), pindexNew->nHeight,
      FormatISO8601DateTime(pindexNew->GetBlockTime()));
    CBlockIndex *tip = ::ChainActive().Tip();
    assert (tip);
    LogPrintf("%s:  current best=%s  height=%d  date=%s\n", __func__,
      tip->GetBlockHash().ToString(), ::ChainActive().Height(),
      FormatISO8601DateTime(tip->GetBlockTime()));
    CheckForkWarningConditions();
}

// Same as InvalidChainFound, above, except not called directly from InvalidateBlock,
// which does its own setBlockIndexCandidates manageent.
void CChainState::InvalidBlockFound(CBlockIndex *pindex, const BlockValidationState &state) {
    if (state.GetResult() != BlockValidationResult::BLOCK_MUTATED) {
        pindex->nStatus |= BLOCK_FAILED_VALID;
        m_blockman.m_failed_blocks.insert(pindex);
        setDirtyBlockIndex.insert(pindex);
        setBlockIndexCandidates.erase(pindex);
        InvalidChainFound(pindex);
    }
}

void UpdateCoins(const CTransaction& tx, CCoinsViewCache& inputs, CTxUndo &txundo, int nHeight)
{
    // mark inputs spent
    if (!tx.IsCoinBase()) {
        txundo.vprevout.reserve(tx.vin.size());
        for (size_t i = 0; i < tx.vin.size(); i++) {
            const CTxIn& txin = tx.vin[i];
            if (txin.m_is_pegin) {
                const CTxInWitness& txinwit = tx.witness.vtxinwit[i];
                std::pair<uint256, COutPoint> outpoint = std::make_pair(uint256(txinwit.m_pegin_witness.stack[2]), txin.prevout);
                inputs.SetPeginSpent(outpoint, true);
                // Dummy undo
                txundo.vprevout.emplace_back();
            } else {
                txundo.vprevout.emplace_back();
                bool is_spent = inputs.SpendCoin(txin.prevout, &txundo.vprevout.back());
                assert(is_spent);
            }
        }
    }
    // add outputs
    AddCoins(inputs, tx, nHeight);
}

void UpdateCoins(const CTransaction& tx, CCoinsViewCache& inputs, int nHeight)
{
    CTxUndo txundo;
    UpdateCoins(tx, inputs, txundo, nHeight);
}

bool CScriptCheck::operator()() {
    const CScript &scriptSig = ptxTo->vin[nIn].scriptSig;
    const CScriptWitness *witness = ptxTo->witness.vtxinwit.size() > nIn ? &ptxTo->witness.vtxinwit[nIn].scriptWitness : NULL;
    return VerifyScript(scriptSig, m_tx_out.scriptPubKey, witness, nFlags, CachingTransactionSignatureChecker(ptxTo, nIn, m_tx_out.nValue, cacheStore, *txdata), &error);
}

int GetSpendHeight(const CCoinsViewCache& inputs)
{
    LOCK(cs_main);
    CBlockIndex* pindexPrev = LookupBlockIndex(inputs.GetBestBlock());
    return pindexPrev->nHeight + 1;
}


static CuckooCache::cache<uint256, SignatureCacheHasher> g_scriptExecutionCache;
static CSHA256 g_scriptExecutionCacheHasher;

void InitScriptExecutionCache() {
    // Setup the salted hasher
    uint256 nonce = GetRandHash();
    // We want the nonce to be 64 bytes long to force the hasher to process
    // this chunk, which makes later hash computations more efficient. We
    // just write our 32-byte entropy twice to fill the 64 bytes.
    g_scriptExecutionCacheHasher.Write(nonce.begin(), 32);
    g_scriptExecutionCacheHasher.Write(nonce.begin(), 32);
    // nMaxCacheSize is unsigned. If -maxsigcachesize is set to zero,
    // setup_bytes creates the minimum possible cache (2 elements).
    size_t nMaxCacheSize = std::min(std::max((int64_t)0, gArgs.GetArg("-maxsigcachesize", DEFAULT_MAX_SIG_CACHE_SIZE) / 2), MAX_MAX_SIG_CACHE_SIZE) * ((size_t) 1 << 20);
    size_t nElems = g_scriptExecutionCache.setup_bytes(nMaxCacheSize);
    LogPrintf("Using %zu MiB out of %zu/2 requested for script execution cache, able to store %zu elements\n",
            (nElems*sizeof(uint256)) >>20, (nMaxCacheSize*2)>>20, nElems);
}

/**
 * Check whether all of this transaction's input scripts succeed.
 *
 * This involves ECDSA signature checks so can be computationally intensive. This function should
 * only be called after the cheap sanity checks in CheckTxInputs passed.
 *
 * If pvChecks is not nullptr, script checks are pushed onto it instead of being performed inline. Any
 * script checks which are not necessary (eg due to script execution cache hits) are, obviously,
 * not pushed onto pvChecks/run.
 *
 * Setting cacheSigStore/cacheFullScriptStore to false will remove elements from the corresponding cache
 * which are matched. This is useful for checking blocks where we will likely never need the cache
 * entry again.
 *
 * Note that we may set state.reason to NOT_STANDARD for extra soft-fork flags in flags, block-checking
 * callers should probably reset it to CONSENSUS in such cases.
 *
 * Non-static (and re-declared) in src/test/txvalidationcache_tests.cpp
 */
bool CheckInputScripts(const CTransaction& tx, TxValidationState &state, const CCoinsViewCache &inputs, unsigned int flags, bool cacheSigStore, bool cacheFullScriptStore, PrecomputedTransactionData& txdata, std::vector<CCheck*> *pvChecks) EXCLUSIVE_LOCKS_REQUIRED(cs_main)
{
    if (tx.IsCoinBase()) return true;

    if (pvChecks) {
        pvChecks->reserve(tx.vin.size());
    }

    // First check if script executions have been cached with the same
    // flags. Note that this assumes that the inputs provided are
    // correct (ie that the transaction hash which is in tx's prevouts
    // properly commits to the scriptPubKey in the inputs view of that
    // transaction).
    uint256 hashCacheEntry;
    CSHA256 hasher = g_scriptExecutionCacheHasher;
    hasher.Write(tx.GetWitnessHash().begin(), 32).Write((unsigned char*)&flags, sizeof(flags)).Finalize(hashCacheEntry.begin());
    AssertLockHeld(cs_main); //TODO: Remove this requirement by making CuckooCache not require external locks
    if (g_scriptExecutionCache.contains(hashCacheEntry, !cacheFullScriptStore)) {
        return true;
    }

    if (!txdata.m_ready) {
        txdata.Init(tx);
    }

    for (unsigned int i = 0; i < tx.vin.size(); i++) {
        const COutPoint &prevout = tx.vin[i].prevout;

        // ELEMENTS:
        // If input is peg-in, create "coin" to evaluate against
        Coin pegin_coin;
        if (tx.vin[i].m_is_pegin) {
            // Height of "output" in script evaluation will be 0
            pegin_coin = Coin(GetPeginOutputFromWitness(tx.witness.vtxinwit[i].m_pegin_witness), 0, false);
        }

        const Coin& coin = tx.vin[i].m_is_pegin ? pegin_coin : inputs.AccessCoin(prevout);
        assert(!coin.IsSpent());

        // We very carefully only pass in things to CScriptCheck which
        // are clearly committed to by tx' witness hash. This provides
        // a sanity check that our caching is not introducing consensus
        // failures through additional data in, eg, the coins being
        // spent being checked as a part of CScriptCheck.

        // Verify signature
        CCheck* check = new CScriptCheck(coin.out, tx, i, flags, cacheSigStore, &txdata);
        ScriptError serror = QueueCheck(pvChecks, check);
        if (serror != SCRIPT_ERR_OK) {
            if (flags & STANDARD_NOT_MANDATORY_VERIFY_FLAGS) {
                // Check whether the failure was caused by a
                // non-mandatory script verification check, such as
                // non-standard DER encodings or non-null dummy
                // arguments; if so, ensure we return NOT_STANDARD
                // instead of CONSENSUS to avoid downstream users
                // splitting the network between upgraded and
                // non-upgraded nodes by banning CONSENSUS-failing
                // data providers.
                CScriptCheck check2(coin.out, tx, i,
                        flags & ~STANDARD_NOT_MANDATORY_VERIFY_FLAGS, cacheSigStore, &txdata);
                if (check2()) {
                    return state.Invalid(TxValidationResult::TX_NOT_STANDARD, strprintf("non-mandatory-script-verify-flag (%s)", ScriptErrorString(serror)));
                }
            }
            // MANDATORY flag failures correspond to
            // TxValidationResult::TX_CONSENSUS. Because CONSENSUS
            // failures are the most serious case of validation
            // failures, we may need to consider using
            // RECENT_CONSENSUS_CHANGE for any script failure that
            // could be due to non-upgraded nodes which we may want to
            // support, to avoid splitting the network (but this
            // depends on the details of how net_processing handles
            // such errors).
            return state.Invalid(TxValidationResult::TX_CONSENSUS, strprintf("mandatory-script-verify-flag-failed (%s)", ScriptErrorString(serror)));
        }
    }

    if (cacheFullScriptStore && !pvChecks) {
        // We executed all of the provided scripts, and were told to
        // cache the result. Do so now.
        g_scriptExecutionCache.insert(hashCacheEntry);
    }

    return true;
}

static bool UndoWriteToDisk(const CBlockUndo& blockundo, FlatFilePos& pos, const uint256& hashBlock, const CMessageHeader::MessageStartChars& messageStart)
{
    // Open history file to append
    CAutoFile fileout(OpenUndoFile(pos), SER_DISK, CLIENT_VERSION);
    if (fileout.IsNull())
        return error("%s: OpenUndoFile failed", __func__);

    // Write index header
    unsigned int nSize = GetSerializeSize(blockundo, fileout.GetVersion());
    fileout << messageStart << nSize;

    // Write undo data
    long fileOutPos = ftell(fileout.Get());
    if (fileOutPos < 0)
        return error("%s: ftell failed", __func__);
    pos.nPos = (unsigned int)fileOutPos;
    fileout << blockundo;

    // calculate & write checksum
    CHashWriter hasher(SER_GETHASH, PROTOCOL_VERSION);
    hasher << hashBlock;
    hasher << blockundo;
    fileout << hasher.GetHash();

    return true;
}

bool UndoReadFromDisk(CBlockUndo& blockundo, const CBlockIndex* pindex)
{
    FlatFilePos pos = pindex->GetUndoPos();
    if (pos.IsNull()) {
        return error("%s: no undo data available", __func__);
    }

    // Open history file to read
    CAutoFile filein(OpenUndoFile(pos, true), SER_DISK, CLIENT_VERSION);
    if (filein.IsNull())
        return error("%s: OpenUndoFile failed", __func__);

    // Read block
    uint256 hashChecksum;
    CHashVerifier<CAutoFile> verifier(&filein); // We need a CHashVerifier as reserializing may lose data
    try {
        verifier << pindex->pprev->GetBlockHash();
        verifier >> blockundo;
        filein >> hashChecksum;
    }
    catch (const std::exception& e) {
        return error("%s: Deserialize or I/O error - %s", __func__, e.what());
    }

    // Verify checksum
    if (hashChecksum != verifier.GetHash())
        return error("%s: Checksum mismatch", __func__);

    return true;
}

/** Abort with a message */
static bool AbortNode(const std::string& strMessage, bilingual_str user_message = bilingual_str())
{
    SetMiscWarning(Untranslated(strMessage));
    LogPrintf("*** %s\n", strMessage);
    if (user_message.empty()) {
        user_message = _("A fatal internal error occurred, see debug.log for details");
    }
    AbortError(user_message);
    StartShutdown();
    return false;
}

static bool AbortNode(BlockValidationState& state, const std::string& strMessage, const bilingual_str& userMessage = bilingual_str())
{
    AbortNode(strMessage, userMessage);
    return state.Error(strMessage);
}

/**
 * Restore the UTXO in a Coin at a given COutPoint
 * @param undo The Coin to be restored.
 * @param view The coins view to which to apply the changes.
 * @param out The out point that corresponds to the tx input.
 * @return A DisconnectResult as an int
 */
int ApplyTxInUndo(Coin&& undo, CCoinsViewCache& view, const COutPoint& out, const CTxIn& txin, const CScriptWitness& pegin_witness, const std::vector<std::pair<CScript, CScript>>& fedpegscripts)
{
    bool fClean = true;

    if (!txin.m_is_pegin) {
        if (view.HaveCoin(out)) fClean = false; // overwriting transaction output

        if (undo.nHeight == 0) {
            // Missing undo metadata (height and coinbase). Older versions included this
            // information only in undo records for the last spend of a transactions'
            // outputs. This implies that it must be present for some other output of the same tx.
            const Coin& alternate = AccessByTxid(view, out.hash);
            if (!alternate.IsSpent()) {
                undo.nHeight = alternate.nHeight;
                undo.fCoinBase = alternate.fCoinBase;
            } else {
                // ELEMENTS:
                // If we're connecting genesis outputs, it's probably actually just
                // a genesis output, let it through. N.B. The case where it's a corrupted
                // txundo from per-tx db will not be caught!
                if (!Params().GetConsensus().connect_genesis_outputs) {
                    return DISCONNECT_FAILED; // adding output for transaction without known metadata
                }
            }
        }
        // If the coin already exists as an unspent coin in the cache, then the
        // possible_overwrite parameter to AddCoin must be set to true. We have
        // already checked whether an unspent coin exists above using HaveCoin, so
        // we don't need to guess. When fClean is false, an unspent coin already
        // existed and it is an overwrite.
        view.AddCoin(out, std::move(undo), !fClean);
    } else {
        std::string err;
        if (!IsValidPeginWitness(pegin_witness, fedpegscripts, txin.prevout, err, false)) {
            fClean = fClean && error("%s: peg-in occurred without proof", __func__);
        } else {
            std::pair<uint256, COutPoint> outpoint = std::make_pair(uint256(pegin_witness.stack[2]), txin.prevout);
            bool fSpent = view.IsPeginSpent(outpoint);
            if (!fSpent) {
                fClean = fClean && error("%s: peg-in bitcoin txid not marked spent", __func__);
            } else {
                view.SetPeginSpent(outpoint, false);
            }
        }
    }

    return fClean ? DISCONNECT_OK : DISCONNECT_UNCLEAN;
}

// We don't want to compare things that are not stored in utxo db, specifically
// the nonce commitment which has no consensus meaning for spending conditions
static bool TxOutDBEntryIsSame(const CTxOut& block_txout, const CTxOut& txdb_txout)
{
    return txdb_txout.nValue == block_txout.nValue &&
        txdb_txout.nAsset == block_txout.nAsset &&
        txdb_txout.scriptPubKey == block_txout.scriptPubKey;
}

/** Undo the effects of this block (with given index) on the UTXO set represented by coins.
 *  When FAILED is returned, view is left in an indeterminate state. */
DisconnectResult CChainState::DisconnectBlock(const CBlock& block, const CBlockIndex* pindex, CCoinsViewCache& view)
{
    bool fClean = true;

    CBlockUndo blockUndo;
    if (!UndoReadFromDisk(blockUndo, pindex)) {
        error("DisconnectBlock(): failure reading undo data");
        return DISCONNECT_FAILED;
    }

    if (blockUndo.vtxundo.size() + 1 != block.vtx.size()) {
        error("DisconnectBlock(): block and undo data inconsistent");
        return DISCONNECT_FAILED;
    }

    // undo transactions in reverse order
    for (int i = block.vtx.size() - 1; i >= 0; i--) {
        const CTransaction &tx = *(block.vtx[i]);
        uint256 hash = tx.GetHash();
        bool is_coinbase = tx.IsCoinBase();

        // Check that all outputs are available and match the outputs in the block itself
        // exactly.
        for (size_t o = 0; o < tx.vout.size(); o++) {
            if (!tx.vout[o].scriptPubKey.IsUnspendable()) {
                COutPoint out(hash, o);
                Coin coin;
                bool is_spent = view.SpendCoin(out, &coin);
                if (!is_spent || !TxOutDBEntryIsSame(tx.vout[o], coin.out) || pindex->nHeight != coin.nHeight || is_coinbase != coin.fCoinBase) {
                    fClean = false; // transaction output mismatch
                }
            }
        }

        // restore inputs
        const auto& fedpegscripts = GetValidFedpegScripts(pindex, Params().GetConsensus(), false /* nextblock_validation */);
        if (i > 0) { // not coinbases
            CTxUndo &txundo = blockUndo.vtxundo[i-1];
            if (txundo.vprevout.size() != tx.vin.size()) {
                error("DisconnectBlock(): transaction and undo data inconsistent");
                return DISCONNECT_FAILED;
            }
            for (unsigned int j = tx.vin.size(); j-- > 0;) {
                const COutPoint &out = tx.vin[j].prevout;
                const CScriptWitness& pegin_wit = tx.witness.vtxinwit.size() > j ? tx.witness.vtxinwit[j].m_pegin_witness : CScriptWitness();
                int res = ApplyTxInUndo(std::move(txundo.vprevout[j]), view, out, tx.vin[j], pegin_wit, fedpegscripts);
                if (res == DISCONNECT_FAILED) return DISCONNECT_FAILED;
                fClean = fClean && res != DISCONNECT_UNCLEAN;
            }
            // At this point, all of txundo.vprevout should have been moved out.
        }
    }

    // move best block pointer to prevout block
    view.SetBestBlock(pindex->pprev->GetBlockHash());

    return fClean ? DISCONNECT_OK : DISCONNECT_UNCLEAN;
}

static void FlushUndoFile(int block_file, bool finalize = false)
{
    FlatFilePos undo_pos_old(block_file, vinfoBlockFile[block_file].nUndoSize);
    if (!UndoFileSeq().Flush(undo_pos_old, finalize)) {
        AbortNode("Flushing undo file to disk failed. This is likely the result of an I/O error.");
    }
}

static void FlushBlockFile(bool fFinalize = false, bool finalize_undo = false)
{
    LOCK(cs_LastBlockFile);
    FlatFilePos block_pos_old(nLastBlockFile, vinfoBlockFile[nLastBlockFile].nSize);
    if (!BlockFileSeq().Flush(block_pos_old, fFinalize)) {
        AbortNode("Flushing block file to disk failed. This is likely the result of an I/O error.");
    }
    // we do not always flush the undo file, as the chain tip may be lagging behind the incoming blocks,
    // e.g. during IBD or a sync after a node going offline
    if (!fFinalize || finalize_undo) FlushUndoFile(nLastBlockFile, finalize_undo);
}

static bool FindUndoPos(BlockValidationState &state, int nFile, FlatFilePos &pos, unsigned int nAddSize);

static bool WriteUndoDataForBlock(const CBlockUndo& blockundo, BlockValidationState& state, CBlockIndex* pindex, const CChainParams& chainparams)
{
    // Write undo information to disk
    if (pindex->GetUndoPos().IsNull()) {
        FlatFilePos _pos;
        if (!FindUndoPos(state, pindex->nFile, _pos, ::GetSerializeSize(blockundo, CLIENT_VERSION) + 40))
            return error("ConnectBlock(): FindUndoPos failed");
        if (!UndoWriteToDisk(blockundo, _pos, pindex->pprev->GetBlockHash(), chainparams.MessageStart()))
            return AbortNode(state, "Failed to write undo data");
        // rev files are written in block height order, whereas blk files are written as blocks come in (often out of order)
        // we want to flush the rev (undo) file once we've written the last block, which is indicated by the last height
        // in the block file info as below; note that this does not catch the case where the undo writes are keeping up
        // with the block writes (usually when a synced up node is getting newly mined blocks) -- this case is caught in
        // the FindBlockPos function
        if (_pos.nFile < nLastBlockFile && static_cast<uint32_t>(pindex->nHeight) == vinfoBlockFile[_pos.nFile].nHeightLast) {
            FlushUndoFile(_pos.nFile, true);
        }

        // update nUndoPos in block index
        pindex->nUndoPos = _pos.nPos;
        pindex->nStatus |= BLOCK_HAVE_UNDO;
        setDirtyBlockIndex.insert(pindex);
    }

    return true;
}

static CCheckQueue<CCheck> scriptcheckqueue(128);

void ThreadScriptCheck(int worker_num) {
    util::ThreadRename(strprintf("scriptch.%i", worker_num));
    scriptcheckqueue.Thread();
}

VersionBitsCache versionbitscache GUARDED_BY(cs_main);

int32_t ComputeBlockVersion(const CBlockIndex* pindexPrev, const Consensus::Params& params)
{
    LOCK(cs_main);
    int32_t nVersion = VERSIONBITS_TOP_BITS;

    for (int i = 0; i < (int)Consensus::MAX_VERSION_BITS_DEPLOYMENTS; i++) {
        ThresholdState state = VersionBitsState(pindexPrev, params, static_cast<Consensus::DeploymentPos>(i), versionbitscache);
        if (state == ThresholdState::LOCKED_IN || state == ThresholdState::STARTED) {
            nVersion |= VersionBitsMask(params, static_cast<Consensus::DeploymentPos>(i));
        }
    }

    return nVersion;
}

/**
 * Threshold condition checker that triggers when unknown versionbits are seen on the network.
 */
class WarningBitsConditionChecker : public AbstractThresholdConditionChecker
{
private:
    int bit;

public:
    explicit WarningBitsConditionChecker(int bitIn) : bit(bitIn) {}

    int64_t BeginTime(const Consensus::Params& params) const override { return 0; }
    int64_t EndTime(const Consensus::Params& params) const override { return std::numeric_limits<int64_t>::max(); }
    int Period(const Consensus::Params& params) const override { return params.nMinerConfirmationWindow; }
    int Threshold(const Consensus::Params& params) const override { return params.nRuleChangeActivationThreshold; }

    bool Condition(const CBlockIndex* pindex, const Consensus::Params& params) const override
    {
        return pindex->nHeight >= params.MinBIP9WarningHeight &&
               ((pindex->nVersion & VERSIONBITS_TOP_MASK) == VERSIONBITS_TOP_BITS) &&
               ((pindex->nVersion >> bit) & 1) != 0 &&
               ((ComputeBlockVersion(pindex->pprev, params) >> bit) & 1) == 0;
    }
};

static ThresholdConditionCache warningcache[VERSIONBITS_NUM_BITS] GUARDED_BY(cs_main);

// 0.13.0 was shipped with a segwit deployment defined for testnet, but not for
// mainnet. We no longer need to support disabling the segwit deployment
// except for testing purposes, due to limitations of the functional test
// environment. See test/functional/p2p-segwit.py.
static bool IsScriptWitnessEnabled(const Consensus::Params& params)
{
    return params.SegwitHeight != std::numeric_limits<int>::max();
}

static unsigned int GetBlockScriptFlags(const CBlockIndex* pindex, const Consensus::Params& consensusparams) EXCLUSIVE_LOCKS_REQUIRED(cs_main) {
    AssertLockHeld(cs_main);

    unsigned int flags = SCRIPT_VERIFY_NONE;

    // BIP16 didn't become active until Apr 1 2012 (on mainnet, and
    // retroactively applied to testnet)
    // However, only one historical block violated the P2SH rules (on both
    // mainnet and testnet), so for simplicity, always leave P2SH
    // on except for the one violating block.
    if (consensusparams.BIP16Exception.IsNull() || // no bip16 exception on this chain
        pindex->phashBlock == nullptr || // this is a new candidate block, eg from TestBlockValidity()
        *pindex->phashBlock != consensusparams.BIP16Exception) // this block isn't the historical exception
    {
        flags |= SCRIPT_VERIFY_P2SH;
    }

    // Enforce WITNESS rules whenever P2SH is in effect (and the segwit
    // deployment is defined).
    if (flags & SCRIPT_VERIFY_P2SH && IsScriptWitnessEnabled(consensusparams)) {
        flags |= SCRIPT_VERIFY_WITNESS;
    }

    // Start enforcing the DERSIG (BIP66) rule
    if (pindex->nHeight >= consensusparams.BIP66Height) {
        flags |= SCRIPT_VERIFY_DERSIG;
    }

    // Start enforcing CHECKLOCKTIMEVERIFY (BIP65) rule
    if (pindex->nHeight >= consensusparams.BIP65Height) {
        flags |= SCRIPT_VERIFY_CHECKLOCKTIMEVERIFY;
    }

    // Start enforcing BIP112 (CHECKSEQUENCEVERIFY)
    if (pindex->nHeight >= consensusparams.CSVHeight) {
        flags |= SCRIPT_VERIFY_CHECKSEQUENCEVERIFY;
    }

    // Start enforcing BIP147 NULLDUMMY (activated simultaneously with segwit)
    if (IsWitnessEnabled(pindex->pprev, consensusparams)) {
        flags |= SCRIPT_VERIFY_NULLDUMMY;
    }

    return flags;
}



static int64_t nTimeCheck = 0;
static int64_t nTimeForks = 0;
static int64_t nTimeVerify = 0;
static int64_t nTimeConnect = 0;
static int64_t nTimeIndex = 0;
static int64_t nTimeCallbacks = 0;
static int64_t nTimeTotal = 0;
static int64_t nBlocksTotal = 0;

/** Apply the effects of this block (with given index) on the UTXO set represented by coins.
 *  Validity checks that depend on the UTXO set are also done; ConnectBlock()
 *  can fail if those validity checks fail (among other reasons). */
bool CChainState::ConnectBlock(const CBlock& block, BlockValidationState& state, CBlockIndex* pindex,
                  CCoinsViewCache& view, const CChainParams& chainparams, std::set<std::pair<uint256, COutPoint>>* setPeginsSpent, bool fJustCheck)
{
    AssertLockHeld(cs_main);
    assert(pindex);
    assert(*pindex->phashBlock == block.GetHash());
    int64_t nTimeStart = GetTimeMicros();

    // verify that the view's current state corresponds to the previous block
    uint256 hashPrevBlock = pindex->pprev == nullptr ? uint256() : pindex->pprev->GetBlockHash();
    assert(hashPrevBlock == view.GetBestBlock());

    const Consensus::Params& consensusParams = chainparams.GetConsensus();
    // Add genesis outputs but don't validate.
    if (block.GetHash() == consensusParams.hashGenesisBlock) {
        if (!fJustCheck) {
            if (consensusParams.connect_genesis_outputs) {
                for (const auto& tx : block.vtx) {
                    // Directly add new coins to DB
                    AddCoins(view, *tx, 0);
                }
            }
            view.SetBestBlock(pindex->GetBlockHash());
        }
        nBlocksTotal++;
        return true;
    }

    // Check it again in case a previous version let a bad block in
    // NOTE: We don't currently (re-)invoke ContextualCheckBlock() or
    // ContextualCheckBlockHeader() here. This means that if we add a new
    // consensus rule that is enforced in one of those two functions, then we
    // may have let in a block that violates the rule prior to updating the
    // software, and we would NOT be enforcing the rule here. Fully solving
    // upgrade from one software version to the next after a consensus rule
    // change is potentially tricky and issue-specific (see RewindBlockIndex()
    // for one general approach that was used for BIP 141 deployment).
    // Also, currently the rule against blocks more than 2 hours in the future
    // is enforced in ContextualCheckBlockHeader(); we wouldn't want to
    // re-enforce that rule here (at least until we make it impossible for
    // GetAdjustedTime() to go backward).
    if (!CheckBlock(block, state, chainparams.GetConsensus(), !fJustCheck, !fJustCheck)) {
        if (state.GetResult() == BlockValidationResult::BLOCK_MUTATED) {
            // We don't write down blocks to disk if they may have been
            // corrupted, so this should be impossible unless we're having hardware
            // problems.
            return AbortNode(state, "Corrupt block found indicating potential hardware failure; shutting down");
        }
        return error("%s: Consensus::CheckBlock: %s", __func__, state.ToString());
    }

    nBlocksTotal++;

    // Check that all non-zero coinbase outputs pay to the required destination
    const CScript& mandatory_coinbase_destination = chainparams.GetConsensus().mandatory_coinbase_destination;
    if (mandatory_coinbase_destination != CScript()) {
        for (auto& txout : block.vtx[0]->vout) {
            bool mustPay = !txout.nValue.IsExplicit() || txout.nValue.GetAmount() != 0;
            if (mustPay && txout.scriptPubKey != mandatory_coinbase_destination) {
                LogPrintf("ERROR: ConnectBlock(): Coinbase outputs didn't match required scriptPubKey\n");
                return state.Invalid(BlockValidationResult::BLOCK_CONSENSUS, "bad-coinbase-txos");
            }
        }
    }

    bool fScriptChecks = true;
    if (!hashAssumeValid.IsNull()) {
        // We've been configured with the hash of a block which has been externally verified to have a valid history.
        // A suitable default value is included with the software and updated from time to time.  Because validity
        //  relative to a piece of software is an objective fact these defaults can be easily reviewed.
        // This setting doesn't force the selection of any particular chain but makes validating some faster by
        //  effectively caching the result of part of the verification.
        BlockMap::const_iterator  it = m_blockman.m_block_index.find(hashAssumeValid);
        if (it != m_blockman.m_block_index.end()) {
            if (it->second->GetAncestor(pindex->nHeight) == pindex &&
                pindexBestHeader->GetAncestor(pindex->nHeight) == pindex &&
                pindexBestHeader->nChainWork >= nMinimumChainWork) {
                // This block is a member of the assumed verified chain and an ancestor of the best header.
                // Script verification is skipped when connecting blocks under the
                // assumevalid block. Assuming the assumevalid block is valid this
                // is safe because block merkle hashes are still computed and checked,
                // Of course, if an assumed valid block is invalid due to false scriptSigs
                // this optimization would allow an invalid chain to be accepted.
                // The equivalent time check discourages hash power from extorting the network via DOS attack
                //  into accepting an invalid block through telling users they must manually set assumevalid.
                //  Requiring a software change or burying the invalid block, regardless of the setting, makes
                //  it hard to hide the implication of the demand.  This also avoids having release candidates
                //  that are hardly doing any signature verification at all in testing without having to
                //  artificially set the default assumed verified block further back.
                // The test against nMinimumChainWork prevents the skipping when denied access to any chain at
                //  least as good as the expected chain.
                fScriptChecks = (GetBlockProofEquivalentTime(*pindexBestHeader, *pindex, *pindexBestHeader, chainparams.GetConsensus()) <= 60 * 60 * 24 * 7 * 2);
            }
        }
    }

    int64_t nTime1 = GetTimeMicros(); nTimeCheck += nTime1 - nTimeStart;
    assert(nBlocksTotal > 0);
    LogPrint(BCLog::BENCH, "    - Sanity checks: %.2fms [%.2fs (%.2fms/blk)]\n", MILLI * (nTime1 - nTimeStart), nTimeCheck * MICRO, nTimeCheck * MILLI / nBlocksTotal);

    // Do not allow blocks that contain transactions which 'overwrite' older transactions,
    // unless those are already completely spent.
    // If such overwrites are allowed, coinbases and transactions depending upon those
    // can be duplicated to remove the ability to spend the first instance -- even after
    // being sent to another address.
    // See BIP30, CVE-2012-1909, and http://r6.ca/blog/20120206T005236Z.html for more information.
    // This logic is not necessary for memory pool transactions, as AcceptToMemoryPool
    // already refuses previously-known transaction ids entirely.
    // This rule was originally applied to all blocks with a timestamp after March 15, 2012, 0:00 UTC.
    // Now that the whole chain is irreversibly beyond that time it is applied to all blocks except the
    // two in the chain that violate it. This prevents exploiting the issue against nodes during their
    // initial block download.
    bool fEnforceBIP30 = !((pindex->nHeight==91842 && pindex->GetBlockHash() == uint256S("0x00000000000a4d0a398161ffc163c503763b1f4360639393e0e4c8e300e0caec")) ||
                           (pindex->nHeight==91880 && pindex->GetBlockHash() == uint256S("0x00000000000743f190a18c5577a3c2d2a1f610ae9601ac046a38084ccb7cd721")));

    // Once BIP34 activated it was not possible to create new duplicate coinbases and thus other than starting
    // with the 2 existing duplicate coinbase pairs, not possible to create overwriting txs.  But by the
    // time BIP34 activated, in each of the existing pairs the duplicate coinbase had overwritten the first
    // before the first had been spent.  Since those coinbases are sufficiently buried it's no longer possible to create further
    // duplicate transactions descending from the known pairs either.
    // If we're on the known chain at height greater than where BIP34 activated, we can save the db accesses needed for the BIP30 check.

    // BIP34 requires that a block at height X (block X) has its coinbase
    // scriptSig start with a CScriptNum of X (indicated height X).  The above
    // logic of no longer requiring BIP30 once BIP34 activates is flawed in the
    // case that there is a block X before the BIP34 height of 227,931 which has
    // an indicated height Y where Y is greater than X.  The coinbase for block
    // X would also be a valid coinbase for block Y, which could be a BIP30
    // violation.  An exhaustive search of all mainnet coinbases before the
    // BIP34 height which have an indicated height greater than the block height
    // reveals many occurrences. The 3 lowest indicated heights found are
    // 209,921, 490,897, and 1,983,702 and thus coinbases for blocks at these 3
    // heights would be the first opportunity for BIP30 to be violated.

    // The search reveals a great many blocks which have an indicated height
    // greater than 1,983,702, so we simply remove the optimization to skip
    // BIP30 checking for blocks at height 1,983,702 or higher.  Before we reach
    // that block in another 25 years or so, we should take advantage of a
    // future consensus change to do a new and improved version of BIP34 that
    // will actually prevent ever creating any duplicate coinbases in the
    // future.
    static constexpr int BIP34_IMPLIES_BIP30_LIMIT = 1983702;

    // There is no potential to create a duplicate coinbase at block 209,921
    // because this is still before the BIP34 height and so explicit BIP30
    // checking is still active.

    // The final case is block 176,684 which has an indicated height of
    // 490,897. Unfortunately, this issue was not discovered until about 2 weeks
    // before block 490,897 so there was not much opportunity to address this
    // case other than to carefully analyze it and determine it would not be a
    // problem. Block 490,897 was, in fact, mined with a different coinbase than
    // block 176,684, but it is important to note that even if it hadn't been or
    // is remined on an alternate fork with a duplicate coinbase, we would still
    // not run into a BIP30 violation.  This is because the coinbase for 176,684
    // is spent in block 185,956 in transaction
    // d4f7fbbf92f4a3014a230b2dc70b8058d02eb36ac06b4a0736d9d60eaa9e8781.  This
    // spending transaction can't be duplicated because it also spends coinbase
    // 0328dd85c331237f18e781d692c92de57649529bd5edf1d01036daea32ffde29.  This
    // coinbase has an indicated height of over 4.2 billion, and wouldn't be
    // duplicatable until that height, and it's currently impossible to create a
    // chain that long. Nevertheless we may wish to consider a future soft fork
    // which retroactively prevents block 490,897 from creating a duplicate
    // coinbase. The two historical BIP30 violations often provide a confusing
    // edge case when manipulating the UTXO and it would be simpler not to have
    // another edge case to deal with.

    // testnet3 has no blocks before the BIP34 height with indicated heights
    // post BIP34 before approximately height 486,000,000 and presumably will
    // be reset before it reaches block 1,983,702 and starts doing unnecessary
    // BIP30 checking again.
    assert(pindex->pprev);
    CBlockIndex *pindexBIP34height = pindex->pprev->GetAncestor(chainparams.GetConsensus().BIP34Height);
    //Only continue to enforce if we're below BIP34 activation height or the block hash at that height doesn't correspond.
    fEnforceBIP30 = fEnforceBIP30 && (!pindexBIP34height || !(pindexBIP34height->GetBlockHash() == chainparams.GetConsensus().BIP34Hash));

    // TODO: Remove BIP30 checking from block height 1,983,702 on, once we have a
    // consensus change that ensures coinbases at those heights can not
    // duplicate earlier coinbases.
    if (fEnforceBIP30 || pindex->nHeight >= BIP34_IMPLIES_BIP30_LIMIT) {
        for (const auto& tx : block.vtx) {
            for (size_t o = 0; o < tx->vout.size(); o++) {
                if (view.HaveCoin(COutPoint(tx->GetHash(), o))) {
                    LogPrintf("ERROR: ConnectBlock(): tried to overwrite transaction\n");
                    return state.Invalid(BlockValidationResult::BLOCK_CONSENSUS, "bad-txns-BIP30");
                }
            }
        }
    }

    // Start enforcing BIP68 (sequence locks)
    int nLockTimeFlags = 0;
    if (pindex->nHeight >= chainparams.GetConsensus().CSVHeight) {
        nLockTimeFlags |= LOCKTIME_VERIFY_SEQUENCE;
    }

    // Get the script flags for this block
    unsigned int flags = GetBlockScriptFlags(pindex, chainparams.GetConsensus());

    int64_t nTime2 = GetTimeMicros(); nTimeForks += nTime2 - nTime1;
    LogPrint(BCLog::BENCH, "    - Fork checks: %.2fms [%.2fs (%.2fms/blk)]\n", MILLI * (nTime2 - nTime1), nTimeForks * MICRO, nTimeForks * MILLI / nBlocksTotal);

    CBlockUndo blockundo;

    // Precomputed transaction data pointers must not be invalidated
    // until after `control` has run the script checks (potentially
    // in multiple threads). Preallocate the vector size so a new allocation
    // doesn't invalidate pointers into the vector, and keep txsdata in scope
    // for as long as `control`.
    CCheckQueueControl<CCheck> control(fScriptChecks && g_parallel_script_checks ? &scriptcheckqueue : nullptr);
    std::vector<PrecomputedTransactionData> txsdata(block.vtx.size());

    std::vector<int> prevheights;
    CAmountMap fee_map;
    int nInputs = 0;
    int64_t nSigOpsCost = 0;
    blockundo.vtxundo.reserve(block.vtx.size() - 1);

    // ELEMENTS:

    // Enforce PAK post-dynafed
    if (chainparams.GetEnforcePak() && !block.m_dynafed_params.IsNull()) {
        // GetActivePAKList computes for the following block, so use previous index
        CPAKList paklist = GetActivePAKList(pindex->pprev, chainparams.GetConsensus());
        for (const auto& tx : block.vtx) {
            if (!IsPAKValidTx(*tx, paklist, chainparams.ParentGenesisBlockHash(), chainparams.GetConsensus().pegged_asset)) {
                LogPrintf("ERROR: ConnectBlock(): Bad PAK transaction\n");
                return state.Invalid(BlockValidationResult::BLOCK_CONSENSUS, "bad-pak-tx");
            }
        }
    }

    // Used when ConnectBlock() results are unneeded for mempool ejection
    std::set<std::pair<uint256, COutPoint>> setPeginsSpentDummy;

    // Used when checking peg-ins
    const auto& fedpegscripts = GetValidFedpegScripts(pindex, chainparams.GetConsensus(), false /* nextblock_validation */);

    for (unsigned int i = 0; i < block.vtx.size(); i++)
    {
        const CTransaction &tx = *(block.vtx[i]);

        nInputs += tx.vin.size();

        if (!tx.IsCoinBase())
        {
            std::vector<CCheck*> vChecks;
            bool fCacheResults = fJustCheck; /* Don't cache results if we're actually connecting blocks (still consult the cache, though) */
            TxValidationState tx_state;
            if (!Consensus::CheckTxInputs(tx, tx_state, view, pindex->nHeight, fee_map,
                        setPeginsSpent == NULL ? setPeginsSpentDummy : *setPeginsSpent,
                        g_parallel_script_checks ? &vChecks : NULL, fCacheResults, fScriptChecks, fedpegscripts)) {
                // Any transaction validation failure in ConnectBlock is a block consensus failure
                state.Invalid(BlockValidationResult::BLOCK_CONSENSUS,
                        tx_state.GetRejectReason(), tx_state.GetDebugMessage());
                return error("%s: Consensus::CheckTxInputs: %s, %s", __func__, tx.GetHash().ToString(), state.ToString());
            }
            control.Add(vChecks);

            if (!MoneyRange(fee_map)) {
                LogPrintf("ERROR: %s: accumulated fee in the block out of range.\n", __func__);
                return state.Invalid(BlockValidationResult::BLOCK_CONSENSUS, "bad-txns-accumulated-fee-outofrange");
            }

            // Check that transaction is BIP68 final
            // BIP68 lock checks (as opposed to nLockTime checks) must
            // be in ConnectBlock because they require the UTXO set
            prevheights.resize(tx.vin.size());
            for (size_t j = 0; j < tx.vin.size(); j++) {
                if (tx.vin[j].m_is_pegin) {
                    prevheights[j] = -1;
                } else {
                    prevheights[j] = view.AccessCoin(tx.vin[j].prevout).nHeight;
                }
            }

            if (!SequenceLocks(tx, nLockTimeFlags, prevheights, *pindex)) {
                LogPrintf("ERROR: %s: contains a non-BIP68-final transaction\n", __func__);
                return state.Invalid(BlockValidationResult::BLOCK_CONSENSUS, "bad-txns-nonfinal");
            }
        }

        // GetTransactionSigOpCost counts 3 types of sigops:
        // * legacy (always)
        // * p2sh (when P2SH enabled in flags and excludes coinbase)
        // * witness (when witness enabled in flags and excludes coinbase)
        nSigOpsCost += GetTransactionSigOpCost(tx, view, flags);
        if (nSigOpsCost > MAX_BLOCK_SIGOPS_COST) {
            LogPrintf("ERROR: ConnectBlock(): too many sigops\n");
            return state.Invalid(BlockValidationResult::BLOCK_CONSENSUS, "bad-blk-sigops");
        }

        if (!tx.IsCoinBase())
        {
            std::vector<CCheck*> vChecks;
            bool fCacheResults = fJustCheck; /* Don't cache results if we're actually connecting blocks (still consult the cache, though) */
            TxValidationState tx_state;
            if (fScriptChecks && !CheckInputScripts(tx, tx_state, view, flags, fCacheResults, fCacheResults, txsdata[i], g_parallel_script_checks ? &vChecks : nullptr)) {
                // Any transaction validation failure in ConnectBlock is a block consensus failure
                state.Invalid(BlockValidationResult::BLOCK_CONSENSUS,
                              tx_state.GetRejectReason(), tx_state.GetDebugMessage());
                return error("ConnectBlock(): CheckInputScripts on %s failed with %s",
                    tx.GetHash().ToString(), state.ToString());
            }
            control.Add(vChecks);
        }

        CTxUndo undoDummy;
        if (i > 0) {
            blockundo.vtxundo.push_back(CTxUndo());
        }
        UpdateCoins(tx, view, i == 0 ? undoDummy : blockundo.vtxundo.back(), pindex->nHeight);

    }
    int64_t nTime3 = GetTimeMicros(); nTimeConnect += nTime3 - nTime2;
    LogPrint(BCLog::BENCH, "      - Connect %u transactions: %.2fms (%.3fms/tx, %.3fms/txin) [%.2fs (%.2fms/blk)]\n", (unsigned)block.vtx.size(), MILLI * (nTime3 - nTime2), MILLI * (nTime3 - nTime2) / block.vtx.size(), nInputs <= 1 ? 0 : MILLI * (nTime3 - nTime2) / (nInputs-1), nTimeConnect * MICRO, nTimeConnect * MILLI / nBlocksTotal);

    CAmountMap block_reward = fee_map;
    block_reward[consensusParams.subsidy_asset] += GetBlockSubsidy(pindex->nHeight, consensusParams);
    if (!MoneyRange(block_reward)) {
        LogPrintf("ERROR: ConnectBlock(): total block reward overflowed\n");
        return state.Invalid(BlockValidationResult::BLOCK_CONSENSUS, "bad-blockreward-outofrange");
    }
    if (!VerifyCoinbaseAmount(*(block.vtx[0]), block_reward)) {
        LogPrintf("ERROR: ConnectBlock(): coinbase pays too much\n");
        return state.Invalid(BlockValidationResult::BLOCK_CONSENSUS, "bad-cb-amount");
    }

    if (!control.Wait()) {
        LogPrintf("ERROR: %s: CheckQueue failed\n", __func__);
        return state.Invalid(BlockValidationResult::BLOCK_CONSENSUS, "block-validation-failed");
    }
    int64_t nTime4 = GetTimeMicros(); nTimeVerify += nTime4 - nTime2;
    LogPrint(BCLog::BENCH, "    - Verify %u txins: %.2fms (%.3fms/txin) [%.2fs (%.2fms/blk)]\n", nInputs - 1, MILLI * (nTime4 - nTime2), nInputs <= 1 ? 0 : MILLI * (nTime4 - nTime2) / (nInputs-1), nTimeVerify * MICRO, nTimeVerify * MILLI / nBlocksTotal);

    if (fJustCheck)
        return true;

    if (!WriteUndoDataForBlock(blockundo, state, pindex, chainparams))
        return false;

    if (!pindex->IsValid(BLOCK_VALID_SCRIPTS)) {
        pindex->RaiseValidity(BLOCK_VALID_SCRIPTS);
        setDirtyBlockIndex.insert(pindex);
    }

    assert(pindex->phashBlock);
    // add this block to the view's block chain
    view.SetBestBlock(pindex->GetBlockHash());

    int64_t nTime5 = GetTimeMicros(); nTimeIndex += nTime5 - nTime4;
    LogPrint(BCLog::BENCH, "    - Index writing: %.2fms [%.2fs (%.2fms/blk)]\n", MILLI * (nTime5 - nTime4), nTimeIndex * MICRO, nTimeIndex * MILLI / nBlocksTotal);

    int64_t nTime6 = GetTimeMicros(); nTimeCallbacks += nTime6 - nTime5;
    LogPrint(BCLog::BENCH, "    - Callbacks: %.2fms [%.2fs (%.2fms/blk)]\n", MILLI * (nTime6 - nTime5), nTimeCallbacks * MICRO, nTimeCallbacks * MILLI / nBlocksTotal);

    return true;
}

CoinsCacheSizeState CChainState::GetCoinsCacheSizeState(const CTxMemPool* tx_pool)
{
    return this->GetCoinsCacheSizeState(
        tx_pool,
        m_coinstip_cache_size_bytes,
        gArgs.GetArg("-maxmempool", DEFAULT_MAX_MEMPOOL_SIZE) * 1000000);
}

CoinsCacheSizeState CChainState::GetCoinsCacheSizeState(
    const CTxMemPool* tx_pool,
    size_t max_coins_cache_size_bytes,
    size_t max_mempool_size_bytes)
{
    const int64_t nMempoolUsage = tx_pool ? tx_pool->DynamicMemoryUsage() : 0;
    int64_t cacheSize = CoinsTip().DynamicMemoryUsage();
    int64_t nTotalSpace =
        max_coins_cache_size_bytes + std::max<int64_t>(max_mempool_size_bytes - nMempoolUsage, 0);

    //! No need to periodic flush if at least this much space still available.
    static constexpr int64_t MAX_BLOCK_COINSDB_USAGE_BYTES = 10 * 1024 * 1024;  // 10MB
    int64_t large_threshold =
        std::max((9 * nTotalSpace) / 10, nTotalSpace - MAX_BLOCK_COINSDB_USAGE_BYTES);

    if (cacheSize > nTotalSpace) {
        LogPrintf("Cache size (%s) exceeds total space (%s)\n", cacheSize, nTotalSpace);
        return CoinsCacheSizeState::CRITICAL;
    } else if (cacheSize > large_threshold) {
        return CoinsCacheSizeState::LARGE;
    }
    return CoinsCacheSizeState::OK;
}

bool CChainState::FlushStateToDisk(
    const CChainParams& chainparams,
    BlockValidationState &state,
    FlushStateMode mode,
    int nManualPruneHeight)
{
    LOCK(cs_main);
    assert(this->CanFlushToDisk());
    static std::chrono::microseconds nLastWrite{0};
    static std::chrono::microseconds nLastFlush{0};
    std::set<int> setFilesToPrune;
    bool full_flush_completed = false;

    const size_t coins_count = CoinsTip().GetCacheSize();
    const size_t coins_mem_usage = CoinsTip().DynamicMemoryUsage();

    try {
    {
        bool fFlushForPrune = false;
        bool fDoFullFlush = false;
        CoinsCacheSizeState cache_state = GetCoinsCacheSizeState(&m_mempool);
        LOCK(cs_LastBlockFile);
        if (fPruneMode && (fCheckForPruning || nManualPruneHeight > 0) && !fReindex) {
            if (nManualPruneHeight > 0) {
                LOG_TIME_MILLIS_WITH_CATEGORY("find files to prune (manual)", BCLog::BENCH);

                FindFilesToPruneManual(g_chainman, setFilesToPrune, nManualPruneHeight);
            } else {
                LOG_TIME_MILLIS_WITH_CATEGORY("find files to prune", BCLog::BENCH);

                FindFilesToPrune(g_chainman, setFilesToPrune, chainparams.PruneAfterHeight());
                fCheckForPruning = false;
            }
            if (!setFilesToPrune.empty()) {
                fFlushForPrune = true;
                if (!fHavePruned) {
                    pblocktree->WriteFlag("prunedblockfiles", true);
                    fHavePruned = true;
                }
            }
        }
        const auto nNow = GetTime<std::chrono::microseconds>();
        // Avoid writing/flushing immediately after startup.
        if (nLastWrite.count() == 0) {
            nLastWrite = nNow;
        }
        if (nLastFlush.count() == 0) {
            nLastFlush = nNow;
        }
        // The cache is large and we're within 10% and 10 MiB of the limit, but we have time now (not in the middle of a block processing).
        bool fCacheLarge = mode == FlushStateMode::PERIODIC && cache_state >= CoinsCacheSizeState::LARGE;
        // The cache is over the limit, we have to write now.
        bool fCacheCritical = mode == FlushStateMode::IF_NEEDED && cache_state >= CoinsCacheSizeState::CRITICAL;
        // It's been a while since we wrote the block index to disk. Do this frequently, so we don't need to redownload after a crash.
        bool fPeriodicWrite = mode == FlushStateMode::PERIODIC && nNow > nLastWrite + DATABASE_WRITE_INTERVAL;
        // It's been very long since we flushed the cache. Do this infrequently, to optimize cache usage.
        bool fPeriodicFlush = mode == FlushStateMode::PERIODIC && nNow > nLastFlush + DATABASE_FLUSH_INTERVAL;
        // Combine all conditions that result in a full cache flush.
        fDoFullFlush = (mode == FlushStateMode::ALWAYS) || fCacheLarge || fCacheCritical || fPeriodicFlush || fFlushForPrune;
        // Write blocks and block index to disk.
        if (fDoFullFlush || fPeriodicWrite) {
            // Depend on nMinDiskSpace to ensure we can write block index
            if (!CheckDiskSpace(GetBlocksDir())) {
                return AbortNode(state, "Disk space is too low!", _("Disk space is too low!"));
            }
            {
                LOG_TIME_MILLIS_WITH_CATEGORY("write block and undo data to disk", BCLog::BENCH);

                // First make sure all block and undo data is flushed to disk.
                FlushBlockFile();
            }

            // Then update all block file information (which may refer to block and undo files).
            {
                LOG_TIME_MILLIS_WITH_CATEGORY("write block index to disk", BCLog::BENCH);

                std::vector<std::pair<int, const CBlockFileInfo*> > vFiles;
                vFiles.reserve(setDirtyFileInfo.size());
                for (std::set<int>::iterator it = setDirtyFileInfo.begin(); it != setDirtyFileInfo.end(); ) {
                    vFiles.push_back(std::make_pair(*it, &vinfoBlockFile[*it]));
                    setDirtyFileInfo.erase(it++);
                }
                std::vector<const CBlockIndex*> vBlocks;
                vBlocks.reserve(setDirtyBlockIndex.size());
                for (std::set<CBlockIndex*>::iterator it = setDirtyBlockIndex.begin(); it != setDirtyBlockIndex.end(); ) {
                    vBlocks.push_back(*it);
                    setDirtyBlockIndex.erase(it++);
                }
                if (!pblocktree->WriteBatchSync(vFiles, nLastBlockFile, vBlocks)) {
                    return AbortNode(state, "Failed to write to block index database");
                }
            }
            // Finally remove any pruned files
            if (fFlushForPrune) {
                LOG_TIME_MILLIS_WITH_CATEGORY("unlink pruned files", BCLog::BENCH);

                UnlinkPrunedFiles(setFilesToPrune);
            }
            nLastWrite = nNow;
        }
        // Flush best chain related state. This can only be done if the blocks / block index write was also done.
        if (fDoFullFlush && !CoinsTip().GetBestBlock().IsNull()) {
            LOG_TIME_SECONDS(strprintf("write coins cache to disk (%d coins, %.2fkB)",
                coins_count, coins_mem_usage / 1000));

            // Typical Coin structures on disk are around 48 bytes in size.
            // Pushing a new one to the database can cause it to be written
            // twice (once in the log, and once in the tables). This is already
            // an overestimation, as most will delete an existing entry or
            // overwrite one. Still, use a conservative safety factor of 2.
            if (!CheckDiskSpace(GetDataDir(), 48 * 2 * 2 * CoinsTip().GetCacheSize())) {
                return AbortNode(state, "Disk space is too low!", _("Disk space is too low!"));
            }
            // Flush the chainstate (which may refer to block index entries).
            if (!CoinsTip().Flush())
                return AbortNode(state, "Failed to write to coin database");
            nLastFlush = nNow;
            full_flush_completed = true;
        }
    }
    if (full_flush_completed) {
        // Update best block in wallet (so we can detect restored wallets).
        GetMainSignals().ChainStateFlushed(m_chain.GetLocator());
    }
    } catch (const std::runtime_error& e) {
        return AbortNode(state, std::string("System error while flushing: ") + e.what());
    }
    return true;
}

void CChainState::ForceFlushStateToDisk() {
    BlockValidationState state;
    const CChainParams& chainparams = Params();
    if (!this->FlushStateToDisk(chainparams, state, FlushStateMode::ALWAYS)) {
        LogPrintf("%s: failed to flush state (%s)\n", __func__, state.ToString());
    }
}

void CChainState::PruneAndFlush() {
    BlockValidationState state;
    fCheckForPruning = true;
    const CChainParams& chainparams = Params();

    if (!this->FlushStateToDisk(chainparams, state, FlushStateMode::NONE)) {
        LogPrintf("%s: failed to flush state (%s)\n", __func__, state.ToString());
    }
}

static void DoWarning(const bilingual_str& warning)
{
    static bool fWarned = false;
    SetMiscWarning(warning);
    if (!fWarned) {
        AlertNotify(warning.original);
        fWarned = true;
    }
}

/** Private helper function that concatenates warning messages. */
static void AppendWarning(bilingual_str& res, const bilingual_str& warn)
{
    if (!res.empty()) res += Untranslated(", ");
    res += warn;
}

/** Check warning conditions and do some notifications on new chain tip set. */
static void UpdateTip(CTxMemPool& mempool, const CBlockIndex* pindexNew, const CChainParams& chainParams)
    EXCLUSIVE_LOCKS_REQUIRED(::cs_main)
{
    // New best block
    mempool.AddTransactionsUpdated(1);

    {
        LOCK(g_best_block_mutex);
        g_best_block = pindexNew->GetBlockHash();
        g_best_block_cv.notify_all();
    }

    bilingual_str warning_messages;
    if (!::ChainstateActive().IsInitialBlockDownload())
    {
        int nUpgraded = 0;
        const CBlockIndex* pindex = pindexNew;
        for (int bit = 0; bit < VERSIONBITS_NUM_BITS; bit++) {
            WarningBitsConditionChecker checker(bit);
            ThresholdState state = checker.GetStateFor(pindex, chainParams.GetConsensus(), warningcache[bit]);
            if (state == ThresholdState::ACTIVE || state == ThresholdState::LOCKED_IN) {
                const bilingual_str warning = strprintf(_("Warning: unknown new rules activated (versionbit %i)"), bit);
                if (state == ThresholdState::ACTIVE) {
                    DoWarning(warning);
                } else {
                    AppendWarning(warning_messages, warning);
                }
            }
        }
        // Check the version of the last 100 blocks to see if we need to upgrade:
        for (int i = 0; i < 100 && pindex != nullptr; i++)
        {
            int32_t nExpectedVersion = ComputeBlockVersion(pindex->pprev, chainParams.GetConsensus());
            if (pindex->nVersion > VERSIONBITS_LAST_OLD_BLOCK_VERSION && (pindex->nVersion & ~nExpectedVersion) != 0)
                ++nUpgraded;
            pindex = pindex->pprev;
        }
        if (nUpgraded > 0)
            AppendWarning(warning_messages, strprintf(_("%d of last 100 blocks have unexpected version"), nUpgraded));
    }
    LogPrintf("%s: new best=%s height=%d version=0x%08x tx=%lu date='%s' progress=%f cache=%.1fMiB(%utxo)%s\n", __func__,
      pindexNew->GetBlockHash().ToString(), pindexNew->nHeight, pindexNew->nVersion,
      (unsigned long)pindexNew->nChainTx,
      FormatISO8601DateTime(pindexNew->GetBlockTime()),
      GuessVerificationProgress(pindexNew, chainParams.GetConsensus().nPowTargetSpacing),
      ::ChainstateActive().CoinsTip().DynamicMemoryUsage() * (1.0 / (1<<20)), ::ChainstateActive().CoinsTip().GetCacheSize(),
      !warning_messages.empty() ? strprintf(" warning='%s'", warning_messages.original) : "");
}

/** Disconnect m_chain's tip.
  * After calling, the mempool will be in an inconsistent state, with
  * transactions from disconnected blocks being added to disconnectpool.  You
  * should make the mempool consistent again by calling UpdateMempoolForReorg.
  * with cs_main held.
  *
  * If disconnectpool is nullptr, then no disconnected transactions are added to
  * disconnectpool (note that the caller is responsible for mempool consistency
  * in any case).
  */
bool CChainState::DisconnectTip(BlockValidationState& state, const CChainParams& chainparams, DisconnectedBlockTransactions* disconnectpool)
{
    AssertLockHeld(cs_main);
    AssertLockHeld(m_mempool.cs);

    CBlockIndex *pindexDelete = m_chain.Tip();
    assert(pindexDelete);
    // Read block from disk.
    std::shared_ptr<CBlock> pblock = std::make_shared<CBlock>();
    CBlock& block = *pblock;
    if (!ReadBlockFromDisk(block, pindexDelete, chainparams.GetConsensus()))
        return error("DisconnectTip(): Failed to read block");
    // Apply the block atomically to the chain state.
    int64_t nStart = GetTimeMicros();
    {
        CCoinsViewCache view(&CoinsTip());
        assert(view.GetBestBlock() == pindexDelete->GetBlockHash());
        if (DisconnectBlock(block, pindexDelete, view) != DISCONNECT_OK)
            return error("DisconnectTip(): DisconnectBlock %s failed", pindexDelete->GetBlockHash().ToString());
        bool flushed = view.Flush();
        assert(flushed);
    }
    LogPrint(BCLog::BENCH, "- Disconnect block: %.2fms\n", (GetTimeMicros() - nStart) * MILLI);
    // Write the chain state to disk, if necessary.
    if (!FlushStateToDisk(chainparams, state, FlushStateMode::IF_NEEDED))
        return false;

    if (disconnectpool) {
        // Save transactions to re-add to mempool at end of reorg
        for (auto it = block.vtx.rbegin(); it != block.vtx.rend(); ++it) {
            disconnectpool->addTransaction(*it);
        }
        while (disconnectpool->DynamicMemoryUsage() > MAX_DISCONNECTED_TX_POOL_SIZE * 1000) {
            // Drop the earliest entry, and remove its children from the mempool.
            auto it = disconnectpool->queuedTx.get<insertion_order>().begin();
            m_mempool.removeRecursive(**it, MemPoolRemovalReason::REORG);
            disconnectpool->removeEntry(it);
        }
    }

    m_chain.SetTip(pindexDelete->pprev);

    UpdateTip(m_mempool, pindexDelete->pprev, chainparams);
    // Let wallets know transactions went from 1-confirmed to
    // 0-confirmed or conflicted:
    GetMainSignals().BlockDisconnected(pblock, pindexDelete);
    return true;
}

static int64_t nTimeReadFromDisk = 0;
static int64_t nTimeConnectTotal = 0;
static int64_t nTimeFlush = 0;
static int64_t nTimeChainState = 0;
static int64_t nTimePostConnect = 0;

struct PerBlockConnectTrace {
    CBlockIndex* pindex = nullptr;
    std::shared_ptr<const CBlock> pblock;
    PerBlockConnectTrace() {}
};
/**
 * Used to track blocks whose transactions were applied to the UTXO state as a
 * part of a single ActivateBestChainStep call.
 *
 * This class is single-use, once you call GetBlocksConnected() you have to throw
 * it away and make a new one.
 */
class ConnectTrace {
private:
    std::vector<PerBlockConnectTrace> blocksConnected;

public:
    explicit ConnectTrace() : blocksConnected(1) {}

    void BlockConnected(CBlockIndex* pindex, std::shared_ptr<const CBlock> pblock) {
        assert(!blocksConnected.back().pindex);
        assert(pindex);
        assert(pblock);
        blocksConnected.back().pindex = pindex;
        blocksConnected.back().pblock = std::move(pblock);
        blocksConnected.emplace_back();
    }

    std::vector<PerBlockConnectTrace>& GetBlocksConnected() {
        // We always keep one extra block at the end of our list because
        // blocks are added after all the conflicted transactions have
        // been filled in. Thus, the last entry should always be an empty
        // one waiting for the transactions from the next block. We pop
        // the last entry here to make sure the list we return is sane.
        assert(!blocksConnected.back().pindex);
        blocksConnected.pop_back();
        return blocksConnected;
    }
};

/**
 * Connect a new block to m_chain. pblock is either nullptr or a pointer to a CBlock
 * corresponding to pindexNew, to bypass loading it again from disk.
 *
 * The block is added to connectTrace if connection succeeds.
 */
bool CChainState::ConnectTip(BlockValidationState& state, const CChainParams& chainparams, CBlockIndex* pindexNew, const std::shared_ptr<const CBlock>& pblock, ConnectTrace& connectTrace, DisconnectedBlockTransactions &disconnectpool)
{
    AssertLockHeld(cs_main);
    AssertLockHeld(m_mempool.cs);

    assert(pindexNew->pprev == m_chain.Tip());
    // Read block from disk.
    int64_t nTime1 = GetTimeMicros();
    std::shared_ptr<const CBlock> pthisBlock;
    if (!pblock) {
        std::shared_ptr<CBlock> pblockNew = std::make_shared<CBlock>();
        if (!ReadBlockFromDisk(*pblockNew, pindexNew, chainparams.GetConsensus()))
            return AbortNode(state, "Failed to read block");
        pthisBlock = pblockNew;
    } else {
        pthisBlock = pblock;
    }
    const CBlock& blockConnecting = *pthisBlock;
    // Apply the block atomically to the chain state.
    int64_t nTime2 = GetTimeMicros(); nTimeReadFromDisk += nTime2 - nTime1;
    int64_t nTime3;
    LogPrint(BCLog::BENCH, "  - Load block from disk: %.2fms [%.2fs]\n", (nTime2 - nTime1) * MILLI, nTimeReadFromDisk * MICRO);

    // ELEMENTS:
    // For mempool removal with pegin conflicts
    std::set<std::pair<uint256, COutPoint>> setPeginsSpent;

    {
        CCoinsViewCache view(&CoinsTip());
        bool rv = ConnectBlock(blockConnecting, state, pindexNew, view, chainparams, &setPeginsSpent);
        GetMainSignals().BlockChecked(blockConnecting, state);
        if (!rv) {
            if (state.IsInvalid()) {
                InvalidBlockFound(pindexNew, state);

                // ELEMENTS:
                // Possibly result of RPC to mainchain bitcoind failure
                // or unseen Bitcoin blocks.
                // These blocks are later re-evaluated at an interval
                // set by `-recheckpeginblockinterval`.
                if (state.GetRejectReason() == "bad-pegin-witness") {
                    //Write queue of invalid blocks that
                    //must be cleared to continue operation
                    std::vector<uint256> vinvalidBlocks;
                    pblocktree->ReadInvalidBlockQueue(vinvalidBlocks);
                    bool blockAlreadyInvalid = false;
                    for (uint256& hash : vinvalidBlocks) {
                        if (hash == blockConnecting.GetHash()) {
                            blockAlreadyInvalid = true;
                            break;
                        }
                    }
                    if (!blockAlreadyInvalid) {
                        vinvalidBlocks.push_back(blockConnecting.GetHash());
                        pblocktree->WriteInvalidBlockQueue(vinvalidBlocks);
                    }
                }
            }
            return error("%s: ConnectBlock %s failed, %s", __func__, pindexNew->GetBlockHash().ToString(), state.ToString());
        }
        nTime3 = GetTimeMicros(); nTimeConnectTotal += nTime3 - nTime2;
        assert(nBlocksTotal > 0);
        LogPrint(BCLog::BENCH, "  - Connect total: %.2fms [%.2fs (%.2fms/blk)]\n", (nTime3 - nTime2) * MILLI, nTimeConnectTotal * MICRO, nTimeConnectTotal * MILLI / nBlocksTotal);
        bool flushed = view.Flush();
        assert(flushed);
    }
    int64_t nTime4 = GetTimeMicros(); nTimeFlush += nTime4 - nTime3;
    LogPrint(BCLog::BENCH, "  - Flush: %.2fms [%.2fs (%.2fms/blk)]\n", (nTime4 - nTime3) * MILLI, nTimeFlush * MICRO, nTimeFlush * MILLI / nBlocksTotal);
    // Write the chain state to disk, if necessary.
    if (!FlushStateToDisk(chainparams, state, FlushStateMode::IF_NEEDED))
        return false;

    int64_t nTime5 = GetTimeMicros(); nTimeChainState += nTime5 - nTime4;
    LogPrint(BCLog::BENCH, "  - Writing chainstate: %.2fms [%.2fs (%.2fms/blk)]\n", (nTime5 - nTime4) * MILLI, nTimeChainState * MICRO, nTimeChainState * MILLI / nBlocksTotal);
    // Remove conflicting transactions from the mempool.;
    // ELEMENTS: We also eject peg-outs with now-invalid PAK proofs
    // as well as peg-in inputs during transitional periods.
    m_mempool.removeForBlock(blockConnecting.vtx, pindexNew->nHeight, pindexNew);
    disconnectpool.removeForBlock(blockConnecting.vtx);
    // Update m_chain & related variables.
    m_chain.SetTip(pindexNew);
    UpdateTip(m_mempool, pindexNew, chainparams);

    int64_t nTime6 = GetTimeMicros(); nTimePostConnect += nTime6 - nTime5; nTimeTotal += nTime6 - nTime1;
    LogPrint(BCLog::BENCH, "  - Connect postprocess: %.2fms [%.2fs (%.2fms/blk)]\n", (nTime6 - nTime5) * MILLI, nTimePostConnect * MICRO, nTimePostConnect * MILLI / nBlocksTotal);
    LogPrint(BCLog::BENCH, "- Connect block: %.2fms [%.2fs (%.2fms/blk)]\n", (nTime6 - nTime1) * MILLI, nTimeTotal * MICRO, nTimeTotal * MILLI / nBlocksTotal);

    connectTrace.BlockConnected(pindexNew, std::move(pthisBlock));
    return true;
}

/**
 * Return the tip of the chain with the most work in it, that isn't
 * known to be invalid (it's however far from certain to be valid).
 */
CBlockIndex* CChainState::FindMostWorkChain() {
    do {
        CBlockIndex *pindexNew = nullptr;

        // Find the best candidate header.
        {
            std::set<CBlockIndex*, CBlockIndexWorkComparator>::reverse_iterator it = setBlockIndexCandidates.rbegin();
            if (it == setBlockIndexCandidates.rend())
                return nullptr;
            pindexNew = *it;
        }

        // Check whether all blocks on the path between the currently active chain and the candidate are valid.
        // Just going until the active chain is an optimization, as we know all blocks in it are valid already.
        CBlockIndex *pindexTest = pindexNew;
        bool fInvalidAncestor = false;
        while (pindexTest && !m_chain.Contains(pindexTest)) {
            assert(pindexTest->HaveTxsDownloaded() || pindexTest->nHeight == 0);

            // Pruned nodes may have entries in setBlockIndexCandidates for
            // which block files have been deleted.  Remove those as candidates
            // for the most work chain if we come across them; we can't switch
            // to a chain unless we have all the non-active-chain parent blocks.
            bool fFailedChain = pindexTest->nStatus & BLOCK_FAILED_MASK;
            bool fMissingData = !(pindexTest->nStatus & BLOCK_HAVE_DATA);
            if (fFailedChain || fMissingData) {
                // Candidate chain is not usable (either invalid or missing data)
                if (fFailedChain && (pindexBestInvalid == nullptr || pindexNew->nChainWork > pindexBestInvalid->nChainWork))
                    pindexBestInvalid = pindexNew;
                CBlockIndex *pindexFailed = pindexNew;
                // Remove the entire chain from the set.
                while (pindexTest != pindexFailed) {
                    if (fFailedChain) {
                        pindexFailed->nStatus |= BLOCK_FAILED_CHILD;
                    } else if (fMissingData) {
                        // If we're missing data, then add back to m_blocks_unlinked,
                        // so that if the block arrives in the future we can try adding
                        // to setBlockIndexCandidates again.
                        m_blockman.m_blocks_unlinked.insert(
                            std::make_pair(pindexFailed->pprev, pindexFailed));
                    }
                    setBlockIndexCandidates.erase(pindexFailed);
                    pindexFailed = pindexFailed->pprev;
                }
                setBlockIndexCandidates.erase(pindexTest);
                fInvalidAncestor = true;
                break;
            }
            pindexTest = pindexTest->pprev;
        }
        if (!fInvalidAncestor)
            return pindexNew;
    } while(true);
}

/** Delete all entries in setBlockIndexCandidates that are worse than the current tip. */
void CChainState::PruneBlockIndexCandidates() {
    // Note that we can't delete the current block itself, as we may need to return to it later in case a
    // reorganization to a better block fails.
    std::set<CBlockIndex*, CBlockIndexWorkComparator>::iterator it = setBlockIndexCandidates.begin();
    while (it != setBlockIndexCandidates.end() && setBlockIndexCandidates.value_comp()(*it, m_chain.Tip())) {
        setBlockIndexCandidates.erase(it++);
    }
    // Either the current tip or a successor of it we're working towards is left in setBlockIndexCandidates.
    assert(!setBlockIndexCandidates.empty());
}

/**
 * Try to make some progress towards making pindexMostWork the active block.
 * pblock is either nullptr or a pointer to a CBlock corresponding to pindexMostWork.
 *
 * @returns true unless a system error occurred
 */
bool CChainState::ActivateBestChainStep(BlockValidationState& state, const CChainParams& chainparams, CBlockIndex* pindexMostWork, const std::shared_ptr<const CBlock>& pblock, bool& fInvalidFound, ConnectTrace& connectTrace)
{
    AssertLockHeld(cs_main);
    AssertLockHeld(m_mempool.cs);

    const CBlockIndex *pindexOldTip = m_chain.Tip();
    const CBlockIndex *pindexFork = m_chain.FindFork(pindexMostWork);

    // Disconnect active blocks which are no longer in the best chain.
    bool fBlocksDisconnected = false;
    DisconnectedBlockTransactions disconnectpool;
    while (m_chain.Tip() && m_chain.Tip() != pindexFork) {
        if (!DisconnectTip(state, chainparams, &disconnectpool)) {
            // This is likely a fatal error, but keep the mempool consistent,
            // just in case. Only remove from the mempool in this case.
            UpdateMempoolForReorg(m_mempool, disconnectpool, false);

            // If we're unable to disconnect a block during normal operation,
            // then that is a failure of our local system -- we should abort
            // rather than stay on a less work chain.
            AbortNode(state, "Failed to disconnect block; see debug.log for details");
            return false;
        }
        fBlocksDisconnected = true;
    }

    // Build list of new blocks to connect.
    std::vector<CBlockIndex*> vpindexToConnect;
    bool fContinue = true;
    int nHeight = pindexFork ? pindexFork->nHeight : -1;
    while (fContinue && nHeight != pindexMostWork->nHeight) {
        // Don't iterate the entire list of potential improvements toward the best tip, as we likely only need
        // a few blocks along the way.
        int nTargetHeight = std::min(nHeight + 32, pindexMostWork->nHeight);
        vpindexToConnect.clear();
        vpindexToConnect.reserve(nTargetHeight - nHeight);
        CBlockIndex *pindexIter = pindexMostWork->GetAncestor(nTargetHeight);
        while (pindexIter && pindexIter->nHeight != nHeight) {
            vpindexToConnect.push_back(pindexIter);
            pindexIter = pindexIter->pprev;
        }
        nHeight = nTargetHeight;

        // Connect new blocks.
        for (CBlockIndex *pindexConnect : reverse_iterate(vpindexToConnect)) {
            if (!ConnectTip(state, chainparams, pindexConnect, pindexConnect == pindexMostWork ? pblock : std::shared_ptr<const CBlock>(), connectTrace, disconnectpool)) {
                if (state.IsInvalid()) {
                    // The block violates a consensus rule.
                    if (state.GetResult() != BlockValidationResult::BLOCK_MUTATED) {
                        InvalidChainFound(vpindexToConnect.front());
                    }
                    state = BlockValidationState();
                    fInvalidFound = true;
                    fContinue = false;
                    break;
                } else {
                    // A system error occurred (disk space, database error, ...).
                    // Make the mempool consistent with the current tip, just in case
                    // any observers try to use it before shutdown.
                    UpdateMempoolForReorg(m_mempool, disconnectpool, false);
                    return false;
                }
            } else {
                PruneBlockIndexCandidates();
                if (!pindexOldTip || m_chain.Tip()->nChainWork > pindexOldTip->nChainWork) {
                    // We're in a better position than we were. Return temporarily to release the lock.
                    fContinue = false;
                    break;
                }
            }
        }
    }

    if (fBlocksDisconnected) {
        // If any blocks were disconnected, disconnectpool may be non empty.  Add
        // any disconnected transactions back to the mempool.
        UpdateMempoolForReorg(m_mempool, disconnectpool, true);
    }
    m_mempool.check(&CoinsTip());

    // Callbacks/notifications for a new best chain.
    if (fInvalidFound)
        CheckForkWarningConditionsOnNewFork(vpindexToConnect.back());
    else
        CheckForkWarningConditions();

    return true;
}

static SynchronizationState GetSynchronizationState(bool init)
{
    if (!init) return SynchronizationState::POST_INIT;
    if (::fReindex) return SynchronizationState::INIT_REINDEX;
    return SynchronizationState::INIT_DOWNLOAD;
}

static bool NotifyHeaderTip() LOCKS_EXCLUDED(cs_main) {
    bool fNotify = false;
    bool fInitialBlockDownload = false;
    static CBlockIndex* pindexHeaderOld = nullptr;
    CBlockIndex* pindexHeader = nullptr;
    {
        LOCK(cs_main);
        pindexHeader = pindexBestHeader;

        if (pindexHeader != pindexHeaderOld) {
            fNotify = true;
            fInitialBlockDownload = ::ChainstateActive().IsInitialBlockDownload();
            pindexHeaderOld = pindexHeader;
        }
    }
    // Send block tip changed notifications without cs_main
    if (fNotify) {
        uiInterface.NotifyHeaderTip(GetSynchronizationState(fInitialBlockDownload), pindexHeader);
    }
    return fNotify;
}

static void LimitValidationInterfaceQueue() LOCKS_EXCLUDED(cs_main) {
    AssertLockNotHeld(cs_main);

    if (GetMainSignals().CallbacksPending() > 10) {
        SyncWithValidationInterfaceQueue();
    }
}

bool CChainState::ActivateBestChain(BlockValidationState &state, const CChainParams& chainparams, std::shared_ptr<const CBlock> pblock) {
    // Note that while we're often called here from ProcessNewBlock, this is
    // far from a guarantee. Things in the P2P/RPC will often end up calling
    // us in the middle of ProcessNewBlock - do not assume pblock is set
    // sanely for performance or correctness!
    AssertLockNotHeld(cs_main);

    // ABC maintains a fair degree of expensive-to-calculate internal state
    // because this function periodically releases cs_main so that it does not lock up other threads for too long
    // during large connects - and to allow for e.g. the callback queue to drain
    // we use m_cs_chainstate to enforce mutual exclusion so that only one caller may execute this function at a time
    LOCK(m_cs_chainstate);

    CBlockIndex *pindexMostWork = nullptr;
    CBlockIndex *pindexNewTip = nullptr;
    int nStopAtHeight = gArgs.GetArg("-stopatheight", DEFAULT_STOPATHEIGHT);
    do {
        // Block until the validation queue drains. This should largely
        // never happen in normal operation, however may happen during
        // reindex, causing memory blowup if we run too far ahead.
        // Note that if a validationinterface callback ends up calling
        // ActivateBestChain this may lead to a deadlock! We should
        // probably have a DEBUG_LOCKORDER test for this in the future.
        LimitValidationInterfaceQueue();

        {
            LOCK(cs_main);
            LOCK(m_mempool.cs); // Lock transaction pool for at least as long as it takes for connectTrace to be consumed
            CBlockIndex* starting_tip = m_chain.Tip();
            bool blocks_connected = false;
            do {
                // We absolutely may not unlock cs_main until we've made forward progress
                // (with the exception of shutdown due to hardware issues, low disk space, etc).
                ConnectTrace connectTrace; // Destructed before cs_main is unlocked

                if (pindexMostWork == nullptr) {
                    pindexMostWork = FindMostWorkChain();
                }

                // Whether we have anything to do at all.
                if (pindexMostWork == nullptr || pindexMostWork == m_chain.Tip()) {
                    break;
                }

                bool fInvalidFound = false;
                std::shared_ptr<const CBlock> nullBlockPtr;
                if (!ActivateBestChainStep(state, chainparams, pindexMostWork, pblock && pblock->GetHash() == pindexMostWork->GetBlockHash() ? pblock : nullBlockPtr, fInvalidFound, connectTrace)) {
                    // A system error occurred
                    return false;
                }
                blocks_connected = true;

                if (fInvalidFound) {
                    // Wipe cache, we may need another branch now.
                    pindexMostWork = nullptr;
                }
                pindexNewTip = m_chain.Tip();

                for (const PerBlockConnectTrace& trace : connectTrace.GetBlocksConnected()) {
                    assert(trace.pblock && trace.pindex);
                    GetMainSignals().BlockConnected(trace.pblock, trace.pindex);
                }
            } while (!m_chain.Tip() || (starting_tip && CBlockIndexWorkComparator()(m_chain.Tip(), starting_tip)));
            if (!blocks_connected) return true;

            const CBlockIndex* pindexFork = m_chain.FindFork(starting_tip);
            bool fInitialDownload = IsInitialBlockDownload();

            // Notify external listeners about the new tip.
            // Enqueue while holding cs_main to ensure that UpdatedBlockTip is called in the order in which blocks are connected
            if (pindexFork != pindexNewTip) {
                // Notify ValidationInterface subscribers
                GetMainSignals().UpdatedBlockTip(pindexNewTip, pindexFork, fInitialDownload);

                // Always notify the UI if a new block tip was connected
                uiInterface.NotifyBlockTip(GetSynchronizationState(fInitialDownload), pindexNewTip);
            }
        }
        // When we reach this point, we switched to a new tip (stored in pindexNewTip).

        if (nStopAtHeight && pindexNewTip && pindexNewTip->nHeight >= nStopAtHeight) StartShutdown();

        // We check shutdown only after giving ActivateBestChainStep a chance to run once so that we
        // never shutdown before connecting the genesis block during LoadChainTip(). Previously this
        // caused an assert() failure during shutdown in such cases as the UTXO DB flushing checks
        // that the best block hash is non-null.
        if (ShutdownRequested()) break;
    } while (pindexNewTip != pindexMostWork);
    CheckBlockIndex(chainparams.GetConsensus());

    // Write changes periodically to disk, after relay.
    if (!FlushStateToDisk(chainparams, state, FlushStateMode::PERIODIC)) {
        return false;
    }

    return true;
}

bool ActivateBestChain(BlockValidationState &state, const CChainParams& chainparams, std::shared_ptr<const CBlock> pblock) {
    return ::ChainstateActive().ActivateBestChain(state, chainparams, std::move(pblock));
}

bool CChainState::PreciousBlock(BlockValidationState& state, const CChainParams& params, CBlockIndex *pindex)
{
    {
        LOCK(cs_main);
        if (pindex->nChainWork < m_chain.Tip()->nChainWork) {
            // Nothing to do, this block is not at the tip.
            return true;
        }
        if (m_chain.Tip()->nChainWork > nLastPreciousChainwork) {
            // The chain has been extended since the last call, reset the counter.
            nBlockReverseSequenceId = -1;
        }
        nLastPreciousChainwork = m_chain.Tip()->nChainWork;
        setBlockIndexCandidates.erase(pindex);
        pindex->nSequenceId = nBlockReverseSequenceId;
        if (nBlockReverseSequenceId > std::numeric_limits<int32_t>::min()) {
            // We can't keep reducing the counter if somebody really wants to
            // call preciousblock 2**31-1 times on the same set of tips...
            nBlockReverseSequenceId--;
        }
        if (pindex->IsValid(BLOCK_VALID_TRANSACTIONS) && pindex->HaveTxsDownloaded()) {
            setBlockIndexCandidates.insert(pindex);
            PruneBlockIndexCandidates();
        }
    }

    return ActivateBestChain(state, params, std::shared_ptr<const CBlock>());
}
bool PreciousBlock(BlockValidationState& state, const CChainParams& params, CBlockIndex *pindex) {
    return ::ChainstateActive().PreciousBlock(state, params, pindex);
}

bool CChainState::InvalidateBlock(BlockValidationState& state, const CChainParams& chainparams, CBlockIndex *pindex)
{
    CBlockIndex* to_mark_failed = pindex;
    bool pindex_was_in_chain = false;
    int disconnected = 0;

    // We do not allow ActivateBestChain() to run while InvalidateBlock() is
    // running, as that could cause the tip to change while we disconnect
    // blocks.
    LOCK(m_cs_chainstate);

    // We'll be acquiring and releasing cs_main below, to allow the validation
    // callbacks to run. However, we should keep the block index in a
    // consistent state as we disconnect blocks -- in particular we need to
    // add equal-work blocks to setBlockIndexCandidates as we disconnect.
    // To avoid walking the block index repeatedly in search of candidates,
    // build a map once so that we can look up candidate blocks by chain
    // work as we go.
    std::multimap<const arith_uint256, CBlockIndex *> candidate_blocks_by_work;

    {
        LOCK(cs_main);
        for (const auto& entry : m_blockman.m_block_index) {
            CBlockIndex *candidate = entry.second;
            // We don't need to put anything in our active chain into the
            // multimap, because those candidates will be found and considered
            // as we disconnect.
            // Instead, consider only non-active-chain blocks that have at
            // least as much work as where we expect the new tip to end up.
            if (!m_chain.Contains(candidate) &&
                    !CBlockIndexWorkComparator()(candidate, pindex->pprev) &&
                    candidate->IsValid(BLOCK_VALID_TRANSACTIONS) &&
                    candidate->HaveTxsDownloaded()) {
                candidate_blocks_by_work.insert(std::make_pair(candidate->nChainWork, candidate));
            }
        }
    }

    // Disconnect (descendants of) pindex, and mark them invalid.
    while (true) {
        if (ShutdownRequested()) break;

        // Make sure the queue of validation callbacks doesn't grow unboundedly.
        LimitValidationInterfaceQueue();

        LOCK(cs_main);
        LOCK(m_mempool.cs); // Lock for as long as disconnectpool is in scope to make sure UpdateMempoolForReorg is called after DisconnectTip without unlocking in between
        if (!m_chain.Contains(pindex)) break;
        pindex_was_in_chain = true;
        CBlockIndex *invalid_walk_tip = m_chain.Tip();

        // ActivateBestChain considers blocks already in m_chain
        // unconditionally valid already, so force disconnect away from it.
        DisconnectedBlockTransactions disconnectpool;
        bool ret = DisconnectTip(state, chainparams, &disconnectpool);
        // DisconnectTip will add transactions to disconnectpool.
        // Adjust the mempool to be consistent with the new tip, adding
        // transactions back to the mempool if disconnecting was successful,
        // and we're not doing a very deep invalidation (in which case
        // keeping the mempool up to date is probably futile anyway).
        UpdateMempoolForReorg(m_mempool, disconnectpool, /* fAddToMempool = */ (++disconnected <= 10) && ret);
        if (!ret) return false;
        assert(invalid_walk_tip->pprev == m_chain.Tip());

        // We immediately mark the disconnected blocks as invalid.
        // This prevents a case where pruned nodes may fail to invalidateblock
        // and be left unable to start as they have no tip candidates (as there
        // are no blocks that meet the "have data and are not invalid per
        // nStatus" criteria for inclusion in setBlockIndexCandidates).
        invalid_walk_tip->nStatus |= BLOCK_FAILED_VALID;
        setDirtyBlockIndex.insert(invalid_walk_tip);
        setBlockIndexCandidates.erase(invalid_walk_tip);
        setBlockIndexCandidates.insert(invalid_walk_tip->pprev);
        if (invalid_walk_tip->pprev == to_mark_failed && (to_mark_failed->nStatus & BLOCK_FAILED_VALID)) {
            // We only want to mark the last disconnected block as BLOCK_FAILED_VALID; its children
            // need to be BLOCK_FAILED_CHILD instead.
            to_mark_failed->nStatus = (to_mark_failed->nStatus ^ BLOCK_FAILED_VALID) | BLOCK_FAILED_CHILD;
            setDirtyBlockIndex.insert(to_mark_failed);
        }

        // Add any equal or more work headers to setBlockIndexCandidates
        auto candidate_it = candidate_blocks_by_work.lower_bound(invalid_walk_tip->pprev->nChainWork);
        while (candidate_it != candidate_blocks_by_work.end()) {
            if (!CBlockIndexWorkComparator()(candidate_it->second, invalid_walk_tip->pprev)) {
                setBlockIndexCandidates.insert(candidate_it->second);
                candidate_it = candidate_blocks_by_work.erase(candidate_it);
            } else {
                ++candidate_it;
            }
        }

        // Track the last disconnected block, so we can correct its BLOCK_FAILED_CHILD status in future
        // iterations, or, if it's the last one, call InvalidChainFound on it.
        to_mark_failed = invalid_walk_tip;
    }

    CheckBlockIndex(chainparams.GetConsensus());

    {
        LOCK(cs_main);
        if (m_chain.Contains(to_mark_failed)) {
            // If the to-be-marked invalid block is in the active chain, something is interfering and we can't proceed.
            return false;
        }

        // Mark pindex (or the last disconnected block) as invalid, even when it never was in the main chain
        to_mark_failed->nStatus |= BLOCK_FAILED_VALID;
        setDirtyBlockIndex.insert(to_mark_failed);
        setBlockIndexCandidates.erase(to_mark_failed);
        m_blockman.m_failed_blocks.insert(to_mark_failed);

        // If any new blocks somehow arrived while we were disconnecting
        // (above), then the pre-calculation of what should go into
        // setBlockIndexCandidates may have missed entries. This would
        // technically be an inconsistency in the block index, but if we clean
        // it up here, this should be an essentially unobservable error.
        // Loop back over all block index entries and add any missing entries
        // to setBlockIndexCandidates.
        BlockMap::iterator it = m_blockman.m_block_index.begin();
        while (it != m_blockman.m_block_index.end()) {
            if (it->second->IsValid(BLOCK_VALID_TRANSACTIONS) && it->second->HaveTxsDownloaded() && !setBlockIndexCandidates.value_comp()(it->second, m_chain.Tip())) {
                setBlockIndexCandidates.insert(it->second);
            }
            it++;
        }

        InvalidChainFound(to_mark_failed);
    }

    // Only notify about a new block tip if the active chain was modified.
    if (pindex_was_in_chain) {
        uiInterface.NotifyBlockTip(GetSynchronizationState(IsInitialBlockDownload()), to_mark_failed->pprev);
    }
    return true;
}

bool InvalidateBlock(BlockValidationState& state, const CChainParams& chainparams, CBlockIndex *pindex) {
    return ::ChainstateActive().InvalidateBlock(state, chainparams, pindex);
}

void CChainState::ResetBlockFailureFlags(CBlockIndex *pindex) {
    AssertLockHeld(cs_main);

    int nHeight = pindex->nHeight;

    // Remove the invalidity flag from this block and all its descendants.
    BlockMap::iterator it = m_blockman.m_block_index.begin();
    while (it != m_blockman.m_block_index.end()) {
        if (!it->second->IsValid() && it->second->GetAncestor(nHeight) == pindex) {
            it->second->nStatus &= ~BLOCK_FAILED_MASK;
            setDirtyBlockIndex.insert(it->second);
            if (it->second->IsValid(BLOCK_VALID_TRANSACTIONS) && it->second->HaveTxsDownloaded() && setBlockIndexCandidates.value_comp()(m_chain.Tip(), it->second)) {
                setBlockIndexCandidates.insert(it->second);
            }
            if (it->second == pindexBestInvalid) {
                // Reset invalid block marker if it was pointing to one of those.
                pindexBestInvalid = nullptr;
            }
            m_blockman.m_failed_blocks.erase(it->second);
        }
        it++;
    }

    // Remove the invalidity flag from all ancestors too.
    while (pindex != nullptr) {
        if (pindex->nStatus & BLOCK_FAILED_MASK) {
            pindex->nStatus &= ~BLOCK_FAILED_MASK;
            setDirtyBlockIndex.insert(pindex);
            m_blockman.m_failed_blocks.erase(pindex);
        }
        pindex = pindex->pprev;
    }
}

void ResetBlockFailureFlags(CBlockIndex *pindex) {
    return ::ChainstateActive().ResetBlockFailureFlags(pindex);
}

CBlockIndex* BlockManager::AddToBlockIndex(const CBlockHeader& block)
{
    AssertLockHeld(cs_main);

    // Check for duplicate
    uint256 hash = block.GetHash();
    BlockMap::iterator it = m_block_index.find(hash);
    if (it != m_block_index.end())
        return it->second;

    // Construct new block index object
    CBlockIndex* pindexNew = new CBlockIndex(block);
    // We assign the sequence id to blocks only when the full data is available,
    // to avoid miners withholding blocks but broadcasting headers, to get a
    // competitive advantage.
    pindexNew->nSequenceId = 0;
    BlockMap::iterator mi = m_block_index.insert(std::make_pair(hash, pindexNew)).first;
    pindexNew->phashBlock = &((*mi).first);
    BlockMap::iterator miPrev = m_block_index.find(block.hashPrevBlock);
    if (miPrev != m_block_index.end())
    {
        pindexNew->pprev = (*miPrev).second;
        pindexNew->nHeight = pindexNew->pprev->nHeight + 1;
        pindexNew->BuildSkip();
    }
    pindexNew->nTimeMax = (pindexNew->pprev ? std::max(pindexNew->pprev->nTimeMax, pindexNew->nTime) : pindexNew->nTime);
    pindexNew->nChainWork = (pindexNew->pprev ? pindexNew->pprev->nChainWork : 0) + GetBlockProof(*pindexNew);
    pindexNew->RaiseValidity(BLOCK_VALID_TREE);
    if (pindexBestHeader == nullptr || pindexBestHeader->nChainWork < pindexNew->nChainWork)
        pindexBestHeader = pindexNew;

    setDirtyBlockIndex.insert(pindexNew);

    return pindexNew;
}

/** Mark a block as having its data received and checked (up to BLOCK_VALID_TRANSACTIONS). */
void CChainState::ReceivedBlockTransactions(const CBlock& block, CBlockIndex* pindexNew, const FlatFilePos& pos, const Consensus::Params& consensusParams)
{
    pindexNew->nTx = block.vtx.size();
    pindexNew->nChainTx = 0;
    pindexNew->nFile = pos.nFile;
    pindexNew->nDataPos = pos.nPos;
    pindexNew->nUndoPos = 0;
    pindexNew->nStatus |= BLOCK_HAVE_DATA;
    if (IsWitnessEnabled(pindexNew->pprev, consensusParams)) {
        pindexNew->nStatus |= BLOCK_OPT_WITNESS;
    }
    pindexNew->RaiseValidity(BLOCK_VALID_TRANSACTIONS);
    setDirtyBlockIndex.insert(pindexNew);

    if (pindexNew->pprev == nullptr || pindexNew->pprev->HaveTxsDownloaded()) {
        // If pindexNew is the genesis block or all parents are BLOCK_VALID_TRANSACTIONS.
        std::deque<CBlockIndex*> queue;
        queue.push_back(pindexNew);

        // Recursively process any descendant blocks that now may be eligible to be connected.
        while (!queue.empty()) {
            CBlockIndex *pindex = queue.front();
            queue.pop_front();
            pindex->nChainTx = (pindex->pprev ? pindex->pprev->nChainTx : 0) + pindex->nTx;
            {
                LOCK(cs_nBlockSequenceId);
                pindex->nSequenceId = nBlockSequenceId++;
            }
            if (m_chain.Tip() == nullptr || !setBlockIndexCandidates.value_comp()(pindex, m_chain.Tip())) {
                setBlockIndexCandidates.insert(pindex);
            }
            std::pair<std::multimap<CBlockIndex*, CBlockIndex*>::iterator, std::multimap<CBlockIndex*, CBlockIndex*>::iterator> range = m_blockman.m_blocks_unlinked.equal_range(pindex);
            while (range.first != range.second) {
                std::multimap<CBlockIndex*, CBlockIndex*>::iterator it = range.first;
                queue.push_back(it->second);
                range.first++;
                m_blockman.m_blocks_unlinked.erase(it);
            }
        }
    } else {
        if (pindexNew->pprev && pindexNew->pprev->IsValid(BLOCK_VALID_TREE)) {
            m_blockman.m_blocks_unlinked.insert(std::make_pair(pindexNew->pprev, pindexNew));
        }
    }
}

static bool FindBlockPos(FlatFilePos &pos, unsigned int nAddSize, unsigned int nHeight, uint64_t nTime, bool fKnown = false)
{
    LOCK(cs_LastBlockFile);

    unsigned int nFile = fKnown ? pos.nFile : nLastBlockFile;
    if (vinfoBlockFile.size() <= nFile) {
        vinfoBlockFile.resize(nFile + 1);
    }

    bool finalize_undo = false;
    if (!fKnown) {
        while (vinfoBlockFile[nFile].nSize + nAddSize >= MAX_BLOCKFILE_SIZE) {
            // when the undo file is keeping up with the block file, we want to flush it explicitly
            // when it is lagging behind (more blocks arrive than are being connected), we let the
            // undo block write case handle it
            finalize_undo = (vinfoBlockFile[nFile].nHeightLast == (unsigned int)ChainActive().Tip()->nHeight);
            nFile++;
            if (vinfoBlockFile.size() <= nFile) {
                vinfoBlockFile.resize(nFile + 1);
            }
        }
        pos.nFile = nFile;
        pos.nPos = vinfoBlockFile[nFile].nSize;
    }

    if ((int)nFile != nLastBlockFile) {
        if (!fKnown) {
            LogPrintf("Leaving block file %i: %s\n", nLastBlockFile, vinfoBlockFile[nLastBlockFile].ToString());
        }
        FlushBlockFile(!fKnown, finalize_undo);
        nLastBlockFile = nFile;
    }

    vinfoBlockFile[nFile].AddBlock(nHeight, nTime);
    if (fKnown)
        vinfoBlockFile[nFile].nSize = std::max(pos.nPos + nAddSize, vinfoBlockFile[nFile].nSize);
    else
        vinfoBlockFile[nFile].nSize += nAddSize;

    if (!fKnown) {
        bool out_of_space;
        size_t bytes_allocated = BlockFileSeq().Allocate(pos, nAddSize, out_of_space);
        if (out_of_space) {
            return AbortNode("Disk space is too low!", _("Disk space is too low!"));
        }
        if (bytes_allocated != 0 && fPruneMode) {
            fCheckForPruning = true;
        }
    }

    setDirtyFileInfo.insert(nFile);
    return true;
}

static bool FindUndoPos(BlockValidationState &state, int nFile, FlatFilePos &pos, unsigned int nAddSize)
{
    pos.nFile = nFile;

    LOCK(cs_LastBlockFile);

    pos.nPos = vinfoBlockFile[nFile].nUndoSize;
    vinfoBlockFile[nFile].nUndoSize += nAddSize;
    setDirtyFileInfo.insert(nFile);

    bool out_of_space;
    size_t bytes_allocated = UndoFileSeq().Allocate(pos, nAddSize, out_of_space);
    if (out_of_space) {
        return AbortNode(state, "Disk space is too low!", _("Disk space is too low!"));
    }
    if (bytes_allocated != 0 && fPruneMode) {
        fCheckForPruning = true;
    }

    return true;
}

static bool CheckBlockHeader(const CBlockHeader& block, BlockValidationState& state, const Consensus::Params& consensusParams, bool fCheckPOW = true)
{
    // Check proof of work matches claimed amount
    if (fCheckPOW && block.GetHash() != consensusParams.hashGenesisBlock
            && !CheckProof(block, consensusParams)) {
        return state.Invalid(BlockValidationResult::BLOCK_INVALID_HEADER, g_signed_blocks ? "block-proof-invalid" : "high-hash", "proof of work failed");
    }
    return true;
}

bool CheckBlock(const CBlock& block, BlockValidationState& state, const Consensus::Params& consensusParams, bool fCheckPOW, bool fCheckMerkleRoot)
{
    // These are checks that are independent of context.

    if (block.fChecked)
        return true;

    // Check that the header is valid (particularly PoW).  This is mostly
    // redundant with the call in AcceptBlockHeader.
    if (!CheckBlockHeader(block, state, consensusParams, fCheckPOW))
        return false;

    // Signet only: check block solution
    if (consensusParams.signet_blocks && fCheckPOW && !CheckSignetBlockSolution(block, consensusParams)) {
        return state.Invalid(BlockValidationResult::BLOCK_CONSENSUS, "bad-signet-blksig", "signet block signature validation failure");
    }

    // Check the merkle root.
    if (fCheckMerkleRoot) {
        bool mutated;
        uint256 hashMerkleRoot2 = BlockMerkleRoot(block, &mutated);
        if (block.hashMerkleRoot != hashMerkleRoot2)
            return state.Invalid(BlockValidationResult::BLOCK_MUTATED, "bad-txnmrklroot", "hashMerkleRoot mismatch");

        // Check for merkle tree malleability (CVE-2012-2459): repeating sequences
        // of transactions in a block without affecting the merkle root of a block,
        // while still invalidating it.
        if (mutated)
            return state.Invalid(BlockValidationResult::BLOCK_MUTATED, "bad-txns-duplicate", "duplicate transaction");
    }

    // All potential-corruption validation must be done before we do any
    // transaction validation, as otherwise we may mark the header as invalid
    // because we receive the wrong transactions for it.
    // Note that witness malleability is checked in ContextualCheckBlock, so no
    // checks that use witness data may be performed here.

    // Size limits
    if (block.vtx.empty() || block.vtx.size() * WITNESS_SCALE_FACTOR > MAX_BLOCK_WEIGHT || ::GetSerializeSize(block, PROTOCOL_VERSION | SERIALIZE_TRANSACTION_NO_WITNESS) * WITNESS_SCALE_FACTOR > MAX_BLOCK_WEIGHT)
        return state.Invalid(BlockValidationResult::BLOCK_CONSENSUS, "bad-blk-length", "size limits failed");

    // First transaction must be coinbase, the rest must not be
    if (block.vtx.empty() || !block.vtx[0]->IsCoinBase())
        return state.Invalid(BlockValidationResult::BLOCK_CONSENSUS, "bad-cb-missing", "first tx is not coinbase");
    for (unsigned int i = 1; i < block.vtx.size(); i++)
        if (block.vtx[i]->IsCoinBase())
            return state.Invalid(BlockValidationResult::BLOCK_CONSENSUS, "bad-cb-multiple", "more than one coinbase");

    // Check transactions
    // Must check for duplicate inputs (see CVE-2018-17144)
    for (const auto& tx : block.vtx) {
        TxValidationState tx_state;
        if (!CheckTransaction(*tx, tx_state)) {
            // CheckBlock() does context-free validation checks. The only
            // possible failures are consensus failures.
            assert(tx_state.GetResult() == TxValidationResult::TX_CONSENSUS);
            return state.Invalid(BlockValidationResult::BLOCK_CONSENSUS, tx_state.GetRejectReason(),
                                 strprintf("Transaction check failed (tx hash %s) %s", tx->GetHash().ToString(), tx_state.GetDebugMessage()));
        }
    }
    unsigned int nSigOps = 0;
    for (const auto& tx : block.vtx)
    {
        nSigOps += GetLegacySigOpCount(*tx);
    }
    if (nSigOps * WITNESS_SCALE_FACTOR > MAX_BLOCK_SIGOPS_COST)
        return state.Invalid(BlockValidationResult::BLOCK_CONSENSUS, "bad-blk-sigops", "out-of-bounds SigOpCount");

    if (fCheckPOW && fCheckMerkleRoot)
        block.fChecked = true;

    return true;
}

bool IsWitnessEnabled(const CBlockIndex* pindexPrev, const Consensus::Params& params)
{
    int height = pindexPrev == nullptr ? 0 : pindexPrev->nHeight + 1;
    return (height >= params.SegwitHeight);
}

<<<<<<< HEAD
bool IsDynaFedEnabled(const CBlockIndex* pindexPrev, const Consensus::Params& params)
{
    LOCK(cs_main);
    return (VersionBitsState(pindexPrev, params, Consensus::DEPLOYMENT_DYNA_FED, versionbitscache) == ThresholdState::ACTIVE);
}

int GetWitnessCommitmentIndex(const CBlock& block)
{
    int commitpos = -1;
    if (!block.vtx.empty()) {
        for (size_t o = 0; o < block.vtx[0]->vout.size(); o++) {
            const CTxOut& vout = block.vtx[0]->vout[o];
            if (vout.scriptPubKey.size() >= MINIMUM_WITNESS_COMMITMENT &&
                vout.scriptPubKey[0] == OP_RETURN &&
                vout.scriptPubKey[1] == 0x24 &&
                vout.scriptPubKey[2] == 0xaa &&
                vout.scriptPubKey[3] == 0x21 &&
                vout.scriptPubKey[4] == 0xa9 &&
                vout.scriptPubKey[5] == 0xed) {
                commitpos = o;
            }
        }
    }
    return commitpos;
}

=======
>>>>>>> 8c5f6811
void UpdateUncommittedBlockStructures(CBlock& block, const CBlockIndex* pindexPrev, const Consensus::Params& consensusParams)
{
    int commitpos = GetWitnessCommitmentIndex(block);
    static const std::vector<unsigned char> nonce(32, 0x00);
    if (commitpos != NO_WITNESS_COMMITMENT && IsWitnessEnabled(pindexPrev, consensusParams) && !block.vtx[0]->HasWitness()) {
        CMutableTransaction tx(*block.vtx[0]);
        tx.witness.vtxinwit.resize(1);
        tx.witness.vtxinwit[0].scriptWitness.stack.resize(1);
        tx.witness.vtxinwit[0].scriptWitness.stack[0] = nonce;
        block.vtx[0] = MakeTransactionRef(std::move(tx));
    }
}

std::vector<unsigned char> GenerateCoinbaseCommitment(CBlock& block, const CBlockIndex* pindexPrev, const Consensus::Params& consensusParams)
{
    std::vector<unsigned char> commitment;
    int commitpos = GetWitnessCommitmentIndex(block);
    std::vector<unsigned char> ret(32, 0x00);
    if (consensusParams.SegwitHeight != std::numeric_limits<int>::max()) {
<<<<<<< HEAD
        if (commitpos == -1) {
            // ELEMENTS: Shim in blank coinbase output for witness output hash
            // Previous iterations of CA could have allowed witness data
            // in coinbase transactions, and this witness data must be committed
            // to here.
            //
            // Is No-op in Bitcoin
            CMutableTransaction tx0(*block.vtx[0]);
            tx0.vout.push_back(CTxOut());
            block.vtx[0] = MakeTransactionRef(std::move(tx0));
            // END
=======
        if (commitpos == NO_WITNESS_COMMITMENT) {
>>>>>>> 8c5f6811
            uint256 witnessroot = BlockWitnessMerkleRoot(block, nullptr);
            CHash256().Write(witnessroot).Write(ret).Finalize(witnessroot);
            CTxOut out;
            out.nValue = 0;
            out.nAsset = policyAsset;
            out.scriptPubKey.resize(MINIMUM_WITNESS_COMMITMENT);
            out.scriptPubKey[0] = OP_RETURN;
            out.scriptPubKey[1] = 0x24;
            out.scriptPubKey[2] = 0xaa;
            out.scriptPubKey[3] = 0x21;
            out.scriptPubKey[4] = 0xa9;
            out.scriptPubKey[5] = 0xed;
            memcpy(&out.scriptPubKey[6], witnessroot.begin(), 32);
            commitment = std::vector<unsigned char>(out.scriptPubKey.begin(), out.scriptPubKey.end());
            CMutableTransaction tx(*block.vtx[0]);
            // Elements: replace shimmed output with real coinbase rather than push
            tx.vout.back() = out;
            // END
            block.vtx[0] = MakeTransactionRef(std::move(tx));
        }
    }
    UpdateUncommittedBlockStructures(block, pindexPrev, consensusParams);
    return commitment;
}

// ELEMENTS


static bool ContextualCheckDynaFedHeader(const CBlockHeader& block, BlockValidationState& state, const CChainParams& params, const CBlockIndex* pindexPrev)
{
    // When not active, it's a NOP
    if (!IsDynaFedEnabled(pindexPrev, params.GetConsensus())) {
        return true;
    }

    const DynaFedParams& dynafed_params = block.m_dynafed_params;

    // Dynamic blocks must at least publish current signblockscript in full
    if (dynafed_params.m_current.IsNull()) {
        return state.Invalid(BlockValidationResult::BLOCK_CONSENSUS, "invalid-dyna-fed", "dynamic block headers must have non-empty current signblockscript field");
    }

    // Make sure extension bits aren't active, reserved for future HF
    uint32_t reserved_mask = (1<<23) | (1<<24) | (1<<25) | (1<<26);
    if ((block.nVersion & reserved_mask) != 0) {
        return state.Invalid(BlockValidationResult::BLOCK_CONSENSUS, "invalid-dyna-fed", "dynamic block header has unknown HF extension bits set");
    }

    const DynaFedParamEntry expected_current_params = ComputeNextBlockCurrentParameters(pindexPrev, params.GetConsensus());

    if (expected_current_params != dynafed_params.m_current) {
        return state.Invalid(BlockValidationResult::BLOCK_CONSENSUS, "invalid-dyna-fed", "dynamic block header's current parameters do not match expected");
    }

    // Lastly, enforce rules on proposals.
    const DynaFedParamEntry& proposed = dynafed_params.m_proposed;
    if (!proposed.IsNull()) {

        // signblockscript proposals *must* be segwit versions
        int block_version = 0;
        std::vector<unsigned char> block_program;
        if (!proposed.m_signblockscript.IsWitnessProgram(block_version, block_program)) {
            return state.Invalid(BlockValidationResult::BLOCK_CONSENSUS, "invalid-dyna-fed", "proposed signblockscript must be native segwit scriptPubkey");
        }

        int fedpeg_version = 0;
        std::vector<unsigned char> fedpeg_program;
        if (!proposed.m_fedpeg_program.IsWitnessProgram(fedpeg_version, fedpeg_program)) {
            return state.Invalid(BlockValidationResult::BLOCK_CONSENSUS, "invalid-dyna-fed", "proposed fedpegs program must be native segwit scriptPubkey");
        }

        // for v0, fedpegscript's scriptPubKey must match. v1+ is unencumbered.
        if (fedpeg_version == 0) {
            uint256 fedpeg_program;
            CSHA256().Write(proposed.m_fedpegscript.data(), proposed.m_fedpegscript.size()).Finalize(fedpeg_program.begin());
            CScript computed_program = CScript() << OP_0 << ToByteVector(fedpeg_program);
            if (computed_program != proposed.m_fedpeg_program) {
                return state.Invalid(BlockValidationResult::BLOCK_CONSENSUS, "invalid-dyna-fed", "proposed v0 segwit fedpegscript must match proposed fedpeg witness program");
            }

            // fedpegscript proposals *must not* start with OP_DEPTH
            // This forbids the first Liquid watchman script which is a hack.
            // Use miniscript, which doesn't even have OP_DEPTH.
            // We don't encumber future segwit versions as opcodes may change.
            if (!proposed.m_fedpegscript.empty() &&
                    proposed.m_fedpegscript.front() == OP_DEPTH) {
                return state.Invalid(BlockValidationResult::BLOCK_CONSENSUS, "invalid-dyna-fed", "Proposed fedpegscript starts with OP_DEPTH, which is illegal");
            }
        }

        // When enforcing PAK, extension_space must give non-empty PAK list when
        // the vector itself is non-empty. Otherwise this means there were "junk"
        // entries
        if (params.GetEnforcePak()) {
            if (!proposed.m_extension_space.empty() &&
                    CreatePAKListFromExtensionSpace(proposed.m_extension_space).IsReject()) {
                return state.Invalid(BlockValidationResult::BLOCK_CONSENSUS, "invalid-dyna-fed", "Extension space is not list of valid PAK entries");
            }
        }
    }
    return true;
}

//! Returns last CBlockIndex* that is a checkpoint
static CBlockIndex* GetLastCheckpoint(const CCheckpointData& data) EXCLUSIVE_LOCKS_REQUIRED(cs_main)
{
    const MapCheckpoints& checkpoints = data.mapCheckpoints;

    for (const MapCheckpoints::value_type& i : reverse_iterate(checkpoints))
    {
        const uint256& hash = i.second;
        CBlockIndex* pindex = LookupBlockIndex(hash);
        if (pindex) {
            return pindex;
        }
    }
    return nullptr;
}

/** Context-dependent validity checks.
 *  By "context", we mean only the previous block headers, but not the UTXO
 *  set; UTXO-related validity checks are done in ConnectBlock().
 *  NOTE: This function is not currently invoked by ConnectBlock(), so we
 *  should consider upgrade issues if we change which consensus rules are
 *  enforced in this function (eg by adding a new consensus rule). See comment
 *  in ConnectBlock().
 *  Note that -reindex-chainstate skips the validation that happens here!
 */
static bool ContextualCheckBlockHeader(const CBlockHeader& block, BlockValidationState& state, const CChainParams& params, const CBlockIndex* pindexPrev, int64_t nAdjustedTime) EXCLUSIVE_LOCKS_REQUIRED(cs_main)
{
    assert(pindexPrev != nullptr);
    const int nHeight = pindexPrev->nHeight + 1;

    // Check proof of work target or non-dynamic signblockscript if necessary
    const Consensus::Params& consensusParams = params.GetConsensus();
    if (!IsDynaFedEnabled(pindexPrev, consensusParams) && !CheckChallenge(block, *pindexPrev, consensusParams))
        return state.Invalid(BlockValidationResult::BLOCK_INVALID_HEADER, "bad-diffbits", "incorrect proof of work");

    // Check against checkpoints
    if (fCheckpointsEnabled) {
        // Don't accept any forks from the main chain prior to last checkpoint.
        // GetLastCheckpoint finds the last checkpoint in MapCheckpoints that's in our
        // BlockIndex().
        CBlockIndex* pcheckpoint = GetLastCheckpoint(params.Checkpoints());
        if (pcheckpoint && nHeight < pcheckpoint->nHeight) {
            LogPrintf("ERROR: %s: forked chain older than last checkpoint (height %d)\n", __func__, nHeight);
            return state.Invalid(BlockValidationResult::BLOCK_CHECKPOINT, "bad-fork-prior-to-checkpoint");
        }
    }

    // Check timestamp against prev
    if (block.GetBlockTime() <= pindexPrev->GetMedianTimePast())
        return state.Invalid(BlockValidationResult::BLOCK_INVALID_HEADER, "time-too-old", "block's timestamp is too early");

    // Check height in header against prev
    if (g_con_blockheightinheader && (uint32_t)nHeight != block.block_height) {
        LogPrintf("ERROR: %s: block height in header is incorrect (got %d, expected %d)\n", __func__, block.block_height, nHeight);
        return state.Invalid(BlockValidationResult::BLOCK_INVALID_HEADER, "bad-header-height");
    }

    // Check timestamp
    if (block.GetBlockTime() > nAdjustedTime + MAX_FUTURE_BLOCK_TIME)
        return state.Invalid(BlockValidationResult::BLOCK_TIME_FUTURE, "time-too-new", "block timestamp too far in the future");

    // Reject outdated version blocks when 95% (75% on testnet) of the network has upgraded:
    // check for version 2, 3 and 4 upgrades
    if((block.nVersion < 2 && nHeight >= consensusParams.BIP34Height) ||
       (block.nVersion < 3 && nHeight >= consensusParams.BIP66Height) ||
       (block.nVersion < 4 && nHeight >= consensusParams.BIP65Height))
            return state.Invalid(BlockValidationResult::BLOCK_INVALID_HEADER, strprintf("bad-version(0x%08x)", block.nVersion),
                                 strprintf("rejected nVersion=0x%08x block", block.nVersion));

    if (!ContextualCheckDynaFedHeader(block, state, params, pindexPrev)) {
        return false;
    }

    return true;
}

/** NOTE: This function is not currently invoked by ConnectBlock(), so we
 *  should consider upgrade issues if we change which consensus rules are
 *  enforced in this function (eg by adding a new consensus rule). See comment
 *  in ConnectBlock().
 *  Note that -reindex-chainstate skips the validation that happens here!
 */
static bool ContextualCheckBlock(const CBlock& block, BlockValidationState& state, const Consensus::Params& consensusParams, const CBlockIndex* pindexPrev)
{
    const int nHeight = pindexPrev == nullptr ? 0 : pindexPrev->nHeight + 1;

    // Start enforcing BIP113 (Median Time Past).
    int nLockTimeFlags = 0;
    if (nHeight >= consensusParams.CSVHeight) {
        assert(pindexPrev != nullptr);
        nLockTimeFlags |= LOCKTIME_MEDIAN_TIME_PAST;
    }

    int64_t nLockTimeCutoff = (nLockTimeFlags & LOCKTIME_MEDIAN_TIME_PAST)
                              ? pindexPrev->GetMedianTimePast()
                              : block.GetBlockTime();

    // Check that all transactions are finalized
    for (const auto& tx : block.vtx) {
        if (!IsFinalTx(*tx, nHeight, nLockTimeCutoff)) {
            return state.Invalid(BlockValidationResult::BLOCK_CONSENSUS, "bad-txns-nonfinal", "non-final transaction");
        }
    }

    // Enforce rule that the coinbase starts with serialized block height
    if (nHeight >= consensusParams.BIP34Height)
    {
        CScript expect = CScript() << nHeight;
        if (block.vtx[0]->vin[0].scriptSig.size() < expect.size() ||
            !std::equal(expect.begin(), expect.end(), block.vtx[0]->vin[0].scriptSig.begin())) {
            return state.Invalid(BlockValidationResult::BLOCK_CONSENSUS, "bad-cb-height", "block height mismatch in coinbase");
        }
    }

    // Coinbase transaction can not have input witness data which is not covered
    // (or committed to) by the witness or regular merkle tree
    for (const auto& inwit : block.vtx[0]->witness.vtxinwit) {
        if (!inwit.vchIssuanceAmountRangeproof.empty() ||
                !inwit.vchInflationKeysRangeproof.empty() ||
                !inwit.m_pegin_witness.IsNull()) {
            return state.Invalid(BlockValidationResult::BLOCK_MUTATED, "bad-cb-witness", "Coinbase has invalid input witness data.");
        }
    }

    // Validation for witness commitments.
    // * We compute the witness hash (which is the hash including witnesses) of all the block's transactions, except the
    //   coinbase (where 0x0000....0000 is used instead).
    // * The coinbase scriptWitness is a stack of a single 32-byte vector, containing a witness reserved value (unconstrained).
    // * We build a merkle tree with all those witness hashes as leaves (similar to the hashMerkleRoot in the block header).
    // * There must be at least one output whose scriptPubKey is a single 36-byte push, the first 4 bytes of which are
    //   {0xaa, 0x21, 0xa9, 0xed}, and the following 32 bytes are SHA256^2(witness root, witness reserved value). In case there are
    //   multiple, the last one is used.
    bool fHaveWitness = false;
    if (nHeight >= consensusParams.SegwitHeight) {
        int commitpos = GetWitnessCommitmentIndex(block);
        if (commitpos != NO_WITNESS_COMMITMENT) {
            bool malleated = false;
            uint256 hashWitness = BlockWitnessMerkleRoot(block, &malleated);
            // The malleation check is ignored; as the transaction tree itself
            // already does not permit it, it is impossible to trigger in the
            // witness tree.
            if ((block.vtx[0]->witness.vtxinwit.empty()) ||
                (block.vtx[0]->witness.vtxinwit[0].scriptWitness.stack.size() != 1) ||
                (block.vtx[0]->witness.vtxinwit[0].scriptWitness.stack[0].size() != 32)) {
                return state.Invalid(BlockValidationResult::BLOCK_MUTATED, "bad-witness-nonce-size", strprintf("%s : invalid witness reserved value size", __func__));
            }
            CHash256().Write(hashWitness).Write(block.vtx[0]->witness.vtxinwit[0].scriptWitness.stack[0]).Finalize(hashWitness);
            uint256 committedWitness(std::vector<unsigned char>(&block.vtx[0]->vout[commitpos].scriptPubKey[6], &block.vtx[0]->vout[commitpos].scriptPubKey[6+32]));
            if (memcmp(hashWitness.begin(), &block.vtx[0]->vout[commitpos].scriptPubKey[6], 32)) {
                return state.Invalid(BlockValidationResult::BLOCK_MUTATED, "bad-witness-merkle-match", strprintf("%s : witness merkle commitment mismatch", __func__));
            }
            fHaveWitness = true;
        }
    }

    // No witness data is allowed in blocks that don't commit to witness data, as this would otherwise leave room for spam
    if (!fHaveWitness) {
      for (const auto& tx : block.vtx) {
            if (tx->HasWitness()) {
                return state.Invalid(BlockValidationResult::BLOCK_MUTATED, "unexpected-witness", strprintf("%s : unexpected witness data found", __func__));
            }
        }
    }

    // After the coinbase witness reserved value and commitment are verified,
    // we can check if the block weight passes (before we've checked the
    // coinbase witness, it would be possible for the weight to be too
    // large by filling up the coinbase witness, which doesn't change
    // the block hash, so we couldn't mark the block as permanently
    // failed).
    if (GetBlockWeight(block) > MAX_BLOCK_WEIGHT) {
        return state.Invalid(BlockValidationResult::BLOCK_CONSENSUS, "bad-blk-weight", strprintf("%s : weight limit failed", __func__));
    }

    return true;
}

bool BlockManager::AcceptBlockHeader(const CBlockHeader& block, BlockValidationState& state, const CChainParams& chainparams, CBlockIndex** ppindex)
{
    AssertLockHeld(cs_main);
    // Check for duplicate
    uint256 hash = block.GetHash();
    BlockMap::iterator miSelf = m_block_index.find(hash);
    CBlockIndex *pindex = nullptr;
    if (hash != chainparams.GetConsensus().hashGenesisBlock) {
        if (miSelf != m_block_index.end()) {
            // Block header is already known.
            pindex = miSelf->second;
            if (ppindex)
                *ppindex = pindex;
            if (pindex->nStatus & BLOCK_FAILED_MASK) {
                LogPrintf("ERROR: %s: block %s is marked invalid\n", __func__, hash.ToString());
                return state.Invalid(BlockValidationResult::BLOCK_CACHED_INVALID, "duplicate");
            }
            return true;
        }

        if (!CheckBlockHeader(block, state, chainparams.GetConsensus())) {
            LogPrint(BCLog::VALIDATION, "%s: Consensus::CheckBlockHeader: %s, %s\n", __func__, hash.ToString(), state.ToString());
            return false;
        }

        // Get prev block index
        CBlockIndex* pindexPrev = nullptr;
        BlockMap::iterator mi = m_block_index.find(block.hashPrevBlock);
        if (mi == m_block_index.end()) {
            LogPrintf("ERROR: %s: prev block not found\n", __func__);
            return state.Invalid(BlockValidationResult::BLOCK_MISSING_PREV, "prev-blk-not-found");
        }
        pindexPrev = (*mi).second;
        if (pindexPrev->nStatus & BLOCK_FAILED_MASK) {
            LogPrintf("ERROR: %s: prev block invalid\n", __func__);
            return state.Invalid(BlockValidationResult::BLOCK_INVALID_PREV, "bad-prevblk");
        }
        if (!ContextualCheckBlockHeader(block, state, chainparams, pindexPrev, GetAdjustedTime()))
            return error("%s: Consensus::ContextualCheckBlockHeader: %s, %s", __func__, hash.ToString(), state.ToString());

        /* Determine if this block descends from any block which has been found
         * invalid (m_failed_blocks), then mark pindexPrev and any blocks between
         * them as failed. For example:
         *
         *                D3
         *              /
         *      B2 - C2
         *    /         \
         *  A             D2 - E2 - F2
         *    \
         *      B1 - C1 - D1 - E1
         *
         * In the case that we attempted to reorg from E1 to F2, only to find
         * C2 to be invalid, we would mark D2, E2, and F2 as BLOCK_FAILED_CHILD
         * but NOT D3 (it was not in any of our candidate sets at the time).
         *
         * In any case D3 will also be marked as BLOCK_FAILED_CHILD at restart
         * in LoadBlockIndex.
         */
        if (!pindexPrev->IsValid(BLOCK_VALID_SCRIPTS)) {
            // The above does not mean "invalid": it checks if the previous block
            // hasn't been validated up to BLOCK_VALID_SCRIPTS. This is a performance
            // optimization, in the common case of adding a new block to the tip,
            // we don't need to iterate over the failed blocks list.
            for (const CBlockIndex* failedit : m_failed_blocks) {
                if (pindexPrev->GetAncestor(failedit->nHeight) == failedit) {
                    assert(failedit->nStatus & BLOCK_FAILED_VALID);
                    CBlockIndex* invalid_walk = pindexPrev;
                    while (invalid_walk != failedit) {
                        invalid_walk->nStatus |= BLOCK_FAILED_CHILD;
                        setDirtyBlockIndex.insert(invalid_walk);
                        invalid_walk = invalid_walk->pprev;
                    }
                    LogPrintf("ERROR: %s: prev block invalid\n", __func__);
                    return state.Invalid(BlockValidationResult::BLOCK_INVALID_PREV, "bad-prevblk");
                }
            }
        }
    }
    if (pindex == nullptr)
        pindex = AddToBlockIndex(block);

    if (ppindex)
        *ppindex = pindex;

    return true;
}

// Exposed wrapper for AcceptBlockHeader
bool ChainstateManager::ProcessNewBlockHeaders(const std::vector<CBlockHeader>& headers, BlockValidationState& state, const CChainParams& chainparams, const CBlockIndex** ppindex)
{
    AssertLockNotHeld(cs_main);
    {
        LOCK(cs_main);
        for (const CBlockHeader& header : headers) {
            CBlockIndex *pindex = nullptr; // Use a temp pindex instead of ppindex to avoid a const_cast
            bool accepted = m_blockman.AcceptBlockHeader(
                header, state, chainparams, &pindex);
            ::ChainstateActive().CheckBlockIndex(chainparams.GetConsensus());

            if (!accepted) {
                return false;
            }
            if (ppindex) {
                *ppindex = pindex;
            }
        }
    }
    if (NotifyHeaderTip()) {
        if (::ChainstateActive().IsInitialBlockDownload() && ppindex && *ppindex) {
            LogPrintf("Synchronizing blockheaders, height: %d (~%.2f%%)\n", (*ppindex)->nHeight, 100.0/((*ppindex)->nHeight+(GetAdjustedTime() - (*ppindex)->GetBlockTime()) / Params().GetConsensus().nPowTargetSpacing) * (*ppindex)->nHeight);
        }
    }
    return true;
}

/** Store block on disk. If dbp is non-nullptr, the file is known to already reside on disk */
static FlatFilePos SaveBlockToDisk(const CBlock& block, int nHeight, const CChainParams& chainparams, const FlatFilePos* dbp) {
    unsigned int nBlockSize = ::GetSerializeSize(block, CLIENT_VERSION);
    FlatFilePos blockPos;
    if (dbp != nullptr)
        blockPos = *dbp;
    if (!FindBlockPos(blockPos, nBlockSize+8, nHeight, block.GetBlockTime(), dbp != nullptr)) {
        error("%s: FindBlockPos failed", __func__);
        return FlatFilePos();
    }
    if (dbp == nullptr) {
        if (!WriteBlockToDisk(block, blockPos, chainparams.MessageStart())) {
            AbortNode("Failed to write block");
            return FlatFilePos();
        }
    }
    return blockPos;
}

/** Store block on disk. If dbp is non-nullptr, the file is known to already reside on disk */
bool CChainState::AcceptBlock(const std::shared_ptr<const CBlock>& pblock, BlockValidationState& state, const CChainParams& chainparams, CBlockIndex** ppindex, bool fRequested, const FlatFilePos* dbp, bool* fNewBlock)
{
    const CBlock& block = *pblock;

    if (fNewBlock) *fNewBlock = false;
    AssertLockHeld(cs_main);

    CBlockIndex *pindexDummy = nullptr;
    CBlockIndex *&pindex = ppindex ? *ppindex : pindexDummy;

    bool accepted_header = m_blockman.AcceptBlockHeader(block, state, chainparams, &pindex);
    CheckBlockIndex(chainparams.GetConsensus());

    if (!accepted_header)
        return false;

    // Try to process all requested blocks that we don't have, but only
    // process an unrequested block if it's new and has enough work to
    // advance our tip, and isn't too many blocks ahead.
    bool fAlreadyHave = pindex->nStatus & BLOCK_HAVE_DATA;
    bool fHasMoreOrSameWork = (m_chain.Tip() ? pindex->nChainWork >= m_chain.Tip()->nChainWork : true);
    // Blocks that are too out-of-order needlessly limit the effectiveness of
    // pruning, because pruning will not delete block files that contain any
    // blocks which are too close in height to the tip.  Apply this test
    // regardless of whether pruning is enabled; it should generally be safe to
    // not process unrequested blocks.
    bool fTooFarAhead = (pindex->nHeight > int(m_chain.Height() + MIN_BLOCKS_TO_KEEP));

    // TODO: Decouple this function from the block download logic by removing fRequested
    // This requires some new chain data structure to efficiently look up if a
    // block is in a chain leading to a candidate for best tip, despite not
    // being such a candidate itself.

    // TODO: deal better with return value and error conditions for duplicate
    // and unrequested blocks.
    if (fAlreadyHave) return true;
    if (!fRequested) {  // If we didn't ask for it:
        if (pindex->nTx != 0) return true;    // This is a previously-processed block that was pruned
        if (!fHasMoreOrSameWork) return true; // Don't process less-work chains
        if (fTooFarAhead) return true;        // Block height is too high

        // Protect against DoS attacks from low-work chains.
        // If our tip is behind, a peer could try to send us
        // low-work blocks on a fake chain that we would never
        // request; don't process these.
        if (pindex->nChainWork < nMinimumChainWork) return true;
    }

    if (chainparams.GetConsensus().hashGenesisBlock != block.GetHash() &&
        (!CheckBlock(block, state, chainparams.GetConsensus()) ||
         !ContextualCheckBlock(block, state, chainparams.GetConsensus(), pindex->pprev))) {
        if (state.IsInvalid() && state.GetResult() != BlockValidationResult::BLOCK_MUTATED) {
            pindex->nStatus |= BLOCK_FAILED_VALID;
            setDirtyBlockIndex.insert(pindex);
        }
        return error("%s: %s", __func__, state.ToString());
    }

    // Header is valid/has work, merkle tree and segwit merkle tree are good...RELAY NOW
    // (but if it does not build on our best tip, let the SendMessages loop relay it)
    if (!IsInitialBlockDownload() && m_chain.Tip() == pindex->pprev)
        GetMainSignals().NewPoWValidBlock(pindex, pblock);

    // Write block to history file
    if (fNewBlock) *fNewBlock = true;
    try {
        FlatFilePos blockPos = SaveBlockToDisk(block, pindex->nHeight, chainparams, dbp);
        if (blockPos.IsNull()) {
            state.Error(strprintf("%s: Failed to find position to write new block to disk", __func__));
            return false;
        }
        ReceivedBlockTransactions(block, pindex, blockPos, chainparams.GetConsensus());
    } catch (const std::runtime_error& e) {
        return AbortNode(state, std::string("System error: ") + e.what());
    }

    FlushStateToDisk(chainparams, state, FlushStateMode::NONE);

    CheckBlockIndex(chainparams.GetConsensus());

    return true;
}

bool ChainstateManager::ProcessNewBlock(const CChainParams& chainparams, const std::shared_ptr<const CBlock> pblock, bool fForceProcessing, bool* fNewBlock)
{
    AssertLockNotHeld(cs_main);

    {
        CBlockIndex *pindex = nullptr;
        if (fNewBlock) *fNewBlock = false;
        BlockValidationState state;

        // CheckBlock() does not support multi-threaded block validation because CBlock::fChecked can cause data race.
        // Therefore, the following critical section must include the CheckBlock() call as well.
        LOCK(cs_main);

        // Ensure that CheckBlock() passes before calling AcceptBlock, as
        // belt-and-suspenders.
        bool ret = CheckBlock(*pblock, state, chainparams.GetConsensus());
        if (ret) {
            // Store to disk
            ret = ::ChainstateActive().AcceptBlock(pblock, state, chainparams, &pindex, fForceProcessing, nullptr, fNewBlock);
        }
        if (!ret) {
            GetMainSignals().BlockChecked(*pblock, state);
            return error("%s: AcceptBlock FAILED (%s)", __func__, state.ToString());
        }
    }

    NotifyHeaderTip();

    BlockValidationState state; // Only used to report errors, not invalidity - ignore it
    if (!::ChainstateActive().ActivateBestChain(state, chainparams, pblock))
        return error("%s: ActivateBestChain failed (%s)", __func__, state.ToString());

    return true;
}

bool TestBlockValidity(BlockValidationState& state, const CChainParams& chainparams, const CBlock& block, CBlockIndex* pindexPrev, bool fCheckPOW, bool fCheckMerkleRoot)
{
    AssertLockHeld(cs_main);
    assert(pindexPrev && pindexPrev == ::ChainActive().Tip());
    CCoinsViewCache viewNew(&::ChainstateActive().CoinsTip());
    uint256 block_hash(block.GetHash());
    CBlockIndex indexDummy(block);
    indexDummy.pprev = pindexPrev;
    indexDummy.nHeight = pindexPrev->nHeight + 1;
    indexDummy.phashBlock = &block_hash;

    // NOTE: CheckBlockHeader is called by CheckBlock
    if (!ContextualCheckBlockHeader(block, state, chainparams, pindexPrev, GetAdjustedTime()))
        return error("%s: Consensus::ContextualCheckBlockHeader: %s", __func__, state.ToString());
    if (!CheckBlock(block, state, chainparams.GetConsensus(), fCheckPOW, fCheckMerkleRoot))
        return error("%s: Consensus::CheckBlock: %s", __func__, state.ToString());
    if (!ContextualCheckBlock(block, state, chainparams.GetConsensus(), pindexPrev))
        return error("%s: Consensus::ContextualCheckBlock: %s", __func__, state.ToString());
    if (!::ChainstateActive().ConnectBlock(block, state, &indexDummy, viewNew, chainparams, NULL, true))
        return false;
    assert(state.IsValid());

    return true;
}

/**
 * BLOCK PRUNING CODE
 */

/* Calculate the amount of disk space the block & undo files currently use */
uint64_t CalculateCurrentUsage()
{
    LOCK(cs_LastBlockFile);

    uint64_t retval = 0;
    for (const CBlockFileInfo &file : vinfoBlockFile) {
        retval += file.nSize + file.nUndoSize;
    }
    return retval;
}

void ChainstateManager::PruneOneBlockFile(const int fileNumber)
{
    AssertLockHeld(cs_main);
    LOCK(cs_LastBlockFile);

    for (const auto& entry : m_blockman.m_block_index) {
        CBlockIndex* pindex = entry.second;
        if (pindex->nFile == fileNumber) {
            pindex->nStatus &= ~BLOCK_HAVE_DATA;
            pindex->nStatus &= ~BLOCK_HAVE_UNDO;
            pindex->nFile = 0;
            pindex->nDataPos = 0;
            pindex->nUndoPos = 0;
            setDirtyBlockIndex.insert(pindex);

            // Prune from m_blocks_unlinked -- any block we prune would have
            // to be downloaded again in order to consider its chain, at which
            // point it would be considered as a candidate for
            // m_blocks_unlinked or setBlockIndexCandidates.
            auto range = m_blockman.m_blocks_unlinked.equal_range(pindex->pprev);
            while (range.first != range.second) {
                std::multimap<CBlockIndex *, CBlockIndex *>::iterator _it = range.first;
                range.first++;
                if (_it->second == pindex) {
                    m_blockman.m_blocks_unlinked.erase(_it);
                }
            }
        }
    }

    vinfoBlockFile[fileNumber].SetNull();
    setDirtyFileInfo.insert(fileNumber);
}


void UnlinkPrunedFiles(const std::set<int>& setFilesToPrune)
{
    for (std::set<int>::iterator it = setFilesToPrune.begin(); it != setFilesToPrune.end(); ++it) {
        FlatFilePos pos(*it, 0);
        fs::remove(BlockFileSeq().FileName(pos));
        fs::remove(UndoFileSeq().FileName(pos));
        LogPrintf("Prune: %s deleted blk/rev (%05u)\n", __func__, *it);
    }
}

/* Calculate the block/rev files to delete based on height specified by user with RPC command pruneblockchain */
static void FindFilesToPruneManual(ChainstateManager& chainman, std::set<int>& setFilesToPrune, int nManualPruneHeight)
{
    assert(fPruneMode && nManualPruneHeight > 0);

    LOCK2(cs_main, cs_LastBlockFile);
    if (::ChainActive().Tip() == nullptr)
        return;

    // last block to prune is the lesser of (user-specified height, MIN_BLOCKS_TO_KEEP from the tip)
    unsigned int nLastBlockWeCanPrune = std::min((unsigned)nManualPruneHeight, ::ChainActive().Tip()->nHeight - MIN_BLOCKS_TO_KEEP);
    int count=0;
    for (int fileNumber = 0; fileNumber < nLastBlockFile; fileNumber++) {
        if (vinfoBlockFile[fileNumber].nSize == 0 || vinfoBlockFile[fileNumber].nHeightLast > nLastBlockWeCanPrune)
            continue;
        chainman.PruneOneBlockFile(fileNumber);
        setFilesToPrune.insert(fileNumber);
        count++;
    }
    LogPrintf("Prune (Manual): prune_height=%d removed %d blk/rev pairs\n", nLastBlockWeCanPrune, count);
}

/* This function is called from the RPC code for pruneblockchain */
void PruneBlockFilesManual(int nManualPruneHeight)
{
    BlockValidationState state;
    const CChainParams& chainparams = Params();
    if (!::ChainstateActive().FlushStateToDisk(
            chainparams, state, FlushStateMode::NONE, nManualPruneHeight)) {
        LogPrintf("%s: failed to flush state (%s)\n", __func__, state.ToString());
    }
}

/**
 * Prune block and undo files (blk???.dat and undo???.dat) so that the disk space used is less than a user-defined target.
 * The user sets the target (in MB) on the command line or in config file.  This will be run on startup and whenever new
 * space is allocated in a block or undo file, staying below the target. Changing back to unpruned requires a reindex
 * (which in this case means the blockchain must be re-downloaded.)
 *
 * Pruning functions are called from FlushStateToDisk when the global fCheckForPruning flag has been set.
 * Block and undo files are deleted in lock-step (when blk00003.dat is deleted, so is rev00003.dat.)
 * Pruning cannot take place until the longest chain is at least a certain length (100000 on mainnet, 1000 on testnet, 1000 on regtest).
 * Pruning will never delete a block within a defined distance (currently 288) from the active chain's tip.
 * The block index is updated by unsetting HAVE_DATA and HAVE_UNDO for any blocks that were stored in the deleted files.
 * A db flag records the fact that at least some block files have been pruned.
 *
 * @param[out]   setFilesToPrune   The set of file indices that can be unlinked will be returned
 */
static void FindFilesToPrune(ChainstateManager& chainman, std::set<int>& setFilesToPrune, uint64_t nPruneAfterHeight)
{
    LOCK2(cs_main, cs_LastBlockFile);
    if (::ChainActive().Tip() == nullptr || nPruneTarget == 0) {
        return;
    }
    if ((uint64_t)::ChainActive().Tip()->nHeight <= nPruneAfterHeight) {
        return;
    }

    unsigned int nLastBlockWeCanPrune = ::ChainActive().Tip()->nHeight - MIN_BLOCKS_TO_KEEP;
    uint64_t nCurrentUsage = CalculateCurrentUsage();
    // We don't check to prune until after we've allocated new space for files
    // So we should leave a buffer under our target to account for another allocation
    // before the next pruning.
    uint64_t nBuffer = BLOCKFILE_CHUNK_SIZE + UNDOFILE_CHUNK_SIZE;
    uint64_t nBytesToPrune;
    int count=0;

    if (nCurrentUsage + nBuffer >= nPruneTarget) {
        // On a prune event, the chainstate DB is flushed.
        // To avoid excessive prune events negating the benefit of high dbcache
        // values, we should not prune too rapidly.
        // So when pruning in IBD, increase the buffer a bit to avoid a re-prune too soon.
        if (::ChainstateActive().IsInitialBlockDownload()) {
            // Since this is only relevant during IBD, we use a fixed 10%
            nBuffer += nPruneTarget / 10;
        }

        for (int fileNumber = 0; fileNumber < nLastBlockFile; fileNumber++) {
            nBytesToPrune = vinfoBlockFile[fileNumber].nSize + vinfoBlockFile[fileNumber].nUndoSize;

            if (vinfoBlockFile[fileNumber].nSize == 0)
                continue;

            if (nCurrentUsage + nBuffer < nPruneTarget)  // are we below our target?
                break;

            // don't prune files that could have a block within MIN_BLOCKS_TO_KEEP of the main chain's tip but keep scanning
            if (vinfoBlockFile[fileNumber].nHeightLast > nLastBlockWeCanPrune)
                continue;

            chainman.PruneOneBlockFile(fileNumber);
            // Queue up the files for removal
            setFilesToPrune.insert(fileNumber);
            nCurrentUsage -= nBytesToPrune;
            count++;
        }
    }

    LogPrint(BCLog::PRUNE, "Prune: target=%dMiB actual=%dMiB diff=%dMiB max_prune_height=%d removed %d blk/rev pairs\n",
           nPruneTarget/1024/1024, nCurrentUsage/1024/1024,
           ((int64_t)nPruneTarget - (int64_t)nCurrentUsage)/1024/1024,
           nLastBlockWeCanPrune, count);
}

static FlatFileSeq BlockFileSeq()
{
    return FlatFileSeq(GetBlocksDir(), "blk", BLOCKFILE_CHUNK_SIZE);
}

static FlatFileSeq UndoFileSeq()
{
    return FlatFileSeq(GetBlocksDir(), "rev", UNDOFILE_CHUNK_SIZE);
}

FILE* OpenBlockFile(const FlatFilePos &pos, bool fReadOnly) {
    return BlockFileSeq().Open(pos, fReadOnly);
}

/** Open an undo file (rev?????.dat) */
static FILE* OpenUndoFile(const FlatFilePos &pos, bool fReadOnly) {
    return UndoFileSeq().Open(pos, fReadOnly);
}

fs::path GetBlockPosFilename(const FlatFilePos &pos)
{
    return BlockFileSeq().FileName(pos);
}

CBlockIndex * BlockManager::InsertBlockIndex(const uint256& hash)
{
    AssertLockHeld(cs_main);

    if (hash.IsNull())
        return nullptr;

    // Return existing
    BlockMap::iterator mi = m_block_index.find(hash);
    if (mi != m_block_index.end())
        return (*mi).second;

    // Create new
    CBlockIndex* pindexNew = new CBlockIndex();
    mi = m_block_index.insert(std::make_pair(hash, pindexNew)).first;
    pindexNew->phashBlock = &((*mi).first);

    return pindexNew;
}

bool BlockManager::LoadBlockIndex(
    const Consensus::Params& consensus_params,
    CBlockTreeDB& blocktree,
    std::set<CBlockIndex*, CBlockIndexWorkComparator>& block_index_candidates)
{
    if (!blocktree.LoadBlockIndexGuts(consensus_params, [this](const uint256& hash) EXCLUSIVE_LOCKS_REQUIRED(cs_main) { return this->InsertBlockIndex(hash); }))
        return false;

    // Calculate nChainWork
    std::vector<std::pair<int, CBlockIndex*> > vSortedByHeight;
    vSortedByHeight.reserve(m_block_index.size());
    for (const std::pair<const uint256, CBlockIndex*>& item : m_block_index)
    {
        CBlockIndex* pindex = item.second;
        vSortedByHeight.push_back(std::make_pair(pindex->nHeight, pindex));
    }
    sort(vSortedByHeight.begin(), vSortedByHeight.end());
    for (const std::pair<int, CBlockIndex*>& item : vSortedByHeight)
    {
        if (ShutdownRequested()) return false;
        CBlockIndex* pindex = item.second;
        pindex->nChainWork = (pindex->pprev ? pindex->pprev->nChainWork : 0) + GetBlockProof(*pindex);
        pindex->nTimeMax = (pindex->pprev ? std::max(pindex->pprev->nTimeMax, pindex->nTime) : pindex->nTime);
        // We can link the chain of blocks for which we've received transactions at some point.
        // Pruned nodes may have deleted the block.
        if (pindex->nTx > 0) {
            if (pindex->pprev) {
                if (pindex->pprev->HaveTxsDownloaded()) {
                    pindex->nChainTx = pindex->pprev->nChainTx + pindex->nTx;
                } else {
                    pindex->nChainTx = 0;
                    m_blocks_unlinked.insert(std::make_pair(pindex->pprev, pindex));
                }
            } else {
                pindex->nChainTx = pindex->nTx;
            }
        }
        if (!(pindex->nStatus & BLOCK_FAILED_MASK) && pindex->pprev && (pindex->pprev->nStatus & BLOCK_FAILED_MASK)) {
            pindex->nStatus |= BLOCK_FAILED_CHILD;
            setDirtyBlockIndex.insert(pindex);
        }
        if (pindex->IsValid(BLOCK_VALID_TRANSACTIONS) && (pindex->HaveTxsDownloaded() || pindex->pprev == nullptr)) {
            block_index_candidates.insert(pindex);
        }
        if (pindex->nStatus & BLOCK_FAILED_MASK && (!pindexBestInvalid || pindex->nChainWork > pindexBestInvalid->nChainWork))
            pindexBestInvalid = pindex;
        if (pindex->pprev)
            pindex->BuildSkip();
        if (pindex->IsValid(BLOCK_VALID_TREE) && (pindexBestHeader == nullptr || CBlockIndexWorkComparator()(pindexBestHeader, pindex)))
            pindexBestHeader = pindex;
    }

    return true;
}

void BlockManager::Unload() {
    m_failed_blocks.clear();
    m_blocks_unlinked.clear();

    for (const BlockMap::value_type& entry : m_block_index) {
        delete entry.second;
    }

    m_block_index.clear();
}

bool static LoadBlockIndexDB(ChainstateManager& chainman, const CChainParams& chainparams) EXCLUSIVE_LOCKS_REQUIRED(cs_main)
{
    if (!chainman.m_blockman.LoadBlockIndex(
            chainparams.GetConsensus(), *pblocktree,
            ::ChainstateActive().setBlockIndexCandidates)) {
        return false;
    }

    // Load block file info
    pblocktree->ReadLastBlockFile(nLastBlockFile);
    vinfoBlockFile.resize(nLastBlockFile + 1);
    LogPrintf("%s: last block file = %i\n", __func__, nLastBlockFile);
    for (int nFile = 0; nFile <= nLastBlockFile; nFile++) {
        pblocktree->ReadBlockFileInfo(nFile, vinfoBlockFile[nFile]);
    }
    LogPrintf("%s: last block file info: %s\n", __func__, vinfoBlockFile[nLastBlockFile].ToString());
    for (int nFile = nLastBlockFile + 1; true; nFile++) {
        CBlockFileInfo info;
        if (pblocktree->ReadBlockFileInfo(nFile, info)) {
            vinfoBlockFile.push_back(info);
        } else {
            break;
        }
    }

    // Check presence of blk files
    LogPrintf("Checking all blk files are present...\n");
    std::set<int> setBlkDataFiles;
    for (const std::pair<const uint256, CBlockIndex*>& item : chainman.BlockIndex()) {
        CBlockIndex* pindex = item.second;
        if (pindex->nStatus & BLOCK_HAVE_DATA) {
            setBlkDataFiles.insert(pindex->nFile);
        }
    }
    for (std::set<int>::iterator it = setBlkDataFiles.begin(); it != setBlkDataFiles.end(); it++)
    {
        FlatFilePos pos(*it, 0);
        if (CAutoFile(OpenBlockFile(pos, true), SER_DISK, CLIENT_VERSION).IsNull()) {
            return false;
        }
    }

    // Check whether we have ever pruned block & undo files
    pblocktree->ReadFlag("prunedblockfiles", fHavePruned);
    if (fHavePruned)
        LogPrintf("LoadBlockIndexDB(): Block files have previously been pruned\n");

    // Check whether we need to continue reindexing
    bool fReindexing = false;
    pblocktree->ReadReindexing(fReindexing);
    if(fReindexing) fReindex = true;

    return true;
}

void CChainState::LoadMempool(const ArgsManager& args)
{
    if (args.GetArg("-persistmempool", DEFAULT_PERSIST_MEMPOOL)) {
        ::LoadMempool(m_mempool);
    }
    m_mempool.SetIsLoaded(!ShutdownRequested());
}

bool CChainState::LoadChainTip(const CChainParams& chainparams)
{
    AssertLockHeld(cs_main);
    const CCoinsViewCache& coins_cache = CoinsTip();
    assert(!coins_cache.GetBestBlock().IsNull()); // Never called when the coins view is empty
    const CBlockIndex* tip = m_chain.Tip();

    if (tip && tip->GetBlockHash() == coins_cache.GetBestBlock()) {
        return true;
    }

    // Load pointer to end of best chain
    CBlockIndex* pindex = LookupBlockIndex(coins_cache.GetBestBlock());
    if (!pindex) {
        return false;
    }
    m_chain.SetTip(pindex);
    PruneBlockIndexCandidates();

    tip = m_chain.Tip();
    LogPrintf("Loaded best chain: hashBestChain=%s height=%d date=%s progress=%f\n",
        tip->GetBlockHash().ToString(),
        m_chain.Height(),
        FormatISO8601DateTime(tip->GetBlockTime()),
        GuessVerificationProgress(tip, chainparams.GetConsensus().nPowTargetSpacing));
    return true;
}

CVerifyDB::CVerifyDB()
{
    uiInterface.ShowProgress(_("Verifying blocks...").translated, 0, false);
}

CVerifyDB::~CVerifyDB()
{
    uiInterface.ShowProgress("", 100, false);
}

bool CVerifyDB::VerifyDB(const CChainParams& chainparams, CCoinsView *coinsview, int nCheckLevel, int nCheckDepth)
{
    LOCK(cs_main);
    if (::ChainActive().Tip() == nullptr || ::ChainActive().Tip()->pprev == nullptr)
        return true;

    // Verify blocks in the best chain
    if (nCheckDepth <= 0 || nCheckDepth > ::ChainActive().Height())
        nCheckDepth = ::ChainActive().Height();
    nCheckLevel = std::max(0, std::min(4, nCheckLevel));
    LogPrintf("Verifying last %i blocks at level %i\n", nCheckDepth, nCheckLevel);
    CCoinsViewCache coins(coinsview);
    CBlockIndex* pindex;
    CBlockIndex* pindexFailure = nullptr;
    int nGoodTransactions = 0;
    BlockValidationState state;
    int reportDone = 0;
    LogPrintf("[0%%]..."); /* Continued */
    for (pindex = ::ChainActive().Tip(); pindex && pindex->pprev; pindex = pindex->pprev) {
        const int percentageDone = std::max(1, std::min(99, (int)(((double)(::ChainActive().Height() - pindex->nHeight)) / (double)nCheckDepth * (nCheckLevel >= 4 ? 50 : 100))));
        if (reportDone < percentageDone/10) {
            // report every 10% step
            LogPrintf("[%d%%]...", percentageDone); /* Continued */
            reportDone = percentageDone/10;
        }
        uiInterface.ShowProgress(_("Verifying blocks...").translated, percentageDone, false);
        if (pindex->nHeight <= ::ChainActive().Height()-nCheckDepth)
            break;
        if (fPruneMode && !(pindex->nStatus & BLOCK_HAVE_DATA)) {
            // If pruning, only go back as far as we have data.
            LogPrintf("VerifyDB(): block verification stopping at height %d (pruning, no data)\n", pindex->nHeight);
            break;
        }
        CBlock block;
        // check level 0: read from disk
        if (!ReadBlockFromDisk(block, pindex, chainparams.GetConsensus()))
            return error("VerifyDB(): *** ReadBlockFromDisk failed at %d, hash=%s", pindex->nHeight, pindex->GetBlockHash().ToString());
        // check level 1: verify block validity
        if (nCheckLevel >= 1 && !CheckBlock(block, state, chainparams.GetConsensus()))
            return error("%s: *** found bad block at %d, hash=%s (%s)\n", __func__,
                         pindex->nHeight, pindex->GetBlockHash().ToString(), state.ToString());
        // check level 2: verify undo validity
        if (nCheckLevel >= 2 && pindex) {
            CBlockUndo undo;
            if (!pindex->GetUndoPos().IsNull()) {
                if (!UndoReadFromDisk(undo, pindex)) {
                    return error("VerifyDB(): *** found bad undo data at %d, hash=%s\n", pindex->nHeight, pindex->GetBlockHash().ToString());
                }
            }
        }
        // check level 3: check for inconsistencies during memory-only disconnect of tip blocks
        if (nCheckLevel >= 3 && (coins.DynamicMemoryUsage() + ::ChainstateActive().CoinsTip().DynamicMemoryUsage()) <= ::ChainstateActive().m_coinstip_cache_size_bytes) {
            assert(coins.GetBestBlock() == pindex->GetBlockHash());
            DisconnectResult res = ::ChainstateActive().DisconnectBlock(block, pindex, coins);
            if (res == DISCONNECT_FAILED) {
                return error("VerifyDB(): *** irrecoverable inconsistency in block data at %d, hash=%s", pindex->nHeight, pindex->GetBlockHash().ToString());
            }
            if (res == DISCONNECT_UNCLEAN) {
                nGoodTransactions = 0;
                pindexFailure = pindex;
            } else {
                nGoodTransactions += block.vtx.size();
            }
        }
        if (ShutdownRequested()) return true;
    }
    if (pindexFailure)
        return error("VerifyDB(): *** coin database inconsistencies found (last %i blocks, %i good transactions before that)\n", ::ChainActive().Height() - pindexFailure->nHeight + 1, nGoodTransactions);

    // store block count as we move pindex at check level >= 4
    int block_count = ::ChainActive().Height() - pindex->nHeight;

    // check level 4: try reconnecting blocks
    if (nCheckLevel >= 4) {
        while (pindex != ::ChainActive().Tip()) {
            const int percentageDone = std::max(1, std::min(99, 100 - (int)(((double)(::ChainActive().Height() - pindex->nHeight)) / (double)nCheckDepth * 50)));
            if (reportDone < percentageDone/10) {
                // report every 10% step
                LogPrintf("[%d%%]...", percentageDone); /* Continued */
                reportDone = percentageDone/10;
            }
            uiInterface.ShowProgress(_("Verifying blocks...").translated, percentageDone, false);
            pindex = ::ChainActive().Next(pindex);
            CBlock block;
            if (!ReadBlockFromDisk(block, pindex, chainparams.GetConsensus()))
                return error("VerifyDB(): *** ReadBlockFromDisk failed at %d, hash=%s", pindex->nHeight, pindex->GetBlockHash().ToString());
            if (!::ChainstateActive().ConnectBlock(block, state, pindex, coins, chainparams, NULL))
                return error("VerifyDB(): *** found unconnectable block at %d, hash=%s (%s)", pindex->nHeight, pindex->GetBlockHash().ToString(), state.ToString());
            if (ShutdownRequested()) return true;
        }
    }

    LogPrintf("[DONE].\n");
    LogPrintf("No coin database inconsistencies in last %i blocks (%i transactions)\n", block_count, nGoodTransactions);

    return true;
}

/** Apply the effects of a block on the utxo cache, ignoring that it may already have been applied. */
bool CChainState::RollforwardBlock(const CBlockIndex* pindex, CCoinsViewCache& inputs, const CChainParams& params)
{
    // TODO: merge with ConnectBlock
    CBlock block;
    if (!ReadBlockFromDisk(block, pindex, params.GetConsensus())) {
        return error("ReplayBlock(): ReadBlockFromDisk failed at %d, hash=%s", pindex->nHeight, pindex->GetBlockHash().ToString());
    }

    for (const CTransactionRef& tx : block.vtx) {
        if (!tx->IsCoinBase()) {
            for (const CTxIn &txin : tx->vin) {
                inputs.SpendCoin(txin.prevout);
            }
        }
        // Pass check = true as every addition may be an overwrite.
        AddCoins(inputs, *tx, pindex->nHeight, true);
    }
    return true;
}

bool CChainState::ReplayBlocks(const CChainParams& params)
{
    LOCK(cs_main);

    CCoinsView& db = this->CoinsDB();
    CCoinsViewCache cache(&db);

    std::vector<uint256> hashHeads = db.GetHeadBlocks();
    if (hashHeads.empty()) return true; // We're already in a consistent state.
    if (hashHeads.size() != 2) return error("ReplayBlocks(): unknown inconsistent state");

    uiInterface.ShowProgress(_("Replaying blocks...").translated, 0, false);
    LogPrintf("Replaying blocks\n");

    const CBlockIndex* pindexOld = nullptr;  // Old tip during the interrupted flush.
    const CBlockIndex* pindexNew;            // New tip during the interrupted flush.
    const CBlockIndex* pindexFork = nullptr; // Latest block common to both the old and the new tip.

    if (m_blockman.m_block_index.count(hashHeads[0]) == 0) {
        return error("ReplayBlocks(): reorganization to unknown block requested");
    }
    pindexNew = m_blockman.m_block_index[hashHeads[0]];

    if (!hashHeads[1].IsNull()) { // The old tip is allowed to be 0, indicating it's the first flush.
        if (m_blockman.m_block_index.count(hashHeads[1]) == 0) {
            return error("ReplayBlocks(): reorganization from unknown block requested");
        }
        pindexOld = m_blockman.m_block_index[hashHeads[1]];
        pindexFork = LastCommonAncestor(pindexOld, pindexNew);
        assert(pindexFork != nullptr);
    }

    // Rollback along the old branch.
    while (pindexOld != pindexFork) {
        if (pindexOld->nHeight > 0) { // Never disconnect the genesis block.
            CBlock block;
            if (!ReadBlockFromDisk(block, pindexOld, params.GetConsensus())) {
                return error("RollbackBlock(): ReadBlockFromDisk() failed at %d, hash=%s", pindexOld->nHeight, pindexOld->GetBlockHash().ToString());
            }
            LogPrintf("Rolling back %s (%i)\n", pindexOld->GetBlockHash().ToString(), pindexOld->nHeight);
            DisconnectResult res = DisconnectBlock(block, pindexOld, cache);
            if (res == DISCONNECT_FAILED) {
                return error("RollbackBlock(): DisconnectBlock failed at %d, hash=%s", pindexOld->nHeight, pindexOld->GetBlockHash().ToString());
            }
            // If DISCONNECT_UNCLEAN is returned, it means a non-existing UTXO was deleted, or an existing UTXO was
            // overwritten. It corresponds to cases where the block-to-be-disconnect never had all its operations
            // applied to the UTXO set. However, as both writing a UTXO and deleting a UTXO are idempotent operations,
            // the result is still a version of the UTXO set with the effects of that block undone.
        }
        pindexOld = pindexOld->pprev;
    }

    // Roll forward from the forking point to the new tip.
    int nForkHeight = pindexFork ? pindexFork->nHeight : 0;
    for (int nHeight = nForkHeight + 1; nHeight <= pindexNew->nHeight; ++nHeight) {
        const CBlockIndex* pindex = pindexNew->GetAncestor(nHeight);
        LogPrintf("Rolling forward %s (%i)\n", pindex->GetBlockHash().ToString(), nHeight);
        uiInterface.ShowProgress(_("Replaying blocks...").translated, (int) ((nHeight - nForkHeight) * 100.0 / (pindexNew->nHeight - nForkHeight)) , false);
        if (!RollforwardBlock(pindex, cache, params)) return false;
    }

    cache.SetBestBlock(pindexNew->GetBlockHash());
    cache.Flush();
    uiInterface.ShowProgress("", 100, false);
    return true;
}

//! Helper for CChainState::RewindBlockIndex
void CChainState::EraseBlockData(CBlockIndex* index)
{
    AssertLockHeld(cs_main);
    assert(!m_chain.Contains(index)); // Make sure this block isn't active

    // Reduce validity
    index->nStatus = std::min<unsigned int>(index->nStatus & BLOCK_VALID_MASK, BLOCK_VALID_TREE) | (index->nStatus & ~BLOCK_VALID_MASK);
    // Remove have-data flags.
    index->nStatus &= ~(BLOCK_HAVE_DATA | BLOCK_HAVE_UNDO);
    // Remove storage location.
    index->nFile = 0;
    index->nDataPos = 0;
    index->nUndoPos = 0;
    // Remove various other things
    index->nTx = 0;
    index->nChainTx = 0;
    index->nSequenceId = 0;
    // Make sure it gets written.
    setDirtyBlockIndex.insert(index);
    // Update indexes
    setBlockIndexCandidates.erase(index);
    auto ret = m_blockman.m_blocks_unlinked.equal_range(index->pprev);
    while (ret.first != ret.second) {
        if (ret.first->second == index) {
            m_blockman.m_blocks_unlinked.erase(ret.first++);
        } else {
            ++ret.first;
        }
    }
    // Mark parent as eligible for main chain again
    if (index->pprev && index->pprev->IsValid(BLOCK_VALID_TRANSACTIONS) && index->pprev->HaveTxsDownloaded()) {
        setBlockIndexCandidates.insert(index->pprev);
    }
}

bool CChainState::RewindBlockIndex(const CChainParams& params)
{
    // Note that during -reindex-chainstate we are called with an empty m_chain!

    // First erase all post-segwit blocks without witness not in the main chain,
    // as this can we done without costly DisconnectTip calls. Active
    // blocks will be dealt with below (releasing cs_main in between).
    {
        LOCK(cs_main);
        for (const auto& entry : m_blockman.m_block_index) {
            if (IsWitnessEnabled(entry.second->pprev, params.GetConsensus()) && !(entry.second->nStatus & BLOCK_OPT_WITNESS) && !m_chain.Contains(entry.second)) {
                EraseBlockData(entry.second);
            }
        }
    }

    // Find what height we need to reorganize to.
    CBlockIndex *tip;
    int nHeight = 1;
    {
        LOCK(cs_main);
        while (nHeight <= m_chain.Height()) {
            // Although SCRIPT_VERIFY_WITNESS is now generally enforced on all
            // blocks in ConnectBlock, we don't need to go back and
            // re-download/re-verify blocks from before segwit actually activated.
            if (IsWitnessEnabled(m_chain[nHeight - 1], params.GetConsensus()) && !(m_chain[nHeight]->nStatus & BLOCK_OPT_WITNESS)) {
                break;
            }
            nHeight++;
        }

        tip = m_chain.Tip();
    }
    // nHeight is now the height of the first insufficiently-validated block, or tipheight + 1

    BlockValidationState state;
    // Loop until the tip is below nHeight, or we reach a pruned block.
    while (!ShutdownRequested()) {
        {
            LOCK(cs_main);
            LOCK(m_mempool.cs);
            // Make sure nothing changed from under us (this won't happen because RewindBlockIndex runs before importing/network are active)
            assert(tip == m_chain.Tip());
            if (tip == nullptr || tip->nHeight < nHeight) break;
            if (fPruneMode && !(tip->nStatus & BLOCK_HAVE_DATA)) {
                // If pruning, don't try rewinding past the HAVE_DATA point;
                // since older blocks can't be served anyway, there's
                // no need to walk further, and trying to DisconnectTip()
                // will fail (and require a needless reindex/redownload
                // of the blockchain).
                break;
            }

            // Disconnect block
            if (!DisconnectTip(state, params, nullptr)) {
                return error("RewindBlockIndex: unable to disconnect block at height %i (%s)", tip->nHeight, state.ToString());
            }

            // Reduce validity flag and have-data flags.
            // We do this after actual disconnecting, otherwise we'll end up writing the lack of data
            // to disk before writing the chainstate, resulting in a failure to continue if interrupted.
            // Note: If we encounter an insufficiently validated block that
            // is on m_chain, it must be because we are a pruning node, and
            // this block or some successor doesn't HAVE_DATA, so we were unable to
            // rewind all the way.  Blocks remaining on m_chain at this point
            // must not have their validity reduced.
            EraseBlockData(tip);

            tip = tip->pprev;
        }
        // Make sure the queue of validation callbacks doesn't grow unboundedly.
        LimitValidationInterfaceQueue();

        // Occasionally flush state to disk.
        if (!FlushStateToDisk(params, state, FlushStateMode::PERIODIC)) {
            LogPrintf("RewindBlockIndex: unable to flush state to disk (%s)\n", state.ToString());
            return false;
        }
    }

    {
        LOCK(cs_main);
        if (m_chain.Tip() != nullptr) {
            // We can't prune block index candidates based on our tip if we have
            // no tip due to m_chain being empty!
            PruneBlockIndexCandidates();

            CheckBlockIndex(params.GetConsensus());

            // FlushStateToDisk can possibly read ::ChainActive(). Be conservative
            // and skip it here, we're about to -reindex-chainstate anyway, so
            // it'll get called a bunch real soon.
            BlockValidationState state;
            if (!FlushStateToDisk(params, state, FlushStateMode::ALWAYS)) {
                LogPrintf("RewindBlockIndex: unable to flush state to disk (%s)\n", state.ToString());
                return false;
            }
        }
    }

    return true;
}

void CChainState::UnloadBlockIndex() {
    nBlockSequenceId = 1;
    setBlockIndexCandidates.clear();
}

// May NOT be used after any connections are up as much
// of the peer-processing logic assumes a consistent
// block index state
void UnloadBlockIndex(CTxMemPool* mempool)
{
    LOCK(cs_main);
    g_chainman.Unload();
    pindexBestInvalid = nullptr;
    pindexBestHeader = nullptr;
    if (mempool) mempool->clear();
    vinfoBlockFile.clear();
    nLastBlockFile = 0;
    setDirtyBlockIndex.clear();
    setDirtyFileInfo.clear();
    versionbitscache.Clear();
    for (int b = 0; b < VERSIONBITS_NUM_BITS; b++) {
        warningcache[b].clear();
    }
    fHavePruned = false;
}

bool ChainstateManager::LoadBlockIndex(const CChainParams& chainparams)
{
    AssertLockHeld(cs_main);
    // Load block index from databases
    bool needs_init = fReindex;
    if (!fReindex) {
        bool ret = LoadBlockIndexDB(*this, chainparams);
        if (!ret) return false;
        needs_init = m_blockman.m_block_index.empty();
    }

    if (needs_init) {
        // Everything here is for *new* reindex/DBs. Thus, though
        // LoadBlockIndexDB may have set fReindex if we shut down
        // mid-reindex previously, we don't check fReindex and
        // instead only check it prior to LoadBlockIndexDB to set
        // needs_init.

        LogPrintf("Initializing databases...\n");
    }
    return true;
}

bool CChainState::LoadGenesisBlock(const CChainParams& chainparams)
{
    LOCK(cs_main);

    // Check whether we're already initialized by checking for genesis in
    // m_blockman.m_block_index. Note that we can't use m_chain here, since it is
    // set based on the coins db, not the block index db, which is the only
    // thing loaded at this point.
    if (m_blockman.m_block_index.count(chainparams.GenesisBlock().GetHash()))
        return true;

    try {
        const CBlock& block = chainparams.GenesisBlock();
        FlatFilePos blockPos = SaveBlockToDisk(block, 0, chainparams, nullptr);
        if (blockPos.IsNull())
            return error("%s: writing genesis block to disk failed", __func__);
        CBlockIndex *pindex = m_blockman.AddToBlockIndex(block);
        ReceivedBlockTransactions(block, pindex, blockPos, chainparams.GetConsensus());
    } catch (const std::runtime_error& e) {
        return error("%s: failed to write genesis block: %s", __func__, e.what());
    }

    return true;
}

bool LoadGenesisBlock(const CChainParams& chainparams)
{
    return ::ChainstateActive().LoadGenesisBlock(chainparams);
}

void LoadExternalBlockFile(const CChainParams& chainparams, FILE* fileIn, FlatFilePos* dbp)
{
    // Map of disk positions for blocks with unknown parent (only used for reindex)
    static std::multimap<uint256, FlatFilePos> mapBlocksUnknownParent;
    int64_t nStart = GetTimeMillis();

    int nLoaded = 0;
    try {
        // This takes over fileIn and calls fclose() on it in the CBufferedFile destructor
        CBufferedFile blkdat(fileIn, 2*MAX_BLOCK_SERIALIZED_SIZE, MAX_BLOCK_SERIALIZED_SIZE+8, SER_DISK, CLIENT_VERSION);
        uint64_t nRewind = blkdat.GetPos();
        while (!blkdat.eof()) {
            if (ShutdownRequested()) return;

            blkdat.SetPos(nRewind);
            nRewind++; // start one byte further next time, in case of failure
            blkdat.SetLimit(); // remove former limit
            unsigned int nSize = 0;
            try {
                // locate a header
                unsigned char buf[CMessageHeader::MESSAGE_START_SIZE];
                blkdat.FindByte(chainparams.MessageStart()[0]);
                nRewind = blkdat.GetPos()+1;
                blkdat >> buf;
                if (memcmp(buf, chainparams.MessageStart(), CMessageHeader::MESSAGE_START_SIZE))
                    continue;
                // read size
                blkdat >> nSize;
                if (nSize < 80 || nSize > MAX_BLOCK_SERIALIZED_SIZE)
                    continue;
            } catch (const std::exception&) {
                // no valid block header found; don't complain
                break;
            }
            try {
                // read block
                uint64_t nBlockPos = blkdat.GetPos();
                if (dbp)
                    dbp->nPos = nBlockPos;
                blkdat.SetLimit(nBlockPos + nSize);
                std::shared_ptr<CBlock> pblock = std::make_shared<CBlock>();
                CBlock& block = *pblock;
                blkdat >> block;
                nRewind = blkdat.GetPos();

                uint256 hash = block.GetHash();
                {
                    LOCK(cs_main);
                    // detect out of order blocks, and store them for later
                    if (hash != chainparams.GetConsensus().hashGenesisBlock && !LookupBlockIndex(block.hashPrevBlock)) {
                        LogPrint(BCLog::REINDEX, "%s: Out of order block %s, parent %s not known\n", __func__, hash.ToString(),
                                block.hashPrevBlock.ToString());
                        if (dbp)
                            mapBlocksUnknownParent.insert(std::make_pair(block.hashPrevBlock, *dbp));
                        continue;
                    }

                    // process in case the block isn't known yet
                    CBlockIndex* pindex = LookupBlockIndex(hash);
                    if (!pindex || (pindex->nStatus & BLOCK_HAVE_DATA) == 0) {
                      BlockValidationState state;
                      if (::ChainstateActive().AcceptBlock(pblock, state, chainparams, nullptr, true, dbp, nullptr)) {
                          nLoaded++;
                      }
                      if (state.IsError()) {
                          break;
                      }
                    } else if (hash != chainparams.GetConsensus().hashGenesisBlock && pindex->nHeight % 1000 == 0) {
                      LogPrint(BCLog::REINDEX, "Block Import: already had block %s at height %d\n", hash.ToString(), pindex->nHeight);
                    }
                }

                // Activate the genesis block so normal node progress can continue
                if (hash == chainparams.GetConsensus().hashGenesisBlock) {
                    BlockValidationState state;
                    if (!ActivateBestChain(state, chainparams, nullptr)) {
                        break;
                    }
                }

                NotifyHeaderTip();

                // Recursively process earlier encountered successors of this block
                std::deque<uint256> queue;
                queue.push_back(hash);
                while (!queue.empty()) {
                    uint256 head = queue.front();
                    queue.pop_front();
                    std::pair<std::multimap<uint256, FlatFilePos>::iterator, std::multimap<uint256, FlatFilePos>::iterator> range = mapBlocksUnknownParent.equal_range(head);
                    while (range.first != range.second) {
                        std::multimap<uint256, FlatFilePos>::iterator it = range.first;
                        std::shared_ptr<CBlock> pblockrecursive = std::make_shared<CBlock>();
                        if (ReadBlockFromDisk(*pblockrecursive, it->second, chainparams.GetConsensus()))
                        {
                            LogPrint(BCLog::REINDEX, "%s: Processing out of order child %s of %s\n", __func__, pblockrecursive->GetHash().ToString(),
                                    head.ToString());
                            LOCK(cs_main);
                            BlockValidationState dummy;
                            if (::ChainstateActive().AcceptBlock(pblockrecursive, dummy, chainparams, nullptr, true, &it->second, nullptr))
                            {
                                nLoaded++;
                                queue.push_back(pblockrecursive->GetHash());
                            }
                        }
                        range.first++;
                        mapBlocksUnknownParent.erase(it);
                        NotifyHeaderTip();
                    }
                }
            } catch (const std::exception& e) {
                LogPrintf("%s: Deserialize or I/O error - %s\n", __func__, e.what());
            }
        }
    } catch (const std::runtime_error& e) {
        AbortNode(std::string("System error: ") + e.what());
    }
    LogPrintf("Loaded %i blocks from external file in %dms\n", nLoaded, GetTimeMillis() - nStart);
}

void CChainState::CheckBlockIndex(const Consensus::Params& consensusParams)
{
    if (!fCheckBlockIndex) {
        return;
    }

    LOCK(cs_main);

    // During a reindex, we read the genesis block and call CheckBlockIndex before ActivateBestChain,
    // so we have the genesis block in m_blockman.m_block_index but no active chain. (A few of the
    // tests when iterating the block tree require that m_chain has been initialized.)
    if (m_chain.Height() < 0) {
        assert(m_blockman.m_block_index.size() <= 1);
        return;
    }

    // Build forward-pointing map of the entire block tree.
    std::multimap<CBlockIndex*,CBlockIndex*> forward;
    for (const std::pair<const uint256, CBlockIndex*>& entry : m_blockman.m_block_index) {
        forward.insert(std::make_pair(entry.second->pprev, entry.second));
    }

    assert(forward.size() == m_blockman.m_block_index.size());

    std::pair<std::multimap<CBlockIndex*,CBlockIndex*>::iterator,std::multimap<CBlockIndex*,CBlockIndex*>::iterator> rangeGenesis = forward.equal_range(nullptr);
    CBlockIndex *pindex = rangeGenesis.first->second;
    rangeGenesis.first++;
    assert(rangeGenesis.first == rangeGenesis.second); // There is only one index entry with parent nullptr.

    // Iterate over the entire block tree, using depth-first search.
    // Along the way, remember whether there are blocks on the path from genesis
    // block being explored which are the first to have certain properties.
    size_t nNodes = 0;
    int nHeight = 0;
    CBlockIndex* pindexFirstInvalid = nullptr; // Oldest ancestor of pindex which is invalid.
    CBlockIndex* pindexFirstMissing = nullptr; // Oldest ancestor of pindex which does not have BLOCK_HAVE_DATA.
    CBlockIndex* pindexFirstNeverProcessed = nullptr; // Oldest ancestor of pindex for which nTx == 0.
    CBlockIndex* pindexFirstNotTreeValid = nullptr; // Oldest ancestor of pindex which does not have BLOCK_VALID_TREE (regardless of being valid or not).
    CBlockIndex* pindexFirstNotTransactionsValid = nullptr; // Oldest ancestor of pindex which does not have BLOCK_VALID_TRANSACTIONS (regardless of being valid or not).
    CBlockIndex* pindexFirstNotChainValid = nullptr; // Oldest ancestor of pindex which does not have BLOCK_VALID_CHAIN (regardless of being valid or not).
    CBlockIndex* pindexFirstNotScriptsValid = nullptr; // Oldest ancestor of pindex which does not have BLOCK_VALID_SCRIPTS (regardless of being valid or not).
    while (pindex != nullptr) {
        nNodes++;
        if (pindexFirstInvalid == nullptr && pindex->nStatus & BLOCK_FAILED_VALID) pindexFirstInvalid = pindex;
        if (pindexFirstMissing == nullptr && !(pindex->nStatus & BLOCK_HAVE_DATA)) pindexFirstMissing = pindex;
        if (pindexFirstNeverProcessed == nullptr && pindex->nTx == 0) pindexFirstNeverProcessed = pindex;
        if (pindex->pprev != nullptr && pindexFirstNotTreeValid == nullptr && (pindex->nStatus & BLOCK_VALID_MASK) < BLOCK_VALID_TREE) pindexFirstNotTreeValid = pindex;
        if (pindex->pprev != nullptr && pindexFirstNotTransactionsValid == nullptr && (pindex->nStatus & BLOCK_VALID_MASK) < BLOCK_VALID_TRANSACTIONS) pindexFirstNotTransactionsValid = pindex;
        if (pindex->pprev != nullptr && pindexFirstNotChainValid == nullptr && (pindex->nStatus & BLOCK_VALID_MASK) < BLOCK_VALID_CHAIN) pindexFirstNotChainValid = pindex;
        if (pindex->pprev != nullptr && pindexFirstNotScriptsValid == nullptr && (pindex->nStatus & BLOCK_VALID_MASK) < BLOCK_VALID_SCRIPTS) pindexFirstNotScriptsValid = pindex;

        // Begin: actual consistency checks.
        if (pindex->pprev == nullptr) {
            // Genesis block checks.
            assert(pindex->GetBlockHash() == consensusParams.hashGenesisBlock); // Genesis block's hash must match.
            assert(pindex == m_chain.Genesis()); // The current active chain's genesis block must be this block.
        }
        if (!pindex->HaveTxsDownloaded()) assert(pindex->nSequenceId <= 0); // nSequenceId can't be set positive for blocks that aren't linked (negative is used for preciousblock)
        // VALID_TRANSACTIONS is equivalent to nTx > 0 for all nodes (whether or not pruning has occurred).
        // HAVE_DATA is only equivalent to nTx > 0 (or VALID_TRANSACTIONS) if no pruning has occurred.
        if (!fHavePruned) {
            // If we've never pruned, then HAVE_DATA should be equivalent to nTx > 0
            assert(!(pindex->nStatus & BLOCK_HAVE_DATA) == (pindex->nTx == 0));
            assert(pindexFirstMissing == pindexFirstNeverProcessed);
        } else {
            // If we have pruned, then we can only say that HAVE_DATA implies nTx > 0
            if (pindex->nStatus & BLOCK_HAVE_DATA) assert(pindex->nTx > 0);
        }
        if (pindex->nStatus & BLOCK_HAVE_UNDO) assert(pindex->nStatus & BLOCK_HAVE_DATA);
        assert(((pindex->nStatus & BLOCK_VALID_MASK) >= BLOCK_VALID_TRANSACTIONS) == (pindex->nTx > 0)); // This is pruning-independent.
        // All parents having had data (at some point) is equivalent to all parents being VALID_TRANSACTIONS, which is equivalent to HaveTxsDownloaded().
        assert((pindexFirstNeverProcessed == nullptr) == pindex->HaveTxsDownloaded());
        assert((pindexFirstNotTransactionsValid == nullptr) == pindex->HaveTxsDownloaded());
        assert(pindex->nHeight == nHeight); // nHeight must be consistent.
        assert(pindex->pprev == nullptr || pindex->nChainWork >= pindex->pprev->nChainWork); // For every block except the genesis block, the chainwork must be larger than the parent's.
        assert(nHeight < 2 || (pindex->pskip && (pindex->pskip->nHeight < nHeight))); // The pskip pointer must point back for all but the first 2 blocks.
        assert(pindexFirstNotTreeValid == nullptr); // All m_blockman.m_block_index entries must at least be TREE valid
        if ((pindex->nStatus & BLOCK_VALID_MASK) >= BLOCK_VALID_TREE) assert(pindexFirstNotTreeValid == nullptr); // TREE valid implies all parents are TREE valid
        if ((pindex->nStatus & BLOCK_VALID_MASK) >= BLOCK_VALID_CHAIN) assert(pindexFirstNotChainValid == nullptr); // CHAIN valid implies all parents are CHAIN valid
        if ((pindex->nStatus & BLOCK_VALID_MASK) >= BLOCK_VALID_SCRIPTS) assert(pindexFirstNotScriptsValid == nullptr); // SCRIPTS valid implies all parents are SCRIPTS valid
        if (pindexFirstInvalid == nullptr) {
            // Checks for not-invalid blocks.
            assert((pindex->nStatus & BLOCK_FAILED_MASK) == 0); // The failed mask cannot be set for blocks without invalid parents.
        }
        if (!CBlockIndexWorkComparator()(pindex, m_chain.Tip()) && pindexFirstNeverProcessed == nullptr) {
            if (pindexFirstInvalid == nullptr) {
                // If this block sorts at least as good as the current tip and
                // is valid and we have all data for its parents, it must be in
                // setBlockIndexCandidates.  m_chain.Tip() must also be there
                // even if some data has been pruned.
                if (pindexFirstMissing == nullptr || pindex == m_chain.Tip()) {
                    assert(setBlockIndexCandidates.count(pindex));
                }
                // If some parent is missing, then it could be that this block was in
                // setBlockIndexCandidates but had to be removed because of the missing data.
                // In this case it must be in m_blocks_unlinked -- see test below.
            }
        } else { // If this block sorts worse than the current tip or some ancestor's block has never been seen, it cannot be in setBlockIndexCandidates.
            assert(setBlockIndexCandidates.count(pindex) == 0);
        }
        // Check whether this block is in m_blocks_unlinked.
        std::pair<std::multimap<CBlockIndex*,CBlockIndex*>::iterator,std::multimap<CBlockIndex*,CBlockIndex*>::iterator> rangeUnlinked = m_blockman.m_blocks_unlinked.equal_range(pindex->pprev);
        bool foundInUnlinked = false;
        while (rangeUnlinked.first != rangeUnlinked.second) {
            assert(rangeUnlinked.first->first == pindex->pprev);
            if (rangeUnlinked.first->second == pindex) {
                foundInUnlinked = true;
                break;
            }
            rangeUnlinked.first++;
        }
        if (pindex->pprev && (pindex->nStatus & BLOCK_HAVE_DATA) && pindexFirstNeverProcessed != nullptr && pindexFirstInvalid == nullptr) {
            // If this block has block data available, some parent was never received, and has no invalid parents, it must be in m_blocks_unlinked.
            assert(foundInUnlinked);
        }
        if (!(pindex->nStatus & BLOCK_HAVE_DATA)) assert(!foundInUnlinked); // Can't be in m_blocks_unlinked if we don't HAVE_DATA
        if (pindexFirstMissing == nullptr) assert(!foundInUnlinked); // We aren't missing data for any parent -- cannot be in m_blocks_unlinked.
        if (pindex->pprev && (pindex->nStatus & BLOCK_HAVE_DATA) && pindexFirstNeverProcessed == nullptr && pindexFirstMissing != nullptr) {
            // We HAVE_DATA for this block, have received data for all parents at some point, but we're currently missing data for some parent.
            assert(fHavePruned); // We must have pruned.
            // This block may have entered m_blocks_unlinked if:
            //  - it has a descendant that at some point had more work than the
            //    tip, and
            //  - we tried switching to that descendant but were missing
            //    data for some intermediate block between m_chain and the
            //    tip.
            // So if this block is itself better than m_chain.Tip() and it wasn't in
            // setBlockIndexCandidates, then it must be in m_blocks_unlinked.
            if (!CBlockIndexWorkComparator()(pindex, m_chain.Tip()) && setBlockIndexCandidates.count(pindex) == 0) {
                if (pindexFirstInvalid == nullptr) {
                    assert(foundInUnlinked);
                }
            }
        }
        // assert(pindex->GetBlockHash() == pindex->GetBlockHeader().GetHash()); // Perhaps too slow
        // End: actual consistency checks.

        // Try descending into the first subnode.
        std::pair<std::multimap<CBlockIndex*,CBlockIndex*>::iterator,std::multimap<CBlockIndex*,CBlockIndex*>::iterator> range = forward.equal_range(pindex);
        if (range.first != range.second) {
            // A subnode was found.
            pindex = range.first->second;
            nHeight++;
            continue;
        }
        // This is a leaf node.
        // Move upwards until we reach a node of which we have not yet visited the last child.
        while (pindex) {
            // We are going to either move to a parent or a sibling of pindex.
            // If pindex was the first with a certain property, unset the corresponding variable.
            if (pindex == pindexFirstInvalid) pindexFirstInvalid = nullptr;
            if (pindex == pindexFirstMissing) pindexFirstMissing = nullptr;
            if (pindex == pindexFirstNeverProcessed) pindexFirstNeverProcessed = nullptr;
            if (pindex == pindexFirstNotTreeValid) pindexFirstNotTreeValid = nullptr;
            if (pindex == pindexFirstNotTransactionsValid) pindexFirstNotTransactionsValid = nullptr;
            if (pindex == pindexFirstNotChainValid) pindexFirstNotChainValid = nullptr;
            if (pindex == pindexFirstNotScriptsValid) pindexFirstNotScriptsValid = nullptr;
            // Find our parent.
            CBlockIndex* pindexPar = pindex->pprev;
            // Find which child we just visited.
            std::pair<std::multimap<CBlockIndex*,CBlockIndex*>::iterator,std::multimap<CBlockIndex*,CBlockIndex*>::iterator> rangePar = forward.equal_range(pindexPar);
            while (rangePar.first->second != pindex) {
                assert(rangePar.first != rangePar.second); // Our parent must have at least the node we're coming from as child.
                rangePar.first++;
            }
            // Proceed to the next one.
            rangePar.first++;
            if (rangePar.first != rangePar.second) {
                // Move to the sibling.
                pindex = rangePar.first->second;
                break;
            } else {
                // Move up further.
                pindex = pindexPar;
                nHeight--;
                continue;
            }
        }
    }

    // Check that we actually traversed the entire map.
    assert(nNodes == forward.size());
}

std::string CChainState::ToString()
{
    CBlockIndex* tip = m_chain.Tip();
    return strprintf("Chainstate [%s] @ height %d (%s)",
        m_from_snapshot_blockhash.IsNull() ? "ibd" : "snapshot",
        tip ? tip->nHeight : -1, tip ? tip->GetBlockHash().ToString() : "null");
}

bool CChainState::ResizeCoinsCaches(size_t coinstip_size, size_t coinsdb_size)
{
    if (coinstip_size == m_coinstip_cache_size_bytes &&
            coinsdb_size == m_coinsdb_cache_size_bytes) {
        // Cache sizes are unchanged, no need to continue.
        return true;
    }
    size_t old_coinstip_size = m_coinstip_cache_size_bytes;
    m_coinstip_cache_size_bytes = coinstip_size;
    m_coinsdb_cache_size_bytes = coinsdb_size;
    CoinsDB().ResizeCache(coinsdb_size);

    LogPrintf("[%s] resized coinsdb cache to %.1f MiB\n",
        this->ToString(), coinsdb_size * (1.0 / 1024 / 1024));
    LogPrintf("[%s] resized coinstip cache to %.1f MiB\n",
        this->ToString(), coinstip_size * (1.0 / 1024 / 1024));

    BlockValidationState state;
    const CChainParams& chainparams = Params();

    bool ret;

    if (coinstip_size > old_coinstip_size) {
        // Likely no need to flush if cache sizes have grown.
        ret = FlushStateToDisk(chainparams, state, FlushStateMode::IF_NEEDED);
    } else {
        // Otherwise, flush state to disk and deallocate the in-memory coins map.
        ret = FlushStateToDisk(chainparams, state, FlushStateMode::ALWAYS);
        CoinsTip().ReallocateCache();
    }
    return ret;
}

std::string CBlockFileInfo::ToString() const
{
    return strprintf("CBlockFileInfo(blocks=%u, size=%u, heights=%u...%u, time=%s...%s)", nBlocks, nSize, nHeightFirst, nHeightLast, FormatISO8601Date(nTimeFirst), FormatISO8601Date(nTimeLast));
}

CBlockFileInfo* GetBlockFileInfo(size_t n)
{
    LOCK(cs_LastBlockFile);

    return &vinfoBlockFile.at(n);
}

ThresholdState VersionBitsTipState(const Consensus::Params& params, Consensus::DeploymentPos pos)
{
    LOCK(cs_main);
    return VersionBitsState(::ChainActive().Tip(), params, pos, versionbitscache);
}

BIP9Stats VersionBitsTipStatistics(const Consensus::Params& params, Consensus::DeploymentPos pos)
{
    LOCK(cs_main);
    return VersionBitsStatistics(::ChainActive().Tip(), params, pos);
}

int VersionBitsTipStateSinceHeight(const Consensus::Params& params, Consensus::DeploymentPos pos)
{
    LOCK(cs_main);
    return VersionBitsStateSinceHeight(::ChainActive().Tip(), params, pos, versionbitscache);
}

static const uint64_t MEMPOOL_DUMP_VERSION = 1;

bool LoadMempool(CTxMemPool& pool)
{
    const CChainParams& chainparams = Params();
    int64_t nExpiryTimeout = gArgs.GetArg("-mempoolexpiry", DEFAULT_MEMPOOL_EXPIRY) * 60 * 60;
    FILE* filestr = fsbridge::fopen(GetDataDir() / "mempool.dat", "rb");
    CAutoFile file(filestr, SER_DISK, CLIENT_VERSION);
    if (file.IsNull()) {
        LogPrintf("Failed to open mempool file from disk. Continuing anyway.\n");
        return false;
    }

    int64_t count = 0;
    int64_t expired = 0;
    int64_t failed = 0;
    int64_t already_there = 0;
    int64_t unbroadcast = 0;
    int64_t nNow = GetTime();

    try {
        uint64_t version;
        file >> version;
        if (version != MEMPOOL_DUMP_VERSION) {
            return false;
        }
        uint64_t num;
        file >> num;
        while (num--) {
            CTransactionRef tx;
            int64_t nTime;
            int64_t nFeeDelta;
            file >> tx;
            file >> nTime;
            file >> nFeeDelta;

            CAmount amountdelta = nFeeDelta;
            if (amountdelta) {
                pool.PrioritiseTransaction(tx->GetHash(), amountdelta);
            }
            TxValidationState state;
            if (nTime + nExpiryTimeout > nNow) {
                LOCK(cs_main);
                AcceptToMemoryPoolWithTime(chainparams, pool, state, tx, nTime,
                                           nullptr /* plTxnReplaced */, false /* bypass_limits */, 0 /* nAbsurdFee */,
                                           false /* test_accept */);
                if (state.IsValid()) {
                    ++count;
                } else {
                    // mempool may contain the transaction already, e.g. from
                    // wallet(s) having loaded it while we were processing
                    // mempool transactions; consider these as valid, instead of
                    // failed, but mark them as 'already there'
                    if (pool.exists(tx->GetHash())) {
                        ++already_there;
                    } else {
                        ++failed;
                    }
                }
            } else {
                ++expired;
            }
            if (ShutdownRequested())
                return false;
        }
        std::map<uint256, CAmount> mapDeltas;
        file >> mapDeltas;

        for (const auto& i : mapDeltas) {
            pool.PrioritiseTransaction(i.first, i.second);
        }

        // TODO: remove this try except in v0.22
        std::set<uint256> unbroadcast_txids;
        try {
          file >> unbroadcast_txids;
          unbroadcast = unbroadcast_txids.size();
        } catch (const std::exception&) {
          // mempool.dat files created prior to v0.21 will not have an
          // unbroadcast set. No need to log a failure if parsing fails here.
        }
        for (const auto& txid : unbroadcast_txids) {
            // Ensure transactions were accepted to mempool then add to
            // unbroadcast set.
            if (pool.get(txid) != nullptr) pool.AddUnbroadcastTx(txid);
        }
    } catch (const std::exception& e) {
        LogPrintf("Failed to deserialize mempool data on disk: %s. Continuing anyway.\n", e.what());
        return false;
    }

    LogPrintf("Imported mempool transactions from disk: %i succeeded, %i failed, %i expired, %i already there, %i waiting for initial broadcast\n", count, failed, expired, already_there, unbroadcast);
    return true;
}

bool DumpMempool(const CTxMemPool& pool)
{
    int64_t start = GetTimeMicros();

    std::map<uint256, CAmount> mapDeltas;
    std::vector<TxMempoolInfo> vinfo;
    std::set<uint256> unbroadcast_txids;

    static Mutex dump_mutex;
    LOCK(dump_mutex);

    {
        LOCK(pool.cs);
        for (const auto &i : pool.mapDeltas) {
            mapDeltas[i.first] = i.second;
        }
        vinfo = pool.infoAll();
        unbroadcast_txids = pool.GetUnbroadcastTxs();
    }

    int64_t mid = GetTimeMicros();

    try {
        FILE* filestr = fsbridge::fopen(GetDataDir() / "mempool.dat.new", "wb");
        if (!filestr) {
            return false;
        }

        CAutoFile file(filestr, SER_DISK, CLIENT_VERSION);

        uint64_t version = MEMPOOL_DUMP_VERSION;
        file << version;

        file << (uint64_t)vinfo.size();
        for (const auto& i : vinfo) {
            file << *(i.tx);
            file << int64_t{count_seconds(i.m_time)};
            file << int64_t{i.nFeeDelta};
            mapDeltas.erase(i.tx->GetHash());
        }

        file << mapDeltas;

        LogPrintf("Writing %d unbroadcast transactions to disk.\n", unbroadcast_txids.size());
        file << unbroadcast_txids;

        if (!FileCommit(file.Get()))
            throw std::runtime_error("FileCommit failed");
        file.fclose();
        RenameOver(GetDataDir() / "mempool.dat.new", GetDataDir() / "mempool.dat");
        int64_t last = GetTimeMicros();
        LogPrintf("Dumped mempool: %gs to copy, %gs to dump\n", (mid-start)*MICRO, (last-mid)*MICRO);
    } catch (const std::exception& e) {
        LogPrintf("Failed to dump mempool: %s. Continuing anyway.\n", e.what());
        return false;
    }
    return true;
}

//! Guess how far we are in the verification process at the given block index.
//! Since we have signed fixed-interval blocks, estimating progress is a very easy.
//! We can extrapolate the last block time to the current time to estimate how many more blocks
//! we expect.
double GuessVerificationProgress(const CBlockIndex* pindex, int64_t blockInterval) {
    if (pindex == NULL || pindex->nHeight < 1) {
        return 0.0;
    }

    int64_t nNow = GetTime();
    int64_t moreBlocksExpected = (nNow - pindex->GetBlockTime()) / blockInterval;
    double progress = (pindex->nHeight + 0.0) / (pindex->nHeight + moreBlocksExpected);
    // Round to 3 digits to avoid 0.999999 when finished.
    progress = ceil(progress * 1000.0) / 1000.0;
    // Avoid higher than one if last block is newer than current time.
    return std::min(1.0, progress);
}

class CMainCleanup
{
public:
    CMainCleanup() {}
    ~CMainCleanup() {
        // block headers
        BlockMap::iterator it1 = g_chainman.BlockIndex().begin();
        for (; it1 != g_chainman.BlockIndex().end(); it1++)
            delete (*it1).second;
        g_chainman.BlockIndex().clear();
    }
};
static CMainCleanup instance_of_cmaincleanup;

Optional<uint256> ChainstateManager::SnapshotBlockhash() const {
    if (m_active_chainstate != nullptr) {
        // If a snapshot chainstate exists, it will always be our active.
        return m_active_chainstate->m_from_snapshot_blockhash;
    }
    return {};
}

std::vector<CChainState*> ChainstateManager::GetAll()
{
    std::vector<CChainState*> out;

    if (!IsSnapshotValidated() && m_ibd_chainstate) {
        out.push_back(m_ibd_chainstate.get());
    }

    if (m_snapshot_chainstate) {
        out.push_back(m_snapshot_chainstate.get());
    }

    return out;
}

CChainState& ChainstateManager::InitializeChainstate(CTxMemPool& mempool, const uint256& snapshot_blockhash)
{
    bool is_snapshot = !snapshot_blockhash.IsNull();
    std::unique_ptr<CChainState>& to_modify =
        is_snapshot ? m_snapshot_chainstate : m_ibd_chainstate;

    if (to_modify) {
        throw std::logic_error("should not be overwriting a chainstate");
    }
    to_modify.reset(new CChainState(mempool, m_blockman, snapshot_blockhash));

    // Snapshot chainstates and initial IBD chaintates always become active.
    if (is_snapshot || (!is_snapshot && !m_active_chainstate)) {
        LogPrintf("Switching active chainstate to %s\n", to_modify->ToString());
        m_active_chainstate = to_modify.get();
    } else {
        throw std::logic_error("unexpected chainstate activation");
    }

    return *to_modify;
}

CChainState& ChainstateManager::ActiveChainstate() const
{
    assert(m_active_chainstate);
    return *m_active_chainstate;
}

bool ChainstateManager::IsSnapshotActive() const
{
    return m_snapshot_chainstate && m_active_chainstate == m_snapshot_chainstate.get();
}

CChainState& ChainstateManager::ValidatedChainstate() const
{
    if (m_snapshot_chainstate && IsSnapshotValidated()) {
        return *m_snapshot_chainstate.get();
    }
    assert(m_ibd_chainstate);
    return *m_ibd_chainstate.get();
}

bool ChainstateManager::IsBackgroundIBD(CChainState* chainstate) const
{
    return (m_snapshot_chainstate && chainstate == m_ibd_chainstate.get());
}

void ChainstateManager::Unload()
{
    for (CChainState* chainstate : this->GetAll()) {
        chainstate->m_chain.SetTip(nullptr);
        chainstate->UnloadBlockIndex();
    }

    m_blockman.Unload();
}

void ChainstateManager::Reset()
{
    m_ibd_chainstate.reset();
    m_snapshot_chainstate.reset();
    m_active_chainstate = nullptr;
    m_snapshot_validated = false;
}

void ChainstateManager::MaybeRebalanceCaches()
{
    if (m_ibd_chainstate && !m_snapshot_chainstate) {
        LogPrintf("[snapshot] allocating all cache to the IBD chainstate\n");
        // Allocate everything to the IBD chainstate.
        m_ibd_chainstate->ResizeCoinsCaches(m_total_coinstip_cache, m_total_coinsdb_cache);
    }
    else if (m_snapshot_chainstate && !m_ibd_chainstate) {
        LogPrintf("[snapshot] allocating all cache to the snapshot chainstate\n");
        // Allocate everything to the snapshot chainstate.
        m_snapshot_chainstate->ResizeCoinsCaches(m_total_coinstip_cache, m_total_coinsdb_cache);
    }
    else if (m_ibd_chainstate && m_snapshot_chainstate) {
        // If both chainstates exist, determine who needs more cache based on IBD status.
        //
        // Note: shrink caches first so that we don't inadvertently overwhelm available memory.
        if (m_snapshot_chainstate->IsInitialBlockDownload()) {
            m_ibd_chainstate->ResizeCoinsCaches(
                m_total_coinstip_cache * 0.05, m_total_coinsdb_cache * 0.05);
            m_snapshot_chainstate->ResizeCoinsCaches(
                m_total_coinstip_cache * 0.95, m_total_coinsdb_cache * 0.95);
        } else {
            m_snapshot_chainstate->ResizeCoinsCaches(
                m_total_coinstip_cache * 0.05, m_total_coinsdb_cache * 0.05);
            m_ibd_chainstate->ResizeCoinsCaches(
                m_total_coinstip_cache * 0.95, m_total_coinsdb_cache * 0.95);
        }
    }
}

// ELEMENTS:
/* This function has two major purposes:
 * 1) Checks that the RPC connection to the parent chain node
 * can be attained, and is returning back reasonable answers.
 * 2) Re-evaluates a list of blocks that have been deemed "bad"
 * from the perspective of peg-in witness validation. Blocks are
 * added to this queue in ConnectTip based on the error code returned.
 */
bool MainchainRPCCheck(const bool init)
{
    // First, we can clear out any blocks thatsomehow are now deemed valid
    // eg reconsiderblock rpc call manually
    std::vector<uint256> vblocksToReconsider;
    pblocktree->ReadInvalidBlockQueue(vblocksToReconsider);
    std::vector<uint256> vblocksToReconsiderAgain;
    for(uint256& blockhash : vblocksToReconsider) {
        LOCK(cs_main);
        ChainstateManager& chainman = g_chainman;
        if (chainman.BlockIndex().count(blockhash)) {
            CBlockIndex* pblockindex = chainman.BlockIndex()[blockhash];
            if ((pblockindex->nStatus & BLOCK_FAILED_MASK)) {
                vblocksToReconsiderAgain.push_back(blockhash);
            }
        }
    }
    vblocksToReconsider = vblocksToReconsiderAgain;
    vblocksToReconsiderAgain.clear();
    pblocktree->WriteInvalidBlockQueue(vblocksToReconsider);

    // Next, check for working and valid rpc
    if (gArgs.GetBoolArg("-validatepegin", Params().GetConsensus().has_parent_chain)) {
        uiInterface.InitMessage(_("Awaiting mainchain RPC warmup").translated);
        // During init try until a non-RPC_IN_WARMUP result
        while (true) {
            try {
                // The first thing we have to check is the version of the node.
                UniValue params(UniValue::VARR);
                UniValue reply = CallMainChainRPC("getnetworkinfo", params);
                UniValue error = reply["error"];
                if (!error.isNull()) {
                    // On the first call, it's possible to node is still in
                    // warmup; in that case, just wait and retry.
                    // If this is not the initial call, just report failure.
                    if (init && error["code"].get_int() == RPC_IN_WARMUP) {
                        UninterruptibleSleep(std::chrono::milliseconds{1000});
                        continue;
                    }
                    else {
                        LogPrintf("ERROR: Mainchain daemon RPC check returned 'error' response.\n");
                        return false;
                    }
                }
                UniValue result = reply["result"];
                if (!result.isObject() || !result.get_obj()["version"].isNum() ||
                        result.get_obj()["version"].get_int() < MIN_MAINCHAIN_NODE_VERSION) {
                    LogPrintf("ERROR: Parent chain daemon too old; need Bitcoin Core version 0.16.3 or newer.\n");
                    return false;
                }

                // Then check the genesis block to correspond to parent chain.
                params.push_back(UniValue(0));
                reply = CallMainChainRPC("getblockhash", params);
                error = reply["error"];
                if (!error.isNull()) {
                    LogPrintf("ERROR: Mainchain daemon RPC check returned 'error' response.\n");
                    return false;
                }
                result = reply["result"];
                if (!result.isStr() || result.get_str() != Params().ParentGenesisBlockHash().GetHex()) {
                    LogPrintf("ERROR: Invalid parent genesis block hash response via RPC. Contacting wrong parent daemon?\n");
                    return false;
                }
            } catch (const std::runtime_error& re) {
                LogPrintf("ERROR: Failure connecting to mainchain daemon RPC: %s\n", std::string(re.what()));
                return false;
            }
            // Success
            break;
        }
    }

    //Sanity startup check won't reconsider queued blocks
    if (init) {
       return true;
    }

    // Getting this far means we either aren't validating pegins(so let's make sure that's why
    // it failed previously) or we successfully connected to bitcoind
    // Time to reconsider blocks
    if (vblocksToReconsider.size() > 0) {
        BlockValidationState state;
        for(const uint256& blockhash : vblocksToReconsider) {
            {
                LOCK(cs_main);
                ChainstateManager& chainman = g_chainman;
                if (chainman.BlockIndex().count(blockhash) == 0)
                    continue;
                CBlockIndex* pblockindex = chainman.BlockIndex()[blockhash];
                ResetBlockFailureFlags(pblockindex);
            }
        }

        //All blocks are now being reconsidered
        ActivateBestChain(state, Params());
        //This simply checks for DB errors
        if (!state.IsValid()) {
            //Something scary?
        }

        //Now to clear out now-valid blocks
        for(const uint256& blockhash : vblocksToReconsider) {
            LOCK(cs_main);
            ChainstateManager& chainman = g_chainman;
            if (chainman.BlockIndex().count(blockhash)) {
                CBlockIndex* pblockindex = chainman.BlockIndex()[blockhash];

                //Marked as invalid still, put back into queue
                if((pblockindex->nStatus & BLOCK_FAILED_MASK)) {
                    vblocksToReconsiderAgain.push_back(blockhash);
                }
            }
        }

        //Write back remaining blocks
        pblocktree->WriteInvalidBlockQueue(vblocksToReconsiderAgain);
    }
    return true;
}<|MERGE_RESOLUTION|>--- conflicted
+++ resolved
@@ -3635,35 +3635,12 @@
     return (height >= params.SegwitHeight);
 }
 
-<<<<<<< HEAD
 bool IsDynaFedEnabled(const CBlockIndex* pindexPrev, const Consensus::Params& params)
 {
     LOCK(cs_main);
     return (VersionBitsState(pindexPrev, params, Consensus::DEPLOYMENT_DYNA_FED, versionbitscache) == ThresholdState::ACTIVE);
 }
 
-int GetWitnessCommitmentIndex(const CBlock& block)
-{
-    int commitpos = -1;
-    if (!block.vtx.empty()) {
-        for (size_t o = 0; o < block.vtx[0]->vout.size(); o++) {
-            const CTxOut& vout = block.vtx[0]->vout[o];
-            if (vout.scriptPubKey.size() >= MINIMUM_WITNESS_COMMITMENT &&
-                vout.scriptPubKey[0] == OP_RETURN &&
-                vout.scriptPubKey[1] == 0x24 &&
-                vout.scriptPubKey[2] == 0xaa &&
-                vout.scriptPubKey[3] == 0x21 &&
-                vout.scriptPubKey[4] == 0xa9 &&
-                vout.scriptPubKey[5] == 0xed) {
-                commitpos = o;
-            }
-        }
-    }
-    return commitpos;
-}
-
-=======
->>>>>>> 8c5f6811
 void UpdateUncommittedBlockStructures(CBlock& block, const CBlockIndex* pindexPrev, const Consensus::Params& consensusParams)
 {
     int commitpos = GetWitnessCommitmentIndex(block);
@@ -3683,8 +3660,7 @@
     int commitpos = GetWitnessCommitmentIndex(block);
     std::vector<unsigned char> ret(32, 0x00);
     if (consensusParams.SegwitHeight != std::numeric_limits<int>::max()) {
-<<<<<<< HEAD
-        if (commitpos == -1) {
+        if (commitpos == NO_WITNESS_COMMITMENT) {
             // ELEMENTS: Shim in blank coinbase output for witness output hash
             // Previous iterations of CA could have allowed witness data
             // in coinbase transactions, and this witness data must be committed
@@ -3695,9 +3671,6 @@
             tx0.vout.push_back(CTxOut());
             block.vtx[0] = MakeTransactionRef(std::move(tx0));
             // END
-=======
-        if (commitpos == NO_WITNESS_COMMITMENT) {
->>>>>>> 8c5f6811
             uint256 witnessroot = BlockWitnessMerkleRoot(block, nullptr);
             CHash256().Write(witnessroot).Write(ret).Finalize(witnessroot);
             CTxOut out;
