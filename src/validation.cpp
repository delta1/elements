--- conflicted
+++ resolved
@@ -594,7 +594,7 @@
 
     // And now do PAK checks. Filtered by next blocks' enforced list
     if (chainparams.GetEnforcePak()) {
-        if (!IsPAKValidTx(tx, GetActivePAKList(::ChainActive().Tip(), chainparams.GetConsensus()), chainparams.ParentGenesisBlockHash(), chainparams.GetConsensus().pegged_asset)) {
+        if (!IsPAKValidTx(tx, GetActivePAKList(m_active_chainstate.m_chain.Tip(), chainparams.GetConsensus()), chainparams.ParentGenesisBlockHash(), chainparams.GetConsensus().pegged_asset)) {
             return state.Invalid(TxValidationResult::TX_NOT_STANDARD, "invalid-pegout-proof");
         }
     }
@@ -664,7 +664,6 @@
     LockPoints lp;
     m_view.SetBackend(m_viewmempool);
 
-<<<<<<< HEAD
     // Quickly check for peg-in witness data on non-peg-in inputs
     for (size_t input_index = 0; input_index < tx.vin.size(); ++input_index) {
         if (!tx.vin[input_index].m_is_pegin) {
@@ -678,11 +677,8 @@
     }
 
     // Used when checking peg-ins
-    std::vector<std::pair<CScript, CScript>> fedpegscripts = GetValidFedpegScripts(::ChainActive().Tip(), chainparams.GetConsensus(), true /* nextblock_validation */);
-
-    assert(std::addressof(::ChainstateActive().CoinsTip()) == std::addressof(m_active_chainstate.CoinsTip()));
-=======
->>>>>>> a55904a8
+    std::vector<std::pair<CScript, CScript>> fedpegscripts = GetValidFedpegScripts(m_active_chainstate.m_chain.Tip(), chainparams.GetConsensus(), true /* nextblock_validation */);
+
     const CCoinsViewCache& coins_cache = m_active_chainstate.CoinsTip();
     // do all inputs exist?
     for (unsigned int i = 0; i < tx.vin.size(); i++) {
@@ -745,13 +741,8 @@
     if (!CheckSequenceLocks(m_active_chainstate.m_chain.Tip(), m_view, tx, STANDARD_LOCKTIME_VERIFY_FLAGS, &lp))
         return state.Invalid(TxValidationResult::TX_PREMATURE_SPEND, "non-BIP68-final");
 
-<<<<<<< HEAD
-    assert(std::addressof(g_chainman.m_blockman) == std::addressof(m_active_chainstate.m_blockman));
     CAmountMap fee_map;
     if (!Consensus::CheckTxInputs(tx, state, m_view, m_active_chainstate.m_blockman.GetSpendHeight(m_view), fee_map, setPeginsSpent, NULL, true, true, fedpegscripts)) {
-=======
-    if (!Consensus::CheckTxInputs(tx, state, m_view, m_active_chainstate.m_blockman.GetSpendHeight(m_view), ws.m_base_fees)) {
->>>>>>> a55904a8
         return false; // state filled in by CheckTxInputs
     }
 
@@ -1004,7 +995,7 @@
     // Temporarily add additional script flags based on the activation of
     // Dynamic Federations. This can be included in the
     // STANDARD_LOCKTIME_VERIFY_FLAGS in a release post-activation.
-    if (IsDynaFedEnabled(::ChainActive().Tip(), args.m_chainparams.GetConsensus())) {
+    if (IsDynaFedEnabled(m_active_chainstate.m_chain.Tip(), args.m_chainparams.GetConsensus())) {
         scriptVerifyFlags |= SCRIPT_SIGHASH_RANGEPROOF;
     }
 
@@ -2463,12 +2454,7 @@
             }
         }
     }
-<<<<<<< HEAD
-    assert(std::addressof(::ChainstateActive()) == std::addressof(active_chainstate));
     LogPrintf("%s: new best=%s height=%d version=0x%08x tx=%lu date='%s' progress=%f cache=%.1fMiB(%utxo)%s\n", __func__,
-=======
-    LogPrintf("%s: new best=%s height=%d version=0x%08x log2_work=%f tx=%lu date='%s' progress=%f cache=%.1fMiB(%utxo)%s\n", __func__,
->>>>>>> a55904a8
       pindexNew->GetBlockHash().ToString(), pindexNew->nHeight, pindexNew->nVersion,
       (unsigned long)pindexNew->nChainTx,
       FormatISO8601DateTime(pindexNew->GetBlockTime()),
@@ -5460,7 +5446,7 @@
  * from the perspective of peg-in witness validation. Blocks are
  * added to this queue in ConnectTip based on the error code returned.
  */
-bool MainchainRPCCheck(const bool init)
+bool MainchainRPCCheck(const bool init, ChainstateManager* chainman)
 {
     // First, we can clear out any blocks thatsomehow are now deemed valid
     // eg reconsiderblock rpc call manually
@@ -5469,9 +5455,8 @@
     std::vector<uint256> vblocksToReconsiderAgain;
     for(uint256& blockhash : vblocksToReconsider) {
         LOCK(cs_main);
-        ChainstateManager& chainman = g_chainman;
-        if (chainman.BlockIndex().count(blockhash)) {
-            CBlockIndex* pblockindex = chainman.BlockIndex()[blockhash];
+        if (chainman->BlockIndex().count(blockhash)) {
+            CBlockIndex* pblockindex = chainman->BlockIndex()[blockhash];
             if ((pblockindex->nStatus & BLOCK_FAILED_MASK)) {
                 vblocksToReconsiderAgain.push_back(blockhash);
             }
@@ -5545,16 +5530,15 @@
         for(const uint256& blockhash : vblocksToReconsider) {
             {
                 LOCK(cs_main);
-                ChainstateManager& chainman = g_chainman;
-                if (chainman.BlockIndex().count(blockhash) == 0)
+                if (chainman->BlockIndex().count(blockhash) == 0)
                     continue;
-                CBlockIndex* pblockindex = chainman.BlockIndex()[blockhash];
-                ::ChainstateActive().ResetBlockFailureFlags(pblockindex);
+                CBlockIndex* pblockindex = chainman->BlockIndex()[blockhash];
+                chainman->ActiveChainstate().ResetBlockFailureFlags(pblockindex);
             }
         }
 
         //All blocks are now being reconsidered
-        ::ChainstateActive().ActivateBestChain(state, Params());
+        chainman->ActiveChainstate().ActivateBestChain(state, Params());
         //This simply checks for DB errors
         if (!state.IsValid()) {
             //Something scary?
@@ -5563,9 +5547,8 @@
         //Now to clear out now-valid blocks
         for(const uint256& blockhash : vblocksToReconsider) {
             LOCK(cs_main);
-            ChainstateManager& chainman = g_chainman;
-            if (chainman.BlockIndex().count(blockhash)) {
-                CBlockIndex* pblockindex = chainman.BlockIndex()[blockhash];
+            if (chainman->BlockIndex().count(blockhash)) {
+                CBlockIndex* pblockindex = chainman->BlockIndex()[blockhash];
 
                 //Marked as invalid still, put back into queue
                 if((pblockindex->nStatus & BLOCK_FAILED_MASK)) {
