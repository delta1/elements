--- conflicted
+++ resolved
@@ -3899,23 +3899,15 @@
     return true;
 }
 
-<<<<<<< HEAD
-bool BlockManager::AcceptBlockHeader(const CBlockHeader& block, BlockValidationState& state, const CChainParams& chainparams, CBlockIndex** ppindex, bool* duplicate)
-=======
-bool ChainstateManager::AcceptBlockHeader(const CBlockHeader& block, BlockValidationState& state, const CChainParams& chainparams, CBlockIndex** ppindex)
->>>>>>> 8c0bd871
+bool ChainstateManager::AcceptBlockHeader(const CBlockHeader& block, BlockValidationState& state, const CChainParams& chainparams, CBlockIndex** ppindex, bool* duplicate)
 {
     AssertLockHeld(cs_main);
     // Check for duplicate
     uint256 hash = block.GetHash();
-<<<<<<< HEAD
-    BlockMap::iterator miSelf = m_block_index.find(hash);
+    BlockMap::iterator miSelf{m_blockman.m_block_index.find(hash)};
     if (duplicate) {
         *duplicate = false;
     }
-=======
-    BlockMap::iterator miSelf{m_blockman.m_block_index.find(hash)};
->>>>>>> 8c0bd871
     if (hash != chainparams.GetConsensus().hashGenesisBlock) {
         if (miSelf != m_blockman.m_block_index.end()) {
             // Block header is already known.
@@ -4013,12 +4005,7 @@
         bool duplicate = false;
         for (const CBlockHeader& header : headers) {
             CBlockIndex *pindex = nullptr; // Use a temp pindex instead of ppindex to avoid a const_cast
-<<<<<<< HEAD
-            bool accepted = m_blockman.AcceptBlockHeader(
-                header, state, chainparams, &pindex, &duplicate);
-=======
-            bool accepted{AcceptBlockHeader(header, state, chainparams, &pindex)};
->>>>>>> 8c0bd871
+            bool accepted{AcceptBlockHeader(header, state, chainparams, &pindex, &duplicate)};
             ActiveChainstate().CheckBlockIndex();
 
             if (all_duplicate) {
