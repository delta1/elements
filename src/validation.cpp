// Copyright (c) 2009-2010 Satoshi Nakamoto
// Copyright (c) 2009-2020 The Bitcoin Core developers
// Distributed under the MIT software license, see the accompanying
// file COPYING or http://www.opensource.org/licenses/mit-license.php.

#include <validation.h>

#include <arith_uint256.h>
#include <chain.h>
#include <chainparams.h>
#include <checkqueue.h>
#include <consensus/consensus.h>
#include <consensus/merkle.h>
#include <consensus/tx_check.h>
#include <consensus/tx_verify.h>
#include <consensus/validation.h>
#include <cuckoocache.h>
#include <flatfile.h>
#include <hash.h>
#include <index/blockfilterindex.h>
#include <index/txindex.h>
#include <logging.h>
#include <logging/timer.h>
#include <mainchainrpc.h>
#include <node/blockstorage.h>
#include <node/coinstats.h>
#include <node/ui_interface.h>
#include <pegins.h>
#include <policy/policy.h>
#include <policy/settings.h>
#include <primitives/block.h>
#include <primitives/transaction.h>
#include <script/pegins.h>
#include <random.h>
#include <reverse_iterator.h>
#include <script/script.h>
#include <script/sigcache.h>
#include <shutdown.h>
#include <signet.h>
#include <timedata.h>
#include <tinyformat.h>
#include <txdb.h>
#include <txmempool.h>
#include <uint256.h>
#include <undo.h>
#include <util/check.h> // For NDEBUG compile time check
#include <util/moneystr.h>
#include <util/rbf.h>
#include <util/strencodings.h>
#include <util/system.h>
#include <util/translation.h>
#include <validationinterface.h>
#include <warnings.h>

// ELEMENTS
#include <block_proof.h> // CheckChallenge, CheckProof
#include <dynafed.h>

#include <optional>
#include <string>

#include <boost/algorithm/string/replace.hpp>

#define MICRO 0.000001
#define MILLI 0.001

/**
 * An extra transaction can be added to a package, as long as it only has one
 * ancestor and is no larger than this. Not really any reason to make this
 * configurable as it doesn't materially change DoS parameters.
 */
static const unsigned int EXTRA_DESCENDANT_TX_SIZE_LIMIT = 10000;
/** Maximum kilobytes for transactions to store for processing during reorg */
static const unsigned int MAX_DISCONNECTED_TX_POOL_SIZE = 20000;
/** The pre-allocation chunk size for blk?????.dat files (since 0.8) */
static const unsigned int BLOCKFILE_CHUNK_SIZE = 0x1000000; // 16 MiB
/** The pre-allocation chunk size for rev?????.dat files (since 0.8) */
static const unsigned int UNDOFILE_CHUNK_SIZE = 0x100000; // 1 MiB
/** Time to wait between writing blocks/block index to disk. */
static constexpr std::chrono::hours DATABASE_WRITE_INTERVAL{1};
/** Time to wait between flushing chainstate to disk. */
static constexpr std::chrono::hours DATABASE_FLUSH_INTERVAL{24};
/** Maximum age of our tip for us to be considered current for fee estimation */
static constexpr std::chrono::hours MAX_FEE_ESTIMATION_TIP_AGE{3};
const std::vector<std::string> CHECKLEVEL_DOC {
    "level 0 reads the blocks from disk",
    "level 1 verifies block validity",
    "level 2 verifies undo data",
    "level 3 checks disconnection of tip blocks",
    "level 4 tries to reconnect the blocks",
    "each level includes the checks of the previous levels",
};

bool CBlockIndexWorkComparator::operator()(const CBlockIndex *pa, const CBlockIndex *pb) const {
    // First sort by most total work, ...
    if (pa->nChainWork > pb->nChainWork) return false;
    if (pa->nChainWork < pb->nChainWork) return true;

    // ... then by earliest time received, ...
    if (pa->nSequenceId < pb->nSequenceId) return false;
    if (pa->nSequenceId > pb->nSequenceId) return true;

    // Use pointer address as tie breaker (should only happen with blocks
    // loaded from disk, as those all have id 0).
    if (pa < pb) return false;
    if (pa > pb) return true;

    // Identical blocks.
    return false;
}

ChainstateManager g_chainman;

CChainState& ChainstateActive()
{
    LOCK(::cs_main);
    assert(g_chainman.m_active_chainstate);
    return *g_chainman.m_active_chainstate;
}

CChain& ChainActive()
{
    LOCK(::cs_main);
    return ::ChainstateActive().m_chain;
}

/**
 * Mutex to guard access to validation specific variables, such as reading
 * or changing the chainstate.
 *
 * This may also need to be locked when updating the transaction pool, e.g. on
 * AcceptToMemoryPool. See CTxMemPool::cs comment for details.
 *
 * The transaction pool has a separate lock to allow reading from it and the
 * chainstate at the same time.
 */
RecursiveMutex cs_main;

CBlockIndex *pindexBestHeader = nullptr;
Mutex g_best_block_mutex;
std::condition_variable g_best_block_cv;
uint256 g_best_block;
bool g_parallel_script_checks{false};
std::atomic_bool fImporting(false);
std::atomic_bool fReindex(false);
bool fHavePruned = false;
bool fPruneMode = false;
bool fRequireStandard = true;
bool fCheckBlockIndex = false;
bool fCheckpointsEnabled = DEFAULT_CHECKPOINTS_ENABLED;
uint64_t nPruneTarget = 0;
int64_t nMaxTipAge = DEFAULT_MAX_TIP_AGE;

uint256 hashAssumeValid;
arith_uint256 nMinimumChainWork;

CFeeRate minRelayTxFee = CFeeRate(DEFAULT_MIN_RELAY_TX_FEE);

// Internal stuff
namespace {
    CBlockIndex* pindexBestInvalid = nullptr;

    RecursiveMutex cs_LastBlockFile;
    std::vector<CBlockFileInfo> vinfoBlockFile;
    int nLastBlockFile = 0;
    /** Global flag to indicate we should check to see if there are
     *  block/undo files that should be deleted.  Set on startup
     *  or if we allocate more file space when we're in prune mode
     */
    bool fCheckForPruning = false;

    /** Dirty block index entries. */
    std::set<CBlockIndex*> setDirtyBlockIndex;

    /** Dirty block file entries. */
    std::set<int> setDirtyFileInfo;
} // anon namespace

CBlockIndex* BlockManager::LookupBlockIndex(const uint256& hash) const
{
    AssertLockHeld(cs_main);
    assert(std::addressof(g_chainman.BlockIndex()) == std::addressof(m_block_index));
    BlockMap::const_iterator it = m_block_index.find(hash);
    return it == m_block_index.end() ? nullptr : it->second;
}

CBlockIndex* BlockManager::FindForkInGlobalIndex(const CChain& chain, const CBlockLocator& locator)
{
    AssertLockHeld(cs_main);

    assert(std::addressof(g_chainman.m_blockman) == std::addressof(*this));
    // Find the latest block common to locator and chain - we expect that
    // locator.vHave is sorted descending by height.
    for (const uint256& hash : locator.vHave) {
        CBlockIndex* pindex = LookupBlockIndex(hash);
        if (pindex) {
            if (chain.Contains(pindex))
                return pindex;
            if (pindex->GetAncestor(chain.Height()) == chain.Tip()) {
                return chain.Tip();
            }
        }
    }
    return chain.Genesis();
}

std::unique_ptr<CBlockTreeDB> pblocktree;

bool CheckInputScripts(const CTransaction& tx, TxValidationState& state,
                       const CCoinsViewCache& inputs, unsigned int flags, bool cacheSigStore,
                       bool cacheFullScriptStore, PrecomputedTransactionData& txdata,
                       std::vector<CCheck*>* pvChecks = nullptr)
                       EXCLUSIVE_LOCKS_REQUIRED(cs_main);
static FILE* OpenUndoFile(const FlatFilePos &pos, bool fReadOnly = false);
static FlatFileSeq BlockFileSeq();
static FlatFileSeq UndoFileSeq();

bool CheckFinalTx(const CBlockIndex* active_chain_tip, const CTransaction &tx, int flags)
{
    AssertLockHeld(cs_main);
    assert(active_chain_tip); // TODO: Make active_chain_tip a reference
    assert(std::addressof(*::ChainActive().Tip()) == std::addressof(*active_chain_tip));

    // By convention a negative value for flags indicates that the
    // current network-enforced consensus rules should be used. In
    // a future soft-fork scenario that would mean checking which
    // rules would be enforced for the next block and setting the
    // appropriate flags. At the present time no soft-forks are
    // scheduled, so no flags are set.
    flags = std::max(flags, 0);

    // CheckFinalTx() uses active_chain_tip.Height()+1 to evaluate
    // nLockTime because when IsFinalTx() is called within
    // CBlock::AcceptBlock(), the height of the block *being*
    // evaluated is what is used. Thus if we want to know if a
    // transaction can be part of the *next* block, we need to call
    // IsFinalTx() with one more than active_chain_tip.Height().
    const int nBlockHeight = active_chain_tip->nHeight + 1;

    // BIP113 requires that time-locked transactions have nLockTime set to
    // less than the median time of the previous block they're contained in.
    // When the next block is created its previous block will be the current
    // chain tip, so we use that to calculate the median time passed to
    // IsFinalTx() if LOCKTIME_MEDIAN_TIME_PAST is set.
    const int64_t nBlockTime = (flags & LOCKTIME_MEDIAN_TIME_PAST)
                             ? active_chain_tip->GetMedianTimePast()
                             : GetAdjustedTime();

    return IsFinalTx(tx, nBlockHeight, nBlockTime);
}

bool TestLockPointValidity(CChain& active_chain, const LockPoints* lp)
{
    AssertLockHeld(cs_main);
    assert(lp);
    // If there are relative lock times then the maxInputBlock will be set
    // If there are no relative lock times, the LockPoints don't depend on the chain
    if (lp->maxInputBlock) {
        // Check whether ::ChainActive() is an extension of the block at which the LockPoints
        // calculation was valid.  If not LockPoints are no longer valid
        assert(std::addressof(::ChainActive()) == std::addressof(active_chain));
        if (!active_chain.Contains(lp->maxInputBlock)) {
            return false;
        }
    }

    // LockPoints still valid
    return true;
}

bool CheckSequenceLocks(CChainState& active_chainstate,
                        const CTxMemPool& pool,
                        const CTransaction& tx,
                        int flags,
                        LockPoints* lp,
                        bool useExistingLockPoints)
{
    AssertLockHeld(cs_main);
    AssertLockHeld(pool.cs);
    assert(std::addressof(::ChainstateActive()) == std::addressof(active_chainstate));

    CBlockIndex* tip = active_chainstate.m_chain.Tip();
    assert(tip != nullptr);

    CBlockIndex index;
    index.pprev = tip;
    // CheckSequenceLocks() uses active_chainstate.m_chain.Height()+1 to evaluate
    // height based locks because when SequenceLocks() is called within
    // ConnectBlock(), the height of the block *being*
    // evaluated is what is used.
    // Thus if we want to know if a transaction can be part of the
    // *next* block, we need to use one more than active_chainstate.m_chain.Height()
    index.nHeight = tip->nHeight + 1;

    std::pair<int, int64_t> lockPair;
    if (useExistingLockPoints) {
        assert(lp);
        lockPair.first = lp->height;
        lockPair.second = lp->time;
    }
    else {
        // CoinsTip() contains the UTXO set for active_chainstate.m_chain.Tip()
        CCoinsViewMemPool viewMemPool(&active_chainstate.CoinsTip(), pool);
        std::vector<int> prevheights;
        prevheights.resize(tx.vin.size());
        for (size_t txinIndex = 0; txinIndex < tx.vin.size(); txinIndex++) {
            const CTxIn& txin = tx.vin[txinIndex];
            // pegins should not restrict validity of sequence locks
            if (txin.m_is_pegin) {
                prevheights[txinIndex] = -1;
                continue;
            }

            Coin coin;
            if (!viewMemPool.GetCoin(txin.prevout, coin)) {
                return error("%s: Missing input", __func__);
            }
            if (coin.nHeight == MEMPOOL_HEIGHT) {
                // Assume all mempool transaction confirm in the next block
                prevheights[txinIndex] = tip->nHeight + 1;
            } else {
                prevheights[txinIndex] = coin.nHeight;
            }
        }
        lockPair = CalculateSequenceLocks(tx, flags, prevheights, index);
        if (lp) {
            lp->height = lockPair.first;
            lp->time = lockPair.second;
            // Also store the hash of the block with the highest height of
            // all the blocks which have sequence locked prevouts.
            // This hash needs to still be on the chain
            // for these LockPoint calculations to be valid
            // Note: It is impossible to correctly calculate a maxInputBlock
            // if any of the sequence locked inputs depend on unconfirmed txs,
            // except in the special case where the relative lock time/height
            // is 0, which is equivalent to no sequence lock. Since we assume
            // input height of tip+1 for mempool txs and test the resulting
            // lockPair from CalculateSequenceLocks against tip+1.  We know
            // EvaluateSequenceLocks will fail if there was a non-zero sequence
            // lock on a mempool input, so we can use the return value of
            // CheckSequenceLocks to indicate the LockPoints validity
            int maxInputHeight = 0;
            for (const int height : prevheights) {
                // Can ignore mempool inputs since we'll fail if they had non-zero locks
                if (height != tip->nHeight+1) {
                    maxInputHeight = std::max(maxInputHeight, height);
                }
            }
            lp->maxInputBlock = tip->GetAncestor(maxInputHeight);
        }
    }
    return EvaluateSequenceLocks(index, lockPair);
}

// Returns the script flags which should be checked for a given block
static unsigned int GetBlockScriptFlags(const CBlockIndex* pindex, const Consensus::Params& chainparams);

static void LimitMempoolSize(CTxMemPool& pool, CCoinsViewCache& coins_cache, size_t limit, std::chrono::seconds age)
    EXCLUSIVE_LOCKS_REQUIRED(pool.cs, ::cs_main)
{
    int expired = pool.Expire(GetTime<std::chrono::seconds>() - age);
    if (expired != 0) {
        LogPrint(BCLog::MEMPOOL, "Expired %i transactions from the memory pool\n", expired);
    }

    std::vector<COutPoint> vNoSpendsRemaining;
    pool.TrimToSize(limit, &vNoSpendsRemaining);
    assert(std::addressof(::ChainstateActive().CoinsTip()) == std::addressof(coins_cache));
    for (const COutPoint& removed : vNoSpendsRemaining)
        coins_cache.Uncache(removed);
}

static bool IsCurrentForFeeEstimation(CChainState& active_chainstate) EXCLUSIVE_LOCKS_REQUIRED(cs_main)
{
    AssertLockHeld(cs_main);
    assert(std::addressof(::ChainstateActive()) == std::addressof(active_chainstate));
    if (active_chainstate.IsInitialBlockDownload())
        return false;
    if (active_chainstate.m_chain.Tip()->GetBlockTime() < count_seconds(GetTime<std::chrono::seconds>() - MAX_FEE_ESTIMATION_TIP_AGE))
        return false;
    if (active_chainstate.m_chain.Height() < pindexBestHeader->nHeight - 1)
        return false;
    return true;
}

/* Make mempool consistent after a reorg, by re-adding or recursively erasing
 * disconnected block transactions from the mempool, and also removing any
 * other transactions from the mempool that are no longer valid given the new
 * tip/height.
 *
 * Note: we assume that disconnectpool only contains transactions that are NOT
 * confirmed in the current chain nor already in the mempool (otherwise,
 * in-mempool descendants of such transactions would be removed).
 *
 * Passing fAddToMempool=false will skip trying to add the transactions back,
 * and instead just erase from the mempool as needed.
 */

static void UpdateMempoolForReorg(CChainState& active_chainstate, CTxMemPool& mempool, DisconnectedBlockTransactions& disconnectpool, bool fAddToMempool) EXCLUSIVE_LOCKS_REQUIRED(cs_main, mempool.cs)
{
    AssertLockHeld(cs_main);
    AssertLockHeld(mempool.cs);
    assert(std::addressof(::ChainstateActive()) == std::addressof(active_chainstate));
    std::vector<uint256> vHashUpdate;
    // disconnectpool's insertion_order index sorts the entries from
    // oldest to newest, but the oldest entry will be the last tx from the
    // latest mined block that was disconnected.
    // Iterate disconnectpool in reverse, so that we add transactions
    // back to the mempool starting with the earliest transaction that had
    // been previously seen in a block.
    auto it = disconnectpool.queuedTx.get<insertion_order>().rbegin();
    while (it != disconnectpool.queuedTx.get<insertion_order>().rend()) {
        // ignore validation errors in resurrected transactions
        if (!fAddToMempool || (*it)->IsCoinBase() ||
            AcceptToMemoryPool(active_chainstate, mempool, *it, true /* bypass_limits */).m_result_type != MempoolAcceptResult::ResultType::VALID) {
            // If the transaction doesn't make it in to the mempool, remove any
            // transactions that depend on it (which would now be orphans).
            mempool.removeRecursive(**it, MemPoolRemovalReason::REORG);
        } else if (mempool.exists((*it)->GetHash())) {
            vHashUpdate.push_back((*it)->GetHash());
        }
        ++it;
    }
    disconnectpool.queuedTx.clear();
    // AcceptToMemoryPool/addUnchecked all assume that new mempool entries have
    // no in-mempool children, which is generally not true when adding
    // previously-confirmed transactions back to the mempool.
    // UpdateTransactionsFromBlock finds descendants of any transactions in
    // the disconnectpool that were added back and cleans up the mempool state.
    mempool.UpdateTransactionsFromBlock(vHashUpdate);

    // We also need to remove any now-immature transactions
    mempool.removeForReorg(active_chainstate, STANDARD_LOCKTIME_VERIFY_FLAGS);
    // Re-limit mempool size, in case we added any transactions
    LimitMempoolSize(mempool, active_chainstate.CoinsTip(), gArgs.GetArg("-maxmempool", DEFAULT_MAX_MEMPOOL_SIZE) * 1000000, std::chrono::hours{gArgs.GetArg("-mempoolexpiry", DEFAULT_MEMPOOL_EXPIRY)});
}

/**
* Checks to avoid mempool polluting consensus critical paths since cached
* signature and script validity results will be reused if we validate this
* transaction again during block validation.
* */
static bool CheckInputsFromMempoolAndCache(const CTransaction& tx, TxValidationState& state,
                const CCoinsViewCache& view, const CTxMemPool& pool,
                unsigned int flags, PrecomputedTransactionData& txdata, CCoinsViewCache& coins_tip)
                EXCLUSIVE_LOCKS_REQUIRED(cs_main, pool.cs)
{
    AssertLockHeld(cs_main);
    AssertLockHeld(pool.cs);

    assert(!tx.IsCoinBase());
    for (const CTxIn& txin : tx.vin) {
        if (txin.m_is_pegin) {
            continue;
        }

        const Coin& coin = view.AccessCoin(txin.prevout);

        // This coin was checked in PreChecks and MemPoolAccept
        // has been holding cs_main since then.
        Assume(!coin.IsSpent());
        if (coin.IsSpent()) return false;

        // If the Coin is available, there are 2 possibilities:
        // it is available in our current ChainstateActive UTXO set,
        // or it's a UTXO provided by a transaction in our mempool.
        // Ensure the scriptPubKeys in Coins from CoinsView are correct.
        const CTransactionRef& txFrom = pool.get(txin.prevout.hash);
        if (txFrom) {
            assert(txFrom->GetHash() == txin.prevout.hash);
            assert(txFrom->vout.size() > txin.prevout.n);
            assert(txFrom->vout[txin.prevout.n] == coin.out);
        } else {
            assert(std::addressof(::ChainstateActive().CoinsTip()) == std::addressof(coins_tip));
            const Coin& coinFromUTXOSet = coins_tip.AccessCoin(txin.prevout);
            assert(!coinFromUTXOSet.IsSpent());
            assert(coinFromUTXOSet.out == coin.out);
        }
    }

    // Call CheckInputScripts() to cache signature and script validity against current tip consensus rules.
    return CheckInputScripts(tx, state, view, flags, /* cacheSigStore = */ true, /* cacheFullSciptStore = */ true, txdata);
}

namespace {

class MemPoolAccept
{
public:
    explicit MemPoolAccept(CTxMemPool& mempool, CChainState& active_chainstate) : m_pool(mempool), m_view(&m_dummy), m_viewmempool(&active_chainstate.CoinsTip(), m_pool), m_active_chainstate(active_chainstate),
        m_limit_ancestors(gArgs.GetArg("-limitancestorcount", DEFAULT_ANCESTOR_LIMIT)),
        m_limit_ancestor_size(gArgs.GetArg("-limitancestorsize", DEFAULT_ANCESTOR_SIZE_LIMIT)*1000),
        m_limit_descendants(gArgs.GetArg("-limitdescendantcount", DEFAULT_DESCENDANT_LIMIT)),
        m_limit_descendant_size(gArgs.GetArg("-limitdescendantsize", DEFAULT_DESCENDANT_SIZE_LIMIT)*1000) {
        assert(std::addressof(::ChainstateActive()) == std::addressof(m_active_chainstate));
    }

    // We put the arguments we're handed into a struct, so we can pass them
    // around easier.
    struct ATMPArgs {
        const CChainParams& m_chainparams;
        const int64_t m_accept_time;
        const bool m_bypass_limits;
        /*
         * Return any outpoints which were not previously present in the coins
         * cache, but were added as a result of validating the tx for mempool
         * acceptance. This allows the caller to optionally remove the cache
         * additions if the associated transaction ends up being rejected by
         * the mempool.
         */
        std::vector<COutPoint>& m_coins_to_uncache;
        const bool m_test_accept;
    };

    // Single transaction acceptance
    MempoolAcceptResult AcceptSingleTransaction(const CTransactionRef& ptx, ATMPArgs& args) EXCLUSIVE_LOCKS_REQUIRED(cs_main);

private:
    // All the intermediate state that gets passed between the various levels
    // of checking a given transaction.
    struct Workspace {
        explicit Workspace(const CTransactionRef& ptx) : m_ptx(ptx), m_hash(ptx->GetHash()) {}
        std::set<uint256> m_conflicts;
        std::set<std::pair<uint256, COutPoint> > m_set_pegins_spent;
        CTxMemPool::setEntries m_all_conflicting;
        CTxMemPool::setEntries m_ancestors;
        std::unique_ptr<CTxMemPoolEntry> m_entry;
        std::list<CTransactionRef> m_replaced_transactions;

        bool m_replacement_transaction;
        CAmount m_base_fees;
        CAmount m_modified_fees;
        CAmount m_conflicting_fees;
        size_t m_conflicting_size;

        const CTransactionRef& m_ptx;
        const uint256& m_hash;
        TxValidationState m_state;
    };

    // Run the policy checks on a given transaction, excluding any script checks.
    // Looks up inputs, calculates feerate, considers replacement, evaluates
    // package limits, etc. As this function can be invoked for "free" by a peer,
    // only tests that are fast should be done here (to avoid CPU DoS).
    bool PreChecks(ATMPArgs& args, Workspace& ws) EXCLUSIVE_LOCKS_REQUIRED(cs_main, m_pool.cs);

    // Run the script checks using our policy flags. As this can be slow, we should
    // only invoke this on transactions that have otherwise passed policy checks.
    bool PolicyScriptChecks(const ATMPArgs& args, Workspace& ws, PrecomputedTransactionData& txdata) EXCLUSIVE_LOCKS_REQUIRED(cs_main, m_pool.cs);

    // Re-run the script checks, using consensus flags, and try to cache the
    // result in the scriptcache. This should be done after
    // PolicyScriptChecks(). This requires that all inputs either be in our
    // utxo set or in the mempool.
    bool ConsensusScriptChecks(const ATMPArgs& args, Workspace& ws, PrecomputedTransactionData &txdata) EXCLUSIVE_LOCKS_REQUIRED(cs_main, m_pool.cs);

    // Try to add the transaction to the mempool, removing any conflicts first.
    // Returns true if the transaction is in the mempool after any size
    // limiting is performed, false otherwise.
    bool Finalize(const ATMPArgs& args, Workspace& ws) EXCLUSIVE_LOCKS_REQUIRED(cs_main, m_pool.cs);

    // Compare a package's feerate against minimum allowed.
    bool CheckFeeRate(size_t package_size, CAmount package_fee, TxValidationState& state) EXCLUSIVE_LOCKS_REQUIRED(cs_main, m_pool.cs)
    {
        CAmount mempoolRejectFee = m_pool.GetMinFee(gArgs.GetArg("-maxmempool", DEFAULT_MAX_MEMPOOL_SIZE) * 1000000).GetFee(package_size);
        if (mempoolRejectFee > 0 && package_fee < mempoolRejectFee) {
            return state.Invalid(TxValidationResult::TX_MEMPOOL_POLICY, "mempool min fee not met", strprintf("%d < %d", package_fee, mempoolRejectFee));
        }

        if (package_fee < ::minRelayTxFee.GetFee(package_size)) {
            return state.Invalid(TxValidationResult::TX_MEMPOOL_POLICY, "min relay fee not met", strprintf("%d < %d", package_fee, ::minRelayTxFee.GetFee(package_size)));
        }
        return true;
    }

private:
    CTxMemPool& m_pool;
    CCoinsViewCache m_view;
    CCoinsViewMemPool m_viewmempool;
    CCoinsView m_dummy;

    CChainState& m_active_chainstate;

    // The package limits in effect at the time of invocation.
    const size_t m_limit_ancestors;
    const size_t m_limit_ancestor_size;
    // These may be modified while evaluating a transaction (eg to account for
    // in-mempool conflicts; see below).
    size_t m_limit_descendants;
    size_t m_limit_descendant_size;
};

bool MemPoolAccept::PreChecks(ATMPArgs& args, Workspace& ws)
{
    const CTransactionRef& ptx = ws.m_ptx;
    const CTransaction& tx = *ws.m_ptx;
    const uint256& hash = ws.m_hash;

    // Copy/alias what we need out of args
    const int64_t nAcceptTime = args.m_accept_time;
    const bool bypass_limits = args.m_bypass_limits;
    std::vector<COutPoint>& coins_to_uncache = args.m_coins_to_uncache;
    const CChainParams& chainparams = args.m_chainparams;

    // Alias what we need out of ws
    TxValidationState& state = ws.m_state;
    std::set<uint256>& setConflicts = ws.m_conflicts;
    CTxMemPool::setEntries& allConflicting = ws.m_all_conflicting;
    CTxMemPool::setEntries& setAncestors = ws.m_ancestors;
    std::unique_ptr<CTxMemPoolEntry>& entry = ws.m_entry;
    bool& fReplacementTransaction = ws.m_replacement_transaction;
    CAmount& nModifiedFees = ws.m_modified_fees;
    CAmount& nConflictingFees = ws.m_conflicting_fees;
    size_t& nConflictingSize = ws.m_conflicting_size;
    std::set<std::pair<uint256, COutPoint> >& setPeginsSpent = ws.m_set_pegins_spent;

    if (!CheckTransaction(tx, state)) {
        return false; // state filled in by CheckTransaction
    }

    // Coinbase is only valid in a block, not as a loose transaction
    if (tx.IsCoinBase())
        return state.Invalid(TxValidationResult::TX_CONSENSUS, "coinbase");

    // Rather not work on nonstandard transactions (unless -testnet/-regtest)
    std::string reason;
    if (fRequireStandard && !IsStandardTx(tx, reason))
        return state.Invalid(TxValidationResult::TX_NOT_STANDARD, reason);

    // And now do PAK checks. Filtered by next blocks' enforced list
    if (chainparams.GetEnforcePak()) {
        if (!IsPAKValidTx(tx, GetActivePAKList(::ChainActive().Tip(), chainparams.GetConsensus()), chainparams.ParentGenesisBlockHash(), chainparams.GetConsensus().pegged_asset)) {
            return state.Invalid(TxValidationResult::TX_NOT_STANDARD, "invalid-pegout-proof");
        }
    }

    // Do not work on transactions that are too small.
    // A transaction with 1 segwit input and 1 P2WPHK output has non-witness size of 82 bytes.
    // Transactions smaller than this are not relayed to mitigate CVE-2017-12842 by not relaying
    // 64-byte transactions.
    if (::GetSerializeSize(tx, PROTOCOL_VERSION | SERIALIZE_TRANSACTION_NO_WITNESS) < MIN_STANDARD_TX_NONWITNESS_SIZE)
        return state.Invalid(TxValidationResult::TX_NOT_STANDARD, "tx-size-small");

    // Only accept nLockTime-using transactions that can be mined in the next
    // block; we don't want our mempool filled up with transactions that can't
    // be mined yet.
    assert(std::addressof(::ChainActive()) == std::addressof(m_active_chainstate.m_chain));
    if (!CheckFinalTx(m_active_chainstate.m_chain.Tip(), tx, STANDARD_LOCKTIME_VERIFY_FLAGS))
        return state.Invalid(TxValidationResult::TX_PREMATURE_SPEND, "non-final");

    // is it already in the memory pool?
    if (m_pool.exists(hash)) {
        return state.Invalid(TxValidationResult::TX_CONFLICT, "txn-already-in-mempool");
    }

    // Check for conflicts with in-memory transactions
    for (const CTxIn &txin : tx.vin)
    {
        const CTransaction* ptxConflicting = m_pool.GetConflictTx(txin.prevout);
        if (ptxConflicting) {
            if (!setConflicts.count(ptxConflicting->GetHash()))
            {
                // Allow opt-out of transaction replacement by setting
                // nSequence > MAX_BIP125_RBF_SEQUENCE (SEQUENCE_FINAL-2) on all inputs.
                //
                // SEQUENCE_FINAL-1 is picked to still allow use of nLockTime by
                // non-replaceable transactions. All inputs rather than just one
                // is for the sake of multi-party protocols, where we don't
                // want a single party to be able to disable replacement.
                //
                // The opt-out ignores descendants as anyone relying on
                // first-seen mempool behavior should be checking all
                // unconfirmed ancestors anyway; doing otherwise is hopelessly
                // insecure.
                bool fReplacementOptOut = true;
                for (const CTxIn &_txin : ptxConflicting->vin)
                {
                    if (_txin.nSequence <= MAX_BIP125_RBF_SEQUENCE)
                    {
                        fReplacementOptOut = false;
                        break;
                    }
                }
                if (fReplacementOptOut) {
                    return state.Invalid(TxValidationResult::TX_MEMPOOL_POLICY, "txn-mempool-conflict");
                }

                setConflicts.insert(ptxConflicting->GetHash());
            }
        }
    }

    LockPoints lp;
    m_view.SetBackend(m_viewmempool);

    // Quickly check for peg-in witness data on non-peg-in inputs
    for (size_t input_index = 0; input_index < tx.vin.size(); ++input_index) {
        if (!tx.vin[input_index].m_is_pegin) {
            // Check that the corresponding pegin witness is empty
            // Note that the witness vector must be size 0 or len(vin)
            if (!tx.witness.vtxinwit.empty() &&
                    !tx.witness.vtxinwit[input_index].m_pegin_witness.IsNull()) {
                return state.Invalid(TxValidationResult::TX_WITNESS_MUTATED, "extra-pegin-witness");
            }
        }
    }

    // Used when checking peg-ins
    std::vector<std::pair<CScript, CScript>> fedpegscripts = GetValidFedpegScripts(::ChainActive().Tip(), chainparams.GetConsensus(), true /* nextblock_validation */);

    assert(std::addressof(::ChainstateActive().CoinsTip()) == std::addressof(m_active_chainstate.CoinsTip()));
    const CCoinsViewCache& coins_cache = m_active_chainstate.CoinsTip();
    // do all inputs exist?
    for (unsigned int i = 0; i < tx.vin.size(); i++) {
        const CTxIn& txin = tx.vin[i];

        // ELEMENTS:
        // For pegin inputs check whether the pegins have already been claimed before.
        // This only checks the UTXO set for already claimed pegins. For mempool conflicts,
        // we rely on the GetConflictTx check done above.
        if (txin.m_is_pegin) {
            // Peg-in witness is required, check here without validating existence in parent chain
            std::string err_msg = "no peg-in witness attached";
            if (tx.witness.vtxinwit.size() != tx.vin.size() ||
                    !IsValidPeginWitness(tx.witness.vtxinwit[i].m_pegin_witness, fedpegscripts, tx.vin[i].prevout, err_msg, false)) {
                return state.Invalid(TxValidationResult::TX_WITNESS_MUTATED, "pegin-no-witness", err_msg);
            }

            std::pair<uint256, COutPoint> pegin = std::make_pair(uint256(tx.witness.vtxinwit[i].m_pegin_witness.stack[2]), tx.vin[i].prevout);
            // This assumes non-null prevout and genesis block hash
            if (m_view.IsPeginSpent(pegin)) {
                return state.Invalid(TxValidationResult::TX_CONSENSUS, "pegin-already-claimed");
            }
            continue;
        }

        if (!coins_cache.HaveCoinInCache(txin.prevout)) {
            coins_to_uncache.push_back(txin.prevout);
        }

        // Note: this call may add txin.prevout to the coins cache
        // (coins_cache.cacheCoins) by way of FetchCoin(). It should be removed
        // later (via coins_to_uncache) if this tx turns out to be invalid.
        if (!m_view.HaveCoin(txin.prevout)) {
            // Are inputs missing because we already have the tx?
            for (size_t out = 0; out < tx.vout.size(); out++) {
                // Optimistically just do efficient check of cache for outputs
                if (coins_cache.HaveCoinInCache(COutPoint(hash, out))) {
                    return state.Invalid(TxValidationResult::TX_CONFLICT, "txn-already-known");
                }
            }
            // Otherwise assume this might be an orphan tx for which we just haven't seen parents yet
            return state.Invalid(TxValidationResult::TX_MISSING_INPUTS, "bad-txns-inputs-missingorspent");
        }
    }

    // This is const, but calls into the back end CoinsViews. The CCoinsViewDB at the bottom of the
    // hierarchy brings the best block into scope. See CCoinsViewDB::GetBestBlock().
    m_view.GetBestBlock();

    // we have all inputs cached now, so switch back to dummy (to protect
    // against bugs where we pull more inputs from disk that miss being added
    // to coins_to_uncache)
    m_view.SetBackend(m_dummy);

    // Only accept BIP68 sequence locked transactions that can be mined in the next
    // block; we don't want our mempool filled up with transactions that can't
    // be mined yet.
    // Must keep pool.cs for this unless we change CheckSequenceLocks to take a
    // CoinsViewCache instead of create its own
    assert(std::addressof(::ChainstateActive()) == std::addressof(m_active_chainstate));
    if (!CheckSequenceLocks(m_active_chainstate, m_pool, tx, STANDARD_LOCKTIME_VERIFY_FLAGS, &lp))
        return state.Invalid(TxValidationResult::TX_PREMATURE_SPEND, "non-BIP68-final");

    assert(std::addressof(g_chainman.m_blockman) == std::addressof(m_active_chainstate.m_blockman));
    CAmountMap fee_map;
    if (!Consensus::CheckTxInputs(tx, state, m_view, m_active_chainstate.m_blockman.GetSpendHeight(m_view), fee_map, setPeginsSpent, NULL, true, true, fedpegscripts)) {
        return false; // state filled in by CheckTxInputs
    }

    // Check for non-standard pay-to-script-hash in inputs
    const auto& params = args.m_chainparams.GetConsensus();
    assert(std::addressof(::ChainActive()) == std::addressof(m_active_chainstate.m_chain));
    auto taproot_state = VersionBitsState(m_active_chainstate.m_chain.Tip(), params, Consensus::DEPLOYMENT_TAPROOT, versionbitscache);
    if (fRequireStandard && !AreInputsStandard(tx, m_view, taproot_state == ThresholdState::ACTIVE)) {
        return state.Invalid(TxValidationResult::TX_INPUTS_NOT_STANDARD, "bad-txns-nonstandard-inputs");
    }

    // Check for non-standard witnesses.
    if (tx.HasWitness() && fRequireStandard && !IsWitnessStandard(tx, m_view))
        return state.Invalid(TxValidationResult::TX_WITNESS_MUTATED, "bad-witness-nonstandard");

    int64_t nSigOpsCost = GetTransactionSigOpCost(tx, m_view, STANDARD_SCRIPT_VERIFY_FLAGS);

    // We only consider policyAsset
    ws.m_base_fees = fee_map[policyAsset];

    // nModifiedFees includes any fee deltas from PrioritiseTransaction
    nModifiedFees = ws.m_base_fees;
    m_pool.ApplyDelta(hash, nModifiedFees);

    // Keep track of transactions that spend a coinbase, which we re-scan
    // during reorgs to ensure COINBASE_MATURITY is still met.
    bool fSpendsCoinbase = false;
    for (const CTxIn &txin : tx.vin) {
        // ELEMENTS:
        if (txin.m_is_pegin) {
            continue;
        }
        const Coin &coin = m_view.AccessCoin(txin.prevout);
        if (coin.IsCoinBase()) {
            fSpendsCoinbase = true;
            break;
        }
    }

    assert(std::addressof(::ChainActive()) == std::addressof(m_active_chainstate.m_chain));
    entry.reset(new CTxMemPoolEntry(ptx, ws.m_base_fees, nAcceptTime, m_active_chainstate.m_chain.Height(),
            fSpendsCoinbase, nSigOpsCost, lp, setPeginsSpent));
    unsigned int nSize = entry->GetTxSize();

    if (nSigOpsCost > MAX_STANDARD_TX_SIGOPS_COST)
        return state.Invalid(TxValidationResult::TX_NOT_STANDARD, "bad-txns-too-many-sigops",
                strprintf("%d", nSigOpsCost));

    // No transactions are allowed below minRelayTxFee except from disconnected
    // blocks
    if (!bypass_limits && !CheckFeeRate(nSize, nModifiedFees, state)) return false;

    const CTxMemPool::setEntries setIterConflicting = m_pool.GetIterSet(setConflicts);
    // Calculate in-mempool ancestors, up to a limit.
    if (setConflicts.size() == 1) {
        // In general, when we receive an RBF transaction with mempool conflicts, we want to know whether we
        // would meet the chain limits after the conflicts have been removed. However, there isn't a practical
        // way to do this short of calculating the ancestor and descendant sets with an overlay cache of
        // changed mempool entries. Due to both implementation and runtime complexity concerns, this isn't
        // very realistic, thus we only ensure a limited set of transactions are RBF'able despite mempool
        // conflicts here. Importantly, we need to ensure that some transactions which were accepted using
        // the below carve-out are able to be RBF'ed, without impacting the security the carve-out provides
        // for off-chain contract systems (see link in the comment below).
        //
        // Specifically, the subset of RBF transactions which we allow despite chain limits are those which
        // conflict directly with exactly one other transaction (but may evict children of said transaction),
        // and which are not adding any new mempool dependencies. Note that the "no new mempool dependencies"
        // check is accomplished later, so we don't bother doing anything about it here, but if BIP 125 is
        // amended, we may need to move that check to here instead of removing it wholesale.
        //
        // Such transactions are clearly not merging any existing packages, so we are only concerned with
        // ensuring that (a) no package is growing past the package size (not count) limits and (b) we are
        // not allowing something to effectively use the (below) carve-out spot when it shouldn't be allowed
        // to.
        //
        // To check these we first check if we meet the RBF criteria, above, and increment the descendant
        // limits by the direct conflict and its descendants (as these are recalculated in
        // CalculateMempoolAncestors by assuming the new transaction being added is a new descendant, with no
        // removals, of each parent's existing dependent set). The ancestor count limits are unmodified (as
        // the ancestor limits should be the same for both our new transaction and any conflicts).
        // We don't bother incrementing m_limit_descendants by the full removal count as that limit never comes
        // into force here (as we're only adding a single transaction).
        assert(setIterConflicting.size() == 1);
        CTxMemPool::txiter conflict = *setIterConflicting.begin();

        m_limit_descendants += 1;
        m_limit_descendant_size += conflict->GetSizeWithDescendants();
    }

    std::string errString;
    if (!m_pool.CalculateMemPoolAncestors(*entry, setAncestors, m_limit_ancestors, m_limit_ancestor_size, m_limit_descendants, m_limit_descendant_size, errString)) {
        setAncestors.clear();
        // If CalculateMemPoolAncestors fails second time, we want the original error string.
        std::string dummy_err_string;
        // Contracting/payment channels CPFP carve-out:
        // If the new transaction is relatively small (up to 40k weight)
        // and has at most one ancestor (ie ancestor limit of 2, including
        // the new transaction), allow it if its parent has exactly the
        // descendant limit descendants.
        //
        // This allows protocols which rely on distrusting counterparties
        // being able to broadcast descendants of an unconfirmed transaction
        // to be secure by simply only having two immediately-spendable
        // outputs - one for each counterparty. For more info on the uses for
        // this, see https://lists.linuxfoundation.org/pipermail/bitcoin-dev/2018-November/016518.html
        if (nSize >  EXTRA_DESCENDANT_TX_SIZE_LIMIT ||
                !m_pool.CalculateMemPoolAncestors(*entry, setAncestors, 2, m_limit_ancestor_size, m_limit_descendants + 1, m_limit_descendant_size + EXTRA_DESCENDANT_TX_SIZE_LIMIT, dummy_err_string)) {
            return state.Invalid(TxValidationResult::TX_MEMPOOL_POLICY, "too-long-mempool-chain", errString);
        }
    }

    // A transaction that spends outputs that would be replaced by it is invalid. Now
    // that we have the set of all ancestors we can detect this
    // pathological case by making sure setConflicts and setAncestors don't
    // intersect.
    for (CTxMemPool::txiter ancestorIt : setAncestors)
    {
        const uint256 &hashAncestor = ancestorIt->GetTx().GetHash();
        if (setConflicts.count(hashAncestor))
        {
            return state.Invalid(TxValidationResult::TX_CONSENSUS, "bad-txns-spends-conflicting-tx",
                    strprintf("%s spends conflicting transaction %s",
                        hash.ToString(),
                        hashAncestor.ToString()));
        }
    }

    // Check if it's economically rational to mine this transaction rather
    // than the ones it replaces.
    nConflictingFees = 0;
    nConflictingSize = 0;
    uint64_t nConflictingCount = 0;

    // If we don't hold the lock allConflicting might be incomplete; the
    // subsequent RemoveStaged() and addUnchecked() calls don't guarantee
    // mempool consistency for us.
    fReplacementTransaction = setConflicts.size();
    if (fReplacementTransaction)
    {
        CFeeRate newFeeRate(nModifiedFees, nSize);
        std::set<uint256> setConflictsParents;
        const int maxDescendantsToVisit = 100;
        for (const auto& mi : setIterConflicting) {
            // Don't allow the replacement to reduce the feerate of the
            // mempool.
            //
            // We usually don't want to accept replacements with lower
            // feerates than what they replaced as that would lower the
            // feerate of the next block. Requiring that the feerate always
            // be increased is also an easy-to-reason about way to prevent
            // DoS attacks via replacements.
            //
            // We only consider the feerates of transactions being directly
            // replaced, not their indirect descendants. While that does
            // mean high feerate children are ignored when deciding whether
            // or not to replace, we do require the replacement to pay more
            // overall fees too, mitigating most cases.
            CFeeRate oldFeeRate(mi->GetModifiedFee(), mi->GetTxSize());
            if (newFeeRate <= oldFeeRate)
            {
                return state.Invalid(TxValidationResult::TX_MEMPOOL_POLICY, "insufficient fee",
                        strprintf("rejecting replacement %s; new feerate %s <= old feerate %s",
                            hash.ToString(),
                            newFeeRate.ToString(),
                            oldFeeRate.ToString()));
            }

            for (const CTxIn &txin : mi->GetTx().vin)
            {
                setConflictsParents.insert(txin.prevout.hash);
            }

            nConflictingCount += mi->GetCountWithDescendants();
        }
        // This potentially overestimates the number of actual descendants
        // but we just want to be conservative to avoid doing too much
        // work.
        if (nConflictingCount <= maxDescendantsToVisit) {
            // If not too many to replace, then calculate the set of
            // transactions that would have to be evicted
            for (CTxMemPool::txiter it : setIterConflicting) {
                m_pool.CalculateDescendants(it, allConflicting);
            }
            for (CTxMemPool::txiter it : allConflicting) {
                nConflictingFees += it->GetModifiedFee();
                nConflictingSize += it->GetTxSize();
            }
        } else {
            return state.Invalid(TxValidationResult::TX_MEMPOOL_POLICY, "too many potential replacements",
                    strprintf("rejecting replacement %s; too many potential replacements (%d > %d)\n",
                        hash.ToString(),
                        nConflictingCount,
                        maxDescendantsToVisit));
        }

        for (unsigned int j = 0; j < tx.vin.size(); j++)
        {
            // We don't want to accept replacements that require low
            // feerate junk to be mined first. Ideally we'd keep track of
            // the ancestor feerates and make the decision based on that,
            // but for now requiring all new inputs to be confirmed works.
            //
            // Note that if you relax this to make RBF a little more useful,
            // this may break the CalculateMempoolAncestors RBF relaxation,
            // above. See the comment above the first CalculateMempoolAncestors
            // call for more info.
            if (!setConflictsParents.count(tx.vin[j].prevout.hash))
            {
                // Rather than check the UTXO set - potentially expensive -
                // it's cheaper to just check if the new input refers to a
                // tx that's in the mempool.
                if (m_pool.exists(tx.vin[j].prevout.hash)) {
                    return state.Invalid(TxValidationResult::TX_MEMPOOL_POLICY, "replacement-adds-unconfirmed",
                            strprintf("replacement %s adds unconfirmed input, idx %d",
                                hash.ToString(), j));
                }
            }
        }

        // The replacement must pay greater fees than the transactions it
        // replaces - if we did the bandwidth used by those conflicting
        // transactions would not be paid for.
        if (nModifiedFees < nConflictingFees)
        {
            return state.Invalid(TxValidationResult::TX_MEMPOOL_POLICY, "insufficient fee",
                    strprintf("rejecting replacement %s, less fees than conflicting txs; %s < %s",
                        hash.ToString(), FormatMoney(nModifiedFees), FormatMoney(nConflictingFees)));
        }

        // Finally in addition to paying more fees than the conflicts the
        // new transaction must pay for its own bandwidth.
        CAmount nDeltaFees = nModifiedFees - nConflictingFees;
        if (nDeltaFees < ::incrementalRelayFee.GetFee(nSize))
        {
            return state.Invalid(TxValidationResult::TX_MEMPOOL_POLICY, "insufficient fee",
                    strprintf("rejecting replacement %s, not enough additional fees to relay; %s < %s",
                        hash.ToString(),
                        FormatMoney(nDeltaFees),
                        FormatMoney(::incrementalRelayFee.GetFee(nSize))));
        }
    }
    return true;
}

bool MemPoolAccept::PolicyScriptChecks(const ATMPArgs& args, Workspace& ws, PrecomputedTransactionData& txdata)
{
    const CTransaction& tx = *ws.m_ptx;
    TxValidationState& state = ws.m_state;

    unsigned int scriptVerifyFlags = STANDARD_SCRIPT_VERIFY_FLAGS;

    // Temporarily add additional script flags based on the activation of
    // Dynamic Federations. This can be included in the
    // STANDARD_LOCKTIME_VERIFY_FLAGS in a release post-activation.
    if (IsDynaFedEnabled(::ChainActive().Tip(), args.m_chainparams.GetConsensus())) {
        scriptVerifyFlags |= SCRIPT_SIGHASH_RANGEPROOF;
    }

    // Check input scripts and signatures.
    // This is done last to help prevent CPU exhaustion denial-of-service attacks.
    if (!CheckInputScripts(tx, state, m_view, scriptVerifyFlags, true, false, txdata)) {
        // SCRIPT_VERIFY_CLEANSTACK requires SCRIPT_VERIFY_WITNESS, so we
        // need to turn both off, and compare against just turning off CLEANSTACK
        // to see if the failure is specifically due to witness validation.
        TxValidationState state_dummy; // Want reported failures to be from first CheckInputScripts
        if (!tx.HasWitness() && CheckInputScripts(tx, state_dummy, m_view, scriptVerifyFlags & ~(SCRIPT_VERIFY_WITNESS | SCRIPT_VERIFY_CLEANSTACK), true, false, txdata) &&
                !CheckInputScripts(tx, state_dummy, m_view, scriptVerifyFlags & ~SCRIPT_VERIFY_CLEANSTACK, true, false, txdata)) {
            // Only the witness is missing, so the transaction itself may be fine.
            state.Invalid(TxValidationResult::TX_WITNESS_STRIPPED,
                    state.GetRejectReason(), state.GetDebugMessage());
        }
        return false; // state filled in by CheckInputScripts
    }

    return true;
}

bool MemPoolAccept::ConsensusScriptChecks(const ATMPArgs& args, Workspace& ws, PrecomputedTransactionData& txdata)
{
    const CTransaction& tx = *ws.m_ptx;
    const uint256& hash = ws.m_hash;
    TxValidationState& state = ws.m_state;
    const CChainParams& chainparams = args.m_chainparams;

    // Check again against the current block tip's script verification
    // flags to cache our script execution flags. This is, of course,
    // useless if the next block has different script flags from the
    // previous one, but because the cache tracks script flags for us it
    // will auto-invalidate and we'll just have a few blocks of extra
    // misses on soft-fork activation.
    //
    // This is also useful in case of bugs in the standard flags that cause
    // transactions to pass as valid when they're actually invalid. For
    // instance the STRICTENC flag was incorrectly allowing certain
    // CHECKSIG NOT scripts to pass, even though they were invalid.
    //
    // There is a similar check in CreateNewBlock() to prevent creating
    // invalid blocks (using TestBlockValidity), however allowing such
    // transactions into the mempool can be exploited as a DoS attack.
    assert(std::addressof(::ChainActive()) == std::addressof(m_active_chainstate.m_chain));
    unsigned int currentBlockScriptVerifyFlags = GetBlockScriptFlags(m_active_chainstate.m_chain.Tip(), chainparams.GetConsensus());
    assert(std::addressof(::ChainstateActive().CoinsTip()) == std::addressof(m_active_chainstate.CoinsTip()));
    if (!CheckInputsFromMempoolAndCache(tx, state, m_view, m_pool, currentBlockScriptVerifyFlags, txdata, m_active_chainstate.CoinsTip())) {
        return error("%s: BUG! PLEASE REPORT THIS! CheckInputScripts failed against latest-block but not STANDARD flags %s, %s",
                __func__, hash.ToString(), state.ToString());
    }

    return true;
}

bool MemPoolAccept::Finalize(const ATMPArgs& args, Workspace& ws)
{
    const CTransaction& tx = *ws.m_ptx;
    const uint256& hash = ws.m_hash;
    TxValidationState& state = ws.m_state;
    const bool bypass_limits = args.m_bypass_limits;

    CTxMemPool::setEntries& allConflicting = ws.m_all_conflicting;
    CTxMemPool::setEntries& setAncestors = ws.m_ancestors;
    const CAmount& nModifiedFees = ws.m_modified_fees;
    const CAmount& nConflictingFees = ws.m_conflicting_fees;
    const size_t& nConflictingSize = ws.m_conflicting_size;
    const bool fReplacementTransaction = ws.m_replacement_transaction;
    std::unique_ptr<CTxMemPoolEntry>& entry = ws.m_entry;

    // Remove conflicting transactions from the mempool
    for (CTxMemPool::txiter it : allConflicting)
    {
        LogPrint(BCLog::MEMPOOL, "replacing tx %s with %s for %s additional fees, %d delta bytes\n",
                it->GetTx().GetHash().ToString(),
                hash.ToString(),
                FormatMoney(nModifiedFees - nConflictingFees),
                (int)entry->GetTxSize() - (int)nConflictingSize);
        ws.m_replaced_transactions.push_back(it->GetSharedTx());
    }
    m_pool.RemoveStaged(allConflicting, false, MemPoolRemovalReason::REPLACED);

    // This transaction should only count for fee estimation if:
    // - it isn't a BIP 125 replacement transaction (may not be widely supported)
    // - it's not being re-added during a reorg which bypasses typical mempool fee limits
    // - the node is not behind
    // - the transaction is not dependent on any other transactions in the mempool
    assert(std::addressof(::ChainstateActive()) == std::addressof(m_active_chainstate));
    bool validForFeeEstimation = !fReplacementTransaction && !bypass_limits && IsCurrentForFeeEstimation(m_active_chainstate) && m_pool.HasNoInputsOf(tx);

    // Store transaction in memory
    m_pool.addUnchecked(*entry, setAncestors, validForFeeEstimation);

    // trim mempool and check if tx was trimmed
    if (!bypass_limits) {
        assert(std::addressof(::ChainstateActive().CoinsTip()) == std::addressof(m_active_chainstate.CoinsTip()));
        LimitMempoolSize(m_pool, m_active_chainstate.CoinsTip(), gArgs.GetArg("-maxmempool", DEFAULT_MAX_MEMPOOL_SIZE) * 1000000, std::chrono::hours{gArgs.GetArg("-mempoolexpiry", DEFAULT_MEMPOOL_EXPIRY)});
        if (!m_pool.exists(hash))
            return state.Invalid(TxValidationResult::TX_MEMPOOL_POLICY, "mempool full");
    }
    return true;
}

MempoolAcceptResult MemPoolAccept::AcceptSingleTransaction(const CTransactionRef& ptx, ATMPArgs& args)
{
    AssertLockHeld(cs_main);
    LOCK(m_pool.cs); // mempool "read lock" (held through GetMainSignals().TransactionAddedToMempool())

    Workspace ws(ptx);

    if (!PreChecks(args, ws)) return MempoolAcceptResult(ws.m_state);

    // Only compute the precomputed transaction data if we need to verify
    // scripts (ie, other policy checks pass). We perform the inexpensive
    // checks first and avoid hashing and signature verification unless those
    // checks pass, to mitigate CPU exhaustion denial-of-service attacks.
    PrecomputedTransactionData txdata;

    if (!PolicyScriptChecks(args, ws, txdata)) return MempoolAcceptResult(ws.m_state);

    if (!ConsensusScriptChecks(args, ws, txdata)) return MempoolAcceptResult(ws.m_state);

    // Tx was accepted, but not added
    if (args.m_test_accept) {
        return MempoolAcceptResult(std::move(ws.m_replaced_transactions), ws.m_base_fees);
    }

    if (!Finalize(args, ws)) return MempoolAcceptResult(ws.m_state);

    GetMainSignals().TransactionAddedToMempool(ptx, m_pool.GetAndIncrementSequence());

    return MempoolAcceptResult(std::move(ws.m_replaced_transactions), ws.m_base_fees);
}

} // anon namespace

/** (try to) add transaction to memory pool with a specified acceptance time **/
static MempoolAcceptResult AcceptToMemoryPoolWithTime(const CChainParams& chainparams, CTxMemPool& pool,
                                                      CChainState& active_chainstate,
                                                      const CTransactionRef &tx, int64_t nAcceptTime,
                                                      bool bypass_limits, bool test_accept)
                                                      EXCLUSIVE_LOCKS_REQUIRED(cs_main)
{
    std::vector<COutPoint> coins_to_uncache;
    MemPoolAccept::ATMPArgs args { chainparams, nAcceptTime, bypass_limits, coins_to_uncache, test_accept };

    assert(std::addressof(::ChainstateActive()) == std::addressof(active_chainstate));
    const MempoolAcceptResult result = MemPoolAccept(pool, active_chainstate).AcceptSingleTransaction(tx, args);
    if (result.m_result_type != MempoolAcceptResult::ResultType::VALID) {
        // Remove coins that were not present in the coins cache before calling
        // AcceptSingleTransaction(); this is to prevent memory DoS in case we receive a large
        // number of invalid transactions that attempt to overrun the in-memory coins cache
        // (`CCoinsViewCache::cacheCoins`).

        for (const COutPoint& hashTx : coins_to_uncache)
            active_chainstate.CoinsTip().Uncache(hashTx);
    }
    // After we've (potentially) uncached entries, ensure our coins cache is still within its size limits
    BlockValidationState state_dummy;
    active_chainstate.FlushStateToDisk(chainparams, state_dummy, FlushStateMode::PERIODIC);
    return result;
}

MempoolAcceptResult AcceptToMemoryPool(CChainState& active_chainstate, CTxMemPool& pool, const CTransactionRef& tx,
                                       bool bypass_limits, bool test_accept)
{
    assert(std::addressof(::ChainstateActive()) == std::addressof(active_chainstate));
    return AcceptToMemoryPoolWithTime(Params(), pool, active_chainstate, tx, GetTime(), bypass_limits, test_accept);
}

CTransactionRef GetTransaction(const CBlockIndex* const block_index, const CTxMemPool* const mempool, const uint256& hash, const Consensus::Params& consensusParams, uint256& hashBlock)
{
    LOCK(cs_main);

    if (block_index) {
        CBlock block;
        if (ReadBlockFromDisk(block, block_index, consensusParams)) {
            for (const auto& tx : block.vtx) {
                if (tx->GetHash() == hash) {
                    hashBlock = block_index->GetBlockHash();
                    return tx;
                }
            }
        }
        return nullptr;
    }
    if (mempool) {
        CTransactionRef ptx = mempool->get(hash);
        if (ptx) return ptx;
    }
    if (g_txindex) {
        CTransactionRef tx;
        if (g_txindex->FindTx(hash, hashBlock, tx)) return tx;
    }
    return nullptr;
}

CAmount GetBlockSubsidy(int nHeight, const Consensus::Params& consensusParams)
{
    int halvings = nHeight / consensusParams.nSubsidyHalvingInterval;
    // Force block reward to zero when right shift is undefined.
    if (halvings >= 64)
        return 0;

    CAmount nSubsidy = consensusParams.genesis_subsidy;
    // Subsidy is cut in half every 210,000 blocks which will occur approximately every 4 years.
    nSubsidy >>= halvings;
    return nSubsidy;
}

CoinsViews::CoinsViews(
    std::string ldb_name,
    size_t cache_size_bytes,
    bool in_memory,
    bool should_wipe) : m_dbview(
                            GetDataDir() / ldb_name, cache_size_bytes, in_memory, should_wipe),
                        m_catcherview(&m_dbview) {}

void CoinsViews::InitCache()
{
    m_cacheview = std::make_unique<CCoinsViewCache>(&m_catcherview);
}

CChainState::CChainState(CTxMemPool& mempool, BlockManager& blockman, uint256 from_snapshot_blockhash)
    : m_mempool(mempool),
      m_blockman(blockman),
      m_from_snapshot_blockhash(from_snapshot_blockhash) {}

void CChainState::InitCoinsDB(
    size_t cache_size_bytes,
    bool in_memory,
    bool should_wipe,
    std::string leveldb_name)
{
    if (!m_from_snapshot_blockhash.IsNull()) {
        leveldb_name += "_" + m_from_snapshot_blockhash.ToString();
    }

    m_coins_views = std::make_unique<CoinsViews>(
        leveldb_name, cache_size_bytes, in_memory, should_wipe);
}

void CChainState::InitCoinsCache(size_t cache_size_bytes)
{
    assert(m_coins_views != nullptr);
    m_coinstip_cache_size_bytes = cache_size_bytes;
    m_coins_views->InitCache();
}

// Note that though this is marked const, we may end up modifying `m_cached_finished_ibd`, which
// is a performance-related implementation detail. This function must be marked
// `const` so that `CValidationInterface` clients (which are given a `const CChainState*`)
// can call it.
//
bool CChainState::IsInitialBlockDownload() const
{
    // Optimization: pre-test latch before taking the lock.
    if (m_cached_finished_ibd.load(std::memory_order_relaxed))
        return false;

    LOCK(cs_main);
    if (m_cached_finished_ibd.load(std::memory_order_relaxed))
        return false;
    if (fImporting || fReindex)
        return true;
    if (m_chain.Tip() == nullptr)
        return true;
    if (m_chain.Tip()->nChainWork < nMinimumChainWork)
        return true;
    if (m_chain.Tip()->GetBlockTime() < (GetTime() - nMaxTipAge))
        return true;
    LogPrintf("Leaving InitialBlockDownload (latching to false)\n");
    m_cached_finished_ibd.store(true, std::memory_order_relaxed);
    return false;
}

static void AlertNotify(const std::string& strMessage)
{
    uiInterface.NotifyAlertChanged();
#if HAVE_SYSTEM
    std::string strCmd = gArgs.GetArg("-alertnotify", "");
    if (strCmd.empty()) return;

    // Alert text should be plain ascii coming from a trusted source, but to
    // be safe we first strip anything not in safeChars, then add single quotes around
    // the whole string before passing it to the shell:
    std::string singleQuote("'");
    std::string safeStatus = SanitizeString(strMessage);
    safeStatus = singleQuote+safeStatus+singleQuote;
    boost::replace_all(strCmd, "%s", safeStatus);

    std::thread t(runCommand, strCmd);
    t.detach(); // thread runs free
#endif
}

void CChainState::CheckForkWarningConditions()
{
    AssertLockHeld(cs_main);
    assert(std::addressof(::ChainstateActive()) == std::addressof(*this));

    // Before we get past initial download, we cannot reliably alert about forks
    // (we assume we don't get stuck on a fork before finishing our initial sync)
    if (IsInitialBlockDownload()) {
        return;
    }

    if (pindexBestInvalid && pindexBestInvalid->nChainWork > m_chain.Tip()->nChainWork + (GetBlockProof(*m_chain.Tip()) * 6)) {
        LogPrintf("%s: Warning: Found invalid chain at least ~6 blocks longer than our best chain.\nChain state database corruption likely.\n", __func__);
        SetfLargeWorkInvalidChainFound(true);
    } else {
        SetfLargeWorkInvalidChainFound(false);
    }
}

// Called both upon regular invalid block discovery *and* InvalidateBlock
void CChainState::InvalidChainFound(CBlockIndex* pindexNew)
{
    assert(std::addressof(::ChainstateActive()) == std::addressof(*this));
    if (!pindexBestInvalid || pindexNew->nChainWork > pindexBestInvalid->nChainWork)
        pindexBestInvalid = pindexNew;
    if (pindexBestHeader != nullptr && pindexBestHeader->GetAncestor(pindexNew->nHeight) == pindexNew) {
        pindexBestHeader = m_chain.Tip();
    }

    LogPrintf("%s: invalid block=%s  height=%d  date=%s\n", __func__,
      pindexNew->GetBlockHash().ToString(), pindexNew->nHeight,
      FormatISO8601DateTime(pindexNew->GetBlockTime()));
    CBlockIndex *tip = m_chain.Tip();
    assert (tip);
    LogPrintf("%s:  current best=%s  height=%d  date=%s\n", __func__,
      tip->GetBlockHash().ToString(), m_chain.Height(),
      FormatISO8601DateTime(tip->GetBlockTime()));
    CheckForkWarningConditions();
}

// Same as InvalidChainFound, above, except not called directly from InvalidateBlock,
// which does its own setBlockIndexCandidates manageent.
void CChainState::InvalidBlockFound(CBlockIndex *pindex, const BlockValidationState &state) {
    if (state.GetResult() != BlockValidationResult::BLOCK_MUTATED) {
        pindex->nStatus |= BLOCK_FAILED_VALID;
        m_blockman.m_failed_blocks.insert(pindex);
        setDirtyBlockIndex.insert(pindex);
        setBlockIndexCandidates.erase(pindex);
        InvalidChainFound(pindex);
    }
}

void UpdateCoins(const CTransaction& tx, CCoinsViewCache& inputs, CTxUndo &txundo, int nHeight)
{
    // mark inputs spent
    if (!tx.IsCoinBase()) {
        txundo.vprevout.reserve(tx.vin.size());
        for (size_t i = 0; i < tx.vin.size(); i++) {
            const CTxIn& txin = tx.vin[i];
            if (txin.m_is_pegin) {
                const CTxInWitness& txinwit = tx.witness.vtxinwit[i];
                std::pair<uint256, COutPoint> outpoint = std::make_pair(uint256(txinwit.m_pegin_witness.stack[2]), txin.prevout);
                inputs.SetPeginSpent(outpoint, true);
                // Dummy undo
                txundo.vprevout.emplace_back();
            } else {
                txundo.vprevout.emplace_back();
                bool is_spent = inputs.SpendCoin(txin.prevout, &txundo.vprevout.back());
                assert(is_spent);
            }
        }
    }
    // add outputs
    AddCoins(inputs, tx, nHeight);
}

void UpdateCoins(const CTransaction& tx, CCoinsViewCache& inputs, int nHeight)
{
    CTxUndo txundo;
    UpdateCoins(tx, inputs, txundo, nHeight);
}

bool CScriptCheck::operator()() {
    const CScript &scriptSig = ptxTo->vin[nIn].scriptSig;
    const CScriptWitness *witness = ptxTo->witness.vtxinwit.size() > nIn ? &ptxTo->witness.vtxinwit[nIn].scriptWitness : NULL;
    return VerifyScript(scriptSig, m_tx_out.scriptPubKey, witness, nFlags, CachingTransactionSignatureChecker(ptxTo, nIn, m_tx_out.nValue, cacheStore, *txdata), &error);
}

int BlockManager::GetSpendHeight(const CCoinsViewCache& inputs)
{
    AssertLockHeld(cs_main);
    assert(std::addressof(g_chainman.m_blockman) == std::addressof(*this));
    CBlockIndex* pindexPrev = LookupBlockIndex(inputs.GetBestBlock());
    return pindexPrev->nHeight + 1;
}


static CuckooCache::cache<uint256, SignatureCacheHasher> g_scriptExecutionCache;
static CSHA256 g_scriptExecutionCacheHasher;

void InitScriptExecutionCache() {
    // Setup the salted hasher
    uint256 nonce = GetRandHash();
    // We want the nonce to be 64 bytes long to force the hasher to process
    // this chunk, which makes later hash computations more efficient. We
    // just write our 32-byte entropy twice to fill the 64 bytes.
    g_scriptExecutionCacheHasher.Write(nonce.begin(), 32);
    g_scriptExecutionCacheHasher.Write(nonce.begin(), 32);
    // nMaxCacheSize is unsigned. If -maxsigcachesize is set to zero,
    // setup_bytes creates the minimum possible cache (2 elements).
    size_t nMaxCacheSize = std::min(std::max((int64_t)0, gArgs.GetArg("-maxsigcachesize", DEFAULT_MAX_SIG_CACHE_SIZE) / 4), MAX_MAX_SIG_CACHE_SIZE) * ((size_t) 1 << 20);
    size_t nElems = g_scriptExecutionCache.setup_bytes(nMaxCacheSize);
    LogPrintf("Using %zu MiB out of %zu/4 requested for script execution cache, able to store %zu elements\n",
            (nElems*sizeof(uint256)) >>20, (nMaxCacheSize*2)>>20, nElems);
}

/**
 * Check whether all of this transaction's input scripts succeed.
 *
 * This involves ECDSA signature checks so can be computationally intensive. This function should
 * only be called after the cheap sanity checks in CheckTxInputs passed.
 *
 * If pvChecks is not nullptr, script checks are pushed onto it instead of being performed inline. Any
 * script checks which are not necessary (eg due to script execution cache hits) are, obviously,
 * not pushed onto pvChecks/run.
 *
 * Setting cacheSigStore/cacheFullScriptStore to false will remove elements from the corresponding cache
 * which are matched. This is useful for checking blocks where we will likely never need the cache
 * entry again.
 *
 * Note that we may set state.reason to NOT_STANDARD for extra soft-fork flags in flags, block-checking
 * callers should probably reset it to CONSENSUS in such cases.
 *
 * Non-static (and re-declared) in src/test/txvalidationcache_tests.cpp
 */
bool CheckInputScripts(const CTransaction& tx, TxValidationState& state,
                       const CCoinsViewCache& inputs, unsigned int flags, bool cacheSigStore,
                       bool cacheFullScriptStore, PrecomputedTransactionData& txdata,
                       std::vector<CCheck*>* pvChecks)
{
    if (tx.IsCoinBase()) return true;

    if (pvChecks) {
        pvChecks->reserve(tx.vin.size());
    }

    // First check if script executions have been cached with the same
    // flags. Note that this assumes that the inputs provided are
    // correct (ie that the transaction hash which is in tx's prevouts
    // properly commits to the scriptPubKey in the inputs view of that
    // transaction).
    uint256 hashCacheEntry;
    CSHA256 hasher = g_scriptExecutionCacheHasher;
    hasher.Write(tx.GetWitnessHash().begin(), 32).Write((unsigned char*)&flags, sizeof(flags)).Finalize(hashCacheEntry.begin());
    AssertLockHeld(cs_main); //TODO: Remove this requirement by making CuckooCache not require external locks
    if (g_scriptExecutionCache.contains(hashCacheEntry, !cacheFullScriptStore)) {
        return true;
    }

    if (!txdata.m_spent_outputs_ready) {
        std::vector<CTxOut> spent_outputs;
        spent_outputs.reserve(tx.vin.size());

        for (unsigned int i = 0; i < tx.vin.size(); i++) {
            const COutPoint& prevout = tx.vin[i].prevout;
            // ELEMENTS:
            // If input is peg-in, create "coin" to evaluate against
            Coin pegin_coin;
            if (tx.vin[i].m_is_pegin) {
                // Height of "output" in script evaluation will be 0
                pegin_coin = Coin(GetPeginOutputFromWitness(tx.witness.vtxinwit[i].m_pegin_witness), 0, false);
            }
            const Coin& coin = tx.vin[i].m_is_pegin ? pegin_coin : inputs.AccessCoin(prevout);
            // end ELEMENTS
            assert(!coin.IsSpent());
            spent_outputs.emplace_back(coin.out);
        }
        txdata.Init(tx, std::move(spent_outputs));
    }
    assert(txdata.m_spent_outputs.size() == tx.vin.size());

    for (unsigned int i = 0; i < tx.vin.size(); i++) {
        // We very carefully only pass in things to CScriptCheck which
        // are clearly committed to by tx' witness hash. This provides
        // a sanity check that our caching is not introducing consensus
        // failures through additional data in, eg, the coins being
        // spent being checked as a part of CScriptCheck.

        // Verify signature
        CCheck* check = new CScriptCheck(txdata.m_spent_outputs[i], tx, i, flags, cacheSigStore, &txdata);
        ScriptError serror = QueueCheck(pvChecks, check);
        if (serror != SCRIPT_ERR_OK) {
            if (flags & STANDARD_NOT_MANDATORY_VERIFY_FLAGS) {
                // Check whether the failure was caused by a
                // non-mandatory script verification check, such as
                // non-standard DER encodings or non-null dummy
                // arguments; if so, ensure we return NOT_STANDARD
                // instead of CONSENSUS to avoid downstream users
                // splitting the network between upgraded and
                // non-upgraded nodes by banning CONSENSUS-failing
                // data providers.
                CScriptCheck check2(txdata.m_spent_outputs[i], tx, i,
                        flags & ~STANDARD_NOT_MANDATORY_VERIFY_FLAGS, cacheSigStore, &txdata);
                if (check2()) {
                    return state.Invalid(TxValidationResult::TX_NOT_STANDARD, strprintf("non-mandatory-script-verify-flag (%s)", ScriptErrorString(serror)));
                }
            }
            // MANDATORY flag failures correspond to
            // TxValidationResult::TX_CONSENSUS. Because CONSENSUS
            // failures are the most serious case of validation
            // failures, we may need to consider using
            // RECENT_CONSENSUS_CHANGE for any script failure that
            // could be due to non-upgraded nodes which we may want to
            // support, to avoid splitting the network (but this
            // depends on the details of how net_processing handles
            // such errors).
            return state.Invalid(TxValidationResult::TX_CONSENSUS, strprintf("mandatory-script-verify-flag-failed (%s)", ScriptErrorString(serror)));
        }
    }

    if (cacheFullScriptStore && !pvChecks) {
        // We executed all of the provided scripts, and were told to
        // cache the result. Do so now.
        g_scriptExecutionCache.insert(hashCacheEntry);
    }

    return true;
}

static bool UndoWriteToDisk(const CBlockUndo& blockundo, FlatFilePos& pos, const uint256& hashBlock, const CMessageHeader::MessageStartChars& messageStart)
{
    // Open history file to append
    CAutoFile fileout(OpenUndoFile(pos), SER_DISK, CLIENT_VERSION);
    if (fileout.IsNull())
        return error("%s: OpenUndoFile failed", __func__);

    // Write index header
    unsigned int nSize = GetSerializeSize(blockundo, fileout.GetVersion());
    fileout << messageStart << nSize;

    // Write undo data
    long fileOutPos = ftell(fileout.Get());
    if (fileOutPos < 0)
        return error("%s: ftell failed", __func__);
    pos.nPos = (unsigned int)fileOutPos;
    fileout << blockundo;

    // calculate & write checksum
    CHashWriter hasher(SER_GETHASH, PROTOCOL_VERSION);
    hasher << hashBlock;
    hasher << blockundo;
    fileout << hasher.GetHash();

    return true;
}

bool UndoReadFromDisk(CBlockUndo& blockundo, const CBlockIndex* pindex)
{
    FlatFilePos pos = pindex->GetUndoPos();
    if (pos.IsNull()) {
        return error("%s: no undo data available", __func__);
    }

    // Open history file to read
    CAutoFile filein(OpenUndoFile(pos, true), SER_DISK, CLIENT_VERSION);
    if (filein.IsNull())
        return error("%s: OpenUndoFile failed", __func__);

    // Read block
    uint256 hashChecksum;
    CHashVerifier<CAutoFile> verifier(&filein); // We need a CHashVerifier as reserializing may lose data
    try {
        verifier << pindex->pprev->GetBlockHash();
        verifier >> blockundo;
        filein >> hashChecksum;
    }
    catch (const std::exception& e) {
        return error("%s: Deserialize or I/O error - %s", __func__, e.what());
    }

    // Verify checksum
    if (hashChecksum != verifier.GetHash())
        return error("%s: Checksum mismatch", __func__);

    return true;
}

static bool AbortNode(BlockValidationState& state, const std::string& strMessage, const bilingual_str& userMessage = bilingual_str())
{
    AbortNode(strMessage, userMessage);
    return state.Error(strMessage);
}

/**
 * Restore the UTXO in a Coin at a given COutPoint
 * @param undo The Coin to be restored.
 * @param view The coins view to which to apply the changes.
 * @param out The out point that corresponds to the tx input.
 * @return A DisconnectResult as an int
 */
int ApplyTxInUndo(Coin&& undo, CCoinsViewCache& view, const COutPoint& out, const CTxIn& txin, const CScriptWitness& pegin_witness, const std::vector<std::pair<CScript, CScript>>& fedpegscripts)
{
    bool fClean = true;

    if (!txin.m_is_pegin) {
        if (view.HaveCoin(out)) fClean = false; // overwriting transaction output

        if (undo.nHeight == 0) {
            // Missing undo metadata (height and coinbase). Older versions included this
            // information only in undo records for the last spend of a transactions'
            // outputs. This implies that it must be present for some other output of the same tx.
            const Coin& alternate = AccessByTxid(view, out.hash);
            if (!alternate.IsSpent()) {
                undo.nHeight = alternate.nHeight;
                undo.fCoinBase = alternate.fCoinBase;
            } else {
                // ELEMENTS:
                // If we're connecting genesis outputs, it's probably actually just
                // a genesis output, let it through. N.B. The case where it's a corrupted
                // txundo from per-tx db will not be caught!
                if (!Params().GetConsensus().connect_genesis_outputs) {
                    return DISCONNECT_FAILED; // adding output for transaction without known metadata
                }
            }
        }
        // If the coin already exists as an unspent coin in the cache, then the
        // possible_overwrite parameter to AddCoin must be set to true. We have
        // already checked whether an unspent coin exists above using HaveCoin, so
        // we don't need to guess. When fClean is false, an unspent coin already
        // existed and it is an overwrite.
        view.AddCoin(out, std::move(undo), !fClean);
    } else {
        std::string err;
        if (!IsValidPeginWitness(pegin_witness, fedpegscripts, txin.prevout, err, false)) {
            fClean = fClean && error("%s: peg-in occurred without proof", __func__);
        } else {
            std::pair<uint256, COutPoint> outpoint = std::make_pair(uint256(pegin_witness.stack[2]), txin.prevout);
            bool fSpent = view.IsPeginSpent(outpoint);
            if (!fSpent) {
                fClean = fClean && error("%s: peg-in bitcoin txid not marked spent", __func__);
            } else {
                view.SetPeginSpent(outpoint, false);
            }
        }
    }

    return fClean ? DISCONNECT_OK : DISCONNECT_UNCLEAN;
}

// We don't want to compare things that are not stored in utxo db, specifically
// the nonce commitment which has no consensus meaning for spending conditions
static bool TxOutDBEntryIsSame(const CTxOut& block_txout, const CTxOut& txdb_txout)
{
    return txdb_txout.nValue == block_txout.nValue &&
        txdb_txout.nAsset == block_txout.nAsset &&
        txdb_txout.scriptPubKey == block_txout.scriptPubKey;
}

/** Undo the effects of this block (with given index) on the UTXO set represented by coins.
 *  When FAILED is returned, view is left in an indeterminate state. */
DisconnectResult CChainState::DisconnectBlock(const CBlock& block, const CBlockIndex* pindex, CCoinsViewCache& view)
{
    bool fClean = true;

    CBlockUndo blockUndo;
    if (!UndoReadFromDisk(blockUndo, pindex)) {
        error("DisconnectBlock(): failure reading undo data");
        return DISCONNECT_FAILED;
    }

    if (blockUndo.vtxundo.size() + 1 != block.vtx.size()) {
        error("DisconnectBlock(): block and undo data inconsistent");
        return DISCONNECT_FAILED;
    }

    // undo transactions in reverse order
    for (int i = block.vtx.size() - 1; i >= 0; i--) {
        const CTransaction &tx = *(block.vtx[i]);
        uint256 hash = tx.GetHash();
        bool is_coinbase = tx.IsCoinBase();

        // Check that all outputs are available and match the outputs in the block itself
        // exactly.
        for (size_t o = 0; o < tx.vout.size(); o++) {
            if (!tx.vout[o].scriptPubKey.IsUnspendable()) {
                COutPoint out(hash, o);
                Coin coin;
                bool is_spent = view.SpendCoin(out, &coin);
                if (!is_spent || !TxOutDBEntryIsSame(tx.vout[o], coin.out) || pindex->nHeight != coin.nHeight || is_coinbase != coin.fCoinBase) {
                    fClean = false; // transaction output mismatch
                }
            }
        }

        // restore inputs
        const auto& fedpegscripts = GetValidFedpegScripts(pindex, Params().GetConsensus(), false /* nextblock_validation */);
        if (i > 0) { // not coinbases
            CTxUndo &txundo = blockUndo.vtxundo[i-1];
            if (txundo.vprevout.size() != tx.vin.size()) {
                error("DisconnectBlock(): transaction and undo data inconsistent");
                return DISCONNECT_FAILED;
            }
            for (unsigned int j = tx.vin.size(); j-- > 0;) {
                const COutPoint &out = tx.vin[j].prevout;
                const CScriptWitness& pegin_wit = tx.witness.vtxinwit.size() > j ? tx.witness.vtxinwit[j].m_pegin_witness : CScriptWitness();
                int res = ApplyTxInUndo(std::move(txundo.vprevout[j]), view, out, tx.vin[j], pegin_wit, fedpegscripts);
                if (res == DISCONNECT_FAILED) return DISCONNECT_FAILED;
                fClean = fClean && res != DISCONNECT_UNCLEAN;
            }
            // At this point, all of txundo.vprevout should have been moved out.
        }
    }

    // move best block pointer to prevout block
    view.SetBestBlock(pindex->pprev->GetBlockHash());

    return fClean ? DISCONNECT_OK : DISCONNECT_UNCLEAN;
}

static void FlushUndoFile(int block_file, bool finalize = false)
{
    FlatFilePos undo_pos_old(block_file, vinfoBlockFile[block_file].nUndoSize);
    if (!UndoFileSeq().Flush(undo_pos_old, finalize)) {
        AbortNode("Flushing undo file to disk failed. This is likely the result of an I/O error.");
    }
}

static void FlushBlockFile(bool fFinalize = false, bool finalize_undo = false)
{
    LOCK(cs_LastBlockFile);
    FlatFilePos block_pos_old(nLastBlockFile, vinfoBlockFile[nLastBlockFile].nSize);
    if (!BlockFileSeq().Flush(block_pos_old, fFinalize)) {
        AbortNode("Flushing block file to disk failed. This is likely the result of an I/O error.");
    }
    // we do not always flush the undo file, as the chain tip may be lagging behind the incoming blocks,
    // e.g. during IBD or a sync after a node going offline
    if (!fFinalize || finalize_undo) FlushUndoFile(nLastBlockFile, finalize_undo);
}

static bool FindUndoPos(BlockValidationState &state, int nFile, FlatFilePos &pos, unsigned int nAddSize);

static bool WriteUndoDataForBlock(const CBlockUndo& blockundo, BlockValidationState& state, CBlockIndex* pindex, const CChainParams& chainparams)
{
    // Write undo information to disk
    if (pindex->GetUndoPos().IsNull()) {
        FlatFilePos _pos;
        if (!FindUndoPos(state, pindex->nFile, _pos, ::GetSerializeSize(blockundo, CLIENT_VERSION) + 40))
            return error("ConnectBlock(): FindUndoPos failed");
        if (!UndoWriteToDisk(blockundo, _pos, pindex->pprev->GetBlockHash(), chainparams.MessageStart()))
            return AbortNode(state, "Failed to write undo data");
        // rev files are written in block height order, whereas blk files are written as blocks come in (often out of order)
        // we want to flush the rev (undo) file once we've written the last block, which is indicated by the last height
        // in the block file info as below; note that this does not catch the case where the undo writes are keeping up
        // with the block writes (usually when a synced up node is getting newly mined blocks) -- this case is caught in
        // the FindBlockPos function
        if (_pos.nFile < nLastBlockFile && static_cast<uint32_t>(pindex->nHeight) == vinfoBlockFile[_pos.nFile].nHeightLast) {
            FlushUndoFile(_pos.nFile, true);
        }

        // update nUndoPos in block index
        pindex->nUndoPos = _pos.nPos;
        pindex->nStatus |= BLOCK_HAVE_UNDO;
        setDirtyBlockIndex.insert(pindex);
    }

    return true;
}

static CCheckQueue<CCheck> scriptcheckqueue(128);

void StartScriptCheckWorkerThreads(int threads_num)
{
    scriptcheckqueue.StartWorkerThreads(threads_num);
}

void StopScriptCheckWorkerThreads()
{
    scriptcheckqueue.StopWorkerThreads();
}

VersionBitsCache versionbitscache GUARDED_BY(cs_main);

int32_t ComputeBlockVersion(const CBlockIndex* pindexPrev, const Consensus::Params& params)
{
    LOCK(cs_main);
    int32_t nVersion = VERSIONBITS_TOP_BITS;

    for (int i = 0; i < (int)Consensus::MAX_VERSION_BITS_DEPLOYMENTS; i++) {
        ThresholdState state = VersionBitsState(pindexPrev, params, static_cast<Consensus::DeploymentPos>(i), versionbitscache);
        if (state == ThresholdState::LOCKED_IN || state == ThresholdState::STARTED) {
            nVersion |= VersionBitsMask(params, static_cast<Consensus::DeploymentPos>(i));
        }
    }

    // Undo default signalling behavior for dynafed unless explicitly enabled.
    if (!gArgs.GetBoolArg("-con_dyna_deploy_signal", false)) {
        auto dynafed = Consensus::DeploymentPos::DEPLOYMENT_DYNA_FED;
        int bit = params.vDeployments[dynafed].bit;
        if (bit > 0 && bit < VERSIONBITS_NUM_BITS) {
            nVersion &= ~VersionBitsMask(params, dynafed);
        }
    }

    return nVersion;
}

/**
 * Threshold condition checker that triggers when unknown versionbits are seen on the network.
 */
class WarningBitsConditionChecker : public AbstractThresholdConditionChecker
{
private:
    int bit;

public:
    explicit WarningBitsConditionChecker(int bitIn) : bit(bitIn) {}

    int64_t BeginTime(const Consensus::Params& params) const override { return 0; }
    int64_t EndTime(const Consensus::Params& params) const override { return std::numeric_limits<int64_t>::max(); }
    int Period(const Consensus::Params& params) const override { return params.nMinerConfirmationWindow; }
    int Threshold(const Consensus::Params& params) const override { return params.nRuleChangeActivationThreshold; }

    bool Condition(const CBlockIndex* pindex, const Consensus::Params& params) const override
    {
        return pindex->nHeight >= params.MinBIP9WarningHeight &&
               ((pindex->nVersion & VERSIONBITS_TOP_MASK) == VERSIONBITS_TOP_BITS) &&
               ((pindex->nVersion >> bit) & 1) != 0 &&
               ((ComputeBlockVersion(pindex->pprev, params) >> bit) & 1) == 0;
    }
};

static ThresholdConditionCache warningcache[VERSIONBITS_NUM_BITS] GUARDED_BY(cs_main);

// 0.13.0 was shipped with a segwit deployment defined for testnet, but not for
// mainnet. We no longer need to support disabling the segwit deployment
// except for testing purposes, due to limitations of the functional test
// environment. See test/functional/p2p-segwit.py.
static bool IsScriptWitnessEnabled(const Consensus::Params& params)
{
    return params.SegwitHeight != std::numeric_limits<int>::max();
}

static unsigned int GetBlockScriptFlags(const CBlockIndex* pindex, const Consensus::Params& consensusparams) EXCLUSIVE_LOCKS_REQUIRED(cs_main) {
    AssertLockHeld(cs_main);

    unsigned int flags = SCRIPT_VERIFY_NONE;

    // BIP16 didn't become active until Apr 1 2012 (on mainnet, and
    // retroactively applied to testnet)
    // However, only one historical block violated the P2SH rules (on both
    // mainnet and testnet), so for simplicity, always leave P2SH
    // on except for the one violating block.
    if (consensusparams.BIP16Exception.IsNull() || // no bip16 exception on this chain
        pindex->phashBlock == nullptr || // this is a new candidate block, eg from TestBlockValidity()
        *pindex->phashBlock != consensusparams.BIP16Exception) // this block isn't the historical exception
    {
        flags |= SCRIPT_VERIFY_P2SH;
    }

    // Enforce WITNESS rules whenever P2SH is in effect (and the segwit
    // deployment is defined).
    if (flags & SCRIPT_VERIFY_P2SH && IsScriptWitnessEnabled(consensusparams)) {
        flags |= SCRIPT_VERIFY_WITNESS;
    }

    // Start enforcing the DERSIG (BIP66) rule
    if (pindex->nHeight >= consensusparams.BIP66Height) {
        flags |= SCRIPT_VERIFY_DERSIG;
    }

    // Start enforcing CHECKLOCKTIMEVERIFY (BIP65) rule
    if (pindex->nHeight >= consensusparams.BIP65Height) {
        flags |= SCRIPT_VERIFY_CHECKLOCKTIMEVERIFY;
    }

    // Start enforcing BIP112 (CHECKSEQUENCEVERIFY)
    if (pindex->nHeight >= consensusparams.CSVHeight) {
        flags |= SCRIPT_VERIFY_CHECKSEQUENCEVERIFY;
    }

    // Start enforcing Taproot using versionbits logic.
    if (VersionBitsState(pindex->pprev, consensusparams, Consensus::DEPLOYMENT_TAPROOT, versionbitscache) == ThresholdState::ACTIVE) {
        flags |= SCRIPT_VERIFY_TAPROOT;
    }

    // Start enforcing BIP147 NULLDUMMY (activated simultaneously with segwit)
    if (IsWitnessEnabled(pindex->pprev, consensusparams)) {
        flags |= SCRIPT_VERIFY_NULLDUMMY;
    }

    if (IsDynaFedEnabled(pindex->pprev, consensusparams)) {
        flags |= SCRIPT_SIGHASH_RANGEPROOF;
    }

    return flags;
}



static int64_t nTimeCheck = 0;
static int64_t nTimeForks = 0;
static int64_t nTimeVerify = 0;
static int64_t nTimeConnect = 0;
static int64_t nTimeIndex = 0;
static int64_t nTimeCallbacks = 0;
static int64_t nTimeTotal = 0;
static int64_t nBlocksTotal = 0;

/** Apply the effects of this block (with given index) on the UTXO set represented by coins.
 *  Validity checks that depend on the UTXO set are also done; ConnectBlock()
 *  can fail if those validity checks fail (among other reasons). */
bool CChainState::ConnectBlock(const CBlock& block, BlockValidationState& state, CBlockIndex* pindex,
                  CCoinsViewCache& view, const CChainParams& chainparams, std::set<std::pair<uint256, COutPoint>>* setPeginsSpent, bool fJustCheck)
{
    AssertLockHeld(cs_main);
    assert(pindex);
    assert(*pindex->phashBlock == block.GetHash());
    int64_t nTimeStart = GetTimeMicros();

    // verify that the view's current state corresponds to the previous block
    uint256 hashPrevBlock = pindex->pprev == nullptr ? uint256() : pindex->pprev->GetBlockHash();
    assert(hashPrevBlock == view.GetBestBlock());

    const Consensus::Params& consensusParams = chainparams.GetConsensus();
    // Add genesis outputs but don't validate.
    if (block.GetHash() == consensusParams.hashGenesisBlock) {
        if (!fJustCheck) {
            if (consensusParams.connect_genesis_outputs) {
                for (const auto& tx : block.vtx) {
                    // Directly add new coins to DB
                    AddCoins(view, *tx, 0);
                }
            }
            view.SetBestBlock(pindex->GetBlockHash());
        }
        nBlocksTotal++;
        return true;
    }

    // Check it again in case a previous version let a bad block in
    // NOTE: We don't currently (re-)invoke ContextualCheckBlock() or
    // ContextualCheckBlockHeader() here. This means that if we add a new
    // consensus rule that is enforced in one of those two functions, then we
    // may have let in a block that violates the rule prior to updating the
    // software, and we would NOT be enforcing the rule here. Fully solving
    // upgrade from one software version to the next after a consensus rule
    // change is potentially tricky and issue-specific (see RewindBlockIndex()
    // for one general approach that was used for BIP 141 deployment).
    // Also, currently the rule against blocks more than 2 hours in the future
    // is enforced in ContextualCheckBlockHeader(); we wouldn't want to
    // re-enforce that rule here (at least until we make it impossible for
    // GetAdjustedTime() to go backward).
    if (!CheckBlock(block, state, chainparams.GetConsensus(), !fJustCheck, !fJustCheck)) {
        if (state.GetResult() == BlockValidationResult::BLOCK_MUTATED) {
            // We don't write down blocks to disk if they may have been
            // corrupted, so this should be impossible unless we're having hardware
            // problems.
            return AbortNode(state, "Corrupt block found indicating potential hardware failure; shutting down");
        }
        return error("%s: Consensus::CheckBlock: %s", __func__, state.ToString());
    }

    nBlocksTotal++;

    // Check that all non-zero coinbase outputs pay to the required destination
    const CScript& mandatory_coinbase_destination = chainparams.GetConsensus().mandatory_coinbase_destination;
    if (mandatory_coinbase_destination != CScript()) {
        for (auto& txout : block.vtx[0]->vout) {
            bool mustPay = !txout.nValue.IsExplicit() || txout.nValue.GetAmount() != 0;
            if (mustPay && txout.scriptPubKey != mandatory_coinbase_destination) {
                LogPrintf("ERROR: ConnectBlock(): Coinbase outputs didn't match required scriptPubKey\n");
                return state.Invalid(BlockValidationResult::BLOCK_CONSENSUS, "bad-coinbase-txos");
            }
        }
    }

    bool fScriptChecks = true;
    if (!hashAssumeValid.IsNull()) {
        // We've been configured with the hash of a block which has been externally verified to have a valid history.
        // A suitable default value is included with the software and updated from time to time.  Because validity
        //  relative to a piece of software is an objective fact these defaults can be easily reviewed.
        // This setting doesn't force the selection of any particular chain but makes validating some faster by
        //  effectively caching the result of part of the verification.
        BlockMap::const_iterator  it = m_blockman.m_block_index.find(hashAssumeValid);
        if (it != m_blockman.m_block_index.end()) {
            if (it->second->GetAncestor(pindex->nHeight) == pindex &&
                pindexBestHeader->GetAncestor(pindex->nHeight) == pindex &&
                pindexBestHeader->nChainWork >= nMinimumChainWork) {
                // This block is a member of the assumed verified chain and an ancestor of the best header.
                // Script verification is skipped when connecting blocks under the
                // assumevalid block. Assuming the assumevalid block is valid this
                // is safe because block merkle hashes are still computed and checked,
                // Of course, if an assumed valid block is invalid due to false scriptSigs
                // this optimization would allow an invalid chain to be accepted.
                // The equivalent time check discourages hash power from extorting the network via DOS attack
                //  into accepting an invalid block through telling users they must manually set assumevalid.
                //  Requiring a software change or burying the invalid block, regardless of the setting, makes
                //  it hard to hide the implication of the demand.  This also avoids having release candidates
                //  that are hardly doing any signature verification at all in testing without having to
                //  artificially set the default assumed verified block further back.
                // The test against nMinimumChainWork prevents the skipping when denied access to any chain at
                //  least as good as the expected chain.
                fScriptChecks = (GetBlockProofEquivalentTime(*pindexBestHeader, *pindex, *pindexBestHeader, chainparams.GetConsensus()) <= 60 * 60 * 24 * 7 * 2);
            }
        }
    }

    int64_t nTime1 = GetTimeMicros(); nTimeCheck += nTime1 - nTimeStart;
    assert(nBlocksTotal > 0);
    LogPrint(BCLog::BENCH, "    - Sanity checks: %.2fms [%.2fs (%.2fms/blk)]\n", MILLI * (nTime1 - nTimeStart), nTimeCheck * MICRO, nTimeCheck * MILLI / nBlocksTotal);

    // Do not allow blocks that contain transactions which 'overwrite' older transactions,
    // unless those are already completely spent.
    // If such overwrites are allowed, coinbases and transactions depending upon those
    // can be duplicated to remove the ability to spend the first instance -- even after
    // being sent to another address.
    // See BIP30, CVE-2012-1909, and http://r6.ca/blog/20120206T005236Z.html for more information.
    // This logic is not necessary for memory pool transactions, as AcceptToMemoryPool
    // already refuses previously-known transaction ids entirely.
    // This rule was originally applied to all blocks with a timestamp after March 15, 2012, 0:00 UTC.
    // Now that the whole chain is irreversibly beyond that time it is applied to all blocks except the
    // two in the chain that violate it. This prevents exploiting the issue against nodes during their
    // initial block download.
    bool fEnforceBIP30 = !((pindex->nHeight==91842 && pindex->GetBlockHash() == uint256S("0x00000000000a4d0a398161ffc163c503763b1f4360639393e0e4c8e300e0caec")) ||
                           (pindex->nHeight==91880 && pindex->GetBlockHash() == uint256S("0x00000000000743f190a18c5577a3c2d2a1f610ae9601ac046a38084ccb7cd721")));

    // Once BIP34 activated it was not possible to create new duplicate coinbases and thus other than starting
    // with the 2 existing duplicate coinbase pairs, not possible to create overwriting txs.  But by the
    // time BIP34 activated, in each of the existing pairs the duplicate coinbase had overwritten the first
    // before the first had been spent.  Since those coinbases are sufficiently buried it's no longer possible to create further
    // duplicate transactions descending from the known pairs either.
    // If we're on the known chain at height greater than where BIP34 activated, we can save the db accesses needed for the BIP30 check.

    // BIP34 requires that a block at height X (block X) has its coinbase
    // scriptSig start with a CScriptNum of X (indicated height X).  The above
    // logic of no longer requiring BIP30 once BIP34 activates is flawed in the
    // case that there is a block X before the BIP34 height of 227,931 which has
    // an indicated height Y where Y is greater than X.  The coinbase for block
    // X would also be a valid coinbase for block Y, which could be a BIP30
    // violation.  An exhaustive search of all mainnet coinbases before the
    // BIP34 height which have an indicated height greater than the block height
    // reveals many occurrences. The 3 lowest indicated heights found are
    // 209,921, 490,897, and 1,983,702 and thus coinbases for blocks at these 3
    // heights would be the first opportunity for BIP30 to be violated.

    // The search reveals a great many blocks which have an indicated height
    // greater than 1,983,702, so we simply remove the optimization to skip
    // BIP30 checking for blocks at height 1,983,702 or higher.  Before we reach
    // that block in another 25 years or so, we should take advantage of a
    // future consensus change to do a new and improved version of BIP34 that
    // will actually prevent ever creating any duplicate coinbases in the
    // future.
    static constexpr int BIP34_IMPLIES_BIP30_LIMIT = 1983702;

    // There is no potential to create a duplicate coinbase at block 209,921
    // because this is still before the BIP34 height and so explicit BIP30
    // checking is still active.

    // The final case is block 176,684 which has an indicated height of
    // 490,897. Unfortunately, this issue was not discovered until about 2 weeks
    // before block 490,897 so there was not much opportunity to address this
    // case other than to carefully analyze it and determine it would not be a
    // problem. Block 490,897 was, in fact, mined with a different coinbase than
    // block 176,684, but it is important to note that even if it hadn't been or
    // is remined on an alternate fork with a duplicate coinbase, we would still
    // not run into a BIP30 violation.  This is because the coinbase for 176,684
    // is spent in block 185,956 in transaction
    // d4f7fbbf92f4a3014a230b2dc70b8058d02eb36ac06b4a0736d9d60eaa9e8781.  This
    // spending transaction can't be duplicated because it also spends coinbase
    // 0328dd85c331237f18e781d692c92de57649529bd5edf1d01036daea32ffde29.  This
    // coinbase has an indicated height of over 4.2 billion, and wouldn't be
    // duplicatable until that height, and it's currently impossible to create a
    // chain that long. Nevertheless we may wish to consider a future soft fork
    // which retroactively prevents block 490,897 from creating a duplicate
    // coinbase. The two historical BIP30 violations often provide a confusing
    // edge case when manipulating the UTXO and it would be simpler not to have
    // another edge case to deal with.

    // testnet3 has no blocks before the BIP34 height with indicated heights
    // post BIP34 before approximately height 486,000,000 and presumably will
    // be reset before it reaches block 1,983,702 and starts doing unnecessary
    // BIP30 checking again.
    assert(pindex->pprev);
    CBlockIndex *pindexBIP34height = pindex->pprev->GetAncestor(chainparams.GetConsensus().BIP34Height);
    //Only continue to enforce if we're below BIP34 activation height or the block hash at that height doesn't correspond.
    fEnforceBIP30 = fEnforceBIP30 && (!pindexBIP34height || !(pindexBIP34height->GetBlockHash() == chainparams.GetConsensus().BIP34Hash));

    // TODO: Remove BIP30 checking from block height 1,983,702 on, once we have a
    // consensus change that ensures coinbases at those heights can not
    // duplicate earlier coinbases.
    if (fEnforceBIP30 || pindex->nHeight >= BIP34_IMPLIES_BIP30_LIMIT) {
        for (const auto& tx : block.vtx) {
            for (size_t o = 0; o < tx->vout.size(); o++) {
                if (view.HaveCoin(COutPoint(tx->GetHash(), o))) {
                    LogPrintf("ERROR: ConnectBlock(): tried to overwrite transaction\n");
                    return state.Invalid(BlockValidationResult::BLOCK_CONSENSUS, "bad-txns-BIP30");
                }
            }
        }
    }

    // Start enforcing BIP68 (sequence locks)
    int nLockTimeFlags = 0;
    if (pindex->nHeight >= chainparams.GetConsensus().CSVHeight) {
        nLockTimeFlags |= LOCKTIME_VERIFY_SEQUENCE;
    }

    // Get the script flags for this block
    unsigned int flags = GetBlockScriptFlags(pindex, chainparams.GetConsensus());

    int64_t nTime2 = GetTimeMicros(); nTimeForks += nTime2 - nTime1;
    LogPrint(BCLog::BENCH, "    - Fork checks: %.2fms [%.2fs (%.2fms/blk)]\n", MILLI * (nTime2 - nTime1), nTimeForks * MICRO, nTimeForks * MILLI / nBlocksTotal);

    CBlockUndo blockundo;

    // Precomputed transaction data pointers must not be invalidated
    // until after `control` has run the script checks (potentially
    // in multiple threads). Preallocate the vector size so a new allocation
    // doesn't invalidate pointers into the vector, and keep txsdata in scope
    // for as long as `control`.
    CCheckQueueControl<CCheck> control(fScriptChecks && g_parallel_script_checks ? &scriptcheckqueue : nullptr);
    std::vector<PrecomputedTransactionData> txsdata(block.vtx.size());

    std::vector<int> prevheights;
    CAmountMap fee_map;
    int nInputs = 0;
    int64_t nSigOpsCost = 0;
    blockundo.vtxundo.reserve(block.vtx.size() - 1);

    // ELEMENTS:

    // Enforce PAK post-dynafed
    if (chainparams.GetEnforcePak() && !block.m_dynafed_params.IsNull()) {
        // GetActivePAKList computes for the following block, so use previous index
        CPAKList paklist = GetActivePAKList(pindex->pprev, chainparams.GetConsensus());
        for (const auto& tx : block.vtx) {
            if (!IsPAKValidTx(*tx, paklist, chainparams.ParentGenesisBlockHash(), chainparams.GetConsensus().pegged_asset)) {
                LogPrintf("ERROR: ConnectBlock(): Bad PAK transaction\n");
                return state.Invalid(BlockValidationResult::BLOCK_CONSENSUS, "bad-pak-tx");
            }
        }
    }

    // Used when ConnectBlock() results are unneeded for mempool ejection
    std::set<std::pair<uint256, COutPoint>> setPeginsSpentDummy;

    // Used when checking peg-ins
    const auto& fedpegscripts = GetValidFedpegScripts(pindex, chainparams.GetConsensus(), false /* nextblock_validation */);

    for (unsigned int i = 0; i < block.vtx.size(); i++)
    {
        const CTransaction &tx = *(block.vtx[i]);

        nInputs += tx.vin.size();

        if (!tx.IsCoinBase())
        {
            std::vector<CCheck*> vChecks;
            bool fCacheResults = fJustCheck; /* Don't cache results if we're actually connecting blocks (still consult the cache, though) */
            TxValidationState tx_state;
            if (!Consensus::CheckTxInputs(tx, tx_state, view, pindex->nHeight, fee_map,
                        setPeginsSpent == NULL ? setPeginsSpentDummy : *setPeginsSpent,
                        g_parallel_script_checks ? &vChecks : NULL, fCacheResults, fScriptChecks, fedpegscripts)) {
                // Any transaction validation failure in ConnectBlock is a block consensus failure
                state.Invalid(BlockValidationResult::BLOCK_CONSENSUS,
                        tx_state.GetRejectReason(), tx_state.GetDebugMessage());
                return error("%s: Consensus::CheckTxInputs: %s, %s", __func__, tx.GetHash().ToString(), state.ToString());
            }
            control.Add(vChecks);

            if (!MoneyRange(fee_map)) {
                LogPrintf("ERROR: %s: accumulated fee in the block out of range.\n", __func__);
                return state.Invalid(BlockValidationResult::BLOCK_CONSENSUS, "bad-txns-accumulated-fee-outofrange");
            }

            // Check that transaction is BIP68 final
            // BIP68 lock checks (as opposed to nLockTime checks) must
            // be in ConnectBlock because they require the UTXO set
            prevheights.resize(tx.vin.size());
            for (size_t j = 0; j < tx.vin.size(); j++) {
                if (tx.vin[j].m_is_pegin) {
                    prevheights[j] = -1;
                } else {
                    prevheights[j] = view.AccessCoin(tx.vin[j].prevout).nHeight;
                }
            }

            if (!SequenceLocks(tx, nLockTimeFlags, prevheights, *pindex)) {
                LogPrintf("ERROR: %s: contains a non-BIP68-final transaction\n", __func__);
                return state.Invalid(BlockValidationResult::BLOCK_CONSENSUS, "bad-txns-nonfinal");
            }
        }

        // GetTransactionSigOpCost counts 3 types of sigops:
        // * legacy (always)
        // * p2sh (when P2SH enabled in flags and excludes coinbase)
        // * witness (when witness enabled in flags and excludes coinbase)
        nSigOpsCost += GetTransactionSigOpCost(tx, view, flags);
        if (nSigOpsCost > MAX_BLOCK_SIGOPS_COST) {
            LogPrintf("ERROR: ConnectBlock(): too many sigops\n");
            return state.Invalid(BlockValidationResult::BLOCK_CONSENSUS, "bad-blk-sigops");
        }

        if (!tx.IsCoinBase())
        {
            std::vector<CCheck*> vChecks;
            bool fCacheResults = fJustCheck; /* Don't cache results if we're actually connecting blocks (still consult the cache, though) */
            TxValidationState tx_state;
            if (fScriptChecks && !CheckInputScripts(tx, tx_state, view, flags, fCacheResults, fCacheResults, txsdata[i], g_parallel_script_checks ? &vChecks : nullptr)) {
                // Any transaction validation failure in ConnectBlock is a block consensus failure
                state.Invalid(BlockValidationResult::BLOCK_CONSENSUS,
                              tx_state.GetRejectReason(), tx_state.GetDebugMessage());
                return error("ConnectBlock(): CheckInputScripts on %s failed with %s",
                    tx.GetHash().ToString(), state.ToString());
            }
            control.Add(vChecks);
        }

        CTxUndo undoDummy;
        if (i > 0) {
            blockundo.vtxundo.push_back(CTxUndo());
        }
        UpdateCoins(tx, view, i == 0 ? undoDummy : blockundo.vtxundo.back(), pindex->nHeight);

    }
    int64_t nTime3 = GetTimeMicros(); nTimeConnect += nTime3 - nTime2;
    LogPrint(BCLog::BENCH, "      - Connect %u transactions: %.2fms (%.3fms/tx, %.3fms/txin) [%.2fs (%.2fms/blk)]\n", (unsigned)block.vtx.size(), MILLI * (nTime3 - nTime2), MILLI * (nTime3 - nTime2) / block.vtx.size(), nInputs <= 1 ? 0 : MILLI * (nTime3 - nTime2) / (nInputs-1), nTimeConnect * MICRO, nTimeConnect * MILLI / nBlocksTotal);

    CAmountMap block_reward = fee_map;
    block_reward[consensusParams.subsidy_asset] += GetBlockSubsidy(pindex->nHeight, consensusParams);
    if (!MoneyRange(block_reward)) {
        LogPrintf("ERROR: ConnectBlock(): total block reward overflowed\n");
        return state.Invalid(BlockValidationResult::BLOCK_CONSENSUS, "bad-blockreward-outofrange");
    }
    if (!VerifyCoinbaseAmount(*(block.vtx[0]), block_reward)) {
        LogPrintf("ERROR: ConnectBlock(): coinbase pays too much\n");
        return state.Invalid(BlockValidationResult::BLOCK_CONSENSUS, "bad-cb-amount");
    }

    if (!control.Wait()) {
        LogPrintf("ERROR: %s: CheckQueue failed\n", __func__);
        return state.Invalid(BlockValidationResult::BLOCK_CONSENSUS, "block-validation-failed");
    }
    int64_t nTime4 = GetTimeMicros(); nTimeVerify += nTime4 - nTime2;
    LogPrint(BCLog::BENCH, "    - Verify %u txins: %.2fms (%.3fms/txin) [%.2fs (%.2fms/blk)]\n", nInputs - 1, MILLI * (nTime4 - nTime2), nInputs <= 1 ? 0 : MILLI * (nTime4 - nTime2) / (nInputs-1), nTimeVerify * MICRO, nTimeVerify * MILLI / nBlocksTotal);

    if (fJustCheck)
        return true;

    if (!WriteUndoDataForBlock(blockundo, state, pindex, chainparams))
        return false;

    if (!pindex->IsValid(BLOCK_VALID_SCRIPTS)) {
        pindex->RaiseValidity(BLOCK_VALID_SCRIPTS);
        setDirtyBlockIndex.insert(pindex);
    }

    assert(pindex->phashBlock);
    // add this block to the view's block chain
    view.SetBestBlock(pindex->GetBlockHash());

    int64_t nTime5 = GetTimeMicros(); nTimeIndex += nTime5 - nTime4;
    LogPrint(BCLog::BENCH, "    - Index writing: %.2fms [%.2fs (%.2fms/blk)]\n", MILLI * (nTime5 - nTime4), nTimeIndex * MICRO, nTimeIndex * MILLI / nBlocksTotal);

    int64_t nTime6 = GetTimeMicros(); nTimeCallbacks += nTime6 - nTime5;
    LogPrint(BCLog::BENCH, "    - Callbacks: %.2fms [%.2fs (%.2fms/blk)]\n", MILLI * (nTime6 - nTime5), nTimeCallbacks * MICRO, nTimeCallbacks * MILLI / nBlocksTotal);

    return true;
}

CoinsCacheSizeState CChainState::GetCoinsCacheSizeState(const CTxMemPool* tx_pool)
{
    return this->GetCoinsCacheSizeState(
        tx_pool,
        m_coinstip_cache_size_bytes,
        gArgs.GetArg("-maxmempool", DEFAULT_MAX_MEMPOOL_SIZE) * 1000000);
}

CoinsCacheSizeState CChainState::GetCoinsCacheSizeState(
    const CTxMemPool* tx_pool,
    size_t max_coins_cache_size_bytes,
    size_t max_mempool_size_bytes)
{
    const int64_t nMempoolUsage = tx_pool ? tx_pool->DynamicMemoryUsage() : 0;
    int64_t cacheSize = CoinsTip().DynamicMemoryUsage();
    int64_t nTotalSpace =
        max_coins_cache_size_bytes + std::max<int64_t>(max_mempool_size_bytes - nMempoolUsage, 0);

    //! No need to periodic flush if at least this much space still available.
    static constexpr int64_t MAX_BLOCK_COINSDB_USAGE_BYTES = 10 * 1024 * 1024;  // 10MB
    int64_t large_threshold =
        std::max((9 * nTotalSpace) / 10, nTotalSpace - MAX_BLOCK_COINSDB_USAGE_BYTES);

    if (cacheSize > nTotalSpace) {
        LogPrintf("Cache size (%s) exceeds total space (%s)\n", cacheSize, nTotalSpace);
        return CoinsCacheSizeState::CRITICAL;
    } else if (cacheSize > large_threshold) {
        return CoinsCacheSizeState::LARGE;
    }
    return CoinsCacheSizeState::OK;
}

bool CChainState::FlushStateToDisk(
    const CChainParams& chainparams,
    BlockValidationState &state,
    FlushStateMode mode,
    int nManualPruneHeight)
{
    LOCK(cs_main);
    assert(this->CanFlushToDisk());
    static std::chrono::microseconds nLastWrite{0};
    static std::chrono::microseconds nLastFlush{0};
    std::set<int> setFilesToPrune;
    bool full_flush_completed = false;

    const size_t coins_count = CoinsTip().GetCacheSize();
    const size_t coins_mem_usage = CoinsTip().DynamicMemoryUsage();

    try {
    {
        bool fFlushForPrune = false;
        bool fDoFullFlush = false;

        CoinsCacheSizeState cache_state = GetCoinsCacheSizeState(&m_mempool);
        LOCK(cs_LastBlockFile);
        if (fPruneMode && (fCheckForPruning || nManualPruneHeight > 0) && !fReindex) {
            // make sure we don't prune above the blockfilterindexes bestblocks
            // pruning is height-based
            int last_prune = m_chain.Height(); // last height we can prune
            ForEachBlockFilterIndex([&](BlockFilterIndex& index) {
               last_prune = std::max(1, std::min(last_prune, index.GetSummary().best_block_height));
            });

            if (nManualPruneHeight > 0) {
                LOG_TIME_MILLIS_WITH_CATEGORY("find files to prune (manual)", BCLog::BENCH);

                m_blockman.FindFilesToPruneManual(setFilesToPrune, std::min(last_prune, nManualPruneHeight), m_chain.Height());
            } else {
                LOG_TIME_MILLIS_WITH_CATEGORY("find files to prune", BCLog::BENCH);

                m_blockman.FindFilesToPrune(setFilesToPrune, chainparams.PruneAfterHeight(), m_chain.Height(), last_prune, IsInitialBlockDownload());
                fCheckForPruning = false;
            }
            if (!setFilesToPrune.empty()) {
                fFlushForPrune = true;
                if (!fHavePruned) {
                    pblocktree->WriteFlag("prunedblockfiles", true);
                    fHavePruned = true;
                }
            }
        }
        const auto nNow = GetTime<std::chrono::microseconds>();
        // Avoid writing/flushing immediately after startup.
        if (nLastWrite.count() == 0) {
            nLastWrite = nNow;
        }
        if (nLastFlush.count() == 0) {
            nLastFlush = nNow;
        }
        // The cache is large and we're within 10% and 10 MiB of the limit, but we have time now (not in the middle of a block processing).
        bool fCacheLarge = mode == FlushStateMode::PERIODIC && cache_state >= CoinsCacheSizeState::LARGE;
        // The cache is over the limit, we have to write now.
        bool fCacheCritical = mode == FlushStateMode::IF_NEEDED && cache_state >= CoinsCacheSizeState::CRITICAL;
        // It's been a while since we wrote the block index to disk. Do this frequently, so we don't need to redownload after a crash.
        bool fPeriodicWrite = mode == FlushStateMode::PERIODIC && nNow > nLastWrite + DATABASE_WRITE_INTERVAL;
        // It's been very long since we flushed the cache. Do this infrequently, to optimize cache usage.
        bool fPeriodicFlush = mode == FlushStateMode::PERIODIC && nNow > nLastFlush + DATABASE_FLUSH_INTERVAL;
        // Combine all conditions that result in a full cache flush.
        fDoFullFlush = (mode == FlushStateMode::ALWAYS) || fCacheLarge || fCacheCritical || fPeriodicFlush || fFlushForPrune;
        // Write blocks and block index to disk.
        if (fDoFullFlush || fPeriodicWrite) {
            // Depend on nMinDiskSpace to ensure we can write block index
            if (!CheckDiskSpace(gArgs.GetBlocksDirPath())) {
                return AbortNode(state, "Disk space is too low!", _("Disk space is too low!"));
            }
            {
                LOG_TIME_MILLIS_WITH_CATEGORY("write block and undo data to disk", BCLog::BENCH);

                // First make sure all block and undo data is flushed to disk.
                FlushBlockFile();
            }

            // Then update all block file information (which may refer to block and undo files).
            {
                LOG_TIME_MILLIS_WITH_CATEGORY("write block index to disk", BCLog::BENCH);

                std::vector<std::pair<int, const CBlockFileInfo*> > vFiles;
                vFiles.reserve(setDirtyFileInfo.size());
                for (std::set<int>::iterator it = setDirtyFileInfo.begin(); it != setDirtyFileInfo.end(); ) {
                    vFiles.push_back(std::make_pair(*it, &vinfoBlockFile[*it]));
                    setDirtyFileInfo.erase(it++);
                }
                std::vector<const CBlockIndex*> vBlocks;
                vBlocks.reserve(setDirtyBlockIndex.size());
                for (std::set<CBlockIndex*>::iterator it = setDirtyBlockIndex.begin(); it != setDirtyBlockIndex.end(); ) {
                    vBlocks.push_back(*it);
                    setDirtyBlockIndex.erase(it++);
                }
                if (!pblocktree->WriteBatchSync(vFiles, nLastBlockFile, vBlocks)) {
                    return AbortNode(state, "Failed to write to block index database");
                }
            }
            // Finally remove any pruned files
            if (fFlushForPrune) {
                LOG_TIME_MILLIS_WITH_CATEGORY("unlink pruned files", BCLog::BENCH);

                UnlinkPrunedFiles(setFilesToPrune);
            }
            nLastWrite = nNow;
        }
        // Flush best chain related state. This can only be done if the blocks / block index write was also done.
        if (fDoFullFlush && !CoinsTip().GetBestBlock().IsNull()) {
            LOG_TIME_SECONDS(strprintf("write coins cache to disk (%d coins, %.2fkB)",
                coins_count, coins_mem_usage / 1000));

            // Typical Coin structures on disk are around 48 bytes in size.
            // Pushing a new one to the database can cause it to be written
            // twice (once in the log, and once in the tables). This is already
            // an overestimation, as most will delete an existing entry or
            // overwrite one. Still, use a conservative safety factor of 2.
            if (!CheckDiskSpace(GetDataDir(), 48 * 2 * 2 * CoinsTip().GetCacheSize())) {
                return AbortNode(state, "Disk space is too low!", _("Disk space is too low!"));
            }
            // Flush the chainstate (which may refer to block index entries).
            if (!CoinsTip().Flush())
                return AbortNode(state, "Failed to write to coin database");
            nLastFlush = nNow;
            full_flush_completed = true;
        }
    }
    if (full_flush_completed) {
        // Update best block in wallet (so we can detect restored wallets).
        GetMainSignals().ChainStateFlushed(m_chain.GetLocator());
    }
    } catch (const std::runtime_error& e) {
        return AbortNode(state, std::string("System error while flushing: ") + e.what());
    }
    return true;
}

void CChainState::ForceFlushStateToDisk() {
    BlockValidationState state;
    const CChainParams& chainparams = Params();
    if (!this->FlushStateToDisk(chainparams, state, FlushStateMode::ALWAYS)) {
        LogPrintf("%s: failed to flush state (%s)\n", __func__, state.ToString());
    }
}

void CChainState::PruneAndFlush() {
    BlockValidationState state;
    fCheckForPruning = true;
    const CChainParams& chainparams = Params();

    if (!this->FlushStateToDisk(chainparams, state, FlushStateMode::NONE)) {
        LogPrintf("%s: failed to flush state (%s)\n", __func__, state.ToString());
    }
}

static void DoWarning(const bilingual_str& warning)
{
    static bool fWarned = false;
    SetMiscWarning(warning);
    if (!fWarned) {
        AlertNotify(warning.original);
        fWarned = true;
    }
}

/** Private helper function that concatenates warning messages. */
static void AppendWarning(bilingual_str& res, const bilingual_str& warn)
{
    if (!res.empty()) res += Untranslated(", ");
    res += warn;
}

/** Check warning conditions and do some notifications on new chain tip set. */
static void UpdateTip(CTxMemPool& mempool, const CBlockIndex* pindexNew, const CChainParams& chainParams, CChainState& active_chainstate)
    EXCLUSIVE_LOCKS_REQUIRED(::cs_main)
{
    // New best block
    mempool.AddTransactionsUpdated(1);

    {
        LOCK(g_best_block_mutex);
        g_best_block = pindexNew->GetBlockHash();
        g_best_block_cv.notify_all();
    }

    bilingual_str warning_messages;
    assert(std::addressof(::ChainstateActive()) == std::addressof(active_chainstate));
    if (!active_chainstate.IsInitialBlockDownload()) {
        const CBlockIndex* pindex = pindexNew;
        for (int bit = 0; bit < VERSIONBITS_NUM_BITS; bit++) {
            WarningBitsConditionChecker checker(bit);
            ThresholdState state = checker.GetStateFor(pindex, chainParams.GetConsensus(), warningcache[bit]);
            if (state == ThresholdState::ACTIVE || state == ThresholdState::LOCKED_IN) {
                const bilingual_str warning = strprintf(_("Warning: unknown new rules activated (versionbit %i)"), bit);
                if (state == ThresholdState::ACTIVE) {
                    DoWarning(warning);
                } else {
                    AppendWarning(warning_messages, warning);
                }
            }
        }
    }
    assert(std::addressof(::ChainstateActive()) == std::addressof(active_chainstate));
    LogPrintf("%s: new best=%s height=%d version=0x%08x tx=%lu date='%s' progress=%f cache=%.1fMiB(%utxo)%s\n", __func__,
      pindexNew->GetBlockHash().ToString(), pindexNew->nHeight, pindexNew->nVersion,
      (unsigned long)pindexNew->nChainTx,
      FormatISO8601DateTime(pindexNew->GetBlockTime()),
      GuessVerificationProgress(pindexNew, chainParams.GetConsensus().nPowTargetSpacing),
      active_chainstate.CoinsTip().DynamicMemoryUsage() * (1.0 / (1<<20)), active_chainstate.CoinsTip().GetCacheSize(),
      !warning_messages.empty() ? strprintf(" warning='%s'", warning_messages.original) : "");
}

/** Disconnect m_chain's tip.
  * After calling, the mempool will be in an inconsistent state, with
  * transactions from disconnected blocks being added to disconnectpool.  You
  * should make the mempool consistent again by calling UpdateMempoolForReorg.
  * with cs_main held.
  *
  * If disconnectpool is nullptr, then no disconnected transactions are added to
  * disconnectpool (note that the caller is responsible for mempool consistency
  * in any case).
  */
bool CChainState::DisconnectTip(BlockValidationState& state, const CChainParams& chainparams, DisconnectedBlockTransactions* disconnectpool)
{
    AssertLockHeld(cs_main);
    AssertLockHeld(m_mempool.cs);

    CBlockIndex *pindexDelete = m_chain.Tip();
    assert(pindexDelete);
    // Read block from disk.
    std::shared_ptr<CBlock> pblock = std::make_shared<CBlock>();
    CBlock& block = *pblock;
    if (!ReadBlockFromDisk(block, pindexDelete, chainparams.GetConsensus()))
        return error("DisconnectTip(): Failed to read block");
    // Apply the block atomically to the chain state.
    int64_t nStart = GetTimeMicros();
    {
        CCoinsViewCache view(&CoinsTip());
        assert(view.GetBestBlock() == pindexDelete->GetBlockHash());
        if (DisconnectBlock(block, pindexDelete, view) != DISCONNECT_OK)
            return error("DisconnectTip(): DisconnectBlock %s failed", pindexDelete->GetBlockHash().ToString());
        bool flushed = view.Flush();
        assert(flushed);
    }
    LogPrint(BCLog::BENCH, "- Disconnect block: %.2fms\n", (GetTimeMicros() - nStart) * MILLI);
    // Write the chain state to disk, if necessary.
    if (!FlushStateToDisk(chainparams, state, FlushStateMode::IF_NEEDED))
        return false;

    if (disconnectpool) {
        // Save transactions to re-add to mempool at end of reorg
        for (auto it = block.vtx.rbegin(); it != block.vtx.rend(); ++it) {
            disconnectpool->addTransaction(*it);
        }
        while (disconnectpool->DynamicMemoryUsage() > MAX_DISCONNECTED_TX_POOL_SIZE * 1000) {
            // Drop the earliest entry, and remove its children from the mempool.
            auto it = disconnectpool->queuedTx.get<insertion_order>().begin();
            m_mempool.removeRecursive(**it, MemPoolRemovalReason::REORG);
            disconnectpool->removeEntry(it);
        }
    }

    m_chain.SetTip(pindexDelete->pprev);

    UpdateTip(m_mempool, pindexDelete->pprev, chainparams, *this);
    // Let wallets know transactions went from 1-confirmed to
    // 0-confirmed or conflicted:
    GetMainSignals().BlockDisconnected(pblock, pindexDelete);
    return true;
}

static int64_t nTimeReadFromDisk = 0;
static int64_t nTimeConnectTotal = 0;
static int64_t nTimeFlush = 0;
static int64_t nTimeChainState = 0;
static int64_t nTimePostConnect = 0;

struct PerBlockConnectTrace {
    CBlockIndex* pindex = nullptr;
    std::shared_ptr<const CBlock> pblock;
    PerBlockConnectTrace() {}
};
/**
 * Used to track blocks whose transactions were applied to the UTXO state as a
 * part of a single ActivateBestChainStep call.
 *
 * This class is single-use, once you call GetBlocksConnected() you have to throw
 * it away and make a new one.
 */
class ConnectTrace {
private:
    std::vector<PerBlockConnectTrace> blocksConnected;

public:
    explicit ConnectTrace() : blocksConnected(1) {}

    void BlockConnected(CBlockIndex* pindex, std::shared_ptr<const CBlock> pblock) {
        assert(!blocksConnected.back().pindex);
        assert(pindex);
        assert(pblock);
        blocksConnected.back().pindex = pindex;
        blocksConnected.back().pblock = std::move(pblock);
        blocksConnected.emplace_back();
    }

    std::vector<PerBlockConnectTrace>& GetBlocksConnected() {
        // We always keep one extra block at the end of our list because
        // blocks are added after all the conflicted transactions have
        // been filled in. Thus, the last entry should always be an empty
        // one waiting for the transactions from the next block. We pop
        // the last entry here to make sure the list we return is sane.
        assert(!blocksConnected.back().pindex);
        blocksConnected.pop_back();
        return blocksConnected;
    }
};

/**
 * Connect a new block to m_chain. pblock is either nullptr or a pointer to a CBlock
 * corresponding to pindexNew, to bypass loading it again from disk.
 *
 * The block is added to connectTrace if connection succeeds.
 */
bool CChainState::ConnectTip(BlockValidationState& state, const CChainParams& chainparams, CBlockIndex* pindexNew, const std::shared_ptr<const CBlock>& pblock, ConnectTrace& connectTrace, DisconnectedBlockTransactions &disconnectpool)
{
    AssertLockHeld(cs_main);
    AssertLockHeld(m_mempool.cs);

    assert(pindexNew->pprev == m_chain.Tip());
    // Read block from disk.
    int64_t nTime1 = GetTimeMicros();
    std::shared_ptr<const CBlock> pthisBlock;
    if (!pblock) {
        std::shared_ptr<CBlock> pblockNew = std::make_shared<CBlock>();
        if (!ReadBlockFromDisk(*pblockNew, pindexNew, chainparams.GetConsensus()))
            return AbortNode(state, "Failed to read block");
        pthisBlock = pblockNew;
    } else {
        pthisBlock = pblock;
    }
    const CBlock& blockConnecting = *pthisBlock;
    // Apply the block atomically to the chain state.
    int64_t nTime2 = GetTimeMicros(); nTimeReadFromDisk += nTime2 - nTime1;
    int64_t nTime3;
    LogPrint(BCLog::BENCH, "  - Load block from disk: %.2fms [%.2fs]\n", (nTime2 - nTime1) * MILLI, nTimeReadFromDisk * MICRO);

    // ELEMENTS:
    // For mempool removal with pegin conflicts
    std::set<std::pair<uint256, COutPoint>> setPeginsSpent;

    {
        CCoinsViewCache view(&CoinsTip());
        bool rv = ConnectBlock(blockConnecting, state, pindexNew, view, chainparams, &setPeginsSpent);
        GetMainSignals().BlockChecked(blockConnecting, state);
        if (!rv) {
            if (state.IsInvalid()) {
                InvalidBlockFound(pindexNew, state);

                // ELEMENTS:
                // Possibly result of RPC to mainchain bitcoind failure
                // or unseen Bitcoin blocks.
                // These blocks are later re-evaluated at an interval
                // set by `-recheckpeginblockinterval`.
                if (state.GetRejectReason() == "bad-pegin-witness") {
                    //Write queue of invalid blocks that
                    //must be cleared to continue operation
                    std::vector<uint256> vinvalidBlocks;
                    pblocktree->ReadInvalidBlockQueue(vinvalidBlocks);
                    bool blockAlreadyInvalid = false;
                    for (uint256& hash : vinvalidBlocks) {
                        if (hash == blockConnecting.GetHash()) {
                            blockAlreadyInvalid = true;
                            break;
                        }
                    }
                    if (!blockAlreadyInvalid) {
                        vinvalidBlocks.push_back(blockConnecting.GetHash());
                        pblocktree->WriteInvalidBlockQueue(vinvalidBlocks);
                    }
                }
            }
            return error("%s: ConnectBlock %s failed, %s", __func__, pindexNew->GetBlockHash().ToString(), state.ToString());
        }
        nTime3 = GetTimeMicros(); nTimeConnectTotal += nTime3 - nTime2;
        assert(nBlocksTotal > 0);
        LogPrint(BCLog::BENCH, "  - Connect total: %.2fms [%.2fs (%.2fms/blk)]\n", (nTime3 - nTime2) * MILLI, nTimeConnectTotal * MICRO, nTimeConnectTotal * MILLI / nBlocksTotal);
        bool flushed = view.Flush();
        assert(flushed);
    }
    int64_t nTime4 = GetTimeMicros(); nTimeFlush += nTime4 - nTime3;
    LogPrint(BCLog::BENCH, "  - Flush: %.2fms [%.2fs (%.2fms/blk)]\n", (nTime4 - nTime3) * MILLI, nTimeFlush * MICRO, nTimeFlush * MILLI / nBlocksTotal);
    // Write the chain state to disk, if necessary.
    if (!FlushStateToDisk(chainparams, state, FlushStateMode::IF_NEEDED))
        return false;

    int64_t nTime5 = GetTimeMicros(); nTimeChainState += nTime5 - nTime4;
    LogPrint(BCLog::BENCH, "  - Writing chainstate: %.2fms [%.2fs (%.2fms/blk)]\n", (nTime5 - nTime4) * MILLI, nTimeChainState * MICRO, nTimeChainState * MILLI / nBlocksTotal);
    // Remove conflicting transactions from the mempool.;
    // ELEMENTS: We also eject peg-outs with now-invalid PAK proofs
    // as well as peg-in inputs during transitional periods.
    m_mempool.removeForBlock(blockConnecting.vtx, pindexNew->nHeight, pindexNew);
    disconnectpool.removeForBlock(blockConnecting.vtx);
    // Update m_chain & related variables.
    m_chain.SetTip(pindexNew);
    UpdateTip(m_mempool, pindexNew, chainparams, *this);

    int64_t nTime6 = GetTimeMicros(); nTimePostConnect += nTime6 - nTime5; nTimeTotal += nTime6 - nTime1;
    LogPrint(BCLog::BENCH, "  - Connect postprocess: %.2fms [%.2fs (%.2fms/blk)]\n", (nTime6 - nTime5) * MILLI, nTimePostConnect * MICRO, nTimePostConnect * MILLI / nBlocksTotal);
    LogPrint(BCLog::BENCH, "- Connect block: %.2fms [%.2fs (%.2fms/blk)]\n", (nTime6 - nTime1) * MILLI, nTimeTotal * MICRO, nTimeTotal * MILLI / nBlocksTotal);

    connectTrace.BlockConnected(pindexNew, std::move(pthisBlock));
    return true;
}

/**
 * Return the tip of the chain with the most work in it, that isn't
 * known to be invalid (it's however far from certain to be valid).
 */
CBlockIndex* CChainState::FindMostWorkChain() {
    do {
        CBlockIndex *pindexNew = nullptr;

        // Find the best candidate header.
        {
            std::set<CBlockIndex*, CBlockIndexWorkComparator>::reverse_iterator it = setBlockIndexCandidates.rbegin();
            if (it == setBlockIndexCandidates.rend())
                return nullptr;
            pindexNew = *it;
        }

        // Check whether all blocks on the path between the currently active chain and the candidate are valid.
        // Just going until the active chain is an optimization, as we know all blocks in it are valid already.
        CBlockIndex *pindexTest = pindexNew;
        bool fInvalidAncestor = false;
        while (pindexTest && !m_chain.Contains(pindexTest)) {
            assert(pindexTest->HaveTxsDownloaded() || pindexTest->nHeight == 0);

            // Pruned nodes may have entries in setBlockIndexCandidates for
            // which block files have been deleted.  Remove those as candidates
            // for the most work chain if we come across them; we can't switch
            // to a chain unless we have all the non-active-chain parent blocks.
            bool fFailedChain = pindexTest->nStatus & BLOCK_FAILED_MASK;
            bool fMissingData = !(pindexTest->nStatus & BLOCK_HAVE_DATA);
            if (fFailedChain || fMissingData) {
                // Candidate chain is not usable (either invalid or missing data)
                if (fFailedChain && (pindexBestInvalid == nullptr || pindexNew->nChainWork > pindexBestInvalid->nChainWork))
                    pindexBestInvalid = pindexNew;
                CBlockIndex *pindexFailed = pindexNew;
                // Remove the entire chain from the set.
                while (pindexTest != pindexFailed) {
                    if (fFailedChain) {
                        pindexFailed->nStatus |= BLOCK_FAILED_CHILD;
                    } else if (fMissingData) {
                        // If we're missing data, then add back to m_blocks_unlinked,
                        // so that if the block arrives in the future we can try adding
                        // to setBlockIndexCandidates again.
                        m_blockman.m_blocks_unlinked.insert(
                            std::make_pair(pindexFailed->pprev, pindexFailed));
                    }
                    setBlockIndexCandidates.erase(pindexFailed);
                    pindexFailed = pindexFailed->pprev;
                }
                setBlockIndexCandidates.erase(pindexTest);
                fInvalidAncestor = true;
                break;
            }
            pindexTest = pindexTest->pprev;
        }
        if (!fInvalidAncestor)
            return pindexNew;
    } while(true);
}

/** Delete all entries in setBlockIndexCandidates that are worse than the current tip. */
void CChainState::PruneBlockIndexCandidates() {
    // Note that we can't delete the current block itself, as we may need to return to it later in case a
    // reorganization to a better block fails.
    std::set<CBlockIndex*, CBlockIndexWorkComparator>::iterator it = setBlockIndexCandidates.begin();
    while (it != setBlockIndexCandidates.end() && setBlockIndexCandidates.value_comp()(*it, m_chain.Tip())) {
        setBlockIndexCandidates.erase(it++);
    }
    // Either the current tip or a successor of it we're working towards is left in setBlockIndexCandidates.
    assert(!setBlockIndexCandidates.empty());
}

/**
 * Try to make some progress towards making pindexMostWork the active block.
 * pblock is either nullptr or a pointer to a CBlock corresponding to pindexMostWork.
 *
 * @returns true unless a system error occurred
 */
bool CChainState::ActivateBestChainStep(BlockValidationState& state, const CChainParams& chainparams, CBlockIndex* pindexMostWork, const std::shared_ptr<const CBlock>& pblock, bool& fInvalidFound, ConnectTrace& connectTrace)
{
    AssertLockHeld(cs_main);
    AssertLockHeld(m_mempool.cs);
    assert(std::addressof(::ChainstateActive()) == std::addressof(*this));

    const CBlockIndex* pindexOldTip = m_chain.Tip();
    const CBlockIndex* pindexFork = m_chain.FindFork(pindexMostWork);

    // Disconnect active blocks which are no longer in the best chain.
    bool fBlocksDisconnected = false;
    DisconnectedBlockTransactions disconnectpool;
    while (m_chain.Tip() && m_chain.Tip() != pindexFork) {
        if (!DisconnectTip(state, chainparams, &disconnectpool)) {
            // This is likely a fatal error, but keep the mempool consistent,
            // just in case. Only remove from the mempool in this case.
            UpdateMempoolForReorg(*this, m_mempool, disconnectpool, false);

            // If we're unable to disconnect a block during normal operation,
            // then that is a failure of our local system -- we should abort
            // rather than stay on a less work chain.
            AbortNode(state, "Failed to disconnect block; see debug.log for details");
            return false;
        }
        fBlocksDisconnected = true;
    }

    // Build list of new blocks to connect (in descending height order).
    std::vector<CBlockIndex*> vpindexToConnect;
    bool fContinue = true;
    int nHeight = pindexFork ? pindexFork->nHeight : -1;
    while (fContinue && nHeight != pindexMostWork->nHeight) {
        // Don't iterate the entire list of potential improvements toward the best tip, as we likely only need
        // a few blocks along the way.
        int nTargetHeight = std::min(nHeight + 32, pindexMostWork->nHeight);
        vpindexToConnect.clear();
        vpindexToConnect.reserve(nTargetHeight - nHeight);
        CBlockIndex* pindexIter = pindexMostWork->GetAncestor(nTargetHeight);
        while (pindexIter && pindexIter->nHeight != nHeight) {
            vpindexToConnect.push_back(pindexIter);
            pindexIter = pindexIter->pprev;
        }
        nHeight = nTargetHeight;

        // Connect new blocks.
        for (CBlockIndex* pindexConnect : reverse_iterate(vpindexToConnect)) {
            if (!ConnectTip(state, chainparams, pindexConnect, pindexConnect == pindexMostWork ? pblock : std::shared_ptr<const CBlock>(), connectTrace, disconnectpool)) {
                if (state.IsInvalid()) {
                    // The block violates a consensus rule.
                    if (state.GetResult() != BlockValidationResult::BLOCK_MUTATED) {
                        InvalidChainFound(vpindexToConnect.front());
                    }
                    state = BlockValidationState();
                    fInvalidFound = true;
                    fContinue = false;
                    break;
                } else {
                    // A system error occurred (disk space, database error, ...).
                    // Make the mempool consistent with the current tip, just in case
                    // any observers try to use it before shutdown.
                    UpdateMempoolForReorg(*this, m_mempool, disconnectpool, false);
                    return false;
                }
            } else {
                PruneBlockIndexCandidates();
                if (!pindexOldTip || m_chain.Tip()->nChainWork > pindexOldTip->nChainWork) {
                    // We're in a better position than we were. Return temporarily to release the lock.
                    fContinue = false;
                    break;
                }
            }
        }
    }

    if (fBlocksDisconnected) {
        // If any blocks were disconnected, disconnectpool may be non empty.  Add
        // any disconnected transactions back to the mempool.
        UpdateMempoolForReorg(*this, m_mempool, disconnectpool, true);
    }
    m_mempool.check(*this);

    CheckForkWarningConditions();

    return true;
}

static SynchronizationState GetSynchronizationState(bool init)
{
    if (!init) return SynchronizationState::POST_INIT;
    if (::fReindex) return SynchronizationState::INIT_REINDEX;
    return SynchronizationState::INIT_DOWNLOAD;
}

static bool NotifyHeaderTip(CChainState& chainstate) LOCKS_EXCLUDED(cs_main) {
    bool fNotify = false;
    bool fInitialBlockDownload = false;
    static CBlockIndex* pindexHeaderOld = nullptr;
    CBlockIndex* pindexHeader = nullptr;
    {
        LOCK(cs_main);
        pindexHeader = pindexBestHeader;

        if (pindexHeader != pindexHeaderOld) {
            fNotify = true;
            assert(std::addressof(::ChainstateActive()) == std::addressof(chainstate));
            fInitialBlockDownload = chainstate.IsInitialBlockDownload();
            pindexHeaderOld = pindexHeader;
        }
    }
    // Send block tip changed notifications without cs_main
    if (fNotify) {
        uiInterface.NotifyHeaderTip(GetSynchronizationState(fInitialBlockDownload), pindexHeader);
    }
    return fNotify;
}

static void LimitValidationInterfaceQueue() LOCKS_EXCLUDED(cs_main) {
    AssertLockNotHeld(cs_main);

    if (GetMainSignals().CallbacksPending() > 10) {
        SyncWithValidationInterfaceQueue();
    }
}

bool CChainState::ActivateBestChain(BlockValidationState &state, const CChainParams& chainparams, std::shared_ptr<const CBlock> pblock) {
    // Note that while we're often called here from ProcessNewBlock, this is
    // far from a guarantee. Things in the P2P/RPC will often end up calling
    // us in the middle of ProcessNewBlock - do not assume pblock is set
    // sanely for performance or correctness!
    AssertLockNotHeld(cs_main);

    // ABC maintains a fair degree of expensive-to-calculate internal state
    // because this function periodically releases cs_main so that it does not lock up other threads for too long
    // during large connects - and to allow for e.g. the callback queue to drain
    // we use m_cs_chainstate to enforce mutual exclusion so that only one caller may execute this function at a time
    LOCK(m_cs_chainstate);

    CBlockIndex *pindexMostWork = nullptr;
    CBlockIndex *pindexNewTip = nullptr;
    int nStopAtHeight = gArgs.GetArg("-stopatheight", DEFAULT_STOPATHEIGHT);
    do {
        // Block until the validation queue drains. This should largely
        // never happen in normal operation, however may happen during
        // reindex, causing memory blowup if we run too far ahead.
        // Note that if a validationinterface callback ends up calling
        // ActivateBestChain this may lead to a deadlock! We should
        // probably have a DEBUG_LOCKORDER test for this in the future.
        LimitValidationInterfaceQueue();

        {
            LOCK(cs_main);
            LOCK(m_mempool.cs); // Lock transaction pool for at least as long as it takes for connectTrace to be consumed
            CBlockIndex* starting_tip = m_chain.Tip();
            bool blocks_connected = false;
            do {
                // We absolutely may not unlock cs_main until we've made forward progress
                // (with the exception of shutdown due to hardware issues, low disk space, etc).
                ConnectTrace connectTrace; // Destructed before cs_main is unlocked

                if (pindexMostWork == nullptr) {
                    pindexMostWork = FindMostWorkChain();
                }

                // Whether we have anything to do at all.
                if (pindexMostWork == nullptr || pindexMostWork == m_chain.Tip()) {
                    break;
                }

                bool fInvalidFound = false;
                std::shared_ptr<const CBlock> nullBlockPtr;
                if (!ActivateBestChainStep(state, chainparams, pindexMostWork, pblock && pblock->GetHash() == pindexMostWork->GetBlockHash() ? pblock : nullBlockPtr, fInvalidFound, connectTrace)) {
                    // A system error occurred
                    return false;
                }
                blocks_connected = true;

                if (fInvalidFound) {
                    // Wipe cache, we may need another branch now.
                    pindexMostWork = nullptr;
                }
                pindexNewTip = m_chain.Tip();

                for (const PerBlockConnectTrace& trace : connectTrace.GetBlocksConnected()) {
                    assert(trace.pblock && trace.pindex);
                    GetMainSignals().BlockConnected(trace.pblock, trace.pindex);
                }
            } while (!m_chain.Tip() || (starting_tip && CBlockIndexWorkComparator()(m_chain.Tip(), starting_tip)));
            if (!blocks_connected) return true;

            const CBlockIndex* pindexFork = m_chain.FindFork(starting_tip);
            bool fInitialDownload = IsInitialBlockDownload();

            // Notify external listeners about the new tip.
            // Enqueue while holding cs_main to ensure that UpdatedBlockTip is called in the order in which blocks are connected
            if (pindexFork != pindexNewTip) {
                // Notify ValidationInterface subscribers
                GetMainSignals().UpdatedBlockTip(pindexNewTip, pindexFork, fInitialDownload);

                // Always notify the UI if a new block tip was connected
                uiInterface.NotifyBlockTip(GetSynchronizationState(fInitialDownload), pindexNewTip);
            }
        }
        // When we reach this point, we switched to a new tip (stored in pindexNewTip).

        if (nStopAtHeight && pindexNewTip && pindexNewTip->nHeight >= nStopAtHeight) StartShutdown();

        // We check shutdown only after giving ActivateBestChainStep a chance to run once so that we
        // never shutdown before connecting the genesis block during LoadChainTip(). Previously this
        // caused an assert() failure during shutdown in such cases as the UTXO DB flushing checks
        // that the best block hash is non-null.
        if (ShutdownRequested()) break;
    } while (pindexNewTip != pindexMostWork);
    CheckBlockIndex(chainparams.GetConsensus());

    // Write changes periodically to disk, after relay.
    if (!FlushStateToDisk(chainparams, state, FlushStateMode::PERIODIC)) {
        return false;
    }

    return true;
}

bool CChainState::PreciousBlock(BlockValidationState& state, const CChainParams& params, CBlockIndex *pindex)
{
    {
        LOCK(cs_main);
        if (pindex->nChainWork < m_chain.Tip()->nChainWork) {
            // Nothing to do, this block is not at the tip.
            return true;
        }
        if (m_chain.Tip()->nChainWork > nLastPreciousChainwork) {
            // The chain has been extended since the last call, reset the counter.
            nBlockReverseSequenceId = -1;
        }
        nLastPreciousChainwork = m_chain.Tip()->nChainWork;
        setBlockIndexCandidates.erase(pindex);
        pindex->nSequenceId = nBlockReverseSequenceId;
        if (nBlockReverseSequenceId > std::numeric_limits<int32_t>::min()) {
            // We can't keep reducing the counter if somebody really wants to
            // call preciousblock 2**31-1 times on the same set of tips...
            nBlockReverseSequenceId--;
        }
        if (pindex->IsValid(BLOCK_VALID_TRANSACTIONS) && pindex->HaveTxsDownloaded()) {
            setBlockIndexCandidates.insert(pindex);
            PruneBlockIndexCandidates();
        }
    }

    return ActivateBestChain(state, params, std::shared_ptr<const CBlock>());
}

bool CChainState::InvalidateBlock(BlockValidationState& state, const CChainParams& chainparams, CBlockIndex *pindex)
{
    // Genesis block can't be invalidated
    assert(pindex);
    if (pindex->nHeight == 0) return false;

    CBlockIndex* to_mark_failed = pindex;
    bool pindex_was_in_chain = false;
    int disconnected = 0;

    // We do not allow ActivateBestChain() to run while InvalidateBlock() is
    // running, as that could cause the tip to change while we disconnect
    // blocks.
    LOCK(m_cs_chainstate);

    // We'll be acquiring and releasing cs_main below, to allow the validation
    // callbacks to run. However, we should keep the block index in a
    // consistent state as we disconnect blocks -- in particular we need to
    // add equal-work blocks to setBlockIndexCandidates as we disconnect.
    // To avoid walking the block index repeatedly in search of candidates,
    // build a map once so that we can look up candidate blocks by chain
    // work as we go.
    std::multimap<const arith_uint256, CBlockIndex *> candidate_blocks_by_work;

    {
        LOCK(cs_main);
        for (const auto& entry : m_blockman.m_block_index) {
            CBlockIndex *candidate = entry.second;
            // We don't need to put anything in our active chain into the
            // multimap, because those candidates will be found and considered
            // as we disconnect.
            // Instead, consider only non-active-chain blocks that have at
            // least as much work as where we expect the new tip to end up.
            if (!m_chain.Contains(candidate) &&
                    !CBlockIndexWorkComparator()(candidate, pindex->pprev) &&
                    candidate->IsValid(BLOCK_VALID_TRANSACTIONS) &&
                    candidate->HaveTxsDownloaded()) {
                candidate_blocks_by_work.insert(std::make_pair(candidate->nChainWork, candidate));
            }
        }
    }

    // Disconnect (descendants of) pindex, and mark them invalid.
    while (true) {
        if (ShutdownRequested()) break;

        // Make sure the queue of validation callbacks doesn't grow unboundedly.
        LimitValidationInterfaceQueue();

        LOCK(cs_main);
        LOCK(m_mempool.cs); // Lock for as long as disconnectpool is in scope to make sure UpdateMempoolForReorg is called after DisconnectTip without unlocking in between
        if (!m_chain.Contains(pindex)) break;
        pindex_was_in_chain = true;
        CBlockIndex *invalid_walk_tip = m_chain.Tip();

        // ActivateBestChain considers blocks already in m_chain
        // unconditionally valid already, so force disconnect away from it.
        DisconnectedBlockTransactions disconnectpool;
        bool ret = DisconnectTip(state, chainparams, &disconnectpool);
        // DisconnectTip will add transactions to disconnectpool.
        // Adjust the mempool to be consistent with the new tip, adding
        // transactions back to the mempool if disconnecting was successful,
        // and we're not doing a very deep invalidation (in which case
        // keeping the mempool up to date is probably futile anyway).
        assert(std::addressof(::ChainstateActive()) == std::addressof(*this));
        UpdateMempoolForReorg(*this, m_mempool, disconnectpool, /* fAddToMempool = */ (++disconnected <= 10) && ret);
        if (!ret) return false;
        assert(invalid_walk_tip->pprev == m_chain.Tip());

        // We immediately mark the disconnected blocks as invalid.
        // This prevents a case where pruned nodes may fail to invalidateblock
        // and be left unable to start as they have no tip candidates (as there
        // are no blocks that meet the "have data and are not invalid per
        // nStatus" criteria for inclusion in setBlockIndexCandidates).
        invalid_walk_tip->nStatus |= BLOCK_FAILED_VALID;
        setDirtyBlockIndex.insert(invalid_walk_tip);
        setBlockIndexCandidates.erase(invalid_walk_tip);
        setBlockIndexCandidates.insert(invalid_walk_tip->pprev);
        if (invalid_walk_tip->pprev == to_mark_failed && (to_mark_failed->nStatus & BLOCK_FAILED_VALID)) {
            // We only want to mark the last disconnected block as BLOCK_FAILED_VALID; its children
            // need to be BLOCK_FAILED_CHILD instead.
            to_mark_failed->nStatus = (to_mark_failed->nStatus ^ BLOCK_FAILED_VALID) | BLOCK_FAILED_CHILD;
            setDirtyBlockIndex.insert(to_mark_failed);
        }

        // Add any equal or more work headers to setBlockIndexCandidates
        auto candidate_it = candidate_blocks_by_work.lower_bound(invalid_walk_tip->pprev->nChainWork);
        while (candidate_it != candidate_blocks_by_work.end()) {
            if (!CBlockIndexWorkComparator()(candidate_it->second, invalid_walk_tip->pprev)) {
                setBlockIndexCandidates.insert(candidate_it->second);
                candidate_it = candidate_blocks_by_work.erase(candidate_it);
            } else {
                ++candidate_it;
            }
        }

        // Track the last disconnected block, so we can correct its BLOCK_FAILED_CHILD status in future
        // iterations, or, if it's the last one, call InvalidChainFound on it.
        to_mark_failed = invalid_walk_tip;
    }

    CheckBlockIndex(chainparams.GetConsensus());

    {
        LOCK(cs_main);
        if (m_chain.Contains(to_mark_failed)) {
            // If the to-be-marked invalid block is in the active chain, something is interfering and we can't proceed.
            return false;
        }

        // Mark pindex (or the last disconnected block) as invalid, even when it never was in the main chain
        to_mark_failed->nStatus |= BLOCK_FAILED_VALID;
        setDirtyBlockIndex.insert(to_mark_failed);
        setBlockIndexCandidates.erase(to_mark_failed);
        m_blockman.m_failed_blocks.insert(to_mark_failed);

        // If any new blocks somehow arrived while we were disconnecting
        // (above), then the pre-calculation of what should go into
        // setBlockIndexCandidates may have missed entries. This would
        // technically be an inconsistency in the block index, but if we clean
        // it up here, this should be an essentially unobservable error.
        // Loop back over all block index entries and add any missing entries
        // to setBlockIndexCandidates.
        BlockMap::iterator it = m_blockman.m_block_index.begin();
        while (it != m_blockman.m_block_index.end()) {
            if (it->second->IsValid(BLOCK_VALID_TRANSACTIONS) && it->second->HaveTxsDownloaded() && !setBlockIndexCandidates.value_comp()(it->second, m_chain.Tip())) {
                setBlockIndexCandidates.insert(it->second);
            }
            it++;
        }

        InvalidChainFound(to_mark_failed);
    }

    // Only notify about a new block tip if the active chain was modified.
    if (pindex_was_in_chain) {
        uiInterface.NotifyBlockTip(GetSynchronizationState(IsInitialBlockDownload()), to_mark_failed->pprev);
    }
    return true;
}

void CChainState::ResetBlockFailureFlags(CBlockIndex *pindex) {
    AssertLockHeld(cs_main);

    int nHeight = pindex->nHeight;

    // Remove the invalidity flag from this block and all its descendants.
    BlockMap::iterator it = m_blockman.m_block_index.begin();
    while (it != m_blockman.m_block_index.end()) {
        if (!it->second->IsValid() && it->second->GetAncestor(nHeight) == pindex) {
            it->second->nStatus &= ~BLOCK_FAILED_MASK;
            setDirtyBlockIndex.insert(it->second);
            if (it->second->IsValid(BLOCK_VALID_TRANSACTIONS) && it->second->HaveTxsDownloaded() && setBlockIndexCandidates.value_comp()(m_chain.Tip(), it->second)) {
                setBlockIndexCandidates.insert(it->second);
            }
            if (it->second == pindexBestInvalid) {
                // Reset invalid block marker if it was pointing to one of those.
                pindexBestInvalid = nullptr;
            }
            m_blockman.m_failed_blocks.erase(it->second);
        }
        it++;
    }

    // Remove the invalidity flag from all ancestors too.
    while (pindex != nullptr) {
        if (pindex->nStatus & BLOCK_FAILED_MASK) {
            pindex->nStatus &= ~BLOCK_FAILED_MASK;
            setDirtyBlockIndex.insert(pindex);
            m_blockman.m_failed_blocks.erase(pindex);
        }
        pindex = pindex->pprev;
    }
}

CBlockIndex* BlockManager::AddToBlockIndex(const CBlockHeader& block)
{
    AssertLockHeld(cs_main);

    // Check for duplicate
    uint256 hash = block.GetHash();
    BlockMap::iterator it = m_block_index.find(hash);
    if (it != m_block_index.end())
        return it->second;

    // Construct new block index object
    CBlockIndex* pindexNew = new CBlockIndex(block);
    // We assign the sequence id to blocks only when the full data is available,
    // to avoid miners withholding blocks but broadcasting headers, to get a
    // competitive advantage.
    pindexNew->nSequenceId = 0;
    BlockMap::iterator mi = m_block_index.insert(std::make_pair(hash, pindexNew)).first;
    pindexNew->phashBlock = &((*mi).first);
    BlockMap::iterator miPrev = m_block_index.find(block.hashPrevBlock);
    if (miPrev != m_block_index.end())
    {
        pindexNew->pprev = (*miPrev).second;
        pindexNew->nHeight = pindexNew->pprev->nHeight + 1;
        pindexNew->BuildSkip();
    }
    pindexNew->nTimeMax = (pindexNew->pprev ? std::max(pindexNew->pprev->nTimeMax, pindexNew->nTime) : pindexNew->nTime);
    pindexNew->nChainWork = (pindexNew->pprev ? pindexNew->pprev->nChainWork : 0) + GetBlockProof(*pindexNew);
    pindexNew->RaiseValidity(BLOCK_VALID_TREE);
    if (pindexBestHeader == nullptr || pindexBestHeader->nChainWork < pindexNew->nChainWork)
        pindexBestHeader = pindexNew;

    setDirtyBlockIndex.insert(pindexNew);

    return pindexNew;
}

/** Mark a block as having its data received and checked (up to BLOCK_VALID_TRANSACTIONS). */
void CChainState::ReceivedBlockTransactions(const CBlock& block, CBlockIndex* pindexNew, const FlatFilePos& pos, const Consensus::Params& consensusParams)
{
    pindexNew->nTx = block.vtx.size();
    pindexNew->nChainTx = 0;
    pindexNew->nFile = pos.nFile;
    pindexNew->nDataPos = pos.nPos;
    pindexNew->nUndoPos = 0;
    pindexNew->nStatus |= BLOCK_HAVE_DATA;
    if (IsWitnessEnabled(pindexNew->pprev, consensusParams)) {
        pindexNew->nStatus |= BLOCK_OPT_WITNESS;
    }
    pindexNew->RaiseValidity(BLOCK_VALID_TRANSACTIONS);
    setDirtyBlockIndex.insert(pindexNew);

    if (pindexNew->pprev == nullptr || pindexNew->pprev->HaveTxsDownloaded()) {
        // If pindexNew is the genesis block or all parents are BLOCK_VALID_TRANSACTIONS.
        std::deque<CBlockIndex*> queue;
        queue.push_back(pindexNew);

        // Recursively process any descendant blocks that now may be eligible to be connected.
        while (!queue.empty()) {
            CBlockIndex *pindex = queue.front();
            queue.pop_front();
            pindex->nChainTx = (pindex->pprev ? pindex->pprev->nChainTx : 0) + pindex->nTx;
            {
                LOCK(cs_nBlockSequenceId);
                pindex->nSequenceId = nBlockSequenceId++;
            }
            if (m_chain.Tip() == nullptr || !setBlockIndexCandidates.value_comp()(pindex, m_chain.Tip())) {
                setBlockIndexCandidates.insert(pindex);
            }
            std::pair<std::multimap<CBlockIndex*, CBlockIndex*>::iterator, std::multimap<CBlockIndex*, CBlockIndex*>::iterator> range = m_blockman.m_blocks_unlinked.equal_range(pindex);
            while (range.first != range.second) {
                std::multimap<CBlockIndex*, CBlockIndex*>::iterator it = range.first;
                queue.push_back(it->second);
                range.first++;
                m_blockman.m_blocks_unlinked.erase(it);
            }
        }
    } else {
        if (pindexNew->pprev && pindexNew->pprev->IsValid(BLOCK_VALID_TREE)) {
            m_blockman.m_blocks_unlinked.insert(std::make_pair(pindexNew->pprev, pindexNew));
        }
    }
}

// TODO move to blockstorage
bool FindBlockPos(FlatFilePos& pos, unsigned int nAddSize, unsigned int nHeight, CChain& active_chain, uint64_t nTime, bool fKnown = false)
{
    LOCK(cs_LastBlockFile);

    unsigned int nFile = fKnown ? pos.nFile : nLastBlockFile;
    if (vinfoBlockFile.size() <= nFile) {
        vinfoBlockFile.resize(nFile + 1);
    }

    bool finalize_undo = false;
    if (!fKnown) {
        while (vinfoBlockFile[nFile].nSize + nAddSize >= (gArgs.GetBoolArg("-fastprune", false) ? 0x10000 /* 64kb */ : MAX_BLOCKFILE_SIZE)) {
            // when the undo file is keeping up with the block file, we want to flush it explicitly
            // when it is lagging behind (more blocks arrive than are being connected), we let the
            // undo block write case handle it
            assert(std::addressof(::ChainActive()) == std::addressof(active_chain));
            finalize_undo = (vinfoBlockFile[nFile].nHeightLast == (unsigned int)active_chain.Tip()->nHeight);
            nFile++;
            if (vinfoBlockFile.size() <= nFile) {
                vinfoBlockFile.resize(nFile + 1);
            }
        }
        pos.nFile = nFile;
        pos.nPos = vinfoBlockFile[nFile].nSize;
    }

    if ((int)nFile != nLastBlockFile) {
        if (!fKnown) {
            LogPrint(BCLog::VALIDATION, "Leaving block file %i: %s\n", nLastBlockFile, vinfoBlockFile[nLastBlockFile].ToString());
        }
        FlushBlockFile(!fKnown, finalize_undo);
        nLastBlockFile = nFile;
    }

    vinfoBlockFile[nFile].AddBlock(nHeight, nTime);
    if (fKnown)
        vinfoBlockFile[nFile].nSize = std::max(pos.nPos + nAddSize, vinfoBlockFile[nFile].nSize);
    else
        vinfoBlockFile[nFile].nSize += nAddSize;

    if (!fKnown) {
        bool out_of_space;
        size_t bytes_allocated = BlockFileSeq().Allocate(pos, nAddSize, out_of_space);
        if (out_of_space) {
            return AbortNode("Disk space is too low!", _("Disk space is too low!"));
        }
        if (bytes_allocated != 0 && fPruneMode) {
            fCheckForPruning = true;
        }
    }

    setDirtyFileInfo.insert(nFile);
    return true;
}

static bool FindUndoPos(BlockValidationState &state, int nFile, FlatFilePos &pos, unsigned int nAddSize)
{
    pos.nFile = nFile;

    LOCK(cs_LastBlockFile);

    pos.nPos = vinfoBlockFile[nFile].nUndoSize;
    vinfoBlockFile[nFile].nUndoSize += nAddSize;
    setDirtyFileInfo.insert(nFile);

    bool out_of_space;
    size_t bytes_allocated = UndoFileSeq().Allocate(pos, nAddSize, out_of_space);
    if (out_of_space) {
        return AbortNode(state, "Disk space is too low!", _("Disk space is too low!"));
    }
    if (bytes_allocated != 0 && fPruneMode) {
        fCheckForPruning = true;
    }

    return true;
}

static bool CheckBlockHeader(const CBlockHeader& block, BlockValidationState& state, const Consensus::Params& consensusParams, bool fCheckPOW = true)
{
    // Check proof of work matches claimed amount
    if (fCheckPOW && block.GetHash() != consensusParams.hashGenesisBlock
            && !CheckProof(block, consensusParams)) {
        return state.Invalid(BlockValidationResult::BLOCK_INVALID_HEADER, g_signed_blocks ? "block-proof-invalid" : "high-hash", "proof of work failed");
    }
    return true;
}

bool CheckBlock(const CBlock& block, BlockValidationState& state, const Consensus::Params& consensusParams, bool fCheckPOW, bool fCheckMerkleRoot)
{
    // These are checks that are independent of context.

    if (block.fChecked)
        return true;

    // Check that the header is valid (particularly PoW).  This is mostly
    // redundant with the call in AcceptBlockHeader.
    if (!CheckBlockHeader(block, state, consensusParams, fCheckPOW))
        return false;

    // Signet only: check block solution
    if (consensusParams.signet_blocks && fCheckPOW && !CheckSignetBlockSolution(block, consensusParams)) {
        return state.Invalid(BlockValidationResult::BLOCK_CONSENSUS, "bad-signet-blksig", "signet block signature validation failure");
    }

    // Check the merkle root.
    if (fCheckMerkleRoot) {
        bool mutated;
        uint256 hashMerkleRoot2 = BlockMerkleRoot(block, &mutated);
        if (block.hashMerkleRoot != hashMerkleRoot2)
            return state.Invalid(BlockValidationResult::BLOCK_MUTATED, "bad-txnmrklroot", "hashMerkleRoot mismatch");

        // Check for merkle tree malleability (CVE-2012-2459): repeating sequences
        // of transactions in a block without affecting the merkle root of a block,
        // while still invalidating it.
        if (mutated)
            return state.Invalid(BlockValidationResult::BLOCK_MUTATED, "bad-txns-duplicate", "duplicate transaction");
    }

    // All potential-corruption validation must be done before we do any
    // transaction validation, as otherwise we may mark the header as invalid
    // because we receive the wrong transactions for it.
    // Note that witness malleability is checked in ContextualCheckBlock, so no
    // checks that use witness data may be performed here.

    // Size limits
    if (block.vtx.empty() || block.vtx.size() * WITNESS_SCALE_FACTOR > MAX_BLOCK_WEIGHT || ::GetSerializeSize(block, PROTOCOL_VERSION | SERIALIZE_TRANSACTION_NO_WITNESS) * WITNESS_SCALE_FACTOR > MAX_BLOCK_WEIGHT)
        return state.Invalid(BlockValidationResult::BLOCK_CONSENSUS, "bad-blk-length", "size limits failed");

    // First transaction must be coinbase, the rest must not be
    if (block.vtx.empty() || !block.vtx[0]->IsCoinBase())
        return state.Invalid(BlockValidationResult::BLOCK_CONSENSUS, "bad-cb-missing", "first tx is not coinbase");
    for (unsigned int i = 1; i < block.vtx.size(); i++)
        if (block.vtx[i]->IsCoinBase())
            return state.Invalid(BlockValidationResult::BLOCK_CONSENSUS, "bad-cb-multiple", "more than one coinbase");

    // Check transactions
    // Must check for duplicate inputs (see CVE-2018-17144)
    for (const auto& tx : block.vtx) {
        TxValidationState tx_state;
        if (!CheckTransaction(*tx, tx_state)) {
            // CheckBlock() does context-free validation checks. The only
            // possible failures are consensus failures.
            assert(tx_state.GetResult() == TxValidationResult::TX_CONSENSUS);
            return state.Invalid(BlockValidationResult::BLOCK_CONSENSUS, tx_state.GetRejectReason(),
                                 strprintf("Transaction check failed (tx hash %s) %s", tx->GetHash().ToString(), tx_state.GetDebugMessage()));
        }
    }
    unsigned int nSigOps = 0;
    for (const auto& tx : block.vtx)
    {
        nSigOps += GetLegacySigOpCount(*tx);
    }
    if (nSigOps * WITNESS_SCALE_FACTOR > MAX_BLOCK_SIGOPS_COST)
        return state.Invalid(BlockValidationResult::BLOCK_CONSENSUS, "bad-blk-sigops", "out-of-bounds SigOpCount");

    if (fCheckPOW && fCheckMerkleRoot)
        block.fChecked = true;

    return true;
}

bool IsWitnessEnabled(const CBlockIndex* pindexPrev, const Consensus::Params& params)
{
    int height = pindexPrev == nullptr ? 0 : pindexPrev->nHeight + 1;
    return (height >= params.SegwitHeight);
}

bool IsDynaFedEnabled(const CBlockIndex* pindexPrev, const Consensus::Params& params)
{
    LOCK(cs_main);
    return (VersionBitsState(pindexPrev, params, Consensus::DEPLOYMENT_DYNA_FED, versionbitscache) == ThresholdState::ACTIVE);
}

void UpdateUncommittedBlockStructures(CBlock& block, const CBlockIndex* pindexPrev, const Consensus::Params& consensusParams)
{
    int commitpos = GetWitnessCommitmentIndex(block);
    static const std::vector<unsigned char> nonce(32, 0x00);
    if (commitpos != NO_WITNESS_COMMITMENT && IsWitnessEnabled(pindexPrev, consensusParams) && !block.vtx[0]->HasWitness()) {
        CMutableTransaction tx(*block.vtx[0]);
        tx.witness.vtxinwit.resize(1);
        tx.witness.vtxinwit[0].scriptWitness.stack.resize(1);
        tx.witness.vtxinwit[0].scriptWitness.stack[0] = nonce;
        block.vtx[0] = MakeTransactionRef(std::move(tx));
    }
}

std::vector<unsigned char> GenerateCoinbaseCommitment(CBlock& block, const CBlockIndex* pindexPrev, const Consensus::Params& consensusParams)
{
    std::vector<unsigned char> commitment;
    int commitpos = GetWitnessCommitmentIndex(block);
    std::vector<unsigned char> ret(32, 0x00);
    if (consensusParams.SegwitHeight != std::numeric_limits<int>::max()) {
        if (commitpos == NO_WITNESS_COMMITMENT) {
            // ELEMENTS: Shim in blank coinbase output for witness output hash
            // Previous iterations of CA could have allowed witness data
            // in coinbase transactions, and this witness data must be committed
            // to here.
            //
            // Is No-op in Bitcoin
            CMutableTransaction tx0(*block.vtx[0]);
            tx0.vout.push_back(CTxOut());
            block.vtx[0] = MakeTransactionRef(std::move(tx0));
            // END
            uint256 witnessroot = BlockWitnessMerkleRoot(block, nullptr);
            CHash256().Write(witnessroot).Write(ret).Finalize(witnessroot);
            CTxOut out;
            out.nValue = 0;
            out.nAsset = policyAsset;
            out.scriptPubKey.resize(MINIMUM_WITNESS_COMMITMENT);
            out.scriptPubKey[0] = OP_RETURN;
            out.scriptPubKey[1] = 0x24;
            out.scriptPubKey[2] = 0xaa;
            out.scriptPubKey[3] = 0x21;
            out.scriptPubKey[4] = 0xa9;
            out.scriptPubKey[5] = 0xed;
            memcpy(&out.scriptPubKey[6], witnessroot.begin(), 32);
            commitment = std::vector<unsigned char>(out.scriptPubKey.begin(), out.scriptPubKey.end());
            CMutableTransaction tx(*block.vtx[0]);
            // Elements: replace shimmed output with real coinbase rather than push
            tx.vout.back() = out;
            // END
            block.vtx[0] = MakeTransactionRef(std::move(tx));
        }
    }
    UpdateUncommittedBlockStructures(block, pindexPrev, consensusParams);
    return commitment;
}

// ELEMENTS


static bool ContextualCheckDynaFedHeader(const CBlockHeader& block, BlockValidationState& state, const CChainParams& params, const CBlockIndex* pindexPrev)
{
    // When not active, it's a NOP
    if (!IsDynaFedEnabled(pindexPrev, params.GetConsensus())) {
        return true;
    }

    const DynaFedParams& dynafed_params = block.m_dynafed_params;

    // Dynamic blocks must at least publish current signblockscript in full
    if (dynafed_params.m_current.IsNull()) {
        return state.Invalid(BlockValidationResult::BLOCK_CONSENSUS, "invalid-dyna-fed", "dynamic block headers must have non-empty current signblockscript field");
    }

    // Make sure extension bits aren't active, reserved for future HF
    uint32_t reserved_mask = (1<<23) | (1<<24) | (1<<25) | (1<<26);
    if ((block.nVersion & reserved_mask) != 0) {
        return state.Invalid(BlockValidationResult::BLOCK_CONSENSUS, "invalid-dyna-fed", "dynamic block header has unknown HF extension bits set");
    }

    const DynaFedParamEntry expected_current_params = ComputeNextBlockCurrentParameters(pindexPrev, params.GetConsensus());

    if (expected_current_params != dynafed_params.m_current) {
        return state.Invalid(BlockValidationResult::BLOCK_CONSENSUS, "invalid-dyna-fed", "dynamic block header's current parameters do not match expected");
    }

    // Lastly, enforce rules on proposals if they make changes.
    if (!dynafed_params.m_proposed.IsNull()) {
        // Compare the new proposed parameters with the current full parameters.
        const DynaFedParamEntry current = ComputeNextBlockFullCurrentParameters(pindexPrev, params.GetConsensus());
        const DynaFedParamEntry& proposed = dynafed_params.m_proposed;

        if (proposed.m_signblockscript != current.m_signblockscript) {
            // signblockscript proposals *must* be segwit versions
            int block_version = 0;
            std::vector<unsigned char> block_program;
            if (!proposed.m_signblockscript.IsWitnessProgram(block_version, block_program)) {
                return state.Invalid(BlockValidationResult::BLOCK_CONSENSUS, "invalid-dyna-fed", "proposed signblockscript must be native segwit scriptPubkey");
            }
        }

        if (proposed.m_fedpeg_program != current.m_fedpeg_program || proposed.m_fedpegscript != current.m_fedpegscript) {
            int fedpeg_version = 0;
            std::vector<unsigned char> fedpeg_program;
            if (!proposed.m_fedpeg_program.IsWitnessProgram(fedpeg_version, fedpeg_program)) {
                return state.Invalid(BlockValidationResult::BLOCK_CONSENSUS, "invalid-dyna-fed", "proposed fedpeg program must be native segwit scriptPubkey");
            }

            // for v0, fedpegscript's scriptPubKey must match. v1+ is unencumbered.
            if (fedpeg_version == 0) {
                uint256 fedpeg_program;
                CSHA256().Write(proposed.m_fedpegscript.data(), proposed.m_fedpegscript.size()).Finalize(fedpeg_program.begin());
                CScript computed_program = CScript() << OP_0 << ToByteVector(fedpeg_program);
                if (computed_program != proposed.m_fedpeg_program) {
                    return state.Invalid(BlockValidationResult::BLOCK_CONSENSUS, "invalid-dyna-fed", "proposed v0 segwit fedpegscript must match proposed fedpeg witness program");
                }

                // fedpegscript proposals *must not* start with OP_DEPTH
                // This forbids the first Liquid watchman script which is a hack.
                // Use miniscript, which doesn't even have OP_DEPTH.
                // We don't encumber future segwit versions as opcodes may change.
                if (!proposed.m_fedpegscript.empty() && proposed.m_fedpegscript.front() == OP_DEPTH) {
                    return state.Invalid(BlockValidationResult::BLOCK_CONSENSUS, "invalid-dyna-fed", "Proposed fedpegscript starts with OP_DEPTH, which is illegal");
                }
            }
        }

        if (proposed.m_extension_space != current.m_extension_space) {
            // When enforcing PAK, extension_space must give non-empty PAK list when
            // the vector itself is non-empty. Otherwise this means there were "junk"
            // entries
            if (params.GetEnforcePak()) {
                if (!proposed.m_extension_space.empty() &&
                        CreatePAKListFromExtensionSpace(proposed.m_extension_space).IsReject()) {
                    return state.Invalid(BlockValidationResult::BLOCK_CONSENSUS, "invalid-dyna-fed", "Extension space is not list of valid PAK entries");
                }
            }
        }
    }
    return true;
}

CBlockIndex* BlockManager::GetLastCheckpoint(const CCheckpointData& data)
{
    const MapCheckpoints& checkpoints = data.mapCheckpoints;

    for (const MapCheckpoints::value_type& i : reverse_iterate(checkpoints))
    {
        const uint256& hash = i.second;
        assert(std::addressof(g_chainman.m_blockman) == std::addressof(*this));
        CBlockIndex* pindex = LookupBlockIndex(hash);
        if (pindex) {
            return pindex;
        }
    }
    return nullptr;
}

/** Context-dependent validity checks.
 *  By "context", we mean only the previous block headers, but not the UTXO
 *  set; UTXO-related validity checks are done in ConnectBlock().
 *  NOTE: This function is not currently invoked by ConnectBlock(), so we
 *  should consider upgrade issues if we change which consensus rules are
 *  enforced in this function (eg by adding a new consensus rule). See comment
 *  in ConnectBlock().
 *  Note that -reindex-chainstate skips the validation that happens here!
 */
static bool ContextualCheckBlockHeader(const CBlockHeader& block, BlockValidationState& state, BlockManager& blockman, const CChainParams& params, const CBlockIndex* pindexPrev, int64_t nAdjustedTime) EXCLUSIVE_LOCKS_REQUIRED(cs_main)
{
    assert(pindexPrev != nullptr);
    const int nHeight = pindexPrev->nHeight + 1;

    // Check proof of work target or non-dynamic signblockscript if necessary
    const Consensus::Params& consensusParams = params.GetConsensus();
    if (!IsDynaFedEnabled(pindexPrev, consensusParams) && !CheckChallenge(block, *pindexPrev, consensusParams))
        return state.Invalid(BlockValidationResult::BLOCK_INVALID_HEADER, "bad-diffbits", "incorrect proof of work");

    // Check against checkpoints
    if (fCheckpointsEnabled) {
        // Don't accept any forks from the main chain prior to last checkpoint.
        // GetLastCheckpoint finds the last checkpoint in MapCheckpoints that's in our
        // BlockIndex().
        assert(std::addressof(g_chainman.m_blockman) == std::addressof(blockman));
        CBlockIndex* pcheckpoint = blockman.GetLastCheckpoint(params.Checkpoints());
        if (pcheckpoint && nHeight < pcheckpoint->nHeight) {
            LogPrintf("ERROR: %s: forked chain older than last checkpoint (height %d)\n", __func__, nHeight);
            return state.Invalid(BlockValidationResult::BLOCK_CHECKPOINT, "bad-fork-prior-to-checkpoint");
        }
    }

    // Check timestamp against prev
    if (block.GetBlockTime() <= pindexPrev->GetMedianTimePast())
        return state.Invalid(BlockValidationResult::BLOCK_INVALID_HEADER, "time-too-old", "block's timestamp is too early");

    // Check height in header against prev
    if (g_con_blockheightinheader && (uint32_t)nHeight != block.block_height) {
        LogPrintf("ERROR: %s: block height in header is incorrect (got %d, expected %d)\n", __func__, block.block_height, nHeight);
        return state.Invalid(BlockValidationResult::BLOCK_INVALID_HEADER, "bad-header-height");
    }

    // Check timestamp
    if (block.GetBlockTime() > nAdjustedTime + MAX_FUTURE_BLOCK_TIME)
        return state.Invalid(BlockValidationResult::BLOCK_TIME_FUTURE, "time-too-new", "block timestamp too far in the future");

    // Reject outdated version blocks when 95% (75% on testnet) of the network has upgraded:
    // check for version 2, 3 and 4 upgrades
    if((block.nVersion < 2 && nHeight >= consensusParams.BIP34Height) ||
       (block.nVersion < 3 && nHeight >= consensusParams.BIP66Height) ||
       (block.nVersion < 4 && nHeight >= consensusParams.BIP65Height))
            return state.Invalid(BlockValidationResult::BLOCK_INVALID_HEADER, strprintf("bad-version(0x%08x)", block.nVersion),
                                 strprintf("rejected nVersion=0x%08x block", block.nVersion));

    if (!ContextualCheckDynaFedHeader(block, state, params, pindexPrev)) {
        return false;
    }

    return true;
}

/** NOTE: This function is not currently invoked by ConnectBlock(), so we
 *  should consider upgrade issues if we change which consensus rules are
 *  enforced in this function (eg by adding a new consensus rule). See comment
 *  in ConnectBlock().
 *  Note that -reindex-chainstate skips the validation that happens here!
 */
static bool ContextualCheckBlock(const CBlock& block, BlockValidationState& state, const Consensus::Params& consensusParams, const CBlockIndex* pindexPrev)
{
    const int nHeight = pindexPrev == nullptr ? 0 : pindexPrev->nHeight + 1;

    // Start enforcing BIP113 (Median Time Past).
    int nLockTimeFlags = 0;
    if (nHeight >= consensusParams.CSVHeight) {
        assert(pindexPrev != nullptr);
        nLockTimeFlags |= LOCKTIME_MEDIAN_TIME_PAST;
    }

    int64_t nLockTimeCutoff = (nLockTimeFlags & LOCKTIME_MEDIAN_TIME_PAST)
                              ? pindexPrev->GetMedianTimePast()
                              : block.GetBlockTime();

    // Check that all transactions are finalized
    for (const auto& tx : block.vtx) {
        if (!IsFinalTx(*tx, nHeight, nLockTimeCutoff)) {
            return state.Invalid(BlockValidationResult::BLOCK_CONSENSUS, "bad-txns-nonfinal", "non-final transaction");
        }
    }

    // Enforce rule that the coinbase starts with serialized block height
    if (nHeight >= consensusParams.BIP34Height)
    {
        CScript expect = CScript() << nHeight;
        if (block.vtx[0]->vin[0].scriptSig.size() < expect.size() ||
            !std::equal(expect.begin(), expect.end(), block.vtx[0]->vin[0].scriptSig.begin())) {
            return state.Invalid(BlockValidationResult::BLOCK_CONSENSUS, "bad-cb-height", "block height mismatch in coinbase");
        }
    }

    // Coinbase transaction can not have input witness data which is not covered
    // (or committed to) by the witness or regular merkle tree
    for (const auto& inwit : block.vtx[0]->witness.vtxinwit) {
        if (!inwit.vchIssuanceAmountRangeproof.empty() ||
                !inwit.vchInflationKeysRangeproof.empty() ||
                !inwit.m_pegin_witness.IsNull()) {
            return state.Invalid(BlockValidationResult::BLOCK_MUTATED, "bad-cb-witness", "Coinbase has invalid input witness data.");
        }
    }

    // Validation for witness commitments.
    // * We compute the witness hash (which is the hash including witnesses) of all the block's transactions, except the
    //   coinbase (where 0x0000....0000 is used instead).
    // * The coinbase scriptWitness is a stack of a single 32-byte vector, containing a witness reserved value (unconstrained).
    // * We build a merkle tree with all those witness hashes as leaves (similar to the hashMerkleRoot in the block header).
    // * There must be at least one output whose scriptPubKey is a single 36-byte push, the first 4 bytes of which are
    //   {0xaa, 0x21, 0xa9, 0xed}, and the following 32 bytes are SHA256^2(witness root, witness reserved value). In case there are
    //   multiple, the last one is used.
    bool fHaveWitness = false;
    if (nHeight >= consensusParams.SegwitHeight) {
        int commitpos = GetWitnessCommitmentIndex(block);
        if (commitpos != NO_WITNESS_COMMITMENT) {
            bool malleated = false;
            uint256 hashWitness = BlockWitnessMerkleRoot(block, &malleated);
            // The malleation check is ignored; as the transaction tree itself
            // already does not permit it, it is impossible to trigger in the
            // witness tree.
            if ((block.vtx[0]->witness.vtxinwit.empty()) ||
                (block.vtx[0]->witness.vtxinwit[0].scriptWitness.stack.size() != 1) ||
                (block.vtx[0]->witness.vtxinwit[0].scriptWitness.stack[0].size() != 32)) {
                return state.Invalid(BlockValidationResult::BLOCK_MUTATED, "bad-witness-nonce-size", strprintf("%s : invalid witness reserved value size", __func__));
            }
            CHash256().Write(hashWitness).Write(block.vtx[0]->witness.vtxinwit[0].scriptWitness.stack[0]).Finalize(hashWitness);
            uint256 committedWitness(std::vector<unsigned char>(&block.vtx[0]->vout[commitpos].scriptPubKey[6], &block.vtx[0]->vout[commitpos].scriptPubKey[6+32]));
            if (memcmp(hashWitness.begin(), &block.vtx[0]->vout[commitpos].scriptPubKey[6], 32)) {
                return state.Invalid(BlockValidationResult::BLOCK_MUTATED, "bad-witness-merkle-match", strprintf("%s : witness merkle commitment mismatch", __func__));
            }
            fHaveWitness = true;
        }
    }

    // No witness data is allowed in blocks that don't commit to witness data, as this would otherwise leave room for spam
    if (!fHaveWitness) {
      for (const auto& tx : block.vtx) {
            if (tx->HasWitness()) {
                return state.Invalid(BlockValidationResult::BLOCK_MUTATED, "unexpected-witness", strprintf("%s : unexpected witness data found", __func__));
            }
        }
    }

    // After the coinbase witness reserved value and commitment are verified,
    // we can check if the block weight passes (before we've checked the
    // coinbase witness, it would be possible for the weight to be too
    // large by filling up the coinbase witness, which doesn't change
    // the block hash, so we couldn't mark the block as permanently
    // failed).
    if (GetBlockWeight(block) > MAX_BLOCK_WEIGHT) {
        return state.Invalid(BlockValidationResult::BLOCK_CONSENSUS, "bad-blk-weight", strprintf("%s : weight limit failed", __func__));
    }

    return true;
}

bool BlockManager::AcceptBlockHeader(const CBlockHeader& block, BlockValidationState& state, const CChainParams& chainparams, CBlockIndex** ppindex)
{
    AssertLockHeld(cs_main);
    // Check for duplicate
    uint256 hash = block.GetHash();
    BlockMap::iterator miSelf = m_block_index.find(hash);
    if (hash != chainparams.GetConsensus().hashGenesisBlock) {
        if (miSelf != m_block_index.end()) {
            // Block header is already known.
            CBlockIndex* pindex = miSelf->second;
            if (ppindex)
                *ppindex = pindex;
            if (pindex->nStatus & BLOCK_FAILED_MASK) {
                LogPrintf("ERROR: %s: block %s is marked invalid\n", __func__, hash.ToString());
                return state.Invalid(BlockValidationResult::BLOCK_CACHED_INVALID, "duplicate");
            }
            return true;
        }

        if (!CheckBlockHeader(block, state, chainparams.GetConsensus())) {
            LogPrint(BCLog::VALIDATION, "%s: Consensus::CheckBlockHeader: %s, %s\n", __func__, hash.ToString(), state.ToString());
            return false;
        }

        // Get prev block index
        CBlockIndex* pindexPrev = nullptr;
        BlockMap::iterator mi = m_block_index.find(block.hashPrevBlock);
        if (mi == m_block_index.end()) {
            LogPrintf("ERROR: %s: prev block not found\n", __func__);
            return state.Invalid(BlockValidationResult::BLOCK_MISSING_PREV, "prev-blk-not-found");
        }
        pindexPrev = (*mi).second;
        if (pindexPrev->nStatus & BLOCK_FAILED_MASK) {
            LogPrintf("ERROR: %s: prev block invalid\n", __func__);
            return state.Invalid(BlockValidationResult::BLOCK_INVALID_PREV, "bad-prevblk");
        }
        if (!ContextualCheckBlockHeader(block, state, *this, chainparams, pindexPrev, GetAdjustedTime()))
            return error("%s: Consensus::ContextualCheckBlockHeader: %s, %s", __func__, hash.ToString(), state.ToString());

        /* Determine if this block descends from any block which has been found
         * invalid (m_failed_blocks), then mark pindexPrev and any blocks between
         * them as failed. For example:
         *
         *                D3
         *              /
         *      B2 - C2
         *    /         \
         *  A             D2 - E2 - F2
         *    \
         *      B1 - C1 - D1 - E1
         *
         * In the case that we attempted to reorg from E1 to F2, only to find
         * C2 to be invalid, we would mark D2, E2, and F2 as BLOCK_FAILED_CHILD
         * but NOT D3 (it was not in any of our candidate sets at the time).
         *
         * In any case D3 will also be marked as BLOCK_FAILED_CHILD at restart
         * in LoadBlockIndex.
         */
        if (!pindexPrev->IsValid(BLOCK_VALID_SCRIPTS)) {
            // The above does not mean "invalid": it checks if the previous block
            // hasn't been validated up to BLOCK_VALID_SCRIPTS. This is a performance
            // optimization, in the common case of adding a new block to the tip,
            // we don't need to iterate over the failed blocks list.
            for (const CBlockIndex* failedit : m_failed_blocks) {
                if (pindexPrev->GetAncestor(failedit->nHeight) == failedit) {
                    assert(failedit->nStatus & BLOCK_FAILED_VALID);
                    CBlockIndex* invalid_walk = pindexPrev;
                    while (invalid_walk != failedit) {
                        invalid_walk->nStatus |= BLOCK_FAILED_CHILD;
                        setDirtyBlockIndex.insert(invalid_walk);
                        invalid_walk = invalid_walk->pprev;
                    }
                    LogPrintf("ERROR: %s: prev block invalid\n", __func__);
                    return state.Invalid(BlockValidationResult::BLOCK_INVALID_PREV, "bad-prevblk");
                }
            }
        }
    }
    CBlockIndex* pindex = AddToBlockIndex(block);

    if (ppindex)
        *ppindex = pindex;

    return true;
}

// Exposed wrapper for AcceptBlockHeader
bool ChainstateManager::ProcessNewBlockHeaders(const std::vector<CBlockHeader>& headers, BlockValidationState& state, const CChainParams& chainparams, const CBlockIndex** ppindex)
{
    assert(std::addressof(::ChainstateActive()) == std::addressof(ActiveChainstate()));
    AssertLockNotHeld(cs_main);
    {
        LOCK(cs_main);
        for (const CBlockHeader& header : headers) {
            CBlockIndex *pindex = nullptr; // Use a temp pindex instead of ppindex to avoid a const_cast
            bool accepted = m_blockman.AcceptBlockHeader(
                header, state, chainparams, &pindex);
            ActiveChainstate().CheckBlockIndex(chainparams.GetConsensus());

            if (!accepted) {
                return false;
            }
            if (ppindex) {
                *ppindex = pindex;
            }
        }
    }
    if (NotifyHeaderTip(ActiveChainstate())) {
        if (ActiveChainstate().IsInitialBlockDownload() && ppindex && *ppindex) {
            LogPrintf("Synchronizing blockheaders, height: %d (~%.2f%%)\n", (*ppindex)->nHeight, 100.0/((*ppindex)->nHeight+(GetAdjustedTime() - (*ppindex)->GetBlockTime()) / Params().GetConsensus().nPowTargetSpacing) * (*ppindex)->nHeight);
        }
    }
    return true;
}

/** Store block on disk. If dbp is non-nullptr, the file is known to already reside on disk */
bool CChainState::AcceptBlock(const std::shared_ptr<const CBlock>& pblock, BlockValidationState& state, const CChainParams& chainparams, CBlockIndex** ppindex, bool fRequested, const FlatFilePos* dbp, bool* fNewBlock)
{
    const CBlock& block = *pblock;

    if (fNewBlock) *fNewBlock = false;
    AssertLockHeld(cs_main);

    CBlockIndex *pindexDummy = nullptr;
    CBlockIndex *&pindex = ppindex ? *ppindex : pindexDummy;

    bool accepted_header = m_blockman.AcceptBlockHeader(block, state, chainparams, &pindex);
    CheckBlockIndex(chainparams.GetConsensus());

    if (!accepted_header)
        return false;

    // Try to process all requested blocks that we don't have, but only
    // process an unrequested block if it's new and has enough work to
    // advance our tip, and isn't too many blocks ahead.
    bool fAlreadyHave = pindex->nStatus & BLOCK_HAVE_DATA;
    bool fHasMoreOrSameWork = (m_chain.Tip() ? pindex->nChainWork >= m_chain.Tip()->nChainWork : true);
    // Blocks that are too out-of-order needlessly limit the effectiveness of
    // pruning, because pruning will not delete block files that contain any
    // blocks which are too close in height to the tip.  Apply this test
    // regardless of whether pruning is enabled; it should generally be safe to
    // not process unrequested blocks.
    bool fTooFarAhead = (pindex->nHeight > int(m_chain.Height() + MIN_BLOCKS_TO_KEEP));

    // TODO: Decouple this function from the block download logic by removing fRequested
    // This requires some new chain data structure to efficiently look up if a
    // block is in a chain leading to a candidate for best tip, despite not
    // being such a candidate itself.

    // TODO: deal better with return value and error conditions for duplicate
    // and unrequested blocks.
    if (fAlreadyHave) return true;
    if (!fRequested) {  // If we didn't ask for it:
        if (pindex->nTx != 0) return true;    // This is a previously-processed block that was pruned
        if (!fHasMoreOrSameWork) return true; // Don't process less-work chains
        if (fTooFarAhead) return true;        // Block height is too high

        // Protect against DoS attacks from low-work chains.
        // If our tip is behind, a peer could try to send us
        // low-work blocks on a fake chain that we would never
        // request; don't process these.
        if (pindex->nChainWork < nMinimumChainWork) return true;
    }

    if (chainparams.GetConsensus().hashGenesisBlock != block.GetHash() &&
        (!CheckBlock(block, state, chainparams.GetConsensus()) ||
         !ContextualCheckBlock(block, state, chainparams.GetConsensus(), pindex->pprev))) {
        if (state.IsInvalid() && state.GetResult() != BlockValidationResult::BLOCK_MUTATED) {
            pindex->nStatus |= BLOCK_FAILED_VALID;
            setDirtyBlockIndex.insert(pindex);
        }
        return error("%s: %s", __func__, state.ToString());
    }

    // Header is valid/has work, merkle tree and segwit merkle tree are good...RELAY NOW
    // (but if it does not build on our best tip, let the SendMessages loop relay it)
    if (!IsInitialBlockDownload() && m_chain.Tip() == pindex->pprev)
        GetMainSignals().NewPoWValidBlock(pindex, pblock);

    // Write block to history file
    if (fNewBlock) *fNewBlock = true;
    assert(std::addressof(::ChainActive()) == std::addressof(m_chain));
    try {
        FlatFilePos blockPos = SaveBlockToDisk(block, pindex->nHeight, m_chain, chainparams, dbp);
        if (blockPos.IsNull()) {
            state.Error(strprintf("%s: Failed to find position to write new block to disk", __func__));
            return false;
        }
        ReceivedBlockTransactions(block, pindex, blockPos, chainparams.GetConsensus());
    } catch (const std::runtime_error& e) {
        return AbortNode(state, std::string("System error: ") + e.what());
    }

    FlushStateToDisk(chainparams, state, FlushStateMode::NONE);

    CheckBlockIndex(chainparams.GetConsensus());

    return true;
}

bool ChainstateManager::ProcessNewBlock(const CChainParams& chainparams, const std::shared_ptr<const CBlock> pblock, bool fForceProcessing, bool* fNewBlock)
{
    AssertLockNotHeld(cs_main);
    assert(std::addressof(::ChainstateActive()) == std::addressof(ActiveChainstate()));

    {
        CBlockIndex *pindex = nullptr;
        if (fNewBlock) *fNewBlock = false;
        BlockValidationState state;

        // CheckBlock() does not support multi-threaded block validation because CBlock::fChecked can cause data race.
        // Therefore, the following critical section must include the CheckBlock() call as well.
        LOCK(cs_main);

        // Ensure that CheckBlock() passes before calling AcceptBlock, as
        // belt-and-suspenders.
        bool ret = CheckBlock(*pblock, state, chainparams.GetConsensus());
        if (ret) {
            // Store to disk
            ret = ActiveChainstate().AcceptBlock(pblock, state, chainparams, &pindex, fForceProcessing, nullptr, fNewBlock);
        }
        if (!ret) {
            GetMainSignals().BlockChecked(*pblock, state);
            return error("%s: AcceptBlock FAILED (%s)", __func__, state.ToString());
        }
    }

    NotifyHeaderTip(ActiveChainstate());

    BlockValidationState state; // Only used to report errors, not invalidity - ignore it
    if (!ActiveChainstate().ActivateBestChain(state, chainparams, pblock))
        return error("%s: ActivateBestChain failed (%s)", __func__, state.ToString());

    return true;
}

bool TestBlockValidity(BlockValidationState& state,
                       const CChainParams& chainparams,
                       CChainState& chainstate,
                       const CBlock& block,
                       CBlockIndex* pindexPrev,
                       bool fCheckPOW,
                       bool fCheckMerkleRoot)
{
    AssertLockHeld(cs_main);
    assert(std::addressof(::ChainstateActive()) == std::addressof(chainstate));
    assert(pindexPrev && pindexPrev == chainstate.m_chain.Tip());
    CCoinsViewCache viewNew(&chainstate.CoinsTip());
    uint256 block_hash(block.GetHash());
    CBlockIndex indexDummy(block);
    indexDummy.pprev = pindexPrev;
    indexDummy.nHeight = pindexPrev->nHeight + 1;
    indexDummy.phashBlock = &block_hash;

    // NOTE: CheckBlockHeader is called by CheckBlock
    assert(std::addressof(g_chainman.m_blockman) == std::addressof(chainstate.m_blockman));
    if (!ContextualCheckBlockHeader(block, state, chainstate.m_blockman, chainparams, pindexPrev, GetAdjustedTime()))
        return error("%s: Consensus::ContextualCheckBlockHeader: %s", __func__, state.ToString());
    if (!CheckBlock(block, state, chainparams.GetConsensus(), fCheckPOW, fCheckMerkleRoot))
        return error("%s: Consensus::CheckBlock: %s", __func__, state.ToString());
    if (!ContextualCheckBlock(block, state, chainparams.GetConsensus(), pindexPrev))
        return error("%s: Consensus::ContextualCheckBlock: %s", __func__, state.ToString());
    if (!chainstate.ConnectBlock(block, state, &indexDummy, viewNew, chainparams, NULL, true))
        return false;
    assert(state.IsValid());

    return true;
}

/**
 * BLOCK PRUNING CODE
 */

/* Calculate the amount of disk space the block & undo files currently use */
uint64_t CalculateCurrentUsage()
{
    LOCK(cs_LastBlockFile);

    uint64_t retval = 0;
    for (const CBlockFileInfo &file : vinfoBlockFile) {
        retval += file.nSize + file.nUndoSize;
    }
    return retval;
}

void BlockManager::PruneOneBlockFile(const int fileNumber)
{
    AssertLockHeld(cs_main);
    LOCK(cs_LastBlockFile);

    for (const auto& entry : m_block_index) {
        CBlockIndex* pindex = entry.second;
        if (pindex->nFile == fileNumber) {
            pindex->nStatus &= ~BLOCK_HAVE_DATA;
            pindex->nStatus &= ~BLOCK_HAVE_UNDO;
            pindex->nFile = 0;
            pindex->nDataPos = 0;
            pindex->nUndoPos = 0;
            setDirtyBlockIndex.insert(pindex);

            // Prune from m_blocks_unlinked -- any block we prune would have
            // to be downloaded again in order to consider its chain, at which
            // point it would be considered as a candidate for
            // m_blocks_unlinked or setBlockIndexCandidates.
            auto range = m_blocks_unlinked.equal_range(pindex->pprev);
            while (range.first != range.second) {
                std::multimap<CBlockIndex *, CBlockIndex *>::iterator _it = range.first;
                range.first++;
                if (_it->second == pindex) {
                    m_blocks_unlinked.erase(_it);
                }
            }
        }
    }

    vinfoBlockFile[fileNumber].SetNull();
    setDirtyFileInfo.insert(fileNumber);
}


void UnlinkPrunedFiles(const std::set<int>& setFilesToPrune)
{
    for (std::set<int>::iterator it = setFilesToPrune.begin(); it != setFilesToPrune.end(); ++it) {
        FlatFilePos pos(*it, 0);
        fs::remove(BlockFileSeq().FileName(pos));
        fs::remove(UndoFileSeq().FileName(pos));
        LogPrintf("Prune: %s deleted blk/rev (%05u)\n", __func__, *it);
    }
}

void BlockManager::FindFilesToPruneManual(std::set<int>& setFilesToPrune, int nManualPruneHeight, int chain_tip_height)
{
    assert(fPruneMode && nManualPruneHeight > 0);

    LOCK2(cs_main, cs_LastBlockFile);
    if (chain_tip_height < 0) {
        return;
    }

    // last block to prune is the lesser of (user-specified height, MIN_BLOCKS_TO_KEEP from the tip)
    unsigned int nLastBlockWeCanPrune = std::min((unsigned)nManualPruneHeight, chain_tip_height - MIN_BLOCKS_TO_KEEP);
    int count = 0;
    for (int fileNumber = 0; fileNumber < nLastBlockFile; fileNumber++) {
        if (vinfoBlockFile[fileNumber].nSize == 0 || vinfoBlockFile[fileNumber].nHeightLast > nLastBlockWeCanPrune) {
            continue;
        }
        PruneOneBlockFile(fileNumber);
        setFilesToPrune.insert(fileNumber);
        count++;
    }
    LogPrintf("Prune (Manual): prune_height=%d removed %d blk/rev pairs\n", nLastBlockWeCanPrune, count);
}

/* This function is called from the RPC code for pruneblockchain */
void PruneBlockFilesManual(CChainState& active_chainstate, int nManualPruneHeight)
{
    BlockValidationState state;
    const CChainParams& chainparams = Params();
    assert(std::addressof(::ChainstateActive()) == std::addressof(active_chainstate));
    if (!active_chainstate.FlushStateToDisk(
            chainparams, state, FlushStateMode::NONE, nManualPruneHeight)) {
        LogPrintf("%s: failed to flush state (%s)\n", __func__, state.ToString());
    }
}

void BlockManager::FindFilesToPrune(std::set<int>& setFilesToPrune, uint64_t nPruneAfterHeight, int chain_tip_height, int prune_height, bool is_ibd)
{
    LOCK2(cs_main, cs_LastBlockFile);
    if (chain_tip_height < 0 || nPruneTarget == 0) {
        return;
    }
    if ((uint64_t)chain_tip_height <= nPruneAfterHeight) {
        return;
    }

    unsigned int nLastBlockWeCanPrune = std::min(prune_height, chain_tip_height - static_cast<int>(MIN_BLOCKS_TO_KEEP));
    uint64_t nCurrentUsage = CalculateCurrentUsage();
    // We don't check to prune until after we've allocated new space for files
    // So we should leave a buffer under our target to account for another allocation
    // before the next pruning.
    uint64_t nBuffer = BLOCKFILE_CHUNK_SIZE + UNDOFILE_CHUNK_SIZE;
    uint64_t nBytesToPrune;
    int count = 0;

    if (nCurrentUsage + nBuffer >= nPruneTarget) {
        // On a prune event, the chainstate DB is flushed.
        // To avoid excessive prune events negating the benefit of high dbcache
        // values, we should not prune too rapidly.
        // So when pruning in IBD, increase the buffer a bit to avoid a re-prune too soon.
        if (is_ibd) {
            // Since this is only relevant during IBD, we use a fixed 10%
            nBuffer += nPruneTarget / 10;
        }

        for (int fileNumber = 0; fileNumber < nLastBlockFile; fileNumber++) {
            nBytesToPrune = vinfoBlockFile[fileNumber].nSize + vinfoBlockFile[fileNumber].nUndoSize;

            if (vinfoBlockFile[fileNumber].nSize == 0) {
                continue;
            }

            if (nCurrentUsage + nBuffer < nPruneTarget) { // are we below our target?
                break;
            }

            // don't prune files that could have a block within MIN_BLOCKS_TO_KEEP of the main chain's tip but keep scanning
            if (vinfoBlockFile[fileNumber].nHeightLast > nLastBlockWeCanPrune) {
                continue;
            }

            PruneOneBlockFile(fileNumber);
            // Queue up the files for removal
            setFilesToPrune.insert(fileNumber);
            nCurrentUsage -= nBytesToPrune;
            count++;
        }
    }

    LogPrint(BCLog::PRUNE, "Prune: target=%dMiB actual=%dMiB diff=%dMiB max_prune_height=%d removed %d blk/rev pairs\n",
           nPruneTarget/1024/1024, nCurrentUsage/1024/1024,
           ((int64_t)nPruneTarget - (int64_t)nCurrentUsage)/1024/1024,
           nLastBlockWeCanPrune, count);
}

static FlatFileSeq BlockFileSeq()
{
    return FlatFileSeq(gArgs.GetBlocksDirPath(), "blk", gArgs.GetBoolArg("-fastprune", false) ? 0x4000 /* 16kb */ : BLOCKFILE_CHUNK_SIZE);
}

static FlatFileSeq UndoFileSeq()
{
    return FlatFileSeq(gArgs.GetBlocksDirPath(), "rev", UNDOFILE_CHUNK_SIZE);
}

FILE* OpenBlockFile(const FlatFilePos &pos, bool fReadOnly) {
    return BlockFileSeq().Open(pos, fReadOnly);
}

/** Open an undo file (rev?????.dat) */
static FILE* OpenUndoFile(const FlatFilePos &pos, bool fReadOnly) {
    return UndoFileSeq().Open(pos, fReadOnly);
}

fs::path GetBlockPosFilename(const FlatFilePos &pos)
{
    return BlockFileSeq().FileName(pos);
}

CBlockIndex * BlockManager::InsertBlockIndex(const uint256& hash)
{
    AssertLockHeld(cs_main);

    if (hash.IsNull())
        return nullptr;

    // Return existing
    BlockMap::iterator mi = m_block_index.find(hash);
    if (mi != m_block_index.end())
        return (*mi).second;

    // Create new
    CBlockIndex* pindexNew = new CBlockIndex();
    mi = m_block_index.insert(std::make_pair(hash, pindexNew)).first;
    pindexNew->phashBlock = &((*mi).first);

    return pindexNew;
}

bool BlockManager::LoadBlockIndex(
    const Consensus::Params& consensus_params,
    CBlockTreeDB& blocktree,
    std::set<CBlockIndex*, CBlockIndexWorkComparator>& block_index_candidates)
{
    if (!blocktree.LoadBlockIndexGuts(consensus_params, [this](const uint256& hash) EXCLUSIVE_LOCKS_REQUIRED(cs_main) { return this->InsertBlockIndex(hash); }))
        return false;

    // Calculate nChainWork
    std::vector<std::pair<int, CBlockIndex*> > vSortedByHeight;
    vSortedByHeight.reserve(m_block_index.size());
    for (const std::pair<const uint256, CBlockIndex*>& item : m_block_index)
    {
        CBlockIndex* pindex = item.second;
        vSortedByHeight.push_back(std::make_pair(pindex->nHeight, pindex));
    }
    sort(vSortedByHeight.begin(), vSortedByHeight.end());
    for (const std::pair<int, CBlockIndex*>& item : vSortedByHeight)
    {
        if (ShutdownRequested()) return false;
        CBlockIndex* pindex = item.second;
        pindex->nChainWork = (pindex->pprev ? pindex->pprev->nChainWork : 0) + GetBlockProof(*pindex);
        pindex->nTimeMax = (pindex->pprev ? std::max(pindex->pprev->nTimeMax, pindex->nTime) : pindex->nTime);
        // We can link the chain of blocks for which we've received transactions at some point.
        // Pruned nodes may have deleted the block.
        if (pindex->nTx > 0) {
            if (pindex->pprev) {
                if (pindex->pprev->HaveTxsDownloaded()) {
                    pindex->nChainTx = pindex->pprev->nChainTx + pindex->nTx;
                } else {
                    pindex->nChainTx = 0;
                    m_blocks_unlinked.insert(std::make_pair(pindex->pprev, pindex));
                }
            } else {
                pindex->nChainTx = pindex->nTx;
            }
        }
        if (!(pindex->nStatus & BLOCK_FAILED_MASK) && pindex->pprev && (pindex->pprev->nStatus & BLOCK_FAILED_MASK)) {
            pindex->nStatus |= BLOCK_FAILED_CHILD;
            setDirtyBlockIndex.insert(pindex);
        }
        if (pindex->IsValid(BLOCK_VALID_TRANSACTIONS) && (pindex->HaveTxsDownloaded() || pindex->pprev == nullptr)) {
            block_index_candidates.insert(pindex);
        }
        if (pindex->nStatus & BLOCK_FAILED_MASK && (!pindexBestInvalid || pindex->nChainWork > pindexBestInvalid->nChainWork))
            pindexBestInvalid = pindex;
        if (pindex->pprev)
            pindex->BuildSkip();
        if (pindex->IsValid(BLOCK_VALID_TREE) && (pindexBestHeader == nullptr || CBlockIndexWorkComparator()(pindexBestHeader, pindex)))
            pindexBestHeader = pindex;
    }

    return true;
}

void BlockManager::Unload() {
    m_failed_blocks.clear();
    m_blocks_unlinked.clear();

    for (const BlockMap::value_type& entry : m_block_index) {
        delete entry.second;
    }

    m_block_index.clear();
}

bool CChainState::LoadBlockIndexDB(const CChainParams& chainparams)
{
    assert(std::addressof(::ChainstateActive()) == std::addressof(*this));
    if (!m_blockman.LoadBlockIndex(
            chainparams.GetConsensus(), *pblocktree,
            setBlockIndexCandidates)) {
        return false;
    }

    // Load block file info
    pblocktree->ReadLastBlockFile(nLastBlockFile);
    vinfoBlockFile.resize(nLastBlockFile + 1);
    LogPrintf("%s: last block file = %i\n", __func__, nLastBlockFile);
    for (int nFile = 0; nFile <= nLastBlockFile; nFile++) {
        pblocktree->ReadBlockFileInfo(nFile, vinfoBlockFile[nFile]);
    }
    LogPrintf("%s: last block file info: %s\n", __func__, vinfoBlockFile[nLastBlockFile].ToString());
    for (int nFile = nLastBlockFile + 1; true; nFile++) {
        CBlockFileInfo info;
        if (pblocktree->ReadBlockFileInfo(nFile, info)) {
            vinfoBlockFile.push_back(info);
        } else {
            break;
        }
    }

    // Check presence of blk files
    LogPrintf("Checking all blk files are present...\n");
    std::set<int> setBlkDataFiles;
    for (const std::pair<const uint256, CBlockIndex*>& item : m_blockman.m_block_index) {
        CBlockIndex* pindex = item.second;
        if (pindex->nStatus & BLOCK_HAVE_DATA) {
            setBlkDataFiles.insert(pindex->nFile);
        }
    }
    for (std::set<int>::iterator it = setBlkDataFiles.begin(); it != setBlkDataFiles.end(); it++)
    {
        FlatFilePos pos(*it, 0);
        if (CAutoFile(OpenBlockFile(pos, true), SER_DISK, CLIENT_VERSION).IsNull()) {
            return false;
        }
    }

    // Check whether we have ever pruned block & undo files
    pblocktree->ReadFlag("prunedblockfiles", fHavePruned);
    if (fHavePruned)
        LogPrintf("LoadBlockIndexDB(): Block files have previously been pruned\n");

    // Check whether we need to continue reindexing
    bool fReindexing = false;
    pblocktree->ReadReindexing(fReindexing);
    if(fReindexing) fReindex = true;

    return true;
}

void CChainState::LoadMempool(const ArgsManager& args)
{
    if (args.GetArg("-persistmempool", DEFAULT_PERSIST_MEMPOOL)) {
        assert(std::addressof(::ChainstateActive()) == std::addressof(*this));
        ::LoadMempool(m_mempool, *this);
    }
    m_mempool.SetIsLoaded(!ShutdownRequested());
}

bool CChainState::LoadChainTip(const CChainParams& chainparams)
{
    AssertLockHeld(cs_main);
    const CCoinsViewCache& coins_cache = CoinsTip();
    assert(!coins_cache.GetBestBlock().IsNull()); // Never called when the coins view is empty
    const CBlockIndex* tip = m_chain.Tip();

    if (tip && tip->GetBlockHash() == coins_cache.GetBestBlock()) {
        return true;
    }

    // Load pointer to end of best chain
    CBlockIndex* pindex = m_blockman.LookupBlockIndex(coins_cache.GetBestBlock());
    if (!pindex) {
        return false;
    }
    m_chain.SetTip(pindex);
    PruneBlockIndexCandidates();

    tip = m_chain.Tip();
    LogPrintf("Loaded best chain: hashBestChain=%s height=%d date=%s progress=%f\n",
        tip->GetBlockHash().ToString(),
        m_chain.Height(),
        FormatISO8601DateTime(tip->GetBlockTime()),
        GuessVerificationProgress(tip, chainparams.GetConsensus().nPowTargetSpacing));
    return true;
}

CVerifyDB::CVerifyDB()
{
    uiInterface.ShowProgress(_("Verifying blocks...").translated, 0, false);
}

CVerifyDB::~CVerifyDB()
{
    uiInterface.ShowProgress("", 100, false);
}

bool CVerifyDB::VerifyDB(
    CChainState& chainstate,
    const CChainParams& chainparams,
    CCoinsView& coinsview,
    int nCheckLevel, int nCheckDepth)
{
    AssertLockHeld(cs_main);

    assert(std::addressof(::ChainstateActive()) == std::addressof(chainstate));
    if (chainstate.m_chain.Tip() == nullptr || chainstate.m_chain.Tip()->pprev == nullptr)
        return true;

    // Verify blocks in the best chain
    if (nCheckDepth <= 0 || nCheckDepth > chainstate.m_chain.Height())
        nCheckDepth = chainstate.m_chain.Height();
    nCheckLevel = std::max(0, std::min(4, nCheckLevel));
    LogPrintf("Verifying last %i blocks at level %i\n", nCheckDepth, nCheckLevel);
    CCoinsViewCache coins(&coinsview);
    CBlockIndex* pindex;
    CBlockIndex* pindexFailure = nullptr;
    int nGoodTransactions = 0;
    BlockValidationState state;
    int reportDone = 0;
    LogPrintf("[0%%]..."); /* Continued */

    bool is_snapshot_cs = !chainstate.m_from_snapshot_blockhash.IsNull();

    for (pindex = chainstate.m_chain.Tip(); pindex && pindex->pprev; pindex = pindex->pprev) {
        const int percentageDone = std::max(1, std::min(99, (int)(((double)(chainstate.m_chain.Height() - pindex->nHeight)) / (double)nCheckDepth * (nCheckLevel >= 4 ? 50 : 100))));
        if (reportDone < percentageDone/10) {
            // report every 10% step
            LogPrintf("[%d%%]...", percentageDone); /* Continued */
            reportDone = percentageDone/10;
        }
        uiInterface.ShowProgress(_("Verifying blocks...").translated, percentageDone, false);
        if (pindex->nHeight <= chainstate.m_chain.Height()-nCheckDepth)
            break;
        if ((fPruneMode || is_snapshot_cs) && !(pindex->nStatus & BLOCK_HAVE_DATA)) {
            // If pruning or running under an assumeutxo snapshot, only go
            // back as far as we have data.
            LogPrintf("VerifyDB(): block verification stopping at height %d (pruning, no data)\n", pindex->nHeight);
            break;
        }
        CBlock block;
        // check level 0: read from disk
        if (!ReadBlockFromDisk(block, pindex, chainparams.GetConsensus()))
            return error("VerifyDB(): *** ReadBlockFromDisk failed at %d, hash=%s", pindex->nHeight, pindex->GetBlockHash().ToString());
        // check level 1: verify block validity
        if (nCheckLevel >= 1 && !CheckBlock(block, state, chainparams.GetConsensus()))
            return error("%s: *** found bad block at %d, hash=%s (%s)\n", __func__,
                         pindex->nHeight, pindex->GetBlockHash().ToString(), state.ToString());
        // check level 2: verify undo validity
        if (nCheckLevel >= 2 && pindex) {
            CBlockUndo undo;
            if (!pindex->GetUndoPos().IsNull()) {
                if (!UndoReadFromDisk(undo, pindex)) {
                    return error("VerifyDB(): *** found bad undo data at %d, hash=%s\n", pindex->nHeight, pindex->GetBlockHash().ToString());
                }
            }
        }
        // check level 3: check for inconsistencies during memory-only disconnect of tip blocks
        size_t curr_coins_usage = coins.DynamicMemoryUsage() + chainstate.CoinsTip().DynamicMemoryUsage();

        if (nCheckLevel >= 3 && curr_coins_usage <= chainstate.m_coinstip_cache_size_bytes) {
            assert(coins.GetBestBlock() == pindex->GetBlockHash());
            DisconnectResult res = chainstate.DisconnectBlock(block, pindex, coins);
            if (res == DISCONNECT_FAILED) {
                return error("VerifyDB(): *** irrecoverable inconsistency in block data at %d, hash=%s", pindex->nHeight, pindex->GetBlockHash().ToString());
            }
            if (res == DISCONNECT_UNCLEAN) {
                nGoodTransactions = 0;
                pindexFailure = pindex;
            } else {
                nGoodTransactions += block.vtx.size();
            }
        }
        if (ShutdownRequested()) return true;
    }
    if (pindexFailure)
        return error("VerifyDB(): *** coin database inconsistencies found (last %i blocks, %i good transactions before that)\n", chainstate.m_chain.Height() - pindexFailure->nHeight + 1, nGoodTransactions);

    // store block count as we move pindex at check level >= 4
    int block_count = chainstate.m_chain.Height() - pindex->nHeight;

    // check level 4: try reconnecting blocks
    if (nCheckLevel >= 4) {
        while (pindex != chainstate.m_chain.Tip()) {
            const int percentageDone = std::max(1, std::min(99, 100 - (int)(((double)(chainstate.m_chain.Height() - pindex->nHeight)) / (double)nCheckDepth * 50)));
            if (reportDone < percentageDone/10) {
                // report every 10% step
                LogPrintf("[%d%%]...", percentageDone); /* Continued */
                reportDone = percentageDone/10;
            }
            uiInterface.ShowProgress(_("Verifying blocks...").translated, percentageDone, false);
            pindex = chainstate.m_chain.Next(pindex);
            CBlock block;
            if (!ReadBlockFromDisk(block, pindex, chainparams.GetConsensus()))
                return error("VerifyDB(): *** ReadBlockFromDisk failed at %d, hash=%s", pindex->nHeight, pindex->GetBlockHash().ToString());
<<<<<<< HEAD
            if (!active_chainstate.ConnectBlock(block, state, pindex, coins, chainparams, NULL))
=======
            if (!chainstate.ConnectBlock(block, state, pindex, coins, chainparams))
>>>>>>> c6d6bc8a
                return error("VerifyDB(): *** found unconnectable block at %d, hash=%s (%s)", pindex->nHeight, pindex->GetBlockHash().ToString(), state.ToString());
            if (ShutdownRequested()) return true;
        }
    }

    LogPrintf("[DONE].\n");
    LogPrintf("No coin database inconsistencies in last %i blocks (%i transactions)\n", block_count, nGoodTransactions);

    return true;
}

/** Apply the effects of a block on the utxo cache, ignoring that it may already have been applied. */
bool CChainState::RollforwardBlock(const CBlockIndex* pindex, CCoinsViewCache& inputs, const CChainParams& params)
{
    // TODO: merge with ConnectBlock
    CBlock block;
    if (!ReadBlockFromDisk(block, pindex, params.GetConsensus())) {
        return error("ReplayBlock(): ReadBlockFromDisk failed at %d, hash=%s", pindex->nHeight, pindex->GetBlockHash().ToString());
    }

    for (const CTransactionRef& tx : block.vtx) {
        if (!tx->IsCoinBase()) {
            for (const CTxIn &txin : tx->vin) {
                inputs.SpendCoin(txin.prevout);
            }
        }
        // Pass check = true as every addition may be an overwrite.
        AddCoins(inputs, *tx, pindex->nHeight, true);
    }
    return true;
}

bool CChainState::ReplayBlocks(const CChainParams& params)
{
    LOCK(cs_main);

    CCoinsView& db = this->CoinsDB();
    CCoinsViewCache cache(&db);

    std::vector<uint256> hashHeads = db.GetHeadBlocks();
    if (hashHeads.empty()) return true; // We're already in a consistent state.
    if (hashHeads.size() != 2) return error("ReplayBlocks(): unknown inconsistent state");

    uiInterface.ShowProgress(_("Replaying blocks...").translated, 0, false);
    LogPrintf("Replaying blocks\n");

    const CBlockIndex* pindexOld = nullptr;  // Old tip during the interrupted flush.
    const CBlockIndex* pindexNew;            // New tip during the interrupted flush.
    const CBlockIndex* pindexFork = nullptr; // Latest block common to both the old and the new tip.

    if (m_blockman.m_block_index.count(hashHeads[0]) == 0) {
        return error("ReplayBlocks(): reorganization to unknown block requested");
    }
    pindexNew = m_blockman.m_block_index[hashHeads[0]];

    if (!hashHeads[1].IsNull()) { // The old tip is allowed to be 0, indicating it's the first flush.
        if (m_blockman.m_block_index.count(hashHeads[1]) == 0) {
            return error("ReplayBlocks(): reorganization from unknown block requested");
        }
        pindexOld = m_blockman.m_block_index[hashHeads[1]];
        pindexFork = LastCommonAncestor(pindexOld, pindexNew);
        assert(pindexFork != nullptr);
    }

    // Rollback along the old branch.
    while (pindexOld != pindexFork) {
        if (pindexOld->nHeight > 0) { // Never disconnect the genesis block.
            CBlock block;
            if (!ReadBlockFromDisk(block, pindexOld, params.GetConsensus())) {
                return error("RollbackBlock(): ReadBlockFromDisk() failed at %d, hash=%s", pindexOld->nHeight, pindexOld->GetBlockHash().ToString());
            }
            LogPrintf("Rolling back %s (%i)\n", pindexOld->GetBlockHash().ToString(), pindexOld->nHeight);
            DisconnectResult res = DisconnectBlock(block, pindexOld, cache);
            if (res == DISCONNECT_FAILED) {
                return error("RollbackBlock(): DisconnectBlock failed at %d, hash=%s", pindexOld->nHeight, pindexOld->GetBlockHash().ToString());
            }
            // If DISCONNECT_UNCLEAN is returned, it means a non-existing UTXO was deleted, or an existing UTXO was
            // overwritten. It corresponds to cases where the block-to-be-disconnect never had all its operations
            // applied to the UTXO set. However, as both writing a UTXO and deleting a UTXO are idempotent operations,
            // the result is still a version of the UTXO set with the effects of that block undone.
        }
        pindexOld = pindexOld->pprev;
    }

    // Roll forward from the forking point to the new tip.
    int nForkHeight = pindexFork ? pindexFork->nHeight : 0;
    for (int nHeight = nForkHeight + 1; nHeight <= pindexNew->nHeight; ++nHeight) {
        const CBlockIndex* pindex = pindexNew->GetAncestor(nHeight);
        LogPrintf("Rolling forward %s (%i)\n", pindex->GetBlockHash().ToString(), nHeight);
        uiInterface.ShowProgress(_("Replaying blocks...").translated, (int) ((nHeight - nForkHeight) * 100.0 / (pindexNew->nHeight - nForkHeight)) , false);
        if (!RollforwardBlock(pindex, cache, params)) return false;
    }

    cache.SetBestBlock(pindexNew->GetBlockHash());
    cache.Flush();
    uiInterface.ShowProgress("", 100, false);
    return true;
}

bool CChainState::NeedsRedownload(const CChainParams& params) const
{
    AssertLockHeld(cs_main);

    // At and above params.SegwitHeight, segwit consensus rules must be validated
    CBlockIndex* block{m_chain.Tip()};
    const int segwit_height{params.GetConsensus().SegwitHeight};

    while (block != nullptr && block->nHeight >= segwit_height) {
        if (!(block->nStatus & BLOCK_OPT_WITNESS)) {
            // block is insufficiently validated for a segwit client
            return true;
        }
        block = block->pprev;
    }

    return false;
}

void CChainState::UnloadBlockIndex() {
    nBlockSequenceId = 1;
    setBlockIndexCandidates.clear();
}

// May NOT be used after any connections are up as much
// of the peer-processing logic assumes a consistent
// block index state
void UnloadBlockIndex(CTxMemPool* mempool, ChainstateManager& chainman)
{
    LOCK(cs_main);
    chainman.Unload();
    pindexBestInvalid = nullptr;
    pindexBestHeader = nullptr;
    if (mempool) mempool->clear();
    vinfoBlockFile.clear();
    nLastBlockFile = 0;
    setDirtyBlockIndex.clear();
    setDirtyFileInfo.clear();
    versionbitscache.Clear();
    for (int b = 0; b < VERSIONBITS_NUM_BITS; b++) {
        warningcache[b].clear();
    }
    fHavePruned = false;
}

bool ChainstateManager::LoadBlockIndex(const CChainParams& chainparams)
{
    AssertLockHeld(cs_main);
    // Load block index from databases
    bool needs_init = fReindex;
    if (!fReindex) {
        bool ret = ActiveChainstate().LoadBlockIndexDB(chainparams);
        if (!ret) return false;
        needs_init = m_blockman.m_block_index.empty();
    }

    if (needs_init) {
        // Everything here is for *new* reindex/DBs. Thus, though
        // LoadBlockIndexDB may have set fReindex if we shut down
        // mid-reindex previously, we don't check fReindex and
        // instead only check it prior to LoadBlockIndexDB to set
        // needs_init.

        LogPrintf("Initializing databases...\n");
    }
    return true;
}

bool CChainState::LoadGenesisBlock(const CChainParams& chainparams)
{
    LOCK(cs_main);

    // Check whether we're already initialized by checking for genesis in
    // m_blockman.m_block_index. Note that we can't use m_chain here, since it is
    // set based on the coins db, not the block index db, which is the only
    // thing loaded at this point.
    if (m_blockman.m_block_index.count(chainparams.GenesisBlock().GetHash()))
        return true;

    assert(std::addressof(::ChainActive()) == std::addressof(m_chain));
    try {
        const CBlock& block = chainparams.GenesisBlock();
        FlatFilePos blockPos = SaveBlockToDisk(block, 0, m_chain, chainparams, nullptr);
        if (blockPos.IsNull())
            return error("%s: writing genesis block to disk failed", __func__);
        CBlockIndex *pindex = m_blockman.AddToBlockIndex(block);
        ReceivedBlockTransactions(block, pindex, blockPos, chainparams.GetConsensus());
    } catch (const std::runtime_error& e) {
        return error("%s: failed to write genesis block: %s", __func__, e.what());
    }

    return true;
}

void CChainState::LoadExternalBlockFile(const CChainParams& chainparams, FILE* fileIn, FlatFilePos* dbp)
{
    // Map of disk positions for blocks with unknown parent (only used for reindex)
    static std::multimap<uint256, FlatFilePos> mapBlocksUnknownParent;
    int64_t nStart = GetTimeMillis();

    int nLoaded = 0;
    try {
        // This takes over fileIn and calls fclose() on it in the CBufferedFile destructor
        CBufferedFile blkdat(fileIn, 2*MAX_BLOCK_SERIALIZED_SIZE, MAX_BLOCK_SERIALIZED_SIZE+8, SER_DISK, CLIENT_VERSION);
        uint64_t nRewind = blkdat.GetPos();
        while (!blkdat.eof()) {
            if (ShutdownRequested()) return;

            blkdat.SetPos(nRewind);
            nRewind++; // start one byte further next time, in case of failure
            blkdat.SetLimit(); // remove former limit
            unsigned int nSize = 0;
            try {
                // locate a header
                unsigned char buf[CMessageHeader::MESSAGE_START_SIZE];
                blkdat.FindByte(chainparams.MessageStart()[0]);
                nRewind = blkdat.GetPos()+1;
                blkdat >> buf;
                if (memcmp(buf, chainparams.MessageStart(), CMessageHeader::MESSAGE_START_SIZE))
                    continue;
                // read size
                blkdat >> nSize;
                if (nSize < 80 || nSize > MAX_BLOCK_SERIALIZED_SIZE)
                    continue;
            } catch (const std::exception&) {
                // no valid block header found; don't complain
                break;
            }
            try {
                // read block
                uint64_t nBlockPos = blkdat.GetPos();
                if (dbp)
                    dbp->nPos = nBlockPos;
                blkdat.SetLimit(nBlockPos + nSize);
                std::shared_ptr<CBlock> pblock = std::make_shared<CBlock>();
                CBlock& block = *pblock;
                blkdat >> block;
                nRewind = blkdat.GetPos();

                uint256 hash = block.GetHash();
                {
                    LOCK(cs_main);
                    // detect out of order blocks, and store them for later
                    assert(std::addressof(g_chainman.m_blockman) == std::addressof(m_blockman));
                    if (hash != chainparams.GetConsensus().hashGenesisBlock && !m_blockman.LookupBlockIndex(block.hashPrevBlock)) {
                        LogPrint(BCLog::REINDEX, "%s: Out of order block %s, parent %s not known\n", __func__, hash.ToString(),
                                block.hashPrevBlock.ToString());
                        if (dbp)
                            mapBlocksUnknownParent.insert(std::make_pair(block.hashPrevBlock, *dbp));
                        continue;
                    }

                    // process in case the block isn't known yet
                    assert(std::addressof(g_chainman.m_blockman) == std::addressof(m_blockman));
                    CBlockIndex* pindex = m_blockman.LookupBlockIndex(hash);
                    if (!pindex || (pindex->nStatus & BLOCK_HAVE_DATA) == 0) {
                      BlockValidationState state;
                      assert(std::addressof(::ChainstateActive()) == std::addressof(*this));
                      if (AcceptBlock(pblock, state, chainparams, nullptr, true, dbp, nullptr)) {
                          nLoaded++;
                      }
                      if (state.IsError()) {
                          break;
                      }
                    } else if (hash != chainparams.GetConsensus().hashGenesisBlock && pindex->nHeight % 1000 == 0) {
                      LogPrint(BCLog::REINDEX, "Block Import: already had block %s at height %d\n", hash.ToString(), pindex->nHeight);
                    }
                }

                // Activate the genesis block so normal node progress can continue
                if (hash == chainparams.GetConsensus().hashGenesisBlock) {
                    BlockValidationState state;
                    assert(std::addressof(::ChainstateActive()) == std::addressof(*this));
                    if (!ActivateBestChain(state, chainparams, nullptr)) {
                        break;
                    }
                }

                assert(std::addressof(::ChainstateActive()) == std::addressof(*this));
                NotifyHeaderTip(*this);

                // Recursively process earlier encountered successors of this block
                std::deque<uint256> queue;
                queue.push_back(hash);
                while (!queue.empty()) {
                    uint256 head = queue.front();
                    queue.pop_front();
                    std::pair<std::multimap<uint256, FlatFilePos>::iterator, std::multimap<uint256, FlatFilePos>::iterator> range = mapBlocksUnknownParent.equal_range(head);
                    while (range.first != range.second) {
                        std::multimap<uint256, FlatFilePos>::iterator it = range.first;
                        std::shared_ptr<CBlock> pblockrecursive = std::make_shared<CBlock>();
                        if (ReadBlockFromDisk(*pblockrecursive, it->second, chainparams.GetConsensus()))
                        {
                            LogPrint(BCLog::REINDEX, "%s: Processing out of order child %s of %s\n", __func__, pblockrecursive->GetHash().ToString(),
                                    head.ToString());
                            LOCK(cs_main);
                            BlockValidationState dummy;
                            assert(std::addressof(::ChainstateActive()) == std::addressof(*this));
                            if (AcceptBlock(pblockrecursive, dummy, chainparams, nullptr, true, &it->second, nullptr))
                            {
                                nLoaded++;
                                queue.push_back(pblockrecursive->GetHash());
                            }
                        }
                        range.first++;
                        mapBlocksUnknownParent.erase(it);
                        assert(std::addressof(::ChainstateActive()) == std::addressof(*this));
                        NotifyHeaderTip(*this);
                    }
                }
            } catch (const std::exception& e) {
                LogPrintf("%s: Deserialize or I/O error - %s\n", __func__, e.what());
            }
        }
    } catch (const std::runtime_error& e) {
        AbortNode(std::string("System error: ") + e.what());
    }
    LogPrintf("Loaded %i blocks from external file in %dms\n", nLoaded, GetTimeMillis() - nStart);
}

void CChainState::CheckBlockIndex(const Consensus::Params& consensusParams)
{
    if (!fCheckBlockIndex) {
        return;
    }

    LOCK(cs_main);

    // During a reindex, we read the genesis block and call CheckBlockIndex before ActivateBestChain,
    // so we have the genesis block in m_blockman.m_block_index but no active chain. (A few of the
    // tests when iterating the block tree require that m_chain has been initialized.)
    if (m_chain.Height() < 0) {
        assert(m_blockman.m_block_index.size() <= 1);
        return;
    }

    // Build forward-pointing map of the entire block tree.
    std::multimap<CBlockIndex*,CBlockIndex*> forward;
    for (const std::pair<const uint256, CBlockIndex*>& entry : m_blockman.m_block_index) {
        forward.insert(std::make_pair(entry.second->pprev, entry.second));
    }

    assert(forward.size() == m_blockman.m_block_index.size());

    std::pair<std::multimap<CBlockIndex*,CBlockIndex*>::iterator,std::multimap<CBlockIndex*,CBlockIndex*>::iterator> rangeGenesis = forward.equal_range(nullptr);
    CBlockIndex *pindex = rangeGenesis.first->second;
    rangeGenesis.first++;
    assert(rangeGenesis.first == rangeGenesis.second); // There is only one index entry with parent nullptr.

    // Iterate over the entire block tree, using depth-first search.
    // Along the way, remember whether there are blocks on the path from genesis
    // block being explored which are the first to have certain properties.
    size_t nNodes = 0;
    int nHeight = 0;
    CBlockIndex* pindexFirstInvalid = nullptr; // Oldest ancestor of pindex which is invalid.
    CBlockIndex* pindexFirstMissing = nullptr; // Oldest ancestor of pindex which does not have BLOCK_HAVE_DATA.
    CBlockIndex* pindexFirstNeverProcessed = nullptr; // Oldest ancestor of pindex for which nTx == 0.
    CBlockIndex* pindexFirstNotTreeValid = nullptr; // Oldest ancestor of pindex which does not have BLOCK_VALID_TREE (regardless of being valid or not).
    CBlockIndex* pindexFirstNotTransactionsValid = nullptr; // Oldest ancestor of pindex which does not have BLOCK_VALID_TRANSACTIONS (regardless of being valid or not).
    CBlockIndex* pindexFirstNotChainValid = nullptr; // Oldest ancestor of pindex which does not have BLOCK_VALID_CHAIN (regardless of being valid or not).
    CBlockIndex* pindexFirstNotScriptsValid = nullptr; // Oldest ancestor of pindex which does not have BLOCK_VALID_SCRIPTS (regardless of being valid or not).
    while (pindex != nullptr) {
        nNodes++;
        if (pindexFirstInvalid == nullptr && pindex->nStatus & BLOCK_FAILED_VALID) pindexFirstInvalid = pindex;
        if (pindexFirstMissing == nullptr && !(pindex->nStatus & BLOCK_HAVE_DATA)) pindexFirstMissing = pindex;
        if (pindexFirstNeverProcessed == nullptr && pindex->nTx == 0) pindexFirstNeverProcessed = pindex;
        if (pindex->pprev != nullptr && pindexFirstNotTreeValid == nullptr && (pindex->nStatus & BLOCK_VALID_MASK) < BLOCK_VALID_TREE) pindexFirstNotTreeValid = pindex;
        if (pindex->pprev != nullptr && pindexFirstNotTransactionsValid == nullptr && (pindex->nStatus & BLOCK_VALID_MASK) < BLOCK_VALID_TRANSACTIONS) pindexFirstNotTransactionsValid = pindex;
        if (pindex->pprev != nullptr && pindexFirstNotChainValid == nullptr && (pindex->nStatus & BLOCK_VALID_MASK) < BLOCK_VALID_CHAIN) pindexFirstNotChainValid = pindex;
        if (pindex->pprev != nullptr && pindexFirstNotScriptsValid == nullptr && (pindex->nStatus & BLOCK_VALID_MASK) < BLOCK_VALID_SCRIPTS) pindexFirstNotScriptsValid = pindex;

        // Begin: actual consistency checks.
        if (pindex->pprev == nullptr) {
            // Genesis block checks.
            assert(pindex->GetBlockHash() == consensusParams.hashGenesisBlock); // Genesis block's hash must match.
            assert(pindex == m_chain.Genesis()); // The current active chain's genesis block must be this block.
        }
        if (!pindex->HaveTxsDownloaded()) assert(pindex->nSequenceId <= 0); // nSequenceId can't be set positive for blocks that aren't linked (negative is used for preciousblock)
        // VALID_TRANSACTIONS is equivalent to nTx > 0 for all nodes (whether or not pruning has occurred).
        // HAVE_DATA is only equivalent to nTx > 0 (or VALID_TRANSACTIONS) if no pruning has occurred.
        if (!fHavePruned) {
            // If we've never pruned, then HAVE_DATA should be equivalent to nTx > 0
            assert(!(pindex->nStatus & BLOCK_HAVE_DATA) == (pindex->nTx == 0));
            assert(pindexFirstMissing == pindexFirstNeverProcessed);
        } else {
            // If we have pruned, then we can only say that HAVE_DATA implies nTx > 0
            if (pindex->nStatus & BLOCK_HAVE_DATA) assert(pindex->nTx > 0);
        }
        if (pindex->nStatus & BLOCK_HAVE_UNDO) assert(pindex->nStatus & BLOCK_HAVE_DATA);
        assert(((pindex->nStatus & BLOCK_VALID_MASK) >= BLOCK_VALID_TRANSACTIONS) == (pindex->nTx > 0)); // This is pruning-independent.
        // All parents having had data (at some point) is equivalent to all parents being VALID_TRANSACTIONS, which is equivalent to HaveTxsDownloaded().
        assert((pindexFirstNeverProcessed == nullptr) == pindex->HaveTxsDownloaded());
        assert((pindexFirstNotTransactionsValid == nullptr) == pindex->HaveTxsDownloaded());
        assert(pindex->nHeight == nHeight); // nHeight must be consistent.
        assert(pindex->pprev == nullptr || pindex->nChainWork >= pindex->pprev->nChainWork); // For every block except the genesis block, the chainwork must be larger than the parent's.
        assert(nHeight < 2 || (pindex->pskip && (pindex->pskip->nHeight < nHeight))); // The pskip pointer must point back for all but the first 2 blocks.
        assert(pindexFirstNotTreeValid == nullptr); // All m_blockman.m_block_index entries must at least be TREE valid
        if ((pindex->nStatus & BLOCK_VALID_MASK) >= BLOCK_VALID_TREE) assert(pindexFirstNotTreeValid == nullptr); // TREE valid implies all parents are TREE valid
        if ((pindex->nStatus & BLOCK_VALID_MASK) >= BLOCK_VALID_CHAIN) assert(pindexFirstNotChainValid == nullptr); // CHAIN valid implies all parents are CHAIN valid
        if ((pindex->nStatus & BLOCK_VALID_MASK) >= BLOCK_VALID_SCRIPTS) assert(pindexFirstNotScriptsValid == nullptr); // SCRIPTS valid implies all parents are SCRIPTS valid
        if (pindexFirstInvalid == nullptr) {
            // Checks for not-invalid blocks.
            assert((pindex->nStatus & BLOCK_FAILED_MASK) == 0); // The failed mask cannot be set for blocks without invalid parents.
        }
        if (!CBlockIndexWorkComparator()(pindex, m_chain.Tip()) && pindexFirstNeverProcessed == nullptr) {
            if (pindexFirstInvalid == nullptr) {
                // If this block sorts at least as good as the current tip and
                // is valid and we have all data for its parents, it must be in
                // setBlockIndexCandidates.  m_chain.Tip() must also be there
                // even if some data has been pruned.
                if (pindexFirstMissing == nullptr || pindex == m_chain.Tip()) {
                    assert(setBlockIndexCandidates.count(pindex));
                }
                // If some parent is missing, then it could be that this block was in
                // setBlockIndexCandidates but had to be removed because of the missing data.
                // In this case it must be in m_blocks_unlinked -- see test below.
            }
        } else { // If this block sorts worse than the current tip or some ancestor's block has never been seen, it cannot be in setBlockIndexCandidates.
            assert(setBlockIndexCandidates.count(pindex) == 0);
        }
        // Check whether this block is in m_blocks_unlinked.
        std::pair<std::multimap<CBlockIndex*,CBlockIndex*>::iterator,std::multimap<CBlockIndex*,CBlockIndex*>::iterator> rangeUnlinked = m_blockman.m_blocks_unlinked.equal_range(pindex->pprev);
        bool foundInUnlinked = false;
        while (rangeUnlinked.first != rangeUnlinked.second) {
            assert(rangeUnlinked.first->first == pindex->pprev);
            if (rangeUnlinked.first->second == pindex) {
                foundInUnlinked = true;
                break;
            }
            rangeUnlinked.first++;
        }
        if (pindex->pprev && (pindex->nStatus & BLOCK_HAVE_DATA) && pindexFirstNeverProcessed != nullptr && pindexFirstInvalid == nullptr) {
            // If this block has block data available, some parent was never received, and has no invalid parents, it must be in m_blocks_unlinked.
            assert(foundInUnlinked);
        }
        if (!(pindex->nStatus & BLOCK_HAVE_DATA)) assert(!foundInUnlinked); // Can't be in m_blocks_unlinked if we don't HAVE_DATA
        if (pindexFirstMissing == nullptr) assert(!foundInUnlinked); // We aren't missing data for any parent -- cannot be in m_blocks_unlinked.
        if (pindex->pprev && (pindex->nStatus & BLOCK_HAVE_DATA) && pindexFirstNeverProcessed == nullptr && pindexFirstMissing != nullptr) {
            // We HAVE_DATA for this block, have received data for all parents at some point, but we're currently missing data for some parent.
            assert(fHavePruned); // We must have pruned.
            // This block may have entered m_blocks_unlinked if:
            //  - it has a descendant that at some point had more work than the
            //    tip, and
            //  - we tried switching to that descendant but were missing
            //    data for some intermediate block between m_chain and the
            //    tip.
            // So if this block is itself better than m_chain.Tip() and it wasn't in
            // setBlockIndexCandidates, then it must be in m_blocks_unlinked.
            if (!CBlockIndexWorkComparator()(pindex, m_chain.Tip()) && setBlockIndexCandidates.count(pindex) == 0) {
                if (pindexFirstInvalid == nullptr) {
                    assert(foundInUnlinked);
                }
            }
        }
        // assert(pindex->GetBlockHash() == pindex->GetBlockHeader().GetHash()); // Perhaps too slow
        // End: actual consistency checks.

        // Try descending into the first subnode.
        std::pair<std::multimap<CBlockIndex*,CBlockIndex*>::iterator,std::multimap<CBlockIndex*,CBlockIndex*>::iterator> range = forward.equal_range(pindex);
        if (range.first != range.second) {
            // A subnode was found.
            pindex = range.first->second;
            nHeight++;
            continue;
        }
        // This is a leaf node.
        // Move upwards until we reach a node of which we have not yet visited the last child.
        while (pindex) {
            // We are going to either move to a parent or a sibling of pindex.
            // If pindex was the first with a certain property, unset the corresponding variable.
            if (pindex == pindexFirstInvalid) pindexFirstInvalid = nullptr;
            if (pindex == pindexFirstMissing) pindexFirstMissing = nullptr;
            if (pindex == pindexFirstNeverProcessed) pindexFirstNeverProcessed = nullptr;
            if (pindex == pindexFirstNotTreeValid) pindexFirstNotTreeValid = nullptr;
            if (pindex == pindexFirstNotTransactionsValid) pindexFirstNotTransactionsValid = nullptr;
            if (pindex == pindexFirstNotChainValid) pindexFirstNotChainValid = nullptr;
            if (pindex == pindexFirstNotScriptsValid) pindexFirstNotScriptsValid = nullptr;
            // Find our parent.
            CBlockIndex* pindexPar = pindex->pprev;
            // Find which child we just visited.
            std::pair<std::multimap<CBlockIndex*,CBlockIndex*>::iterator,std::multimap<CBlockIndex*,CBlockIndex*>::iterator> rangePar = forward.equal_range(pindexPar);
            while (rangePar.first->second != pindex) {
                assert(rangePar.first != rangePar.second); // Our parent must have at least the node we're coming from as child.
                rangePar.first++;
            }
            // Proceed to the next one.
            rangePar.first++;
            if (rangePar.first != rangePar.second) {
                // Move to the sibling.
                pindex = rangePar.first->second;
                break;
            } else {
                // Move up further.
                pindex = pindexPar;
                nHeight--;
                continue;
            }
        }
    }

    // Check that we actually traversed the entire map.
    assert(nNodes == forward.size());
}

std::string CChainState::ToString()
{
    CBlockIndex* tip = m_chain.Tip();
    return strprintf("Chainstate [%s] @ height %d (%s)",
        m_from_snapshot_blockhash.IsNull() ? "ibd" : "snapshot",
        tip ? tip->nHeight : -1, tip ? tip->GetBlockHash().ToString() : "null");
}

bool CChainState::ResizeCoinsCaches(size_t coinstip_size, size_t coinsdb_size)
{
    if (coinstip_size == m_coinstip_cache_size_bytes &&
            coinsdb_size == m_coinsdb_cache_size_bytes) {
        // Cache sizes are unchanged, no need to continue.
        return true;
    }
    size_t old_coinstip_size = m_coinstip_cache_size_bytes;
    m_coinstip_cache_size_bytes = coinstip_size;
    m_coinsdb_cache_size_bytes = coinsdb_size;
    CoinsDB().ResizeCache(coinsdb_size);

    LogPrintf("[%s] resized coinsdb cache to %.1f MiB\n",
        this->ToString(), coinsdb_size * (1.0 / 1024 / 1024));
    LogPrintf("[%s] resized coinstip cache to %.1f MiB\n",
        this->ToString(), coinstip_size * (1.0 / 1024 / 1024));

    BlockValidationState state;
    const CChainParams& chainparams = Params();

    bool ret;

    if (coinstip_size > old_coinstip_size) {
        // Likely no need to flush if cache sizes have grown.
        ret = FlushStateToDisk(chainparams, state, FlushStateMode::IF_NEEDED);
    } else {
        // Otherwise, flush state to disk and deallocate the in-memory coins map.
        ret = FlushStateToDisk(chainparams, state, FlushStateMode::ALWAYS);
        CoinsTip().ReallocateCache();
    }
    return ret;
}

std::string CBlockFileInfo::ToString() const
{
    return strprintf("CBlockFileInfo(blocks=%u, size=%u, heights=%u...%u, time=%s...%s)", nBlocks, nSize, nHeightFirst, nHeightLast, FormatISO8601Date(nTimeFirst), FormatISO8601Date(nTimeLast));
}

CBlockFileInfo* GetBlockFileInfo(size_t n)
{
    LOCK(cs_LastBlockFile);

    return &vinfoBlockFile.at(n);
}

static const uint64_t MEMPOOL_DUMP_VERSION = 1;

bool LoadMempool(CTxMemPool& pool, CChainState& active_chainstate, FopenFn mockable_fopen_function)
{
    const CChainParams& chainparams = Params();
    int64_t nExpiryTimeout = gArgs.GetArg("-mempoolexpiry", DEFAULT_MEMPOOL_EXPIRY) * 60 * 60;
    FILE* filestr{mockable_fopen_function(GetDataDir() / "mempool.dat", "rb")};
    CAutoFile file(filestr, SER_DISK, CLIENT_VERSION);
    if (file.IsNull()) {
        LogPrintf("Failed to open mempool file from disk. Continuing anyway.\n");
        return false;
    }

    int64_t count = 0;
    int64_t expired = 0;
    int64_t failed = 0;
    int64_t already_there = 0;
    int64_t unbroadcast = 0;
    int64_t nNow = GetTime();

    try {
        uint64_t version;
        file >> version;
        if (version != MEMPOOL_DUMP_VERSION) {
            return false;
        }
        uint64_t num;
        file >> num;
        while (num--) {
            CTransactionRef tx;
            int64_t nTime;
            int64_t nFeeDelta;
            file >> tx;
            file >> nTime;
            file >> nFeeDelta;

            CAmount amountdelta = nFeeDelta;
            if (amountdelta) {
                pool.PrioritiseTransaction(tx->GetHash(), amountdelta);
            }
            if (nTime > nNow - nExpiryTimeout) {
                LOCK(cs_main);
                assert(std::addressof(::ChainstateActive()) == std::addressof(active_chainstate));
                if (AcceptToMemoryPoolWithTime(chainparams, pool, active_chainstate, tx, nTime, false /* bypass_limits */,
                                               false /* test_accept */).m_result_type == MempoolAcceptResult::ResultType::VALID) {
                    ++count;
                } else {
                    // mempool may contain the transaction already, e.g. from
                    // wallet(s) having loaded it while we were processing
                    // mempool transactions; consider these as valid, instead of
                    // failed, but mark them as 'already there'
                    if (pool.exists(tx->GetHash())) {
                        ++already_there;
                    } else {
                        ++failed;
                    }
                }
            } else {
                ++expired;
            }
            if (ShutdownRequested())
                return false;
        }
        std::map<uint256, CAmount> mapDeltas;
        file >> mapDeltas;

        for (const auto& i : mapDeltas) {
            pool.PrioritiseTransaction(i.first, i.second);
        }

        std::set<uint256> unbroadcast_txids;
        file >> unbroadcast_txids;
        unbroadcast = unbroadcast_txids.size();
        for (const auto& txid : unbroadcast_txids) {
            // Ensure transactions were accepted to mempool then add to
            // unbroadcast set.
            if (pool.get(txid) != nullptr) pool.AddUnbroadcastTx(txid);
        }
    } catch (const std::exception& e) {
        LogPrintf("Failed to deserialize mempool data on disk: %s. Continuing anyway.\n", e.what());
        return false;
    }

    LogPrintf("Imported mempool transactions from disk: %i succeeded, %i failed, %i expired, %i already there, %i waiting for initial broadcast\n", count, failed, expired, already_there, unbroadcast);
    return true;
}

bool DumpMempool(const CTxMemPool& pool, FopenFn mockable_fopen_function, bool skip_file_commit)
{
    int64_t start = GetTimeMicros();

    std::map<uint256, CAmount> mapDeltas;
    std::vector<TxMempoolInfo> vinfo;
    std::set<uint256> unbroadcast_txids;

    static Mutex dump_mutex;
    LOCK(dump_mutex);

    {
        LOCK(pool.cs);
        for (const auto &i : pool.mapDeltas) {
            mapDeltas[i.first] = i.second;
        }
        vinfo = pool.infoAll();
        unbroadcast_txids = pool.GetUnbroadcastTxs();
    }

    int64_t mid = GetTimeMicros();

    try {
        FILE* filestr{mockable_fopen_function(GetDataDir() / "mempool.dat.new", "wb")};
        if (!filestr) {
            return false;
        }

        CAutoFile file(filestr, SER_DISK, CLIENT_VERSION);

        uint64_t version = MEMPOOL_DUMP_VERSION;
        file << version;

        file << (uint64_t)vinfo.size();
        for (const auto& i : vinfo) {
            file << *(i.tx);
            file << int64_t{count_seconds(i.m_time)};
            file << int64_t{i.nFeeDelta};
            mapDeltas.erase(i.tx->GetHash());
        }

        file << mapDeltas;

        LogPrintf("Writing %d unbroadcast transactions to disk.\n", unbroadcast_txids.size());
        file << unbroadcast_txids;

        if (!skip_file_commit && !FileCommit(file.Get()))
            throw std::runtime_error("FileCommit failed");
        file.fclose();
        if (!RenameOver(GetDataDir() / "mempool.dat.new", GetDataDir() / "mempool.dat")) {
            throw std::runtime_error("Rename failed");
        }
        int64_t last = GetTimeMicros();
        LogPrintf("Dumped mempool: %gs to copy, %gs to dump\n", (mid-start)*MICRO, (last-mid)*MICRO);
    } catch (const std::exception& e) {
        LogPrintf("Failed to dump mempool: %s. Continuing anyway.\n", e.what());
        return false;
    }
    return true;
}

//! Guess how far we are in the verification process at the given block index.
//! Since we have signed fixed-interval blocks, estimating progress is a very easy.
//! We can extrapolate the last block time to the current time to estimate how many more blocks
//! we expect.
double GuessVerificationProgress(const CBlockIndex* pindex, int64_t blockInterval) {
    if (pindex == NULL || pindex->nHeight < 1) {
        return 0.0;
    }

    int64_t nNow = GetTime();
    int64_t moreBlocksExpected = (nNow - pindex->GetBlockTime()) / blockInterval;
    double progress = (pindex->nHeight + 0.0) / (pindex->nHeight + moreBlocksExpected);
    // Round to 3 digits to avoid 0.999999 when finished.
    progress = ceil(progress * 1000.0) / 1000.0;
    // Avoid higher than one if last block is newer than current time.
    return std::min(1.0, progress);
}

std::optional<uint256> ChainstateManager::SnapshotBlockhash() const {
    LOCK(::cs_main);
    if (m_active_chainstate != nullptr &&
            !m_active_chainstate->m_from_snapshot_blockhash.IsNull()) {
        // If a snapshot chainstate exists, it will always be our active.
        return m_active_chainstate->m_from_snapshot_blockhash;
    }
    return std::nullopt;
}

std::vector<CChainState*> ChainstateManager::GetAll()
{
    LOCK(::cs_main);
    std::vector<CChainState*> out;

    if (!IsSnapshotValidated() && m_ibd_chainstate) {
        out.push_back(m_ibd_chainstate.get());
    }

    if (m_snapshot_chainstate) {
        out.push_back(m_snapshot_chainstate.get());
    }

    return out;
}

CChainState& ChainstateManager::InitializeChainstate(CTxMemPool& mempool, const uint256& snapshot_blockhash)
{
    bool is_snapshot = !snapshot_blockhash.IsNull();
    std::unique_ptr<CChainState>& to_modify =
        is_snapshot ? m_snapshot_chainstate : m_ibd_chainstate;

    if (to_modify) {
        throw std::logic_error("should not be overwriting a chainstate");
    }
    to_modify.reset(new CChainState(mempool, m_blockman, snapshot_blockhash));

    // Snapshot chainstates and initial IBD chaintates always become active.
    if (is_snapshot || (!is_snapshot && !m_active_chainstate)) {
        LogPrintf("Switching active chainstate to %s\n", to_modify->ToString());
        m_active_chainstate = to_modify.get();
    } else {
        throw std::logic_error("unexpected chainstate activation");
    }

    return *to_modify;
}

const AssumeutxoData* ExpectedAssumeutxo(
    const int height, const CChainParams& chainparams)
{
    const MapAssumeutxo& valid_assumeutxos_map = chainparams.Assumeutxo();
    const auto assumeutxo_found = valid_assumeutxos_map.find(height);

    if (assumeutxo_found != valid_assumeutxos_map.end()) {
        return &assumeutxo_found->second;
    }
    return nullptr;
}

bool ChainstateManager::ActivateSnapshot(
        CAutoFile& coins_file,
        const SnapshotMetadata& metadata,
        bool in_memory)
{
    uint256 base_blockhash = metadata.m_base_blockhash;

    if (this->SnapshotBlockhash()) {
        LogPrintf("[snapshot] can't activate a snapshot-based chainstate more than once\n");
        return false;
    }

    int64_t current_coinsdb_cache_size{0};
    int64_t current_coinstip_cache_size{0};

    // Cache percentages to allocate to each chainstate.
    //
    // These particular percentages don't matter so much since they will only be
    // relevant during snapshot activation; caches are rebalanced at the conclusion of
    // this function. We want to give (essentially) all available cache capacity to the
    // snapshot to aid the bulk load later in this function.
    static constexpr double IBD_CACHE_PERC = 0.01;
    static constexpr double SNAPSHOT_CACHE_PERC = 0.99;

    {
        LOCK(::cs_main);
        // Resize the coins caches to ensure we're not exceeding memory limits.
        //
        // Allocate the majority of the cache to the incoming snapshot chainstate, since
        // (optimistically) getting to its tip will be the top priority. We'll need to call
        // `MaybeRebalanceCaches()` once we're done with this function to ensure
        // the right allocation (including the possibility that no snapshot was activated
        // and that we should restore the active chainstate caches to their original size).
        //
        current_coinsdb_cache_size = this->ActiveChainstate().m_coinsdb_cache_size_bytes;
        current_coinstip_cache_size = this->ActiveChainstate().m_coinstip_cache_size_bytes;

        // Temporarily resize the active coins cache to make room for the newly-created
        // snapshot chain.
        this->ActiveChainstate().ResizeCoinsCaches(
            static_cast<size_t>(current_coinstip_cache_size * IBD_CACHE_PERC),
            static_cast<size_t>(current_coinsdb_cache_size * IBD_CACHE_PERC));
    }

    auto snapshot_chainstate = WITH_LOCK(::cs_main, return std::make_unique<CChainState>(
            this->ActiveChainstate().m_mempool, m_blockman, base_blockhash));

    {
        LOCK(::cs_main);
        snapshot_chainstate->InitCoinsDB(
            static_cast<size_t>(current_coinsdb_cache_size * SNAPSHOT_CACHE_PERC),
            in_memory, false, "chainstate");
        snapshot_chainstate->InitCoinsCache(
            static_cast<size_t>(current_coinstip_cache_size * SNAPSHOT_CACHE_PERC));
    }

    const bool snapshot_ok = this->PopulateAndValidateSnapshot(
        *snapshot_chainstate, coins_file, metadata);

    if (!snapshot_ok) {
        WITH_LOCK(::cs_main, this->MaybeRebalanceCaches());
        return false;
    }

    {
        LOCK(::cs_main);
        assert(!m_snapshot_chainstate);
        m_snapshot_chainstate.swap(snapshot_chainstate);
        const bool chaintip_loaded = m_snapshot_chainstate->LoadChainTip(::Params());
        assert(chaintip_loaded);

        m_active_chainstate = m_snapshot_chainstate.get();

        LogPrintf("[snapshot] successfully activated snapshot %s\n", base_blockhash.ToString());
        LogPrintf("[snapshot] (%.2f MB)\n",
            m_snapshot_chainstate->CoinsTip().DynamicMemoryUsage() / (1000 * 1000));

        this->MaybeRebalanceCaches();
    }
    return true;
}

bool ChainstateManager::PopulateAndValidateSnapshot(
    CChainState& snapshot_chainstate,
    CAutoFile& coins_file,
    const SnapshotMetadata& metadata)
{
    // It's okay to release cs_main before we're done using `coins_cache` because we know
    // that nothing else will be referencing the newly created snapshot_chainstate yet.
    CCoinsViewCache& coins_cache = *WITH_LOCK(::cs_main, return &snapshot_chainstate.CoinsTip());

    uint256 base_blockhash = metadata.m_base_blockhash;

    COutPoint outpoint;
    Coin coin;
    const uint64_t coins_count = metadata.m_coins_count;
    uint64_t coins_left = metadata.m_coins_count;

    LogPrintf("[snapshot] loading coins from snapshot %s\n", base_blockhash.ToString());
    int64_t flush_now{0};
    int64_t coins_processed{0};

    while (coins_left > 0) {
        try {
            coins_file >> outpoint;
            coins_file >> coin;
        } catch (const std::ios_base::failure&) {
            LogPrintf("[snapshot] bad snapshot format or truncated snapshot after deserializing %d coins\n",
                      coins_count - coins_left);
            return false;
        }
        coins_cache.EmplaceCoinInternalDANGER(std::move(outpoint), std::move(coin));

        --coins_left;
        ++coins_processed;

        if (coins_processed % 1000000 == 0) {
            LogPrintf("[snapshot] %d coins loaded (%.2f%%, %.2f MB)\n",
                coins_processed,
                static_cast<float>(coins_processed) * 100 / static_cast<float>(coins_count),
                coins_cache.DynamicMemoryUsage() / (1000 * 1000));
        }

        // Batch write and flush (if we need to) every so often.
        //
        // If our average Coin size is roughly 41 bytes, checking every 120,000 coins
        // means <5MB of memory imprecision.
        if (coins_processed % 120000 == 0) {
            if (ShutdownRequested()) {
                return false;
            }

            const auto snapshot_cache_state = WITH_LOCK(::cs_main,
                return snapshot_chainstate.GetCoinsCacheSizeState(&snapshot_chainstate.m_mempool));

            if (snapshot_cache_state >=
                    CoinsCacheSizeState::CRITICAL) {
                LogPrintf("[snapshot] flushing coins cache (%.2f MB)... ", /* Continued */
                    coins_cache.DynamicMemoryUsage() / (1000 * 1000));
                flush_now = GetTimeMillis();

                // This is a hack - we don't know what the actual best block is, but that
                // doesn't matter for the purposes of flushing the cache here. We'll set this
                // to its correct value (`base_blockhash`) below after the coins are loaded.
                coins_cache.SetBestBlock(GetRandHash());

                coins_cache.Flush();
                LogPrintf("done (%.2fms)\n", GetTimeMillis() - flush_now);
            }
        }
    }

    // Important that we set this. This and the coins_cache accesses above are
    // sort of a layer violation, but either we reach into the innards of
    // CCoinsViewCache here or we have to invert some of the CChainState to
    // embed them in a snapshot-activation-specific CCoinsViewCache bulk load
    // method.
    coins_cache.SetBestBlock(base_blockhash);

    bool out_of_coins{false};
    try {
        coins_file >> outpoint;
    } catch (const std::ios_base::failure&) {
        // We expect an exception since we should be out of coins.
        out_of_coins = true;
    }
    if (!out_of_coins) {
        LogPrintf("[snapshot] bad snapshot - coins left over after deserializing %d coins\n",
            coins_count);
        return false;
    }

    LogPrintf("[snapshot] loaded %d (%.2f MB) coins from snapshot %s\n",
        coins_count,
        coins_cache.DynamicMemoryUsage() / (1000 * 1000),
        base_blockhash.ToString());

    LogPrintf("[snapshot] flushing snapshot chainstate to disk\n");
    // No need to acquire cs_main since this chainstate isn't being used yet.
    coins_cache.Flush(); // TODO: if #17487 is merged, add erase=false here for better performance.

    assert(coins_cache.GetBestBlock() == base_blockhash);

    CBlockIndex* snapshot_start_block = WITH_LOCK(::cs_main, return m_blockman.LookupBlockIndex(base_blockhash));

    if (!snapshot_start_block) {
        // Needed for GetUTXOStats to determine the height
        LogPrintf("[snapshot] Did not find snapshot start blockheader %s\n",
                  base_blockhash.ToString());
        return false;
    }

    CCoinsStats stats;
    auto breakpoint_fnc = [] { /* TODO insert breakpoint here? */ };

    // As above, okay to immediately release cs_main here since no other context knows
    // about the snapshot_chainstate.
    CCoinsViewDB* snapshot_coinsdb = WITH_LOCK(::cs_main, return &snapshot_chainstate.CoinsDB());

    if (!GetUTXOStats(snapshot_coinsdb, WITH_LOCK(::cs_main, return std::ref(m_blockman)), stats, CoinStatsHashType::HASH_SERIALIZED, breakpoint_fnc)) {
        LogPrintf("[snapshot] failed to generate coins stats\n");
        return false;
    }

    // Assert that the deserialized chainstate contents match the expected assumeutxo value.

    int base_height = snapshot_start_block->nHeight;
    auto maybe_au_data = ExpectedAssumeutxo(base_height, ::Params());

    if (!maybe_au_data) {
        LogPrintf("[snapshot] assumeutxo height in snapshot metadata not recognized " /* Continued */
            "(%d) - refusing to load snapshot\n", base_height);
        return false;
    }

    const AssumeutxoData& au_data = *maybe_au_data;

    if (stats.hashSerialized != au_data.hash_serialized) {
        LogPrintf("[snapshot] bad snapshot content hash: expected %s, got %s\n",
            au_data.hash_serialized.ToString(), stats.hashSerialized.ToString());
        return false;
    }

    snapshot_chainstate.m_chain.SetTip(snapshot_start_block);

    // The remainder of this function requires modifying data protected by cs_main.
    LOCK(::cs_main);

    // Fake various pieces of CBlockIndex state:
    //
    //   - nChainTx: so that we accurately report IBD-to-tip progress
    //   - nTx: so that LoadBlockIndex() loads assumed-valid CBlockIndex entries
    //       (among other things)
    //   - nStatus & BLOCK_OPT_WITNESS: so that RewindBlockIndex() doesn't zealously
    //       unwind the assumed-valid chain.
    //
    CBlockIndex* index = nullptr;
    for (int i = 0; i <= snapshot_chainstate.m_chain.Height(); ++i) {
        index = snapshot_chainstate.m_chain[i];

        if (!index->nTx) {
            index->nTx = 1;
        }
        index->nChainTx = index->pprev ? index->pprev->nChainTx + index->nTx : 1;

        // We need to fake this flag so that CChainState::RewindBlockIndex()
        // won't try to rewind the entire assumed-valid chain on startup.
        if (index->pprev && ::IsWitnessEnabled(index->pprev, ::Params().GetConsensus())) {
            index->nStatus |= BLOCK_OPT_WITNESS;
        }
    }

    assert(index);
    index->nChainTx = metadata.m_nchaintx;
    snapshot_chainstate.setBlockIndexCandidates.insert(snapshot_start_block);

    LogPrintf("[snapshot] validated snapshot (%.2f MB)\n",
        coins_cache.DynamicMemoryUsage() / (1000 * 1000));
    return true;
}

CChainState& ChainstateManager::ActiveChainstate() const
{
    LOCK(::cs_main);
    assert(m_active_chainstate);
    return *m_active_chainstate;
}

bool ChainstateManager::IsSnapshotActive() const
{
    LOCK(::cs_main);
    return m_snapshot_chainstate && m_active_chainstate == m_snapshot_chainstate.get();
}

CChainState& ChainstateManager::ValidatedChainstate() const
{
    LOCK(::cs_main);
    if (m_snapshot_chainstate && IsSnapshotValidated()) {
        return *m_snapshot_chainstate.get();
    }
    assert(m_ibd_chainstate);
    return *m_ibd_chainstate.get();
}

bool ChainstateManager::IsBackgroundIBD(CChainState* chainstate) const
{
    LOCK(::cs_main);
    return (m_snapshot_chainstate && chainstate == m_ibd_chainstate.get());
}

void ChainstateManager::Unload()
{
    for (CChainState* chainstate : this->GetAll()) {
        chainstate->m_chain.SetTip(nullptr);
        chainstate->UnloadBlockIndex();
    }

    m_blockman.Unload();
}

void ChainstateManager::Reset()
{
    LOCK(::cs_main);
    m_ibd_chainstate.reset();
    m_snapshot_chainstate.reset();
    m_active_chainstate = nullptr;
    m_snapshot_validated = false;
}

void ChainstateManager::MaybeRebalanceCaches()
{
    if (m_ibd_chainstate && !m_snapshot_chainstate) {
        LogPrintf("[snapshot] allocating all cache to the IBD chainstate\n");
        // Allocate everything to the IBD chainstate.
        m_ibd_chainstate->ResizeCoinsCaches(m_total_coinstip_cache, m_total_coinsdb_cache);
    }
    else if (m_snapshot_chainstate && !m_ibd_chainstate) {
        LogPrintf("[snapshot] allocating all cache to the snapshot chainstate\n");
        // Allocate everything to the snapshot chainstate.
        m_snapshot_chainstate->ResizeCoinsCaches(m_total_coinstip_cache, m_total_coinsdb_cache);
    }
    else if (m_ibd_chainstate && m_snapshot_chainstate) {
        // If both chainstates exist, determine who needs more cache based on IBD status.
        //
        // Note: shrink caches first so that we don't inadvertently overwhelm available memory.
        if (m_snapshot_chainstate->IsInitialBlockDownload()) {
            m_ibd_chainstate->ResizeCoinsCaches(
                m_total_coinstip_cache * 0.05, m_total_coinsdb_cache * 0.05);
            m_snapshot_chainstate->ResizeCoinsCaches(
                m_total_coinstip_cache * 0.95, m_total_coinsdb_cache * 0.95);
        } else {
            m_snapshot_chainstate->ResizeCoinsCaches(
                m_total_coinstip_cache * 0.05, m_total_coinsdb_cache * 0.05);
            m_ibd_chainstate->ResizeCoinsCaches(
                m_total_coinstip_cache * 0.95, m_total_coinsdb_cache * 0.95);
        }
    }
}

// ELEMENTS:
/* This function has two major purposes:
 * 1) Checks that the RPC connection to the parent chain node
 * can be attained, and is returning back reasonable answers.
 * 2) Re-evaluates a list of blocks that have been deemed "bad"
 * from the perspective of peg-in witness validation. Blocks are
 * added to this queue in ConnectTip based on the error code returned.
 */
bool MainchainRPCCheck(const bool init)
{
    // First, we can clear out any blocks thatsomehow are now deemed valid
    // eg reconsiderblock rpc call manually
    std::vector<uint256> vblocksToReconsider;
    pblocktree->ReadInvalidBlockQueue(vblocksToReconsider);
    std::vector<uint256> vblocksToReconsiderAgain;
    for(uint256& blockhash : vblocksToReconsider) {
        LOCK(cs_main);
        ChainstateManager& chainman = g_chainman;
        if (chainman.BlockIndex().count(blockhash)) {
            CBlockIndex* pblockindex = chainman.BlockIndex()[blockhash];
            if ((pblockindex->nStatus & BLOCK_FAILED_MASK)) {
                vblocksToReconsiderAgain.push_back(blockhash);
            }
        }
    }
    vblocksToReconsider = vblocksToReconsiderAgain;
    vblocksToReconsiderAgain.clear();
    pblocktree->WriteInvalidBlockQueue(vblocksToReconsider);

    // Next, check for working and valid rpc
    if (gArgs.GetBoolArg("-validatepegin", Params().GetConsensus().has_parent_chain)) {
        // During init try until a non-RPC_IN_WARMUP result
        while (true) {
            try {
                // The first thing we have to check is the version of the node.
                UniValue params(UniValue::VARR);
                UniValue reply = CallMainChainRPC("getnetworkinfo", params);
                UniValue error = reply["error"];
                if (!error.isNull()) {
                    // On the first call, it's possible to node is still in
                    // warmup; in that case, just wait and retry.
                    // If this is not the initial call, just report failure.
                    if (init && error["code"].get_int() == RPC_IN_WARMUP) {
                        UninterruptibleSleep(std::chrono::milliseconds{1000});
                        continue;
                    }
                    else {
                        LogPrintf("ERROR: Mainchain daemon RPC check returned 'error' response.\n");
                        return false;
                    }
                }
                UniValue result = reply["result"];
                if (!result.isObject() || !result.get_obj()["version"].isNum() ||
                        result.get_obj()["version"].get_int() < MIN_MAINCHAIN_NODE_VERSION) {
                    LogPrintf("ERROR: Parent chain daemon too old; need Bitcoin Core version 0.16.3 or newer.\n");
                    return false;
                }

                // Then check the genesis block to correspond to parent chain.
                params.push_back(UniValue(0));
                reply = CallMainChainRPC("getblockhash", params);
                error = reply["error"];
                if (!error.isNull()) {
                    LogPrintf("ERROR: Mainchain daemon RPC check returned 'error' response.\n");
                    return false;
                }
                result = reply["result"];
                if (!result.isStr() || result.get_str() != Params().ParentGenesisBlockHash().GetHex()) {
                    LogPrintf("ERROR: Invalid parent genesis block hash response via RPC. Contacting wrong parent daemon?\n");
                    return false;
                }
            } catch (const std::runtime_error& re) {
                LogPrintf("ERROR: Failure connecting to mainchain daemon RPC: %s\n", std::string(re.what()));
                return false;
            }
            // Success
            break;
        }
    }

    //Sanity startup check won't reconsider queued blocks
    if (init) {
       return true;
    }

    // Getting this far means we either aren't validating pegins(so let's make sure that's why
    // it failed previously) or we successfully connected to bitcoind
    // Time to reconsider blocks
    if (vblocksToReconsider.size() > 0) {
        BlockValidationState state;
        for(const uint256& blockhash : vblocksToReconsider) {
            {
                LOCK(cs_main);
                ChainstateManager& chainman = g_chainman;
                if (chainman.BlockIndex().count(blockhash) == 0)
                    continue;
                CBlockIndex* pblockindex = chainman.BlockIndex()[blockhash];
                ::ChainstateActive().ResetBlockFailureFlags(pblockindex);
            }
        }

        //All blocks are now being reconsidered
        ::ChainstateActive().ActivateBestChain(state, Params());
        //This simply checks for DB errors
        if (!state.IsValid()) {
            //Something scary?
        }

        //Now to clear out now-valid blocks
        for(const uint256& blockhash : vblocksToReconsider) {
            LOCK(cs_main);
            ChainstateManager& chainman = g_chainman;
            if (chainman.BlockIndex().count(blockhash)) {
                CBlockIndex* pblockindex = chainman.BlockIndex()[blockhash];

                //Marked as invalid still, put back into queue
                if((pblockindex->nStatus & BLOCK_FAILED_MASK)) {
                    vblocksToReconsiderAgain.push_back(blockhash);
                }
            }
        }

        //Write back remaining blocks
        pblocktree->WriteInvalidBlockQueue(vblocksToReconsiderAgain);
    }
    return true;
}<|MERGE_RESOLUTION|>--- conflicted
+++ resolved
@@ -4556,11 +4556,7 @@
             CBlock block;
             if (!ReadBlockFromDisk(block, pindex, chainparams.GetConsensus()))
                 return error("VerifyDB(): *** ReadBlockFromDisk failed at %d, hash=%s", pindex->nHeight, pindex->GetBlockHash().ToString());
-<<<<<<< HEAD
-            if (!active_chainstate.ConnectBlock(block, state, pindex, coins, chainparams, NULL))
-=======
-            if (!chainstate.ConnectBlock(block, state, pindex, coins, chainparams))
->>>>>>> c6d6bc8a
+            if (!chainstate.ConnectBlock(block, state, pindex, coins, chainparams, nullptr))
                 return error("VerifyDB(): *** found unconnectable block at %d, hash=%s (%s)", pindex->nHeight, pindex->GetBlockHash().ToString(), state.ToString());
             if (ShutdownRequested()) return true;
         }
