--- conflicted
+++ resolved
@@ -2228,21 +2228,6 @@
     return fClean ? DISCONNECT_OK : DISCONNECT_UNCLEAN;
 }
 
-<<<<<<< HEAD
-static CCheckQueue<CCheck> scriptcheckqueue(128);
-
-void StartScriptCheckWorkerThreads(int threads_num)
-{
-    scriptcheckqueue.StartWorkerThreads(threads_num);
-}
-
-void StopScriptCheckWorkerThreads()
-{
-    scriptcheckqueue.StopWorkerThreads();
-}
-
-=======
->>>>>>> 498994b6
 /**
  * Threshold condition checker that triggers when unknown versionbits are seen on the network.
  */
@@ -2572,16 +2557,11 @@
     // in multiple threads). Preallocate the vector size so a new allocation
     // doesn't invalidate pointers into the vector, and keep txsdata in scope
     // for as long as `control`.
-<<<<<<< HEAD
-    CCheckQueueControl<CCheck> control(fScriptChecks && parallel_script_checks ? &scriptcheckqueue : nullptr);
+    CCheckQueueControl<CCheck> control(fScriptChecks && parallel_script_checks ? &m_chainman.GetCheckQueue() : nullptr);
     std::vector<PrecomputedTransactionData> txsdata;
     for (unsigned int i = 0; i < block.vtx.size(); i++){
         txsdata.emplace_back(m_chainman.GetParams().HashGenesisBlock());
     }
-=======
-    CCheckQueueControl<CScriptCheck> control(fScriptChecks && parallel_script_checks ? &m_chainman.GetCheckQueue() : nullptr);
-    std::vector<PrecomputedTransactionData> txsdata(block.vtx.size());
->>>>>>> 498994b6
 
     std::vector<int> prevheights;
     CAmountMap fee_map;
