// Copyright (c) 2009-2010 Satoshi Nakamoto
// Copyright (c) 2009-2022 The Bitcoin Core developers
// Distributed under the MIT software license, see the accompanying
// file COPYING or http://www.opensource.org/licenses/mit-license.php.

#include <validation.h>

#include <kernel/coinstats.h>
#include <kernel/mempool_persist.h>

#include <arith_uint256.h>
#include <chain.h>
#include <checkqueue.h>
#include <consensus/amount.h>
#include <consensus/consensus.h>
#include <consensus/merkle.h>
#include <consensus/tx_check.h>
#include <consensus/tx_verify.h>
#include <consensus/validation.h>
#include <cuckoocache.h>
#include <flatfile.h>
#include <hash.h>
#include <kernel/chainparams.h>
#include <kernel/mempool_entry.h>
#include <kernel/notifications_interface.h>
#include <logging.h>
#include <logging/timer.h>
#include <mainchainrpc.h>
#include <node/blockstorage.h>
#include <node/utxo_snapshot.h>
#include <pegins.h>
#include <policy/policy.h>
#include <policy/rbf.h>
#include <policy/settings.h>
#include <pow.h>
#include <primitives/block.h>
#include <primitives/transaction.h>
#include <script/pegins.h>
#include <random.h>
#include <reverse_iterator.h>
#include <script/script.h>
#include <script/sigcache.h>
#include <signet.h>
#include <timedata.h>
#include <tinyformat.h>
#include <txdb.h>
#include <txmempool.h>
#include <uint256.h>
#include <undo.h>
#include <util/check.h> // For NDEBUG compile time check
#include <util/fs.h>
#include <util/fs_helpers.h>
#include <util/hasher.h>
#include <util/moneystr.h>
#include <util/rbf.h>
#include <util/signalinterrupt.h>
#include <util/strencodings.h>
#include <util/time.h>
#include <util/trace.h>
#include <util/translation.h>
#include <validationinterface.h>
#include <warnings.h>

// ELEMENTS
#include <block_proof.h> // CheckChallenge, CheckProof
#include <dynafed.h>

#include <algorithm>
#include <cassert>
#include <chrono>
#include <deque>
#include <numeric>
#include <optional>
#include <string>
#include <utility>

using kernel::CCoinsStats;
using kernel::CoinStatsHashType;
using kernel::ComputeUTXOStats;
using kernel::Notifications;

using fsbridge::FopenFn;
using node::BlockManager;
using node::BlockMap;
using node::CBlockIndexHeightOnlyComparator;
using node::CBlockIndexWorkComparator;
using node::fReindex;
using node::SnapshotMetadata;

/** Maximum kilobytes for transactions to store for processing during reorg */
static const unsigned int MAX_DISCONNECTED_TX_POOL_SIZE = 20000;
/** Time to wait between writing blocks/block index to disk. */
static constexpr std::chrono::minutes DATABASE_WRITE_INTERVAL{5};
/** Time to wait between flushing chainstate to disk. */
static constexpr std::chrono::hours DATABASE_FLUSH_INTERVAL{24};
/** Maximum age of our tip for us to be considered current for fee estimation */
static constexpr std::chrono::hours MAX_FEE_ESTIMATION_TIP_AGE{3};
const std::vector<std::string> CHECKLEVEL_DOC {
    "level 0 reads the blocks from disk",
    "level 1 verifies block validity",
    "level 2 verifies undo data",
    "level 3 checks disconnection of tip blocks",
    "level 4 tries to reconnect the blocks",
    "each level includes the checks of the previous levels",
};
/** The number of blocks to keep below the deepest prune lock.
 *  There is nothing special about this number. It is higher than what we
 *  expect to see in regular mainnet reorgs, but not so high that it would
 *  noticeably interfere with the pruning mechanism.
 * */
static constexpr int PRUNE_LOCK_BUFFER{10};

GlobalMutex g_best_block_mutex;
std::condition_variable g_best_block_cv;
uint256 g_best_block;

const CBlockIndex* Chainstate::FindForkInGlobalIndex(const CBlockLocator& locator) const
{
    AssertLockHeld(cs_main);

    // Find the latest block common to locator and chain - we expect that
    // locator.vHave is sorted descending by height.
    for (const uint256& hash : locator.vHave) {
        const CBlockIndex* pindex{m_blockman.LookupBlockIndex(hash)};
        if (pindex) {
            if (m_chain.Contains(pindex)) {
                return pindex;
            }
            if (pindex->GetAncestor(m_chain.Height()) == m_chain.Tip()) {
                return m_chain.Tip();
            }
        }
    }
    return m_chain.Genesis();
}

bool CheckInputScripts(const CTransaction& tx, TxValidationState& state,
                       const CCoinsViewCache& inputs, unsigned int flags, bool cacheSigStore,
                       bool cacheFullScriptStore, PrecomputedTransactionData& txdata,
                       std::vector<CCheck*>* pvChecks = nullptr)
                       EXCLUSIVE_LOCKS_REQUIRED(cs_main);

bool CheckFinalTxAtTip(const CBlockIndex& active_chain_tip, const CTransaction& tx)
{
    AssertLockHeld(cs_main);

    // CheckFinalTxAtTip() uses active_chain_tip.Height()+1 to evaluate
    // nLockTime because when IsFinalTx() is called within
    // AcceptBlock(), the height of the block *being*
    // evaluated is what is used. Thus if we want to know if a
    // transaction can be part of the *next* block, we need to call
    // IsFinalTx() with one more than active_chain_tip.Height().
    const int nBlockHeight = active_chain_tip.nHeight + 1;

    // BIP113 requires that time-locked transactions have nLockTime set to
    // less than the median time of the previous block they're contained in.
    // When the next block is created its previous block will be the current
    // chain tip, so we use that to calculate the median time passed to
    // IsFinalTx().
    const int64_t nBlockTime{active_chain_tip.GetMedianTimePast()};

    return IsFinalTx(tx, nBlockHeight, nBlockTime);
}

namespace {
/**
 * A helper which calculates heights of inputs of a given transaction.
 *
 * @param[in] tip    The current chain tip. If an input belongs to a mempool
 *                   transaction, we assume it will be confirmed in the next block.
 * @param[in] coins  Any CCoinsView that provides access to the relevant coins.
 * @param[in] tx     The transaction being evaluated.
 *
 * @returns A vector of input heights or nullopt, in case of an error.
 */
std::optional<std::vector<int>> CalculatePrevHeights(
    const CBlockIndex& tip,
    const CCoinsView& coins,
    const CTransaction& tx)
{
    std::vector<int> prev_heights;
    prev_heights.resize(tx.vin.size());
    for (size_t i = 0; i < tx.vin.size(); ++i) {
        const CTxIn& txin = tx.vin[i];
        // ELEMENTS: pegins should not restrict validity of sequence locks
        if (txin.m_is_pegin) {
            prev_heights[i] = -1;
            continue;
        }
        Coin coin;
        if (!coins.GetCoin(txin.prevout, coin)) {
            LogPrintf("ERROR: %s: Missing input %d in transaction \'%s\'\n", __func__, i, tx.GetHash().GetHex());
            return std::nullopt;
        }
        if (coin.nHeight == MEMPOOL_HEIGHT) {
            // Assume all mempool transaction confirm in the next block.
            prev_heights[i] = tip.nHeight + 1;
        } else {
            prev_heights[i] = coin.nHeight;
        }
    }
    return prev_heights;
}
} // namespace

std::optional<LockPoints> CalculateLockPointsAtTip(
    CBlockIndex* tip,
    const CCoinsView& coins_view,
    const CTransaction& tx)
{
    assert(tip);

    auto prev_heights{CalculatePrevHeights(*tip, coins_view, tx)};
    if (!prev_heights.has_value()) return std::nullopt;

    CBlockIndex next_tip;
    next_tip.pprev = tip;
    // When SequenceLocks() is called within ConnectBlock(), the height
    // of the block *being* evaluated is what is used.
    // Thus if we want to know if a transaction can be part of the
    // *next* block, we need to use one more than active_chainstate.m_chain.Height()
    next_tip.nHeight = tip->nHeight + 1;
    const auto [min_height, min_time] = CalculateSequenceLocks(tx, STANDARD_LOCKTIME_VERIFY_FLAGS, prev_heights.value(), next_tip);

    // Also store the hash of the block with the highest height of
    // all the blocks which have sequence locked prevouts.
    // This hash needs to still be on the chain
    // for these LockPoint calculations to be valid
    // Note: It is impossible to correctly calculate a maxInputBlock
    // if any of the sequence locked inputs depend on unconfirmed txs,
    // except in the special case where the relative lock time/height
    // is 0, which is equivalent to no sequence lock. Since we assume
    // input height of tip+1 for mempool txs and test the resulting
    // min_height and min_time from CalculateSequenceLocks against tip+1.
    int max_input_height{0};
    for (const int height : prev_heights.value()) {
        // Can ignore mempool inputs since we'll fail if they had non-zero locks
        if (height != next_tip.nHeight) {
            max_input_height = std::max(max_input_height, height);
        }
    }

    // tip->GetAncestor(max_input_height) should never return a nullptr
    // because max_input_height is always less than the tip height.
    // It would, however, be a bad bug to continue execution, since a
    // LockPoints object with the maxInputBlock member set to nullptr
    // signifies no relative lock time.
    return LockPoints{min_height, min_time, Assert(tip->GetAncestor(max_input_height))};
}

bool CheckSequenceLocksAtTip(CBlockIndex* tip,
                             const LockPoints& lock_points)
{
    assert(tip != nullptr);

    CBlockIndex index;
    index.pprev = tip;
    // CheckSequenceLocksAtTip() uses active_chainstate.m_chain.Height()+1 to evaluate
    // height based locks because when SequenceLocks() is called within
    // ConnectBlock(), the height of the block *being*
    // evaluated is what is used.
    // Thus if we want to know if a transaction can be part of the
    // *next* block, we need to use one more than active_chainstate.m_chain.Height()
    index.nHeight = tip->nHeight + 1;

    return EvaluateSequenceLocks(index, {lock_points.height, lock_points.time});
}

// Returns the script flags which should be checked for a given block
static unsigned int GetBlockScriptFlags(const CBlockIndex& block_index, const ChainstateManager& chainman);

static void LimitMempoolSize(CTxMemPool& pool, CCoinsViewCache& coins_cache)
    EXCLUSIVE_LOCKS_REQUIRED(::cs_main, pool.cs)
{
    AssertLockHeld(::cs_main);
    AssertLockHeld(pool.cs);
    int expired = pool.Expire(GetTime<std::chrono::seconds>() - pool.m_expiry);
    if (expired != 0) {
        LogPrint(BCLog::MEMPOOL, "Expired %i transactions from the memory pool\n", expired);
    }

    std::vector<COutPoint> vNoSpendsRemaining;
    pool.TrimToSize(pool.m_max_size_bytes, &vNoSpendsRemaining);
    for (const COutPoint& removed : vNoSpendsRemaining)
        coins_cache.Uncache(removed);
}

static bool IsCurrentForFeeEstimation(Chainstate& active_chainstate) EXCLUSIVE_LOCKS_REQUIRED(cs_main)
{
    AssertLockHeld(cs_main);
    if (active_chainstate.IsInitialBlockDownload())
        return false;
    if (active_chainstate.m_chain.Tip()->GetBlockTime() < count_seconds(GetTime<std::chrono::seconds>() - MAX_FEE_ESTIMATION_TIP_AGE))
        return false;
    if (active_chainstate.m_chain.Height() < active_chainstate.m_chainman.m_best_header->nHeight - 1) {
        return false;
    }
    return true;
}

void Chainstate::MaybeUpdateMempoolForReorg(
    DisconnectedBlockTransactions& disconnectpool,
    bool fAddToMempool)
{
    if (!m_mempool) return;

    AssertLockHeld(cs_main);
    AssertLockHeld(m_mempool->cs);
    std::vector<uint256> vHashUpdate;
    // disconnectpool's insertion_order index sorts the entries from
    // oldest to newest, but the oldest entry will be the last tx from the
    // latest mined block that was disconnected.
    // Iterate disconnectpool in reverse, so that we add transactions
    // back to the mempool starting with the earliest transaction that had
    // been previously seen in a block.
    auto it = disconnectpool.queuedTx.get<insertion_order>().rbegin();
    while (it != disconnectpool.queuedTx.get<insertion_order>().rend()) {
        // ignore validation errors in resurrected transactions
        if (!fAddToMempool || (*it)->IsCoinBase() ||
            AcceptToMemoryPool(*this, *it, GetTime(),
                /*bypass_limits=*/true, /*test_accept=*/false).m_result_type !=
                    MempoolAcceptResult::ResultType::VALID) {
            // If the transaction doesn't make it in to the mempool, remove any
            // transactions that depend on it (which would now be orphans).
            m_mempool->removeRecursive(**it, MemPoolRemovalReason::REORG);
        } else if (m_mempool->exists(GenTxid::Txid((*it)->GetHash()))) {
            vHashUpdate.push_back((*it)->GetHash());
        }
        ++it;
    }
    disconnectpool.queuedTx.clear();
    // AcceptToMemoryPool/addUnchecked all assume that new mempool entries have
    // no in-mempool children, which is generally not true when adding
    // previously-confirmed transactions back to the mempool.
    // UpdateTransactionsFromBlock finds descendants of any transactions in
    // the disconnectpool that were added back and cleans up the mempool state.
    m_mempool->UpdateTransactionsFromBlock(vHashUpdate);

    // Predicate to use for filtering transactions in removeForReorg.
    // Checks whether the transaction is still final and, if it spends a coinbase output, mature.
    // Also updates valid entries' cached LockPoints if needed.
    // If false, the tx is still valid and its lockpoints are updated.
    // If true, the tx would be invalid in the next block; remove this entry and all of its descendants.
    const auto filter_final_and_mature = [this](CTxMemPool::txiter it)
        EXCLUSIVE_LOCKS_REQUIRED(m_mempool->cs, ::cs_main) {
        AssertLockHeld(m_mempool->cs);
        AssertLockHeld(::cs_main);
        const CTransaction& tx = it->GetTx();

        // The transaction must be final.
        if (!CheckFinalTxAtTip(*Assert(m_chain.Tip()), tx)) return true;

        const LockPoints& lp = it->GetLockPoints();
        // CheckSequenceLocksAtTip checks if the transaction will be final in the next block to be
        // created on top of the new chain.
        if (TestLockPointValidity(m_chain, lp)) {
            if (!CheckSequenceLocksAtTip(m_chain.Tip(), lp)) {
                return true;
            }
        } else {
            const CCoinsViewMemPool view_mempool{&CoinsTip(), *m_mempool};
            const std::optional<LockPoints> new_lock_points{CalculateLockPointsAtTip(m_chain.Tip(), view_mempool, tx)};
            if (new_lock_points.has_value() && CheckSequenceLocksAtTip(m_chain.Tip(), *new_lock_points)) {
                // Now update the mempool entry lockpoints as well.
                m_mempool->mapTx.modify(it, [&new_lock_points](CTxMemPoolEntry& e) { e.UpdateLockPoints(*new_lock_points); });
            } else {
                return true;
            }
        }

        // If the transaction spends any coinbase outputs, it must be mature.
        if (it->GetSpendsCoinbase()) {
            for (const CTxIn& txin : tx.vin) {
                auto it2 = m_mempool->mapTx.find(txin.prevout.hash);
                if (it2 != m_mempool->mapTx.end())
                    continue;
                const Coin& coin{CoinsTip().AccessCoin(txin.prevout)};
                assert(!coin.IsSpent());
                const auto mempool_spend_height{m_chain.Tip()->nHeight + 1};
                if (coin.IsCoinBase() && mempool_spend_height - coin.nHeight < COINBASE_MATURITY) {
                    return true;
                }
            }
        }
        // Transaction is still valid and cached LockPoints are updated.
        return false;
    };

    // We also need to remove any now-immature transactions
    m_mempool->removeForReorg(m_chain, filter_final_and_mature);
    // Re-limit mempool size, in case we added any transactions
    LimitMempoolSize(*m_mempool, this->CoinsTip());
}

/**
* Checks to avoid mempool polluting consensus critical paths since cached
* signature and script validity results will be reused if we validate this
* transaction again during block validation.
* */
static bool CheckInputsFromMempoolAndCache(const CTransaction& tx, TxValidationState& state,
                const CCoinsViewCache& view, const CTxMemPool& pool,
                unsigned int flags, PrecomputedTransactionData& txdata, CCoinsViewCache& coins_tip)
                EXCLUSIVE_LOCKS_REQUIRED(cs_main, pool.cs)
{
    AssertLockHeld(cs_main);
    AssertLockHeld(pool.cs);

    assert(!tx.IsCoinBase());
    for (const CTxIn& txin : tx.vin) {
        if (txin.m_is_pegin) {
            continue;
        }

        const Coin& coin = view.AccessCoin(txin.prevout);

        // This coin was checked in PreChecks and MemPoolAccept
        // has been holding cs_main since then.
        Assume(!coin.IsSpent());
        if (coin.IsSpent()) return false;

        // If the Coin is available, there are 2 possibilities:
        // it is available in our current ChainstateActive UTXO set,
        // or it's a UTXO provided by a transaction in our mempool.
        // Ensure the scriptPubKeys in Coins from CoinsView are correct.
        const CTransactionRef& txFrom = pool.get(txin.prevout.hash);
        if (txFrom) {
            assert(txFrom->GetHash() == txin.prevout.hash);
            assert(txFrom->vout.size() > txin.prevout.n);
            assert(txFrom->vout[txin.prevout.n] == coin.out);
        } else {
            const Coin& coinFromUTXOSet = coins_tip.AccessCoin(txin.prevout);
            assert(!coinFromUTXOSet.IsSpent());
            assert(coinFromUTXOSet.out == coin.out);
        }
    }

    // Call CheckInputScripts() to cache signature and script validity against current tip consensus rules.
    return CheckInputScripts(tx, state, view, flags, /* cacheSigStore= */ true, /* cacheFullScriptStore= */ true, txdata);
}

namespace {

class MemPoolAccept
{
public:
    explicit MemPoolAccept(CTxMemPool& mempool, Chainstate& active_chainstate) :
        m_pool(mempool),
        m_view(&m_dummy),
        m_viewmempool(&active_chainstate.CoinsTip(), m_pool),
        m_active_chainstate(active_chainstate),
        m_limits{m_pool.m_limits}
    {
    }

    // We put the arguments we're handed into a struct, so we can pass them
    // around easier.
    struct ATMPArgs {
        const CChainParams& m_chainparams;
        const int64_t m_accept_time;
        const bool m_bypass_limits;
        /*
         * Return any outpoints which were not previously present in the coins
         * cache, but were added as a result of validating the tx for mempool
         * acceptance. This allows the caller to optionally remove the cache
         * additions if the associated transaction ends up being rejected by
         * the mempool.
         */
        std::vector<COutPoint>& m_coins_to_uncache;
        const bool m_test_accept;
        /** Whether we allow transactions to replace mempool transactions by BIP125 rules. If false,
         * any transaction spending the same inputs as a transaction in the mempool is considered
         * a conflict. */
        const bool m_allow_replacement;
        /** When true, the mempool will not be trimmed when individual transactions are submitted in
         * Finalize(). Instead, limits should be enforced at the end to ensure the package is not
         * partially submitted.
         */
        const bool m_package_submission;
        /** When true, use package feerates instead of individual transaction feerates for fee-based
         * policies such as mempool min fee and min relay fee.
         */
        const bool m_package_feerates;

        /** Parameters for single transaction mempool validation. */
        static ATMPArgs SingleAccept(const CChainParams& chainparams, int64_t accept_time,
                                     bool bypass_limits, std::vector<COutPoint>& coins_to_uncache,
                                     bool test_accept) {
            return ATMPArgs{/* m_chainparams */ chainparams,
                            /* m_accept_time */ accept_time,
                            /* m_bypass_limits */ bypass_limits,
                            /* m_coins_to_uncache */ coins_to_uncache,
                            /* m_test_accept */ test_accept,
                            /* m_allow_replacement */ true,
                            /* m_package_submission */ false,
                            /* m_package_feerates */ false,
            };
        }

        /** Parameters for test package mempool validation through testmempoolaccept. */
        static ATMPArgs PackageTestAccept(const CChainParams& chainparams, int64_t accept_time,
                                          std::vector<COutPoint>& coins_to_uncache) {
            return ATMPArgs{/* m_chainparams */ chainparams,
                            /* m_accept_time */ accept_time,
                            /* m_bypass_limits */ false,
                            /* m_coins_to_uncache */ coins_to_uncache,
                            /* m_test_accept */ true,
                            /* m_allow_replacement */ false,
                            /* m_package_submission */ false, // not submitting to mempool
                            /* m_package_feerates */ false,
            };
        }

        /** Parameters for child-with-unconfirmed-parents package validation. */
        static ATMPArgs PackageChildWithParents(const CChainParams& chainparams, int64_t accept_time,
                                                std::vector<COutPoint>& coins_to_uncache) {
            return ATMPArgs{/* m_chainparams */ chainparams,
                            /* m_accept_time */ accept_time,
                            /* m_bypass_limits */ false,
                            /* m_coins_to_uncache */ coins_to_uncache,
                            /* m_test_accept */ false,
                            /* m_allow_replacement */ false,
                            /* m_package_submission */ true,
                            /* m_package_feerates */ true,
            };
        }

        /** Parameters for a single transaction within a package. */
        static ATMPArgs SingleInPackageAccept(const ATMPArgs& package_args) {
            return ATMPArgs{/* m_chainparams */ package_args.m_chainparams,
                            /* m_accept_time */ package_args.m_accept_time,
                            /* m_bypass_limits */ false,
                            /* m_coins_to_uncache */ package_args.m_coins_to_uncache,
                            /* m_test_accept */ package_args.m_test_accept,
                            /* m_allow_replacement */ true,
                            /* m_package_submission */ false,
                            /* m_package_feerates */ false, // only 1 transaction
            };
        }

    private:
        // Private ctor to avoid exposing details to clients and allowing the possibility of
        // mixing up the order of the arguments. Use static functions above instead.
        ATMPArgs(const CChainParams& chainparams,
                 int64_t accept_time,
                 bool bypass_limits,
                 std::vector<COutPoint>& coins_to_uncache,
                 bool test_accept,
                 bool allow_replacement,
                 bool package_submission,
                 bool package_feerates)
            : m_chainparams{chainparams},
              m_accept_time{accept_time},
              m_bypass_limits{bypass_limits},
              m_coins_to_uncache{coins_to_uncache},
              m_test_accept{test_accept},
              m_allow_replacement{allow_replacement},
              m_package_submission{package_submission},
              m_package_feerates{package_feerates}
        {
        }
    };

    // Single transaction acceptance
    MempoolAcceptResult AcceptSingleTransaction(const CTransactionRef& ptx, ATMPArgs& args) EXCLUSIVE_LOCKS_REQUIRED(cs_main);

    /**
    * Multiple transaction acceptance. Transactions may or may not be interdependent, but must not
    * conflict with each other, and the transactions cannot already be in the mempool. Parents must
    * come before children if any dependencies exist.
    */
    PackageMempoolAcceptResult AcceptMultipleTransactions(const std::vector<CTransactionRef>& txns, ATMPArgs& args) EXCLUSIVE_LOCKS_REQUIRED(cs_main);

    /**
     * Package (more specific than just multiple transactions) acceptance. Package must be a child
     * with all of its unconfirmed parents, and topologically sorted.
     */
    PackageMempoolAcceptResult AcceptPackage(const Package& package, ATMPArgs& args) EXCLUSIVE_LOCKS_REQUIRED(cs_main);

private:
    // All the intermediate state that gets passed between the various levels
    // of checking a given transaction.
    struct Workspace {
        // explicit Workspace(const CTransactionRef& ptx) : m_ptx(ptx), m_hash(ptx->GetHash()) {} // ELEMENTS: unused since we need the genesis block hash
        explicit Workspace(const CTransactionRef& ptx, const uint256& hash_genesis_block) : m_ptx(ptx), m_hash(ptx->GetHash()), m_precomputed_txdata(hash_genesis_block) {} // ELEMENTS
        /** Txids of mempool transactions that this transaction directly conflicts with. */
        std::set<uint256> m_conflicts;
        std::set<std::pair<uint256, COutPoint> > m_set_pegins_spent;
        /** Iterators to mempool entries that this transaction directly conflicts with. */
        CTxMemPool::setEntries m_iters_conflicting;
        /** Iterators to all mempool entries that would be replaced by this transaction, including
         * those it directly conflicts with and their descendants. */
        CTxMemPool::setEntries m_all_conflicting;
        /** All mempool ancestors of this transaction. */
        CTxMemPool::setEntries m_ancestors;
        /** Mempool entry constructed for this transaction. Constructed in PreChecks() but not
         * inserted into the mempool until Finalize(). */
        std::unique_ptr<CTxMemPoolEntry> m_entry;
        /** Pointers to the transactions that have been removed from the mempool and replaced by
         * this transaction, used to return to the MemPoolAccept caller. Only populated if
         * validation is successful and the original transactions are removed. */
        std::list<CTransactionRef> m_replaced_transactions;

        /** Virtual size of the transaction as used by the mempool, calculated using serialized size
         * of the transaction and sigops. */
        int64_t m_vsize;
        /** Fees paid by this transaction: total input amounts subtracted by total output amounts. */
        CAmount m_base_fees;
        /** Base fees + any fee delta set by the user with prioritisetransaction. */
        CAmount m_modified_fees;
        /** Total modified fees of all transactions being replaced. */
        CAmount m_conflicting_fees{0};
        /** Total virtual size of all transactions being replaced. */
        size_t m_conflicting_size{0};

        /** If we're doing package validation (i.e. m_package_feerates=true), the "effective"
         * package feerate of this transaction is the total fees divided by the total size of
         * transactions (which may include its ancestors and/or descendants). */
        CFeeRate m_package_feerate{0};

        const CTransactionRef& m_ptx;
        /** Txid. */
        const uint256& m_hash;
        TxValidationState m_state;
        /** A temporary cache containing serialized transaction data for signature verification.
         * Reused across PolicyScriptChecks and ConsensusScriptChecks. */
        PrecomputedTransactionData m_precomputed_txdata;
    };

    // Run the policy checks on a given transaction, excluding any script checks.
    // Looks up inputs, calculates feerate, considers replacement, evaluates
    // package limits, etc. As this function can be invoked for "free" by a peer,
    // only tests that are fast should be done here (to avoid CPU DoS).
    bool PreChecks(ATMPArgs& args, Workspace& ws) EXCLUSIVE_LOCKS_REQUIRED(cs_main, m_pool.cs);

    // Run checks for mempool replace-by-fee.
    bool ReplacementChecks(Workspace& ws) EXCLUSIVE_LOCKS_REQUIRED(cs_main, m_pool.cs);

    // Enforce package mempool ancestor/descendant limits (distinct from individual
    // ancestor/descendant limits done in PreChecks).
    bool PackageMempoolChecks(const std::vector<CTransactionRef>& txns,
                              PackageValidationState& package_state) EXCLUSIVE_LOCKS_REQUIRED(cs_main, m_pool.cs);

    // Run the script checks using our policy flags. As this can be slow, we should
    // only invoke this on transactions that have otherwise passed policy checks.
    bool PolicyScriptChecks(const ATMPArgs& args, Workspace& ws) EXCLUSIVE_LOCKS_REQUIRED(cs_main, m_pool.cs);

    // Re-run the script checks, using consensus flags, and try to cache the
    // result in the scriptcache. This should be done after
    // PolicyScriptChecks(). This requires that all inputs either be in our
    // utxo set or in the mempool.
    bool ConsensusScriptChecks(const ATMPArgs& args, Workspace& ws) EXCLUSIVE_LOCKS_REQUIRED(cs_main, m_pool.cs);

    // Try to add the transaction to the mempool, removing any conflicts first.
    // Returns true if the transaction is in the mempool after any size
    // limiting is performed, false otherwise.
    bool Finalize(const ATMPArgs& args, Workspace& ws) EXCLUSIVE_LOCKS_REQUIRED(cs_main, m_pool.cs);

    // Submit all transactions to the mempool and call ConsensusScriptChecks to add to the script
    // cache - should only be called after successful validation of all transactions in the package.
    // The package may end up partially-submitted after size limiting; returns true if all
    // transactions are successfully added to the mempool, false otherwise.
    bool SubmitPackage(const ATMPArgs& args, std::vector<Workspace>& workspaces, PackageValidationState& package_state,
                       std::map<const uint256, const MempoolAcceptResult>& results)
         EXCLUSIVE_LOCKS_REQUIRED(cs_main, m_pool.cs);

    // Compare a package's feerate against minimum allowed.
    bool CheckFeeRate(size_t package_size, CAmount package_fee, TxValidationState& state) EXCLUSIVE_LOCKS_REQUIRED(::cs_main, m_pool.cs)
    {
        AssertLockHeld(::cs_main);
        AssertLockHeld(m_pool.cs);
        CAmount mempoolRejectFee = m_pool.GetMinFee().GetFee(package_size);
        if (mempoolRejectFee > 0 && package_fee < mempoolRejectFee) {
            return state.Invalid(TxValidationResult::TX_MEMPOOL_POLICY, "mempool min fee not met", strprintf("%d < %d", package_fee, mempoolRejectFee));
        }

        if (package_fee < m_pool.m_min_relay_feerate.GetFee(package_size)) {
            return state.Invalid(TxValidationResult::TX_MEMPOOL_POLICY, "min relay fee not met",
                                 strprintf("%d < %d", package_fee, m_pool.m_min_relay_feerate.GetFee(package_size)));
        }
        return true;
    }

private:
    CTxMemPool& m_pool;
    CCoinsViewCache m_view;
    CCoinsViewMemPool m_viewmempool;
    CCoinsView m_dummy;

    Chainstate& m_active_chainstate;

    CTxMemPool::Limits m_limits;

    /** Whether the transaction(s) would replace any mempool transactions. If so, RBF rules apply. */
    bool m_rbf{false};
};

bool MemPoolAccept::PreChecks(ATMPArgs& args, Workspace& ws)
{
    AssertLockHeld(cs_main);
    AssertLockHeld(m_pool.cs);
    const CTransactionRef& ptx = ws.m_ptx;
    const CTransaction& tx = *ws.m_ptx;
    const uint256& hash = ws.m_hash;

    // Copy/alias what we need out of args
    const int64_t nAcceptTime = args.m_accept_time;
    const bool bypass_limits = args.m_bypass_limits;
    std::vector<COutPoint>& coins_to_uncache = args.m_coins_to_uncache;
    const CChainParams& chainparams = args.m_chainparams;

    // Alias what we need out of ws
    TxValidationState& state = ws.m_state;
    std::unique_ptr<CTxMemPoolEntry>& entry = ws.m_entry;
    std::set<std::pair<uint256, COutPoint>>& setPeginsSpent = ws.m_set_pegins_spent;

    if (!CheckTransaction(tx, state)) {
        return false; // state filled in by CheckTransaction
    }

    // Coinbase is only valid in a block, not as a loose transaction
    if (tx.IsCoinBase())
        return state.Invalid(TxValidationResult::TX_CONSENSUS, "coinbase");

    // Rather not work on nonstandard transactions (unless -testnet/-regtest)
    std::string reason;
    if (m_pool.m_require_standard && !IsStandardTx(tx, m_pool.m_max_datacarrier_bytes, m_pool.m_permit_bare_multisig, m_pool.m_dust_relay_feerate, reason)) {
        return state.Invalid(TxValidationResult::TX_NOT_STANDARD, reason);
    }

    // And now do PAK checks. Filtered by next blocks' enforced list
    if (chainparams.GetEnforcePak()) {
        if (!IsPAKValidTx(tx, GetActivePAKList(m_active_chainstate.m_chain.Tip(), chainparams.GetConsensus()), chainparams.ParentGenesisBlockHash(), chainparams.GetConsensus().pegged_asset)) {
            return state.Invalid(TxValidationResult::TX_NOT_STANDARD, "invalid-pegout-proof");
        }
    }

    // Transactions smaller than 65 non-witness bytes are not relayed to mitigate CVE-2017-12842.
    if (::GetSerializeSize(tx, PROTOCOL_VERSION | SERIALIZE_TRANSACTION_NO_WITNESS) < MIN_STANDARD_TX_NONWITNESS_SIZE)
        return state.Invalid(TxValidationResult::TX_NOT_STANDARD, "tx-size-small");

    // Only accept nLockTime-using transactions that can be mined in the next
    // block; we don't want our mempool filled up with transactions that can't
    // be mined yet.
    if (!CheckFinalTxAtTip(*Assert(m_active_chainstate.m_chain.Tip()), tx)) {
        return state.Invalid(TxValidationResult::TX_PREMATURE_SPEND, "non-final");
    }

    if (m_pool.exists(GenTxid::Wtxid(tx.GetWitnessHash()))) {
        // Exact transaction already exists in the mempool.
        return state.Invalid(TxValidationResult::TX_CONFLICT, "txn-already-in-mempool");
    } else if (m_pool.exists(GenTxid::Txid(tx.GetHash()))) {
        // Transaction with the same non-witness data but different witness (same txid, different
        // wtxid) already exists in the mempool.
        return state.Invalid(TxValidationResult::TX_CONFLICT, "txn-same-nonwitness-data-in-mempool");
    }

    // Check for conflicts with in-memory transactions
    for (const CTxIn &txin : tx.vin)
    {
        const CTransaction* ptxConflicting = m_pool.GetConflictTx(txin.prevout);
        if (ptxConflicting) {
            if (!args.m_allow_replacement) {
                // Transaction conflicts with a mempool tx, but we're not allowing replacements.
                return state.Invalid(TxValidationResult::TX_MEMPOOL_POLICY, "bip125-replacement-disallowed");
            }
            if (!ws.m_conflicts.count(ptxConflicting->GetHash()))
            {
                // Transactions that don't explicitly signal replaceability are
                // *not* replaceable with the current logic, even if one of their
                // unconfirmed ancestors signals replaceability. This diverges
                // from BIP125's inherited signaling description (see CVE-2021-31876).
                // Applications relying on first-seen mempool behavior should
                // check all unconfirmed ancestors; otherwise an opt-in ancestor
                // might be replaced, causing removal of this descendant.
                //
                // If replaceability signaling is ignored due to node setting,
                // replacement is always allowed.
                if (!m_pool.m_full_rbf && !SignalsOptInRBF(*ptxConflicting)) {
                    return state.Invalid(TxValidationResult::TX_MEMPOOL_POLICY, "txn-mempool-conflict");
                }

                ws.m_conflicts.insert(ptxConflicting->GetHash());
            }
        }
    }

    m_view.SetBackend(m_viewmempool);

    // Quickly check for peg-in witness data on non-peg-in inputs
    for (size_t input_index = 0; input_index < tx.vin.size(); ++input_index) {
        if (!tx.vin[input_index].m_is_pegin) {
            // Check that the corresponding pegin witness is empty
            // Note that the witness vector must be size 0 or len(vin)
            if (!tx.witness.vtxinwit.empty() &&
                    !tx.witness.vtxinwit[input_index].m_pegin_witness.IsNull()) {
                return state.Invalid(TxValidationResult::TX_WITNESS_MUTATED, "extra-pegin-witness");
            }
        }
    }

    // Used when checking peg-ins
    std::vector<std::pair<CScript, CScript>> fedpegscripts = GetValidFedpegScripts(m_active_chainstate.m_chain.Tip(), chainparams.GetConsensus(), true /* nextblock_validation */);

    const CCoinsViewCache& coins_cache = m_active_chainstate.CoinsTip();
    // do all inputs exist?
    for (unsigned int i = 0; i < tx.vin.size(); i++) {
        const CTxIn& txin = tx.vin[i];

        // ELEMENTS:
        // For pegin inputs check whether the pegins have already been claimed before.
        // This only checks the UTXO set for already claimed pegins. For mempool conflicts,
        // we rely on the GetConflictTx check done above.
        if (txin.m_is_pegin) {
            // Peg-in witness is required, check here without validating existence in parent chain
            std::string err_msg = "no peg-in witness attached";
            if (tx.witness.vtxinwit.size() != tx.vin.size() ||
                    !IsValidPeginWitness(tx.witness.vtxinwit[i].m_pegin_witness, fedpegscripts, tx.vin[i].prevout, err_msg, false)) {
                return state.Invalid(TxValidationResult::TX_WITNESS_MUTATED, "pegin-no-witness", err_msg);
            }

            std::pair<uint256, COutPoint> pegin = std::make_pair(uint256(tx.witness.vtxinwit[i].m_pegin_witness.stack[2]), tx.vin[i].prevout);
            // This assumes non-null prevout and genesis block hash
            if (m_view.IsPeginSpent(pegin)) {
                return state.Invalid(TxValidationResult::TX_CONSENSUS, "pegin-already-claimed");
            }
            continue;
        }

        if (!coins_cache.HaveCoinInCache(txin.prevout)) {
            coins_to_uncache.push_back(txin.prevout);
        }

        // Note: this call may add txin.prevout to the coins cache
        // (coins_cache.cacheCoins) by way of FetchCoin(). It should be removed
        // later (via coins_to_uncache) if this tx turns out to be invalid.
        if (!m_view.HaveCoin(txin.prevout)) {
            // Are inputs missing because we already have the tx?
            for (size_t out = 0; out < tx.vout.size(); out++) {
                // Optimistically just do efficient check of cache for outputs
                if (coins_cache.HaveCoinInCache(COutPoint(hash, out))) {
                    return state.Invalid(TxValidationResult::TX_CONFLICT, "txn-already-known");
                }
            }
            // Otherwise assume this might be an orphan tx for which we just haven't seen parents yet
            return state.Invalid(TxValidationResult::TX_MISSING_INPUTS, "bad-txns-inputs-missingorspent");
        }
    }

    // This is const, but calls into the back end CoinsViews. The CCoinsViewDB at the bottom of the
    // hierarchy brings the best block into scope. See CCoinsViewDB::GetBestBlock().
    m_view.GetBestBlock();

    // we have all inputs cached now, so switch back to dummy (to protect
    // against bugs where we pull more inputs from disk that miss being added
    // to coins_to_uncache)
    m_view.SetBackend(m_dummy);

    assert(m_active_chainstate.m_blockman.LookupBlockIndex(m_view.GetBestBlock()) == m_active_chainstate.m_chain.Tip());

    // Only accept BIP68 sequence locked transactions that can be mined in the next
    // block; we don't want our mempool filled up with transactions that can't
    // be mined yet.
    // Pass in m_view which has all of the relevant inputs cached. Note that, since m_view's
    // backend was removed, it no longer pulls coins from the mempool.
    const std::optional<LockPoints> lock_points{CalculateLockPointsAtTip(m_active_chainstate.m_chain.Tip(), m_view, tx)};
    if (!lock_points.has_value() || !CheckSequenceLocksAtTip(m_active_chainstate.m_chain.Tip(), *lock_points)) {
        return state.Invalid(TxValidationResult::TX_PREMATURE_SPEND, "non-BIP68-final");
    }

    // The mempool holds txs for the next block, so pass height+1 to CheckTxInputs
    CAmountMap fee_map;
    if (!Consensus::CheckTxInputs(tx, state, m_view, m_active_chainstate.m_chain.Height() + 1, fee_map, setPeginsSpent, nullptr, true, true, fedpegscripts)) {
        return false; // state filled in by CheckTxInputs
    }

    // ELEMENTS: extra policy check for consistency between issuances and their rangeproof
    if (m_pool.m_require_standard) {
        for (unsigned i = 0; i < std::min(tx.witness.vtxinwit.size(), tx.vin.size()); i++) {
            if (!tx.vin[i].assetIssuance.nAmount.IsCommitment() && !tx.witness.vtxinwit[i].vchIssuanceAmountRangeproof.empty()) {
                return state.Invalid(TxValidationResult::TX_INPUTS_NOT_STANDARD, "bad-txin-extra-issuance-rangeproof");
            }
            if (!tx.vin[i].assetIssuance.nInflationKeys.IsCommitment() && !tx.witness.vtxinwit[i].vchInflationKeysRangeproof.empty()) {
                return state.Invalid(TxValidationResult::TX_INPUTS_NOT_STANDARD, "bad-txin-extra-inflation-rangeproof");
            }
        }
    }

    if (m_pool.m_require_standard && !AreInputsStandard(tx, m_view)) {
        return state.Invalid(TxValidationResult::TX_INPUTS_NOT_STANDARD, "bad-txns-nonstandard-inputs");
    }

    // Check for non-standard witnesses.
    if (tx.HasWitness() && m_pool.m_require_standard && !IsWitnessStandard(tx, m_view)) {
        return state.Invalid(TxValidationResult::TX_WITNESS_MUTATED, "bad-witness-nonstandard");
    }

    int64_t nSigOpsCost = GetTransactionSigOpCost(tx, m_view, STANDARD_SCRIPT_VERIFY_FLAGS);

    // We only consider policyAsset
    ws.m_base_fees = fee_map[policyAsset];

    // ws.m_modified_fees includes any fee deltas from PrioritiseTransaction
    ws.m_modified_fees = ws.m_base_fees;
    m_pool.ApplyDelta(hash, ws.m_modified_fees);

    // Keep track of transactions that spend a coinbase, which we re-scan
    // during reorgs to ensure COINBASE_MATURITY is still met.
    bool fSpendsCoinbase = false;
    for (const CTxIn &txin : tx.vin) {
        // ELEMENTS:
        if (txin.m_is_pegin) {
            continue;
        }
        const Coin &coin = m_view.AccessCoin(txin.prevout);
        if (coin.IsCoinBase()) {
            fSpendsCoinbase = true;
            break;
        }
    }

<<<<<<< HEAD
    entry.reset(new CTxMemPoolEntry(ptx, ws.m_base_fees, nAcceptTime, m_active_chainstate.m_chain.Height(),
                                    fSpendsCoinbase, nSigOpsCost, lock_points.value(), setPeginsSpent));
=======
    // Set entry_sequence to 0 when bypass_limits is used; this allows txs from a block
    // reorg to be marked earlier than any child txs that were already in the mempool.
    const uint64_t entry_sequence = bypass_limits ? 0 : m_pool.GetSequence();
    entry.reset(new CTxMemPoolEntry(ptx, ws.m_base_fees, nAcceptTime, m_active_chainstate.m_chain.Height(), entry_sequence,
                                    fSpendsCoinbase, nSigOpsCost, lock_points.value()));
>>>>>>> a62f5ee8
    ws.m_vsize = entry->GetTxSize();

    if (nSigOpsCost > MAX_STANDARD_TX_SIGOPS_COST)
        return state.Invalid(TxValidationResult::TX_NOT_STANDARD, "bad-txns-too-many-sigops",
                strprintf("%d", nSigOpsCost));

    // ELEMENTS: accept discounted fees for Confidential Transactions only, if enabled.
    int64_t package_size = Params().GetAcceptDiscountCT() ? GetDiscountVirtualTransactionSize(tx) : ws.m_vsize;

    // No individual transactions are allowed below the min relay feerate except from disconnected blocks.
    // This requirement, unlike CheckFeeRate, cannot be bypassed using m_package_feerates because,
    // while a tx could be package CPFP'd when entering the mempool, we do not have a DoS-resistant
    // method of ensuring the tx remains bumped. For example, the fee-bumping child could disappear
    // due to a replacement.
    if (!bypass_limits && ws.m_modified_fees < m_pool.m_min_relay_feerate.GetFee(package_size)) {
        return state.Invalid(TxValidationResult::TX_MEMPOOL_POLICY, "min relay fee not met",
                             strprintf("%d < %d", ws.m_modified_fees, m_pool.m_min_relay_feerate.GetFee(package_size)));
    }
    // No individual transactions are allowed below the mempool min feerate except from disconnected
    // blocks and transactions in a package. Package transactions will be checked using package
    // feerate later.
    if (!bypass_limits && !args.m_package_feerates && !CheckFeeRate(package_size, ws.m_modified_fees, state)) return false;

    ws.m_iters_conflicting = m_pool.GetIterSet(ws.m_conflicts);
    // Calculate in-mempool ancestors, up to a limit.
    if (ws.m_conflicts.size() == 1) {
        // In general, when we receive an RBF transaction with mempool conflicts, we want to know whether we
        // would meet the chain limits after the conflicts have been removed. However, there isn't a practical
        // way to do this short of calculating the ancestor and descendant sets with an overlay cache of
        // changed mempool entries. Due to both implementation and runtime complexity concerns, this isn't
        // very realistic, thus we only ensure a limited set of transactions are RBF'able despite mempool
        // conflicts here. Importantly, we need to ensure that some transactions which were accepted using
        // the below carve-out are able to be RBF'ed, without impacting the security the carve-out provides
        // for off-chain contract systems (see link in the comment below).
        //
        // Specifically, the subset of RBF transactions which we allow despite chain limits are those which
        // conflict directly with exactly one other transaction (but may evict children of said transaction),
        // and which are not adding any new mempool dependencies. Note that the "no new mempool dependencies"
        // check is accomplished later, so we don't bother doing anything about it here, but if our
        // policy changes, we may need to move that check to here instead of removing it wholesale.
        //
        // Such transactions are clearly not merging any existing packages, so we are only concerned with
        // ensuring that (a) no package is growing past the package size (not count) limits and (b) we are
        // not allowing something to effectively use the (below) carve-out spot when it shouldn't be allowed
        // to.
        //
        // To check these we first check if we meet the RBF criteria, above, and increment the descendant
        // limits by the direct conflict and its descendants (as these are recalculated in
        // CalculateMempoolAncestors by assuming the new transaction being added is a new descendant, with no
        // removals, of each parent's existing dependent set). The ancestor count limits are unmodified (as
        // the ancestor limits should be the same for both our new transaction and any conflicts).
        // We don't bother incrementing m_limit_descendants by the full removal count as that limit never comes
        // into force here (as we're only adding a single transaction).
        assert(ws.m_iters_conflicting.size() == 1);
        CTxMemPool::txiter conflict = *ws.m_iters_conflicting.begin();

        m_limits.descendant_count += 1;
        m_limits.descendant_size_vbytes += conflict->GetSizeWithDescendants();
    }

    auto ancestors{m_pool.CalculateMemPoolAncestors(*entry, m_limits)};
    if (!ancestors) {
        // If CalculateMemPoolAncestors fails second time, we want the original error string.
        // Contracting/payment channels CPFP carve-out:
        // If the new transaction is relatively small (up to 40k weight)
        // and has at most one ancestor (ie ancestor limit of 2, including
        // the new transaction), allow it if its parent has exactly the
        // descendant limit descendants.
        //
        // This allows protocols which rely on distrusting counterparties
        // being able to broadcast descendants of an unconfirmed transaction
        // to be secure by simply only having two immediately-spendable
        // outputs - one for each counterparty. For more info on the uses for
        // this, see https://lists.linuxfoundation.org/pipermail/bitcoin-dev/2018-November/016518.html
        CTxMemPool::Limits cpfp_carve_out_limits{
            .ancestor_count = 2,
            .ancestor_size_vbytes = m_limits.ancestor_size_vbytes,
            .descendant_count = m_limits.descendant_count + 1,
            .descendant_size_vbytes = m_limits.descendant_size_vbytes + EXTRA_DESCENDANT_TX_SIZE_LIMIT,
        };
        const auto error_message{util::ErrorString(ancestors).original};
        if (ws.m_vsize > EXTRA_DESCENDANT_TX_SIZE_LIMIT) {
            return state.Invalid(TxValidationResult::TX_MEMPOOL_POLICY, "too-long-mempool-chain", error_message);
        }
        ancestors = m_pool.CalculateMemPoolAncestors(*entry, cpfp_carve_out_limits);
        if (!ancestors) return state.Invalid(TxValidationResult::TX_MEMPOOL_POLICY, "too-long-mempool-chain", error_message);
    }

    ws.m_ancestors = *ancestors;

    // A transaction that spends outputs that would be replaced by it is invalid. Now
    // that we have the set of all ancestors we can detect this
    // pathological case by making sure ws.m_conflicts and ws.m_ancestors don't
    // intersect.
    if (const auto err_string{EntriesAndTxidsDisjoint(ws.m_ancestors, ws.m_conflicts, hash)}) {
        // We classify this as a consensus error because a transaction depending on something it
        // conflicts with would be inconsistent.
        return state.Invalid(TxValidationResult::TX_CONSENSUS, "bad-txns-spends-conflicting-tx", *err_string);
    }

    m_rbf = !ws.m_conflicts.empty();
    return true;
}

bool MemPoolAccept::ReplacementChecks(Workspace& ws)
{
    AssertLockHeld(cs_main);
    AssertLockHeld(m_pool.cs);

    const CTransaction& tx = *ws.m_ptx;
    const uint256& hash = ws.m_hash;
    TxValidationState& state = ws.m_state;

    CFeeRate newFeeRate(ws.m_modified_fees, ws.m_vsize);
    // Enforce Rule #6. The replacement transaction must have a higher feerate than its direct conflicts.
    // - The motivation for this check is to ensure that the replacement transaction is preferable for
    //   block-inclusion, compared to what would be removed from the mempool.
    // - This logic predates ancestor feerate-based transaction selection, which is why it doesn't
    //   consider feerates of descendants.
    // - Note: Ancestor feerate-based transaction selection has made this comparison insufficient to
    //   guarantee that this is incentive-compatible for miners, because it is possible for a
    //   descendant transaction of a direct conflict to pay a higher feerate than the transaction that
    //   might replace them, under these rules.
    if (const auto err_string{PaysMoreThanConflicts(ws.m_iters_conflicting, newFeeRate, hash)}) {
        return state.Invalid(TxValidationResult::TX_MEMPOOL_POLICY, "insufficient fee", *err_string);
    }

    // Calculate all conflicting entries and enforce Rule #5.
    if (const auto err_string{GetEntriesForConflicts(tx, m_pool, ws.m_iters_conflicting, ws.m_all_conflicting)}) {
        return state.Invalid(TxValidationResult::TX_MEMPOOL_POLICY,
                             "too many potential replacements", *err_string);
    }
    // Enforce Rule #2.
    if (const auto err_string{HasNoNewUnconfirmed(tx, m_pool, ws.m_iters_conflicting)}) {
        return state.Invalid(TxValidationResult::TX_MEMPOOL_POLICY,
                             "replacement-adds-unconfirmed", *err_string);
    }
    // Check if it's economically rational to mine this transaction rather than the ones it
    // replaces and pays for its own relay fees. Enforce Rules #3 and #4.
    for (CTxMemPool::txiter it : ws.m_all_conflicting) {
        ws.m_conflicting_fees += it->GetModifiedFee();
        ws.m_conflicting_size += it->GetTxSize();
    }
    if (const auto err_string{PaysForRBF(ws.m_conflicting_fees, ws.m_modified_fees, ws.m_vsize,
                                         m_pool.m_incremental_relay_feerate, hash)}) {
        return state.Invalid(TxValidationResult::TX_MEMPOOL_POLICY, "insufficient fee", *err_string);
    }
    return true;
}

bool MemPoolAccept::PackageMempoolChecks(const std::vector<CTransactionRef>& txns,
                                         PackageValidationState& package_state)
{
    AssertLockHeld(cs_main);
    AssertLockHeld(m_pool.cs);

    // CheckPackageLimits expects the package transactions to not already be in the mempool.
    assert(std::all_of(txns.cbegin(), txns.cend(), [this](const auto& tx)
                       { return !m_pool.exists(GenTxid::Txid(tx->GetHash()));}));

    std::string err_string;
    if (!m_pool.CheckPackageLimits(txns, m_limits, err_string)) {
        // This is a package-wide error, separate from an individual transaction error.
        return package_state.Invalid(PackageValidationResult::PCKG_POLICY, "package-mempool-limits", err_string);
    }
   return true;
}

bool MemPoolAccept::PolicyScriptChecks(const ATMPArgs& args, Workspace& ws)
{
    AssertLockHeld(cs_main);
    AssertLockHeld(m_pool.cs);
    const CTransaction& tx = *ws.m_ptx;
    TxValidationState& state = ws.m_state;

    unsigned int scriptVerifyFlags = STANDARD_SCRIPT_VERIFY_FLAGS;

    // Temporarily add additional script flags based on the activation of
    // Dynamic Federations. This can be included in the
    // STANDARD_LOCKTIME_VERIFY_FLAGS in a release post-activation.

    if (DeploymentActiveAfter(m_active_chainstate.m_chain.Tip(), m_active_chainstate.m_chainman, Consensus::DEPLOYMENT_DYNA_FED)) {
        scriptVerifyFlags |= SCRIPT_SIGHASH_RANGEPROOF;
    }

    if (DeploymentActiveAfter(m_active_chainstate.m_chain.Tip(), m_active_chainstate.m_chainman, Consensus::DEPLOYMENT_SIMPLICITY)) {
        scriptVerifyFlags |= SCRIPT_VERIFY_SIMPLICITY;
    }

    // Check input scripts and signatures.
    // This is done last to help prevent CPU exhaustion denial-of-service attacks.
    if (!CheckInputScripts(tx, state, m_view, scriptVerifyFlags, true, false, ws.m_precomputed_txdata)) {
        // SCRIPT_VERIFY_CLEANSTACK requires SCRIPT_VERIFY_WITNESS, so we
        // need to turn both off, and compare against just turning off CLEANSTACK
        // to see if the failure is specifically due to witness validation.
        TxValidationState state_dummy; // Want reported failures to be from first CheckInputScripts
        if (!tx.HasWitness() && CheckInputScripts(tx, state_dummy, m_view, scriptVerifyFlags & ~(SCRIPT_VERIFY_WITNESS | SCRIPT_VERIFY_CLEANSTACK), true, false, ws.m_precomputed_txdata) &&
                !CheckInputScripts(tx, state_dummy, m_view, scriptVerifyFlags & ~SCRIPT_VERIFY_CLEANSTACK, true, false, ws.m_precomputed_txdata)) {
            // Only the witness is missing, so the transaction itself may be fine.
            state.Invalid(TxValidationResult::TX_WITNESS_STRIPPED,
                    state.GetRejectReason(), state.GetDebugMessage());
        }
        return false; // state filled in by CheckInputScripts
    }

    return true;
}

bool MemPoolAccept::ConsensusScriptChecks(const ATMPArgs& args, Workspace& ws)
{
    AssertLockHeld(cs_main);
    AssertLockHeld(m_pool.cs);
    const CTransaction& tx = *ws.m_ptx;
    const uint256& hash = ws.m_hash;
    TxValidationState& state = ws.m_state;

    // Check again against the current block tip's script verification
    // flags to cache our script execution flags. This is, of course,
    // useless if the next block has different script flags from the
    // previous one, but because the cache tracks script flags for us it
    // will auto-invalidate and we'll just have a few blocks of extra
    // misses on soft-fork activation.
    //
    // This is also useful in case of bugs in the standard flags that cause
    // transactions to pass as valid when they're actually invalid. For
    // instance the STRICTENC flag was incorrectly allowing certain
    // CHECKSIG NOT scripts to pass, even though they were invalid.
    //
    // There is a similar check in CreateNewBlock() to prevent creating
    // invalid blocks (using TestBlockValidity), however allowing such
    // transactions into the mempool can be exploited as a DoS attack.
    unsigned int currentBlockScriptVerifyFlags{GetBlockScriptFlags(*m_active_chainstate.m_chain.Tip(), m_active_chainstate.m_chainman)};
    if (!CheckInputsFromMempoolAndCache(tx, state, m_view, m_pool, currentBlockScriptVerifyFlags,
                                        ws.m_precomputed_txdata, m_active_chainstate.CoinsTip())) {
        LogPrintf("BUG! PLEASE REPORT THIS! CheckInputScripts failed against latest-block but not STANDARD flags %s, %s\n", hash.ToString(), state.ToString());
        return Assume(false);
    }

    return true;
}

bool MemPoolAccept::Finalize(const ATMPArgs& args, Workspace& ws)
{
    AssertLockHeld(cs_main);
    AssertLockHeld(m_pool.cs);
    const CTransaction& tx = *ws.m_ptx;
    const uint256& hash = ws.m_hash;
    TxValidationState& state = ws.m_state;
    const bool bypass_limits = args.m_bypass_limits;

    std::unique_ptr<CTxMemPoolEntry>& entry = ws.m_entry;

    // Remove conflicting transactions from the mempool
    for (CTxMemPool::txiter it : ws.m_all_conflicting)
    {
        LogPrint(BCLog::MEMPOOL, "replacing tx %s with %s for %s additional fees, %d delta bytes\n",
                it->GetTx().GetHash().ToString(),
                hash.ToString(),
                FormatMoney(ws.m_modified_fees - ws.m_conflicting_fees),
                (int)entry->GetTxSize() - (int)ws.m_conflicting_size);
        TRACE7(mempool, replaced,
                it->GetTx().GetHash().data(),
                it->GetTxSize(),
                it->GetFee(),
                std::chrono::duration_cast<std::chrono::duration<std::uint64_t>>(it->GetTime()).count(),
                hash.data(),
                entry->GetTxSize(),
                entry->GetFee()
        );
        ws.m_replaced_transactions.push_back(it->GetSharedTx());
    }
    m_pool.RemoveStaged(ws.m_all_conflicting, false, MemPoolRemovalReason::REPLACED);

    // This transaction should only count for fee estimation if:
    // - it's not being re-added during a reorg which bypasses typical mempool fee limits
    // - the node is not behind
    // - the transaction is not dependent on any other transactions in the mempool
    // - it's not part of a package. Since package relay is not currently supported, this
    // transaction has not necessarily been accepted to miners' mempools.
    bool validForFeeEstimation = !bypass_limits && !args.m_package_submission && IsCurrentForFeeEstimation(m_active_chainstate) && m_pool.HasNoInputsOf(tx);

    // Store transaction in memory
    m_pool.addUnchecked(*entry, ws.m_ancestors, validForFeeEstimation);

    // trim mempool and check if tx was trimmed
    // If we are validating a package, don't trim here because we could evict a previous transaction
    // in the package. LimitMempoolSize() should be called at the very end to make sure the mempool
    // is still within limits and package submission happens atomically.
    if (!args.m_package_submission && !bypass_limits) {
        LimitMempoolSize(m_pool, m_active_chainstate.CoinsTip());
        if (!m_pool.exists(GenTxid::Txid(hash)))
            return state.Invalid(TxValidationResult::TX_MEMPOOL_POLICY, "mempool full");
    }
    return true;
}

bool MemPoolAccept::SubmitPackage(const ATMPArgs& args, std::vector<Workspace>& workspaces,
                                  PackageValidationState& package_state,
                                  std::map<const uint256, const MempoolAcceptResult>& results)
{
    AssertLockHeld(cs_main);
    AssertLockHeld(m_pool.cs);
    // Sanity check: none of the transactions should be in the mempool, and none of the transactions
    // should have a same-txid-different-witness equivalent in the mempool.
    assert(std::all_of(workspaces.cbegin(), workspaces.cend(), [this](const auto& ws){
        return !m_pool.exists(GenTxid::Txid(ws.m_ptx->GetHash())); }));

    bool all_submitted = true;
    // ConsensusScriptChecks adds to the script cache and is therefore consensus-critical;
    // CheckInputsFromMempoolAndCache asserts that transactions only spend coins available from the
    // mempool or UTXO set. Submit each transaction to the mempool immediately after calling
    // ConsensusScriptChecks to make the outputs available for subsequent transactions.
    for (Workspace& ws : workspaces) {
        if (!ConsensusScriptChecks(args, ws)) {
            results.emplace(ws.m_ptx->GetWitnessHash(), MempoolAcceptResult::Failure(ws.m_state));
            // Since PolicyScriptChecks() passed, this should never fail.
            Assume(false);
            all_submitted = false;
            package_state.Invalid(PackageValidationResult::PCKG_MEMPOOL_ERROR,
                                  strprintf("BUG! PolicyScriptChecks succeeded but ConsensusScriptChecks failed: %s",
                                            ws.m_ptx->GetHash().ToString()));
        }

        // Re-calculate mempool ancestors to call addUnchecked(). They may have changed since the
        // last calculation done in PreChecks, since package ancestors have already been submitted.
        {
            auto ancestors{m_pool.CalculateMemPoolAncestors(*ws.m_entry, m_limits)};
            if(!ancestors) {
                results.emplace(ws.m_ptx->GetWitnessHash(), MempoolAcceptResult::Failure(ws.m_state));
                // Since PreChecks() and PackageMempoolChecks() both enforce limits, this should never fail.
                Assume(false);
                all_submitted = false;
                package_state.Invalid(PackageValidationResult::PCKG_MEMPOOL_ERROR,
                                    strprintf("BUG! Mempool ancestors or descendants were underestimated: %s",
                                                ws.m_ptx->GetHash().ToString()));
            }
            ws.m_ancestors = std::move(ancestors).value_or(ws.m_ancestors);
        }
        // If we call LimitMempoolSize() for each individual Finalize(), the mempool will not take
        // the transaction's descendant feerate into account because it hasn't seen them yet. Also,
        // we risk evicting a transaction that a subsequent package transaction depends on. Instead,
        // allow the mempool to temporarily bypass limits, the maximum package size) while
        // submitting transactions individually and then trim at the very end.
        if (!Finalize(args, ws)) {
            results.emplace(ws.m_ptx->GetWitnessHash(), MempoolAcceptResult::Failure(ws.m_state));
            // Since LimitMempoolSize() won't be called, this should never fail.
            Assume(false);
            all_submitted = false;
            package_state.Invalid(PackageValidationResult::PCKG_MEMPOOL_ERROR,
                                  strprintf("BUG! Adding to mempool failed: %s", ws.m_ptx->GetHash().ToString()));
        }
    }

    // It may or may not be the case that all the transactions made it into the mempool. Regardless,
    // make sure we haven't exceeded max mempool size.
    LimitMempoolSize(m_pool, m_active_chainstate.CoinsTip());

    std::vector<uint256> all_package_wtxids;
    all_package_wtxids.reserve(workspaces.size());
    std::transform(workspaces.cbegin(), workspaces.cend(), std::back_inserter(all_package_wtxids),
                   [](const auto& ws) { return ws.m_ptx->GetWitnessHash(); });
    // Find the wtxids of the transactions that made it into the mempool. Allow partial submission,
    // but don't report success unless they all made it into the mempool.
    for (Workspace& ws : workspaces) {
        const auto effective_feerate = args.m_package_feerates ? ws.m_package_feerate :
            CFeeRate{ws.m_modified_fees, static_cast<uint32_t>(ws.m_vsize)};
        const auto effective_feerate_wtxids = args.m_package_feerates ? all_package_wtxids :
            std::vector<uint256>({ws.m_ptx->GetWitnessHash()});
        if (m_pool.exists(GenTxid::Wtxid(ws.m_ptx->GetWitnessHash()))) {
            results.emplace(ws.m_ptx->GetWitnessHash(),
                MempoolAcceptResult::Success(std::move(ws.m_replaced_transactions), ws.m_vsize,
                                             ws.m_base_fees, effective_feerate, effective_feerate_wtxids));
            GetMainSignals().TransactionAddedToMempool(ws.m_ptx, m_pool.GetAndIncrementSequence());
        } else {
            all_submitted = false;
            ws.m_state.Invalid(TxValidationResult::TX_MEMPOOL_POLICY, "mempool full");
            package_state.Invalid(PackageValidationResult::PCKG_TX, "transaction failed");
            results.emplace(ws.m_ptx->GetWitnessHash(), MempoolAcceptResult::Failure(ws.m_state));
        }
    }
    return all_submitted;
}

MempoolAcceptResult MemPoolAccept::AcceptSingleTransaction(const CTransactionRef& ptx, ATMPArgs& args)
{
    AssertLockHeld(cs_main);
    LOCK(m_pool.cs); // mempool "read lock" (held through GetMainSignals().TransactionAddedToMempool())

    Workspace ws(ptx, args.m_chainparams.HashGenesisBlock());

    if (!PreChecks(args, ws)) return MempoolAcceptResult::Failure(ws.m_state);

    if (m_rbf && !ReplacementChecks(ws)) return MempoolAcceptResult::Failure(ws.m_state);

    // Perform the inexpensive checks first and avoid hashing and signature verification unless
    // those checks pass, to mitigate CPU exhaustion denial-of-service attacks.
    if (!PolicyScriptChecks(args, ws)) return MempoolAcceptResult::Failure(ws.m_state);

    if (!ConsensusScriptChecks(args, ws)) return MempoolAcceptResult::Failure(ws.m_state);

    const CFeeRate effective_feerate{ws.m_modified_fees, static_cast<uint32_t>(ws.m_vsize)};
    const std::vector<uint256> single_wtxid{ws.m_ptx->GetWitnessHash()};
    // Tx was accepted, but not added
    if (args.m_test_accept) {
        return MempoolAcceptResult::Success(std::move(ws.m_replaced_transactions), ws.m_vsize,
                                            ws.m_base_fees, effective_feerate, single_wtxid);
    }

    if (!Finalize(args, ws)) return MempoolAcceptResult::Failure(ws.m_state);

    GetMainSignals().TransactionAddedToMempool(ptx, m_pool.GetAndIncrementSequence());

    return MempoolAcceptResult::Success(std::move(ws.m_replaced_transactions), ws.m_vsize, ws.m_base_fees,
                                        effective_feerate, single_wtxid);
}

PackageMempoolAcceptResult MemPoolAccept::AcceptMultipleTransactions(const std::vector<CTransactionRef>& txns, ATMPArgs& args)
{
    AssertLockHeld(cs_main);

    // These context-free package limits can be done before taking the mempool lock.
    PackageValidationState package_state;
    if (!CheckPackage(txns, package_state)) return PackageMempoolAcceptResult(package_state, {});

    std::vector<Workspace> workspaces{};
    workspaces.reserve(txns.size());
    std::transform(txns.cbegin(), txns.cend(), std::back_inserter(workspaces),
                   [&](const auto& tx) { return Workspace(tx, args.m_chainparams.HashGenesisBlock()); });
    std::map<const uint256, const MempoolAcceptResult> results;

    LOCK(m_pool.cs);

    // Do all PreChecks first and fail fast to avoid running expensive script checks when unnecessary.
    for (Workspace& ws : workspaces) {
        if (!PreChecks(args, ws)) {
            package_state.Invalid(PackageValidationResult::PCKG_TX, "transaction failed");
            // Exit early to avoid doing pointless work. Update the failed tx result; the rest are unfinished.
            results.emplace(ws.m_ptx->GetWitnessHash(), MempoolAcceptResult::Failure(ws.m_state));
            return PackageMempoolAcceptResult(package_state, std::move(results));
        }
        // Make the coins created by this transaction available for subsequent transactions in the
        // package to spend. Since we already checked conflicts in the package and we don't allow
        // replacements, we don't need to track the coins spent. Note that this logic will need to be
        // updated if package replace-by-fee is allowed in the future.
        assert(!args.m_allow_replacement);
        m_viewmempool.PackageAddTransaction(ws.m_ptx);
    }

    // Transactions must meet two minimum feerates: the mempool minimum fee and min relay fee.
    // For transactions consisting of exactly one child and its parents, it suffices to use the
    // package feerate (total modified fees / total virtual size) to check this requirement.
    const auto m_total_vsize = std::accumulate(workspaces.cbegin(), workspaces.cend(), int64_t{0},
        [](int64_t sum, auto& ws) { return sum + ws.m_vsize; });
    const auto m_total_modified_fees = std::accumulate(workspaces.cbegin(), workspaces.cend(), CAmount{0},
        [](CAmount sum, auto& ws) { return sum + ws.m_modified_fees; });
    const CFeeRate package_feerate(m_total_modified_fees, m_total_vsize);
    TxValidationState placeholder_state;
    if (args.m_package_feerates &&
        !CheckFeeRate(m_total_vsize, m_total_modified_fees, placeholder_state)) {
        package_state.Invalid(PackageValidationResult::PCKG_POLICY, "package-fee-too-low");
        return PackageMempoolAcceptResult(package_state, {});
    }

    // Apply package mempool ancestor/descendant limits. Skip if there is only one transaction,
    // because it's unnecessary. Also, CPFP carve out can increase the limit for individual
    // transactions, but this exemption is not extended to packages in CheckPackageLimits().
    std::string err_string;
    if (txns.size() > 1 && !PackageMempoolChecks(txns, package_state)) {
        return PackageMempoolAcceptResult(package_state, std::move(results));
    }

    std::vector<uint256> all_package_wtxids;
    all_package_wtxids.reserve(workspaces.size());
    std::transform(workspaces.cbegin(), workspaces.cend(), std::back_inserter(all_package_wtxids),
                   [](const auto& ws) { return ws.m_ptx->GetWitnessHash(); });
    for (Workspace& ws : workspaces) {
        ws.m_package_feerate = package_feerate;
        if (!PolicyScriptChecks(args, ws)) {
            // Exit early to avoid doing pointless work. Update the failed tx result; the rest are unfinished.
            package_state.Invalid(PackageValidationResult::PCKG_TX, "transaction failed");
            results.emplace(ws.m_ptx->GetWitnessHash(), MempoolAcceptResult::Failure(ws.m_state));
            return PackageMempoolAcceptResult(package_state, std::move(results));
        }
        if (args.m_test_accept) {
            const auto effective_feerate = args.m_package_feerates ? ws.m_package_feerate :
                CFeeRate{ws.m_modified_fees, static_cast<uint32_t>(ws.m_vsize)};
            const auto effective_feerate_wtxids = args.m_package_feerates ? all_package_wtxids :
                std::vector<uint256>{ws.m_ptx->GetWitnessHash()};
            results.emplace(ws.m_ptx->GetWitnessHash(),
                            MempoolAcceptResult::Success(std::move(ws.m_replaced_transactions),
                                                         ws.m_vsize, ws.m_base_fees, effective_feerate,
                                                         effective_feerate_wtxids));
        }
    }

    if (args.m_test_accept) return PackageMempoolAcceptResult(package_state, std::move(results));

    if (!SubmitPackage(args, workspaces, package_state, results)) {
        // PackageValidationState filled in by SubmitPackage().
        return PackageMempoolAcceptResult(package_state, std::move(results));
    }

    return PackageMempoolAcceptResult(package_state, std::move(results));
}

PackageMempoolAcceptResult MemPoolAccept::AcceptPackage(const Package& package, ATMPArgs& args)
{
    AssertLockHeld(cs_main);
    // Used if returning a PackageMempoolAcceptResult directly from this function.
    PackageValidationState package_state_quit_early;

    // Check that the package is well-formed. If it isn't, we won't try to validate any of the
    // transactions and thus won't return any MempoolAcceptResults, just a package-wide error.

    // Context-free package checks.
    if (!CheckPackage(package, package_state_quit_early)) return PackageMempoolAcceptResult(package_state_quit_early, {});

    // All transactions in the package must be a parent of the last transaction. This is just an
    // opportunity for us to fail fast on a context-free check without taking the mempool lock.
    if (!IsChildWithParents(package)) {
        package_state_quit_early.Invalid(PackageValidationResult::PCKG_POLICY, "package-not-child-with-parents");
        return PackageMempoolAcceptResult(package_state_quit_early, {});
    }

    // IsChildWithParents() guarantees the package is > 1 transactions.
    assert(package.size() > 1);
    // The package must be 1 child with all of its unconfirmed parents. The package is expected to
    // be sorted, so the last transaction is the child.
    const auto& child = package.back();
    std::unordered_set<uint256, SaltedTxidHasher> unconfirmed_parent_txids;
    std::transform(package.cbegin(), package.cend() - 1,
                   std::inserter(unconfirmed_parent_txids, unconfirmed_parent_txids.end()),
                   [](const auto& tx) { return tx->GetHash(); });

    // All child inputs must refer to a preceding package transaction or a confirmed UTXO. The only
    // way to verify this is to look up the child's inputs in our current coins view (not including
    // mempool), and enforce that all parents not present in the package be available at chain tip.
    // Since this check can bring new coins into the coins cache, keep track of these coins and
    // uncache them if we don't end up submitting this package to the mempool.
    const CCoinsViewCache& coins_tip_cache = m_active_chainstate.CoinsTip();
    for (const auto& input : child->vin) {
        if (!coins_tip_cache.HaveCoinInCache(input.prevout)) {
            args.m_coins_to_uncache.push_back(input.prevout);
        }
    }
    // Using the MemPoolAccept m_view cache allows us to look up these same coins faster later.
    // This should be connecting directly to CoinsTip, not to m_viewmempool, because we specifically
    // require inputs to be confirmed if they aren't in the package.
    m_view.SetBackend(m_active_chainstate.CoinsTip());
    const auto package_or_confirmed = [this, &unconfirmed_parent_txids](const auto& input) {
         return unconfirmed_parent_txids.count(input.prevout.hash) > 0 || m_view.HaveCoin(input.prevout);
    };
    if (!std::all_of(child->vin.cbegin(), child->vin.cend(), package_or_confirmed)) {
        package_state_quit_early.Invalid(PackageValidationResult::PCKG_POLICY, "package-not-child-with-unconfirmed-parents");
        return PackageMempoolAcceptResult(package_state_quit_early, {});
    }
    // Protect against bugs where we pull more inputs from disk that miss being added to
    // coins_to_uncache. The backend will be connected again when needed in PreChecks.
    m_view.SetBackend(m_dummy);

    LOCK(m_pool.cs);
    // Stores final results that won't change
    std::map<const uint256, const MempoolAcceptResult> results_final;
    // Node operators are free to set their mempool policies however they please, nodes may receive
    // transactions in different orders, and malicious counterparties may try to take advantage of
    // policy differences to pin or delay propagation of transactions. As such, it's possible for
    // some package transaction(s) to already be in the mempool, and we don't want to reject the
    // entire package in that case (as that could be a censorship vector). De-duplicate the
    // transactions that are already in the mempool, and only call AcceptMultipleTransactions() with
    // the new transactions. This ensures we don't double-count transaction counts and sizes when
    // checking ancestor/descendant limits, or double-count transaction fees for fee-related policy.
    ATMPArgs single_args = ATMPArgs::SingleInPackageAccept(args);
    // Results from individual validation. "Nonfinal" because if a transaction fails by itself but
    // succeeds later (i.e. when evaluated with a fee-bumping child), the result changes (though not
    // reflected in this map). If a transaction fails more than once, we want to return the first
    // result, when it was considered on its own. So changes will only be from invalid -> valid.
    std::map<uint256, MempoolAcceptResult> individual_results_nonfinal;
    bool quit_early{false};
    std::vector<CTransactionRef> txns_package_eval;
    for (const auto& tx : package) {
        const auto& wtxid = tx->GetWitnessHash();
        const auto& txid = tx->GetHash();
        // There are 3 possibilities: already in mempool, same-txid-diff-wtxid already in mempool,
        // or not in mempool. An already confirmed tx is treated as one not in mempool, because all
        // we know is that the inputs aren't available.
        if (m_pool.exists(GenTxid::Wtxid(wtxid))) {
            // Exact transaction already exists in the mempool.
            auto iter = m_pool.GetIter(txid);
            assert(iter != std::nullopt);
            results_final.emplace(wtxid, MempoolAcceptResult::MempoolTx(iter.value()->GetTxSize(), iter.value()->GetFee()));
        } else if (m_pool.exists(GenTxid::Txid(txid))) {
            // Transaction with the same non-witness data but different witness (same txid,
            // different wtxid) already exists in the mempool.
            //
            // We don't allow replacement transactions right now, so just swap the package
            // transaction for the mempool one. Note that we are ignoring the validity of the
            // package transaction passed in.
            // TODO: allow witness replacement in packages.
            auto iter = m_pool.GetIter(txid);
            assert(iter != std::nullopt);
            // Provide the wtxid of the mempool tx so that the caller can look it up in the mempool.
            results_final.emplace(wtxid, MempoolAcceptResult::MempoolTxDifferentWitness(iter.value()->GetTx().GetWitnessHash()));
        } else {
            // Transaction does not already exist in the mempool.
            // Try submitting the transaction on its own.
            const auto single_res = AcceptSingleTransaction(tx, single_args);
            if (single_res.m_result_type == MempoolAcceptResult::ResultType::VALID) {
                // The transaction succeeded on its own and is now in the mempool. Don't include it
                // in package validation, because its fees should only be "used" once.
                assert(m_pool.exists(GenTxid::Wtxid(wtxid)));
                results_final.emplace(wtxid, single_res);
            } else if (single_res.m_state.GetResult() != TxValidationResult::TX_MEMPOOL_POLICY &&
                       single_res.m_state.GetResult() != TxValidationResult::TX_MISSING_INPUTS) {
                // Package validation policy only differs from individual policy in its evaluation
                // of feerate. For example, if a transaction fails here due to violation of a
                // consensus rule, the result will not change when it is submitted as part of a
                // package. To minimize the amount of repeated work, unless the transaction fails
                // due to feerate or missing inputs (its parent is a previous transaction in the
                // package that failed due to feerate), don't run package validation. Note that this
                // decision might not make sense if different types of packages are allowed in the
                // future.  Continue individually validating the rest of the transactions, because
                // some of them may still be valid.
                quit_early = true;
                package_state_quit_early.Invalid(PackageValidationResult::PCKG_TX, "transaction failed");
                individual_results_nonfinal.emplace(wtxid, single_res);
            } else {
                individual_results_nonfinal.emplace(wtxid, single_res);
                txns_package_eval.push_back(tx);
            }
        }
    }

    // Quit early because package validation won't change the result or the entire package has
    // already been submitted.
    if (quit_early || txns_package_eval.empty()) {
        for (const auto& [wtxid, mempoolaccept_res] : individual_results_nonfinal) {
            Assume(results_final.emplace(wtxid, mempoolaccept_res).second);
            Assume(mempoolaccept_res.m_result_type == MempoolAcceptResult::ResultType::INVALID);
        }
        return PackageMempoolAcceptResult(package_state_quit_early, std::move(results_final));
    }
    // Validate the (deduplicated) transactions as a package. Note that submission_result has its
    // own PackageValidationState; package_state_quit_early is unused past this point.
    auto submission_result = AcceptMultipleTransactions(txns_package_eval, args);
    // Include already-in-mempool transaction results in the final result.
    for (const auto& [wtxid, mempoolaccept_res] : results_final) {
        Assume(submission_result.m_tx_results.emplace(wtxid, mempoolaccept_res).second);
        Assume(mempoolaccept_res.m_result_type != MempoolAcceptResult::ResultType::INVALID);
    }
    if (submission_result.m_state.GetResult() == PackageValidationResult::PCKG_TX) {
        // Package validation failed because one or more transactions failed. Provide a result for
        // each transaction; if AcceptMultipleTransactions() didn't return a result for a tx,
        // include the previous individual failure reason.
        submission_result.m_tx_results.insert(individual_results_nonfinal.cbegin(),
                                              individual_results_nonfinal.cend());
        Assume(submission_result.m_tx_results.size() == package.size());
    }
    return submission_result;
}

} // anon namespace

MempoolAcceptResult AcceptToMemoryPool(Chainstate& active_chainstate, const CTransactionRef& tx,
                                       int64_t accept_time, bool bypass_limits, bool test_accept)
    EXCLUSIVE_LOCKS_REQUIRED(::cs_main)
{
    AssertLockHeld(::cs_main);
    const CChainParams& chainparams{active_chainstate.m_chainman.GetParams()};
    assert(active_chainstate.GetMempool() != nullptr);
    CTxMemPool& pool{*active_chainstate.GetMempool()};

    std::vector<COutPoint> coins_to_uncache;
    auto args = MemPoolAccept::ATMPArgs::SingleAccept(chainparams, accept_time, bypass_limits, coins_to_uncache, test_accept);
    MempoolAcceptResult result = MemPoolAccept(pool, active_chainstate).AcceptSingleTransaction(tx, args);
    if (result.m_result_type != MempoolAcceptResult::ResultType::VALID) {
        // Remove coins that were not present in the coins cache before calling
        // AcceptSingleTransaction(); this is to prevent memory DoS in case we receive a large
        // number of invalid transactions that attempt to overrun the in-memory coins cache
        // (`CCoinsViewCache::cacheCoins`).

        for (const COutPoint& hashTx : coins_to_uncache)
            active_chainstate.CoinsTip().Uncache(hashTx);
        TRACE2(mempool, rejected,
                tx->GetHash().data(),
                result.m_state.GetRejectReason().c_str()
        );
    }
    // After we've (potentially) uncached entries, ensure our coins cache is still within its size limits
    BlockValidationState state_dummy;
    active_chainstate.FlushStateToDisk(state_dummy, FlushStateMode::PERIODIC);
    return result;
}

PackageMempoolAcceptResult ProcessNewPackage(Chainstate& active_chainstate, CTxMemPool& pool,
                                                   const Package& package, bool test_accept)
{
    AssertLockHeld(cs_main);
    assert(!package.empty());
    assert(std::all_of(package.cbegin(), package.cend(), [](const auto& tx){return tx != nullptr;}));

    std::vector<COutPoint> coins_to_uncache;
    const CChainParams& chainparams = active_chainstate.m_chainman.GetParams();
    auto result = [&]() EXCLUSIVE_LOCKS_REQUIRED(cs_main) {
        AssertLockHeld(cs_main);
        if (test_accept) {
            auto args = MemPoolAccept::ATMPArgs::PackageTestAccept(chainparams, GetTime(), coins_to_uncache);
            return MemPoolAccept(pool, active_chainstate).AcceptMultipleTransactions(package, args);
        } else {
            auto args = MemPoolAccept::ATMPArgs::PackageChildWithParents(chainparams, GetTime(), coins_to_uncache);
            return MemPoolAccept(pool, active_chainstate).AcceptPackage(package, args);
        }
    }();

    // Uncache coins pertaining to transactions that were not submitted to the mempool.
    if (test_accept || result.m_state.IsInvalid()) {
        for (const COutPoint& hashTx : coins_to_uncache) {
            active_chainstate.CoinsTip().Uncache(hashTx);
        }
    }
    // Ensure the coins cache is still within limits.
    BlockValidationState state_dummy;
    active_chainstate.FlushStateToDisk(state_dummy, FlushStateMode::PERIODIC);
    return result;
}

CAmount GetBlockSubsidy(int nHeight, const Consensus::Params& consensusParams)
{
    int halvings = nHeight / consensusParams.nSubsidyHalvingInterval;
    // Force block reward to zero when right shift is undefined.
    if (halvings >= 64)
        return 0;

    CAmount nSubsidy = consensusParams.genesis_subsidy;
    // Subsidy is cut in half every 210,000 blocks which will occur approximately every 4 years.
    nSubsidy >>= halvings;
    return nSubsidy;
}

CoinsViews::CoinsViews(DBParams db_params, CoinsViewOptions options)
    : m_dbview{std::move(db_params), std::move(options)},
      m_catcherview(&m_dbview) {}

void CoinsViews::InitCache()
{
    AssertLockHeld(::cs_main);
    m_cacheview = std::make_unique<CCoinsViewCache>(&m_catcherview);
}

Chainstate::Chainstate(
    CTxMemPool* mempool,
    BlockManager& blockman,
    ChainstateManager& chainman,
    std::optional<uint256> from_snapshot_blockhash)
    : m_mempool(mempool),
      m_blockman(blockman),
      m_chainman(chainman),
      m_from_snapshot_blockhash(from_snapshot_blockhash) {}

const CBlockIndex* Chainstate::SnapshotBase()
{
    if (!m_from_snapshot_blockhash) return nullptr;
    if (!m_cached_snapshot_base) m_cached_snapshot_base = Assert(m_chainman.m_blockman.LookupBlockIndex(*m_from_snapshot_blockhash));
    return m_cached_snapshot_base;
}

void Chainstate::InitCoinsDB(
    size_t cache_size_bytes,
    bool in_memory,
    bool should_wipe,
    fs::path leveldb_name)
{
    if (m_from_snapshot_blockhash) {
        leveldb_name += node::SNAPSHOT_CHAINSTATE_SUFFIX;
    }

    m_coins_views = std::make_unique<CoinsViews>(
        DBParams{
            .path = m_chainman.m_options.datadir / leveldb_name,
            .cache_bytes = cache_size_bytes,
            .memory_only = in_memory,
            .wipe_data = should_wipe,
            .obfuscate = true,
            .options = m_chainman.m_options.coins_db},
        m_chainman.m_options.coins_view);
}

void Chainstate::InitCoinsCache(size_t cache_size_bytes)
{
    AssertLockHeld(::cs_main);
    assert(m_coins_views != nullptr);
    m_coinstip_cache_size_bytes = cache_size_bytes;
    m_coins_views->InitCache();
}

// Note that though this is marked const, we may end up modifying `m_cached_finished_ibd`, which
// is a performance-related implementation detail. This function must be marked
// `const` so that `CValidationInterface` clients (which are given a `const Chainstate*`)
// can call it.
//
bool Chainstate::IsInitialBlockDownload() const
{
    // Optimization: pre-test latch before taking the lock.
    if (m_cached_finished_ibd.load(std::memory_order_relaxed))
        return false;

    LOCK(cs_main);
    if (m_cached_finished_ibd.load(std::memory_order_relaxed))
        return false;
    if (m_chainman.m_blockman.LoadingBlocks()) {
        return true;
    }
    if (m_chain.Tip() == nullptr)
        return true;
    if (m_chain.Tip()->nChainWork < m_chainman.MinimumChainWork()) {
        return true;
    }
    if (m_chain.Tip()->Time() < Now<NodeSeconds>() - m_chainman.m_options.max_tip_age) {
        return true;
    }
    LogPrintf("Leaving InitialBlockDownload (latching to false)\n");
    m_cached_finished_ibd.store(true, std::memory_order_relaxed);
    return false;
}

void Chainstate::CheckForkWarningConditions()
{
    AssertLockHeld(cs_main);

    // Before we get past initial download, we cannot reliably alert about forks
    // (we assume we don't get stuck on a fork before finishing our initial sync)
    if (IsInitialBlockDownload()) {
        return;
    }

    if (m_chainman.m_best_invalid && m_chainman.m_best_invalid->nChainWork > m_chain.Tip()->nChainWork + (GetBlockProof(*m_chain.Tip()) * 6)) {
        LogPrintf("%s: Warning: Found invalid chain at least ~6 blocks longer than our best chain.\nChain state database corruption likely.\n", __func__);
        SetfLargeWorkInvalidChainFound(true);
    } else {
        SetfLargeWorkInvalidChainFound(false);
    }
}

// Called both upon regular invalid block discovery *and* InvalidateBlock
void Chainstate::InvalidChainFound(CBlockIndex* pindexNew)
{
    AssertLockHeld(cs_main);
    if (!m_chainman.m_best_invalid || pindexNew->nChainWork > m_chainman.m_best_invalid->nChainWork) {
        m_chainman.m_best_invalid = pindexNew;
    }
    if (m_chainman.m_best_header != nullptr && m_chainman.m_best_header->GetAncestor(pindexNew->nHeight) == pindexNew) {
        m_chainman.m_best_header = m_chain.Tip();
    }

    LogPrintf("%s: invalid block=%s  height=%d  date=%s\n", __func__,
      pindexNew->GetBlockHash().ToString(), pindexNew->nHeight,
      FormatISO8601DateTime(pindexNew->GetBlockTime()));
    CBlockIndex *tip = m_chain.Tip();
    assert (tip);
    LogPrintf("%s:  current best=%s  height=%d  date=%s\n", __func__,
      tip->GetBlockHash().ToString(), m_chain.Height(),
      FormatISO8601DateTime(tip->GetBlockTime()));
    CheckForkWarningConditions();
}

// Same as InvalidChainFound, above, except not called directly from InvalidateBlock,
// which does its own setBlockIndexCandidates management.
void Chainstate::InvalidBlockFound(CBlockIndex* pindex, const BlockValidationState& state)
{
    AssertLockHeld(cs_main);
    if (state.GetResult() != BlockValidationResult::BLOCK_MUTATED) {
        pindex->nStatus |= BLOCK_FAILED_VALID;
        m_chainman.m_failed_blocks.insert(pindex);
        m_blockman.m_dirty_blockindex.insert(pindex);
        setBlockIndexCandidates.erase(pindex);
        InvalidChainFound(pindex);
    }
}

void UpdateCoins(const CTransaction& tx, CCoinsViewCache& inputs, CTxUndo &txundo, int nHeight)
{
    // mark inputs spent
    if (!tx.IsCoinBase()) {
        txundo.vprevout.reserve(tx.vin.size());
        for (size_t i = 0; i < tx.vin.size(); i++) {
            const CTxIn& txin = tx.vin[i];
            if (txin.m_is_pegin) {
                const CTxInWitness& txinwit = tx.witness.vtxinwit[i];
                std::pair<uint256, COutPoint> outpoint = std::make_pair(uint256(txinwit.m_pegin_witness.stack[2]), txin.prevout);
                inputs.SetPeginSpent(outpoint, true);
                // Dummy undo
                txundo.vprevout.emplace_back();
            } else {
                txundo.vprevout.emplace_back();
                bool is_spent = inputs.SpendCoin(txin.prevout, &txundo.vprevout.back());
                assert(is_spent);
            }
        }
    }
    // add outputs
    AddCoins(inputs, tx, nHeight);
}

bool CScriptCheck::operator()() {
    const CScript &scriptSig = ptxTo->vin[nIn].scriptSig;
    const CScriptWitness *witness = ptxTo->witness.vtxinwit.size() > nIn ? &ptxTo->witness.vtxinwit[nIn].scriptWitness : nullptr;
    return VerifyScript(scriptSig, m_tx_out.scriptPubKey, witness, nFlags, CachingTransactionSignatureChecker(ptxTo, nIn, m_tx_out.nValue, cacheStore, *txdata), &error);
}

static CuckooCache::cache<uint256, SignatureCacheHasher> g_scriptExecutionCache;
static CSHA256 g_scriptExecutionCacheHasher;

bool InitScriptExecutionCache(size_t max_size_bytes)
{
    // Setup the salted hasher
    uint256 nonce = GetRandHash();
    // We want the nonce to be 64 bytes long to force the hasher to process
    // this chunk, which makes later hash computations more efficient. We
    // just write our 32-byte entropy twice to fill the 64 bytes.
    g_scriptExecutionCacheHasher.Write(nonce.begin(), 32);
    g_scriptExecutionCacheHasher.Write(nonce.begin(), 32);

    auto setup_results = g_scriptExecutionCache.setup_bytes(max_size_bytes);
    if (!setup_results) return false;

    const auto [num_elems, approx_size_bytes] = *setup_results;
    LogPrintf("Using %zu MiB out of %zu MiB requested for script execution cache, able to store %zu elements\n",
              approx_size_bytes >> 20, max_size_bytes >> 20, num_elems);
    return true;
}

/**
 * Check whether all of this transaction's input scripts succeed.
 *
 * This involves ECDSA signature checks so can be computationally intensive. This function should
 * only be called after the cheap sanity checks in CheckTxInputs passed.
 *
 * If pvChecks is not nullptr, script checks are pushed onto it instead of being performed inline. Any
 * script checks which are not necessary (eg due to script execution cache hits) are, obviously,
 * not pushed onto pvChecks/run.
 *
 * Setting cacheSigStore/cacheFullScriptStore to false will remove elements from the corresponding cache
 * which are matched. This is useful for checking blocks where we will likely never need the cache
 * entry again.
 *
 * Note that we may set state.reason to NOT_STANDARD for extra soft-fork flags in flags, block-checking
 * callers should probably reset it to CONSENSUS in such cases.
 *
 * Non-static (and re-declared) in src/test/txvalidationcache_tests.cpp
 */
bool CheckInputScripts(const CTransaction& tx, TxValidationState& state,
                       const CCoinsViewCache& inputs, unsigned int flags, bool cacheSigStore,
                       bool cacheFullScriptStore, PrecomputedTransactionData& txdata,
                       std::vector<CCheck*>* pvChecks)
{
    if (tx.IsCoinBase()) return true;

    if (pvChecks) {
        pvChecks->reserve(tx.vin.size());
    }

    // First check if script executions have been cached with the same
    // flags. Note that this assumes that the inputs provided are
    // correct (ie that the transaction hash which is in tx's prevouts
    // properly commits to the scriptPubKey in the inputs view of that
    // transaction).
    uint256 hashCacheEntry;
    CSHA256 hasher = g_scriptExecutionCacheHasher;
    hasher.Write(tx.GetWitnessHash().begin(), 32).Write((unsigned char*)&flags, sizeof(flags)).Finalize(hashCacheEntry.begin());
    AssertLockHeld(cs_main); //TODO: Remove this requirement by making CuckooCache not require external locks
    if (g_scriptExecutionCache.contains(hashCacheEntry, !cacheFullScriptStore)) {
        return true;
    }

    if (!txdata.m_spent_outputs_ready) {
        std::vector<CTxOut> spent_outputs;
        spent_outputs.reserve(tx.vin.size());

        for (unsigned int i = 0; i < tx.vin.size(); i++) {
            const COutPoint& prevout = tx.vin[i].prevout;
            // ELEMENTS:
            // If input is peg-in, create "coin" to evaluate against
            Coin pegin_coin;
            if (tx.vin[i].m_is_pegin) {
                // Height of "output" in script evaluation will be 0
                pegin_coin = Coin(GetPeginOutputFromWitness(tx.witness.vtxinwit[i].m_pegin_witness), 0, false);
            }
            const Coin& coin = tx.vin[i].m_is_pegin ? pegin_coin : inputs.AccessCoin(prevout);
            // end ELEMENTS
            assert(!coin.IsSpent());
            spent_outputs.emplace_back(coin.out);
        }
        txdata.Init(tx, std::move(spent_outputs));
    }
    assert(txdata.m_spent_outputs.size() == tx.vin.size());

    for (unsigned int i = 0; i < tx.vin.size(); i++) {
        // We very carefully only pass in things to CScriptCheck which
        // are clearly committed to by tx' witness hash. This provides
        // a sanity check that our caching is not introducing consensus
        // failures through additional data in, eg, the coins being
        // spent being checked as a part of CScriptCheck.

        // Verify signature
        CCheck* check = new CScriptCheck(txdata.m_spent_outputs[i], tx, i, flags, cacheSigStore, &txdata);
        ScriptError serror = QueueCheck(pvChecks, check);
        if (serror != SCRIPT_ERR_OK) {
            if (flags & STANDARD_NOT_MANDATORY_VERIFY_FLAGS) {
                // Check whether the failure was caused by a
                // non-mandatory script verification check, such as
                // non-standard DER encodings or non-null dummy
                // arguments; if so, ensure we return NOT_STANDARD
                // instead of CONSENSUS to avoid downstream users
                // splitting the network between upgraded and
                // non-upgraded nodes by banning CONSENSUS-failing
                // data providers.
                CScriptCheck check2(txdata.m_spent_outputs[i], tx, i,
                        flags & ~STANDARD_NOT_MANDATORY_VERIFY_FLAGS, cacheSigStore, &txdata);
                if (check2()) {
                    return state.Invalid(TxValidationResult::TX_NOT_STANDARD, strprintf("non-mandatory-script-verify-flag (%s)", ScriptErrorString(serror)));
                }
            }
            // MANDATORY flag failures correspond to
            // TxValidationResult::TX_CONSENSUS. Because CONSENSUS
            // failures are the most serious case of validation
            // failures, we may need to consider using
            // RECENT_CONSENSUS_CHANGE for any script failure that
            // could be due to non-upgraded nodes which we may want to
            // support, to avoid splitting the network (but this
            // depends on the details of how net_processing handles
            // such errors).
            return state.Invalid(TxValidationResult::TX_CONSENSUS, strprintf("mandatory-script-verify-flag-failed (%s)", ScriptErrorString(serror)));
        }
    }

    if (cacheFullScriptStore && !pvChecks) {
        // We executed all of the provided scripts, and were told to
        // cache the result. Do so now.
        g_scriptExecutionCache.insert(hashCacheEntry);
    }

    return true;
}

bool FatalError(Notifications& notifications, BlockValidationState& state, const std::string& strMessage, const bilingual_str& userMessage)
{
    notifications.fatalError(strMessage, userMessage);
    return state.Error(strMessage);
}

/**
 * Restore the UTXO in a Coin at a given COutPoint
 * @param undo The Coin to be restored.
 * @param view The coins view to which to apply the changes.
 * @param out The out point that corresponds to the tx input.
 * @return A DisconnectResult as an int
 */
int ApplyTxInUndo(Coin&& undo, CCoinsViewCache& view, const COutPoint& out, const CTxIn& txin, const CScriptWitness& pegin_witness, const std::vector<std::pair<CScript, CScript>>& fedpegscripts)
{
    bool fClean = true;

    if (!txin.m_is_pegin) {
        if (view.HaveCoin(out)) fClean = false; // overwriting transaction output

        if (undo.nHeight == 0) {
            // Missing undo metadata (height and coinbase). Older versions included this
            // information only in undo records for the last spend of a transactions'
            // outputs. This implies that it must be present for some other output of the same tx.
            const Coin& alternate = AccessByTxid(view, out.hash);
            if (!alternate.IsSpent()) {
                undo.nHeight = alternate.nHeight;
                undo.fCoinBase = alternate.fCoinBase;
            } else {
                // ELEMENTS:
                // If we're connecting genesis outputs, it's probably actually just
                // a genesis output, let it through. N.B. The case where it's a corrupted
                // txundo from per-tx db will not be caught!
                if (!Params().GetConsensus().connect_genesis_outputs) {
                    return DISCONNECT_FAILED; // adding output for transaction without known metadata
                }
            }
        }
        // If the coin already exists as an unspent coin in the cache, then the
        // possible_overwrite parameter to AddCoin must be set to true. We have
        // already checked whether an unspent coin exists above using HaveCoin, so
        // we don't need to guess. When fClean is false, an unspent coin already
        // existed and it is an overwrite.
        view.AddCoin(out, std::move(undo), !fClean);
    } else {
        std::string err;
        if (!IsValidPeginWitness(pegin_witness, fedpegscripts, txin.prevout, err, false)) {
            fClean = fClean && error("%s: peg-in occurred without proof", __func__);
        } else {
            std::pair<uint256, COutPoint> outpoint = std::make_pair(uint256(pegin_witness.stack[2]), txin.prevout);
            bool fSpent = view.IsPeginSpent(outpoint);
            if (!fSpent) {
                fClean = fClean && error("%s: peg-in bitcoin txid not marked spent", __func__);
            } else {
                view.SetPeginSpent(outpoint, false);
            }
        }
    }

    return fClean ? DISCONNECT_OK : DISCONNECT_UNCLEAN;
}

// We don't want to compare things that are not stored in utxo db, specifically
// the nonce commitment which has no consensus meaning for spending conditions
static bool TxOutDBEntryIsSame(const CTxOut& block_txout, const CTxOut& txdb_txout)
{
    return txdb_txout.nValue == block_txout.nValue &&
        txdb_txout.nAsset == block_txout.nAsset &&
        txdb_txout.scriptPubKey == block_txout.scriptPubKey;
}

/** Undo the effects of this block (with given index) on the UTXO set represented by coins.
 *  When FAILED is returned, view is left in an indeterminate state. */
DisconnectResult Chainstate::DisconnectBlock(const CBlock& block, const CBlockIndex* pindex, CCoinsViewCache& view)
{
    AssertLockHeld(::cs_main);
    bool fClean = true;

    CBlockUndo blockUndo;
    if (!m_blockman.UndoReadFromDisk(blockUndo, *pindex)) {
        error("DisconnectBlock(): failure reading undo data");
        return DISCONNECT_FAILED;
    }

    if (blockUndo.vtxundo.size() + 1 != block.vtx.size()) {
        error("DisconnectBlock(): block and undo data inconsistent");
        return DISCONNECT_FAILED;
    }

    // Ignore blocks that contain transactions which are 'overwritten' by later transactions,
    // unless those are already completely spent.
    // See https://github.com/bitcoin/bitcoin/issues/22596 for additional information.
    // Note: the blocks specified here are different than the ones used in ConnectBlock because DisconnectBlock
    // unwinds the blocks in reverse. As a result, the inconsistency is not discovered until the earlier
    // blocks with the duplicate coinbase transactions are disconnected.
    bool fEnforceBIP30 = !((pindex->nHeight==91722 && pindex->GetBlockHash() == uint256S("0x00000000000271a2dc26e7667f8419f2e15416dc6955e5a6c6cdf3f2574dd08e")) ||
                           (pindex->nHeight==91812 && pindex->GetBlockHash() == uint256S("0x00000000000af0aed4792b1acee3d966af36cf5def14935db8de83d6f9306f2f")));

    // undo transactions in reverse order
    for (int i = block.vtx.size() - 1; i >= 0; i--) {
        const CTransaction &tx = *(block.vtx[i]);
        uint256 hash = tx.GetHash();
        bool is_coinbase = tx.IsCoinBase();
        bool is_bip30_exception = (is_coinbase && !fEnforceBIP30);

        // Check that all outputs are available and match the outputs in the block itself
        // exactly.
        for (size_t o = 0; o < tx.vout.size(); o++) {
            if (!tx.vout[o].scriptPubKey.IsUnspendable()) {
                COutPoint out(hash, o);
                Coin coin;
                bool is_spent = view.SpendCoin(out, &coin);
                if (!is_spent || !TxOutDBEntryIsSame(tx.vout[o], coin.out) || pindex->nHeight != coin.nHeight || is_coinbase != coin.fCoinBase) {
                    if (!is_bip30_exception) {
                        fClean = false; // transaction output mismatch
                    }
                }
            }
        }

        // restore inputs
        const auto& fedpegscripts = GetValidFedpegScripts(pindex, Params().GetConsensus(), false /* nextblock_validation */);
        if (i > 0) { // not coinbases
            CTxUndo &txundo = blockUndo.vtxundo[i-1];
            if (txundo.vprevout.size() != tx.vin.size()) {
                error("DisconnectBlock(): transaction and undo data inconsistent");
                return DISCONNECT_FAILED;
            }
            for (unsigned int j = tx.vin.size(); j > 0;) {
                --j;
                const COutPoint& out = tx.vin[j].prevout;
                const CScriptWitness& pegin_wit = tx.witness.vtxinwit.size() > j ? tx.witness.vtxinwit[j].m_pegin_witness : CScriptWitness();
                int res = ApplyTxInUndo(std::move(txundo.vprevout[j]), view, out, tx.vin[j], pegin_wit, fedpegscripts);
                if (res == DISCONNECT_FAILED) return DISCONNECT_FAILED;
                fClean = fClean && res != DISCONNECT_UNCLEAN;
            }
            // At this point, all of txundo.vprevout should have been moved out.
        }
    }

    // move best block pointer to prevout block
    view.SetBestBlock(pindex->pprev->GetBlockHash());

    return fClean ? DISCONNECT_OK : DISCONNECT_UNCLEAN;
}

static CCheckQueue<CCheck> scriptcheckqueue(128);

void StartScriptCheckWorkerThreads(int threads_num)
{
    scriptcheckqueue.StartWorkerThreads(threads_num);
}

void StopScriptCheckWorkerThreads()
{
    scriptcheckqueue.StopWorkerThreads();
}

/**
 * Threshold condition checker that triggers when unknown versionbits are seen on the network.
 */
class WarningBitsConditionChecker : public AbstractThresholdConditionChecker
{
private:
    const ChainstateManager& m_chainman;
    int m_bit;

public:
    explicit WarningBitsConditionChecker(const ChainstateManager& chainman, int bit) : m_chainman{chainman}, m_bit(bit) {}

    int64_t BeginTime(const Consensus::Params& params) const override { return 0; }
    int64_t EndTime(const Consensus::Params& params) const override { return std::numeric_limits<int64_t>::max(); }
    int Period(const Consensus::Params& params) const override { return params.nMinerConfirmationWindow; }
    int Threshold(const Consensus::Params& params) const override { return params.nRuleChangeActivationThreshold; }

    bool Condition(const CBlockIndex* pindex, const Consensus::Params& params) const override
    {
        return pindex->nHeight >= params.MinBIP9WarningHeight &&
               ((pindex->nVersion & VERSIONBITS_TOP_MASK) == VERSIONBITS_TOP_BITS) &&
               ((pindex->nVersion >> m_bit) & 1) != 0 &&
               ((m_chainman.m_versionbitscache.ComputeBlockVersion(pindex->pprev, params) >> m_bit) & 1) == 0;
    }
};

static unsigned int GetBlockScriptFlags(const CBlockIndex& block_index, const ChainstateManager& chainman)
{
    const Consensus::Params& consensusparams = chainman.GetConsensus();

    // BIP16 didn't become active until Apr 1 2012 (on mainnet, and
    // retroactively applied to testnet)
    // However, only one historical block violated the P2SH rules (on both
    // mainnet and testnet).
    // Similarly, only one historical block violated the TAPROOT rules on
    // mainnet.
    // For simplicity, always leave P2SH+WITNESS+TAPROOT on except for the two
    // violating blocks.
    uint32_t flags{SCRIPT_VERIFY_P2SH | SCRIPT_VERIFY_WITNESS | SCRIPT_VERIFY_TAPROOT};
    const auto it{consensusparams.script_flag_exceptions.find(*Assert(block_index.phashBlock))};
    if (it != consensusparams.script_flag_exceptions.end()) {
        flags = it->second;
    }

    // Enforce the DERSIG (BIP66) rule
    if (DeploymentActiveAt(block_index, chainman, Consensus::DEPLOYMENT_DERSIG)) {
        flags |= SCRIPT_VERIFY_DERSIG;
    }

    // Enforce CHECKLOCKTIMEVERIFY (BIP65)
    if (DeploymentActiveAt(block_index, chainman, Consensus::DEPLOYMENT_CLTV)) {
        flags |= SCRIPT_VERIFY_CHECKLOCKTIMEVERIFY;
    }

    // Enforce CHECKSEQUENCEVERIFY (BIP112)
    if (DeploymentActiveAt(block_index, chainman, Consensus::DEPLOYMENT_CSV)) {
        flags |= SCRIPT_VERIFY_CHECKSEQUENCEVERIFY;
    }

    // Enforce BIP147 NULLDUMMY (activated simultaneously with segwit)
    if (DeploymentActiveAt(block_index, chainman, Consensus::DEPLOYMENT_SEGWIT)) {
        flags |= SCRIPT_VERIFY_NULLDUMMY;
    }

    if (DeploymentActiveAfter(block_index.pprev, chainman, Consensus::DEPLOYMENT_DYNA_FED)) {
        flags |= SCRIPT_SIGHASH_RANGEPROOF;
    }

    if (DeploymentActiveAfter(block_index.pprev, chainman, Consensus::DEPLOYMENT_SIMPLICITY)) {
        flags |= SCRIPT_VERIFY_SIMPLICITY;
    }

    return flags;
}


static SteadyClock::duration time_check{};
static SteadyClock::duration time_forks{};
static SteadyClock::duration time_connect{};
static SteadyClock::duration time_verify{};
static SteadyClock::duration time_undo{};
static SteadyClock::duration time_index{};
static SteadyClock::duration time_total{};
static int64_t num_blocks_total = 0;

bool CheckPeginRipeness(const CBlock& block, const std::vector<std::pair<CScript, CScript>>& fedpegscripts) {
    for (unsigned int i = 0; i < block.vtx.size(); i++) {
        const CTransaction &tx = *(block.vtx[i]);

        if (!tx.IsCoinBase()) {
            for (unsigned int i = 0; i < tx.vin.size(); ++i) {
                if (tx.vin[i].m_is_pegin) {
                    std::string err;
                    bool depth_failed = false;
                    if ((tx.witness.vtxinwit.size() <= i) || !IsValidPeginWitness(tx.witness.vtxinwit[i].m_pegin_witness, fedpegscripts, tx.vin[i].prevout, err, true, &depth_failed)) {
                        if (depth_failed) {
                            return false;  // Pegins not ripe.
                        } else {
                            return true;  // Some other failure; details later.
                        }
                    }
                }
            }
        }
    }
    return true;
}

/** Apply the effects of this block (with given index) on the UTXO set represented by coins.
 *  Validity checks that depend on the UTXO set are also done; ConnectBlock()
 *  can fail if those validity checks fail (among other reasons). */
bool Chainstate::ConnectBlock(const CBlock& block, BlockValidationState& state, CBlockIndex* pindex,
                  CCoinsViewCache& view, std::set<std::pair<uint256, COutPoint>>* setPeginsSpent, bool fJustCheck)
{
    AssertLockHeld(cs_main);
    assert(pindex);

    uint256 block_hash{block.GetHash()};
    assert(*pindex->phashBlock == block_hash);
    const bool parallel_script_checks{scriptcheckqueue.HasThreads()};

    const auto time_start{SteadyClock::now()};
    const CChainParams& params{m_chainman.GetParams()};

    // verify that the view's current state corresponds to the previous block
    uint256 hashPrevBlock = pindex->pprev == nullptr ? uint256() : pindex->pprev->GetBlockHash();
    assert(hashPrevBlock == view.GetBestBlock());

    const Consensus::Params& consensusParams = params.GetConsensus();
    // Add genesis outputs but don't validate.
    if (block_hash == consensusParams.hashGenesisBlock) {
        if (!fJustCheck) {
            if (consensusParams.connect_genesis_outputs) {
                for (const auto& tx : block.vtx) {
                    // Directly add new coins to DB
                    AddCoins(view, *tx, 0);
                }
            }
            view.SetBestBlock(pindex->GetBlockHash());
        }
        num_blocks_total++;
        return true;
    }

    // Check it again in case a previous version let a bad block in
    // NOTE: We don't currently (re-)invoke ContextualCheckBlock() or
    // ContextualCheckBlockHeader() here. This means that if we add a new
    // consensus rule that is enforced in one of those two functions, then we
    // may have let in a block that violates the rule prior to updating the
    // software, and we would NOT be enforcing the rule here. Fully solving
    // upgrade from one software version to the next after a consensus rule
    // change is potentially tricky and issue-specific (see NeedsRedownload()
    // for one approach that was used for BIP 141 deployment).
    // Also, currently the rule against blocks more than 2 hours in the future
    // is enforced in ContextualCheckBlockHeader(); we wouldn't want to
    // re-enforce that rule here (at least until we make it impossible for
    // m_adjusted_time_callback() to go backward).
    if (!CheckBlock(block, state, params.GetConsensus(), !fJustCheck, !fJustCheck)) {
        if (state.GetResult() == BlockValidationResult::BLOCK_MUTATED) {
            // We don't write down blocks to disk if they may have been
            // corrupted, so this should be impossible unless we're having hardware
            // problems.
            return FatalError(m_chainman.GetNotifications(), state, "Corrupt block found indicating potential hardware failure; shutting down");
        }
        return error("%s: Consensus::CheckBlock: %s", __func__, state.ToString());
    }

    num_blocks_total++;

    // Check that all non-zero coinbase outputs pay to the required destination
    const CScript& mandatory_coinbase_destination = params.GetConsensus().mandatory_coinbase_destination;
    if (mandatory_coinbase_destination != CScript()) {
        for (auto& txout : block.vtx[0]->vout) {
            bool mustPay = !txout.nValue.IsExplicit() || txout.nValue.GetAmount() != 0;
            if (mustPay && txout.scriptPubKey != mandatory_coinbase_destination) {
                LogPrintf("ERROR: ConnectBlock(): Coinbase outputs didn't match required scriptPubKey\n");
                return state.Invalid(BlockValidationResult::BLOCK_CONSENSUS, "bad-coinbase-txos");
            }
        }
    }

    bool fScriptChecks = true;
    if (!m_chainman.AssumedValidBlock().IsNull()) {
        // We've been configured with the hash of a block which has been externally verified to have a valid history.
        // A suitable default value is included with the software and updated from time to time.  Because validity
        //  relative to a piece of software is an objective fact these defaults can be easily reviewed.
        // This setting doesn't force the selection of any particular chain but makes validating some faster by
        //  effectively caching the result of part of the verification.
        BlockMap::const_iterator it{m_blockman.m_block_index.find(m_chainman.AssumedValidBlock())};
        if (it != m_blockman.m_block_index.end()) {
            if (it->second.GetAncestor(pindex->nHeight) == pindex &&
                m_chainman.m_best_header->GetAncestor(pindex->nHeight) == pindex &&
                m_chainman.m_best_header->nChainWork >= m_chainman.MinimumChainWork()) {
                // This block is a member of the assumed verified chain and an ancestor of the best header.
                // Script verification is skipped when connecting blocks under the
                // assumevalid block. Assuming the assumevalid block is valid this
                // is safe because block merkle hashes are still computed and checked,
                // Of course, if an assumed valid block is invalid due to false scriptSigs
                // this optimization would allow an invalid chain to be accepted.
                // The equivalent time check discourages hash power from extorting the network via DOS attack
                //  into accepting an invalid block through telling users they must manually set assumevalid.
                //  Requiring a software change or burying the invalid block, regardless of the setting, makes
                //  it hard to hide the implication of the demand.  This also avoids having release candidates
                //  that are hardly doing any signature verification at all in testing without having to
                //  artificially set the default assumed verified block further back.
                // The test against the minimum chain work prevents the skipping when denied access to any chain at
                //  least as good as the expected chain.
                fScriptChecks = (GetBlockProofEquivalentTime(*m_chainman.m_best_header, *pindex, *m_chainman.m_best_header, params.GetConsensus()) <= 60 * 60 * 24 * 7 * 2);
            }
        }
    }

    assert(num_blocks_total > 0);
    const auto time_1{SteadyClock::now()};
    time_check += time_1 - time_start;
    LogPrint(BCLog::BENCH, "    - Sanity checks: %.2fms [%.2fs (%.2fms/blk)]\n",
             Ticks<MillisecondsDouble>(time_1 - time_start),
             Ticks<SecondsDouble>(time_check),
             Ticks<MillisecondsDouble>(time_check) / num_blocks_total);

    // Do not allow blocks that contain transactions which 'overwrite' older transactions,
    // unless those are already completely spent.
    // If such overwrites are allowed, coinbases and transactions depending upon those
    // can be duplicated to remove the ability to spend the first instance -- even after
    // being sent to another address.
    // See BIP30, CVE-2012-1909, and http://r6.ca/blog/20120206T005236Z.html for more information.
    // This rule was originally applied to all blocks with a timestamp after March 15, 2012, 0:00 UTC.
    // Now that the whole chain is irreversibly beyond that time it is applied to all blocks except the
    // two in the chain that violate it. This prevents exploiting the issue against nodes during their
    // initial block download.
    bool fEnforceBIP30 = !IsBIP30Repeat(*pindex);

    // Once BIP34 activated it was not possible to create new duplicate coinbases and thus other than starting
    // with the 2 existing duplicate coinbase pairs, not possible to create overwriting txs.  But by the
    // time BIP34 activated, in each of the existing pairs the duplicate coinbase had overwritten the first
    // before the first had been spent.  Since those coinbases are sufficiently buried it's no longer possible to create further
    // duplicate transactions descending from the known pairs either.
    // If we're on the known chain at height greater than where BIP34 activated, we can save the db accesses needed for the BIP30 check.

    // BIP34 requires that a block at height X (block X) has its coinbase
    // scriptSig start with a CScriptNum of X (indicated height X).  The above
    // logic of no longer requiring BIP30 once BIP34 activates is flawed in the
    // case that there is a block X before the BIP34 height of 227,931 which has
    // an indicated height Y where Y is greater than X.  The coinbase for block
    // X would also be a valid coinbase for block Y, which could be a BIP30
    // violation.  An exhaustive search of all mainnet coinbases before the
    // BIP34 height which have an indicated height greater than the block height
    // reveals many occurrences. The 3 lowest indicated heights found are
    // 209,921, 490,897, and 1,983,702 and thus coinbases for blocks at these 3
    // heights would be the first opportunity for BIP30 to be violated.

    // The search reveals a great many blocks which have an indicated height
    // greater than 1,983,702, so we simply remove the optimization to skip
    // BIP30 checking for blocks at height 1,983,702 or higher.  Before we reach
    // that block in another 25 years or so, we should take advantage of a
    // future consensus change to do a new and improved version of BIP34 that
    // will actually prevent ever creating any duplicate coinbases in the
    // future.
    static constexpr int BIP34_IMPLIES_BIP30_LIMIT = 1983702;

    // There is no potential to create a duplicate coinbase at block 209,921
    // because this is still before the BIP34 height and so explicit BIP30
    // checking is still active.

    // The final case is block 176,684 which has an indicated height of
    // 490,897. Unfortunately, this issue was not discovered until about 2 weeks
    // before block 490,897 so there was not much opportunity to address this
    // case other than to carefully analyze it and determine it would not be a
    // problem. Block 490,897 was, in fact, mined with a different coinbase than
    // block 176,684, but it is important to note that even if it hadn't been or
    // is remined on an alternate fork with a duplicate coinbase, we would still
    // not run into a BIP30 violation.  This is because the coinbase for 176,684
    // is spent in block 185,956 in transaction
    // d4f7fbbf92f4a3014a230b2dc70b8058d02eb36ac06b4a0736d9d60eaa9e8781.  This
    // spending transaction can't be duplicated because it also spends coinbase
    // 0328dd85c331237f18e781d692c92de57649529bd5edf1d01036daea32ffde29.  This
    // coinbase has an indicated height of over 4.2 billion, and wouldn't be
    // duplicatable until that height, and it's currently impossible to create a
    // chain that long. Nevertheless we may wish to consider a future soft fork
    // which retroactively prevents block 490,897 from creating a duplicate
    // coinbase. The two historical BIP30 violations often provide a confusing
    // edge case when manipulating the UTXO and it would be simpler not to have
    // another edge case to deal with.

    // testnet3 has no blocks before the BIP34 height with indicated heights
    // post BIP34 before approximately height 486,000,000. After block
    // 1,983,702 testnet3 starts doing unnecessary BIP30 checking again.
    assert(pindex->pprev);
    CBlockIndex* pindexBIP34height = pindex->pprev->GetAncestor(params.GetConsensus().BIP34Height);
    //Only continue to enforce if we're below BIP34 activation height or the block hash at that height doesn't correspond.
    fEnforceBIP30 = fEnforceBIP30 && (!pindexBIP34height || !(pindexBIP34height->GetBlockHash() == params.GetConsensus().BIP34Hash));

    // TODO: Remove BIP30 checking from block height 1,983,702 on, once we have a
    // consensus change that ensures coinbases at those heights cannot
    // duplicate earlier coinbases.
    if (fEnforceBIP30 || pindex->nHeight >= BIP34_IMPLIES_BIP30_LIMIT) {
        for (const auto& tx : block.vtx) {
            for (size_t o = 0; o < tx->vout.size(); o++) {
                if (view.HaveCoin(COutPoint(tx->GetHash(), o))) {
                    LogPrintf("ERROR: ConnectBlock(): tried to overwrite transaction\n");
                    return state.Invalid(BlockValidationResult::BLOCK_CONSENSUS, "bad-txns-BIP30");
                }
            }
        }
    }

    // Enforce BIP68 (sequence locks)
    int nLockTimeFlags = 0;
    if (DeploymentActiveAt(*pindex, m_chainman, Consensus::DEPLOYMENT_CSV)) {
        nLockTimeFlags |= LOCKTIME_VERIFY_SEQUENCE;
    }

    // Get the script flags for this block
    unsigned int flags{GetBlockScriptFlags(*pindex, m_chainman)};

    const auto time_2{SteadyClock::now()};
    time_forks += time_2 - time_1;
    LogPrint(BCLog::BENCH, "    - Fork checks: %.2fms [%.2fs (%.2fms/blk)]\n",
             Ticks<MillisecondsDouble>(time_2 - time_1),
             Ticks<SecondsDouble>(time_forks),
             Ticks<MillisecondsDouble>(time_forks) / num_blocks_total);

    CBlockUndo blockundo;

    // Precomputed transaction data pointers must not be invalidated
    // until after `control` has run the script checks (potentially
    // in multiple threads). Preallocate the vector size so a new allocation
    // doesn't invalidate pointers into the vector, and keep txsdata in scope
    // for as long as `control`.
    CCheckQueueControl<CCheck> control(fScriptChecks && parallel_script_checks ? &scriptcheckqueue : nullptr);
    std::vector<PrecomputedTransactionData> txsdata;
    for (unsigned int i = 0; i < block.vtx.size(); i++){
        txsdata.push_back(PrecomputedTransactionData(m_chainman.GetParams().HashGenesisBlock()));
    }

    std::vector<int> prevheights;
    CAmountMap fee_map;
    int nInputs = 0;
    int64_t nSigOpsCost = 0;
    blockundo.vtxundo.reserve(block.vtx.size() - 1);

    // ELEMENTS:

    // Enforce PAK post-dynafed
    if (m_chainman.GetParams().GetEnforcePak() && !block.m_dynafed_params.IsNull()) {
        // GetActivePAKList computes for the following block, so use previous index
        CPAKList paklist = GetActivePAKList(pindex->pprev, m_chainman.GetConsensus());
        for (const auto& tx : block.vtx) {
            if (!IsPAKValidTx(*tx, paklist, m_chainman.GetParams().ParentGenesisBlockHash(), m_chainman.GetConsensus().pegged_asset)) {
                LogPrintf("ERROR: ConnectBlock(): Bad PAK transaction\n");
                return state.Invalid(BlockValidationResult::BLOCK_CONSENSUS, "bad-pak-tx");
            }
        }
    }

    // Used when ConnectBlock() results are unneeded for mempool ejection
    std::set<std::pair<uint256, COutPoint>> setPeginsSpentDummy;

    // Used when checking peg-ins
    const auto& fedpegscripts = GetValidFedpegScripts(pindex, m_chainman.GetConsensus(), false /* nextblock_validation */);

    for (unsigned int i = 0; i < block.vtx.size(); i++)
    {
        const CTransaction &tx = *(block.vtx[i]);

        nInputs += tx.vin.size();

        if (!tx.IsCoinBase())
        {
            std::vector<CCheck*> vChecks;
            bool fCacheResults = fJustCheck; /* Don't cache results if we're actually connecting blocks (still consult the cache, though) */
            TxValidationState tx_state;
            if (!Consensus::CheckTxInputs(tx, tx_state, view, pindex->nHeight, fee_map,
                        setPeginsSpent == nullptr ? setPeginsSpentDummy : *setPeginsSpent,
                        parallel_script_checks ? &vChecks : nullptr, fCacheResults, fScriptChecks, fedpegscripts)) {
                // Any transaction validation failure in ConnectBlock is a block consensus failure
                state.Invalid(BlockValidationResult::BLOCK_CONSENSUS,
                        tx_state.GetRejectReason(), tx_state.GetDebugMessage());
                return error("%s: Consensus::CheckTxInputs: %s, %s", __func__, tx.GetHash().ToString(), state.ToString());
            }
            control.Add(vChecks);

            if (!MoneyRange(fee_map)) {
                LogPrintf("ERROR: %s: accumulated fee in the block out of range.\n", __func__);
                return state.Invalid(BlockValidationResult::BLOCK_CONSENSUS, "bad-txns-accumulated-fee-outofrange");
            }

            // Check that transaction is BIP68 final
            // BIP68 lock checks (as opposed to nLockTime checks) must
            // be in ConnectBlock because they require the UTXO set
            prevheights.resize(tx.vin.size());
            for (size_t j = 0; j < tx.vin.size(); j++) {
                if (tx.vin[j].m_is_pegin) {
                    prevheights[j] = -1;
                } else {
                    prevheights[j] = view.AccessCoin(tx.vin[j].prevout).nHeight;
                }
            }

            if (!SequenceLocks(tx, nLockTimeFlags, prevheights, *pindex)) {
                LogPrintf("ERROR: %s: contains a non-BIP68-final transaction\n", __func__);
                return state.Invalid(BlockValidationResult::BLOCK_CONSENSUS, "bad-txns-nonfinal");
            }
        }

        // GetTransactionSigOpCost counts 3 types of sigops:
        // * legacy (always)
        // * p2sh (when P2SH enabled in flags and excludes coinbase)
        // * witness (when witness enabled in flags and excludes coinbase)
        nSigOpsCost += GetTransactionSigOpCost(tx, view, flags);
        if (nSigOpsCost > MAX_BLOCK_SIGOPS_COST) {
            LogPrintf("ERROR: ConnectBlock(): too many sigops\n");
            return state.Invalid(BlockValidationResult::BLOCK_CONSENSUS, "bad-blk-sigops");
        }

        if (!tx.IsCoinBase())
        {
            std::vector<CCheck*> vChecks;
            bool fCacheResults = fJustCheck; /* Don't cache results if we're actually connecting blocks (still consult the cache, though) */
            TxValidationState tx_state;
            if (fScriptChecks && !CheckInputScripts(tx, tx_state, view, flags, fCacheResults, fCacheResults, txsdata[i], parallel_script_checks ? &vChecks : nullptr)) {
                // Any transaction validation failure in ConnectBlock is a block consensus failure
                state.Invalid(BlockValidationResult::BLOCK_CONSENSUS,
                              tx_state.GetRejectReason(), tx_state.GetDebugMessage());
                return error("ConnectBlock(): CheckInputScripts on %s failed with %s",
                    tx.GetHash().ToString(), state.ToString());
            }
            control.Add(std::move(vChecks));
        }

        CTxUndo undoDummy;
        if (i > 0) {
            blockundo.vtxundo.push_back(CTxUndo());
        }
        UpdateCoins(tx, view, i == 0 ? undoDummy : blockundo.vtxundo.back(), pindex->nHeight);

    }
    const auto time_3{SteadyClock::now()};
    time_connect += time_3 - time_2;
    LogPrint(BCLog::BENCH, "      - Connect %u transactions: %.2fms (%.3fms/tx, %.3fms/txin) [%.2fs (%.2fms/blk)]\n", (unsigned)block.vtx.size(),
             Ticks<MillisecondsDouble>(time_3 - time_2), Ticks<MillisecondsDouble>(time_3 - time_2) / block.vtx.size(),
             nInputs <= 1 ? 0 : Ticks<MillisecondsDouble>(time_3 - time_2) / (nInputs - 1),
             Ticks<SecondsDouble>(time_connect),
             Ticks<MillisecondsDouble>(time_connect) / num_blocks_total);

    CAmountMap block_reward = fee_map;
    block_reward[consensusParams.subsidy_asset] += GetBlockSubsidy(pindex->nHeight, consensusParams);
    if (!MoneyRange(block_reward)) {
        LogPrintf("ERROR: ConnectBlock(): total block reward overflowed\n");
        return state.Invalid(BlockValidationResult::BLOCK_CONSENSUS, "bad-blockreward-outofrange");
    }
    if (!VerifyCoinbaseAmount(*(block.vtx[0]), block_reward)) {
        LogPrintf("ERROR: ConnectBlock(): coinbase pays too much\n");
        return state.Invalid(BlockValidationResult::BLOCK_CONSENSUS, "bad-cb-amount");
    }

    if (!control.Wait()) {
        LogPrintf("ERROR: %s: CheckQueue failed\n", __func__);
        return state.Invalid(BlockValidationResult::BLOCK_CONSENSUS, "block-validation-failed");
    }
    const auto time_4{SteadyClock::now()};
    time_verify += time_4 - time_2;
    LogPrint(BCLog::BENCH, "    - Verify %u txins: %.2fms (%.3fms/txin) [%.2fs (%.2fms/blk)]\n", nInputs - 1,
             Ticks<MillisecondsDouble>(time_4 - time_2),
             nInputs <= 1 ? 0 : Ticks<MillisecondsDouble>(time_4 - time_2) / (nInputs - 1),
             Ticks<SecondsDouble>(time_verify),
             Ticks<MillisecondsDouble>(time_verify) / num_blocks_total);

    if (fJustCheck)
        return true;

    if (!m_blockman.WriteUndoDataForBlock(blockundo, state, *pindex)) {
        return false;
    }

    const auto time_5{SteadyClock::now()};
    time_undo += time_5 - time_4;
    LogPrint(BCLog::BENCH, "    - Write undo data: %.2fms [%.2fs (%.2fms/blk)]\n",
             Ticks<MillisecondsDouble>(time_5 - time_4),
             Ticks<SecondsDouble>(time_undo),
             Ticks<MillisecondsDouble>(time_undo) / num_blocks_total);

    if (!pindex->IsValid(BLOCK_VALID_SCRIPTS)) {
        pindex->RaiseValidity(BLOCK_VALID_SCRIPTS);
        m_blockman.m_dirty_blockindex.insert(pindex);
    }

    // add this block to the view's block chain
    view.SetBestBlock(pindex->GetBlockHash());

    const auto time_6{SteadyClock::now()};
    time_index += time_6 - time_5;
    LogPrint(BCLog::BENCH, "    - Index writing: %.2fms [%.2fs (%.2fms/blk)]\n",
             Ticks<MillisecondsDouble>(time_6 - time_5),
             Ticks<SecondsDouble>(time_index),
             Ticks<MillisecondsDouble>(time_index) / num_blocks_total);

    TRACE6(validation, block_connected,
        block_hash.data(),
        pindex->nHeight,
        block.vtx.size(),
        nInputs,
        nSigOpsCost,
        time_5 - time_start // in microseconds (µs)
    );

    return true;
}

CoinsCacheSizeState Chainstate::GetCoinsCacheSizeState()
{
    AssertLockHeld(::cs_main);
    return this->GetCoinsCacheSizeState(
        m_coinstip_cache_size_bytes,
        m_mempool ? m_mempool->m_max_size_bytes : 0);
}

CoinsCacheSizeState Chainstate::GetCoinsCacheSizeState(
    size_t max_coins_cache_size_bytes,
    size_t max_mempool_size_bytes)
{
    AssertLockHeld(::cs_main);
    const int64_t nMempoolUsage = m_mempool ? m_mempool->DynamicMemoryUsage() : 0;
    int64_t cacheSize = CoinsTip().DynamicMemoryUsage();
    int64_t nTotalSpace =
        max_coins_cache_size_bytes + std::max<int64_t>(int64_t(max_mempool_size_bytes) - nMempoolUsage, 0);

    //! No need to periodic flush if at least this much space still available.
    static constexpr int64_t MAX_BLOCK_COINSDB_USAGE_BYTES = 10 * 1024 * 1024;  // 10MB
    int64_t large_threshold =
        std::max((9 * nTotalSpace) / 10, nTotalSpace - MAX_BLOCK_COINSDB_USAGE_BYTES);

    if (cacheSize > nTotalSpace) {
        LogPrintf("Cache size (%s) exceeds total space (%s)\n", cacheSize, nTotalSpace);
        return CoinsCacheSizeState::CRITICAL;
    } else if (cacheSize > large_threshold) {
        return CoinsCacheSizeState::LARGE;
    }
    return CoinsCacheSizeState::OK;
}

bool Chainstate::FlushStateToDisk(
    BlockValidationState &state,
    FlushStateMode mode,
    int nManualPruneHeight)
{
    LOCK(cs_main);
    assert(this->CanFlushToDisk());
    std::set<int> setFilesToPrune;
    bool full_flush_completed = false;

    const size_t coins_count = CoinsTip().GetCacheSize();
    const size_t coins_mem_usage = CoinsTip().DynamicMemoryUsage();

    try {
    {
        bool fFlushForPrune = false;
        bool fDoFullFlush = false;

        CoinsCacheSizeState cache_state = GetCoinsCacheSizeState();
        LOCK(m_blockman.cs_LastBlockFile);
        if (m_blockman.IsPruneMode() && (m_blockman.m_check_for_pruning || nManualPruneHeight > 0) && !fReindex) {
            // make sure we don't prune above any of the prune locks bestblocks
            // pruning is height-based
            int last_prune{m_chain.Height()}; // last height we can prune
            std::optional<std::string> limiting_lock; // prune lock that actually was the limiting factor, only used for logging

            for (const auto& prune_lock : m_blockman.m_prune_locks) {
                if (prune_lock.second.height_first == std::numeric_limits<int>::max()) continue;
                // Remove the buffer and one additional block here to get actual height that is outside of the buffer
                const int lock_height{prune_lock.second.height_first - PRUNE_LOCK_BUFFER - 1};
                last_prune = std::max(1, std::min(last_prune, lock_height));
                if (last_prune == lock_height) {
                    limiting_lock = prune_lock.first;
                }
            }

            if (limiting_lock) {
                LogPrint(BCLog::PRUNE, "%s limited pruning to height %d\n", limiting_lock.value(), last_prune);
            }

            if (nManualPruneHeight > 0) {
                LOG_TIME_MILLIS_WITH_CATEGORY("find files to prune (manual)", BCLog::BENCH);

                m_blockman.FindFilesToPruneManual(setFilesToPrune, std::min(last_prune, nManualPruneHeight), m_chain.Height());
            } else {
                LOG_TIME_MILLIS_WITH_CATEGORY("find files to prune", BCLog::BENCH);

                m_blockman.FindFilesToPrune(setFilesToPrune, m_chainman.GetParams().PruneAfterHeight(), m_chain.Height(), last_prune, IsInitialBlockDownload());
                m_blockman.m_check_for_pruning = false;
            }
            if (!setFilesToPrune.empty()) {
                fFlushForPrune = true;
                if (!m_blockman.m_have_pruned) {
                    m_blockman.m_block_tree_db->WriteFlag("prunedblockfiles", true);
                    m_blockman.m_have_pruned = true;
                }
            }
        }
        const auto nNow{SteadyClock::now()};
        // Avoid writing/flushing immediately after startup.
        if (m_last_write == decltype(m_last_write){}) {
            m_last_write = nNow;
        }
        if (m_last_flush == decltype(m_last_flush){}) {
            m_last_flush = nNow;
        }
        // The cache is large and we're within 10% and 10 MiB of the limit, but we have time now (not in the middle of a block processing).
        bool fCacheLarge = mode == FlushStateMode::PERIODIC && cache_state >= CoinsCacheSizeState::LARGE;
        // The cache is over the limit, we have to write now.
        bool fCacheCritical = mode == FlushStateMode::IF_NEEDED && cache_state >= CoinsCacheSizeState::CRITICAL;
        // It's been a while since we wrote the block index to disk. Do this frequently, so we don't need to redownload after a crash.
        bool fPeriodicWrite = mode == FlushStateMode::PERIODIC && nNow > m_last_write + DATABASE_WRITE_INTERVAL;
        // It's been very long since we flushed the cache. Do this infrequently, to optimize cache usage.
        bool fPeriodicFlush = mode == FlushStateMode::PERIODIC && nNow > m_last_flush + DATABASE_FLUSH_INTERVAL;
        // Combine all conditions that result in a full cache flush.
        fDoFullFlush = (mode == FlushStateMode::ALWAYS) || fCacheLarge || fCacheCritical || fPeriodicFlush || fFlushForPrune;
        // Write blocks and block index to disk.
        if (fDoFullFlush || fPeriodicWrite) {
            // Ensure we can write block index
            if (!CheckDiskSpace(m_blockman.m_opts.blocks_dir)) {
                return FatalError(m_chainman.GetNotifications(), state, "Disk space is too low!", _("Disk space is too low!"));
            }
            {
                LOG_TIME_MILLIS_WITH_CATEGORY("write block and undo data to disk", BCLog::BENCH);

                // First make sure all block and undo data is flushed to disk.
                m_blockman.FlushBlockFile();
            }

            std::set<CBlockIndex*> setTrimmableBlockIndex(m_blockman.m_dirty_blockindex);
            // Then update all block file information (which may refer to block and undo files).
            {
                LOG_TIME_MILLIS_WITH_CATEGORY("write block index to disk", BCLog::BENCH);

                if (node::fTrimHeaders) {
                    for (std::set<CBlockIndex*>::iterator it = setTrimmableBlockIndex.begin(); it != setTrimmableBlockIndex.end(); it++) {
                        (*it)->untrim();
                    }
                }
                if (!m_blockman.WriteBlockIndexDB()) {
                    return FatalError(m_chainman.GetNotifications(), state, "Failed to write to block index database");
                }

                // This should be done inside WriteBatchSync, but CBlockIndex is const there
                for (std::set<CBlockIndex*>::iterator it = setTrimmableBlockIndex.begin(); it != setTrimmableBlockIndex.end(); it++) {
                    (*it)->set_stored();
                }

                int trim_height = 0;
                if (m_chainman.m_best_header && (uint64_t)m_chainman.m_best_header->nHeight > node::nMustKeepFullHeaders) { // check first, to prevent underflow
                    trim_height = m_chainman.m_best_header->nHeight - node::nMustKeepFullHeaders;
                }
                if (node::fTrimHeaders && trim_height > 0) {
                    static int nMinTrimHeight{0};
                    LogPrintf("Flushing block index, trimming headers, setTrimmableBlockIndex.size(): %d\n", setTrimmableBlockIndex.size());
                    for (std::set<CBlockIndex*>::iterator it = setTrimmableBlockIndex.begin(); it != setTrimmableBlockIndex.end(); it++) {
                        (*it)->assert_untrimmed();
                        if ((*it)->nHeight < trim_height) {
                            (*it)->trim();
                        }
                    }
                    CBlockIndex* min_index = m_chainman.m_best_header->GetAncestor(trim_height-1);
                    // Handle any remaining untrimmed blocks that were too recent for trimming last time we flushed.
                    if (min_index) {
                        int nMaxTrimHeightRound = std::max(nMinTrimHeight, min_index->nHeight + 1);
                        while (min_index && min_index->nHeight >= nMinTrimHeight) {
                            if (!min_index->trimmed()) {
                                // there may be gaps due to untrimmed blocks, we need to check them all
                                if (!min_index->trim()) {
                                    // Header could not be trimmed, we'll need to try again next round
                                    nMaxTrimHeightRound = min_index->nHeight;
                                }
                            }
                            min_index = min_index->pprev;
                        }
                        nMinTrimHeight = nMaxTrimHeightRound;
                    }
                }
            }
            // Finally remove any pruned files
            if (fFlushForPrune) {
                LOG_TIME_MILLIS_WITH_CATEGORY("unlink pruned files", BCLog::BENCH);

                m_blockman.UnlinkPrunedFiles(setFilesToPrune);
            }
            m_last_write = nNow;
        }
        // Flush best chain related state. This can only be done if the blocks / block index write was also done.
        if (fDoFullFlush && !CoinsTip().GetBestBlock().IsNull()) {
            LOG_TIME_MILLIS_WITH_CATEGORY(strprintf("write coins cache to disk (%d coins, %.2fkB)",
                coins_count, coins_mem_usage / 1000), BCLog::BENCH);

            // Typical Coin structures on disk are around 48 bytes in size.
            // Pushing a new one to the database can cause it to be written
            // twice (once in the log, and once in the tables). This is already
            // an overestimation, as most will delete an existing entry or
            // overwrite one. Still, use a conservative safety factor of 2.
            if (!CheckDiskSpace(m_chainman.m_options.datadir, 48 * 2 * 2 * CoinsTip().GetCacheSize())) {
                return FatalError(m_chainman.GetNotifications(), state, "Disk space is too low!", _("Disk space is too low!"));
            }
            // Flush the chainstate (which may refer to block index entries).
            if (!CoinsTip().Flush())
                return FatalError(m_chainman.GetNotifications(), state, "Failed to write to coin database");
            m_last_flush = nNow;
            full_flush_completed = true;
            TRACE5(utxocache, flush,
                   int64_t{Ticks<std::chrono::microseconds>(SteadyClock::now() - nNow)},
                   (uint32_t)mode,
                   (uint64_t)coins_count,
                   (uint64_t)coins_mem_usage,
                   (bool)fFlushForPrune);
        }
    }
    if (full_flush_completed) {
        // Update best block in wallet (so we can detect restored wallets).
        GetMainSignals().ChainStateFlushed(m_chain.GetLocator());
    }
    } catch (const std::runtime_error& e) {
        return FatalError(m_chainman.GetNotifications(), state, std::string("System error while flushing: ") + e.what());
    }
    return true;
}

void Chainstate::ForceFlushStateToDisk()
{
    BlockValidationState state;
    if (!this->FlushStateToDisk(state, FlushStateMode::ALWAYS)) {
        LogPrintf("%s: failed to flush state (%s)\n", __func__, state.ToString());
    }
}

void Chainstate::PruneAndFlush()
{
    BlockValidationState state;
    m_blockman.m_check_for_pruning = true;
    if (!this->FlushStateToDisk(state, FlushStateMode::NONE)) {
        LogPrintf("%s: failed to flush state (%s)\n", __func__, state.ToString());
    }
}

/** Private helper function that concatenates warning messages. */
static void AppendWarning(bilingual_str& res, const bilingual_str& warn)
{
    if (!res.empty()) res += Untranslated(", ");
    res += warn;
}

static void UpdateTipLog(
    const CCoinsViewCache& coins_tip,
    const CBlockIndex* tip,
    const CChainParams& params,
    const std::string& func_name,
    const std::string& prefix,
    const std::string& warning_messages) EXCLUSIVE_LOCKS_REQUIRED(::cs_main)
{

    AssertLockHeld(::cs_main);
    LogPrintf("%s%s: new best=%s height=%d version=0x%08x log2_work=%f tx=%lu date='%s' progress=%f cache=%.1fMiB(%utxo)%s\n",
        prefix, func_name,
        tip->GetBlockHash().ToString(), tip->nHeight, tip->nVersion,
        log(tip->nChainWork.getdouble()) / log(2.0), (unsigned long)tip->nChainTx,
        FormatISO8601DateTime(tip->GetBlockTime()),
        GuessVerificationProgress(tip, params.GetConsensus().nPowTargetSpacing),
        coins_tip.DynamicMemoryUsage() * (1.0 / (1 << 20)),
        coins_tip.GetCacheSize(),
        !warning_messages.empty() ? strprintf(" warning='%s'", warning_messages) : "");
}

void ForceUntrimHeader(const CBlockIndex *pindex_) EXCLUSIVE_LOCKS_REQUIRED(::cs_main)
{
    AssertLockHeld(cs_main);

    assert(pindex_);
    if (!pindex_->trimmed()) {
        return;
    }
    CBlockIndex *pindex=const_cast<CBlockIndex*>(pindex_);
    pindex->untrim();
}

void Chainstate::UpdateTip(const CBlockIndex* pindexNew)
{
    AssertLockHeld(::cs_main);
    const auto& coins_tip = this->CoinsTip();

    const CChainParams& params{m_chainman.GetParams()};

    // The remainder of the function isn't relevant if we are not acting on
    // the active chainstate, so return if need be.
    if (this != &m_chainman.ActiveChainstate()) {
        // Only log every so often so that we don't bury log messages at the tip.
        constexpr int BACKGROUND_LOG_INTERVAL = 2000;
        if (pindexNew->nHeight % BACKGROUND_LOG_INTERVAL == 0) {
            UpdateTipLog(coins_tip, pindexNew, params, __func__, "[background validation] ", "");
        }
        return;
    }

    // New best block
    if (m_mempool) {
        m_mempool->AddTransactionsUpdated(1);
    }

    {
        LOCK(g_best_block_mutex);
        g_best_block = pindexNew->GetBlockHash();
        g_best_block_cv.notify_all();
    }

    bilingual_str warning_messages;
    if (!this->IsInitialBlockDownload()) {
        const CBlockIndex* pindex = pindexNew;
        for (int bit = 0; bit < VERSIONBITS_NUM_BITS; bit++) {
            WarningBitsConditionChecker checker(m_chainman, bit);
            ThresholdState state = checker.GetStateFor(pindex, params.GetConsensus(), m_chainman.m_warningcache.at(bit));
            if (state == ThresholdState::ACTIVE || state == ThresholdState::LOCKED_IN) {
                const bilingual_str warning = strprintf(_("Unknown new rules activated (versionbit %i)"), bit);
                if (state == ThresholdState::ACTIVE) {
                    m_chainman.GetNotifications().warning(warning);
                } else {
                    AppendWarning(warning_messages, warning);
                }
            }
        }
    }
    UpdateTipLog(coins_tip, pindexNew, params, __func__, "", warning_messages.original);

    ForceUntrimHeader(pindexNew);
    // Do some logging if dynafed parameters changed.
    if (pindexNew->pprev && !pindexNew->dynafed_params().IsNull()) {
        int height = pindexNew->nHeight;
        uint256 hash = pindexNew->GetBlockHash();
        uint256 root = pindexNew->dynafed_params().m_current.CalculateRoot();
        ForceUntrimHeader(pindexNew->pprev);
        if (pindexNew->pprev->dynafed_params().IsNull()) {
            LogPrintf("Dynafed activated in block %d:%s: %s\n", height, hash.GetHex(), root.GetHex());
        } else if (root != pindexNew->pprev->dynafed_params().m_current.CalculateRoot()) {
            LogPrintf("New dynafed parameters activated in block %d:%s: %s\n", height, hash.GetHex(), root.GetHex());
        }
    }
}

/** Disconnect m_chain's tip.
  * After calling, the mempool will be in an inconsistent state, with
  * transactions from disconnected blocks being added to disconnectpool.  You
  * should make the mempool consistent again by calling MaybeUpdateMempoolForReorg.
  * with cs_main held.
  *
  * If disconnectpool is nullptr, then no disconnected transactions are added to
  * disconnectpool (note that the caller is responsible for mempool consistency
  * in any case).
  */
bool Chainstate::DisconnectTip(BlockValidationState& state, DisconnectedBlockTransactions* disconnectpool)
{
    AssertLockHeld(cs_main);
    if (m_mempool) AssertLockHeld(m_mempool->cs);

    CBlockIndex *pindexDelete = m_chain.Tip();
    assert(pindexDelete);
    assert(pindexDelete->pprev);
    // Read block from disk.
    std::shared_ptr<CBlock> pblock = std::make_shared<CBlock>();
    CBlock& block = *pblock;
    if (!m_blockman.ReadBlockFromDisk(block, *pindexDelete)) {
        return error("DisconnectTip(): Failed to read block");
    }
    // Apply the block atomically to the chain state.
    const auto time_start{SteadyClock::now()};
    {
        CCoinsViewCache view(&CoinsTip());
        assert(view.GetBestBlock() == pindexDelete->GetBlockHash());
        if (DisconnectBlock(block, pindexDelete, view) != DISCONNECT_OK)
            return error("DisconnectTip(): DisconnectBlock %s failed", pindexDelete->GetBlockHash().ToString());
        bool flushed = view.Flush();
        assert(flushed);
    }
    LogPrint(BCLog::BENCH, "- Disconnect block: %.2fms\n",
             Ticks<MillisecondsDouble>(SteadyClock::now() - time_start));

    {
        // Prune locks that began at or after the tip should be moved backward so they get a chance to reorg
        const int max_height_first{pindexDelete->nHeight - 1};
        for (auto& prune_lock : m_blockman.m_prune_locks) {
            if (prune_lock.second.height_first <= max_height_first) continue;

            prune_lock.second.height_first = max_height_first;
            LogPrint(BCLog::PRUNE, "%s prune lock moved back to %d\n", prune_lock.first, max_height_first);
        }
    }

    // Write the chain state to disk, if necessary.
    if (!FlushStateToDisk(state, FlushStateMode::IF_NEEDED)) {
        return false;
    }

    if (disconnectpool && m_mempool) {
        // Save transactions to re-add to mempool at end of reorg
        for (auto it = block.vtx.rbegin(); it != block.vtx.rend(); ++it) {
            disconnectpool->addTransaction(*it);
        }
        while (disconnectpool->DynamicMemoryUsage() > MAX_DISCONNECTED_TX_POOL_SIZE * 1000) {
            // Drop the earliest entry, and remove its children from the mempool.
            auto it = disconnectpool->queuedTx.get<insertion_order>().begin();
            m_mempool->removeRecursive(**it, MemPoolRemovalReason::REORG);
            disconnectpool->removeEntry(it);
        }
    }

    m_chain.SetTip(*pindexDelete->pprev);

    UpdateTip(pindexDelete->pprev);
    // Let wallets know transactions went from 1-confirmed to
    // 0-confirmed or conflicted:
    GetMainSignals().BlockDisconnected(pblock, pindexDelete);
    return true;
}

static SteadyClock::duration time_connect_total{};
static SteadyClock::duration time_flush{};
static SteadyClock::duration time_chainstate{};
static SteadyClock::duration time_post_connect{};

struct PerBlockConnectTrace {
    CBlockIndex* pindex = nullptr;
    std::shared_ptr<const CBlock> pblock;
    PerBlockConnectTrace() = default;
};
/**
 * Used to track blocks whose transactions were applied to the UTXO state as a
 * part of a single ActivateBestChainStep call.
 *
 * This class is single-use, once you call GetBlocksConnected() you have to throw
 * it away and make a new one.
 */
class ConnectTrace {
private:
    std::vector<PerBlockConnectTrace> blocksConnected;

public:
    explicit ConnectTrace() : blocksConnected(1) {}

    void BlockConnected(CBlockIndex* pindex, std::shared_ptr<const CBlock> pblock) {
        assert(!blocksConnected.back().pindex);
        assert(pindex);
        assert(pblock);
        blocksConnected.back().pindex = pindex;
        blocksConnected.back().pblock = std::move(pblock);
        blocksConnected.emplace_back();
    }

    std::vector<PerBlockConnectTrace>& GetBlocksConnected() {
        // We always keep one extra block at the end of our list because
        // blocks are added after all the conflicted transactions have
        // been filled in. Thus, the last entry should always be an empty
        // one waiting for the transactions from the next block. We pop
        // the last entry here to make sure the list we return is sane.
        assert(!blocksConnected.back().pindex);
        blocksConnected.pop_back();
        return blocksConnected;
    }
};

/**
 * Connect a new block to m_chain. pblock is either nullptr or a pointer to a CBlock
 * corresponding to pindexNew, to bypass loading it again from disk.
 *
 * The block is added to connectTrace if connection succeeds.
 */
bool Chainstate::ConnectTip(BlockValidationState& state, CBlockIndex* pindexNew, const std::shared_ptr<const CBlock>& pblock, ConnectTrace& connectTrace, DisconnectedBlockTransactions& disconnectpool, bool& fStall)
{
    AssertLockHeld(cs_main);
    if (m_mempool) AssertLockHeld(m_mempool->cs);

    assert(pindexNew->pprev == m_chain.Tip());
    // Read block from disk.
    const auto time_1{SteadyClock::now()};
    std::shared_ptr<const CBlock> pthisBlock;
    if (!pblock) {
        std::shared_ptr<CBlock> pblockNew = std::make_shared<CBlock>();
        if (!m_blockman.ReadBlockFromDisk(*pblockNew, *pindexNew)) {
            return FatalError(m_chainman.GetNotifications(), state, "Failed to read block");
        }
        pthisBlock = pblockNew;
    } else {
        LogPrint(BCLog::BENCH, "  - Using cached block\n");
        pthisBlock = pblock;
    }
    const CBlock& blockConnecting = *pthisBlock;

    const auto& fedpegscripts = GetValidFedpegScripts(pindexNew, m_chainman.GetConsensus(), false /* nextblock_validation */);
    if (!CheckPeginRipeness(blockConnecting, fedpegscripts)) {
        LogPrintf("STALLING further progress in ConnectTip while waiting for parent chain daemon to catch up! Chain will not grow until this is remedied!\n");
        fStall = true;
        return true;
    }

    // Apply the block atomically to the chain state.
    const auto time_2{SteadyClock::now()};
    SteadyClock::time_point time_3;
    // When adding aggregate statistics in the future, keep in mind that
    // num_blocks_total may be zero until the ConnectBlock() call below.
    LogPrint(BCLog::BENCH, "  - Load block from disk: %.2fms\n",
             Ticks<MillisecondsDouble>(time_2 - time_1));
    // ELEMENTS:
    // For mempool removal with pegin conflicts
    std::set<std::pair<uint256, COutPoint>> setPeginsSpent;
    {
        CCoinsViewCache view(&CoinsTip());
        bool rv = ConnectBlock(blockConnecting, state, pindexNew, view, &setPeginsSpent);
        GetMainSignals().BlockChecked(blockConnecting, state);
        if (!rv) {
            if (state.IsInvalid()) {
                InvalidBlockFound(pindexNew, state);
            }
            return error("%s: ConnectBlock %s failed, %s", __func__, pindexNew->GetBlockHash().ToString(), state.ToString());
        }
        time_3 = SteadyClock::now();
        time_connect_total += time_3 - time_2;
        assert(num_blocks_total > 0);
        LogPrint(BCLog::BENCH, "  - Connect total: %.2fms [%.2fs (%.2fms/blk)]\n",
                 Ticks<MillisecondsDouble>(time_3 - time_2),
                 Ticks<SecondsDouble>(time_connect_total),
                 Ticks<MillisecondsDouble>(time_connect_total) / num_blocks_total);
        bool flushed = view.Flush();
        assert(flushed);
    }
    const auto time_4{SteadyClock::now()};
    time_flush += time_4 - time_3;
    LogPrint(BCLog::BENCH, "  - Flush: %.2fms [%.2fs (%.2fms/blk)]\n",
             Ticks<MillisecondsDouble>(time_4 - time_3),
             Ticks<SecondsDouble>(time_flush),
             Ticks<MillisecondsDouble>(time_flush) / num_blocks_total);
    // Write the chain state to disk, if necessary.
    if (!FlushStateToDisk(state, FlushStateMode::IF_NEEDED)) {
        return false;
    }
    const auto time_5{SteadyClock::now()};
    time_chainstate += time_5 - time_4;
    LogPrint(BCLog::BENCH, "  - Writing chainstate: %.2fms [%.2fs (%.2fms/blk)]\n",
             Ticks<MillisecondsDouble>(time_5 - time_4),
             Ticks<SecondsDouble>(time_chainstate),
             Ticks<MillisecondsDouble>(time_chainstate) / num_blocks_total);
    // Remove conflicting transactions from the mempool.;
    if (m_mempool) {
        // ELEMENTS: We also eject peg-outs with now-invalid PAK proofs
        // as well as peg-in inputs during transitional periods.
        m_mempool->removeForBlock(blockConnecting.vtx, pindexNew->nHeight, pindexNew);
        disconnectpool.removeForBlock(blockConnecting.vtx);
    }
    // Update m_chain & related variables.
    m_chain.SetTip(*pindexNew);
    UpdateTip(pindexNew);

    const auto time_6{SteadyClock::now()};
    time_post_connect += time_6 - time_5;
    time_total += time_6 - time_1;
    LogPrint(BCLog::BENCH, "  - Connect postprocess: %.2fms [%.2fs (%.2fms/blk)]\n",
             Ticks<MillisecondsDouble>(time_6 - time_5),
             Ticks<SecondsDouble>(time_post_connect),
             Ticks<MillisecondsDouble>(time_post_connect) / num_blocks_total);
    LogPrint(BCLog::BENCH, "- Connect block: %.2fms [%.2fs (%.2fms/blk)]\n",
             Ticks<MillisecondsDouble>(time_6 - time_1),
             Ticks<SecondsDouble>(time_total),
             Ticks<MillisecondsDouble>(time_total) / num_blocks_total);

    // If we are the background validation chainstate, check to see if we are done
    // validating the snapshot (i.e. our tip has reached the snapshot's base block).
    if (this != &m_chainman.ActiveChainstate()) {
        // This call may set `m_disabled`, which is referenced immediately afterwards in
        // ActivateBestChain, so that we stop connecting blocks past the snapshot base.
        m_chainman.MaybeCompleteSnapshotValidation();
    }

    connectTrace.BlockConnected(pindexNew, std::move(pthisBlock));
    return true;
}

/**
 * Return the tip of the chain with the most work in it, that isn't
 * known to be invalid (it's however far from certain to be valid).
 */
CBlockIndex* Chainstate::FindMostWorkChain()
{
    AssertLockHeld(::cs_main);
    do {
        CBlockIndex *pindexNew = nullptr;

        // Find the best candidate header.
        {
            std::set<CBlockIndex*, CBlockIndexWorkComparator>::reverse_iterator it = setBlockIndexCandidates.rbegin();
            if (it == setBlockIndexCandidates.rend())
                return nullptr;
            pindexNew = *it;
        }

        // Check whether all blocks on the path between the currently active chain and the candidate are valid.
        // Just going until the active chain is an optimization, as we know all blocks in it are valid already.
        CBlockIndex *pindexTest = pindexNew;
        bool fInvalidAncestor = false;
        while (pindexTest && !m_chain.Contains(pindexTest)) {
            assert(pindexTest->HaveTxsDownloaded() || pindexTest->nHeight == 0);

            // Pruned nodes may have entries in setBlockIndexCandidates for
            // which block files have been deleted.  Remove those as candidates
            // for the most work chain if we come across them; we can't switch
            // to a chain unless we have all the non-active-chain parent blocks.
            bool fFailedChain = pindexTest->nStatus & BLOCK_FAILED_MASK;
            bool fMissingData = !(pindexTest->nStatus & BLOCK_HAVE_DATA);
            if (fFailedChain || fMissingData) {
                // Candidate chain is not usable (either invalid or missing data)
                if (fFailedChain && (m_chainman.m_best_invalid == nullptr || pindexNew->nChainWork > m_chainman.m_best_invalid->nChainWork)) {
                    m_chainman.m_best_invalid = pindexNew;
                }
                CBlockIndex *pindexFailed = pindexNew;
                // Remove the entire chain from the set.
                while (pindexTest != pindexFailed) {
                    if (fFailedChain) {
                        pindexFailed->nStatus |= BLOCK_FAILED_CHILD;
                        m_blockman.m_dirty_blockindex.insert(pindexFailed);
                    } else if (fMissingData) {
                        // If we're missing data, then add back to m_blocks_unlinked,
                        // so that if the block arrives in the future we can try adding
                        // to setBlockIndexCandidates again.
                        m_blockman.m_blocks_unlinked.insert(
                            std::make_pair(pindexFailed->pprev, pindexFailed));
                    }
                    setBlockIndexCandidates.erase(pindexFailed);
                    pindexFailed = pindexFailed->pprev;
                }
                setBlockIndexCandidates.erase(pindexTest);
                fInvalidAncestor = true;
                break;
            }
            pindexTest = pindexTest->pprev;
        }
        if (!fInvalidAncestor)
            return pindexNew;
    } while(true);
}

/** Delete all entries in setBlockIndexCandidates that are worse than the current tip. */
void Chainstate::PruneBlockIndexCandidates() {
    // Note that we can't delete the current block itself, as we may need to return to it later in case a
    // reorganization to a better block fails.
    std::set<CBlockIndex*, CBlockIndexWorkComparator>::iterator it = setBlockIndexCandidates.begin();
    while (it != setBlockIndexCandidates.end() && setBlockIndexCandidates.value_comp()(*it, m_chain.Tip())) {
        setBlockIndexCandidates.erase(it++);
    }
    // Either the current tip or a successor of it we're working towards is left in setBlockIndexCandidates.
    assert(!setBlockIndexCandidates.empty());
}

/**
 * Try to make some progress towards making pindexMostWork the active block.
 * pblock is either nullptr or a pointer to a CBlock corresponding to pindexMostWork.
 *
 * @returns true unless a system error occurred
 */
bool Chainstate::ActivateBestChainStep(BlockValidationState& state, CBlockIndex* pindexMostWork, const std::shared_ptr<const CBlock>& pblock, bool& fInvalidFound, ConnectTrace& connectTrace, bool& fStall)
{
    AssertLockHeld(cs_main);
    if (m_mempool) AssertLockHeld(m_mempool->cs);

    const CBlockIndex* pindexOldTip = m_chain.Tip();
    const CBlockIndex* pindexFork = m_chain.FindFork(pindexMostWork);

    // Disconnect active blocks which are no longer in the best chain.
    bool fBlocksDisconnected = false;
    DisconnectedBlockTransactions disconnectpool;
    while (m_chain.Tip() && m_chain.Tip() != pindexFork) {
        if (!DisconnectTip(state, &disconnectpool)) {
            // This is likely a fatal error, but keep the mempool consistent,
            // just in case. Only remove from the mempool in this case.
            MaybeUpdateMempoolForReorg(disconnectpool, false);

            // If we're unable to disconnect a block during normal operation,
            // then that is a failure of our local system -- we should abort
            // rather than stay on a less work chain.
            FatalError(m_chainman.GetNotifications(), state, "Failed to disconnect block; see debug.log for details");
            return false;
        }
        fBlocksDisconnected = true;
    }

    // Build list of new blocks to connect (in descending height order).
    std::vector<CBlockIndex*> vpindexToConnect;
    bool fContinue = true;
    int nHeight = pindexFork ? pindexFork->nHeight : -1;
    while (fContinue && nHeight != pindexMostWork->nHeight) {
        // Don't iterate the entire list of potential improvements toward the best tip, as we likely only need
        // a few blocks along the way.
        int nTargetHeight = std::min(nHeight + 32, pindexMostWork->nHeight);
        vpindexToConnect.clear();
        vpindexToConnect.reserve(nTargetHeight - nHeight);
        CBlockIndex* pindexIter = pindexMostWork->GetAncestor(nTargetHeight);
        while (pindexIter && pindexIter->nHeight != nHeight) {
            vpindexToConnect.push_back(pindexIter);
            pindexIter = pindexIter->pprev;
        }
        nHeight = nTargetHeight;

        // Connect new blocks.
        for (CBlockIndex* pindexConnect : reverse_iterate(vpindexToConnect)) {
            if (!ConnectTip(state, pindexConnect, pindexConnect == pindexMostWork ? pblock : std::shared_ptr<const CBlock>(), connectTrace, disconnectpool, fStall)) {
                if (state.IsInvalid()) {
                    // The block violates a consensus rule.
                    if (state.GetResult() != BlockValidationResult::BLOCK_MUTATED) {
                        InvalidChainFound(vpindexToConnect.front());
                    }
                    state = BlockValidationState();
                    fInvalidFound = true;
                    fContinue = false;
                    break;
                } else {
                    // A system error occurred (disk space, database error, ...).
                    // Make the mempool consistent with the current tip, just in case
                    // any observers try to use it before shutdown.
                    MaybeUpdateMempoolForReorg(disconnectpool, false);
                    return false;
                }
            } else {
                if (fStall) {
                    // We didn't make progress because the parent chain is not
                    // synced enough to check pegins. Try again later.
                    fContinue = false;
                    break;
                }
                PruneBlockIndexCandidates();
                if (!pindexOldTip || m_chain.Tip()->nChainWork > pindexOldTip->nChainWork) {
                    // We're in a better position than we were. Return temporarily to release the lock.
                    fContinue = false;
                    break;
                }
            }
        }
    }

    if (fBlocksDisconnected) {
        // If any blocks were disconnected, disconnectpool may be non empty.  Add
        // any disconnected transactions back to the mempool.
        MaybeUpdateMempoolForReorg(disconnectpool, true);
    }
    if (m_mempool) m_mempool->check(this->m_chain.Tip(), this->CoinsTip(), this->m_chain.Height() + 1);

    CheckForkWarningConditions();

    return true;
}

static SynchronizationState GetSynchronizationState(bool init)
{
    if (!init) return SynchronizationState::POST_INIT;
    if (::fReindex) return SynchronizationState::INIT_REINDEX;
    return SynchronizationState::INIT_DOWNLOAD;
}

static bool NotifyHeaderTip(Chainstate& chainstate) LOCKS_EXCLUDED(cs_main) {
    bool fNotify = false;
    bool fInitialBlockDownload = false;
    static CBlockIndex* pindexHeaderOld = nullptr;
    CBlockIndex* pindexHeader = nullptr;
    {
        LOCK(cs_main);
        pindexHeader = chainstate.m_chainman.m_best_header;

        if (pindexHeader != pindexHeaderOld) {
            fNotify = true;
            fInitialBlockDownload = chainstate.IsInitialBlockDownload();
            pindexHeaderOld = pindexHeader;
        }
    }
    // Send block tip changed notifications without cs_main
    if (fNotify) {
        chainstate.m_chainman.GetNotifications().headerTip(GetSynchronizationState(fInitialBlockDownload), pindexHeader->nHeight, pindexHeader->nTime, false);
    }
    return fNotify;
}

static void LimitValidationInterfaceQueue() LOCKS_EXCLUDED(cs_main) {
    AssertLockNotHeld(cs_main);

    if (GetMainSignals().CallbacksPending() > 10) {
        SyncWithValidationInterfaceQueue();
    }
}

bool Chainstate::ActivateBestChain(BlockValidationState& state, std::shared_ptr<const CBlock> pblock)
{
    AssertLockNotHeld(m_chainstate_mutex);

    // Note that while we're often called here from ProcessNewBlock, this is
    // far from a guarantee. Things in the P2P/RPC will often end up calling
    // us in the middle of ProcessNewBlock - do not assume pblock is set
    // sanely for performance or correctness!
    AssertLockNotHeld(::cs_main);

    // ABC maintains a fair degree of expensive-to-calculate internal state
    // because this function periodically releases cs_main so that it does not lock up other threads for too long
    // during large connects - and to allow for e.g. the callback queue to drain
    // we use m_chainstate_mutex to enforce mutual exclusion so that only one caller may execute this function at a time
    LOCK(m_chainstate_mutex);

    // Belt-and-suspenders check that we aren't attempting to advance the background
    // chainstate past the snapshot base block.
    if (WITH_LOCK(::cs_main, return m_disabled)) {
        LogPrintf("m_disabled is set - this chainstate should not be in operation. "
            "Please report this as a bug. %s\n", PACKAGE_BUGREPORT);
        return false;
    }

    CBlockIndex *pindexMostWork = nullptr;
    CBlockIndex *pindexNewTip = nullptr;
    bool fStall = false;

    do {
        // Block until the validation queue drains. This should largely
        // never happen in normal operation, however may happen during
        // reindex, causing memory blowup if we run too far ahead.
        // Note that if a validationinterface callback ends up calling
        // ActivateBestChain this may lead to a deadlock! We should
        // probably have a DEBUG_LOCKORDER test for this in the future.
        LimitValidationInterfaceQueue();

        {
            LOCK(cs_main);
            // Lock transaction pool for at least as long as it takes for connectTrace to be consumed
            LOCK(MempoolMutex());
            CBlockIndex* starting_tip = m_chain.Tip();
            bool blocks_connected = false;
            do {
                // We absolutely may not unlock cs_main until we've made forward progress
                // (with the exception of shutdown due to hardware issues, low disk space, etc).
                ConnectTrace connectTrace; // Destructed before cs_main is unlocked

                if (pindexMostWork == nullptr) {
                    pindexMostWork = FindMostWorkChain();
                }

                // Whether we have anything to do at all.
                if (pindexMostWork == nullptr || pindexMostWork == m_chain.Tip()) {
                    break;
                }

                bool fInvalidFound = false;
                std::shared_ptr<const CBlock> nullBlockPtr;
                if (!ActivateBestChainStep(state, pindexMostWork, pblock && pblock->GetHash() == pindexMostWork->GetBlockHash() ? pblock : nullBlockPtr, fInvalidFound, connectTrace, fStall)) {
                    // A system error occurred
                    return false;
                }
                blocks_connected = true;

                if (fInvalidFound) {
                    // Wipe cache, we may need another branch now.
                    pindexMostWork = nullptr;
                }
                pindexNewTip = m_chain.Tip();

                for (const PerBlockConnectTrace& trace : connectTrace.GetBlocksConnected()) {
                    assert(trace.pblock && trace.pindex);
                    GetMainSignals().BlockConnected(trace.pblock, trace.pindex);
                }

                if (fStall) {
                    // Stuck waiting for parent chain daemon, twiddle our thumbs for awhile.
                    break;
                }

                // This will have been toggled in
                // ActivateBestChainStep -> ConnectTip -> MaybeCompleteSnapshotValidation,
                // if at all, so we should catch it here.
                //
                // Break this do-while to ensure we don't advance past the base snapshot.
                if (m_disabled) {
                    break;
                }
            } while (!m_chain.Tip() || (starting_tip && CBlockIndexWorkComparator()(m_chain.Tip(), starting_tip)));
            if (!blocks_connected) return true;

            const CBlockIndex* pindexFork = m_chain.FindFork(starting_tip);
            bool fInitialDownload = IsInitialBlockDownload();

            // Notify external listeners about the new tip.
            // Enqueue while holding cs_main to ensure that UpdatedBlockTip is called in the order in which blocks are connected
            if (pindexFork != pindexNewTip) {
                // Notify ValidationInterface subscribers
                GetMainSignals().UpdatedBlockTip(pindexNewTip, pindexFork, fInitialDownload);

                // Always notify the UI if a new block tip was connected
                if (kernel::IsInterrupted(m_chainman.GetNotifications().blockTip(GetSynchronizationState(fInitialDownload), *pindexNewTip))) {
                    // Just breaking and returning success for now. This could
                    // be changed to bubble up the kernel::Interrupted value to
                    // the caller so the caller could distinguish between
                    // completed and interrupted operations.
                    break;
                }
            }
        }
        // When we reach this point, we switched to a new tip (stored in pindexNewTip).

        if (fStall) {
            // Stuck waiting for parent chain daemon, twiddle our thumbs for awhile.
            break;
        }

        if (WITH_LOCK(::cs_main, return m_disabled)) {
            // Background chainstate has reached the snapshot base block, so exit.
            break;
        }

        // We check interrupt only after giving ActivateBestChainStep a chance to run once so that we
        // never interrupt before connecting the genesis block during LoadChainTip(). Previously this
        // caused an assert() failure during interrupt in such cases as the UTXO DB flushing checks
        // that the best block hash is non-null.
        if (m_chainman.m_interrupt) break;
    } while (pindexNewTip != pindexMostWork);

    m_chainman.CheckBlockIndex();

    // Write changes periodically to disk, after relay.
    if (!FlushStateToDisk(state, FlushStateMode::PERIODIC)) {
        return false;
    }

    return true;
}

bool Chainstate::PreciousBlock(BlockValidationState& state, CBlockIndex* pindex)
{
    AssertLockNotHeld(m_chainstate_mutex);
    AssertLockNotHeld(::cs_main);
    {
        LOCK(cs_main);
        if (pindex->nChainWork < m_chain.Tip()->nChainWork) {
            // Nothing to do, this block is not at the tip.
            return true;
        }
        if (m_chain.Tip()->nChainWork > m_chainman.nLastPreciousChainwork) {
            // The chain has been extended since the last call, reset the counter.
            m_chainman.nBlockReverseSequenceId = -1;
        }
        m_chainman.nLastPreciousChainwork = m_chain.Tip()->nChainWork;
        setBlockIndexCandidates.erase(pindex);
        pindex->nSequenceId = m_chainman.nBlockReverseSequenceId;
        if (m_chainman.nBlockReverseSequenceId > std::numeric_limits<int32_t>::min()) {
            // We can't keep reducing the counter if somebody really wants to
            // call preciousblock 2**31-1 times on the same set of tips...
            m_chainman.nBlockReverseSequenceId--;
        }
        if (pindex->IsValid(BLOCK_VALID_TRANSACTIONS) && pindex->HaveTxsDownloaded()) {
            setBlockIndexCandidates.insert(pindex);
            PruneBlockIndexCandidates();
        }
    }

    return ActivateBestChain(state, std::shared_ptr<const CBlock>());
}

bool Chainstate::InvalidateBlock(BlockValidationState& state, CBlockIndex* pindex)
{
    AssertLockNotHeld(m_chainstate_mutex);
    AssertLockNotHeld(::cs_main);

    // Genesis block can't be invalidated
    assert(pindex);
    if (pindex->nHeight == 0) return false;

    CBlockIndex* to_mark_failed = pindex;
    bool pindex_was_in_chain = false;
    int disconnected = 0;

    // We do not allow ActivateBestChain() to run while InvalidateBlock() is
    // running, as that could cause the tip to change while we disconnect
    // blocks.
    LOCK(m_chainstate_mutex);

    // We'll be acquiring and releasing cs_main below, to allow the validation
    // callbacks to run. However, we should keep the block index in a
    // consistent state as we disconnect blocks -- in particular we need to
    // add equal-work blocks to setBlockIndexCandidates as we disconnect.
    // To avoid walking the block index repeatedly in search of candidates,
    // build a map once so that we can look up candidate blocks by chain
    // work as we go.
    std::multimap<const arith_uint256, CBlockIndex *> candidate_blocks_by_work;

    {
        LOCK(cs_main);
        for (auto& entry : m_blockman.m_block_index) {
            CBlockIndex* candidate = &entry.second;
            // We don't need to put anything in our active chain into the
            // multimap, because those candidates will be found and considered
            // as we disconnect.
            // Instead, consider only non-active-chain blocks that have at
            // least as much work as where we expect the new tip to end up.
            if (!m_chain.Contains(candidate) &&
                    !CBlockIndexWorkComparator()(candidate, pindex->pprev) &&
                    candidate->IsValid(BLOCK_VALID_TRANSACTIONS) &&
                    candidate->HaveTxsDownloaded()) {
                candidate_blocks_by_work.insert(std::make_pair(candidate->nChainWork, candidate));
            }
        }
    }

    // Disconnect (descendants of) pindex, and mark them invalid.
    while (true) {
        if (m_chainman.m_interrupt) break;

        // Make sure the queue of validation callbacks doesn't grow unboundedly.
        LimitValidationInterfaceQueue();

        LOCK(cs_main);
        // Lock for as long as disconnectpool is in scope to make sure MaybeUpdateMempoolForReorg is
        // called after DisconnectTip without unlocking in between
        LOCK(MempoolMutex());
        if (!m_chain.Contains(pindex)) break;
        pindex_was_in_chain = true;
        CBlockIndex *invalid_walk_tip = m_chain.Tip();

        // ActivateBestChain considers blocks already in m_chain
        // unconditionally valid already, so force disconnect away from it.
        DisconnectedBlockTransactions disconnectpool;
        bool ret = DisconnectTip(state, &disconnectpool);
        // DisconnectTip will add transactions to disconnectpool.
        // Adjust the mempool to be consistent with the new tip, adding
        // transactions back to the mempool if disconnecting was successful,
        // and we're not doing a very deep invalidation (in which case
        // keeping the mempool up to date is probably futile anyway).
        MaybeUpdateMempoolForReorg(disconnectpool, /* fAddToMempool = */ (++disconnected <= 10) && ret);
        if (!ret) return false;
        assert(invalid_walk_tip->pprev == m_chain.Tip());

        // We immediately mark the disconnected blocks as invalid.
        // This prevents a case where pruned nodes may fail to invalidateblock
        // and be left unable to start as they have no tip candidates (as there
        // are no blocks that meet the "have data and are not invalid per
        // nStatus" criteria for inclusion in setBlockIndexCandidates).
        invalid_walk_tip->nStatus |= BLOCK_FAILED_VALID;
        m_blockman.m_dirty_blockindex.insert(invalid_walk_tip);
        setBlockIndexCandidates.erase(invalid_walk_tip);
        setBlockIndexCandidates.insert(invalid_walk_tip->pprev);
        if (invalid_walk_tip->pprev == to_mark_failed && (to_mark_failed->nStatus & BLOCK_FAILED_VALID)) {
            // We only want to mark the last disconnected block as BLOCK_FAILED_VALID; its children
            // need to be BLOCK_FAILED_CHILD instead.
            to_mark_failed->nStatus = (to_mark_failed->nStatus ^ BLOCK_FAILED_VALID) | BLOCK_FAILED_CHILD;
            m_blockman.m_dirty_blockindex.insert(to_mark_failed);
        }

        // Add any equal or more work headers to setBlockIndexCandidates
        auto candidate_it = candidate_blocks_by_work.lower_bound(invalid_walk_tip->pprev->nChainWork);
        while (candidate_it != candidate_blocks_by_work.end()) {
            if (!CBlockIndexWorkComparator()(candidate_it->second, invalid_walk_tip->pprev)) {
                setBlockIndexCandidates.insert(candidate_it->second);
                candidate_it = candidate_blocks_by_work.erase(candidate_it);
            } else {
                ++candidate_it;
            }
        }

        // Track the last disconnected block, so we can correct its BLOCK_FAILED_CHILD status in future
        // iterations, or, if it's the last one, call InvalidChainFound on it.
        to_mark_failed = invalid_walk_tip;
    }

    m_chainman.CheckBlockIndex();

    {
        LOCK(cs_main);
        if (m_chain.Contains(to_mark_failed)) {
            // If the to-be-marked invalid block is in the active chain, something is interfering and we can't proceed.
            return false;
        }

        // Mark pindex (or the last disconnected block) as invalid, even when it never was in the main chain
        to_mark_failed->nStatus |= BLOCK_FAILED_VALID;
        m_blockman.m_dirty_blockindex.insert(to_mark_failed);
        setBlockIndexCandidates.erase(to_mark_failed);
        m_chainman.m_failed_blocks.insert(to_mark_failed);

        // If any new blocks somehow arrived while we were disconnecting
        // (above), then the pre-calculation of what should go into
        // setBlockIndexCandidates may have missed entries. This would
        // technically be an inconsistency in the block index, but if we clean
        // it up here, this should be an essentially unobservable error.
        // Loop back over all block index entries and add any missing entries
        // to setBlockIndexCandidates.
        for (auto& [_, block_index] : m_blockman.m_block_index) {
            if (block_index.IsValid(BLOCK_VALID_TRANSACTIONS) && block_index.HaveTxsDownloaded() && !setBlockIndexCandidates.value_comp()(&block_index, m_chain.Tip())) {
                setBlockIndexCandidates.insert(&block_index);
            }
        }

        InvalidChainFound(to_mark_failed);
    }

    // Only notify about a new block tip if the active chain was modified.
    if (pindex_was_in_chain) {
        // Ignoring return value for now, this could be changed to bubble up
        // kernel::Interrupted value to the caller so the caller could
        // distinguish between completed and interrupted operations. It might
        // also make sense for the blockTip notification to have an enum
        // parameter indicating the source of the tip change so hooks can
        // distinguish user-initiated invalidateblock changes from other
        // changes.
        (void)m_chainman.GetNotifications().blockTip(GetSynchronizationState(IsInitialBlockDownload()), *to_mark_failed->pprev);
    }
    return true;
}

void Chainstate::ResetBlockFailureFlags(CBlockIndex *pindex) {
    AssertLockHeld(cs_main);

    int nHeight = pindex->nHeight;

    // Remove the invalidity flag from this block and all its descendants.
    for (auto& [_, block_index] : m_blockman.m_block_index) {
        if (!block_index.IsValid() && block_index.GetAncestor(nHeight) == pindex) {
            block_index.nStatus &= ~BLOCK_FAILED_MASK;
            m_blockman.m_dirty_blockindex.insert(&block_index);
            if (block_index.IsValid(BLOCK_VALID_TRANSACTIONS) && block_index.HaveTxsDownloaded() && setBlockIndexCandidates.value_comp()(m_chain.Tip(), &block_index)) {
                setBlockIndexCandidates.insert(&block_index);
            }
            if (&block_index == m_chainman.m_best_invalid) {
                // Reset invalid block marker if it was pointing to one of those.
                m_chainman.m_best_invalid = nullptr;
            }
            m_chainman.m_failed_blocks.erase(&block_index);
        }
    }

    // Remove the invalidity flag from all ancestors too.
    while (pindex != nullptr) {
        if (pindex->nStatus & BLOCK_FAILED_MASK) {
            pindex->nStatus &= ~BLOCK_FAILED_MASK;
            m_blockman.m_dirty_blockindex.insert(pindex);
            m_chainman.m_failed_blocks.erase(pindex);
        }
        pindex = pindex->pprev;
    }
}

void Chainstate::TryAddBlockIndexCandidate(CBlockIndex* pindex)
{
    AssertLockHeld(cs_main);
    // The block only is a candidate for the most-work-chain if it has more work than our current tip.
    if (m_chain.Tip() != nullptr && setBlockIndexCandidates.value_comp()(pindex, m_chain.Tip())) {
        return;
    }

    bool is_active_chainstate = this == &m_chainman.ActiveChainstate();
    if (is_active_chainstate) {
        // The active chainstate should always add entries that have more
        // work than the tip.
        setBlockIndexCandidates.insert(pindex);
    } else if (!m_disabled) {
        // For the background chainstate, we only consider connecting blocks
        // towards the snapshot base (which can't be nullptr or else we'll
        // never make progress).
        const CBlockIndex* snapshot_base{Assert(m_chainman.GetSnapshotBaseBlock())};
        if (snapshot_base->GetAncestor(pindex->nHeight) == pindex) {
            setBlockIndexCandidates.insert(pindex);
        }
    }
}

/** Mark a block as having its data received and checked (up to BLOCK_VALID_TRANSACTIONS). */
void ChainstateManager::ReceivedBlockTransactions(const CBlock& block, CBlockIndex* pindexNew, const FlatFilePos& pos)
{
    AssertLockHeld(cs_main);
    pindexNew->nTx = block.vtx.size();
    pindexNew->nChainTx = 0;
    pindexNew->nFile = pos.nFile;
    pindexNew->nDataPos = pos.nPos;
    pindexNew->nUndoPos = 0;
    pindexNew->nStatus |= BLOCK_HAVE_DATA;
    if (DeploymentActiveAt(*pindexNew, *this, Consensus::DEPLOYMENT_SEGWIT)) {
        pindexNew->nStatus |= BLOCK_OPT_WITNESS;
    }
    pindexNew->RaiseValidity(BLOCK_VALID_TRANSACTIONS);
    m_blockman.m_dirty_blockindex.insert(pindexNew);

    if (pindexNew->pprev == nullptr || pindexNew->pprev->HaveTxsDownloaded()) {
        // If pindexNew is the genesis block or all parents are BLOCK_VALID_TRANSACTIONS.
        std::deque<CBlockIndex*> queue;
        queue.push_back(pindexNew);

        // Recursively process any descendant blocks that now may be eligible to be connected.
        while (!queue.empty()) {
            CBlockIndex *pindex = queue.front();
            queue.pop_front();
            pindex->nChainTx = (pindex->pprev ? pindex->pprev->nChainTx : 0) + pindex->nTx;
            pindex->nSequenceId = nBlockSequenceId++;
            for (Chainstate *c : GetAll()) {
                c->TryAddBlockIndexCandidate(pindex);
            }
            std::pair<std::multimap<CBlockIndex*, CBlockIndex*>::iterator, std::multimap<CBlockIndex*, CBlockIndex*>::iterator> range = m_blockman.m_blocks_unlinked.equal_range(pindex);
            while (range.first != range.second) {
                std::multimap<CBlockIndex*, CBlockIndex*>::iterator it = range.first;
                queue.push_back(it->second);
                range.first++;
                m_blockman.m_blocks_unlinked.erase(it);
            }
        }
    } else {
        if (pindexNew->pprev && pindexNew->pprev->IsValid(BLOCK_VALID_TREE)) {
            m_blockman.m_blocks_unlinked.insert(std::make_pair(pindexNew->pprev, pindexNew));
        }
    }
}

static bool CheckBlockHeader(const CBlockHeader& block, BlockValidationState& state, const Consensus::Params& consensusParams, bool fCheckPOW = true)
{
    // Check proof of work matches claimed amount
    if (fCheckPOW && block.GetHash() != consensusParams.hashGenesisBlock
            && !CheckProof(block, consensusParams)) {
        return state.Invalid(BlockValidationResult::BLOCK_INVALID_HEADER, g_signed_blocks ? "block-proof-invalid" : "high-hash", "proof of work failed");
    }
    return true;
}

bool CheckBlock(const CBlock& block, BlockValidationState& state, const Consensus::Params& consensusParams, bool fCheckPOW, bool fCheckMerkleRoot)
{
    // These are checks that are independent of context.

    if (block.fChecked)
        return true;

    // Check that the header is valid (particularly PoW).  This is mostly
    // redundant with the call in AcceptBlockHeader.
    if (!CheckBlockHeader(block, state, consensusParams, fCheckPOW))
        return false;

    // Signet only: check block solution
    if (consensusParams.signet_blocks && fCheckPOW && !CheckSignetBlockSolution(block, consensusParams)) {
        return state.Invalid(BlockValidationResult::BLOCK_CONSENSUS, "bad-signet-blksig", "signet block signature validation failure");
    }

    // Check the merkle root.
    if (fCheckMerkleRoot) {
        bool mutated;
        uint256 hashMerkleRoot2 = BlockMerkleRoot(block, &mutated);
        if (block.hashMerkleRoot != hashMerkleRoot2)
            return state.Invalid(BlockValidationResult::BLOCK_MUTATED, "bad-txnmrklroot", "hashMerkleRoot mismatch");

        // Check for merkle tree malleability (CVE-2012-2459): repeating sequences
        // of transactions in a block without affecting the merkle root of a block,
        // while still invalidating it.
        if (mutated)
            return state.Invalid(BlockValidationResult::BLOCK_MUTATED, "bad-txns-duplicate", "duplicate transaction");
    }

    // All potential-corruption validation must be done before we do any
    // transaction validation, as otherwise we may mark the header as invalid
    // because we receive the wrong transactions for it.
    // Note that witness malleability is checked in ContextualCheckBlock, so no
    // checks that use witness data may be performed here.

    // Size limits
    if (block.vtx.empty() || block.vtx.size() * WITNESS_SCALE_FACTOR > MAX_BLOCK_WEIGHT || ::GetSerializeSize(block, PROTOCOL_VERSION | SERIALIZE_TRANSACTION_NO_WITNESS) * WITNESS_SCALE_FACTOR > MAX_BLOCK_WEIGHT)
        return state.Invalid(BlockValidationResult::BLOCK_CONSENSUS, "bad-blk-length", "size limits failed");

    // First transaction must be coinbase, the rest must not be
    if (block.vtx.empty() || !block.vtx[0]->IsCoinBase())
        return state.Invalid(BlockValidationResult::BLOCK_CONSENSUS, "bad-cb-missing", "first tx is not coinbase");
    for (unsigned int i = 1; i < block.vtx.size(); i++)
        if (block.vtx[i]->IsCoinBase())
            return state.Invalid(BlockValidationResult::BLOCK_CONSENSUS, "bad-cb-multiple", "more than one coinbase");

    // Check transactions
    // Must check for duplicate inputs (see CVE-2018-17144)
    for (const auto& tx : block.vtx) {
        TxValidationState tx_state;
        if (!CheckTransaction(*tx, tx_state)) {
            // CheckBlock() does context-free validation checks. The only
            // possible failures are consensus failures.
            assert(tx_state.GetResult() == TxValidationResult::TX_CONSENSUS);
            return state.Invalid(BlockValidationResult::BLOCK_CONSENSUS, tx_state.GetRejectReason(),
                                 strprintf("Transaction check failed (tx hash %s) %s", tx->GetHash().ToString(), tx_state.GetDebugMessage()));
        }
    }
    unsigned int nSigOps = 0;
    for (const auto& tx : block.vtx)
    {
        nSigOps += GetLegacySigOpCount(*tx);
    }
    if (nSigOps * WITNESS_SCALE_FACTOR > MAX_BLOCK_SIGOPS_COST)
        return state.Invalid(BlockValidationResult::BLOCK_CONSENSUS, "bad-blk-sigops", "out-of-bounds SigOpCount");

    if (fCheckPOW && fCheckMerkleRoot)
        block.fChecked = true;

    return true;
}

void ChainstateManager::UpdateUncommittedBlockStructures(CBlock& block, const CBlockIndex* pindexPrev) const
{
    int commitpos = GetWitnessCommitmentIndex(block);
    static const std::vector<unsigned char> nonce(32, 0x00);
    if (commitpos != NO_WITNESS_COMMITMENT && DeploymentActiveAfter(pindexPrev, *this, Consensus::DEPLOYMENT_SEGWIT) && !block.vtx[0]->HasWitness()) {
        CMutableTransaction tx(*block.vtx[0]);
        tx.witness.vtxinwit.resize(1);
        tx.witness.vtxinwit[0].scriptWitness.stack.resize(1);
        tx.witness.vtxinwit[0].scriptWitness.stack[0] = nonce;
        block.vtx[0] = MakeTransactionRef(std::move(tx));
    }
}

std::vector<unsigned char> ChainstateManager::GenerateCoinbaseCommitment(CBlock& block, const CBlockIndex* pindexPrev) const
{
    std::vector<unsigned char> commitment;
    int commitpos = GetWitnessCommitmentIndex(block);
    std::vector<unsigned char> ret(32, 0x00);
    if (commitpos == NO_WITNESS_COMMITMENT) {
        // ELEMENTS: Shim in blank coinbase output for witness output hash
        // Previous iterations of CA could have allowed witness data
        // in coinbase transactions, and this witness data must be committed
        // to here.
        //
        // Is No-op in Bitcoin
        CMutableTransaction tx0(*block.vtx[0]);
        tx0.vout.push_back(CTxOut());
        block.vtx[0] = MakeTransactionRef(std::move(tx0));
        // END
        uint256 witnessroot = BlockWitnessMerkleRoot(block, nullptr);
        CHash256().Write(witnessroot).Write(ret).Finalize(witnessroot);
        CTxOut out;
        out.nValue = 0;
        out.nAsset = policyAsset;
        out.scriptPubKey.resize(MINIMUM_WITNESS_COMMITMENT);
        out.scriptPubKey[0] = OP_RETURN;
        out.scriptPubKey[1] = 0x24;
        out.scriptPubKey[2] = 0xaa;
        out.scriptPubKey[3] = 0x21;
        out.scriptPubKey[4] = 0xa9;
        out.scriptPubKey[5] = 0xed;
        memcpy(&out.scriptPubKey[6], witnessroot.begin(), 32);
        commitment = std::vector<unsigned char>(out.scriptPubKey.begin(), out.scriptPubKey.end());
        CMutableTransaction tx(*block.vtx[0]);
        // Elements: replace shimmed output with real coinbase rather than push
        tx.vout.back() = out;
        // END
        block.vtx[0] = MakeTransactionRef(std::move(tx));
    }
    UpdateUncommittedBlockStructures(block, pindexPrev);
    return commitment;
}

// ELEMENTS
static bool ContextualCheckDynaFedHeader(const CBlockHeader& block, BlockValidationState& state, const ChainstateManager& chainman, const CBlockIndex* pindexPrev)
{
    // When not active, it's a NOP
    if (!DeploymentActiveAfter(pindexPrev, chainman, Consensus::DEPLOYMENT_DYNA_FED)) {
        return true;
    }

    const DynaFedParams& dynafed_params = block.m_dynafed_params;

    // Dynamic blocks must at least publish current signblockscript in full
    if (dynafed_params.m_current.IsNull()) {
        return state.Invalid(BlockValidationResult::BLOCK_CONSENSUS, "invalid-dyna-fed", "dynamic block headers must have non-empty current signblockscript field");
    }

    // Make sure extension bits aren't active, reserved for future HF
    uint32_t reserved_mask = (1<<23) | (1<<24) | (1<<25) | (1<<26);
    if ((block.nVersion & reserved_mask) != 0) {
        return state.Invalid(BlockValidationResult::BLOCK_CONSENSUS, "invalid-dyna-fed", "dynamic block header has unknown HF extension bits set");
    }

    const CChainParams& params = chainman.GetParams();
    const DynaFedParamEntry expected_current_params = ComputeNextBlockCurrentParameters(pindexPrev, params.GetConsensus());

    if (expected_current_params != dynafed_params.m_current) {
        return state.Invalid(BlockValidationResult::BLOCK_CONSENSUS, "invalid-dyna-fed", "dynamic block header's current parameters do not match expected");
    }

    // Lastly, enforce rules on proposals if they make changes.
    if (!dynafed_params.m_proposed.IsNull()) {
        // Compare the new proposed parameters with the current full parameters.
        const DynaFedParamEntry current = ComputeNextBlockFullCurrentParameters(pindexPrev, params.GetConsensus());
        const DynaFedParamEntry& proposed = dynafed_params.m_proposed;

        if (proposed.m_signblockscript != current.m_signblockscript) {
            // signblockscript proposals *must* be segwit versions
            int block_version = 0;
            std::vector<unsigned char> block_program;
            if (!proposed.m_signblockscript.IsWitnessProgram(block_version, block_program)) {
                return state.Invalid(BlockValidationResult::BLOCK_CONSENSUS, "invalid-dyna-fed", "proposed signblockscript must be native segwit scriptPubkey");
            }
        }

        if (proposed.m_fedpeg_program != current.m_fedpeg_program || proposed.m_fedpegscript != current.m_fedpegscript) {
            int fedpeg_version = 0;
            std::vector<unsigned char> fedpeg_program;
            if (!proposed.m_fedpeg_program.IsWitnessProgram(fedpeg_version, fedpeg_program)) {
                return state.Invalid(BlockValidationResult::BLOCK_CONSENSUS, "invalid-dyna-fed", "proposed fedpeg program must be native segwit scriptPubkey");
            }

            // for v0, fedpegscript's scriptPubKey must match. v1+ is unencumbered.
            if (fedpeg_version == 0) {
                uint256 fedpeg_program;
                CSHA256().Write(proposed.m_fedpegscript.data(), proposed.m_fedpegscript.size()).Finalize(fedpeg_program.begin());
                CScript computed_program = CScript() << OP_0 << ToByteVector(fedpeg_program);
                if (computed_program != proposed.m_fedpeg_program) {
                    return state.Invalid(BlockValidationResult::BLOCK_CONSENSUS, "invalid-dyna-fed", "proposed v0 segwit fedpegscript must match proposed fedpeg witness program");
                }

                // fedpegscript proposals *must not* start with OP_DEPTH
                // This forbids the first Liquid watchman script which is a hack.
                // Use miniscript, which doesn't even have OP_DEPTH.
                // We don't encumber future segwit versions as opcodes may change.
                if (!proposed.m_fedpegscript.empty() && proposed.m_fedpegscript.front() == OP_DEPTH) {
                    return state.Invalid(BlockValidationResult::BLOCK_CONSENSUS, "invalid-dyna-fed", "Proposed fedpegscript starts with OP_DEPTH, which is illegal");
                }
            }
        }

        if (proposed.m_extension_space != current.m_extension_space) {
            // When enforcing PAK, extension_space must give non-empty PAK list when
            // the vector itself is non-empty. Otherwise this means there were "junk"
            // entries
            if (params.GetEnforcePak()) {
                if (!proposed.m_extension_space.empty() &&
                        CreatePAKListFromExtensionSpace(proposed.m_extension_space).IsReject()) {
                    return state.Invalid(BlockValidationResult::BLOCK_CONSENSUS, "invalid-dyna-fed", "Extension space is not list of valid PAK entries");
                }
            }
        }
    }
    return true;
}

bool HasValidProofOfWork(const std::vector<CBlockHeader>& headers, const Consensus::Params& consensusParams)
{
    return std::all_of(headers.cbegin(), headers.cend(),
            [&](const auto& header) { return CheckProofOfWork(header.GetHash(), header.nBits, consensusParams);});
}

arith_uint256 CalculateHeadersWork(const std::vector<CBlockHeader>& headers)
{
    arith_uint256 total_work{0};
    for (const CBlockHeader& header : headers) {
        CBlockIndex dummy(header);
        total_work += GetBlockProof(dummy);
    }
    return total_work;
}

/** Context-dependent validity checks.
 *  By "context", we mean only the previous block headers, but not the UTXO
 *  set; UTXO-related validity checks are done in ConnectBlock().
 *  NOTE: This function is not currently invoked by ConnectBlock(), so we
 *  should consider upgrade issues if we change which consensus rules are
 *  enforced in this function (eg by adding a new consensus rule). See comment
 *  in ConnectBlock().
 *  Note that -reindex-chainstate skips the validation that happens here!
 */
static bool ContextualCheckBlockHeader(const CBlockHeader& block, BlockValidationState& state, BlockManager& blockman, const ChainstateManager& chainman, CBlockIndex* pindexPrev, NodeClock::time_point now) EXCLUSIVE_LOCKS_REQUIRED(::cs_main)
{
    AssertLockHeld(::cs_main);
    assert(pindexPrev != nullptr);
    const int nHeight = pindexPrev->nHeight + 1;

    // Check proof of work target or non-dynamic signblockscript if necessary
    const Consensus::Params& consensusParams = chainman.GetConsensus();

    if (!DeploymentActiveAfter(pindexPrev, chainman, Consensus::DEPLOYMENT_DYNA_FED) && !CheckChallenge(block, *pindexPrev, consensusParams))
        return state.Invalid(BlockValidationResult::BLOCK_INVALID_HEADER, "bad-diffbits", "incorrect proof of work");

    // Check against checkpoints
    if (chainman.m_options.checkpoints_enabled) {
        // Don't accept any forks from the main chain prior to last checkpoint.
        // GetLastCheckpoint finds the last checkpoint in MapCheckpoints that's in our
        // BlockIndex().
        const CBlockIndex* pcheckpoint = blockman.GetLastCheckpoint(chainman.GetParams().Checkpoints());
        if (pcheckpoint && nHeight < pcheckpoint->nHeight) {
            LogPrintf("ERROR: %s: forked chain older than last checkpoint (height %d)\n", __func__, nHeight);
            return state.Invalid(BlockValidationResult::BLOCK_CHECKPOINT, "bad-fork-prior-to-checkpoint");
        }
    }

    // Check timestamp against prev
    if (block.GetBlockTime() <= pindexPrev->GetMedianTimePast())
        return state.Invalid(BlockValidationResult::BLOCK_INVALID_HEADER, "time-too-old", "block's timestamp is too early");

    // Check height in header against prev
    if (g_con_blockheightinheader && (uint32_t)nHeight != block.block_height) {
        LogPrintf("ERROR: %s: block height in header is incorrect (got %d, expected %d)\n", __func__, block.block_height, nHeight);
        return state.Invalid(BlockValidationResult::BLOCK_INVALID_HEADER, "bad-header-height");
    }

    // Check timestamp
    if (block.Time() > now + std::chrono::seconds{MAX_FUTURE_BLOCK_TIME}) {
        return state.Invalid(BlockValidationResult::BLOCK_TIME_FUTURE, "time-too-new", "block timestamp too far in the future");
    }

    // Reject blocks with outdated version
    if ((block.nVersion < 2 && DeploymentActiveAfter(pindexPrev, chainman, Consensus::DEPLOYMENT_HEIGHTINCB)) ||
        (block.nVersion < 3 && DeploymentActiveAfter(pindexPrev, chainman, Consensus::DEPLOYMENT_DERSIG)) ||
        (block.nVersion < 4 && DeploymentActiveAfter(pindexPrev, chainman, Consensus::DEPLOYMENT_CLTV))) {
            return state.Invalid(BlockValidationResult::BLOCK_INVALID_HEADER, strprintf("bad-version(0x%08x)", block.nVersion),
                                 strprintf("rejected nVersion=0x%08x block", block.nVersion));
    }

    if (!ContextualCheckDynaFedHeader(block, state, chainman, pindexPrev)) {
        return false;
    }

    return true;
}

/** NOTE: This function is not currently invoked by ConnectBlock(), so we
 *  should consider upgrade issues if we change which consensus rules are
 *  enforced in this function (eg by adding a new consensus rule). See comment
 *  in ConnectBlock().
 *  Note that -reindex-chainstate skips the validation that happens here!
 */
static bool ContextualCheckBlock(const CBlock& block, BlockValidationState& state, const ChainstateManager& chainman, const CBlockIndex* pindexPrev)
{
    const int nHeight = pindexPrev == nullptr ? 0 : pindexPrev->nHeight + 1;

    // Enforce BIP113 (Median Time Past).
    bool enforce_locktime_median_time_past{false};
    if (DeploymentActiveAfter(pindexPrev, chainman, Consensus::DEPLOYMENT_CSV)) {
        assert(pindexPrev != nullptr);
        enforce_locktime_median_time_past = true;
    }

    const int64_t nLockTimeCutoff{enforce_locktime_median_time_past ?
                                      pindexPrev->GetMedianTimePast() :
                                      block.GetBlockTime()};

    // Check that all transactions are finalized
    for (const auto& tx : block.vtx) {
        if (!IsFinalTx(*tx, nHeight, nLockTimeCutoff)) {
            return state.Invalid(BlockValidationResult::BLOCK_CONSENSUS, "bad-txns-nonfinal", "non-final transaction");
        }
    }

    // Enforce rule that the coinbase starts with serialized block height
    if (DeploymentActiveAfter(pindexPrev, chainman, Consensus::DEPLOYMENT_HEIGHTINCB))
    {
        CScript expect = CScript() << nHeight;
        if (block.vtx[0]->vin[0].scriptSig.size() < expect.size() ||
            !std::equal(expect.begin(), expect.end(), block.vtx[0]->vin[0].scriptSig.begin())) {
            return state.Invalid(BlockValidationResult::BLOCK_CONSENSUS, "bad-cb-height", "block height mismatch in coinbase");
        }
    }

    // Coinbase transaction can not have input witness data which is not covered
    // (or committed to) by the witness or regular merkle tree
    for (const auto& inwit : block.vtx[0]->witness.vtxinwit) {
        if (!inwit.vchIssuanceAmountRangeproof.empty() ||
                !inwit.vchInflationKeysRangeproof.empty() ||
                !inwit.m_pegin_witness.IsNull()) {
            return state.Invalid(BlockValidationResult::BLOCK_MUTATED, "bad-cb-witness", "Coinbase has invalid input witness data.");
        }
    }

    // Validation for witness commitments.
    // * We compute the witness hash (which is the hash including witnesses) of all the block's transactions, except the
    //   coinbase (where 0x0000....0000 is used instead).
    // * The coinbase scriptWitness is a stack of a single 32-byte vector, containing a witness reserved value (unconstrained).
    // * We build a merkle tree with all those witness hashes as leaves (similar to the hashMerkleRoot in the block header).
    // * There must be at least one output whose scriptPubKey is a single 36-byte push, the first 4 bytes of which are
    //   {0xaa, 0x21, 0xa9, 0xed}, and the following 32 bytes are SHA256^2(witness root, witness reserved value). In case there are
    //   multiple, the last one is used.
    bool fHaveWitness = false;
    if (DeploymentActiveAfter(pindexPrev, chainman, Consensus::DEPLOYMENT_SEGWIT)) {
        int commitpos = GetWitnessCommitmentIndex(block);
        if (commitpos != NO_WITNESS_COMMITMENT) {
            bool malleated = false;
            uint256 hashWitness = BlockWitnessMerkleRoot(block, &malleated);
            // The malleation check is ignored; as the transaction tree itself
            // already does not permit it, it is impossible to trigger in the
            // witness tree.
            if ((block.vtx[0]->witness.vtxinwit.empty()) ||
                (block.vtx[0]->witness.vtxinwit[0].scriptWitness.stack.size() != 1) ||
                (block.vtx[0]->witness.vtxinwit[0].scriptWitness.stack[0].size() != 32)) {
                return state.Invalid(BlockValidationResult::BLOCK_MUTATED, "bad-witness-nonce-size", strprintf("%s : invalid witness reserved value size", __func__));
            }
            CHash256().Write(hashWitness).Write(block.vtx[0]->witness.vtxinwit[0].scriptWitness.stack[0]).Finalize(hashWitness);
            uint256 committedWitness(std::vector<unsigned char>(&block.vtx[0]->vout[commitpos].scriptPubKey[6], &block.vtx[0]->vout[commitpos].scriptPubKey[6+32]));
            if (memcmp(hashWitness.begin(), &block.vtx[0]->vout[commitpos].scriptPubKey[6], 32)) {
                return state.Invalid(BlockValidationResult::BLOCK_MUTATED, "bad-witness-merkle-match", strprintf("%s : witness merkle commitment mismatch", __func__));
            }
            fHaveWitness = true;
        }
    }

    // No witness data is allowed in blocks that don't commit to witness data, as this would otherwise leave room for spam
    if (!fHaveWitness) {
      for (const auto& tx : block.vtx) {
            if (tx->HasWitness()) {
                return state.Invalid(BlockValidationResult::BLOCK_MUTATED, "unexpected-witness", strprintf("%s : unexpected witness data found", __func__));
            }
        }
    }

    // After the coinbase witness reserved value and commitment are verified,
    // we can check if the block weight passes (before we've checked the
    // coinbase witness, it would be possible for the weight to be too
    // large by filling up the coinbase witness, which doesn't change
    // the block hash, so we couldn't mark the block as permanently
    // failed).
    if (GetBlockWeight(block) > MAX_BLOCK_WEIGHT) {
        return state.Invalid(BlockValidationResult::BLOCK_CONSENSUS, "bad-blk-weight", strprintf("%s : weight limit failed", __func__));
    }

    return true;
}

bool ChainstateManager::AcceptBlockHeader(const CBlockHeader& block, BlockValidationState& state, CBlockIndex** ppindex, bool min_pow_checked, bool* duplicate)
{
    AssertLockHeld(cs_main);

    // Check for duplicate
    uint256 hash = block.GetHash();
    BlockMap::iterator miSelf{m_blockman.m_block_index.find(hash)};
    if (duplicate) {
        *duplicate = false;
    }
    if (hash != GetConsensus().hashGenesisBlock) {
        if (miSelf != m_blockman.m_block_index.end()) {
            // Block header is already known.
            CBlockIndex* pindex = &(miSelf->second);
            if (duplicate) {
                *duplicate = true;
            }
            if (ppindex)
                *ppindex = pindex;
            if (pindex->nStatus & BLOCK_FAILED_MASK) {
                LogPrint(BCLog::VALIDATION, "%s: block %s is marked invalid\n", __func__, hash.ToString());
                return state.Invalid(BlockValidationResult::BLOCK_CACHED_INVALID, "duplicate");
            }
            return true;
        }

        if (!CheckBlockHeader(block, state, GetConsensus())) {
            LogPrint(BCLog::VALIDATION, "%s: Consensus::CheckBlockHeader: %s, %s\n", __func__, hash.ToString(), state.ToString());
            return false;
        }

        // Get prev block index
        CBlockIndex* pindexPrev = nullptr;
        BlockMap::iterator mi{m_blockman.m_block_index.find(block.hashPrevBlock)};
        if (mi == m_blockman.m_block_index.end()) {
            LogPrint(BCLog::VALIDATION, "header %s has prev block not found: %s\n", hash.ToString(), block.hashPrevBlock.ToString());
            return state.Invalid(BlockValidationResult::BLOCK_MISSING_PREV, "prev-blk-not-found");
        }
        pindexPrev = &((*mi).second);
        if (pindexPrev->nStatus & BLOCK_FAILED_MASK) {
            LogPrint(BCLog::VALIDATION, "header %s has prev block invalid: %s\n", hash.ToString(), block.hashPrevBlock.ToString());
            return state.Invalid(BlockValidationResult::BLOCK_INVALID_PREV, "bad-prevblk");
        }
        if (!ContextualCheckBlockHeader(block, state, m_blockman, *this, pindexPrev, m_options.adjusted_time_callback())) {
            LogPrint(BCLog::VALIDATION, "%s: Consensus::ContextualCheckBlockHeader: %s, %s\n", __func__, hash.ToString(), state.ToString());
            return false;
        }

        /* Determine if this block descends from any block which has been found
         * invalid (m_failed_blocks), then mark pindexPrev and any blocks between
         * them as failed. For example:
         *
         *                D3
         *              /
         *      B2 - C2
         *    /         \
         *  A             D2 - E2 - F2
         *    \
         *      B1 - C1 - D1 - E1
         *
         * In the case that we attempted to reorg from E1 to F2, only to find
         * C2 to be invalid, we would mark D2, E2, and F2 as BLOCK_FAILED_CHILD
         * but NOT D3 (it was not in any of our candidate sets at the time).
         *
         * In any case D3 will also be marked as BLOCK_FAILED_CHILD at restart
         * in LoadBlockIndex.
         */
        if (!pindexPrev->IsValid(BLOCK_VALID_SCRIPTS)) {
            // The above does not mean "invalid": it checks if the previous block
            // hasn't been validated up to BLOCK_VALID_SCRIPTS. This is a performance
            // optimization, in the common case of adding a new block to the tip,
            // we don't need to iterate over the failed blocks list.
            for (const CBlockIndex* failedit : m_failed_blocks) {
                if (pindexPrev->GetAncestor(failedit->nHeight) == failedit) {
                    assert(failedit->nStatus & BLOCK_FAILED_VALID);
                    CBlockIndex* invalid_walk = pindexPrev;
                    while (invalid_walk != failedit) {
                        invalid_walk->nStatus |= BLOCK_FAILED_CHILD;
                        m_blockman.m_dirty_blockindex.insert(invalid_walk);
                        invalid_walk = invalid_walk->pprev;
                    }
                    LogPrint(BCLog::VALIDATION, "header %s has prev block invalid: %s\n", hash.ToString(), block.hashPrevBlock.ToString());
                    return state.Invalid(BlockValidationResult::BLOCK_INVALID_PREV, "bad-prevblk");
                }
            }
        }
    }
    if (!min_pow_checked) {
        LogPrint(BCLog::VALIDATION, "%s: not adding new block header %s, missing anti-dos proof-of-work validation\n", __func__, hash.ToString());
        return state.Invalid(BlockValidationResult::BLOCK_HEADER_LOW_WORK, "too-little-chainwork");
    }
    CBlockIndex* pindex{m_blockman.AddToBlockIndex(block, m_best_header)};

    if (ppindex)
        *ppindex = pindex;

    // Since this is the earliest point at which we have determined that a
    // header is both new and valid, log here.
    //
    // These messages are valuable for detecting potential selfish mining behavior;
    // if multiple displacing headers are seen near simultaneously across many
    // nodes in the network, this might be an indication of selfish mining. Having
    // this log by default when not in IBD ensures broad availability of this data
    // in case investigation is merited.
    const auto msg = strprintf(
        "Saw new header hash=%s height=%d", hash.ToString(), pindex->nHeight);

    if (ActiveChainstate().IsInitialBlockDownload()) {
        LogPrintLevel(BCLog::VALIDATION, BCLog::Level::Debug, "%s\n", msg);
    } else {
        LogPrintf("%s\n", msg);
    }

    return true;
}

// Exposed wrapper for AcceptBlockHeader
bool ChainstateManager::ProcessNewBlockHeaders(const std::vector<CBlockHeader>& headers, bool min_pow_checked, BlockValidationState& state, const CBlockIndex** ppindex, bool* all_duplicate)
{
    AssertLockNotHeld(cs_main);
    {
        LOCK(cs_main);
        if (all_duplicate) {
            *all_duplicate = true;
        }
        bool duplicate = false;
        for (const CBlockHeader& header : headers) {
            CBlockIndex *pindex = nullptr; // Use a temp pindex instead of ppindex to avoid a const_cast
            bool accepted{AcceptBlockHeader(header, state, &pindex, min_pow_checked, &duplicate)};
            CheckBlockIndex();

            if (all_duplicate) {
                (*all_duplicate) &= duplicate;  // False if any are false
            }
            if (!accepted) {
                return false;
            }
            if (ppindex) {
                *ppindex = pindex;
            }
        }
    }
    if (NotifyHeaderTip(ActiveChainstate())) {
        if (ActiveChainstate().IsInitialBlockDownload() && ppindex && *ppindex) {
            const CBlockIndex& last_accepted{**ppindex};
            const int64_t blocks_left{(GetTime() - last_accepted.GetBlockTime()) / GetConsensus().nPowTargetSpacing};
            const double progress{100.0 * last_accepted.nHeight / (last_accepted.nHeight + blocks_left)};
            LogPrintf("Synchronizing blockheaders, height: %d (~%.2f%%)\n", last_accepted.nHeight, progress);
        }
    }
    return true;
}

void ChainstateManager::ReportHeadersPresync(const arith_uint256& work, int64_t height, int64_t timestamp)
{
    AssertLockNotHeld(cs_main);
    const auto& chainstate = ActiveChainstate();
    {
        LOCK(cs_main);
        // Don't report headers presync progress if we already have a post-minchainwork header chain.
        // This means we lose reporting for potentially legitimate, but unlikely, deep reorgs, but
        // prevent attackers that spam low-work headers from filling our logs.
        if (m_best_header->nChainWork >= UintToArith256(GetConsensus().nMinimumChainWork)) return;
        // Rate limit headers presync updates to 4 per second, as these are not subject to DoS
        // protection.
        auto now = std::chrono::steady_clock::now();
        if (now < m_last_presync_update + std::chrono::milliseconds{250}) return;
        m_last_presync_update = now;
    }
    bool initial_download = chainstate.IsInitialBlockDownload();
    GetNotifications().headerTip(GetSynchronizationState(initial_download), height, timestamp, /*presync=*/true);
    if (initial_download) {
        const int64_t blocks_left{(GetTime() - timestamp) / GetConsensus().nPowTargetSpacing};
        const double progress{100.0 * height / (height + blocks_left)};
        LogPrintf("Pre-synchronizing blockheaders, height: %d (~%.2f%%)\n", height, progress);
    }
}

/** Store block on disk. If dbp is non-nullptr, the file is known to already reside on disk */
bool ChainstateManager::AcceptBlock(const std::shared_ptr<const CBlock>& pblock, BlockValidationState& state, CBlockIndex** ppindex, bool fRequested, const FlatFilePos* dbp, bool* fNewBlock, bool min_pow_checked)
{
    const CBlock& block = *pblock;

    if (fNewBlock) *fNewBlock = false;
    AssertLockHeld(cs_main);

    CBlockIndex *pindexDummy = nullptr;
    CBlockIndex *&pindex = ppindex ? *ppindex : pindexDummy;

    bool accepted_header{AcceptBlockHeader(block, state, &pindex, min_pow_checked)};
    CheckBlockIndex();

    if (!accepted_header)
        return false;

    // Check all requested blocks that we do not already have for validity and
    // save them to disk. Skip processing of unrequested blocks as an anti-DoS
    // measure, unless the blocks have more work than the active chain tip, and
    // aren't too far ahead of it, so are likely to be attached soon.
    bool fAlreadyHave = pindex->nStatus & BLOCK_HAVE_DATA;
    bool fHasMoreOrSameWork = (ActiveTip() ? pindex->nChainWork >= ActiveTip()->nChainWork : true);
    // Blocks that are too out-of-order needlessly limit the effectiveness of
    // pruning, because pruning will not delete block files that contain any
    // blocks which are too close in height to the tip.  Apply this test
    // regardless of whether pruning is enabled; it should generally be safe to
    // not process unrequested blocks.
    bool fTooFarAhead{pindex->nHeight > ActiveHeight() + int(MIN_BLOCKS_TO_KEEP)};

    // TODO: Decouple this function from the block download logic by removing fRequested
    // This requires some new chain data structure to efficiently look up if a
    // block is in a chain leading to a candidate for best tip, despite not
    // being such a candidate itself.
    // Note that this would break the getblockfrompeer RPC

    // TODO: deal better with return value and error conditions for duplicate
    // and unrequested blocks.
    if (fAlreadyHave) return true;
    if (!fRequested) {  // If we didn't ask for it:
        if (pindex->nTx != 0) return true;    // This is a previously-processed block that was pruned
        if (!fHasMoreOrSameWork) return true; // Don't process less-work chains
        if (fTooFarAhead) return true;        // Block height is too high

        // Protect against DoS attacks from low-work chains.
        // If our tip is behind, a peer could try to send us
        // low-work blocks on a fake chain that we would never
        // request; don't process these.
        if (pindex->nChainWork < MinimumChainWork()) return true;
    }

    const CChainParams& params{GetParams()};

    if (params.GetConsensus().hashGenesisBlock != block.GetHash() &&
        (!CheckBlock(block, state, params.GetConsensus()) ||
         !ContextualCheckBlock(block, state, *this, pindex->pprev))) {
        if (state.IsInvalid() && state.GetResult() != BlockValidationResult::BLOCK_MUTATED) {
            pindex->nStatus |= BLOCK_FAILED_VALID;
            m_blockman.m_dirty_blockindex.insert(pindex);
        }
        return error("%s: %s", __func__, state.ToString());
    }

    // Header is valid/has work, merkle tree and segwit merkle tree are good...RELAY NOW
    // (but if it does not build on our best tip, let the SendMessages loop relay it)
    if (!ActiveChainstate().IsInitialBlockDownload() && ActiveTip() == pindex->pprev)
        GetMainSignals().NewPoWValidBlock(pindex, pblock);

    // Write block to history file
    if (fNewBlock) *fNewBlock = true;
    try {
        FlatFilePos blockPos{m_blockman.SaveBlockToDisk(block, pindex->nHeight, dbp)};
        if (blockPos.IsNull()) {
            state.Error(strprintf("%s: Failed to find position to write new block to disk", __func__));
            return false;
        }
        ReceivedBlockTransactions(block, pindex, blockPos);
    } catch (const std::runtime_error& e) {
        return FatalError(GetNotifications(), state, std::string("System error: ") + e.what());
    }

    // TODO: FlushStateToDisk() handles flushing of both block and chainstate
    // data, so we should move this to ChainstateManager so that we can be more
    // intelligent about how we flush.
    // For now, since FlushStateMode::NONE is used, all that can happen is that
    // the block files may be pruned, so we can just call this on one
    // chainstate (particularly if we haven't implemented pruning with
    // background validation yet).
    ActiveChainstate().FlushStateToDisk(state, FlushStateMode::NONE);

    CheckBlockIndex();

    return true;
}

bool ChainstateManager::ProcessNewBlock(const std::shared_ptr<const CBlock>& block, bool force_processing, bool min_pow_checked, bool* new_block)
{
    AssertLockNotHeld(cs_main);

    {
        CBlockIndex *pindex = nullptr;
        if (new_block) *new_block = false;
        BlockValidationState state;

        // CheckBlock() does not support multi-threaded block validation because CBlock::fChecked can cause data race.
        // Therefore, the following critical section must include the CheckBlock() call as well.
        LOCK(cs_main);

        // Skipping AcceptBlock() for CheckBlock() failures means that we will never mark a block as invalid if
        // CheckBlock() fails.  This is protective against consensus failure if there are any unknown forms of block
        // malleability that cause CheckBlock() to fail; see e.g. CVE-2012-2459 and
        // https://lists.linuxfoundation.org/pipermail/bitcoin-dev/2019-February/016697.html.  Because CheckBlock() is
        // not very expensive, the anti-DoS benefits of caching failure (of a definitely-invalid block) are not substantial.
        bool ret = CheckBlock(*block, state, GetConsensus());
        if (ret) {
            // Store to disk
            ret = AcceptBlock(block, state, &pindex, force_processing, nullptr, new_block, min_pow_checked);
        }
        if (!ret) {
            GetMainSignals().BlockChecked(*block, state);
            return error("%s: AcceptBlock FAILED (%s)", __func__, state.ToString());
        }
    }

    NotifyHeaderTip(ActiveChainstate());

    BlockValidationState state; // Only used to report errors, not invalidity - ignore it
    if (!ActiveChainstate().ActivateBestChain(state, block)) {
        return error("%s: ActivateBestChain failed (%s)", __func__, state.ToString());
    }

    return true;
}

MempoolAcceptResult ChainstateManager::ProcessTransaction(const CTransactionRef& tx, bool test_accept)
{
    AssertLockHeld(cs_main);
    Chainstate& active_chainstate = ActiveChainstate();
    if (!active_chainstate.GetMempool()) {
        TxValidationState state;
        state.Invalid(TxValidationResult::TX_NO_MEMPOOL, "no-mempool");
        return MempoolAcceptResult::Failure(state);
    }
    auto result = AcceptToMemoryPool(active_chainstate, tx, GetTime(), /*bypass_limits=*/ false, test_accept);
    active_chainstate.m_mempool->check(active_chainstate.m_chain.Tip(), active_chainstate.CoinsTip(), active_chainstate.m_chain.Height() + 1);
    return result;
}

bool TestBlockValidity(BlockValidationState& state,
                       const CChainParams& chainparams,
                       Chainstate& chainstate,
                       const CBlock& block,
                       CBlockIndex* pindexPrev,
                       const std::function<NodeClock::time_point()>& adjusted_time_callback,
                       bool fCheckPOW,
                       bool fCheckMerkleRoot)
{
    AssertLockHeld(cs_main);
    assert(pindexPrev && pindexPrev == chainstate.m_chain.Tip());
    CCoinsViewCache viewNew(&chainstate.CoinsTip());
    uint256 block_hash(block.GetHash());
    CBlockIndex indexDummy(block);
    indexDummy.pprev = pindexPrev;
    indexDummy.nHeight = pindexPrev->nHeight + 1;
    indexDummy.phashBlock = &block_hash;

    // NOTE: CheckBlockHeader is called by CheckBlock
    if (!ContextualCheckBlockHeader(block, state, chainstate.m_blockman, chainstate.m_chainman, pindexPrev, adjusted_time_callback()))
        return error("%s: Consensus::ContextualCheckBlockHeader: %s", __func__, state.ToString());
    if (!CheckBlock(block, state, chainparams.GetConsensus(), fCheckPOW, fCheckMerkleRoot))
        return error("%s: Consensus::CheckBlock: %s", __func__, state.ToString());
    if (!ContextualCheckBlock(block, state, chainstate.m_chainman, pindexPrev))
        return error("%s: Consensus::ContextualCheckBlock: %s", __func__, state.ToString());
    if (!chainstate.ConnectBlock(block, state, &indexDummy, viewNew, nullptr, true)) {
        return false;
    }
    assert(state.IsValid());

    return true;
}

/* This function is called from the RPC code for pruneblockchain */
void PruneBlockFilesManual(Chainstate& active_chainstate, int nManualPruneHeight)
{
    BlockValidationState state;
    if (!active_chainstate.FlushStateToDisk(
            state, FlushStateMode::NONE, nManualPruneHeight)) {
        LogPrintf("%s: failed to flush state (%s)\n", __func__, state.ToString());
    }
}

bool Chainstate::LoadChainTip()
{
    AssertLockHeld(cs_main);
    const CCoinsViewCache& coins_cache = CoinsTip();
    assert(!coins_cache.GetBestBlock().IsNull()); // Never called when the coins view is empty
    const CBlockIndex* tip = m_chain.Tip();

    if (tip && tip->GetBlockHash() == coins_cache.GetBestBlock()) {
        return true;
    }

    // Load pointer to end of best chain
    CBlockIndex* pindex = m_blockman.LookupBlockIndex(coins_cache.GetBestBlock());
    if (!pindex) {
        return false;
    }
    m_chain.SetTip(*pindex);
    PruneBlockIndexCandidates();

    tip = m_chain.Tip();
    LogPrintf("Loaded best chain: hashBestChain=%s height=%d date=%s progress=%f\n",
              tip->GetBlockHash().ToString(),
              m_chain.Height(),
              FormatISO8601DateTime(tip->GetBlockTime()),
              GuessVerificationProgress(tip, m_chainman.GetConsensus().nPowTargetSpacing));
    return true;
}

CVerifyDB::CVerifyDB(Notifications& notifications)
    : m_notifications{notifications}
{
    m_notifications.progress(_("Verifying blocks…"), 0, false);
}

CVerifyDB::~CVerifyDB()
{
    m_notifications.progress(bilingual_str{}, 100, false);
}

VerifyDBResult CVerifyDB::VerifyDB(
    Chainstate& chainstate,
    const Consensus::Params& consensus_params,
    CCoinsView& coinsview,
    int nCheckLevel, int nCheckDepth)
{
    AssertLockHeld(cs_main);

    if (chainstate.m_chain.Tip() == nullptr || chainstate.m_chain.Tip()->pprev == nullptr) {
        return VerifyDBResult::SUCCESS;
    }

    // Verify blocks in the best chain
    if (nCheckDepth <= 0 || nCheckDepth > chainstate.m_chain.Height()) {
        nCheckDepth = chainstate.m_chain.Height();
    }
    nCheckLevel = std::max(0, std::min(4, nCheckLevel));
    LogPrintf("Verifying last %i blocks at level %i\n", nCheckDepth, nCheckLevel);
    CCoinsViewCache coins(&coinsview);
    CBlockIndex* pindex;
    CBlockIndex* pindexFailure = nullptr;
    int nGoodTransactions = 0;
    BlockValidationState state;
    int reportDone = 0;
    bool skipped_no_block_data{false};
    bool skipped_l3_checks{false};
    LogPrintf("Verification progress: 0%%\n");

    const bool is_snapshot_cs{!chainstate.m_from_snapshot_blockhash};

    for (pindex = chainstate.m_chain.Tip(); pindex && pindex->pprev; pindex = pindex->pprev) {
        const int percentageDone = std::max(1, std::min(99, (int)(((double)(chainstate.m_chain.Height() - pindex->nHeight)) / (double)nCheckDepth * (nCheckLevel >= 4 ? 50 : 100))));
        if (reportDone < percentageDone / 10) {
            // report every 10% step
            LogPrintf("Verification progress: %d%%\n", percentageDone);
            reportDone = percentageDone / 10;
        }
        m_notifications.progress(_("Verifying blocks…"), percentageDone, false);
        if (pindex->nHeight <= chainstate.m_chain.Height() - nCheckDepth) {
            break;
        }
        if ((chainstate.m_blockman.IsPruneMode() || is_snapshot_cs) && !(pindex->nStatus & BLOCK_HAVE_DATA)) {
            // If pruning or running under an assumeutxo snapshot, only go
            // back as far as we have data.
            LogPrintf("VerifyDB(): block verification stopping at height %d (no data). This could be due to pruning or use of an assumeutxo snapshot.\n", pindex->nHeight);
            skipped_no_block_data = true;
            break;
        }
        CBlock block;
        // check level 0: read from disk
        if (!chainstate.m_blockman.ReadBlockFromDisk(block, *pindex)) {
            LogPrintf("Verification error: ReadBlockFromDisk failed at %d, hash=%s\n", pindex->nHeight, pindex->GetBlockHash().ToString());
            return VerifyDBResult::CORRUPTED_BLOCK_DB;
        }
        // check level 1: verify block validity
        if (nCheckLevel >= 1 && !CheckBlock(block, state, consensus_params)) {
            LogPrintf("Verification error: found bad block at %d, hash=%s (%s)\n",
                      pindex->nHeight, pindex->GetBlockHash().ToString(), state.ToString());
            return VerifyDBResult::CORRUPTED_BLOCK_DB;
        }
        // check level 2: verify undo validity
        if (nCheckLevel >= 2 && pindex) {
            CBlockUndo undo;
            if (!pindex->GetUndoPos().IsNull()) {
                if (!chainstate.m_blockman.UndoReadFromDisk(undo, *pindex)) {
                    LogPrintf("Verification error: found bad undo data at %d, hash=%s\n", pindex->nHeight, pindex->GetBlockHash().ToString());
                    return VerifyDBResult::CORRUPTED_BLOCK_DB;
                }
            }
        }
        // check level 3: check for inconsistencies during memory-only disconnect of tip blocks
        size_t curr_coins_usage = coins.DynamicMemoryUsage() + chainstate.CoinsTip().DynamicMemoryUsage();

        if (nCheckLevel >= 3) {
            if (curr_coins_usage <= chainstate.m_coinstip_cache_size_bytes) {
                assert(coins.GetBestBlock() == pindex->GetBlockHash());
                DisconnectResult res = chainstate.DisconnectBlock(block, pindex, coins);
                if (res == DISCONNECT_FAILED) {
                    LogPrintf("Verification error: irrecoverable inconsistency in block data at %d, hash=%s\n", pindex->nHeight, pindex->GetBlockHash().ToString());
                    return VerifyDBResult::CORRUPTED_BLOCK_DB;
                }
                if (res == DISCONNECT_UNCLEAN) {
                    nGoodTransactions = 0;
                    pindexFailure = pindex;
                } else {
                    nGoodTransactions += block.vtx.size();
                }
            } else {
                skipped_l3_checks = true;
            }
        }
        if (chainstate.m_chainman.m_interrupt) return VerifyDBResult::INTERRUPTED;
    }
    if (pindexFailure) {
        LogPrintf("Verification error: coin database inconsistencies found (last %i blocks, %i good transactions before that)\n", chainstate.m_chain.Height() - pindexFailure->nHeight + 1, nGoodTransactions);
        return VerifyDBResult::CORRUPTED_BLOCK_DB;
    }
    if (skipped_l3_checks) {
        LogPrintf("Skipped verification of level >=3 (insufficient database cache size). Consider increasing -dbcache.\n");
    }

    // store block count as we move pindex at check level >= 4
    int block_count = chainstate.m_chain.Height() - pindex->nHeight;

    // check level 4: try reconnecting blocks
    if (nCheckLevel >= 4 && !skipped_l3_checks) {
        while (pindex != chainstate.m_chain.Tip()) {
            const int percentageDone = std::max(1, std::min(99, 100 - (int)(((double)(chainstate.m_chain.Height() - pindex->nHeight)) / (double)nCheckDepth * 50)));
            if (reportDone < percentageDone / 10) {
                // report every 10% step
                LogPrintf("Verification progress: %d%%\n", percentageDone);
                reportDone = percentageDone / 10;
            }
            m_notifications.progress(_("Verifying blocks…"), percentageDone, false);
            pindex = chainstate.m_chain.Next(pindex);
            CBlock block;
            if (!chainstate.m_blockman.ReadBlockFromDisk(block, *pindex)) {
                LogPrintf("Verification error: ReadBlockFromDisk failed at %d, hash=%s\n", pindex->nHeight, pindex->GetBlockHash().ToString());
                return VerifyDBResult::CORRUPTED_BLOCK_DB;
            }
            if (!chainstate.ConnectBlock(block, state, pindex, coins, nullptr)) {
                LogPrintf("Verification error: found unconnectable block at %d, hash=%s (%s)\n", pindex->nHeight, pindex->GetBlockHash().ToString(), state.ToString());
                return VerifyDBResult::CORRUPTED_BLOCK_DB;
            }
            if (chainstate.m_chainman.m_interrupt) return VerifyDBResult::INTERRUPTED;
        }
    }

    LogPrintf("Verification: No coin database inconsistencies in last %i blocks (%i transactions)\n", block_count, nGoodTransactions);

    if (skipped_l3_checks) {
        return VerifyDBResult::SKIPPED_L3_CHECKS;
    }
    if (skipped_no_block_data) {
        return VerifyDBResult::SKIPPED_MISSING_BLOCKS;
    }
    return VerifyDBResult::SUCCESS;
}

/** Apply the effects of a block on the utxo cache, ignoring that it may already have been applied. */
bool Chainstate::RollforwardBlock(const CBlockIndex* pindex, CCoinsViewCache& inputs)
{
    AssertLockHeld(cs_main);
    // TODO: merge with ConnectBlock
    CBlock block;
    if (!m_blockman.ReadBlockFromDisk(block, *pindex)) {
        return error("ReplayBlock(): ReadBlockFromDisk failed at %d, hash=%s", pindex->nHeight, pindex->GetBlockHash().ToString());
    }

    for (const CTransactionRef& tx : block.vtx) {
        if (!tx->IsCoinBase()) {
            for (const CTxIn &txin : tx->vin) {
                inputs.SpendCoin(txin.prevout);
            }
        }
        // Pass check = true as every addition may be an overwrite.
        AddCoins(inputs, *tx, pindex->nHeight, true);
    }
    return true;
}

bool Chainstate::ReplayBlocks()
{
    LOCK(cs_main);

    CCoinsView& db = this->CoinsDB();
    CCoinsViewCache cache(&db);

    std::vector<uint256> hashHeads = db.GetHeadBlocks();
    if (hashHeads.empty()) return true; // We're already in a consistent state.
    if (hashHeads.size() != 2) return error("ReplayBlocks(): unknown inconsistent state");

    m_chainman.GetNotifications().progress(_("Replaying blocks…"), 0, false);
    LogPrintf("Replaying blocks\n");

    const CBlockIndex* pindexOld = nullptr;  // Old tip during the interrupted flush.
    const CBlockIndex* pindexNew;            // New tip during the interrupted flush.
    const CBlockIndex* pindexFork = nullptr; // Latest block common to both the old and the new tip.

    if (m_blockman.m_block_index.count(hashHeads[0]) == 0) {
        return error("ReplayBlocks(): reorganization to unknown block requested");
    }
    pindexNew = &(m_blockman.m_block_index[hashHeads[0]]);

    if (!hashHeads[1].IsNull()) { // The old tip is allowed to be 0, indicating it's the first flush.
        if (m_blockman.m_block_index.count(hashHeads[1]) == 0) {
            return error("ReplayBlocks(): reorganization from unknown block requested");
        }
        pindexOld = &(m_blockman.m_block_index[hashHeads[1]]);
        pindexFork = LastCommonAncestor(pindexOld, pindexNew);
        assert(pindexFork != nullptr);
    }

    // Rollback along the old branch.
    while (pindexOld != pindexFork) {
        if (pindexOld->nHeight > 0) { // Never disconnect the genesis block.
            CBlock block;
            if (!m_blockman.ReadBlockFromDisk(block, *pindexOld)) {
                return error("RollbackBlock(): ReadBlockFromDisk() failed at %d, hash=%s", pindexOld->nHeight, pindexOld->GetBlockHash().ToString());
            }
            LogPrintf("Rolling back %s (%i)\n", pindexOld->GetBlockHash().ToString(), pindexOld->nHeight);
            DisconnectResult res = DisconnectBlock(block, pindexOld, cache);
            if (res == DISCONNECT_FAILED) {
                return error("RollbackBlock(): DisconnectBlock failed at %d, hash=%s", pindexOld->nHeight, pindexOld->GetBlockHash().ToString());
            }
            // If DISCONNECT_UNCLEAN is returned, it means a non-existing UTXO was deleted, or an existing UTXO was
            // overwritten. It corresponds to cases where the block-to-be-disconnect never had all its operations
            // applied to the UTXO set. However, as both writing a UTXO and deleting a UTXO are idempotent operations,
            // the result is still a version of the UTXO set with the effects of that block undone.
        }
        pindexOld = pindexOld->pprev;
    }

    // Roll forward from the forking point to the new tip.
    int nForkHeight = pindexFork ? pindexFork->nHeight : 0;
    for (int nHeight = nForkHeight + 1; nHeight <= pindexNew->nHeight; ++nHeight) {
        const CBlockIndex& pindex{*Assert(pindexNew->GetAncestor(nHeight))};

        LogPrintf("Rolling forward %s (%i)\n", pindex.GetBlockHash().ToString(), nHeight);
        m_chainman.GetNotifications().progress(_("Replaying blocks…"), (int)((nHeight - nForkHeight) * 100.0 / (pindexNew->nHeight - nForkHeight)), false);
        if (!RollforwardBlock(&pindex, cache)) return false;
    }

    cache.SetBestBlock(pindexNew->GetBlockHash());
    cache.Flush();
    m_chainman.GetNotifications().progress(bilingual_str{}, 100, false);
    return true;
}

bool Chainstate::NeedsRedownload() const
{
    AssertLockHeld(cs_main);

    // At and above m_params.SegwitHeight, segwit consensus rules must be validated
    CBlockIndex* block{m_chain.Tip()};

    while (block != nullptr && DeploymentActiveAt(*block, m_chainman, Consensus::DEPLOYMENT_SEGWIT)) {
        if (!(block->nStatus & BLOCK_OPT_WITNESS)) {
            // block is insufficiently validated for a segwit client
            return true;
        }
        block = block->pprev;
    }

    return false;
}

void Chainstate::ClearBlockIndexCandidates()
{
    AssertLockHeld(::cs_main);
    setBlockIndexCandidates.clear();
}

bool ChainstateManager::LoadBlockIndex()
{
    AssertLockHeld(cs_main);
    // Load block index from databases
    bool needs_init = fReindex;
    if (!fReindex) {
        bool ret{m_blockman.LoadBlockIndexDB(*this)};
        if (!ret) return false;

        m_blockman.ScanAndUnlinkAlreadyPrunedFiles();

        std::vector<CBlockIndex*> vSortedByHeight{m_blockman.GetAllBlockIndices()};
        std::sort(vSortedByHeight.begin(), vSortedByHeight.end(),
                  CBlockIndexHeightOnlyComparator());

        for (CBlockIndex* pindex : vSortedByHeight) {
            if (m_interrupt) return false;
            // If we have an assumeutxo-based chainstate, then the snapshot
            // block will be a candidate for the tip, but it may not be
            // VALID_TRANSACTIONS (eg if we haven't yet downloaded the block),
            // so we special-case the snapshot block as a potential candidate
            // here.
            if (pindex == GetSnapshotBaseBlock() ||
                    (pindex->IsValid(BLOCK_VALID_TRANSACTIONS) &&
                     (pindex->HaveTxsDownloaded() || pindex->pprev == nullptr))) {

                for (Chainstate* chainstate : GetAll()) {
                    chainstate->TryAddBlockIndexCandidate(pindex);
                }
            }
            if (pindex->nStatus & BLOCK_FAILED_MASK && (!m_best_invalid || pindex->nChainWork > m_best_invalid->nChainWork)) {
                m_best_invalid = pindex;
            }
            if (pindex->IsValid(BLOCK_VALID_TREE) && (m_best_header == nullptr || CBlockIndexWorkComparator()(m_best_header, pindex)))
                m_best_header = pindex;
        }

        needs_init = m_blockman.m_block_index.empty();
    }

    if (needs_init) {
        // Everything here is for *new* reindex/DBs. Thus, though
        // LoadBlockIndexDB may have set fReindex if we shut down
        // mid-reindex previously, we don't check fReindex and
        // instead only check it prior to LoadBlockIndexDB to set
        // needs_init.

        LogPrintf("Initializing databases...\n");
    }
    return true;
}

bool Chainstate::LoadGenesisBlock()
{
    LOCK(cs_main);

    const CChainParams& params{m_chainman.GetParams()};

    // Check whether we're already initialized by checking for genesis in
    // m_blockman.m_block_index. Note that we can't use m_chain here, since it is
    // set based on the coins db, not the block index db, which is the only
    // thing loaded at this point.
    if (m_blockman.m_block_index.count(params.GenesisBlock().GetHash()))
        return true;

    try {
        const CBlock& block = params.GenesisBlock();
        FlatFilePos blockPos{m_blockman.SaveBlockToDisk(block, 0, nullptr)};
        if (blockPos.IsNull()) {
            return error("%s: writing genesis block to disk failed", __func__);
        }
        CBlockIndex* pindex = m_blockman.AddToBlockIndex(block, m_chainman.m_best_header);
        m_chainman.ReceivedBlockTransactions(block, pindex, blockPos);
    } catch (const std::runtime_error& e) {
        return error("%s: failed to write genesis block: %s", __func__, e.what());
    }

    return true;
}

void ChainstateManager::LoadExternalBlockFile(
    FILE* fileIn,
    FlatFilePos* dbp,
    std::multimap<uint256, FlatFilePos>* blocks_with_unknown_parent)
{
    // Either both should be specified (-reindex), or neither (-loadblock).
    assert(!dbp == !blocks_with_unknown_parent);

    const auto start{SteadyClock::now()};
    const CChainParams& params{GetParams()};

    int nLoaded = 0;
    try {
        // This takes over fileIn and calls fclose() on it in the CBufferedFile destructor
        CBufferedFile blkdat(fileIn, 2*MAX_BLOCK_SERIALIZED_SIZE, MAX_BLOCK_SERIALIZED_SIZE+8, SER_DISK, CLIENT_VERSION);
        // nRewind indicates where to resume scanning in case something goes wrong,
        // such as a block fails to deserialize.
        uint64_t nRewind = blkdat.GetPos();
        while (!blkdat.eof()) {
            if (m_interrupt) return;

            blkdat.SetPos(nRewind);
            nRewind++; // start one byte further next time, in case of failure
            blkdat.SetLimit(); // remove former limit
            unsigned int nSize = 0;
            try {
                // locate a header
                unsigned char buf[CMessageHeader::MESSAGE_START_SIZE];
                blkdat.FindByte(std::byte(params.MessageStart()[0]));
                nRewind = blkdat.GetPos() + 1;
                blkdat >> buf;
                if (memcmp(buf, params.MessageStart(), CMessageHeader::MESSAGE_START_SIZE)) {
                    continue;
                }
                // read size
                blkdat >> nSize;
                if (nSize < 80 || nSize > MAX_BLOCK_SERIALIZED_SIZE)
                    continue;
            } catch (const std::exception&) {
                // no valid block header found; don't complain
                // (this happens at the end of every blk.dat file)
                break;
            }
            try {
                // read block header
                const uint64_t nBlockPos{blkdat.GetPos()};
                if (dbp)
                    dbp->nPos = nBlockPos;
                blkdat.SetLimit(nBlockPos + nSize);
                CBlockHeader header;
                blkdat >> header;
                const uint256 hash{header.GetHash()};
                // Skip the rest of this block (this may read from disk into memory); position to the marker before the
                // next block, but it's still possible to rewind to the start of the current block (without a disk read).
                nRewind = nBlockPos + nSize;
                blkdat.SkipTo(nRewind);

                std::shared_ptr<CBlock> pblock{}; // needs to remain available after the cs_main lock is released to avoid duplicate reads from disk

                {
                    LOCK(cs_main);
                    // detect out of order blocks, and store them for later
                    if (hash != params.GetConsensus().hashGenesisBlock && !m_blockman.LookupBlockIndex(header.hashPrevBlock)) {
                        LogPrint(BCLog::REINDEX, "%s: Out of order block %s, parent %s not known\n", __func__, hash.ToString(),
                                 header.hashPrevBlock.ToString());
                        if (dbp && blocks_with_unknown_parent) {
                            blocks_with_unknown_parent->emplace(header.hashPrevBlock, *dbp);
                        }
                        continue;
                    }

                    // process in case the block isn't known yet
                    const CBlockIndex* pindex = m_blockman.LookupBlockIndex(hash);
                    if (!pindex || (pindex->nStatus & BLOCK_HAVE_DATA) == 0) {
                        // This block can be processed immediately; rewind to its start, read and deserialize it.
                        blkdat.SetPos(nBlockPos);
                        pblock = std::make_shared<CBlock>();
                        blkdat >> *pblock;
                        nRewind = blkdat.GetPos();

                        BlockValidationState state;
                        if (AcceptBlock(pblock, state, nullptr, true, dbp, nullptr, true)) {
                            nLoaded++;
                        }
                        if (state.IsError()) {
                            break;
                        }
                    } else if (hash != params.GetConsensus().hashGenesisBlock && pindex->nHeight % 1000 == 0) {
                        LogPrint(BCLog::REINDEX, "Block Import: already had block %s at height %d\n", hash.ToString(), pindex->nHeight);
                    }
                }

                // Activate the genesis block so normal node progress can continue
                if (hash == params.GetConsensus().hashGenesisBlock) {
                    bool genesis_activation_failure = false;
                    for (auto c : GetAll()) {
                        BlockValidationState state;
                        if (!c->ActivateBestChain(state, nullptr)) {
                            genesis_activation_failure = true;
                            break;
                        }
                    }
                    if (genesis_activation_failure) {
                        break;
                    }
                }

                if (m_blockman.IsPruneMode() && !fReindex && pblock) {
                    // must update the tip for pruning to work while importing with -loadblock.
                    // this is a tradeoff to conserve disk space at the expense of time
                    // spent updating the tip to be able to prune.
                    // otherwise, ActivateBestChain won't be called by the import process
                    // until after all of the block files are loaded. ActivateBestChain can be
                    // called by concurrent network message processing. but, that is not
                    // reliable for the purpose of pruning while importing.
                    bool activation_failure = false;
                    for (auto c : GetAll()) {
                        BlockValidationState state;
                        if (!c->ActivateBestChain(state, pblock)) {
                            LogPrint(BCLog::REINDEX, "failed to activate chain (%s)\n", state.ToString());
                            activation_failure = true;
                            break;
                        }
                    }
                    if (activation_failure) {
                        break;
                    }
                }

                NotifyHeaderTip(ActiveChainstate());

                if (!blocks_with_unknown_parent) continue;

                // Recursively process earlier encountered successors of this block
                std::deque<uint256> queue;
                queue.push_back(hash);
                while (!queue.empty()) {
                    uint256 head = queue.front();
                    queue.pop_front();
                    auto range = blocks_with_unknown_parent->equal_range(head);
                    while (range.first != range.second) {
                        std::multimap<uint256, FlatFilePos>::iterator it = range.first;
                        std::shared_ptr<CBlock> pblockrecursive = std::make_shared<CBlock>();
                        if (m_blockman.ReadBlockFromDisk(*pblockrecursive, it->second)) {
                            LogPrint(BCLog::REINDEX, "%s: Processing out of order child %s of %s\n", __func__, pblockrecursive->GetHash().ToString(),
                                    head.ToString());
                            LOCK(cs_main);
                            BlockValidationState dummy;
                            if (AcceptBlock(pblockrecursive, dummy, nullptr, true, &it->second, nullptr, true)) {
                                nLoaded++;
                                queue.push_back(pblockrecursive->GetHash());
                            }
                        }
                        range.first++;
                        blocks_with_unknown_parent->erase(it);
                        NotifyHeaderTip(ActiveChainstate());
                    }
                }
            } catch (const std::exception& e) {
                // historical bugs added extra data to the block files that does not deserialize cleanly.
                // commonly this data is between readable blocks, but it does not really matter. such data is not fatal to the import process.
                // the code that reads the block files deals with invalid data by simply ignoring it.
                // it continues to search for the next {4 byte magic message start bytes + 4 byte length + block} that does deserialize cleanly
                // and passes all of the other block validation checks dealing with POW and the merkle root, etc...
                // we merely note with this informational log message when unexpected data is encountered.
                // we could also be experiencing a storage system read error, or a read of a previous bad write. these are possible, but
                // less likely scenarios. we don't have enough information to tell a difference here.
                // the reindex process is not the place to attempt to clean and/or compact the block files. if so desired, a studious node operator
                // may use knowledge of the fact that the block files are not entirely pristine in order to prepare a set of pristine, and
                // perhaps ordered, block files for later reindexing.
                LogPrint(BCLog::REINDEX, "%s: unexpected data at file offset 0x%x - %s. continuing\n", __func__, (nRewind - 1), e.what());
            }
        }
    } catch (const std::runtime_error& e) {
        GetNotifications().fatalError(std::string("System error: ") + e.what());
    }
    LogPrintf("Loaded %i blocks from external file in %dms\n", nLoaded, Ticks<std::chrono::milliseconds>(SteadyClock::now() - start));
}

void ChainstateManager::CheckBlockIndex()
{
    if (!ShouldCheckBlockIndex()) {
        return;
    }

    LOCK(cs_main);

    // During a reindex, we read the genesis block and call CheckBlockIndex before ActivateBestChain,
    // so we have the genesis block in m_blockman.m_block_index but no active chain. (A few of the
    // tests when iterating the block tree require that m_chain has been initialized.)
    if (ActiveChain().Height() < 0) {
        assert(m_blockman.m_block_index.size() <= 1);
        return;
    }

    // Build forward-pointing map of the entire block tree.
    std::multimap<CBlockIndex*,CBlockIndex*> forward;
    for (auto& [_, block_index] : m_blockman.m_block_index) {
        forward.emplace(block_index.pprev, &block_index);
    }

    assert(forward.size() == m_blockman.m_block_index.size());

    std::pair<std::multimap<CBlockIndex*,CBlockIndex*>::iterator,std::multimap<CBlockIndex*,CBlockIndex*>::iterator> rangeGenesis = forward.equal_range(nullptr);
    CBlockIndex *pindex = rangeGenesis.first->second;
    rangeGenesis.first++;
    assert(rangeGenesis.first == rangeGenesis.second); // There is only one index entry with parent nullptr.

    // Iterate over the entire block tree, using depth-first search.
    // Along the way, remember whether there are blocks on the path from genesis
    // block being explored which are the first to have certain properties.
    size_t nNodes = 0;
    int nHeight = 0;
    CBlockIndex* pindexFirstInvalid = nullptr; // Oldest ancestor of pindex which is invalid.
    CBlockIndex* pindexFirstMissing = nullptr; // Oldest ancestor of pindex which does not have BLOCK_HAVE_DATA.
    CBlockIndex* pindexFirstNeverProcessed = nullptr; // Oldest ancestor of pindex for which nTx == 0.
    CBlockIndex* pindexFirstNotTreeValid = nullptr; // Oldest ancestor of pindex which does not have BLOCK_VALID_TREE (regardless of being valid or not).
    CBlockIndex* pindexFirstNotTransactionsValid = nullptr; // Oldest ancestor of pindex which does not have BLOCK_VALID_TRANSACTIONS (regardless of being valid or not).
    CBlockIndex* pindexFirstNotChainValid = nullptr; // Oldest ancestor of pindex which does not have BLOCK_VALID_CHAIN (regardless of being valid or not).
    CBlockIndex* pindexFirstNotScriptsValid = nullptr; // Oldest ancestor of pindex which does not have BLOCK_VALID_SCRIPTS (regardless of being valid or not).
    CBlockIndex* pindexFirstAssumeValid = nullptr; // Oldest ancestor of pindex which has BLOCK_ASSUMED_VALID
    while (pindex != nullptr) {
        nNodes++;
        if (pindexFirstAssumeValid == nullptr && pindex->nStatus & BLOCK_ASSUMED_VALID) pindexFirstAssumeValid = pindex;
        if (pindexFirstInvalid == nullptr && pindex->nStatus & BLOCK_FAILED_VALID) pindexFirstInvalid = pindex;
        if (pindexFirstMissing == nullptr && !(pindex->nStatus & BLOCK_HAVE_DATA)) {
            pindexFirstMissing = pindex;
        }
        if (pindexFirstNeverProcessed == nullptr && pindex->nTx == 0) pindexFirstNeverProcessed = pindex;
        if (pindex->pprev != nullptr && pindexFirstNotTreeValid == nullptr && (pindex->nStatus & BLOCK_VALID_MASK) < BLOCK_VALID_TREE) pindexFirstNotTreeValid = pindex;

        if (pindex->pprev != nullptr && !pindex->IsAssumedValid()) {
            // Skip validity flag checks for BLOCK_ASSUMED_VALID index entries, since these
            // *_VALID_MASK flags will not be present for index entries we are temporarily assuming
            // valid.
            if (pindexFirstNotTransactionsValid == nullptr &&
                    (pindex->nStatus & BLOCK_VALID_MASK) < BLOCK_VALID_TRANSACTIONS) {
                pindexFirstNotTransactionsValid = pindex;
            }

            if (pindexFirstNotChainValid == nullptr &&
                    (pindex->nStatus & BLOCK_VALID_MASK) < BLOCK_VALID_CHAIN) {
                pindexFirstNotChainValid = pindex;
            }

            if (pindexFirstNotScriptsValid == nullptr &&
                    (pindex->nStatus & BLOCK_VALID_MASK) < BLOCK_VALID_SCRIPTS) {
                pindexFirstNotScriptsValid = pindex;
            }
        }

        // Begin: actual consistency checks.
        if (pindex->pprev == nullptr) {
            // Genesis block checks.
            assert(pindex->GetBlockHash() == GetConsensus().hashGenesisBlock); // Genesis block's hash must match.
            for (auto c : GetAll()) {
                if (c->m_chain.Genesis() != nullptr) {
                    assert(pindex == c->m_chain.Genesis()); // The chain's genesis block must be this block.
                }
            }
        }
        if (!pindex->HaveTxsDownloaded()) assert(pindex->nSequenceId <= 0); // nSequenceId can't be set positive for blocks that aren't linked (negative is used for preciousblock)
        // VALID_TRANSACTIONS is equivalent to nTx > 0 for all nodes (whether or not pruning has occurred).
        // HAVE_DATA is only equivalent to nTx > 0 (or VALID_TRANSACTIONS) if no pruning has occurred.
        // Unless these indexes are assumed valid and pending block download on a
        // background chainstate.
        if (!m_blockman.m_have_pruned && !pindex->IsAssumedValid()) {
            // If we've never pruned, then HAVE_DATA should be equivalent to nTx > 0
            assert(!(pindex->nStatus & BLOCK_HAVE_DATA) == (pindex->nTx == 0));
            if (pindexFirstAssumeValid == nullptr) {
                // If we've got some assume valid blocks, then we might have
                // missing blocks (not HAVE_DATA) but still treat them as
                // having been processed (with a fake nTx value). Otherwise, we
                // can assert that these are the same.
                assert(pindexFirstMissing == pindexFirstNeverProcessed);
            }
        } else {
            // If we have pruned, then we can only say that HAVE_DATA implies nTx > 0
            if (pindex->nStatus & BLOCK_HAVE_DATA) assert(pindex->nTx > 0);
        }
        if (pindex->nStatus & BLOCK_HAVE_UNDO) assert(pindex->nStatus & BLOCK_HAVE_DATA);
        if (pindex->IsAssumedValid()) {
            // Assumed-valid blocks should have some nTx value.
            assert(pindex->nTx > 0);
            // Assumed-valid blocks should connect to the main chain.
            assert((pindex->nStatus & BLOCK_VALID_MASK) >= BLOCK_VALID_TREE);
        } else {
            // Otherwise there should only be an nTx value if we have
            // actually seen a block's transactions.
            assert(((pindex->nStatus & BLOCK_VALID_MASK) >= BLOCK_VALID_TRANSACTIONS) == (pindex->nTx > 0)); // This is pruning-independent.
        }
        // All parents having had data (at some point) is equivalent to all parents being VALID_TRANSACTIONS, which is equivalent to HaveTxsDownloaded().
        assert((pindexFirstNeverProcessed == nullptr) == pindex->HaveTxsDownloaded());
        assert((pindexFirstNotTransactionsValid == nullptr) == pindex->HaveTxsDownloaded());
        assert(pindex->nHeight == nHeight); // nHeight must be consistent.
        assert(pindex->pprev == nullptr || pindex->nChainWork >= pindex->pprev->nChainWork); // For every block except the genesis block, the chainwork must be larger than the parent's.
        assert(nHeight < 2 || (pindex->pskip && (pindex->pskip->nHeight < nHeight))); // The pskip pointer must point back for all but the first 2 blocks.
        assert(pindexFirstNotTreeValid == nullptr); // All m_blockman.m_block_index entries must at least be TREE valid
        if ((pindex->nStatus & BLOCK_VALID_MASK) >= BLOCK_VALID_TREE) assert(pindexFirstNotTreeValid == nullptr); // TREE valid implies all parents are TREE valid
        if ((pindex->nStatus & BLOCK_VALID_MASK) >= BLOCK_VALID_CHAIN) assert(pindexFirstNotChainValid == nullptr); // CHAIN valid implies all parents are CHAIN valid
        if ((pindex->nStatus & BLOCK_VALID_MASK) >= BLOCK_VALID_SCRIPTS) assert(pindexFirstNotScriptsValid == nullptr); // SCRIPTS valid implies all parents are SCRIPTS valid
        if (pindexFirstInvalid == nullptr) {
            // Checks for not-invalid blocks.
            assert((pindex->nStatus & BLOCK_FAILED_MASK) == 0); // The failed mask cannot be set for blocks without invalid parents.
        }
        // Chainstate-specific checks on setBlockIndexCandidates
        for (auto c : GetAll()) {
            if (c->m_chain.Tip() == nullptr) continue;
            if (!CBlockIndexWorkComparator()(pindex, c->m_chain.Tip()) && pindexFirstNeverProcessed == nullptr) {
                if (pindexFirstInvalid == nullptr) {
                    const bool is_active = c == &ActiveChainstate();
                    // If this block sorts at least as good as the current tip and
                    // is valid and we have all data for its parents, it must be in
                    // setBlockIndexCandidates.  m_chain.Tip() must also be there
                    // even if some data has been pruned.
                    //
                    if ((pindexFirstMissing == nullptr || pindex == c->m_chain.Tip())) {
                        // The active chainstate should always have this block
                        // as a candidate, but a background chainstate should
                        // only have it if it is an ancestor of the snapshot base.
                        if (is_active || GetSnapshotBaseBlock()->GetAncestor(pindex->nHeight) == pindex) {
                            assert(c->setBlockIndexCandidates.count(pindex));
                        }
                    }
                    // If some parent is missing, then it could be that this block was in
                    // setBlockIndexCandidates but had to be removed because of the missing data.
                    // In this case it must be in m_blocks_unlinked -- see test below.
                }
            } else { // If this block sorts worse than the current tip or some ancestor's block has never been seen, it cannot be in setBlockIndexCandidates.
                assert(c->setBlockIndexCandidates.count(pindex) == 0);
            }
        }
        // Check whether this block is in m_blocks_unlinked.
        std::pair<std::multimap<CBlockIndex*,CBlockIndex*>::iterator,std::multimap<CBlockIndex*,CBlockIndex*>::iterator> rangeUnlinked = m_blockman.m_blocks_unlinked.equal_range(pindex->pprev);
        bool foundInUnlinked = false;
        while (rangeUnlinked.first != rangeUnlinked.second) {
            assert(rangeUnlinked.first->first == pindex->pprev);
            if (rangeUnlinked.first->second == pindex) {
                foundInUnlinked = true;
                break;
            }
            rangeUnlinked.first++;
        }
        if (pindex->pprev && (pindex->nStatus & BLOCK_HAVE_DATA) && pindexFirstNeverProcessed != nullptr && pindexFirstInvalid == nullptr) {
            // If this block has block data available, some parent was never received, and has no invalid parents, it must be in m_blocks_unlinked.
            assert(foundInUnlinked);
        }
        if (!(pindex->nStatus & BLOCK_HAVE_DATA)) assert(!foundInUnlinked); // Can't be in m_blocks_unlinked if we don't HAVE_DATA
        if (pindexFirstMissing == nullptr) assert(!foundInUnlinked); // We aren't missing data for any parent -- cannot be in m_blocks_unlinked.
        if (pindex->pprev && (pindex->nStatus & BLOCK_HAVE_DATA) && pindexFirstNeverProcessed == nullptr && pindexFirstMissing != nullptr) {
            // We HAVE_DATA for this block, have received data for all parents at some point, but we're currently missing data for some parent.
            assert(m_blockman.m_have_pruned || pindexFirstAssumeValid != nullptr); // We must have pruned, or else we're using a snapshot (causing us to have faked the received data for some parent(s)).
            // This block may have entered m_blocks_unlinked if:
            //  - it has a descendant that at some point had more work than the
            //    tip, and
            //  - we tried switching to that descendant but were missing
            //    data for some intermediate block between m_chain and the
            //    tip.
            // So if this block is itself better than any m_chain.Tip() and it wasn't in
            // setBlockIndexCandidates, then it must be in m_blocks_unlinked.
            for (auto c : GetAll()) {
                const bool is_active = c == &ActiveChainstate();
                if (!CBlockIndexWorkComparator()(pindex, c->m_chain.Tip()) && c->setBlockIndexCandidates.count(pindex) == 0) {
                    if (pindexFirstInvalid == nullptr) {
                        if (is_active || GetSnapshotBaseBlock()->GetAncestor(pindex->nHeight) == pindex) {
                            assert(foundInUnlinked);
                        }
                    }
                }
            }
        }
        // assert(pindex->GetBlockHash() == pindex->GetBlockHeader().GetHash()); // Perhaps too slow
        // End: actual consistency checks.

        // Try descending into the first subnode.
        std::pair<std::multimap<CBlockIndex*,CBlockIndex*>::iterator,std::multimap<CBlockIndex*,CBlockIndex*>::iterator> range = forward.equal_range(pindex);
        if (range.first != range.second) {
            // A subnode was found.
            pindex = range.first->second;
            nHeight++;
            continue;
        }
        // This is a leaf node.
        // Move upwards until we reach a node of which we have not yet visited the last child.
        while (pindex) {
            // We are going to either move to a parent or a sibling of pindex.
            // If pindex was the first with a certain property, unset the corresponding variable.
            if (pindex == pindexFirstInvalid) pindexFirstInvalid = nullptr;
            if (pindex == pindexFirstMissing) pindexFirstMissing = nullptr;
            if (pindex == pindexFirstNeverProcessed) pindexFirstNeverProcessed = nullptr;
            if (pindex == pindexFirstNotTreeValid) pindexFirstNotTreeValid = nullptr;
            if (pindex == pindexFirstNotTransactionsValid) pindexFirstNotTransactionsValid = nullptr;
            if (pindex == pindexFirstNotChainValid) pindexFirstNotChainValid = nullptr;
            if (pindex == pindexFirstNotScriptsValid) pindexFirstNotScriptsValid = nullptr;
            if (pindex == pindexFirstAssumeValid) pindexFirstAssumeValid = nullptr;
            // Find our parent.
            CBlockIndex* pindexPar = pindex->pprev;
            // Find which child we just visited.
            std::pair<std::multimap<CBlockIndex*,CBlockIndex*>::iterator,std::multimap<CBlockIndex*,CBlockIndex*>::iterator> rangePar = forward.equal_range(pindexPar);
            while (rangePar.first->second != pindex) {
                assert(rangePar.first != rangePar.second); // Our parent must have at least the node we're coming from as child.
                rangePar.first++;
            }
            // Proceed to the next one.
            rangePar.first++;
            if (rangePar.first != rangePar.second) {
                // Move to the sibling.
                pindex = rangePar.first->second;
                break;
            } else {
                // Move up further.
                pindex = pindexPar;
                nHeight--;
                continue;
            }
        }
    }

    // Check that we actually traversed the entire map.
    assert(nNodes == forward.size());
}

std::string Chainstate::ToString()
{
    AssertLockHeld(::cs_main);
    CBlockIndex* tip = m_chain.Tip();
    return strprintf("Chainstate [%s] @ height %d (%s)",
                     m_from_snapshot_blockhash ? "snapshot" : "ibd",
                     tip ? tip->nHeight : -1, tip ? tip->GetBlockHash().ToString() : "null");
}

bool Chainstate::ResizeCoinsCaches(size_t coinstip_size, size_t coinsdb_size)
{
    AssertLockHeld(::cs_main);
    if (coinstip_size == m_coinstip_cache_size_bytes &&
            coinsdb_size == m_coinsdb_cache_size_bytes) {
        // Cache sizes are unchanged, no need to continue.
        return true;
    }
    size_t old_coinstip_size = m_coinstip_cache_size_bytes;
    m_coinstip_cache_size_bytes = coinstip_size;
    m_coinsdb_cache_size_bytes = coinsdb_size;
    CoinsDB().ResizeCache(coinsdb_size);

    LogPrintf("[%s] resized coinsdb cache to %.1f MiB\n",
        this->ToString(), coinsdb_size * (1.0 / 1024 / 1024));
    LogPrintf("[%s] resized coinstip cache to %.1f MiB\n",
        this->ToString(), coinstip_size * (1.0 / 1024 / 1024));

    BlockValidationState state;
    bool ret;

    if (coinstip_size > old_coinstip_size) {
        // Likely no need to flush if cache sizes have grown.
        ret = FlushStateToDisk(state, FlushStateMode::IF_NEEDED);
    } else {
        // Otherwise, flush state to disk and deallocate the in-memory coins map.
        ret = FlushStateToDisk(state, FlushStateMode::ALWAYS);
    }
    return ret;
}


//! Guess how far we are in the verification process at the given block index.
//! Since we have signed fixed-interval blocks, estimating progress is a very easy.
//! We can extrapolate the last block time to the current time to estimate how many more blocks
//! we expect.
double GuessVerificationProgress(const CBlockIndex* pindex, int64_t blockInterval) {
    if (pindex == nullptr || pindex->nHeight < 1) {
        return 0.0;
    }

    int64_t nNow = GetTime();
    int64_t moreBlocksExpected = (nNow - pindex->GetBlockTime()) / blockInterval;
    double progress = (pindex->nHeight + 0.0) / (pindex->nHeight + moreBlocksExpected);
    // Round to 3 digits to avoid 0.999999 when finished.
    progress = ceil(progress * 1000.0) / 1000.0;
    // Avoid higher than one if last block is newer than current time.
    return std::min(1.0, progress);
}

std::optional<uint256> ChainstateManager::SnapshotBlockhash() const
{
    LOCK(::cs_main);
    if (m_active_chainstate && m_active_chainstate->m_from_snapshot_blockhash) {
        // If a snapshot chainstate exists, it will always be our active.
        return m_active_chainstate->m_from_snapshot_blockhash;
    }
    return std::nullopt;
}

std::vector<Chainstate*> ChainstateManager::GetAll()
{
    LOCK(::cs_main);
    std::vector<Chainstate*> out;

    for (Chainstate* cs : {m_ibd_chainstate.get(), m_snapshot_chainstate.get()}) {
        if (this->IsUsable(cs)) out.push_back(cs);
    }

    return out;
}

Chainstate& ChainstateManager::InitializeChainstate(CTxMemPool* mempool)
{
    AssertLockHeld(::cs_main);
    assert(!m_ibd_chainstate);
    assert(!m_active_chainstate);

    m_ibd_chainstate = std::make_unique<Chainstate>(mempool, m_blockman, *this);
    m_active_chainstate = m_ibd_chainstate.get();
    return *m_active_chainstate;
}

const AssumeutxoData* ExpectedAssumeutxo(
    const int height, const CChainParams& chainparams)
{
    const MapAssumeutxo& valid_assumeutxos_map = chainparams.Assumeutxo();
    const auto assumeutxo_found = valid_assumeutxos_map.find(height);

    if (assumeutxo_found != valid_assumeutxos_map.end()) {
        return &assumeutxo_found->second;
    }
    return nullptr;
}

static bool DeleteCoinsDBFromDisk(const fs::path db_path, bool is_snapshot)
    EXCLUSIVE_LOCKS_REQUIRED(::cs_main)
{
    AssertLockHeld(::cs_main);

    if (is_snapshot) {
        fs::path base_blockhash_path = db_path / node::SNAPSHOT_BLOCKHASH_FILENAME;

        try {
            bool existed = fs::remove(base_blockhash_path);
            if (!existed) {
                LogPrintf("[snapshot] snapshot chainstate dir being removed lacks %s file\n",
                          fs::PathToString(node::SNAPSHOT_BLOCKHASH_FILENAME));
            }
        } catch (const fs::filesystem_error& e) {
            LogPrintf("[snapshot] failed to remove file %s: %s\n",
                    fs::PathToString(base_blockhash_path), fsbridge::get_filesystem_error_message(e));
        }
    }

    std::string path_str = fs::PathToString(db_path);
    LogPrintf("Removing leveldb dir at %s\n", path_str);

    // We have to destruct before this call leveldb::DB in order to release the db
    // lock, otherwise `DestroyDB` will fail. See `leveldb::~DBImpl()`.
    const bool destroyed = DestroyDB(path_str);

    if (!destroyed) {
        LogPrintf("error: leveldb DestroyDB call failed on %s\n", path_str);
    }

    // Datadir should be removed from filesystem; otherwise initialization may detect
    // it on subsequent statups and get confused.
    //
    // If the base_blockhash_path removal above fails in the case of snapshot
    // chainstates, this will return false since leveldb won't remove a non-empty
    // directory.
    return destroyed && !fs::exists(db_path);
}

bool ChainstateManager::ActivateSnapshot(
        AutoFile& coins_file,
        const SnapshotMetadata& metadata,
        bool in_memory)
{
    uint256 base_blockhash = metadata.m_base_blockhash;

    if (this->SnapshotBlockhash()) {
        LogPrintf("[snapshot] can't activate a snapshot-based chainstate more than once\n");
        return false;
    }

    int64_t current_coinsdb_cache_size{0};
    int64_t current_coinstip_cache_size{0};

    // Cache percentages to allocate to each chainstate.
    //
    // These particular percentages don't matter so much since they will only be
    // relevant during snapshot activation; caches are rebalanced at the conclusion of
    // this function. We want to give (essentially) all available cache capacity to the
    // snapshot to aid the bulk load later in this function.
    static constexpr double IBD_CACHE_PERC = 0.01;
    static constexpr double SNAPSHOT_CACHE_PERC = 0.99;

    {
        LOCK(::cs_main);
        // Resize the coins caches to ensure we're not exceeding memory limits.
        //
        // Allocate the majority of the cache to the incoming snapshot chainstate, since
        // (optimistically) getting to its tip will be the top priority. We'll need to call
        // `MaybeRebalanceCaches()` once we're done with this function to ensure
        // the right allocation (including the possibility that no snapshot was activated
        // and that we should restore the active chainstate caches to their original size).
        //
        current_coinsdb_cache_size = this->ActiveChainstate().m_coinsdb_cache_size_bytes;
        current_coinstip_cache_size = this->ActiveChainstate().m_coinstip_cache_size_bytes;

        // Temporarily resize the active coins cache to make room for the newly-created
        // snapshot chain.
        this->ActiveChainstate().ResizeCoinsCaches(
            static_cast<size_t>(current_coinstip_cache_size * IBD_CACHE_PERC),
            static_cast<size_t>(current_coinsdb_cache_size * IBD_CACHE_PERC));
    }

    auto snapshot_chainstate = WITH_LOCK(::cs_main,
        return std::make_unique<Chainstate>(
            /*mempool=*/nullptr, m_blockman, *this, base_blockhash));

    {
        LOCK(::cs_main);
        snapshot_chainstate->InitCoinsDB(
            static_cast<size_t>(current_coinsdb_cache_size * SNAPSHOT_CACHE_PERC),
            in_memory, false, "chainstate");
        snapshot_chainstate->InitCoinsCache(
            static_cast<size_t>(current_coinstip_cache_size * SNAPSHOT_CACHE_PERC));
    }

    bool snapshot_ok = this->PopulateAndValidateSnapshot(
        *snapshot_chainstate, coins_file, metadata);

    // If not in-memory, persist the base blockhash for use during subsequent
    // initialization.
    if (!in_memory) {
        LOCK(::cs_main);
        if (!node::WriteSnapshotBaseBlockhash(*snapshot_chainstate)) {
            snapshot_ok = false;
        }
    }
    if (!snapshot_ok) {
        LOCK(::cs_main);
        this->MaybeRebalanceCaches();

        // PopulateAndValidateSnapshot can return (in error) before the leveldb datadir
        // has been created, so only attempt removal if we got that far.
        if (auto snapshot_datadir = node::FindSnapshotChainstateDir(m_options.datadir)) {
            // We have to destruct leveldb::DB in order to release the db lock, otherwise
            // DestroyDB() (in DeleteCoinsDBFromDisk()) will fail. See `leveldb::~DBImpl()`.
            // Destructing the chainstate (and so resetting the coinsviews object) does this.
            snapshot_chainstate.reset();
            bool removed = DeleteCoinsDBFromDisk(*snapshot_datadir, /*is_snapshot=*/true);
            if (!removed) {
                GetNotifications().fatalError(strprintf("Failed to remove snapshot chainstate dir (%s). "
                    "Manually remove it before restarting.\n", fs::PathToString(*snapshot_datadir)));
            }
        }
        return false;
    }

    {
        LOCK(::cs_main);
        assert(!m_snapshot_chainstate);
        m_snapshot_chainstate.swap(snapshot_chainstate);
        const bool chaintip_loaded = m_snapshot_chainstate->LoadChainTip();
        assert(chaintip_loaded);

        m_active_chainstate = m_snapshot_chainstate.get();

        LogPrintf("[snapshot] successfully activated snapshot %s\n", base_blockhash.ToString());
        LogPrintf("[snapshot] (%.2f MB)\n",
            m_snapshot_chainstate->CoinsTip().DynamicMemoryUsage() / (1000 * 1000));

        this->MaybeRebalanceCaches();
    }
    return true;
}

static void FlushSnapshotToDisk(CCoinsViewCache& coins_cache, bool snapshot_loaded)
{
    LOG_TIME_MILLIS_WITH_CATEGORY_MSG_ONCE(
        strprintf("%s (%.2f MB)",
                  snapshot_loaded ? "saving snapshot chainstate" : "flushing coins cache",
                  coins_cache.DynamicMemoryUsage() / (1000 * 1000)),
        BCLog::LogFlags::ALL);

    coins_cache.Flush();
}

struct StopHashingException : public std::exception
{
    const char* what() const noexcept override
    {
        return "ComputeUTXOStats interrupted.";
    }
};

static void SnapshotUTXOHashBreakpoint(const util::SignalInterrupt& interrupt)
{
    if (interrupt) throw StopHashingException();
}

bool ChainstateManager::PopulateAndValidateSnapshot(
    Chainstate& snapshot_chainstate,
    AutoFile& coins_file,
    const SnapshotMetadata& metadata)
{
    // It's okay to release cs_main before we're done using `coins_cache` because we know
    // that nothing else will be referencing the newly created snapshot_chainstate yet.
    CCoinsViewCache& coins_cache = *WITH_LOCK(::cs_main, return &snapshot_chainstate.CoinsTip());

    uint256 base_blockhash = metadata.m_base_blockhash;

    CBlockIndex* snapshot_start_block = WITH_LOCK(::cs_main, return m_blockman.LookupBlockIndex(base_blockhash));

    if (!snapshot_start_block) {
        // Needed for ComputeUTXOStats and ExpectedAssumeutxo to determine the
        // height and to avoid a crash when base_blockhash.IsNull()
        LogPrintf("[snapshot] Did not find snapshot start blockheader %s\n",
                  base_blockhash.ToString());
        return false;
    }

    int base_height = snapshot_start_block->nHeight;
    auto maybe_au_data = ExpectedAssumeutxo(base_height, GetParams());

    if (!maybe_au_data) {
        LogPrintf("[snapshot] assumeutxo height in snapshot metadata not recognized "
                  "(%d) - refusing to load snapshot\n", base_height);
        return false;
    }

    const AssumeutxoData& au_data = *maybe_au_data;

    COutPoint outpoint;
    Coin coin;
    const uint64_t coins_count = metadata.m_coins_count;
    uint64_t coins_left = metadata.m_coins_count;

    LogPrintf("[snapshot] loading coins from snapshot %s\n", base_blockhash.ToString());
    int64_t coins_processed{0};

    while (coins_left > 0) {
        try {
            coins_file >> outpoint;
            coins_file >> coin;
        } catch (const std::ios_base::failure&) {
            LogPrintf("[snapshot] bad snapshot format or truncated snapshot after deserializing %d coins\n",
                      coins_count - coins_left);
            return false;
        }
        if (coin.nHeight > base_height ||
            outpoint.n >= std::numeric_limits<decltype(outpoint.n)>::max() // Avoid integer wrap-around in coinstats.cpp:ApplyHash
        ) {
            LogPrintf("[snapshot] bad snapshot data after deserializing %d coins\n",
                      coins_count - coins_left);
            return false;
        }

        coins_cache.EmplaceCoinInternalDANGER(std::move(outpoint), std::move(coin));

        --coins_left;
        ++coins_processed;

        if (coins_processed % 1000000 == 0) {
            LogPrintf("[snapshot] %d coins loaded (%.2f%%, %.2f MB)\n",
                coins_processed,
                static_cast<float>(coins_processed) * 100 / static_cast<float>(coins_count),
                coins_cache.DynamicMemoryUsage() / (1000 * 1000));
        }

        // Batch write and flush (if we need to) every so often.
        //
        // If our average Coin size is roughly 41 bytes, checking every 120,000 coins
        // means <5MB of memory imprecision.
        if (coins_processed % 120000 == 0) {
            if (m_interrupt) {
                return false;
            }

            const auto snapshot_cache_state = WITH_LOCK(::cs_main,
                return snapshot_chainstate.GetCoinsCacheSizeState());

            if (snapshot_cache_state >= CoinsCacheSizeState::CRITICAL) {
                // This is a hack - we don't know what the actual best block is, but that
                // doesn't matter for the purposes of flushing the cache here. We'll set this
                // to its correct value (`base_blockhash`) below after the coins are loaded.
                coins_cache.SetBestBlock(GetRandHash());

                // No need to acquire cs_main since this chainstate isn't being used yet.
                FlushSnapshotToDisk(coins_cache, /*snapshot_loaded=*/false);
            }
        }
    }

    // Important that we set this. This and the coins_cache accesses above are
    // sort of a layer violation, but either we reach into the innards of
    // CCoinsViewCache here or we have to invert some of the Chainstate to
    // embed them in a snapshot-activation-specific CCoinsViewCache bulk load
    // method.
    coins_cache.SetBestBlock(base_blockhash);

    bool out_of_coins{false};
    try {
        coins_file >> outpoint;
    } catch (const std::ios_base::failure&) {
        // We expect an exception since we should be out of coins.
        out_of_coins = true;
    }
    if (!out_of_coins) {
        LogPrintf("[snapshot] bad snapshot - coins left over after deserializing %d coins\n",
            coins_count);
        return false;
    }

    LogPrintf("[snapshot] loaded %d (%.2f MB) coins from snapshot %s\n",
        coins_count,
        coins_cache.DynamicMemoryUsage() / (1000 * 1000),
        base_blockhash.ToString());

    // No need to acquire cs_main since this chainstate isn't being used yet.
    FlushSnapshotToDisk(coins_cache, /*snapshot_loaded=*/true);

    assert(coins_cache.GetBestBlock() == base_blockhash);

    // As above, okay to immediately release cs_main here since no other context knows
    // about the snapshot_chainstate.
    CCoinsViewDB* snapshot_coinsdb = WITH_LOCK(::cs_main, return &snapshot_chainstate.CoinsDB());

    std::optional<CCoinsStats> maybe_stats;

    try {
        maybe_stats = ComputeUTXOStats(
            CoinStatsHashType::HASH_SERIALIZED, snapshot_coinsdb, m_blockman, [&interrupt = m_interrupt] { SnapshotUTXOHashBreakpoint(interrupt); });
    } catch (StopHashingException const&) {
        return false;
    }
    if (!maybe_stats.has_value()) {
        LogPrintf("[snapshot] failed to generate coins stats\n");
        return false;
    }

    // Assert that the deserialized chainstate contents match the expected assumeutxo value.
    if (AssumeutxoHash{maybe_stats->hashSerialized} != au_data.hash_serialized) {
        LogPrintf("[snapshot] bad snapshot content hash: expected %s, got %s\n",
            au_data.hash_serialized.ToString(), maybe_stats->hashSerialized.ToString());
        return false;
    }

    snapshot_chainstate.m_chain.SetTip(*snapshot_start_block);

    // The remainder of this function requires modifying data protected by cs_main.
    LOCK(::cs_main);

    // Fake various pieces of CBlockIndex state:
    CBlockIndex* index = nullptr;

    // Don't make any modifications to the genesis block.
    // This is especially important because we don't want to erroneously
    // apply BLOCK_ASSUMED_VALID to genesis, which would happen if we didn't skip
    // it here (since it apparently isn't BLOCK_VALID_SCRIPTS).
    constexpr int AFTER_GENESIS_START{1};

    for (int i = AFTER_GENESIS_START; i <= snapshot_chainstate.m_chain.Height(); ++i) {
        index = snapshot_chainstate.m_chain[i];

        // Fake nTx so that LoadBlockIndex() loads assumed-valid CBlockIndex
        // entries (among other things)
        if (!index->nTx) {
            index->nTx = 1;
        }
        // Fake nChainTx so that GuessVerificationProgress reports accurately
        index->nChainTx = index->pprev->nChainTx + index->nTx;

        // Mark unvalidated block index entries beneath the snapshot base block as assumed-valid.
        if (!index->IsValid(BLOCK_VALID_SCRIPTS)) {
            // This flag will be removed once the block is fully validated by a
            // background chainstate.
            index->nStatus |= BLOCK_ASSUMED_VALID;
        }

        // Fake BLOCK_OPT_WITNESS so that Chainstate::NeedsRedownload()
        // won't ask to rewind the entire assumed-valid chain on startup.
        if (DeploymentActiveAt(*index, *this, Consensus::DEPLOYMENT_SEGWIT)) {
            index->nStatus |= BLOCK_OPT_WITNESS;
        }

        m_blockman.m_dirty_blockindex.insert(index);
        // Changes to the block index will be flushed to disk after this call
        // returns in `ActivateSnapshot()`, when `MaybeRebalanceCaches()` is
        // called, since we've added a snapshot chainstate and therefore will
        // have to downsize the IBD chainstate, which will result in a call to
        // `FlushStateToDisk(ALWAYS)`.
    }

    assert(index);
    index->nChainTx = au_data.nChainTx;
    snapshot_chainstate.setBlockIndexCandidates.insert(snapshot_start_block);

    LogPrintf("[snapshot] validated snapshot (%.2f MB)\n",
        coins_cache.DynamicMemoryUsage() / (1000 * 1000));
    return true;
}

// Currently, this function holds cs_main for its duration, which could be for
// multiple minutes due to the ComputeUTXOStats call. This hold is necessary
// because we need to avoid advancing the background validation chainstate
// farther than the snapshot base block - and this function is also invoked
// from within ConnectTip, i.e. from within ActivateBestChain, so cs_main is
// held anyway.
//
// Eventually (TODO), we could somehow separate this function's runtime from
// maintenance of the active chain, but that will either require
//
//  (i) setting `m_disabled` immediately and ensuring all chainstate accesses go
//      through IsUsable() checks, or
//
//  (ii) giving each chainstate its own lock instead of using cs_main for everything.
SnapshotCompletionResult ChainstateManager::MaybeCompleteSnapshotValidation()
{
    AssertLockHeld(cs_main);
    if (m_ibd_chainstate.get() == &this->ActiveChainstate() ||
            !this->IsUsable(m_snapshot_chainstate.get()) ||
            !this->IsUsable(m_ibd_chainstate.get()) ||
            !m_ibd_chainstate->m_chain.Tip()) {
       // Nothing to do - this function only applies to the background
       // validation chainstate.
       return SnapshotCompletionResult::SKIPPED;
    }
    const int snapshot_tip_height = this->ActiveHeight();
    const int snapshot_base_height = *Assert(this->GetSnapshotBaseHeight());
    const CBlockIndex& index_new = *Assert(m_ibd_chainstate->m_chain.Tip());

    if (index_new.nHeight < snapshot_base_height) {
        // Background IBD not complete yet.
        return SnapshotCompletionResult::SKIPPED;
    }

    assert(SnapshotBlockhash());
    uint256 snapshot_blockhash = *Assert(SnapshotBlockhash());

    auto handle_invalid_snapshot = [&]() EXCLUSIVE_LOCKS_REQUIRED(::cs_main) {
        bilingual_str user_error = strprintf(_(
            "%s failed to validate the -assumeutxo snapshot state. "
            "This indicates a hardware problem, or a bug in the software, or a "
            "bad software modification that allowed an invalid snapshot to be "
            "loaded. As a result of this, the node will shut down and stop using any "
            "state that was built on the snapshot, resetting the chain height "
            "from %d to %d. On the next "
            "restart, the node will resume syncing from %d "
            "without using any snapshot data. "
            "Please report this incident to %s, including how you obtained the snapshot. "
            "The invalid snapshot chainstate will be left on disk in case it is "
            "helpful in diagnosing the issue that caused this error."),
            PACKAGE_NAME, snapshot_tip_height, snapshot_base_height, snapshot_base_height, PACKAGE_BUGREPORT
        );

        LogPrintf("[snapshot] !!! %s\n", user_error.original);
        LogPrintf("[snapshot] deleting snapshot, reverting to validated chain, and stopping node\n");

        m_active_chainstate = m_ibd_chainstate.get();
        m_snapshot_chainstate->m_disabled = true;
        assert(!this->IsUsable(m_snapshot_chainstate.get()));
        assert(this->IsUsable(m_ibd_chainstate.get()));

        auto rename_result = m_snapshot_chainstate->InvalidateCoinsDBOnDisk();
        if (!rename_result) {
            user_error = strprintf(Untranslated("%s\n%s"), user_error, util::ErrorString(rename_result));
        }

        GetNotifications().fatalError(user_error.original, user_error);
    };

    if (index_new.GetBlockHash() != snapshot_blockhash) {
        LogPrintf("[snapshot] supposed base block %s does not match the "
          "snapshot base block %s (height %d). Snapshot is not valid.\n",
          index_new.ToString(), snapshot_blockhash.ToString(), snapshot_base_height);
        handle_invalid_snapshot();
        return SnapshotCompletionResult::BASE_BLOCKHASH_MISMATCH;
    }

    assert(index_new.nHeight == snapshot_base_height);

    int curr_height = m_ibd_chainstate->m_chain.Height();

    assert(snapshot_base_height == curr_height);
    assert(snapshot_base_height == index_new.nHeight);
    assert(this->IsUsable(m_snapshot_chainstate.get()));
    assert(this->GetAll().size() == 2);

    CCoinsViewDB& ibd_coins_db = m_ibd_chainstate->CoinsDB();
    m_ibd_chainstate->ForceFlushStateToDisk();

    auto maybe_au_data = ExpectedAssumeutxo(curr_height, m_options.chainparams);
    if (!maybe_au_data) {
        LogPrintf("[snapshot] assumeutxo data not found for height "
            "(%d) - refusing to validate snapshot\n", curr_height);
        handle_invalid_snapshot();
        return SnapshotCompletionResult::MISSING_CHAINPARAMS;
    }

    const AssumeutxoData& au_data = *maybe_au_data;
    std::optional<CCoinsStats> maybe_ibd_stats;
    LogPrintf("[snapshot] computing UTXO stats for background chainstate to validate "
        "snapshot - this could take a few minutes\n");
    try {
        maybe_ibd_stats = ComputeUTXOStats(
            CoinStatsHashType::HASH_SERIALIZED,
            &ibd_coins_db,
            m_blockman,
            [&interrupt = m_interrupt] { SnapshotUTXOHashBreakpoint(interrupt); });
    } catch (StopHashingException const&) {
        return SnapshotCompletionResult::STATS_FAILED;
    }

    // XXX note that this function is slow and will hold cs_main for potentially minutes.
    if (!maybe_ibd_stats) {
        LogPrintf("[snapshot] failed to generate stats for validation coins db\n");
        // While this isn't a problem with the snapshot per se, this condition
        // prevents us from validating the snapshot, so we should shut down and let the
        // user handle the issue manually.
        handle_invalid_snapshot();
        return SnapshotCompletionResult::STATS_FAILED;
    }
    const auto& ibd_stats = *maybe_ibd_stats;

    // Compare the background validation chainstate's UTXO set hash against the hard-coded
    // assumeutxo hash we expect.
    //
    // TODO: For belt-and-suspenders, we could cache the UTXO set
    // hash for the snapshot when it's loaded in its chainstate's leveldb. We could then
    // reference that here for an additional check.
    if (AssumeutxoHash{ibd_stats.hashSerialized} != au_data.hash_serialized) {
        LogPrintf("[snapshot] hash mismatch: actual=%s, expected=%s\n",
            ibd_stats.hashSerialized.ToString(),
            au_data.hash_serialized.ToString());
        handle_invalid_snapshot();
        return SnapshotCompletionResult::HASH_MISMATCH;
    }

    LogPrintf("[snapshot] snapshot beginning at %s has been fully validated\n",
        snapshot_blockhash.ToString());

    m_ibd_chainstate->m_disabled = true;
    this->MaybeRebalanceCaches();

    return SnapshotCompletionResult::SUCCESS;
}

Chainstate& ChainstateManager::ActiveChainstate() const
{
    LOCK(::cs_main);
    assert(m_active_chainstate);
    return *m_active_chainstate;
}

bool ChainstateManager::IsSnapshotActive() const
{
    LOCK(::cs_main);
    return m_snapshot_chainstate && m_active_chainstate == m_snapshot_chainstate.get();
}

void ChainstateManager::MaybeRebalanceCaches()
{
    AssertLockHeld(::cs_main);
    bool ibd_usable = this->IsUsable(m_ibd_chainstate.get());
    bool snapshot_usable = this->IsUsable(m_snapshot_chainstate.get());
    assert(ibd_usable || snapshot_usable);

    if (ibd_usable && !snapshot_usable) {
        LogPrintf("[snapshot] allocating all cache to the IBD chainstate\n");
        // Allocate everything to the IBD chainstate.
        m_ibd_chainstate->ResizeCoinsCaches(m_total_coinstip_cache, m_total_coinsdb_cache);
    }
    else if (snapshot_usable && !ibd_usable) {
        // If background validation has completed and snapshot is our active chain...
        LogPrintf("[snapshot] allocating all cache to the snapshot chainstate\n");
        // Allocate everything to the snapshot chainstate.
        m_snapshot_chainstate->ResizeCoinsCaches(m_total_coinstip_cache, m_total_coinsdb_cache);
    }
    else if (ibd_usable && snapshot_usable) {
        // If both chainstates exist, determine who needs more cache based on IBD status.
        //
        // Note: shrink caches first so that we don't inadvertently overwhelm available memory.
        if (m_snapshot_chainstate->IsInitialBlockDownload()) {
            m_ibd_chainstate->ResizeCoinsCaches(
                m_total_coinstip_cache * 0.05, m_total_coinsdb_cache * 0.05);
            m_snapshot_chainstate->ResizeCoinsCaches(
                m_total_coinstip_cache * 0.95, m_total_coinsdb_cache * 0.95);
        } else {
            m_snapshot_chainstate->ResizeCoinsCaches(
                m_total_coinstip_cache * 0.05, m_total_coinsdb_cache * 0.05);
            m_ibd_chainstate->ResizeCoinsCaches(
                m_total_coinstip_cache * 0.95, m_total_coinsdb_cache * 0.95);
        }
    }
}

void ChainstateManager::ResetChainstates()
{
    m_ibd_chainstate.reset();
    m_snapshot_chainstate.reset();
    m_active_chainstate = nullptr;
}

/**
 * Apply default chain params to nullopt members.
 * This helps to avoid coding errors around the accidental use of the compare
 * operators that accept nullopt, thus ignoring the intended default value.
 */
static ChainstateManager::Options&& Flatten(ChainstateManager::Options&& opts)
{
    if (!opts.check_block_index.has_value()) opts.check_block_index = opts.chainparams.DefaultConsistencyChecks();
    if (!opts.minimum_chain_work.has_value()) opts.minimum_chain_work = UintToArith256(opts.chainparams.GetConsensus().nMinimumChainWork);
    if (!opts.assumed_valid_block.has_value()) opts.assumed_valid_block = opts.chainparams.GetConsensus().defaultAssumeValid;
    Assert(opts.adjusted_time_callback);
    return std::move(opts);
}

ChainstateManager::ChainstateManager(const util::SignalInterrupt& interrupt, Options options, node::BlockManager::Options blockman_options)
    : m_interrupt{interrupt},
      m_options{Flatten(std::move(options))},
      m_blockman{interrupt, std::move(blockman_options)} {}

ChainstateManager::~ChainstateManager()
{
    LOCK(::cs_main);

    m_versionbitscache.Clear();
}

bool ChainstateManager::DetectSnapshotChainstate(CTxMemPool* mempool)
{
    assert(!m_snapshot_chainstate);
    std::optional<fs::path> path = node::FindSnapshotChainstateDir(m_options.datadir);
    if (!path) {
        return false;
    }
    std::optional<uint256> base_blockhash = node::ReadSnapshotBaseBlockhash(*path);
    if (!base_blockhash) {
        return false;
    }
    LogPrintf("[snapshot] detected active snapshot chainstate (%s) - loading\n",
        fs::PathToString(*path));

    this->ActivateExistingSnapshot(mempool, *base_blockhash);
    return true;
}

Chainstate& ChainstateManager::ActivateExistingSnapshot(CTxMemPool* mempool, uint256 base_blockhash)
{
    assert(!m_snapshot_chainstate);
    m_snapshot_chainstate =
        std::make_unique<Chainstate>(mempool, m_blockman, *this, base_blockhash);
    LogPrintf("[snapshot] switching active chainstate to %s\n", m_snapshot_chainstate->ToString());
    m_active_chainstate = m_snapshot_chainstate.get();
    return *m_snapshot_chainstate;
}

bool IsBIP30Repeat(const CBlockIndex& block_index)
{
    return (block_index.nHeight==91842 && block_index.GetBlockHash() == uint256S("0x00000000000a4d0a398161ffc163c503763b1f4360639393e0e4c8e300e0caec")) ||
           (block_index.nHeight==91880 && block_index.GetBlockHash() == uint256S("0x00000000000743f190a18c5577a3c2d2a1f610ae9601ac046a38084ccb7cd721"));
}

bool IsBIP30Unspendable(const CBlockIndex& block_index)
{
    return (block_index.nHeight==91722 && block_index.GetBlockHash() == uint256S("0x00000000000271a2dc26e7667f8419f2e15416dc6955e5a6c6cdf3f2574dd08e")) ||
           (block_index.nHeight==91812 && block_index.GetBlockHash() == uint256S("0x00000000000af0aed4792b1acee3d966af36cf5def14935db8de83d6f9306f2f"));
}

util::Result<void> Chainstate::InvalidateCoinsDBOnDisk()
{
    AssertLockHeld(::cs_main);
    // Should never be called on a non-snapshot chainstate.
    assert(m_from_snapshot_blockhash);
    auto storage_path_maybe = this->CoinsDB().StoragePath();
    // Should never be called with a non-existent storage path.
    assert(storage_path_maybe);
    fs::path snapshot_datadir = *storage_path_maybe;

    // Coins views no longer usable.
    m_coins_views.reset();

    auto invalid_path = snapshot_datadir + "_INVALID";
    std::string dbpath = fs::PathToString(snapshot_datadir);
    std::string target = fs::PathToString(invalid_path);
    LogPrintf("[snapshot] renaming snapshot datadir %s to %s\n", dbpath, target);

    // The invalid snapshot datadir is simply moved and not deleted because we may
    // want to do forensics later during issue investigation. The user is instructed
    // accordingly in MaybeCompleteSnapshotValidation().
    try {
        fs::rename(snapshot_datadir, invalid_path);
    } catch (const fs::filesystem_error& e) {
        auto src_str = fs::PathToString(snapshot_datadir);
        auto dest_str = fs::PathToString(invalid_path);

        LogPrintf("%s: error renaming file '%s' -> '%s': %s\n",
                __func__, src_str, dest_str, e.what());
        return util::Error{strprintf(_(
            "Rename of '%s' -> '%s' failed. "
            "You should resolve this by manually moving or deleting the invalid "
            "snapshot directory %s, otherwise you will encounter the same error again "
            "on the next startup."),
            src_str, dest_str, src_str)};
    }
    return {};
}

const CBlockIndex* ChainstateManager::GetSnapshotBaseBlock() const
{
    return m_active_chainstate ? m_active_chainstate->SnapshotBase() : nullptr;
}

std::optional<int> ChainstateManager::GetSnapshotBaseHeight() const
{
    const CBlockIndex* base = this->GetSnapshotBaseBlock();
    return base ? std::make_optional(base->nHeight) : std::nullopt;
}

bool ChainstateManager::ValidatedSnapshotCleanup()
{
    AssertLockHeld(::cs_main);
    auto get_storage_path = [](auto& chainstate) EXCLUSIVE_LOCKS_REQUIRED(::cs_main) -> std::optional<fs::path> {
        if (!(chainstate && chainstate->HasCoinsViews())) {
            return {};
        }
        return chainstate->CoinsDB().StoragePath();
    };
    std::optional<fs::path> ibd_chainstate_path_maybe = get_storage_path(m_ibd_chainstate);
    std::optional<fs::path> snapshot_chainstate_path_maybe = get_storage_path(m_snapshot_chainstate);

    if (!this->IsSnapshotValidated()) {
        // No need to clean up.
        return false;
    }
    // If either path doesn't exist, that means at least one of the chainstates
    // is in-memory, in which case we can't do on-disk cleanup. You'd better be
    // in a unittest!
    if (!ibd_chainstate_path_maybe || !snapshot_chainstate_path_maybe) {
        LogPrintf("[snapshot] snapshot chainstate cleanup cannot happen with "
                  "in-memory chainstates. You are testing, right?\n");
        return false;
    }

    const auto& snapshot_chainstate_path = *snapshot_chainstate_path_maybe;
    const auto& ibd_chainstate_path = *ibd_chainstate_path_maybe;

    // Since we're going to be moving around the underlying leveldb filesystem content
    // for each chainstate, make sure that the chainstates (and their constituent
    // CoinsViews members) have been destructed first.
    //
    // The caller of this method will be responsible for reinitializing chainstates
    // if they want to continue operation.
    this->ResetChainstates();

    // No chainstates should be considered usable.
    assert(this->GetAll().size() == 0);

    LogPrintf("[snapshot] deleting background chainstate directory (now unnecessary) (%s)\n",
              fs::PathToString(ibd_chainstate_path));

    fs::path tmp_old{ibd_chainstate_path + "_todelete"};

    auto rename_failed_abort = [this](
                                   fs::path p_old,
                                   fs::path p_new,
                                   const fs::filesystem_error& err) {
        LogPrintf("%s: error renaming file (%s): %s\n",
                __func__, fs::PathToString(p_old), err.what());
        GetNotifications().fatalError(strprintf(
            "Rename of '%s' -> '%s' failed. "
            "Cannot clean up the background chainstate leveldb directory.",
            fs::PathToString(p_old), fs::PathToString(p_new)));
    };

    try {
        fs::rename(ibd_chainstate_path, tmp_old);
    } catch (const fs::filesystem_error& e) {
        rename_failed_abort(ibd_chainstate_path, tmp_old, e);
        throw;
    }

    LogPrintf("[snapshot] moving snapshot chainstate (%s) to "
              "default chainstate directory (%s)\n",
              fs::PathToString(snapshot_chainstate_path), fs::PathToString(ibd_chainstate_path));

    try {
        fs::rename(snapshot_chainstate_path, ibd_chainstate_path);
    } catch (const fs::filesystem_error& e) {
        rename_failed_abort(snapshot_chainstate_path, ibd_chainstate_path, e);
        throw;
    }

    if (!DeleteCoinsDBFromDisk(tmp_old, /*is_snapshot=*/false)) {
        // No need to FatalError because once the unneeded bg chainstate data is
        // moved, it will not interfere with subsequent initialization.
        LogPrintf("Deletion of %s failed. Please remove it manually, as the "
                  "directory is now unnecessary.\n",
                  fs::PathToString(tmp_old));
    } else {
        LogPrintf("[snapshot] deleted background chainstate directory (%s)\n",
                  fs::PathToString(ibd_chainstate_path));
    }
    return true;
}<|MERGE_RESOLUTION|>--- conflicted
+++ resolved
@@ -918,16 +918,11 @@
         }
     }
 
-<<<<<<< HEAD
-    entry.reset(new CTxMemPoolEntry(ptx, ws.m_base_fees, nAcceptTime, m_active_chainstate.m_chain.Height(),
-                                    fSpendsCoinbase, nSigOpsCost, lock_points.value(), setPeginsSpent));
-=======
     // Set entry_sequence to 0 when bypass_limits is used; this allows txs from a block
     // reorg to be marked earlier than any child txs that were already in the mempool.
     const uint64_t entry_sequence = bypass_limits ? 0 : m_pool.GetSequence();
     entry.reset(new CTxMemPoolEntry(ptx, ws.m_base_fees, nAcceptTime, m_active_chainstate.m_chain.Height(), entry_sequence,
-                                    fSpendsCoinbase, nSigOpsCost, lock_points.value()));
->>>>>>> a62f5ee8
+                                    fSpendsCoinbase, nSigOpsCost, lock_points.value(), setPeginsSpent));
     ws.m_vsize = entry->GetTxSize();
 
     if (nSigOpsCost > MAX_STANDARD_TX_SIGOPS_COST)
