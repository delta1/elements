// Copyright (c) 2009-2010 Satoshi Nakamoto
// Copyright (c) 2009-2021 The Bitcoin Core developers
// Distributed under the MIT software license, see the accompanying
// file COPYING or http://www.opensource.org/licenses/mit-license.php.

#include <validation.h>

#include <arith_uint256.h>
#include <chain.h>
#include <chainparams.h>
#include <checkqueue.h>
#include <consensus/amount.h>
#include <consensus/consensus.h>
#include <consensus/merkle.h>
#include <consensus/tx_check.h>
#include <consensus/tx_verify.h>
#include <consensus/validation.h>
#include <cuckoocache.h>
#include <deploymentstatus.h>
#include <flatfile.h>
#include <hash.h>
#include <index/blockfilterindex.h>
#include <logging.h>
#include <logging/timer.h>
#include <mainchainrpc.h>
#include <node/blockstorage.h>
#include <node/coinstats.h>
#include <node/ui_interface.h>
#include <pegins.h>
#include <node/utxo_snapshot.h>
#include <policy/policy.h>
#include <policy/rbf.h>
#include <policy/settings.h>
#include <primitives/block.h>
#include <primitives/transaction.h>
#include <script/pegins.h>
#include <random.h>
#include <reverse_iterator.h>
#include <script/script.h>
#include <script/sigcache.h>
#include <shutdown.h>
#include <signet.h>
#include <timedata.h>
#include <tinyformat.h>
#include <txdb.h>
#include <txmempool.h>
#include <uint256.h>
#include <undo.h>
#include <util/check.h> // For NDEBUG compile time check
#include <util/hasher.h>
#include <util/moneystr.h>
#include <util/rbf.h>
#include <util/strencodings.h>
#include <util/system.h>
#include <util/trace.h>
#include <util/translation.h>
#include <validationinterface.h>
#include <warnings.h>

// ELEMENTS
#include <block_proof.h> // CheckChallenge, CheckProof
#include <dynafed.h>

#include <algorithm>
#include <numeric>
#include <optional>
#include <string>

#include <boost/algorithm/string/replace.hpp>

using node::BLOCKFILE_CHUNK_SIZE;
using node::BlockManager;
using node::BlockMap;
using node::CBlockIndexWorkComparator;
using node::CCoinsStats;
using node::CoinStatsHashType;
using node::GetUTXOStats;
using node::OpenBlockFile;
using node::ReadBlockFromDisk;
using node::SnapshotMetadata;
using node::UNDOFILE_CHUNK_SIZE;
using node::UndoReadFromDisk;
using node::UnlinkPrunedFiles;
using node::fHavePruned;
using node::fImporting;
using node::fPruneMode;
using node::fReindex;
using node::nPruneTarget;

#define MICRO 0.000001
#define MILLI 0.001

/**
 * An extra transaction can be added to a package, as long as it only has one
 * ancestor and is no larger than this. Not really any reason to make this
 * configurable as it doesn't materially change DoS parameters.
 */
static const unsigned int EXTRA_DESCENDANT_TX_SIZE_LIMIT = 10000;
/** Maximum kilobytes for transactions to store for processing during reorg */
static const unsigned int MAX_DISCONNECTED_TX_POOL_SIZE = 20000;
/** Time to wait between writing blocks/block index to disk. */
static constexpr std::chrono::minutes DATABASE_WRITE_INTERVAL{5};
/** Time to wait between flushing chainstate to disk. */
static constexpr std::chrono::hours DATABASE_FLUSH_INTERVAL{24};
/** Maximum age of our tip for us to be considered current for fee estimation */
static constexpr std::chrono::hours MAX_FEE_ESTIMATION_TIP_AGE{3};
const std::vector<std::string> CHECKLEVEL_DOC {
    "level 0 reads the blocks from disk",
    "level 1 verifies block validity",
    "level 2 verifies undo data",
    "level 3 checks disconnection of tip blocks",
    "level 4 tries to reconnect the blocks",
    "each level includes the checks of the previous levels",
};

bool CBlockIndexWorkComparator::operator()(const CBlockIndex *pa, const CBlockIndex *pb) const {
    // First sort by most total work, ...
    if (pa->nChainWork > pb->nChainWork) return false;
    if (pa->nChainWork < pb->nChainWork) return true;

    // ... then by earliest time received, ...
    if (pa->nSequenceId < pb->nSequenceId) return false;
    if (pa->nSequenceId > pb->nSequenceId) return true;

    // Use pointer address as tie breaker (should only happen with blocks
    // loaded from disk, as those all have id 0).
    if (pa < pb) return false;
    if (pa > pb) return true;

    // Identical blocks.
    return false;
}

/**
 * Mutex to guard access to validation specific variables, such as reading
 * or changing the chainstate.
 *
 * This may also need to be locked when updating the transaction pool, e.g. on
 * AcceptToMemoryPool. See CTxMemPool::cs comment for details.
 *
 * The transaction pool has a separate lock to allow reading from it and the
 * chainstate at the same time.
 */
RecursiveMutex cs_main;

CBlockIndex *pindexBestHeader = nullptr;
Mutex g_best_block_mutex;
std::condition_variable g_best_block_cv;
uint256 g_best_block;
bool g_parallel_script_checks{false};
bool fRequireStandard = true;
bool fCheckBlockIndex = false;
bool fCheckpointsEnabled = DEFAULT_CHECKPOINTS_ENABLED;
int64_t nMaxTipAge = DEFAULT_MAX_TIP_AGE;

uint256 hashAssumeValid;
arith_uint256 nMinimumChainWork;

CFeeRate minRelayTxFee = CFeeRate(DEFAULT_MIN_RELAY_TX_FEE);

CBlockIndex* CChainState::FindForkInGlobalIndex(const CBlockLocator& locator) const
{
    AssertLockHeld(cs_main);

    // Find the latest block common to locator and chain - we expect that
    // locator.vHave is sorted descending by height.
    for (const uint256& hash : locator.vHave) {
        CBlockIndex* pindex{m_blockman.LookupBlockIndex(hash)};
        if (pindex) {
            if (m_chain.Contains(pindex)) {
                return pindex;
            }
            if (pindex->GetAncestor(m_chain.Height()) == m_chain.Tip()) {
                return m_chain.Tip();
            }
        }
    }
    return m_chain.Genesis();
}

bool CheckInputScripts(const CTransaction& tx, TxValidationState& state,
                       const CCoinsViewCache& inputs, unsigned int flags, bool cacheSigStore,
                       bool cacheFullScriptStore, PrecomputedTransactionData& txdata,
                       std::vector<CCheck*>* pvChecks = nullptr)
                       EXCLUSIVE_LOCKS_REQUIRED(cs_main);

bool CheckFinalTx(const CBlockIndex* active_chain_tip, const CTransaction &tx, int flags)
{
    AssertLockHeld(cs_main);
    assert(active_chain_tip); // TODO: Make active_chain_tip a reference

    // By convention a negative value for flags indicates that the
    // current network-enforced consensus rules should be used. In
    // a future soft-fork scenario that would mean checking which
    // rules would be enforced for the next block and setting the
    // appropriate flags. At the present time no soft-forks are
    // scheduled, so no flags are set.
    flags = std::max(flags, 0);

    // CheckFinalTx() uses active_chain_tip.Height()+1 to evaluate
    // nLockTime because when IsFinalTx() is called within
    // AcceptBlock(), the height of the block *being*
    // evaluated is what is used. Thus if we want to know if a
    // transaction can be part of the *next* block, we need to call
    // IsFinalTx() with one more than active_chain_tip.Height().
    const int nBlockHeight = active_chain_tip->nHeight + 1;

    // BIP113 requires that time-locked transactions have nLockTime set to
    // less than the median time of the previous block they're contained in.
    // When the next block is created its previous block will be the current
    // chain tip, so we use that to calculate the median time passed to
    // IsFinalTx() if LOCKTIME_MEDIAN_TIME_PAST is set.
    const int64_t nBlockTime = (flags & LOCKTIME_MEDIAN_TIME_PAST)
                             ? active_chain_tip->GetMedianTimePast()
                             : GetAdjustedTime();

    return IsFinalTx(tx, nBlockHeight, nBlockTime);
}

bool CheckSequenceLocks(CBlockIndex* tip,
                        const CCoinsView& coins_view,
                        const CTransaction& tx,
                        int flags,
                        LockPoints* lp,
                        bool useExistingLockPoints)
{
    assert(tip != nullptr);

    CBlockIndex index;
    index.pprev = tip;
    // CheckSequenceLocks() uses active_chainstate.m_chain.Height()+1 to evaluate
    // height based locks because when SequenceLocks() is called within
    // ConnectBlock(), the height of the block *being*
    // evaluated is what is used.
    // Thus if we want to know if a transaction can be part of the
    // *next* block, we need to use one more than active_chainstate.m_chain.Height()
    index.nHeight = tip->nHeight + 1;

    std::pair<int, int64_t> lockPair;
    if (useExistingLockPoints) {
        assert(lp);
        lockPair.first = lp->height;
        lockPair.second = lp->time;
    }
    else {
        std::vector<int> prevheights;
        prevheights.resize(tx.vin.size());
        for (size_t txinIndex = 0; txinIndex < tx.vin.size(); txinIndex++) {
            const CTxIn& txin = tx.vin[txinIndex];
            // pegins should not restrict validity of sequence locks
            if (txin.m_is_pegin) {
                prevheights[txinIndex] = -1;
                continue;
            }

            Coin coin;
            if (!coins_view.GetCoin(txin.prevout, coin)) {
                return error("%s: Missing input", __func__);
            }
            if (coin.nHeight == MEMPOOL_HEIGHT) {
                // Assume all mempool transaction confirm in the next block
                prevheights[txinIndex] = tip->nHeight + 1;
            } else {
                prevheights[txinIndex] = coin.nHeight;
            }
        }
        lockPair = CalculateSequenceLocks(tx, flags, prevheights, index);
        if (lp) {
            lp->height = lockPair.first;
            lp->time = lockPair.second;
            // Also store the hash of the block with the highest height of
            // all the blocks which have sequence locked prevouts.
            // This hash needs to still be on the chain
            // for these LockPoint calculations to be valid
            // Note: It is impossible to correctly calculate a maxInputBlock
            // if any of the sequence locked inputs depend on unconfirmed txs,
            // except in the special case where the relative lock time/height
            // is 0, which is equivalent to no sequence lock. Since we assume
            // input height of tip+1 for mempool txs and test the resulting
            // lockPair from CalculateSequenceLocks against tip+1.  We know
            // EvaluateSequenceLocks will fail if there was a non-zero sequence
            // lock on a mempool input, so we can use the return value of
            // CheckSequenceLocks to indicate the LockPoints validity
            int maxInputHeight = 0;
            for (const int height : prevheights) {
                // Can ignore mempool inputs since we'll fail if they had non-zero locks
                if (height != tip->nHeight+1) {
                    maxInputHeight = std::max(maxInputHeight, height);
                }
            }
            lp->maxInputBlock = tip->GetAncestor(maxInputHeight);
        }
    }
    return EvaluateSequenceLocks(index, lockPair);
}

// Returns the script flags which should be checked for a given block
static unsigned int GetBlockScriptFlags(const CBlockIndex* pindex, const Consensus::Params& chainparams);

static void LimitMempoolSize(CTxMemPool& pool, CCoinsViewCache& coins_cache, size_t limit, std::chrono::seconds age)
    EXCLUSIVE_LOCKS_REQUIRED(::cs_main, pool.cs)
{
    AssertLockHeld(::cs_main);
    AssertLockHeld(pool.cs);
    int expired = pool.Expire(GetTime<std::chrono::seconds>() - age);
    if (expired != 0) {
        LogPrint(BCLog::MEMPOOL, "Expired %i transactions from the memory pool\n", expired);
    }

    std::vector<COutPoint> vNoSpendsRemaining;
    pool.TrimToSize(limit, &vNoSpendsRemaining);
    for (const COutPoint& removed : vNoSpendsRemaining)
        coins_cache.Uncache(removed);
}

static bool IsCurrentForFeeEstimation(CChainState& active_chainstate) EXCLUSIVE_LOCKS_REQUIRED(cs_main)
{
    AssertLockHeld(cs_main);
    if (active_chainstate.IsInitialBlockDownload())
        return false;
    if (active_chainstate.m_chain.Tip()->GetBlockTime() < count_seconds(GetTime<std::chrono::seconds>() - MAX_FEE_ESTIMATION_TIP_AGE))
        return false;
    if (active_chainstate.m_chain.Height() < pindexBestHeader->nHeight - 1)
        return false;
    return true;
}

void CChainState::MaybeUpdateMempoolForReorg(
    DisconnectedBlockTransactions& disconnectpool,
    bool fAddToMempool)
{
    if (!m_mempool) return;

    AssertLockHeld(cs_main);
    AssertLockHeld(m_mempool->cs);
    std::vector<uint256> vHashUpdate;
    // disconnectpool's insertion_order index sorts the entries from
    // oldest to newest, but the oldest entry will be the last tx from the
    // latest mined block that was disconnected.
    // Iterate disconnectpool in reverse, so that we add transactions
    // back to the mempool starting with the earliest transaction that had
    // been previously seen in a block.
    auto it = disconnectpool.queuedTx.get<insertion_order>().rbegin();
    while (it != disconnectpool.queuedTx.get<insertion_order>().rend()) {
        // ignore validation errors in resurrected transactions
        if (!fAddToMempool || (*it)->IsCoinBase() ||
            AcceptToMemoryPool(*this, *it, GetTime(),
                /*bypass_limits=*/true, /*test_accept=*/false).m_result_type !=
                    MempoolAcceptResult::ResultType::VALID) {
            // If the transaction doesn't make it in to the mempool, remove any
            // transactions that depend on it (which would now be orphans).
            m_mempool->removeRecursive(**it, MemPoolRemovalReason::REORG);
        } else if (m_mempool->exists(GenTxid::Txid((*it)->GetHash()))) {
            vHashUpdate.push_back((*it)->GetHash());
        }
        ++it;
    }
    disconnectpool.queuedTx.clear();
    // AcceptToMemoryPool/addUnchecked all assume that new mempool entries have
    // no in-mempool children, which is generally not true when adding
    // previously-confirmed transactions back to the mempool.
    // UpdateTransactionsFromBlock finds descendants of any transactions in
    // the disconnectpool that were added back and cleans up the mempool state.
    const uint64_t ancestor_count_limit = gArgs.GetIntArg("-limitancestorcount", DEFAULT_ANCESTOR_LIMIT);
    const uint64_t ancestor_size_limit = gArgs.GetIntArg("-limitancestorsize", DEFAULT_ANCESTOR_SIZE_LIMIT) * 1000;
    m_mempool->UpdateTransactionsFromBlock(vHashUpdate, ancestor_size_limit, ancestor_count_limit);

    // Predicate to use for filtering transactions in removeForReorg.
    // Checks whether the transaction is still final and, if it spends a coinbase output, mature.
    // Also updates valid entries' cached LockPoints if needed.
    // If false, the tx is still valid and its lockpoints are updated.
    // If true, the tx would be invalid in the next block; remove this entry and all of its descendants.
    const auto filter_final_and_mature = [this, flags=STANDARD_LOCKTIME_VERIFY_FLAGS](CTxMemPool::txiter it)
        EXCLUSIVE_LOCKS_REQUIRED(m_mempool->cs, ::cs_main) {
        AssertLockHeld(m_mempool->cs);
        AssertLockHeld(::cs_main);
        const CTransaction& tx = it->GetTx();

        // The transaction must be final.
        if (!CheckFinalTx(m_chain.Tip(), tx, flags)) return true;
        LockPoints lp = it->GetLockPoints();
        const bool validLP{TestLockPointValidity(m_chain, lp)};
        CCoinsViewMemPool view_mempool(&CoinsTip(), *m_mempool);
        // CheckSequenceLocks checks if the transaction will be final in the next block to be
        // created on top of the new chain. We use useExistingLockPoints=false so that, instead of
        // using the information in lp (which might now refer to a block that no longer exists in
        // the chain), it will update lp to contain LockPoints relevant to the new chain.
        if (!CheckSequenceLocks(m_chain.Tip(), view_mempool, tx, flags, &lp, validLP)) {
            // If CheckSequenceLocks fails, remove the tx and don't depend on the LockPoints.
            return true;
        } else if (!validLP) {
            // If CheckSequenceLocks succeeded, it also updated the LockPoints.
            // Now update the mempool entry lockpoints as well.
            m_mempool->mapTx.modify(it, [&lp](CTxMemPoolEntry& e) { e.UpdateLockPoints(lp); });
        }

        // If the transaction spends any coinbase outputs, it must be mature.
        if (it->GetSpendsCoinbase()) {
            for (const CTxIn& txin : tx.vin) {
                auto it2 = m_mempool->mapTx.find(txin.prevout.hash);
                if (it2 != m_mempool->mapTx.end())
                    continue;
                const Coin& coin{CoinsTip().AccessCoin(txin.prevout)};
                assert(!coin.IsSpent());
                const auto mempool_spend_height{m_chain.Tip()->nHeight + 1};
                if (coin.IsCoinBase() && mempool_spend_height - coin.nHeight < COINBASE_MATURITY) {
                    return true;
                }
            }
        }
        // Transaction is still valid and cached LockPoints are updated.
        return false;
    };

    // We also need to remove any now-immature transactions
    m_mempool->removeForReorg(m_chain, filter_final_and_mature);
    // Re-limit mempool size, in case we added any transactions
    LimitMempoolSize(
        *m_mempool,
        this->CoinsTip(),
        gArgs.GetIntArg("-maxmempool", DEFAULT_MAX_MEMPOOL_SIZE) * 1000000,
        std::chrono::hours{gArgs.GetIntArg("-mempoolexpiry", DEFAULT_MEMPOOL_EXPIRY)});
}

/**
* Checks to avoid mempool polluting consensus critical paths since cached
* signature and script validity results will be reused if we validate this
* transaction again during block validation.
* */
static bool CheckInputsFromMempoolAndCache(const CTransaction& tx, TxValidationState& state,
                const CCoinsViewCache& view, const CTxMemPool& pool,
                unsigned int flags, PrecomputedTransactionData& txdata, CCoinsViewCache& coins_tip)
                EXCLUSIVE_LOCKS_REQUIRED(cs_main, pool.cs)
{
    AssertLockHeld(cs_main);
    AssertLockHeld(pool.cs);

    assert(!tx.IsCoinBase());
    for (const CTxIn& txin : tx.vin) {
        if (txin.m_is_pegin) {
            continue;
        }

        const Coin& coin = view.AccessCoin(txin.prevout);

        // This coin was checked in PreChecks and MemPoolAccept
        // has been holding cs_main since then.
        Assume(!coin.IsSpent());
        if (coin.IsSpent()) return false;

        // If the Coin is available, there are 2 possibilities:
        // it is available in our current ChainstateActive UTXO set,
        // or it's a UTXO provided by a transaction in our mempool.
        // Ensure the scriptPubKeys in Coins from CoinsView are correct.
        const CTransactionRef& txFrom = pool.get(txin.prevout.hash);
        if (txFrom) {
            assert(txFrom->GetHash() == txin.prevout.hash);
            assert(txFrom->vout.size() > txin.prevout.n);
            assert(txFrom->vout[txin.prevout.n] == coin.out);
        } else {
            const Coin& coinFromUTXOSet = coins_tip.AccessCoin(txin.prevout);
            assert(!coinFromUTXOSet.IsSpent());
            assert(coinFromUTXOSet.out == coin.out);
        }
    }

    // Call CheckInputScripts() to cache signature and script validity against current tip consensus rules.
    return CheckInputScripts(tx, state, view, flags, /* cacheSigStore= */ true, /* cacheFullScriptStore= */ true, txdata);
}

namespace {

class MemPoolAccept
{
public:
    explicit MemPoolAccept(CTxMemPool& mempool, CChainState& active_chainstate) : m_pool(mempool), m_view(&m_dummy), m_viewmempool(&active_chainstate.CoinsTip(), m_pool), m_active_chainstate(active_chainstate),
        m_limit_ancestors(gArgs.GetIntArg("-limitancestorcount", DEFAULT_ANCESTOR_LIMIT)),
        m_limit_ancestor_size(gArgs.GetIntArg("-limitancestorsize", DEFAULT_ANCESTOR_SIZE_LIMIT)*1000),
        m_limit_descendants(gArgs.GetIntArg("-limitdescendantcount", DEFAULT_DESCENDANT_LIMIT)),
        m_limit_descendant_size(gArgs.GetIntArg("-limitdescendantsize", DEFAULT_DESCENDANT_SIZE_LIMIT)*1000) {
    }

    // We put the arguments we're handed into a struct, so we can pass them
    // around easier.
    struct ATMPArgs {
        const CChainParams& m_chainparams;
        const int64_t m_accept_time;
        const bool m_bypass_limits;
        /*
         * Return any outpoints which were not previously present in the coins
         * cache, but were added as a result of validating the tx for mempool
         * acceptance. This allows the caller to optionally remove the cache
         * additions if the associated transaction ends up being rejected by
         * the mempool.
         */
        std::vector<COutPoint>& m_coins_to_uncache;
        const bool m_test_accept;
        /** Whether we allow transactions to replace mempool transactions by BIP125 rules. If false,
         * any transaction spending the same inputs as a transaction in the mempool is considered
         * a conflict. */
        const bool m_allow_bip125_replacement;
        /** When true, the mempool will not be trimmed when individual transactions are submitted in
         * Finalize(). Instead, limits should be enforced at the end to ensure the package is not
         * partially submitted.
         */
        const bool m_package_submission;

        /** Parameters for single transaction mempool validation. */
        static ATMPArgs SingleAccept(const CChainParams& chainparams, int64_t accept_time,
                                     bool bypass_limits, std::vector<COutPoint>& coins_to_uncache,
                                     bool test_accept) {
            return ATMPArgs{/* m_chainparams */ chainparams,
                            /* m_accept_time */ accept_time,
                            /* m_bypass_limits */ bypass_limits,
                            /* m_coins_to_uncache */ coins_to_uncache,
                            /* m_test_accept */ test_accept,
                            /* m_allow_bip125_replacement */ true,
                            /* m_package_submission */ false,
            };
        }

        /** Parameters for test package mempool validation through testmempoolaccept. */
        static ATMPArgs PackageTestAccept(const CChainParams& chainparams, int64_t accept_time,
                                          std::vector<COutPoint>& coins_to_uncache) {
            return ATMPArgs{/* m_chainparams */ chainparams,
                            /* m_accept_time */ accept_time,
                            /* m_bypass_limits */ false,
                            /* m_coins_to_uncache */ coins_to_uncache,
                            /* m_test_accept */ true,
                            /* m_allow_bip125_replacement */ false,
                            /* m_package_submission */ false, // not submitting to mempool
            };
        }

        /** Parameters for child-with-unconfirmed-parents package validation. */
        static ATMPArgs PackageChildWithParents(const CChainParams& chainparams, int64_t accept_time,
                                                std::vector<COutPoint>& coins_to_uncache) {
            return ATMPArgs{/* m_chainparams */ chainparams,
                            /* m_accept_time */ accept_time,
                            /* m_bypass_limits */ false,
                            /* m_coins_to_uncache */ coins_to_uncache,
                            /* m_test_accept */ false,
                            /* m_allow_bip125_replacement */ false,
                            /* m_package_submission */ true,
            };
        }
        // No default ctor to avoid exposing details to clients and allowing the possibility of
        // mixing up the order of the arguments. Use static functions above instead.
        ATMPArgs() = delete;
    };

    // Single transaction acceptance
    MempoolAcceptResult AcceptSingleTransaction(const CTransactionRef& ptx, ATMPArgs& args) EXCLUSIVE_LOCKS_REQUIRED(cs_main);

    /**
    * Multiple transaction acceptance. Transactions may or may not be interdependent, but must not
    * conflict with each other, and the transactions cannot already be in the mempool. Parents must
    * come before children if any dependencies exist.
    */
    PackageMempoolAcceptResult AcceptMultipleTransactions(const std::vector<CTransactionRef>& txns, ATMPArgs& args) EXCLUSIVE_LOCKS_REQUIRED(cs_main);

    /**
     * Package (more specific than just multiple transactions) acceptance. Package must be a child
     * with all of its unconfirmed parents, and topologically sorted.
     */
    PackageMempoolAcceptResult AcceptPackage(const Package& package, ATMPArgs& args) EXCLUSIVE_LOCKS_REQUIRED(cs_main);

private:
    // All the intermediate state that gets passed between the various levels
    // of checking a given transaction.
    struct Workspace {
        explicit Workspace(const CTransactionRef& ptx) : m_ptx(ptx), m_hash(ptx->GetHash()) {}
        explicit Workspace(const CTransactionRef& ptx, const uint256& hash_genesis_block) : m_ptx(ptx), m_hash(ptx->GetHash()), m_precomputed_txdata(hash_genesis_block) {} // ELEMENTS
        /** Txids of mempool transactions that this transaction directly conflicts with. */
        std::set<uint256> m_conflicts;
        std::set<std::pair<uint256, COutPoint> > m_set_pegins_spent;
        /** Iterators to mempool entries that this transaction directly conflicts with. */
        CTxMemPool::setEntries m_iters_conflicting;
        /** Iterators to all mempool entries that would be replaced by this transaction, including
         * those it directly conflicts with and their descendants. */
        CTxMemPool::setEntries m_all_conflicting;
        /** All mempool ancestors of this transaction. */
        CTxMemPool::setEntries m_ancestors;
        /** Mempool entry constructed for this transaction. Constructed in PreChecks() but not
         * inserted into the mempool until Finalize(). */
        std::unique_ptr<CTxMemPoolEntry> m_entry;
        /** Pointers to the transactions that have been removed from the mempool and replaced by
         * this transaction, used to return to the MemPoolAccept caller. Only populated if
         * validation is successful and the original transactions are removed. */
        std::list<CTransactionRef> m_replaced_transactions;

        /** Virtual size of the transaction as used by the mempool, calculated using serialized size
         * of the transaction and sigops. */
        int64_t m_vsize;
        /** Fees paid by this transaction: total input amounts subtracted by total output amounts. */
        CAmount m_base_fees;
        /** Base fees + any fee delta set by the user with prioritisetransaction. */
        CAmount m_modified_fees;
        /** Total modified fees of all transactions being replaced. */
        CAmount m_conflicting_fees{0};
        /** Total virtual size of all transactions being replaced. */
        size_t m_conflicting_size{0};

        const CTransactionRef& m_ptx;
        /** Txid. */
        const uint256& m_hash;
        TxValidationState m_state;
        /** A temporary cache containing serialized transaction data for signature verification.
         * Reused across PolicyScriptChecks and ConsensusScriptChecks. */
        PrecomputedTransactionData m_precomputed_txdata;
    };

    // Run the policy checks on a given transaction, excluding any script checks.
    // Looks up inputs, calculates feerate, considers replacement, evaluates
    // package limits, etc. As this function can be invoked for "free" by a peer,
    // only tests that are fast should be done here (to avoid CPU DoS).
    bool PreChecks(ATMPArgs& args, Workspace& ws) EXCLUSIVE_LOCKS_REQUIRED(cs_main, m_pool.cs);

    // Run checks for mempool replace-by-fee.
    bool ReplacementChecks(Workspace& ws) EXCLUSIVE_LOCKS_REQUIRED(cs_main, m_pool.cs);

    // Enforce package mempool ancestor/descendant limits (distinct from individual
    // ancestor/descendant limits done in PreChecks).
    bool PackageMempoolChecks(const std::vector<CTransactionRef>& txns,
                              PackageValidationState& package_state) EXCLUSIVE_LOCKS_REQUIRED(cs_main, m_pool.cs);

    // Run the script checks using our policy flags. As this can be slow, we should
    // only invoke this on transactions that have otherwise passed policy checks.
    bool PolicyScriptChecks(const ATMPArgs& args, Workspace& ws) EXCLUSIVE_LOCKS_REQUIRED(cs_main, m_pool.cs);

    // Re-run the script checks, using consensus flags, and try to cache the
    // result in the scriptcache. This should be done after
    // PolicyScriptChecks(). This requires that all inputs either be in our
    // utxo set or in the mempool.
    bool ConsensusScriptChecks(const ATMPArgs& args, Workspace& ws) EXCLUSIVE_LOCKS_REQUIRED(cs_main, m_pool.cs);

    // Try to add the transaction to the mempool, removing any conflicts first.
    // Returns true if the transaction is in the mempool after any size
    // limiting is performed, false otherwise.
    bool Finalize(const ATMPArgs& args, Workspace& ws) EXCLUSIVE_LOCKS_REQUIRED(cs_main, m_pool.cs);

    // Submit all transactions to the mempool and call ConsensusScriptChecks to add to the script
    // cache - should only be called after successful validation of all transactions in the package.
    // The package may end up partially-submitted after size limiting; returns true if all
    // transactions are successfully added to the mempool, false otherwise.
    bool SubmitPackage(const ATMPArgs& args, std::vector<Workspace>& workspaces, PackageValidationState& package_state,
                       std::map<const uint256, const MempoolAcceptResult>& results)
         EXCLUSIVE_LOCKS_REQUIRED(cs_main, m_pool.cs);

    // Compare a package's feerate against minimum allowed.
    bool CheckFeeRate(size_t package_size, CAmount package_fee, TxValidationState& state) EXCLUSIVE_LOCKS_REQUIRED(::cs_main, m_pool.cs)
    {
        AssertLockHeld(::cs_main);
        AssertLockHeld(m_pool.cs);
        CAmount mempoolRejectFee = m_pool.GetMinFee(gArgs.GetIntArg("-maxmempool", DEFAULT_MAX_MEMPOOL_SIZE) * 1000000).GetFee(package_size);
        if (mempoolRejectFee > 0 && package_fee < mempoolRejectFee) {
            return state.Invalid(TxValidationResult::TX_MEMPOOL_POLICY, "mempool min fee not met", strprintf("%d < %d", package_fee, mempoolRejectFee));
        }

        if (package_fee < ::minRelayTxFee.GetFee(package_size)) {
            return state.Invalid(TxValidationResult::TX_MEMPOOL_POLICY, "min relay fee not met", strprintf("%d < %d", package_fee, ::minRelayTxFee.GetFee(package_size)));
        }
        return true;
    }

private:
    CTxMemPool& m_pool;
    CCoinsViewCache m_view;
    CCoinsViewMemPool m_viewmempool;
    CCoinsView m_dummy;

    CChainState& m_active_chainstate;

    // The package limits in effect at the time of invocation.
    const size_t m_limit_ancestors;
    const size_t m_limit_ancestor_size;
    // These may be modified while evaluating a transaction (eg to account for
    // in-mempool conflicts; see below).
    size_t m_limit_descendants;
    size_t m_limit_descendant_size;

    /** Whether the transaction(s) would replace any mempool transactions. If so, RBF rules apply. */
    bool m_rbf{false};
};

bool MemPoolAccept::PreChecks(ATMPArgs& args, Workspace& ws)
{
    AssertLockHeld(cs_main);
    AssertLockHeld(m_pool.cs);
    const CTransactionRef& ptx = ws.m_ptx;
    const CTransaction& tx = *ws.m_ptx;
    const uint256& hash = ws.m_hash;

    // Copy/alias what we need out of args
    const int64_t nAcceptTime = args.m_accept_time;
    const bool bypass_limits = args.m_bypass_limits;
    std::vector<COutPoint>& coins_to_uncache = args.m_coins_to_uncache;
    const CChainParams& chainparams = args.m_chainparams;

    // Alias what we need out of ws
    TxValidationState& state = ws.m_state;
    std::unique_ptr<CTxMemPoolEntry>& entry = ws.m_entry;
    std::set<std::pair<uint256, COutPoint>>& setPeginsSpent = ws.m_set_pegins_spent;

    if (!CheckTransaction(tx, state)) {
        return false; // state filled in by CheckTransaction
    }

    // Coinbase is only valid in a block, not as a loose transaction
    if (tx.IsCoinBase())
        return state.Invalid(TxValidationResult::TX_CONSENSUS, "coinbase");

    // Rather not work on nonstandard transactions (unless -testnet/-regtest)
    std::string reason;
    if (fRequireStandard && !IsStandardTx(tx, reason))
        return state.Invalid(TxValidationResult::TX_NOT_STANDARD, reason);

    // And now do PAK checks. Filtered by next blocks' enforced list
    if (chainparams.GetEnforcePak()) {
        if (!IsPAKValidTx(tx, GetActivePAKList(m_active_chainstate.m_chain.Tip(), chainparams.GetConsensus()), chainparams.ParentGenesisBlockHash(), chainparams.GetConsensus().pegged_asset)) {
            return state.Invalid(TxValidationResult::TX_NOT_STANDARD, "invalid-pegout-proof");
        }
    }

    // Do not work on transactions that are too small.
    // A transaction with 1 segwit input and 1 P2WPHK output has non-witness size of 82 bytes.
    // Transactions smaller than this are not relayed to mitigate CVE-2017-12842 by not relaying
    // 64-byte transactions.
    if (::GetSerializeSize(tx, PROTOCOL_VERSION | SERIALIZE_TRANSACTION_NO_WITNESS) < MIN_STANDARD_TX_NONWITNESS_SIZE)
        return state.Invalid(TxValidationResult::TX_NOT_STANDARD, "tx-size-small");

    // Only accept nLockTime-using transactions that can be mined in the next
    // block; we don't want our mempool filled up with transactions that can't
    // be mined yet.
    if (!CheckFinalTx(m_active_chainstate.m_chain.Tip(), tx, STANDARD_LOCKTIME_VERIFY_FLAGS))
        return state.Invalid(TxValidationResult::TX_PREMATURE_SPEND, "non-final");

    if (m_pool.exists(GenTxid::Wtxid(tx.GetWitnessHash()))) {
        // Exact transaction already exists in the mempool.
        return state.Invalid(TxValidationResult::TX_CONFLICT, "txn-already-in-mempool");
    } else if (m_pool.exists(GenTxid::Txid(tx.GetHash()))) {
        // Transaction with the same non-witness data but different witness (same txid, different
        // wtxid) already exists in the mempool.
        return state.Invalid(TxValidationResult::TX_CONFLICT, "txn-same-nonwitness-data-in-mempool");
    }

    // Check for conflicts with in-memory transactions
    for (const CTxIn &txin : tx.vin)
    {
        const CTransaction* ptxConflicting = m_pool.GetConflictTx(txin.prevout);
        if (ptxConflicting) {
            if (!args.m_allow_bip125_replacement) {
                // Transaction conflicts with a mempool tx, but we're not allowing replacements.
                return state.Invalid(TxValidationResult::TX_MEMPOOL_POLICY, "bip125-replacement-disallowed");
            }
            if (!ws.m_conflicts.count(ptxConflicting->GetHash()))
            {
                // Transactions that don't explicitly signal replaceability are
                // *not* replaceable with the current logic, even if one of their
                // unconfirmed ancestors signals replaceability. This diverges
                // from BIP125's inherited signaling description (see CVE-2021-31876).
                // Applications relying on first-seen mempool behavior should
                // check all unconfirmed ancestors; otherwise an opt-in ancestor
                // might be replaced, causing removal of this descendant.
                if (!SignalsOptInRBF(*ptxConflicting)) {
                    return state.Invalid(TxValidationResult::TX_MEMPOOL_POLICY, "txn-mempool-conflict");
                }

                ws.m_conflicts.insert(ptxConflicting->GetHash());
            }
        }
    }

    LockPoints lp;
    m_view.SetBackend(m_viewmempool);

    // Quickly check for peg-in witness data on non-peg-in inputs
    for (size_t input_index = 0; input_index < tx.vin.size(); ++input_index) {
        if (!tx.vin[input_index].m_is_pegin) {
            // Check that the corresponding pegin witness is empty
            // Note that the witness vector must be size 0 or len(vin)
            if (!tx.witness.vtxinwit.empty() &&
                    !tx.witness.vtxinwit[input_index].m_pegin_witness.IsNull()) {
                return state.Invalid(TxValidationResult::TX_WITNESS_MUTATED, "extra-pegin-witness");
            }
        }
    }

    // Used when checking peg-ins
    std::vector<std::pair<CScript, CScript>> fedpegscripts = GetValidFedpegScripts(m_active_chainstate.m_chain.Tip(), chainparams.GetConsensus(), true /* nextblock_validation */);

    const CCoinsViewCache& coins_cache = m_active_chainstate.CoinsTip();
    // do all inputs exist?
    for (unsigned int i = 0; i < tx.vin.size(); i++) {
        const CTxIn& txin = tx.vin[i];

        // ELEMENTS:
        // For pegin inputs check whether the pegins have already been claimed before.
        // This only checks the UTXO set for already claimed pegins. For mempool conflicts,
        // we rely on the GetConflictTx check done above.
        if (txin.m_is_pegin) {
            // Peg-in witness is required, check here without validating existence in parent chain
            std::string err_msg = "no peg-in witness attached";
            if (tx.witness.vtxinwit.size() != tx.vin.size() ||
                    !IsValidPeginWitness(tx.witness.vtxinwit[i].m_pegin_witness, fedpegscripts, tx.vin[i].prevout, err_msg, false)) {
                return state.Invalid(TxValidationResult::TX_WITNESS_MUTATED, "pegin-no-witness", err_msg);
            }

            std::pair<uint256, COutPoint> pegin = std::make_pair(uint256(tx.witness.vtxinwit[i].m_pegin_witness.stack[2]), tx.vin[i].prevout);
            // This assumes non-null prevout and genesis block hash
            if (m_view.IsPeginSpent(pegin)) {
                return state.Invalid(TxValidationResult::TX_CONSENSUS, "pegin-already-claimed");
            }
            continue;
        }

        if (!coins_cache.HaveCoinInCache(txin.prevout)) {
            coins_to_uncache.push_back(txin.prevout);
        }

        // Note: this call may add txin.prevout to the coins cache
        // (coins_cache.cacheCoins) by way of FetchCoin(). It should be removed
        // later (via coins_to_uncache) if this tx turns out to be invalid.
        if (!m_view.HaveCoin(txin.prevout)) {
            // Are inputs missing because we already have the tx?
            for (size_t out = 0; out < tx.vout.size(); out++) {
                // Optimistically just do efficient check of cache for outputs
                if (coins_cache.HaveCoinInCache(COutPoint(hash, out))) {
                    return state.Invalid(TxValidationResult::TX_CONFLICT, "txn-already-known");
                }
            }
            // Otherwise assume this might be an orphan tx for which we just haven't seen parents yet
            return state.Invalid(TxValidationResult::TX_MISSING_INPUTS, "bad-txns-inputs-missingorspent");
        }
    }

    // This is const, but calls into the back end CoinsViews. The CCoinsViewDB at the bottom of the
    // hierarchy brings the best block into scope. See CCoinsViewDB::GetBestBlock().
    m_view.GetBestBlock();

    // we have all inputs cached now, so switch back to dummy (to protect
    // against bugs where we pull more inputs from disk that miss being added
    // to coins_to_uncache)
    m_view.SetBackend(m_dummy);

    assert(m_active_chainstate.m_blockman.LookupBlockIndex(m_view.GetBestBlock()) == m_active_chainstate.m_chain.Tip());

    // Only accept BIP68 sequence locked transactions that can be mined in the next
    // block; we don't want our mempool filled up with transactions that can't
    // be mined yet.
    // Pass in m_view which has all of the relevant inputs cached. Note that, since m_view's
    // backend was removed, it no longer pulls coins from the mempool.
    if (!CheckSequenceLocks(m_active_chainstate.m_chain.Tip(), m_view, tx, STANDARD_LOCKTIME_VERIFY_FLAGS, &lp))
        return state.Invalid(TxValidationResult::TX_PREMATURE_SPEND, "non-BIP68-final");

    // The mempool holds txs for the next block, so pass height+1 to CheckTxInputs
    CAmountMap fee_map;
    if (!Consensus::CheckTxInputs(tx, state, m_view, m_active_chainstate.m_chain.Height() + 1, fee_map, setPeginsSpent, NULL, true, true, fedpegscripts)) {
        return false; // state filled in by CheckTxInputs
    }

    // ELEMENTS: extra policy check for consistency between issuances and their rangeproof
    if (fRequireStandard) {
        for (unsigned i = 0; i < std::min(tx.witness.vtxinwit.size(), tx.vin.size()); i++) {
            if (!tx.vin[i].assetIssuance.nAmount.IsCommitment() && !tx.witness.vtxinwit[i].vchIssuanceAmountRangeproof.empty()) {
                return state.Invalid(TxValidationResult::TX_INPUTS_NOT_STANDARD, "bad-txin-extra-issuance-rangeproof");
            }
            if (!tx.vin[i].assetIssuance.nInflationKeys.IsCommitment() && !tx.witness.vtxinwit[i].vchInflationKeysRangeproof.empty()) {
                return state.Invalid(TxValidationResult::TX_INPUTS_NOT_STANDARD, "bad-txin-extra-inflation-rangeproof");
            }
        }
    }

    // Check for non-standard pay-to-script-hash in inputs
    if (fRequireStandard && !AreInputsStandard(tx, m_view)) {
        return state.Invalid(TxValidationResult::TX_INPUTS_NOT_STANDARD, "bad-txns-nonstandard-inputs");
    }

    // Check for non-standard witnesses.
    if (tx.HasWitness() && fRequireStandard && !IsWitnessStandard(tx, m_view))
        return state.Invalid(TxValidationResult::TX_WITNESS_MUTATED, "bad-witness-nonstandard");

    int64_t nSigOpsCost = GetTransactionSigOpCost(tx, m_view, STANDARD_SCRIPT_VERIFY_FLAGS);

    // We only consider policyAsset
    ws.m_base_fees = fee_map[policyAsset];

    // ws.m_modified_fees includes any fee deltas from PrioritiseTransaction
    ws.m_modified_fees = ws.m_base_fees;
    m_pool.ApplyDelta(hash, ws.m_modified_fees);

    // Keep track of transactions that spend a coinbase, which we re-scan
    // during reorgs to ensure COINBASE_MATURITY is still met.
    bool fSpendsCoinbase = false;
    for (const CTxIn &txin : tx.vin) {
        // ELEMENTS:
        if (txin.m_is_pegin) {
            continue;
        }
        const Coin &coin = m_view.AccessCoin(txin.prevout);
        if (coin.IsCoinBase()) {
            fSpendsCoinbase = true;
            break;
        }
    }

    entry.reset(new CTxMemPoolEntry(ptx, ws.m_base_fees, nAcceptTime, m_active_chainstate.m_chain.Height(),
            fSpendsCoinbase, nSigOpsCost, lp, setPeginsSpent));
    ws.m_vsize = entry->GetTxSize();

    if (nSigOpsCost > MAX_STANDARD_TX_SIGOPS_COST)
        return state.Invalid(TxValidationResult::TX_NOT_STANDARD, "bad-txns-too-many-sigops",
                strprintf("%d", nSigOpsCost));

    // No transactions are allowed below minRelayTxFee except from disconnected
    // blocks
    if (!bypass_limits && !CheckFeeRate(ws.m_vsize, ws.m_modified_fees, state)) return false;

    ws.m_iters_conflicting = m_pool.GetIterSet(ws.m_conflicts);
    // Calculate in-mempool ancestors, up to a limit.
    if (ws.m_conflicts.size() == 1) {
        // In general, when we receive an RBF transaction with mempool conflicts, we want to know whether we
        // would meet the chain limits after the conflicts have been removed. However, there isn't a practical
        // way to do this short of calculating the ancestor and descendant sets with an overlay cache of
        // changed mempool entries. Due to both implementation and runtime complexity concerns, this isn't
        // very realistic, thus we only ensure a limited set of transactions are RBF'able despite mempool
        // conflicts here. Importantly, we need to ensure that some transactions which were accepted using
        // the below carve-out are able to be RBF'ed, without impacting the security the carve-out provides
        // for off-chain contract systems (see link in the comment below).
        //
        // Specifically, the subset of RBF transactions which we allow despite chain limits are those which
        // conflict directly with exactly one other transaction (but may evict children of said transaction),
        // and which are not adding any new mempool dependencies. Note that the "no new mempool dependencies"
        // check is accomplished later, so we don't bother doing anything about it here, but if BIP 125 is
        // amended, we may need to move that check to here instead of removing it wholesale.
        //
        // Such transactions are clearly not merging any existing packages, so we are only concerned with
        // ensuring that (a) no package is growing past the package size (not count) limits and (b) we are
        // not allowing something to effectively use the (below) carve-out spot when it shouldn't be allowed
        // to.
        //
        // To check these we first check if we meet the RBF criteria, above, and increment the descendant
        // limits by the direct conflict and its descendants (as these are recalculated in
        // CalculateMempoolAncestors by assuming the new transaction being added is a new descendant, with no
        // removals, of each parent's existing dependent set). The ancestor count limits are unmodified (as
        // the ancestor limits should be the same for both our new transaction and any conflicts).
        // We don't bother incrementing m_limit_descendants by the full removal count as that limit never comes
        // into force here (as we're only adding a single transaction).
        assert(ws.m_iters_conflicting.size() == 1);
        CTxMemPool::txiter conflict = *ws.m_iters_conflicting.begin();

        m_limit_descendants += 1;
        m_limit_descendant_size += conflict->GetSizeWithDescendants();
    }

    std::string errString;
    if (!m_pool.CalculateMemPoolAncestors(*entry, ws.m_ancestors, m_limit_ancestors, m_limit_ancestor_size, m_limit_descendants, m_limit_descendant_size, errString)) {
        ws.m_ancestors.clear();
        // If CalculateMemPoolAncestors fails second time, we want the original error string.
        std::string dummy_err_string;
        // Contracting/payment channels CPFP carve-out:
        // If the new transaction is relatively small (up to 40k weight)
        // and has at most one ancestor (ie ancestor limit of 2, including
        // the new transaction), allow it if its parent has exactly the
        // descendant limit descendants.
        //
        // This allows protocols which rely on distrusting counterparties
        // being able to broadcast descendants of an unconfirmed transaction
        // to be secure by simply only having two immediately-spendable
        // outputs - one for each counterparty. For more info on the uses for
        // this, see https://lists.linuxfoundation.org/pipermail/bitcoin-dev/2018-November/016518.html
        if (ws.m_vsize > EXTRA_DESCENDANT_TX_SIZE_LIMIT ||
                !m_pool.CalculateMemPoolAncestors(*entry, ws.m_ancestors, 2, m_limit_ancestor_size, m_limit_descendants + 1, m_limit_descendant_size + EXTRA_DESCENDANT_TX_SIZE_LIMIT, dummy_err_string)) {
            return state.Invalid(TxValidationResult::TX_MEMPOOL_POLICY, "too-long-mempool-chain", errString);
        }
    }

    // A transaction that spends outputs that would be replaced by it is invalid. Now
    // that we have the set of all ancestors we can detect this
    // pathological case by making sure ws.m_conflicts and ws.m_ancestors don't
    // intersect.
    if (const auto err_string{EntriesAndTxidsDisjoint(ws.m_ancestors, ws.m_conflicts, hash)}) {
        // We classify this as a consensus error because a transaction depending on something it
        // conflicts with would be inconsistent.
        return state.Invalid(TxValidationResult::TX_CONSENSUS, "bad-txns-spends-conflicting-tx", *err_string);
    }

    m_rbf = !ws.m_conflicts.empty();
    return true;
}

bool MemPoolAccept::ReplacementChecks(Workspace& ws)
{
    AssertLockHeld(cs_main);
    AssertLockHeld(m_pool.cs);

    const CTransaction& tx = *ws.m_ptx;
    const uint256& hash = ws.m_hash;
    TxValidationState& state = ws.m_state;

    CFeeRate newFeeRate(ws.m_modified_fees, ws.m_vsize);
    // It's possible that the replacement pays more fees than its direct conflicts but not more
    // than all conflicts (i.e. the direct conflicts have high-fee descendants). However, if the
    // replacement doesn't pay more fees than its direct conflicts, then we can be sure it's not
    // more economically rational to mine. Before we go digging through the mempool for all
    // transactions that would need to be removed (direct conflicts and all descendants), check
    // that the replacement transaction pays more than its direct conflicts.
    if (const auto err_string{PaysMoreThanConflicts(ws.m_iters_conflicting, newFeeRate, hash)}) {
        return state.Invalid(TxValidationResult::TX_MEMPOOL_POLICY, "insufficient fee", *err_string);
    }

    // Calculate all conflicting entries and enforce BIP125 Rule #5.
    if (const auto err_string{GetEntriesForConflicts(tx, m_pool, ws.m_iters_conflicting, ws.m_all_conflicting)}) {
        return state.Invalid(TxValidationResult::TX_MEMPOOL_POLICY,
                             "too many potential replacements", *err_string);
    }
    // Enforce BIP125 Rule #2.
    if (const auto err_string{HasNoNewUnconfirmed(tx, m_pool, ws.m_iters_conflicting)}) {
        return state.Invalid(TxValidationResult::TX_MEMPOOL_POLICY,
                             "replacement-adds-unconfirmed", *err_string);
    }
    // Check if it's economically rational to mine this transaction rather than the ones it
    // replaces and pays for its own relay fees. Enforce BIP125 Rules #3 and #4.
    for (CTxMemPool::txiter it : ws.m_all_conflicting) {
        ws.m_conflicting_fees += it->GetModifiedFee();
        ws.m_conflicting_size += it->GetTxSize();
    }
    if (const auto err_string{PaysForRBF(ws.m_conflicting_fees, ws.m_modified_fees, ws.m_vsize,
                                         ::incrementalRelayFee, hash)}) {
        return state.Invalid(TxValidationResult::TX_MEMPOOL_POLICY, "insufficient fee", *err_string);
    }
    return true;
}

bool MemPoolAccept::PackageMempoolChecks(const std::vector<CTransactionRef>& txns,
                                         PackageValidationState& package_state)
{
    AssertLockHeld(cs_main);
    AssertLockHeld(m_pool.cs);

    // CheckPackageLimits expects the package transactions to not already be in the mempool.
    assert(std::all_of(txns.cbegin(), txns.cend(), [this](const auto& tx)
                       { return !m_pool.exists(GenTxid::Txid(tx->GetHash()));}));

    std::string err_string;
    if (!m_pool.CheckPackageLimits(txns, m_limit_ancestors, m_limit_ancestor_size, m_limit_descendants,
                                   m_limit_descendant_size, err_string)) {
        // This is a package-wide error, separate from an individual transaction error.
        return package_state.Invalid(PackageValidationResult::PCKG_POLICY, "package-mempool-limits", err_string);
    }
   return true;
}

bool MemPoolAccept::PolicyScriptChecks(const ATMPArgs& args, Workspace& ws)
{
    AssertLockHeld(cs_main);
    AssertLockHeld(m_pool.cs);
    const CTransaction& tx = *ws.m_ptx;
    TxValidationState& state = ws.m_state;

    unsigned int scriptVerifyFlags = STANDARD_SCRIPT_VERIFY_FLAGS;

    // Temporarily add additional script flags based on the activation of
    // Dynamic Federations. This can be included in the
    // STANDARD_LOCKTIME_VERIFY_FLAGS in a release post-activation.
    if (DeploymentActiveAfter(m_active_chainstate.m_chain.Tip(), args.m_chainparams.GetConsensus(), Consensus::DEPLOYMENT_DYNA_FED)) {
        scriptVerifyFlags |= SCRIPT_SIGHASH_RANGEPROOF;
    }

    // Check input scripts and signatures.
    // This is done last to help prevent CPU exhaustion denial-of-service attacks.
    if (!CheckInputScripts(tx, state, m_view, scriptVerifyFlags, true, false, ws.m_precomputed_txdata)) {
        // SCRIPT_VERIFY_CLEANSTACK requires SCRIPT_VERIFY_WITNESS, so we
        // need to turn both off, and compare against just turning off CLEANSTACK
        // to see if the failure is specifically due to witness validation.
        TxValidationState state_dummy; // Want reported failures to be from first CheckInputScripts
        if (!tx.HasWitness() && CheckInputScripts(tx, state_dummy, m_view, scriptVerifyFlags & ~(SCRIPT_VERIFY_WITNESS | SCRIPT_VERIFY_CLEANSTACK), true, false, ws.m_precomputed_txdata) &&
                !CheckInputScripts(tx, state_dummy, m_view, scriptVerifyFlags & ~SCRIPT_VERIFY_CLEANSTACK, true, false, ws.m_precomputed_txdata)) {
            // Only the witness is missing, so the transaction itself may be fine.
            state.Invalid(TxValidationResult::TX_WITNESS_STRIPPED,
                    state.GetRejectReason(), state.GetDebugMessage());
        }
        return false; // state filled in by CheckInputScripts
    }

    return true;
}

bool MemPoolAccept::ConsensusScriptChecks(const ATMPArgs& args, Workspace& ws)
{
    AssertLockHeld(cs_main);
    AssertLockHeld(m_pool.cs);
    const CTransaction& tx = *ws.m_ptx;
    const uint256& hash = ws.m_hash;
    TxValidationState& state = ws.m_state;
    const CChainParams& chainparams = args.m_chainparams;

    // Check again against the current block tip's script verification
    // flags to cache our script execution flags. This is, of course,
    // useless if the next block has different script flags from the
    // previous one, but because the cache tracks script flags for us it
    // will auto-invalidate and we'll just have a few blocks of extra
    // misses on soft-fork activation.
    //
    // This is also useful in case of bugs in the standard flags that cause
    // transactions to pass as valid when they're actually invalid. For
    // instance the STRICTENC flag was incorrectly allowing certain
    // CHECKSIG NOT scripts to pass, even though they were invalid.
    //
    // There is a similar check in CreateNewBlock() to prevent creating
    // invalid blocks (using TestBlockValidity), however allowing such
    // transactions into the mempool can be exploited as a DoS attack.
    unsigned int currentBlockScriptVerifyFlags = GetBlockScriptFlags(m_active_chainstate.m_chain.Tip(), chainparams.GetConsensus());
    if (!CheckInputsFromMempoolAndCache(tx, state, m_view, m_pool, currentBlockScriptVerifyFlags,
                                        ws.m_precomputed_txdata, m_active_chainstate.CoinsTip())) {
        LogPrintf("BUG! PLEASE REPORT THIS! CheckInputScripts failed against latest-block but not STANDARD flags %s, %s\n", hash.ToString(), state.ToString());
        return Assume(false);
    }

    return true;
}

bool MemPoolAccept::Finalize(const ATMPArgs& args, Workspace& ws)
{
    AssertLockHeld(cs_main);
    AssertLockHeld(m_pool.cs);
    const CTransaction& tx = *ws.m_ptx;
    const uint256& hash = ws.m_hash;
    TxValidationState& state = ws.m_state;
    const bool bypass_limits = args.m_bypass_limits;

    std::unique_ptr<CTxMemPoolEntry>& entry = ws.m_entry;

    // Remove conflicting transactions from the mempool
    for (CTxMemPool::txiter it : ws.m_all_conflicting)
    {
        LogPrint(BCLog::MEMPOOL, "replacing tx %s with %s for %s additional fees, %d delta bytes\n",
                it->GetTx().GetHash().ToString(),
                hash.ToString(),
                FormatMoney(ws.m_modified_fees - ws.m_conflicting_fees),
                (int)entry->GetTxSize() - (int)ws.m_conflicting_size);
        ws.m_replaced_transactions.push_back(it->GetSharedTx());
    }
    m_pool.RemoveStaged(ws.m_all_conflicting, false, MemPoolRemovalReason::REPLACED);

    // This transaction should only count for fee estimation if:
    // - it's not being re-added during a reorg which bypasses typical mempool fee limits
    // - the node is not behind
    // - the transaction is not dependent on any other transactions in the mempool
    // - it's not part of a package. Since package relay is not currently supported, this
    // transaction has not necessarily been accepted to miners' mempools.
    bool validForFeeEstimation = !bypass_limits && !args.m_package_submission && IsCurrentForFeeEstimation(m_active_chainstate) && m_pool.HasNoInputsOf(tx);

    // Store transaction in memory
    m_pool.addUnchecked(*entry, ws.m_ancestors, validForFeeEstimation);

    // trim mempool and check if tx was trimmed
    // If we are validating a package, don't trim here because we could evict a previous transaction
    // in the package. LimitMempoolSize() should be called at the very end to make sure the mempool
    // is still within limits and package submission happens atomically.
    if (!args.m_package_submission && !bypass_limits) {
        LimitMempoolSize(m_pool, m_active_chainstate.CoinsTip(), gArgs.GetIntArg("-maxmempool", DEFAULT_MAX_MEMPOOL_SIZE) * 1000000, std::chrono::hours{gArgs.GetIntArg("-mempoolexpiry", DEFAULT_MEMPOOL_EXPIRY)});
        if (!m_pool.exists(GenTxid::Txid(hash)))
            return state.Invalid(TxValidationResult::TX_MEMPOOL_POLICY, "mempool full");
    }
    return true;
}

bool MemPoolAccept::SubmitPackage(const ATMPArgs& args, std::vector<Workspace>& workspaces,
                                  PackageValidationState& package_state,
                                  std::map<const uint256, const MempoolAcceptResult>& results)
{
    AssertLockHeld(cs_main);
    AssertLockHeld(m_pool.cs);
    // Sanity check: none of the transactions should be in the mempool, and none of the transactions
    // should have a same-txid-different-witness equivalent in the mempool.
    assert(std::all_of(workspaces.cbegin(), workspaces.cend(), [this](const auto& ws){
        return !m_pool.exists(GenTxid::Txid(ws.m_ptx->GetHash())); }));

    bool all_submitted = true;
    // ConsensusScriptChecks adds to the script cache and is therefore consensus-critical;
    // CheckInputsFromMempoolAndCache asserts that transactions only spend coins available from the
    // mempool or UTXO set. Submit each transaction to the mempool immediately after calling
    // ConsensusScriptChecks to make the outputs available for subsequent transactions.
    for (Workspace& ws : workspaces) {
        if (!ConsensusScriptChecks(args, ws)) {
            results.emplace(ws.m_ptx->GetWitnessHash(), MempoolAcceptResult::Failure(ws.m_state));
            // Since PolicyScriptChecks() passed, this should never fail.
            all_submitted = false;
            package_state.Invalid(PackageValidationResult::PCKG_MEMPOOL_ERROR,
                                  strprintf("BUG! PolicyScriptChecks succeeded but ConsensusScriptChecks failed: %s",
                                            ws.m_ptx->GetHash().ToString()));
        }

        // Re-calculate mempool ancestors to call addUnchecked(). They may have changed since the
        // last calculation done in PreChecks, since package ancestors have already been submitted.
        std::string unused_err_string;
        if(!m_pool.CalculateMemPoolAncestors(*ws.m_entry, ws.m_ancestors, m_limit_ancestors,
                                             m_limit_ancestor_size, m_limit_descendants,
                                             m_limit_descendant_size, unused_err_string)) {
            results.emplace(ws.m_ptx->GetWitnessHash(), MempoolAcceptResult::Failure(ws.m_state));
            // Since PreChecks() and PackageMempoolChecks() both enforce limits, this should never fail.
            all_submitted = false;
            package_state.Invalid(PackageValidationResult::PCKG_MEMPOOL_ERROR,
                                  strprintf("BUG! Mempool ancestors or descendants were underestimated: %s",
                                            ws.m_ptx->GetHash().ToString()));
        }
        // If we call LimitMempoolSize() for each individual Finalize(), the mempool will not take
        // the transaction's descendant feerate into account because it hasn't seen them yet. Also,
        // we risk evicting a transaction that a subsequent package transaction depends on. Instead,
        // allow the mempool to temporarily bypass limits, the maximum package size) while
        // submitting transactions individually and then trim at the very end.
        if (!Finalize(args, ws)) {
            results.emplace(ws.m_ptx->GetWitnessHash(), MempoolAcceptResult::Failure(ws.m_state));
            // Since LimitMempoolSize() won't be called, this should never fail.
            all_submitted = false;
            package_state.Invalid(PackageValidationResult::PCKG_MEMPOOL_ERROR,
                                  strprintf("BUG! Adding to mempool failed: %s", ws.m_ptx->GetHash().ToString()));
        }
    }

    // It may or may not be the case that all the transactions made it into the mempool. Regardless,
    // make sure we haven't exceeded max mempool size.
    LimitMempoolSize(m_pool, m_active_chainstate.CoinsTip(),
                     gArgs.GetIntArg("-maxmempool", DEFAULT_MAX_MEMPOOL_SIZE) * 1000000,
                     std::chrono::hours{gArgs.GetIntArg("-mempoolexpiry", DEFAULT_MEMPOOL_EXPIRY)});

    // Find the wtxids of the transactions that made it into the mempool. Allow partial submission,
    // but don't report success unless they all made it into the mempool.
    for (Workspace& ws : workspaces) {
        if (m_pool.exists(GenTxid::Wtxid(ws.m_ptx->GetWitnessHash()))) {
            results.emplace(ws.m_ptx->GetWitnessHash(),
                MempoolAcceptResult::Success(std::move(ws.m_replaced_transactions), ws.m_vsize, ws.m_base_fees));
            GetMainSignals().TransactionAddedToMempool(ws.m_ptx, m_pool.GetAndIncrementSequence());
        } else {
            all_submitted = false;
            ws.m_state.Invalid(TxValidationResult::TX_MEMPOOL_POLICY, "mempool full");
            results.emplace(ws.m_ptx->GetWitnessHash(), MempoolAcceptResult::Failure(ws.m_state));
        }
    }
    return all_submitted;
}

MempoolAcceptResult MemPoolAccept::AcceptSingleTransaction(const CTransactionRef& ptx, ATMPArgs& args)
{
    AssertLockHeld(cs_main);
    LOCK(m_pool.cs); // mempool "read lock" (held through GetMainSignals().TransactionAddedToMempool())

    Workspace ws(ptx, args.m_chainparams.HashGenesisBlock());

    if (!PreChecks(args, ws)) return MempoolAcceptResult::Failure(ws.m_state);

    if (m_rbf && !ReplacementChecks(ws)) return MempoolAcceptResult::Failure(ws.m_state);

    // Perform the inexpensive checks first and avoid hashing and signature verification unless
    // those checks pass, to mitigate CPU exhaustion denial-of-service attacks.
    if (!PolicyScriptChecks(args, ws)) return MempoolAcceptResult::Failure(ws.m_state);

    if (!ConsensusScriptChecks(args, ws)) return MempoolAcceptResult::Failure(ws.m_state);

    // Tx was accepted, but not added
    if (args.m_test_accept) {
        return MempoolAcceptResult::Success(std::move(ws.m_replaced_transactions), ws.m_vsize, ws.m_base_fees);
    }

    if (!Finalize(args, ws)) return MempoolAcceptResult::Failure(ws.m_state);

    GetMainSignals().TransactionAddedToMempool(ptx, m_pool.GetAndIncrementSequence());

    return MempoolAcceptResult::Success(std::move(ws.m_replaced_transactions), ws.m_vsize, ws.m_base_fees);
}

PackageMempoolAcceptResult MemPoolAccept::AcceptMultipleTransactions(const std::vector<CTransactionRef>& txns, ATMPArgs& args)
{
    AssertLockHeld(cs_main);

    // These context-free package limits can be done before taking the mempool lock.
    PackageValidationState package_state;
    if (!CheckPackage(txns, package_state)) return PackageMempoolAcceptResult(package_state, {});

    std::vector<Workspace> workspaces{};
    workspaces.reserve(txns.size());
    std::transform(txns.cbegin(), txns.cend(), std::back_inserter(workspaces),
                   [](const auto& tx) { return Workspace(tx); });
    std::map<const uint256, const MempoolAcceptResult> results;

    LOCK(m_pool.cs);

    // Do all PreChecks first and fail fast to avoid running expensive script checks when unnecessary.
    for (Workspace& ws : workspaces) {
        if (!PreChecks(args, ws)) {
            package_state.Invalid(PackageValidationResult::PCKG_TX, "transaction failed");
            // Exit early to avoid doing pointless work. Update the failed tx result; the rest are unfinished.
            results.emplace(ws.m_ptx->GetWitnessHash(), MempoolAcceptResult::Failure(ws.m_state));
            return PackageMempoolAcceptResult(package_state, std::move(results));
        }
        // Make the coins created by this transaction available for subsequent transactions in the
        // package to spend. Since we already checked conflicts in the package and we don't allow
        // replacements, we don't need to track the coins spent. Note that this logic will need to be
        // updated if package replace-by-fee is allowed in the future.
        assert(!args.m_allow_bip125_replacement);
        m_viewmempool.PackageAddTransaction(ws.m_ptx);
    }

    // Apply package mempool ancestor/descendant limits. Skip if there is only one transaction,
    // because it's unnecessary. Also, CPFP carve out can increase the limit for individual
    // transactions, but this exemption is not extended to packages in CheckPackageLimits().
    std::string err_string;
    if (txns.size() > 1 && !PackageMempoolChecks(txns, package_state)) {
        return PackageMempoolAcceptResult(package_state, std::move(results));
    }

    for (Workspace& ws : workspaces) {
        if (!PolicyScriptChecks(args, ws)) {
            // Exit early to avoid doing pointless work. Update the failed tx result; the rest are unfinished.
            package_state.Invalid(PackageValidationResult::PCKG_TX, "transaction failed");
            results.emplace(ws.m_ptx->GetWitnessHash(), MempoolAcceptResult::Failure(ws.m_state));
            return PackageMempoolAcceptResult(package_state, std::move(results));
        }
        if (args.m_test_accept) {
            // When test_accept=true, transactions that pass PolicyScriptChecks are valid because there are
            // no further mempool checks (passing PolicyScriptChecks implies passing ConsensusScriptChecks).
            results.emplace(ws.m_ptx->GetWitnessHash(),
                            MempoolAcceptResult::Success(std::move(ws.m_replaced_transactions),
                                                         ws.m_vsize, ws.m_base_fees));
        }
    }

    if (args.m_test_accept) return PackageMempoolAcceptResult(package_state, std::move(results));

    if (!SubmitPackage(args, workspaces, package_state, results)) {
        // PackageValidationState filled in by SubmitPackage().
        return PackageMempoolAcceptResult(package_state, std::move(results));
    }

    return PackageMempoolAcceptResult(package_state, std::move(results));
}

PackageMempoolAcceptResult MemPoolAccept::AcceptPackage(const Package& package, ATMPArgs& args)
{
    AssertLockHeld(cs_main);
    PackageValidationState package_state;

    // Check that the package is well-formed. If it isn't, we won't try to validate any of the
    // transactions and thus won't return any MempoolAcceptResults, just a package-wide error.

    // Context-free package checks.
    if (!CheckPackage(package, package_state)) return PackageMempoolAcceptResult(package_state, {});

    // All transactions in the package must be a parent of the last transaction. This is just an
    // opportunity for us to fail fast on a context-free check without taking the mempool lock.
    if (!IsChildWithParents(package)) {
        package_state.Invalid(PackageValidationResult::PCKG_POLICY, "package-not-child-with-parents");
        return PackageMempoolAcceptResult(package_state, {});
    }

    // IsChildWithParents() guarantees the package is > 1 transactions.
    assert(package.size() > 1);
    // The package must be 1 child with all of its unconfirmed parents. The package is expected to
    // be sorted, so the last transaction is the child.
    const auto& child = package.back();
    std::unordered_set<uint256, SaltedTxidHasher> unconfirmed_parent_txids;
    std::transform(package.cbegin(), package.cend() - 1,
                   std::inserter(unconfirmed_parent_txids, unconfirmed_parent_txids.end()),
                   [](const auto& tx) { return tx->GetHash(); });

    // All child inputs must refer to a preceding package transaction or a confirmed UTXO. The only
    // way to verify this is to look up the child's inputs in our current coins view (not including
    // mempool), and enforce that all parents not present in the package be available at chain tip.
    // Since this check can bring new coins into the coins cache, keep track of these coins and
    // uncache them if we don't end up submitting this package to the mempool.
    const CCoinsViewCache& coins_tip_cache = m_active_chainstate.CoinsTip();
    for (const auto& input : child->vin) {
        if (!coins_tip_cache.HaveCoinInCache(input.prevout)) {
            args.m_coins_to_uncache.push_back(input.prevout);
        }
    }
    // Using the MemPoolAccept m_view cache allows us to look up these same coins faster later.
    // This should be connecting directly to CoinsTip, not to m_viewmempool, because we specifically
    // require inputs to be confirmed if they aren't in the package.
    m_view.SetBackend(m_active_chainstate.CoinsTip());
    const auto package_or_confirmed = [this, &unconfirmed_parent_txids](const auto& input) {
         return unconfirmed_parent_txids.count(input.prevout.hash) > 0 || m_view.HaveCoin(input.prevout);
    };
    if (!std::all_of(child->vin.cbegin(), child->vin.cend(), package_or_confirmed)) {
        package_state.Invalid(PackageValidationResult::PCKG_POLICY, "package-not-child-with-unconfirmed-parents");
        return PackageMempoolAcceptResult(package_state, {});
    }
    // Protect against bugs where we pull more inputs from disk that miss being added to
    // coins_to_uncache. The backend will be connected again when needed in PreChecks.
    m_view.SetBackend(m_dummy);

    LOCK(m_pool.cs);
    std::map<const uint256, const MempoolAcceptResult> results;
    // Node operators are free to set their mempool policies however they please, nodes may receive
    // transactions in different orders, and malicious counterparties may try to take advantage of
    // policy differences to pin or delay propagation of transactions. As such, it's possible for
    // some package transaction(s) to already be in the mempool, and we don't want to reject the
    // entire package in that case (as that could be a censorship vector). De-duplicate the
    // transactions that are already in the mempool, and only call AcceptMultipleTransactions() with
    // the new transactions. This ensures we don't double-count transaction counts and sizes when
    // checking ancestor/descendant limits, or double-count transaction fees for fee-related policy.
    std::vector<CTransactionRef> txns_new;
    for (const auto& tx : package) {
        const auto& wtxid = tx->GetWitnessHash();
        const auto& txid = tx->GetHash();
        // There are 3 possibilities: already in mempool, same-txid-diff-wtxid already in mempool,
        // or not in mempool. An already confirmed tx is treated as one not in mempool, because all
        // we know is that the inputs aren't available.
        if (m_pool.exists(GenTxid::Wtxid(wtxid))) {
            // Exact transaction already exists in the mempool.
            auto iter = m_pool.GetIter(wtxid);
            assert(iter != std::nullopt);
            results.emplace(wtxid, MempoolAcceptResult::MempoolTx(iter.value()->GetTxSize(), iter.value()->GetFee()));
        } else if (m_pool.exists(GenTxid::Txid(txid))) {
            // Transaction with the same non-witness data but different witness (same txid,
            // different wtxid) already exists in the mempool.
            //
            // We don't allow replacement transactions right now, so just swap the package
            // transaction for the mempool one. Note that we are ignoring the validity of the
            // package transaction passed in.
            // TODO: allow witness replacement in packages.
            auto iter = m_pool.GetIter(txid);
            assert(iter != std::nullopt);
            // Provide the wtxid of the mempool tx so that the caller can look it up in the mempool.
            results.emplace(wtxid, MempoolAcceptResult::MempoolTxDifferentWitness(iter.value()->GetTx().GetWitnessHash()));
        } else {
            // Transaction does not already exist in the mempool.
            txns_new.push_back(tx);
        }
    }

    // Nothing to do if the entire package has already been submitted.
    if (txns_new.empty()) return PackageMempoolAcceptResult(package_state, std::move(results));
    // Validate the (deduplicated) transactions as a package.
    auto submission_result = AcceptMultipleTransactions(txns_new, args);
    // Include already-in-mempool transaction results in the final result.
    for (const auto& [wtxid, mempoolaccept_res] : results) {
        submission_result.m_tx_results.emplace(wtxid, mempoolaccept_res);
    }
    return submission_result;
}

} // anon namespace

MempoolAcceptResult AcceptToMemoryPool(CChainState& active_chainstate, const CTransactionRef& tx,
                                       int64_t accept_time, bool bypass_limits, bool test_accept)
    EXCLUSIVE_LOCKS_REQUIRED(::cs_main)
{
    AssertLockHeld(::cs_main);
    const CChainParams& chainparams{active_chainstate.m_params};
    assert(active_chainstate.GetMempool() != nullptr);
    CTxMemPool& pool{*active_chainstate.GetMempool()};

    std::vector<COutPoint> coins_to_uncache;
    auto args = MemPoolAccept::ATMPArgs::SingleAccept(chainparams, accept_time, bypass_limits, coins_to_uncache, test_accept);
    const MempoolAcceptResult result = MemPoolAccept(pool, active_chainstate).AcceptSingleTransaction(tx, args);
    if (result.m_result_type != MempoolAcceptResult::ResultType::VALID) {
        // Remove coins that were not present in the coins cache before calling
        // AcceptSingleTransaction(); this is to prevent memory DoS in case we receive a large
        // number of invalid transactions that attempt to overrun the in-memory coins cache
        // (`CCoinsViewCache::cacheCoins`).

        for (const COutPoint& hashTx : coins_to_uncache)
            active_chainstate.CoinsTip().Uncache(hashTx);
    }
    // After we've (potentially) uncached entries, ensure our coins cache is still within its size limits
    BlockValidationState state_dummy;
    active_chainstate.FlushStateToDisk(state_dummy, FlushStateMode::PERIODIC);
    return result;
}

PackageMempoolAcceptResult ProcessNewPackage(CChainState& active_chainstate, CTxMemPool& pool,
                                                   const Package& package, bool test_accept)
{
    AssertLockHeld(cs_main);
    assert(!package.empty());
    assert(std::all_of(package.cbegin(), package.cend(), [](const auto& tx){return tx != nullptr;}));

    std::vector<COutPoint> coins_to_uncache;
    const CChainParams& chainparams = Params();
    const auto result = [&]() EXCLUSIVE_LOCKS_REQUIRED(cs_main) {
        AssertLockHeld(cs_main);
        if (test_accept) {
            auto args = MemPoolAccept::ATMPArgs::PackageTestAccept(chainparams, GetTime(), coins_to_uncache);
            return MemPoolAccept(pool, active_chainstate).AcceptMultipleTransactions(package, args);
        } else {
            auto args = MemPoolAccept::ATMPArgs::PackageChildWithParents(chainparams, GetTime(), coins_to_uncache);
            return MemPoolAccept(pool, active_chainstate).AcceptPackage(package, args);
        }
    }();

    // Uncache coins pertaining to transactions that were not submitted to the mempool.
    if (test_accept || result.m_state.IsInvalid()) {
        for (const COutPoint& hashTx : coins_to_uncache) {
            active_chainstate.CoinsTip().Uncache(hashTx);
        }
    }
    // Ensure the coins cache is still within limits.
    BlockValidationState state_dummy;
    active_chainstate.FlushStateToDisk(state_dummy, FlushStateMode::PERIODIC);
    return result;
}

CAmount GetBlockSubsidy(int nHeight, const Consensus::Params& consensusParams)
{
    int halvings = nHeight / consensusParams.nSubsidyHalvingInterval;
    // Force block reward to zero when right shift is undefined.
    if (halvings >= 64)
        return 0;

    CAmount nSubsidy = consensusParams.genesis_subsidy;
    // Subsidy is cut in half every 210,000 blocks which will occur approximately every 4 years.
    nSubsidy >>= halvings;
    return nSubsidy;
}

CoinsViews::CoinsViews(
    std::string ldb_name,
    size_t cache_size_bytes,
    bool in_memory,
    bool should_wipe) : m_dbview(
                            gArgs.GetDataDirNet() / ldb_name, cache_size_bytes, in_memory, should_wipe),
                        m_catcherview(&m_dbview) {}

void CoinsViews::InitCache()
{
    AssertLockHeld(::cs_main);
    m_cacheview = std::make_unique<CCoinsViewCache>(&m_catcherview);
}

CChainState::CChainState(
    CTxMemPool* mempool,
    BlockManager& blockman,
    ChainstateManager& chainman,
    std::optional<uint256> from_snapshot_blockhash)
    : m_mempool(mempool),
      m_blockman(blockman),
      m_params(::Params()),
      m_chainman(chainman),
      m_from_snapshot_blockhash(from_snapshot_blockhash) {}

void CChainState::InitCoinsDB(
    size_t cache_size_bytes,
    bool in_memory,
    bool should_wipe,
    std::string leveldb_name)
{
    if (m_from_snapshot_blockhash) {
        leveldb_name += "_" + m_from_snapshot_blockhash->ToString();
    }

    m_coins_views = std::make_unique<CoinsViews>(
        leveldb_name, cache_size_bytes, in_memory, should_wipe);
}

void CChainState::InitCoinsCache(size_t cache_size_bytes)
{
    AssertLockHeld(::cs_main);
    assert(m_coins_views != nullptr);
    m_coinstip_cache_size_bytes = cache_size_bytes;
    m_coins_views->InitCache();
}

// Note that though this is marked const, we may end up modifying `m_cached_finished_ibd`, which
// is a performance-related implementation detail. This function must be marked
// `const` so that `CValidationInterface` clients (which are given a `const CChainState*`)
// can call it.
//
bool CChainState::IsInitialBlockDownload() const
{
    // Optimization: pre-test latch before taking the lock.
    if (m_cached_finished_ibd.load(std::memory_order_relaxed))
        return false;

    LOCK(cs_main);
    if (m_cached_finished_ibd.load(std::memory_order_relaxed))
        return false;
    if (fImporting || fReindex)
        return true;
    if (m_chain.Tip() == nullptr)
        return true;
    if (m_chain.Tip()->nChainWork < nMinimumChainWork)
        return true;
    if (m_chain.Tip()->GetBlockTime() < (GetTime() - nMaxTipAge))
        return true;
    LogPrintf("Leaving InitialBlockDownload (latching to false)\n");
    m_cached_finished_ibd.store(true, std::memory_order_relaxed);
    return false;
}

static void AlertNotify(const std::string& strMessage)
{
    uiInterface.NotifyAlertChanged();
#if HAVE_SYSTEM
    std::string strCmd = gArgs.GetArg("-alertnotify", "");
    if (strCmd.empty()) return;

    // Alert text should be plain ascii coming from a trusted source, but to
    // be safe we first strip anything not in safeChars, then add single quotes around
    // the whole string before passing it to the shell:
    std::string singleQuote("'");
    std::string safeStatus = SanitizeString(strMessage);
    safeStatus = singleQuote+safeStatus+singleQuote;
    boost::replace_all(strCmd, "%s", safeStatus);

    std::thread t(runCommand, strCmd);
    t.detach(); // thread runs free
#endif
}

void CChainState::CheckForkWarningConditions()
{
    AssertLockHeld(cs_main);

    // Before we get past initial download, we cannot reliably alert about forks
    // (we assume we don't get stuck on a fork before finishing our initial sync)
    if (IsInitialBlockDownload()) {
        return;
    }

    if (m_chainman.m_best_invalid && m_chainman.m_best_invalid->nChainWork > m_chain.Tip()->nChainWork + (GetBlockProof(*m_chain.Tip()) * 6)) {
        LogPrintf("%s: Warning: Found invalid chain at least ~6 blocks longer than our best chain.\nChain state database corruption likely.\n", __func__);
        SetfLargeWorkInvalidChainFound(true);
    } else {
        SetfLargeWorkInvalidChainFound(false);
    }
}

// Called both upon regular invalid block discovery *and* InvalidateBlock
void CChainState::InvalidChainFound(CBlockIndex* pindexNew)
{
    AssertLockHeld(cs_main);
    if (!m_chainman.m_best_invalid || pindexNew->nChainWork > m_chainman.m_best_invalid->nChainWork) {
        m_chainman.m_best_invalid = pindexNew;
    }
    if (pindexBestHeader != nullptr && pindexBestHeader->GetAncestor(pindexNew->nHeight) == pindexNew) {
        pindexBestHeader = m_chain.Tip();
    }

    LogPrintf("%s: invalid block=%s  height=%d  date=%s\n", __func__,
      pindexNew->GetBlockHash().ToString(), pindexNew->nHeight,
      FormatISO8601DateTime(pindexNew->GetBlockTime()));
    CBlockIndex *tip = m_chain.Tip();
    assert (tip);
    LogPrintf("%s:  current best=%s  height=%d  date=%s\n", __func__,
      tip->GetBlockHash().ToString(), m_chain.Height(),
      FormatISO8601DateTime(tip->GetBlockTime()));
    CheckForkWarningConditions();
}

// Same as InvalidChainFound, above, except not called directly from InvalidateBlock,
// which does its own setBlockIndexCandidates management.
void CChainState::InvalidBlockFound(CBlockIndex* pindex, const BlockValidationState& state)
{
    AssertLockHeld(cs_main);
    if (state.GetResult() != BlockValidationResult::BLOCK_MUTATED) {
        pindex->nStatus |= BLOCK_FAILED_VALID;
        m_chainman.m_failed_blocks.insert(pindex);
        m_blockman.m_dirty_blockindex.insert(pindex);
        setBlockIndexCandidates.erase(pindex);
        InvalidChainFound(pindex);
    }
}

void UpdateCoins(const CTransaction& tx, CCoinsViewCache& inputs, CTxUndo &txundo, int nHeight)
{
    // mark inputs spent
    if (!tx.IsCoinBase()) {
        txundo.vprevout.reserve(tx.vin.size());
        for (size_t i = 0; i < tx.vin.size(); i++) {
            const CTxIn& txin = tx.vin[i];
            if (txin.m_is_pegin) {
                const CTxInWitness& txinwit = tx.witness.vtxinwit[i];
                std::pair<uint256, COutPoint> outpoint = std::make_pair(uint256(txinwit.m_pegin_witness.stack[2]), txin.prevout);
                inputs.SetPeginSpent(outpoint, true);
                // Dummy undo
                txundo.vprevout.emplace_back();
            } else {
                txundo.vprevout.emplace_back();
                bool is_spent = inputs.SpendCoin(txin.prevout, &txundo.vprevout.back());
                assert(is_spent);
            }
        }
    }
    // add outputs
    AddCoins(inputs, tx, nHeight);
}

bool CScriptCheck::operator()() {
    const CScript &scriptSig = ptxTo->vin[nIn].scriptSig;
    const CScriptWitness *witness = ptxTo->witness.vtxinwit.size() > nIn ? &ptxTo->witness.vtxinwit[nIn].scriptWitness : NULL;
    return VerifyScript(scriptSig, m_tx_out.scriptPubKey, witness, nFlags, CachingTransactionSignatureChecker(ptxTo, nIn, m_tx_out.nValue, cacheStore, *txdata), &error);
}

static CuckooCache::cache<uint256, SignatureCacheHasher> g_scriptExecutionCache;
static CSHA256 g_scriptExecutionCacheHasher;

void InitScriptExecutionCache() {
    // Setup the salted hasher
    uint256 nonce = GetRandHash();
    // We want the nonce to be 64 bytes long to force the hasher to process
    // this chunk, which makes later hash computations more efficient. We
    // just write our 32-byte entropy twice to fill the 64 bytes.
    g_scriptExecutionCacheHasher.Write(nonce.begin(), 32);
    g_scriptExecutionCacheHasher.Write(nonce.begin(), 32);
    // nMaxCacheSize is unsigned. If -maxsigcachesize is set to zero,
    // setup_bytes creates the minimum possible cache (2 elements).
    size_t nMaxCacheSize = std::min(std::max((int64_t)0, gArgs.GetIntArg("-maxsigcachesize", DEFAULT_MAX_SIG_CACHE_SIZE) / 4), MAX_MAX_SIG_CACHE_SIZE) * ((size_t) 1 << 20);
    size_t nElems = g_scriptExecutionCache.setup_bytes(nMaxCacheSize);
    LogPrintf("Using %zu MiB out of %zu/4 requested for script execution cache, able to store %zu elements\n",
            (nElems*sizeof(uint256)) >>20, (nMaxCacheSize*2)>>20, nElems);
}

/**
 * Check whether all of this transaction's input scripts succeed.
 *
 * This involves ECDSA signature checks so can be computationally intensive. This function should
 * only be called after the cheap sanity checks in CheckTxInputs passed.
 *
 * If pvChecks is not nullptr, script checks are pushed onto it instead of being performed inline. Any
 * script checks which are not necessary (eg due to script execution cache hits) are, obviously,
 * not pushed onto pvChecks/run.
 *
 * Setting cacheSigStore/cacheFullScriptStore to false will remove elements from the corresponding cache
 * which are matched. This is useful for checking blocks where we will likely never need the cache
 * entry again.
 *
 * Note that we may set state.reason to NOT_STANDARD for extra soft-fork flags in flags, block-checking
 * callers should probably reset it to CONSENSUS in such cases.
 *
 * Non-static (and re-declared) in src/test/txvalidationcache_tests.cpp
 */
bool CheckInputScripts(const CTransaction& tx, TxValidationState& state,
                       const CCoinsViewCache& inputs, unsigned int flags, bool cacheSigStore,
                       bool cacheFullScriptStore, PrecomputedTransactionData& txdata,
                       std::vector<CCheck*>* pvChecks)
{
    if (tx.IsCoinBase()) return true;

    if (pvChecks) {
        pvChecks->reserve(tx.vin.size());
    }

    // First check if script executions have been cached with the same
    // flags. Note that this assumes that the inputs provided are
    // correct (ie that the transaction hash which is in tx's prevouts
    // properly commits to the scriptPubKey in the inputs view of that
    // transaction).
    uint256 hashCacheEntry;
    CSHA256 hasher = g_scriptExecutionCacheHasher;
    hasher.Write(tx.GetWitnessHash().begin(), 32).Write((unsigned char*)&flags, sizeof(flags)).Finalize(hashCacheEntry.begin());
    AssertLockHeld(cs_main); //TODO: Remove this requirement by making CuckooCache not require external locks
    if (g_scriptExecutionCache.contains(hashCacheEntry, !cacheFullScriptStore)) {
        return true;
    }

    if (!txdata.m_spent_outputs_ready) {
        std::vector<CTxOut> spent_outputs;
        spent_outputs.reserve(tx.vin.size());

        for (unsigned int i = 0; i < tx.vin.size(); i++) {
            const COutPoint& prevout = tx.vin[i].prevout;
            // ELEMENTS:
            // If input is peg-in, create "coin" to evaluate against
            Coin pegin_coin;
            if (tx.vin[i].m_is_pegin) {
                // Height of "output" in script evaluation will be 0
                pegin_coin = Coin(GetPeginOutputFromWitness(tx.witness.vtxinwit[i].m_pegin_witness), 0, false);
            }
            const Coin& coin = tx.vin[i].m_is_pegin ? pegin_coin : inputs.AccessCoin(prevout);
            // end ELEMENTS
            assert(!coin.IsSpent());
            spent_outputs.emplace_back(coin.out);
        }
        txdata.Init(tx, std::move(spent_outputs));
    }
    assert(txdata.m_spent_outputs.size() == tx.vin.size());

    for (unsigned int i = 0; i < tx.vin.size(); i++) {
        // We very carefully only pass in things to CScriptCheck which
        // are clearly committed to by tx' witness hash. This provides
        // a sanity check that our caching is not introducing consensus
        // failures through additional data in, eg, the coins being
        // spent being checked as a part of CScriptCheck.

        // Verify signature
        CCheck* check = new CScriptCheck(txdata.m_spent_outputs[i], tx, i, flags, cacheSigStore, &txdata);
        ScriptError serror = QueueCheck(pvChecks, check);
        if (serror != SCRIPT_ERR_OK) {
            if (flags & STANDARD_NOT_MANDATORY_VERIFY_FLAGS) {
                // Check whether the failure was caused by a
                // non-mandatory script verification check, such as
                // non-standard DER encodings or non-null dummy
                // arguments; if so, ensure we return NOT_STANDARD
                // instead of CONSENSUS to avoid downstream users
                // splitting the network between upgraded and
                // non-upgraded nodes by banning CONSENSUS-failing
                // data providers.
                CScriptCheck check2(txdata.m_spent_outputs[i], tx, i,
                        flags & ~STANDARD_NOT_MANDATORY_VERIFY_FLAGS, cacheSigStore, &txdata);
                if (check2()) {
                    return state.Invalid(TxValidationResult::TX_NOT_STANDARD, strprintf("non-mandatory-script-verify-flag (%s)", ScriptErrorString(serror)));
                }
            }
            // MANDATORY flag failures correspond to
            // TxValidationResult::TX_CONSENSUS. Because CONSENSUS
            // failures are the most serious case of validation
            // failures, we may need to consider using
            // RECENT_CONSENSUS_CHANGE for any script failure that
            // could be due to non-upgraded nodes which we may want to
            // support, to avoid splitting the network (but this
            // depends on the details of how net_processing handles
            // such errors).
            return state.Invalid(TxValidationResult::TX_CONSENSUS, strprintf("mandatory-script-verify-flag-failed (%s)", ScriptErrorString(serror)));
        }
    }

    if (cacheFullScriptStore && !pvChecks) {
        // We executed all of the provided scripts, and were told to
        // cache the result. Do so now.
        g_scriptExecutionCache.insert(hashCacheEntry);
    }

    return true;
}

bool AbortNode(BlockValidationState& state, const std::string& strMessage, const bilingual_str& userMessage)
{
    AbortNode(strMessage, userMessage);
    return state.Error(strMessage);
}

/**
 * Restore the UTXO in a Coin at a given COutPoint
 * @param undo The Coin to be restored.
 * @param view The coins view to which to apply the changes.
 * @param out The out point that corresponds to the tx input.
 * @return A DisconnectResult as an int
 */
int ApplyTxInUndo(Coin&& undo, CCoinsViewCache& view, const COutPoint& out, const CTxIn& txin, const CScriptWitness& pegin_witness, const std::vector<std::pair<CScript, CScript>>& fedpegscripts)
{
    bool fClean = true;

    if (!txin.m_is_pegin) {
        if (view.HaveCoin(out)) fClean = false; // overwriting transaction output

        if (undo.nHeight == 0) {
            // Missing undo metadata (height and coinbase). Older versions included this
            // information only in undo records for the last spend of a transactions'
            // outputs. This implies that it must be present for some other output of the same tx.
            const Coin& alternate = AccessByTxid(view, out.hash);
            if (!alternate.IsSpent()) {
                undo.nHeight = alternate.nHeight;
                undo.fCoinBase = alternate.fCoinBase;
            } else {
                // ELEMENTS:
                // If we're connecting genesis outputs, it's probably actually just
                // a genesis output, let it through. N.B. The case where it's a corrupted
                // txundo from per-tx db will not be caught!
                if (!Params().GetConsensus().connect_genesis_outputs) {
                    return DISCONNECT_FAILED; // adding output for transaction without known metadata
                }
            }
        }
        // If the coin already exists as an unspent coin in the cache, then the
        // possible_overwrite parameter to AddCoin must be set to true. We have
        // already checked whether an unspent coin exists above using HaveCoin, so
        // we don't need to guess. When fClean is false, an unspent coin already
        // existed and it is an overwrite.
        view.AddCoin(out, std::move(undo), !fClean);
    } else {
        std::string err;
        if (!IsValidPeginWitness(pegin_witness, fedpegscripts, txin.prevout, err, false)) {
            fClean = fClean && error("%s: peg-in occurred without proof", __func__);
        } else {
            std::pair<uint256, COutPoint> outpoint = std::make_pair(uint256(pegin_witness.stack[2]), txin.prevout);
            bool fSpent = view.IsPeginSpent(outpoint);
            if (!fSpent) {
                fClean = fClean && error("%s: peg-in bitcoin txid not marked spent", __func__);
            } else {
                view.SetPeginSpent(outpoint, false);
            }
        }
    }

    return fClean ? DISCONNECT_OK : DISCONNECT_UNCLEAN;
}

// We don't want to compare things that are not stored in utxo db, specifically
// the nonce commitment which has no consensus meaning for spending conditions
static bool TxOutDBEntryIsSame(const CTxOut& block_txout, const CTxOut& txdb_txout)
{
    return txdb_txout.nValue == block_txout.nValue &&
        txdb_txout.nAsset == block_txout.nAsset &&
        txdb_txout.scriptPubKey == block_txout.scriptPubKey;
}

/** Undo the effects of this block (with given index) on the UTXO set represented by coins.
 *  When FAILED is returned, view is left in an indeterminate state. */
DisconnectResult CChainState::DisconnectBlock(const CBlock& block, const CBlockIndex* pindex, CCoinsViewCache& view)
{
    AssertLockHeld(::cs_main);
    bool fClean = true;

    CBlockUndo blockUndo;
    if (!UndoReadFromDisk(blockUndo, pindex)) {
        error("DisconnectBlock(): failure reading undo data");
        return DISCONNECT_FAILED;
    }

    if (blockUndo.vtxundo.size() + 1 != block.vtx.size()) {
        error("DisconnectBlock(): block and undo data inconsistent");
        return DISCONNECT_FAILED;
    }

    // undo transactions in reverse order
    for (int i = block.vtx.size() - 1; i >= 0; i--) {
        const CTransaction &tx = *(block.vtx[i]);
        uint256 hash = tx.GetHash();
        bool is_coinbase = tx.IsCoinBase();

        // Check that all outputs are available and match the outputs in the block itself
        // exactly.
        for (size_t o = 0; o < tx.vout.size(); o++) {
            if (!tx.vout[o].scriptPubKey.IsUnspendable()) {
                COutPoint out(hash, o);
                Coin coin;
                bool is_spent = view.SpendCoin(out, &coin);
                if (!is_spent || !TxOutDBEntryIsSame(tx.vout[o], coin.out) || pindex->nHeight != coin.nHeight || is_coinbase != coin.fCoinBase) {
                    fClean = false; // transaction output mismatch
                }
            }
        }

        // restore inputs
        const auto& fedpegscripts = GetValidFedpegScripts(pindex, Params().GetConsensus(), false /* nextblock_validation */);
        if (i > 0) { // not coinbases
            CTxUndo &txundo = blockUndo.vtxundo[i-1];
            if (txundo.vprevout.size() != tx.vin.size()) {
                error("DisconnectBlock(): transaction and undo data inconsistent");
                return DISCONNECT_FAILED;
            }
            for (unsigned int j = tx.vin.size(); j > 0;) {
                --j;
                const COutPoint& out = tx.vin[j].prevout;
                const CScriptWitness& pegin_wit = tx.witness.vtxinwit.size() > j ? tx.witness.vtxinwit[j].m_pegin_witness : CScriptWitness();
                int res = ApplyTxInUndo(std::move(txundo.vprevout[j]), view, out, tx.vin[j], pegin_wit, fedpegscripts);
                if (res == DISCONNECT_FAILED) return DISCONNECT_FAILED;
                fClean = fClean && res != DISCONNECT_UNCLEAN;
            }
            // At this point, all of txundo.vprevout should have been moved out.
        }
    }

    // move best block pointer to prevout block
    view.SetBestBlock(pindex->pprev->GetBlockHash());

    return fClean ? DISCONNECT_OK : DISCONNECT_UNCLEAN;
}

static CCheckQueue<CCheck> scriptcheckqueue(128);

void StartScriptCheckWorkerThreads(int threads_num)
{
    scriptcheckqueue.StartWorkerThreads(threads_num);
}

void StopScriptCheckWorkerThreads()
{
    scriptcheckqueue.StopWorkerThreads();
}

/**
 * Threshold condition checker that triggers when unknown versionbits are seen on the network.
 */
class WarningBitsConditionChecker : public AbstractThresholdConditionChecker
{
private:
    int bit;

public:
    explicit WarningBitsConditionChecker(int bitIn) : bit(bitIn) {}

    int64_t BeginTime(const Consensus::Params& params) const override { return 0; }
    int64_t EndTime(const Consensus::Params& params) const override { return std::numeric_limits<int64_t>::max(); }
    int Period(const Consensus::Params& params) const override { return params.nMinerConfirmationWindow; }
    int Threshold(const Consensus::Params& params) const override { return params.nRuleChangeActivationThreshold; }

    bool Condition(const CBlockIndex* pindex, const Consensus::Params& params) const override
    {
        return pindex->nHeight >= params.MinBIP9WarningHeight &&
               ((pindex->nVersion & VERSIONBITS_TOP_MASK) == VERSIONBITS_TOP_BITS) &&
               ((pindex->nVersion >> bit) & 1) != 0 &&
               ((g_versionbitscache.ComputeBlockVersion(pindex->pprev, params) >> bit) & 1) == 0;
    }
};

static ThresholdConditionCache warningcache[VERSIONBITS_NUM_BITS] GUARDED_BY(cs_main);

static unsigned int GetBlockScriptFlags(const CBlockIndex* pindex, const Consensus::Params& consensusparams)
{
    unsigned int flags = SCRIPT_VERIFY_NONE;

    // BIP16 didn't become active until Apr 1 2012 (on mainnet, and
    // retroactively applied to testnet)
    // However, only one historical block violated the P2SH rules (on both
    // mainnet and testnet), so for simplicity, always leave P2SH
    // on except for the one violating block.
    if (consensusparams.BIP16Exception.IsNull() || // no bip16 exception on this chain
        pindex->phashBlock == nullptr || // this is a new candidate block, eg from TestBlockValidity()
        *pindex->phashBlock != consensusparams.BIP16Exception) // this block isn't the historical exception
    {
        // Enforce WITNESS rules whenever P2SH is in effect
        flags |= SCRIPT_VERIFY_P2SH | SCRIPT_VERIFY_WITNESS;
    }

    // Enforce the DERSIG (BIP66) rule
    if (DeploymentActiveAt(*pindex, consensusparams, Consensus::DEPLOYMENT_DERSIG)) {
        flags |= SCRIPT_VERIFY_DERSIG;
    }

    // Enforce CHECKLOCKTIMEVERIFY (BIP65)
    if (DeploymentActiveAt(*pindex, consensusparams, Consensus::DEPLOYMENT_CLTV)) {
        flags |= SCRIPT_VERIFY_CHECKLOCKTIMEVERIFY;
    }

    // Enforce CHECKSEQUENCEVERIFY (BIP112)
    if (DeploymentActiveAt(*pindex, consensusparams, Consensus::DEPLOYMENT_CSV)) {
        flags |= SCRIPT_VERIFY_CHECKSEQUENCEVERIFY;
    }

    // Enforce Taproot (BIP340-BIP342)
    if (DeploymentActiveAt(*pindex, consensusparams, Consensus::DEPLOYMENT_TAPROOT)) {
        flags |= SCRIPT_VERIFY_TAPROOT;
    }

    // Enforce BIP147 NULLDUMMY (activated simultaneously with segwit)
    if (DeploymentActiveAt(*pindex, consensusparams, Consensus::DEPLOYMENT_SEGWIT)) {
        flags |= SCRIPT_VERIFY_NULLDUMMY;
    }

    if (DeploymentActiveAfter(pindex->pprev, consensusparams, Consensus::DEPLOYMENT_DYNA_FED)) {
        flags |= SCRIPT_SIGHASH_RANGEPROOF;
    }

    return flags;
}



static int64_t nTimeCheck = 0;
static int64_t nTimeForks = 0;
static int64_t nTimeVerify = 0;
static int64_t nTimeConnect = 0;
static int64_t nTimeIndex = 0;
static int64_t nTimeTotal = 0;
static int64_t nBlocksTotal = 0;

bool CheckPeginRipeness(const CBlock& block, const std::vector<std::pair<CScript, CScript>>& fedpegscripts) {
    for (unsigned int i = 0; i < block.vtx.size(); i++) {
        const CTransaction &tx = *(block.vtx[i]);

        if (!tx.IsCoinBase()) {
            for (unsigned int i = 0; i < tx.vin.size(); ++i) {
                if (tx.vin[i].m_is_pegin) {
                    std::string err;
                    bool depth_failed = false;
                    if ((tx.witness.vtxinwit.size() <= i) || !IsValidPeginWitness(tx.witness.vtxinwit[i].m_pegin_witness, fedpegscripts, tx.vin[i].prevout, err, true, &depth_failed)) {
                        if (depth_failed) {
                            return false;  // Pegins not ripe.
                        } else {
                            return true;  // Some other failure; details later.
                        }
                    }
                }
            }
        }
    }
    return true;
}

/** Apply the effects of this block (with given index) on the UTXO set represented by coins.
 *  Validity checks that depend on the UTXO set are also done; ConnectBlock()
 *  can fail if those validity checks fail (among other reasons). */
bool CChainState::ConnectBlock(const CBlock& block, BlockValidationState& state, CBlockIndex* pindex,
                  CCoinsViewCache& view, std::set<std::pair<uint256, COutPoint>>* setPeginsSpent, bool fJustCheck)
{
    AssertLockHeld(cs_main);
    assert(pindex);

    uint256 block_hash{block.GetHash()};
    assert(*pindex->phashBlock == block_hash);

    int64_t nTimeStart = GetTimeMicros();

    // verify that the view's current state corresponds to the previous block
    uint256 hashPrevBlock = pindex->pprev == nullptr ? uint256() : pindex->pprev->GetBlockHash();
    assert(hashPrevBlock == view.GetBestBlock());

    const Consensus::Params& consensusParams = m_params.GetConsensus();
    // Add genesis outputs but don't validate.
    if (block.GetHash() == consensusParams.hashGenesisBlock) {
        if (!fJustCheck) {
            if (consensusParams.connect_genesis_outputs) {
                for (const auto& tx : block.vtx) {
                    // Directly add new coins to DB
                    AddCoins(view, *tx, 0);
                }
            }
            view.SetBestBlock(pindex->GetBlockHash());
        }
        nBlocksTotal++;
        return true;
    }

    // Check it again in case a previous version let a bad block in
    // NOTE: We don't currently (re-)invoke ContextualCheckBlock() or
    // ContextualCheckBlockHeader() here. This means that if we add a new
    // consensus rule that is enforced in one of those two functions, then we
    // may have let in a block that violates the rule prior to updating the
    // software, and we would NOT be enforcing the rule here. Fully solving
    // upgrade from one software version to the next after a consensus rule
    // change is potentially tricky and issue-specific (see NeedsRedownload()
    // for one approach that was used for BIP 141 deployment).
    // Also, currently the rule against blocks more than 2 hours in the future
    // is enforced in ContextualCheckBlockHeader(); we wouldn't want to
    // re-enforce that rule here (at least until we make it impossible for
    // GetAdjustedTime() to go backward).
    if (!CheckBlock(block, state, m_params.GetConsensus(), !fJustCheck, !fJustCheck)) {
        if (state.GetResult() == BlockValidationResult::BLOCK_MUTATED) {
            // We don't write down blocks to disk if they may have been
            // corrupted, so this should be impossible unless we're having hardware
            // problems.
            return AbortNode(state, "Corrupt block found indicating potential hardware failure; shutting down");
        }
        return error("%s: Consensus::CheckBlock: %s", __func__, state.ToString());
    }

    nBlocksTotal++;

<<<<<<< HEAD
    // Check that all non-zero coinbase outputs pay to the required destination
    const CScript& mandatory_coinbase_destination = m_params.GetConsensus().mandatory_coinbase_destination;
    if (mandatory_coinbase_destination != CScript()) {
        for (auto& txout : block.vtx[0]->vout) {
            bool mustPay = !txout.nValue.IsExplicit() || txout.nValue.GetAmount() != 0;
            if (mustPay && txout.scriptPubKey != mandatory_coinbase_destination) {
                LogPrintf("ERROR: ConnectBlock(): Coinbase outputs didn't match required scriptPubKey\n");
                return state.Invalid(BlockValidationResult::BLOCK_CONSENSUS, "bad-coinbase-txos");
            }
        }
=======
    // Special case for the genesis block, skipping connection of its transactions
    // (its coinbase is unspendable)
    if (block_hash == m_params.GetConsensus().hashGenesisBlock) {
        if (!fJustCheck)
            view.SetBestBlock(pindex->GetBlockHash());
        return true;
>>>>>>> 922c49a1
    }

    bool fScriptChecks = true;
    if (!hashAssumeValid.IsNull()) {
        // We've been configured with the hash of a block which has been externally verified to have a valid history.
        // A suitable default value is included with the software and updated from time to time.  Because validity
        //  relative to a piece of software is an objective fact these defaults can be easily reviewed.
        // This setting doesn't force the selection of any particular chain but makes validating some faster by
        //  effectively caching the result of part of the verification.
        BlockMap::const_iterator  it = m_blockman.m_block_index.find(hashAssumeValid);
        if (it != m_blockman.m_block_index.end()) {
            if (it->second->GetAncestor(pindex->nHeight) == pindex &&
                pindexBestHeader->GetAncestor(pindex->nHeight) == pindex &&
                pindexBestHeader->nChainWork >= nMinimumChainWork) {
                // This block is a member of the assumed verified chain and an ancestor of the best header.
                // Script verification is skipped when connecting blocks under the
                // assumevalid block. Assuming the assumevalid block is valid this
                // is safe because block merkle hashes are still computed and checked,
                // Of course, if an assumed valid block is invalid due to false scriptSigs
                // this optimization would allow an invalid chain to be accepted.
                // The equivalent time check discourages hash power from extorting the network via DOS attack
                //  into accepting an invalid block through telling users they must manually set assumevalid.
                //  Requiring a software change or burying the invalid block, regardless of the setting, makes
                //  it hard to hide the implication of the demand.  This also avoids having release candidates
                //  that are hardly doing any signature verification at all in testing without having to
                //  artificially set the default assumed verified block further back.
                // The test against nMinimumChainWork prevents the skipping when denied access to any chain at
                //  least as good as the expected chain.
                fScriptChecks = (GetBlockProofEquivalentTime(*pindexBestHeader, *pindex, *pindexBestHeader, m_params.GetConsensus()) <= 60 * 60 * 24 * 7 * 2);
            }
        }
    }

    int64_t nTime1 = GetTimeMicros(); nTimeCheck += nTime1 - nTimeStart;
    assert(nBlocksTotal > 0);
    LogPrint(BCLog::BENCH, "    - Sanity checks: %.2fms [%.2fs (%.2fms/blk)]\n", MILLI * (nTime1 - nTimeStart), nTimeCheck * MICRO, nTimeCheck * MILLI / nBlocksTotal);

    // Do not allow blocks that contain transactions which 'overwrite' older transactions,
    // unless those are already completely spent.
    // If such overwrites are allowed, coinbases and transactions depending upon those
    // can be duplicated to remove the ability to spend the first instance -- even after
    // being sent to another address.
    // See BIP30, CVE-2012-1909, and http://r6.ca/blog/20120206T005236Z.html for more information.
    // This rule was originally applied to all blocks with a timestamp after March 15, 2012, 0:00 UTC.
    // Now that the whole chain is irreversibly beyond that time it is applied to all blocks except the
    // two in the chain that violate it. This prevents exploiting the issue against nodes during their
    // initial block download.
    bool fEnforceBIP30 = !((pindex->nHeight==91842 && pindex->GetBlockHash() == uint256S("0x00000000000a4d0a398161ffc163c503763b1f4360639393e0e4c8e300e0caec")) ||
                           (pindex->nHeight==91880 && pindex->GetBlockHash() == uint256S("0x00000000000743f190a18c5577a3c2d2a1f610ae9601ac046a38084ccb7cd721")));

    // Once BIP34 activated it was not possible to create new duplicate coinbases and thus other than starting
    // with the 2 existing duplicate coinbase pairs, not possible to create overwriting txs.  But by the
    // time BIP34 activated, in each of the existing pairs the duplicate coinbase had overwritten the first
    // before the first had been spent.  Since those coinbases are sufficiently buried it's no longer possible to create further
    // duplicate transactions descending from the known pairs either.
    // If we're on the known chain at height greater than where BIP34 activated, we can save the db accesses needed for the BIP30 check.

    // BIP34 requires that a block at height X (block X) has its coinbase
    // scriptSig start with a CScriptNum of X (indicated height X).  The above
    // logic of no longer requiring BIP30 once BIP34 activates is flawed in the
    // case that there is a block X before the BIP34 height of 227,931 which has
    // an indicated height Y where Y is greater than X.  The coinbase for block
    // X would also be a valid coinbase for block Y, which could be a BIP30
    // violation.  An exhaustive search of all mainnet coinbases before the
    // BIP34 height which have an indicated height greater than the block height
    // reveals many occurrences. The 3 lowest indicated heights found are
    // 209,921, 490,897, and 1,983,702 and thus coinbases for blocks at these 3
    // heights would be the first opportunity for BIP30 to be violated.

    // The search reveals a great many blocks which have an indicated height
    // greater than 1,983,702, so we simply remove the optimization to skip
    // BIP30 checking for blocks at height 1,983,702 or higher.  Before we reach
    // that block in another 25 years or so, we should take advantage of a
    // future consensus change to do a new and improved version of BIP34 that
    // will actually prevent ever creating any duplicate coinbases in the
    // future.
    static constexpr int BIP34_IMPLIES_BIP30_LIMIT = 1983702;

    // There is no potential to create a duplicate coinbase at block 209,921
    // because this is still before the BIP34 height and so explicit BIP30
    // checking is still active.

    // The final case is block 176,684 which has an indicated height of
    // 490,897. Unfortunately, this issue was not discovered until about 2 weeks
    // before block 490,897 so there was not much opportunity to address this
    // case other than to carefully analyze it and determine it would not be a
    // problem. Block 490,897 was, in fact, mined with a different coinbase than
    // block 176,684, but it is important to note that even if it hadn't been or
    // is remined on an alternate fork with a duplicate coinbase, we would still
    // not run into a BIP30 violation.  This is because the coinbase for 176,684
    // is spent in block 185,956 in transaction
    // d4f7fbbf92f4a3014a230b2dc70b8058d02eb36ac06b4a0736d9d60eaa9e8781.  This
    // spending transaction can't be duplicated because it also spends coinbase
    // 0328dd85c331237f18e781d692c92de57649529bd5edf1d01036daea32ffde29.  This
    // coinbase has an indicated height of over 4.2 billion, and wouldn't be
    // duplicatable until that height, and it's currently impossible to create a
    // chain that long. Nevertheless we may wish to consider a future soft fork
    // which retroactively prevents block 490,897 from creating a duplicate
    // coinbase. The two historical BIP30 violations often provide a confusing
    // edge case when manipulating the UTXO and it would be simpler not to have
    // another edge case to deal with.

    // testnet3 has no blocks before the BIP34 height with indicated heights
    // post BIP34 before approximately height 486,000,000. After block
    // 1,983,702 testnet3 starts doing unnecessary BIP30 checking again.
    assert(pindex->pprev);
    CBlockIndex* pindexBIP34height = pindex->pprev->GetAncestor(m_params.GetConsensus().BIP34Height);
    //Only continue to enforce if we're below BIP34 activation height or the block hash at that height doesn't correspond.
    fEnforceBIP30 = fEnforceBIP30 && (!pindexBIP34height || !(pindexBIP34height->GetBlockHash() == m_params.GetConsensus().BIP34Hash));

    // TODO: Remove BIP30 checking from block height 1,983,702 on, once we have a
    // consensus change that ensures coinbases at those heights can not
    // duplicate earlier coinbases.
    if (fEnforceBIP30 || pindex->nHeight >= BIP34_IMPLIES_BIP30_LIMIT) {
        for (const auto& tx : block.vtx) {
            for (size_t o = 0; o < tx->vout.size(); o++) {
                if (view.HaveCoin(COutPoint(tx->GetHash(), o))) {
                    LogPrintf("ERROR: ConnectBlock(): tried to overwrite transaction\n");
                    return state.Invalid(BlockValidationResult::BLOCK_CONSENSUS, "bad-txns-BIP30");
                }
            }
        }
    }

    // Enforce BIP68 (sequence locks)
    int nLockTimeFlags = 0;
    if (DeploymentActiveAt(*pindex, m_params.GetConsensus(), Consensus::DEPLOYMENT_CSV)) {
        nLockTimeFlags |= LOCKTIME_VERIFY_SEQUENCE;
    }

    // Get the script flags for this block
    unsigned int flags = GetBlockScriptFlags(pindex, m_params.GetConsensus());

    int64_t nTime2 = GetTimeMicros(); nTimeForks += nTime2 - nTime1;
    LogPrint(BCLog::BENCH, "    - Fork checks: %.2fms [%.2fs (%.2fms/blk)]\n", MILLI * (nTime2 - nTime1), nTimeForks * MICRO, nTimeForks * MILLI / nBlocksTotal);

    CBlockUndo blockundo;

    // Precomputed transaction data pointers must not be invalidated
    // until after `control` has run the script checks (potentially
    // in multiple threads). Preallocate the vector size so a new allocation
    // doesn't invalidate pointers into the vector, and keep txsdata in scope
    // for as long as `control`.
    CCheckQueueControl<CCheck> control(fScriptChecks && g_parallel_script_checks ? &scriptcheckqueue : nullptr);
    std::vector<PrecomputedTransactionData> txsdata;
    for (unsigned int i = 0; i< block.vtx.size(); i++ ){
        txsdata.push_back(PrecomputedTransactionData(m_params.HashGenesisBlock()));
    }

    std::vector<int> prevheights;
    CAmountMap fee_map;
    int nInputs = 0;
    int64_t nSigOpsCost = 0;
    blockundo.vtxundo.reserve(block.vtx.size() - 1);

    // ELEMENTS:

    // Enforce PAK post-dynafed
    if (m_params.GetEnforcePak() && !block.m_dynafed_params.IsNull()) {
        // GetActivePAKList computes for the following block, so use previous index
        CPAKList paklist = GetActivePAKList(pindex->pprev, m_params.GetConsensus());
        for (const auto& tx : block.vtx) {
            if (!IsPAKValidTx(*tx, paklist, m_params.ParentGenesisBlockHash(), m_params.GetConsensus().pegged_asset)) {
                LogPrintf("ERROR: ConnectBlock(): Bad PAK transaction\n");
                return state.Invalid(BlockValidationResult::BLOCK_CONSENSUS, "bad-pak-tx");
            }
        }
    }

    // Used when ConnectBlock() results are unneeded for mempool ejection
    std::set<std::pair<uint256, COutPoint>> setPeginsSpentDummy;

    // Used when checking peg-ins
    const auto& fedpegscripts = GetValidFedpegScripts(pindex, m_params.GetConsensus(), false /* nextblock_validation */);

    for (unsigned int i = 0; i < block.vtx.size(); i++)
    {
        const CTransaction &tx = *(block.vtx[i]);

        nInputs += tx.vin.size();

        if (!tx.IsCoinBase())
        {
            std::vector<CCheck*> vChecks;
            bool fCacheResults = fJustCheck; /* Don't cache results if we're actually connecting blocks (still consult the cache, though) */
            TxValidationState tx_state;
            if (!Consensus::CheckTxInputs(tx, tx_state, view, pindex->nHeight, fee_map,
                        setPeginsSpent == NULL ? setPeginsSpentDummy : *setPeginsSpent,
                        g_parallel_script_checks ? &vChecks : NULL, fCacheResults, fScriptChecks, fedpegscripts)) {
                // Any transaction validation failure in ConnectBlock is a block consensus failure
                state.Invalid(BlockValidationResult::BLOCK_CONSENSUS,
                        tx_state.GetRejectReason(), tx_state.GetDebugMessage());
                return error("%s: Consensus::CheckTxInputs: %s, %s", __func__, tx.GetHash().ToString(), state.ToString());
            }
            control.Add(vChecks);

            if (!MoneyRange(fee_map)) {
                LogPrintf("ERROR: %s: accumulated fee in the block out of range.\n", __func__);
                return state.Invalid(BlockValidationResult::BLOCK_CONSENSUS, "bad-txns-accumulated-fee-outofrange");
            }

            // Check that transaction is BIP68 final
            // BIP68 lock checks (as opposed to nLockTime checks) must
            // be in ConnectBlock because they require the UTXO set
            prevheights.resize(tx.vin.size());
            for (size_t j = 0; j < tx.vin.size(); j++) {
                if (tx.vin[j].m_is_pegin) {
                    prevheights[j] = -1;
                } else {
                    prevheights[j] = view.AccessCoin(tx.vin[j].prevout).nHeight;
                }
            }

            if (!SequenceLocks(tx, nLockTimeFlags, prevheights, *pindex)) {
                LogPrintf("ERROR: %s: contains a non-BIP68-final transaction\n", __func__);
                return state.Invalid(BlockValidationResult::BLOCK_CONSENSUS, "bad-txns-nonfinal");
            }
        }

        // GetTransactionSigOpCost counts 3 types of sigops:
        // * legacy (always)
        // * p2sh (when P2SH enabled in flags and excludes coinbase)
        // * witness (when witness enabled in flags and excludes coinbase)
        nSigOpsCost += GetTransactionSigOpCost(tx, view, flags);
        if (nSigOpsCost > MAX_BLOCK_SIGOPS_COST) {
            LogPrintf("ERROR: ConnectBlock(): too many sigops\n");
            return state.Invalid(BlockValidationResult::BLOCK_CONSENSUS, "bad-blk-sigops");
        }

        if (!tx.IsCoinBase())
        {
            std::vector<CCheck*> vChecks;
            bool fCacheResults = fJustCheck; /* Don't cache results if we're actually connecting blocks (still consult the cache, though) */
            TxValidationState tx_state;
            if (fScriptChecks && !CheckInputScripts(tx, tx_state, view, flags, fCacheResults, fCacheResults, txsdata[i], g_parallel_script_checks ? &vChecks : nullptr)) {
                // Any transaction validation failure in ConnectBlock is a block consensus failure
                state.Invalid(BlockValidationResult::BLOCK_CONSENSUS,
                              tx_state.GetRejectReason(), tx_state.GetDebugMessage());
                return error("ConnectBlock(): CheckInputScripts on %s failed with %s",
                    tx.GetHash().ToString(), state.ToString());
            }
            control.Add(vChecks);
        }

        CTxUndo undoDummy;
        if (i > 0) {
            blockundo.vtxundo.push_back(CTxUndo());
        }
        UpdateCoins(tx, view, i == 0 ? undoDummy : blockundo.vtxundo.back(), pindex->nHeight);

    }
    int64_t nTime3 = GetTimeMicros(); nTimeConnect += nTime3 - nTime2;
    LogPrint(BCLog::BENCH, "      - Connect %u transactions: %.2fms (%.3fms/tx, %.3fms/txin) [%.2fs (%.2fms/blk)]\n", (unsigned)block.vtx.size(), MILLI * (nTime3 - nTime2), MILLI * (nTime3 - nTime2) / block.vtx.size(), nInputs <= 1 ? 0 : MILLI * (nTime3 - nTime2) / (nInputs-1), nTimeConnect * MICRO, nTimeConnect * MILLI / nBlocksTotal);

    CAmountMap block_reward = fee_map;
    block_reward[consensusParams.subsidy_asset] += GetBlockSubsidy(pindex->nHeight, consensusParams);
    if (!MoneyRange(block_reward)) {
        LogPrintf("ERROR: ConnectBlock(): total block reward overflowed\n");
        return state.Invalid(BlockValidationResult::BLOCK_CONSENSUS, "bad-blockreward-outofrange");
    }
    if (!VerifyCoinbaseAmount(*(block.vtx[0]), block_reward)) {
        LogPrintf("ERROR: ConnectBlock(): coinbase pays too much\n");
        return state.Invalid(BlockValidationResult::BLOCK_CONSENSUS, "bad-cb-amount");
    }

    if (!control.Wait()) {
        LogPrintf("ERROR: %s: CheckQueue failed\n", __func__);
        return state.Invalid(BlockValidationResult::BLOCK_CONSENSUS, "block-validation-failed");
    }
    int64_t nTime4 = GetTimeMicros(); nTimeVerify += nTime4 - nTime2;
    LogPrint(BCLog::BENCH, "    - Verify %u txins: %.2fms (%.3fms/txin) [%.2fs (%.2fms/blk)]\n", nInputs - 1, MILLI * (nTime4 - nTime2), nInputs <= 1 ? 0 : MILLI * (nTime4 - nTime2) / (nInputs-1), nTimeVerify * MICRO, nTimeVerify * MILLI / nBlocksTotal);

    if (fJustCheck)
        return true;

    if (!m_blockman.WriteUndoDataForBlock(blockundo, state, pindex, m_params)) {
        return false;
    }

    if (!pindex->IsValid(BLOCK_VALID_SCRIPTS)) {
        pindex->RaiseValidity(BLOCK_VALID_SCRIPTS);
        m_blockman.m_dirty_blockindex.insert(pindex);
    }

    assert(pindex->phashBlock);
    // add this block to the view's block chain
    view.SetBestBlock(pindex->GetBlockHash());

    int64_t nTime5 = GetTimeMicros(); nTimeIndex += nTime5 - nTime4;
    LogPrint(BCLog::BENCH, "    - Index writing: %.2fms [%.2fs (%.2fms/blk)]\n", MILLI * (nTime5 - nTime4), nTimeIndex * MICRO, nTimeIndex * MILLI / nBlocksTotal);

    TRACE6(validation, block_connected,
        block_hash.data(),
        pindex->nHeight,
        block.vtx.size(),
        nInputs,
        nSigOpsCost,
        nTime5 - nTimeStart // in microseconds (µs)
    );

    return true;
}

CoinsCacheSizeState CChainState::GetCoinsCacheSizeState()
{
    AssertLockHeld(::cs_main);
    return this->GetCoinsCacheSizeState(
        m_coinstip_cache_size_bytes,
        gArgs.GetIntArg("-maxmempool", DEFAULT_MAX_MEMPOOL_SIZE) * 1000000);
}

CoinsCacheSizeState CChainState::GetCoinsCacheSizeState(
    size_t max_coins_cache_size_bytes,
    size_t max_mempool_size_bytes)
{
    AssertLockHeld(::cs_main);
    const int64_t nMempoolUsage = m_mempool ? m_mempool->DynamicMemoryUsage() : 0;
    int64_t cacheSize = CoinsTip().DynamicMemoryUsage();
    int64_t nTotalSpace =
        max_coins_cache_size_bytes + std::max<int64_t>(int64_t(max_mempool_size_bytes) - nMempoolUsage, 0);

    //! No need to periodic flush if at least this much space still available.
    static constexpr int64_t MAX_BLOCK_COINSDB_USAGE_BYTES = 10 * 1024 * 1024;  // 10MB
    int64_t large_threshold =
        std::max((9 * nTotalSpace) / 10, nTotalSpace - MAX_BLOCK_COINSDB_USAGE_BYTES);

    if (cacheSize > nTotalSpace) {
        LogPrintf("Cache size (%s) exceeds total space (%s)\n", cacheSize, nTotalSpace);
        return CoinsCacheSizeState::CRITICAL;
    } else if (cacheSize > large_threshold) {
        return CoinsCacheSizeState::LARGE;
    }
    return CoinsCacheSizeState::OK;
}

bool CChainState::FlushStateToDisk(
    BlockValidationState &state,
    FlushStateMode mode,
    int nManualPruneHeight)
{
    LOCK(cs_main);
    assert(this->CanFlushToDisk());
    static std::chrono::microseconds nLastWrite{0};
    static std::chrono::microseconds nLastFlush{0};
    std::set<int> setFilesToPrune;
    bool full_flush_completed = false;

    const size_t coins_count = CoinsTip().GetCacheSize();
    const size_t coins_mem_usage = CoinsTip().DynamicMemoryUsage();

    try {
    {
        bool fFlushForPrune = false;
        bool fDoFullFlush = false;

        CoinsCacheSizeState cache_state = GetCoinsCacheSizeState();
        LOCK(m_blockman.cs_LastBlockFile);
        if (fPruneMode && (m_blockman.m_check_for_pruning || nManualPruneHeight > 0) && !fReindex) {
            // make sure we don't prune above the blockfilterindexes bestblocks
            // pruning is height-based
            int last_prune = m_chain.Height(); // last height we can prune
            ForEachBlockFilterIndex([&](BlockFilterIndex& index) {
               last_prune = std::max(1, std::min(last_prune, index.GetSummary().best_block_height));
            });

            if (nManualPruneHeight > 0) {
                LOG_TIME_MILLIS_WITH_CATEGORY("find files to prune (manual)", BCLog::BENCH);

                m_blockman.FindFilesToPruneManual(setFilesToPrune, std::min(last_prune, nManualPruneHeight), m_chain.Height());
            } else {
                LOG_TIME_MILLIS_WITH_CATEGORY("find files to prune", BCLog::BENCH);

                m_blockman.FindFilesToPrune(setFilesToPrune, m_params.PruneAfterHeight(), m_chain.Height(), last_prune, IsInitialBlockDownload());
                m_blockman.m_check_for_pruning = false;
            }
            if (!setFilesToPrune.empty()) {
                fFlushForPrune = true;
                if (!fHavePruned) {
                    m_blockman.m_block_tree_db->WriteFlag("prunedblockfiles", true);
                    fHavePruned = true;
                }
            }
        }
        const auto nNow = GetTime<std::chrono::microseconds>();
        // Avoid writing/flushing immediately after startup.
        if (nLastWrite.count() == 0) {
            nLastWrite = nNow;
        }
        if (nLastFlush.count() == 0) {
            nLastFlush = nNow;
        }
        // The cache is large and we're within 10% and 10 MiB of the limit, but we have time now (not in the middle of a block processing).
        bool fCacheLarge = mode == FlushStateMode::PERIODIC && cache_state >= CoinsCacheSizeState::LARGE;
        // The cache is over the limit, we have to write now.
        bool fCacheCritical = mode == FlushStateMode::IF_NEEDED && cache_state >= CoinsCacheSizeState::CRITICAL;
        // It's been a while since we wrote the block index to disk. Do this frequently, so we don't need to redownload after a crash.
        bool fPeriodicWrite = mode == FlushStateMode::PERIODIC && nNow > nLastWrite + DATABASE_WRITE_INTERVAL;
        // It's been very long since we flushed the cache. Do this infrequently, to optimize cache usage.
        bool fPeriodicFlush = mode == FlushStateMode::PERIODIC && nNow > nLastFlush + DATABASE_FLUSH_INTERVAL;
        // Combine all conditions that result in a full cache flush.
        fDoFullFlush = (mode == FlushStateMode::ALWAYS) || fCacheLarge || fCacheCritical || fPeriodicFlush || fFlushForPrune;
        // Write blocks and block index to disk.
        if (fDoFullFlush || fPeriodicWrite) {
            // Ensure we can write block index
            if (!CheckDiskSpace(gArgs.GetBlocksDirPath())) {
                return AbortNode(state, "Disk space is too low!", _("Disk space is too low!"));
            }
            {
                LOG_TIME_MILLIS_WITH_CATEGORY("write block and undo data to disk", BCLog::BENCH);

                // First make sure all block and undo data is flushed to disk.
                m_blockman.FlushBlockFile();
            }

            // Then update all block file information (which may refer to block and undo files).
            {
                LOG_TIME_MILLIS_WITH_CATEGORY("write block index to disk", BCLog::BENCH);

                if (!m_blockman.WriteBlockIndexDB()) {
                    return AbortNode(state, "Failed to write to block index database");
                }

                if (node::fTrimHeaders) {
                    std::set<CBlockIndex*> setTrimmableBlockIndex(m_blockman.m_dirty_blockindex);
                    LogPrintf("Flushing block index, trimming headers, setTrimmableBlockIndex.size(): %d\n", setTrimmableBlockIndex.size());
                    int trim_height = m_chain.Height() - node::nMustKeepFullHeaders;
                    int min_height = std::numeric_limits<int>::max();
                    CBlockIndex* min_index = nullptr;
                    for (std::set<CBlockIndex*>::iterator it = setTrimmableBlockIndex.begin(); it != setTrimmableBlockIndex.end(); it++) {
                        (*it)->assert_untrimmed();
                        if ((*it)->nHeight < trim_height) {
                            (*it)->trim();
                            if ((*it)->nHeight < min_height) {
                                min_height = (*it)->nHeight;
                                min_index = *it;
                            }
                        }
                    }

                    // Handle any remaining untrimmed blocks that were too recent for trimming last time we flushed.
                    if (min_index) {
                        min_index = min_index->pprev;
                        while (min_index && !min_index->trimmed()) {
                            min_index->trim();
                            min_index = min_index->pprev;
                        }
                    }
                }
            }
            // Finally remove any pruned files
            if (fFlushForPrune) {
                LOG_TIME_MILLIS_WITH_CATEGORY("unlink pruned files", BCLog::BENCH);

                UnlinkPrunedFiles(setFilesToPrune);
            }
            nLastWrite = nNow;
        }
        // Flush best chain related state. This can only be done if the blocks / block index write was also done.
        if (fDoFullFlush && !CoinsTip().GetBestBlock().IsNull()) {
            LOG_TIME_MILLIS_WITH_CATEGORY(strprintf("write coins cache to disk (%d coins, %.2fkB)",
                coins_count, coins_mem_usage / 1000), BCLog::BENCH);

            // Typical Coin structures on disk are around 48 bytes in size.
            // Pushing a new one to the database can cause it to be written
            // twice (once in the log, and once in the tables). This is already
            // an overestimation, as most will delete an existing entry or
            // overwrite one. Still, use a conservative safety factor of 2.
            if (!CheckDiskSpace(gArgs.GetDataDirNet(), 48 * 2 * 2 * CoinsTip().GetCacheSize())) {
                return AbortNode(state, "Disk space is too low!", _("Disk space is too low!"));
            }
            // Flush the chainstate (which may refer to block index entries).
            if (!CoinsTip().Flush())
                return AbortNode(state, "Failed to write to coin database");
            nLastFlush = nNow;
            full_flush_completed = true;
        }
        TRACE6(utxocache, flush,
               (int64_t)(GetTimeMicros() - nNow.count()), // in microseconds (µs)
               (u_int32_t)mode,
               (u_int64_t)coins_count,
               (u_int64_t)coins_mem_usage,
               (bool)fFlushForPrune,
               (bool)fDoFullFlush);
    }
    if (full_flush_completed) {
        // Update best block in wallet (so we can detect restored wallets).
        GetMainSignals().ChainStateFlushed(m_chain.GetLocator());
    }
    } catch (const std::runtime_error& e) {
        return AbortNode(state, std::string("System error while flushing: ") + e.what());
    }
    return true;
}

void CChainState::ForceFlushStateToDisk()
{
    BlockValidationState state;
    if (!this->FlushStateToDisk(state, FlushStateMode::ALWAYS)) {
        LogPrintf("%s: failed to flush state (%s)\n", __func__, state.ToString());
    }
}

void CChainState::PruneAndFlush()
{
    BlockValidationState state;
    m_blockman.m_check_for_pruning = true;
    if (!this->FlushStateToDisk(state, FlushStateMode::NONE)) {
        LogPrintf("%s: failed to flush state (%s)\n", __func__, state.ToString());
    }
}

static void DoWarning(const bilingual_str& warning)
{
    static bool fWarned = false;
    SetMiscWarning(warning);
    if (!fWarned) {
        AlertNotify(warning.original);
        fWarned = true;
    }
}

/** Private helper function that concatenates warning messages. */
static void AppendWarning(bilingual_str& res, const bilingual_str& warn)
{
    if (!res.empty()) res += Untranslated(", ");
    res += warn;
}

static void UpdateTipLog(
    const CCoinsViewCache& coins_tip,
    const CBlockIndex* tip,
    const CChainParams& params,
    const std::string& func_name,
    const std::string& prefix,
    const std::string& warning_messages) EXCLUSIVE_LOCKS_REQUIRED(::cs_main)
{

    AssertLockHeld(::cs_main);
    LogPrintf("%s%s: new best=%s height=%d version=0x%08x log2_work=%f tx=%lu date='%s' progress=%f cache=%.1fMiB(%utxo)%s\n",
        prefix, func_name,
        tip->GetBlockHash().ToString(), tip->nHeight, tip->nVersion,
        log(tip->nChainWork.getdouble()) / log(2.0), (unsigned long)tip->nChainTx,
        FormatISO8601DateTime(tip->GetBlockTime()),
        GuessVerificationProgress(tip, params.GetConsensus().nPowTargetSpacing),
        coins_tip.DynamicMemoryUsage() * (1.0 / (1 << 20)),
        coins_tip.GetCacheSize(),
        !warning_messages.empty() ? strprintf(" warning='%s'", warning_messages) : "");
}

void CChainState::UpdateTip(const CBlockIndex* pindexNew)
{
    AssertLockHeld(::cs_main);
    const auto& coins_tip = this->CoinsTip();

    // The remainder of the function isn't relevant if we are not acting on
    // the active chainstate, so return if need be.
    if (this != &m_chainman.ActiveChainstate()) {
        // Only log every so often so that we don't bury log messages at the tip.
        constexpr int BACKGROUND_LOG_INTERVAL = 2000;
        if (pindexNew->nHeight % BACKGROUND_LOG_INTERVAL == 0) {
            UpdateTipLog(coins_tip, pindexNew, m_params, __func__, "[background validation] ", "");
        }
        return;
    }

    // New best block
    if (m_mempool) {
        m_mempool->AddTransactionsUpdated(1);
    }

    {
        LOCK(g_best_block_mutex);
        g_best_block = pindexNew->GetBlockHash();
        g_best_block_cv.notify_all();
    }

    bilingual_str warning_messages;
    if (!this->IsInitialBlockDownload()) {
        const CBlockIndex* pindex = pindexNew;
        for (int bit = 0; bit < VERSIONBITS_NUM_BITS; bit++) {
            WarningBitsConditionChecker checker(bit);
            ThresholdState state = checker.GetStateFor(pindex, m_params.GetConsensus(), warningcache[bit]);
            if (state == ThresholdState::ACTIVE || state == ThresholdState::LOCKED_IN) {
                const bilingual_str warning = strprintf(_("Unknown new rules activated (versionbit %i)"), bit);
                if (state == ThresholdState::ACTIVE) {
                    DoWarning(warning);
                } else {
                    AppendWarning(warning_messages, warning);
                }
            }
        }
    }
    UpdateTipLog(coins_tip, pindexNew, m_params, __func__, "", warning_messages.original);

    // Do some logging if dynafed parameters changed.
    if (pindexNew->pprev && !pindexNew->dynafed_params().IsNull()) {
        int height = pindexNew->nHeight;
        uint256 hash = pindexNew->GetBlockHash();
        uint256 root = pindexNew->dynafed_params().m_current.CalculateRoot();
        if (pindexNew->pprev->dynafed_params().IsNull()) {
            LogPrintf("Dynafed activated in block %d:%s: %s\n", height, hash.GetHex(), root.GetHex());
        } else if (root != pindexNew->pprev->dynafed_params().m_current.CalculateRoot()) {
            LogPrintf("New dynafed parameters activated in block %d:%s: %s\n", height, hash.GetHex(), root.GetHex());
        }
    }
}

/** Disconnect m_chain's tip.
  * After calling, the mempool will be in an inconsistent state, with
  * transactions from disconnected blocks being added to disconnectpool.  You
  * should make the mempool consistent again by calling MaybeUpdateMempoolForReorg.
  * with cs_main held.
  *
  * If disconnectpool is nullptr, then no disconnected transactions are added to
  * disconnectpool (note that the caller is responsible for mempool consistency
  * in any case).
  */
bool CChainState::DisconnectTip(BlockValidationState& state, DisconnectedBlockTransactions* disconnectpool)
{
    AssertLockHeld(cs_main);
    if (m_mempool) AssertLockHeld(m_mempool->cs);

    CBlockIndex *pindexDelete = m_chain.Tip();
    assert(pindexDelete);
    // Read block from disk.
    std::shared_ptr<CBlock> pblock = std::make_shared<CBlock>();
    CBlock& block = *pblock;
    if (!ReadBlockFromDisk(block, pindexDelete, m_params.GetConsensus())) {
        return error("DisconnectTip(): Failed to read block");
    }
    // Apply the block atomically to the chain state.
    int64_t nStart = GetTimeMicros();
    {
        CCoinsViewCache view(&CoinsTip());
        assert(view.GetBestBlock() == pindexDelete->GetBlockHash());
        if (DisconnectBlock(block, pindexDelete, view) != DISCONNECT_OK)
            return error("DisconnectTip(): DisconnectBlock %s failed", pindexDelete->GetBlockHash().ToString());
        bool flushed = view.Flush();
        assert(flushed);
    }
    LogPrint(BCLog::BENCH, "- Disconnect block: %.2fms\n", (GetTimeMicros() - nStart) * MILLI);
    // Write the chain state to disk, if necessary.
    if (!FlushStateToDisk(state, FlushStateMode::IF_NEEDED)) {
        return false;
    }

    if (disconnectpool && m_mempool) {
        // Save transactions to re-add to mempool at end of reorg
        for (auto it = block.vtx.rbegin(); it != block.vtx.rend(); ++it) {
            disconnectpool->addTransaction(*it);
        }
        while (disconnectpool->DynamicMemoryUsage() > MAX_DISCONNECTED_TX_POOL_SIZE * 1000) {
            // Drop the earliest entry, and remove its children from the mempool.
            auto it = disconnectpool->queuedTx.get<insertion_order>().begin();
            m_mempool->removeRecursive(**it, MemPoolRemovalReason::REORG);
            disconnectpool->removeEntry(it);
        }
    }

    m_chain.SetTip(pindexDelete->pprev);

    UpdateTip(pindexDelete->pprev);
    // Let wallets know transactions went from 1-confirmed to
    // 0-confirmed or conflicted:
    GetMainSignals().BlockDisconnected(pblock, pindexDelete);
    return true;
}

static int64_t nTimeReadFromDisk = 0;
static int64_t nTimeConnectTotal = 0;
static int64_t nTimeFlush = 0;
static int64_t nTimeChainState = 0;
static int64_t nTimePostConnect = 0;

struct PerBlockConnectTrace {
    CBlockIndex* pindex = nullptr;
    std::shared_ptr<const CBlock> pblock;
    PerBlockConnectTrace() {}
};
/**
 * Used to track blocks whose transactions were applied to the UTXO state as a
 * part of a single ActivateBestChainStep call.
 *
 * This class is single-use, once you call GetBlocksConnected() you have to throw
 * it away and make a new one.
 */
class ConnectTrace {
private:
    std::vector<PerBlockConnectTrace> blocksConnected;

public:
    explicit ConnectTrace() : blocksConnected(1) {}

    void BlockConnected(CBlockIndex* pindex, std::shared_ptr<const CBlock> pblock) {
        assert(!blocksConnected.back().pindex);
        assert(pindex);
        assert(pblock);
        blocksConnected.back().pindex = pindex;
        blocksConnected.back().pblock = std::move(pblock);
        blocksConnected.emplace_back();
    }

    std::vector<PerBlockConnectTrace>& GetBlocksConnected() {
        // We always keep one extra block at the end of our list because
        // blocks are added after all the conflicted transactions have
        // been filled in. Thus, the last entry should always be an empty
        // one waiting for the transactions from the next block. We pop
        // the last entry here to make sure the list we return is sane.
        assert(!blocksConnected.back().pindex);
        blocksConnected.pop_back();
        return blocksConnected;
    }
};

/**
 * Connect a new block to m_chain. pblock is either nullptr or a pointer to a CBlock
 * corresponding to pindexNew, to bypass loading it again from disk.
 *
 * The block is added to connectTrace if connection succeeds.
 */
bool CChainState::ConnectTip(BlockValidationState& state, CBlockIndex* pindexNew, const std::shared_ptr<const CBlock>& pblock, ConnectTrace& connectTrace, DisconnectedBlockTransactions& disconnectpool, bool& fStall)
{
    AssertLockHeld(cs_main);
    if (m_mempool) AssertLockHeld(m_mempool->cs);

    assert(pindexNew->pprev == m_chain.Tip());
    // Read block from disk.
    int64_t nTime1 = GetTimeMicros();
    std::shared_ptr<const CBlock> pthisBlock;
    if (!pblock) {
        std::shared_ptr<CBlock> pblockNew = std::make_shared<CBlock>();
        if (!ReadBlockFromDisk(*pblockNew, pindexNew, m_params.GetConsensus())) {
            return AbortNode(state, "Failed to read block");
        }
        pthisBlock = pblockNew;
    } else {
        pthisBlock = pblock;
    }
    const CBlock& blockConnecting = *pthisBlock;

    const auto& fedpegscripts = GetValidFedpegScripts(pindexNew, m_params.GetConsensus(), false /* nextblock_validation */);
    if (!CheckPeginRipeness(blockConnecting, fedpegscripts)) {
        LogPrintf("STALLING further progress in ConnectTip while waiting for parent chain daemon to catch up! Chain will not grow until this is remedied!\n");
        fStall = true;
        return true;
    }

    // Apply the block atomically to the chain state.
    int64_t nTime2 = GetTimeMicros(); nTimeReadFromDisk += nTime2 - nTime1;
    int64_t nTime3;
    LogPrint(BCLog::BENCH, "  - Load block from disk: %.2fms [%.2fs]\n", (nTime2 - nTime1) * MILLI, nTimeReadFromDisk * MICRO);

    // ELEMENTS:
    // For mempool removal with pegin conflicts
    std::set<std::pair<uint256, COutPoint>> setPeginsSpent;

    {
        CCoinsViewCache view(&CoinsTip());
        bool rv = ConnectBlock(blockConnecting, state, pindexNew, view, &setPeginsSpent);
        GetMainSignals().BlockChecked(blockConnecting, state);
        if (!rv) {
            if (state.IsInvalid()) {
                InvalidBlockFound(pindexNew, state);
            }
            return error("%s: ConnectBlock %s failed, %s", __func__, pindexNew->GetBlockHash().ToString(), state.ToString());
        }
        nTime3 = GetTimeMicros(); nTimeConnectTotal += nTime3 - nTime2;
        assert(nBlocksTotal > 0);
        LogPrint(BCLog::BENCH, "  - Connect total: %.2fms [%.2fs (%.2fms/blk)]\n", (nTime3 - nTime2) * MILLI, nTimeConnectTotal * MICRO, nTimeConnectTotal * MILLI / nBlocksTotal);
        bool flushed = view.Flush();
        assert(flushed);
    }
    int64_t nTime4 = GetTimeMicros(); nTimeFlush += nTime4 - nTime3;
    LogPrint(BCLog::BENCH, "  - Flush: %.2fms [%.2fs (%.2fms/blk)]\n", (nTime4 - nTime3) * MILLI, nTimeFlush * MICRO, nTimeFlush * MILLI / nBlocksTotal);
    // Write the chain state to disk, if necessary.
    if (!FlushStateToDisk(state, FlushStateMode::IF_NEEDED)) {
        return false;
    }
    int64_t nTime5 = GetTimeMicros(); nTimeChainState += nTime5 - nTime4;
    LogPrint(BCLog::BENCH, "  - Writing chainstate: %.2fms [%.2fs (%.2fms/blk)]\n", (nTime5 - nTime4) * MILLI, nTimeChainState * MICRO, nTimeChainState * MILLI / nBlocksTotal);
    // Remove conflicting transactions from the mempool.;
    if (m_mempool) {
        // ELEMENTS: We also eject peg-outs with now-invalid PAK proofs
        // as well as peg-in inputs during transitional periods.
        m_mempool->removeForBlock(blockConnecting.vtx, pindexNew->nHeight, pindexNew);
        disconnectpool.removeForBlock(blockConnecting.vtx);
    }
    // Update m_chain & related variables.
    m_chain.SetTip(pindexNew);
    UpdateTip(pindexNew);

    int64_t nTime6 = GetTimeMicros(); nTimePostConnect += nTime6 - nTime5; nTimeTotal += nTime6 - nTime1;
    LogPrint(BCLog::BENCH, "  - Connect postprocess: %.2fms [%.2fs (%.2fms/blk)]\n", (nTime6 - nTime5) * MILLI, nTimePostConnect * MICRO, nTimePostConnect * MILLI / nBlocksTotal);
    LogPrint(BCLog::BENCH, "- Connect block: %.2fms [%.2fs (%.2fms/blk)]\n", (nTime6 - nTime1) * MILLI, nTimeTotal * MICRO, nTimeTotal * MILLI / nBlocksTotal);

    connectTrace.BlockConnected(pindexNew, std::move(pthisBlock));
    return true;
}

/**
 * Return the tip of the chain with the most work in it, that isn't
 * known to be invalid (it's however far from certain to be valid).
 */
CBlockIndex* CChainState::FindMostWorkChain()
{
    AssertLockHeld(::cs_main);
    do {
        CBlockIndex *pindexNew = nullptr;

        // Find the best candidate header.
        {
            std::set<CBlockIndex*, CBlockIndexWorkComparator>::reverse_iterator it = setBlockIndexCandidates.rbegin();
            if (it == setBlockIndexCandidates.rend())
                return nullptr;
            pindexNew = *it;
        }

        // Check whether all blocks on the path between the currently active chain and the candidate are valid.
        // Just going until the active chain is an optimization, as we know all blocks in it are valid already.
        CBlockIndex *pindexTest = pindexNew;
        bool fInvalidAncestor = false;
        while (pindexTest && !m_chain.Contains(pindexTest)) {
            assert(pindexTest->HaveTxsDownloaded() || pindexTest->nHeight == 0);

            // Pruned nodes may have entries in setBlockIndexCandidates for
            // which block files have been deleted.  Remove those as candidates
            // for the most work chain if we come across them; we can't switch
            // to a chain unless we have all the non-active-chain parent blocks.
            bool fFailedChain = pindexTest->nStatus & BLOCK_FAILED_MASK;
            bool fMissingData = !(pindexTest->nStatus & BLOCK_HAVE_DATA);
            if (fFailedChain || fMissingData) {
                // Candidate chain is not usable (either invalid or missing data)
                if (fFailedChain && (m_chainman.m_best_invalid == nullptr || pindexNew->nChainWork > m_chainman.m_best_invalid->nChainWork)) {
                    m_chainman.m_best_invalid = pindexNew;
                }
                CBlockIndex *pindexFailed = pindexNew;
                // Remove the entire chain from the set.
                while (pindexTest != pindexFailed) {
                    if (fFailedChain) {
                        pindexFailed->nStatus |= BLOCK_FAILED_CHILD;
                    } else if (fMissingData) {
                        // If we're missing data, then add back to m_blocks_unlinked,
                        // so that if the block arrives in the future we can try adding
                        // to setBlockIndexCandidates again.
                        m_blockman.m_blocks_unlinked.insert(
                            std::make_pair(pindexFailed->pprev, pindexFailed));
                    }
                    setBlockIndexCandidates.erase(pindexFailed);
                    pindexFailed = pindexFailed->pprev;
                }
                setBlockIndexCandidates.erase(pindexTest);
                fInvalidAncestor = true;
                break;
            }
            pindexTest = pindexTest->pprev;
        }
        if (!fInvalidAncestor)
            return pindexNew;
    } while(true);
}

/** Delete all entries in setBlockIndexCandidates that are worse than the current tip. */
void CChainState::PruneBlockIndexCandidates() {
    // Note that we can't delete the current block itself, as we may need to return to it later in case a
    // reorganization to a better block fails.
    std::set<CBlockIndex*, CBlockIndexWorkComparator>::iterator it = setBlockIndexCandidates.begin();
    while (it != setBlockIndexCandidates.end() && setBlockIndexCandidates.value_comp()(*it, m_chain.Tip())) {
        setBlockIndexCandidates.erase(it++);
    }
    // Either the current tip or a successor of it we're working towards is left in setBlockIndexCandidates.
    assert(!setBlockIndexCandidates.empty());
}

/**
 * Try to make some progress towards making pindexMostWork the active block.
 * pblock is either nullptr or a pointer to a CBlock corresponding to pindexMostWork.
 *
 * @returns true unless a system error occurred
 */
bool CChainState::ActivateBestChainStep(BlockValidationState& state, CBlockIndex* pindexMostWork, const std::shared_ptr<const CBlock>& pblock, bool& fInvalidFound, ConnectTrace& connectTrace, bool& fStall)
{
    AssertLockHeld(cs_main);
    if (m_mempool) AssertLockHeld(m_mempool->cs);

    const CBlockIndex* pindexOldTip = m_chain.Tip();
    const CBlockIndex* pindexFork = m_chain.FindFork(pindexMostWork);

    // Disconnect active blocks which are no longer in the best chain.
    bool fBlocksDisconnected = false;
    DisconnectedBlockTransactions disconnectpool;
    while (m_chain.Tip() && m_chain.Tip() != pindexFork) {
        if (!DisconnectTip(state, &disconnectpool)) {
            // This is likely a fatal error, but keep the mempool consistent,
            // just in case. Only remove from the mempool in this case.
            MaybeUpdateMempoolForReorg(disconnectpool, false);

            // If we're unable to disconnect a block during normal operation,
            // then that is a failure of our local system -- we should abort
            // rather than stay on a less work chain.
            AbortNode(state, "Failed to disconnect block; see debug.log for details");
            return false;
        }
        fBlocksDisconnected = true;
    }

    // Build list of new blocks to connect (in descending height order).
    std::vector<CBlockIndex*> vpindexToConnect;
    bool fContinue = true;
    int nHeight = pindexFork ? pindexFork->nHeight : -1;
    while (fContinue && nHeight != pindexMostWork->nHeight) {
        // Don't iterate the entire list of potential improvements toward the best tip, as we likely only need
        // a few blocks along the way.
        int nTargetHeight = std::min(nHeight + 32, pindexMostWork->nHeight);
        vpindexToConnect.clear();
        vpindexToConnect.reserve(nTargetHeight - nHeight);
        CBlockIndex* pindexIter = pindexMostWork->GetAncestor(nTargetHeight);
        while (pindexIter && pindexIter->nHeight != nHeight) {
            vpindexToConnect.push_back(pindexIter);
            pindexIter = pindexIter->pprev;
        }
        nHeight = nTargetHeight;

        // Connect new blocks.
        for (CBlockIndex* pindexConnect : reverse_iterate(vpindexToConnect)) {
            if (!ConnectTip(state, pindexConnect, pindexConnect == pindexMostWork ? pblock : std::shared_ptr<const CBlock>(), connectTrace, disconnectpool, fStall)) {
                if (state.IsInvalid()) {
                    // The block violates a consensus rule.
                    if (state.GetResult() != BlockValidationResult::BLOCK_MUTATED) {
                        InvalidChainFound(vpindexToConnect.front());
                    }
                    state = BlockValidationState();
                    fInvalidFound = true;
                    fContinue = false;
                    break;
                } else {
                    // A system error occurred (disk space, database error, ...).
                    // Make the mempool consistent with the current tip, just in case
                    // any observers try to use it before shutdown.
                    MaybeUpdateMempoolForReorg(disconnectpool, false);
                    return false;
                }
            } else {
                if (fStall) {
                    // We didn't make progress because the parent chain is not
                    // synced enough to check pegins. Try again later.
                    fContinue = false;
                    break;
                }
                PruneBlockIndexCandidates();
                if (!pindexOldTip || m_chain.Tip()->nChainWork > pindexOldTip->nChainWork) {
                    // We're in a better position than we were. Return temporarily to release the lock.
                    fContinue = false;
                    break;
                }
            }
        }
    }

    if (fBlocksDisconnected) {
        // If any blocks were disconnected, disconnectpool may be non empty.  Add
        // any disconnected transactions back to the mempool.
        MaybeUpdateMempoolForReorg(disconnectpool, true);
    }
    if (m_mempool) m_mempool->check(this->m_chain.Tip(), this->CoinsTip(), this->m_chain.Height() + 1);

    CheckForkWarningConditions();

    return true;
}

static SynchronizationState GetSynchronizationState(bool init)
{
    if (!init) return SynchronizationState::POST_INIT;
    if (::fReindex) return SynchronizationState::INIT_REINDEX;
    return SynchronizationState::INIT_DOWNLOAD;
}

static bool NotifyHeaderTip(CChainState& chainstate) LOCKS_EXCLUDED(cs_main) {
    bool fNotify = false;
    bool fInitialBlockDownload = false;
    static CBlockIndex* pindexHeaderOld = nullptr;
    CBlockIndex* pindexHeader = nullptr;
    {
        LOCK(cs_main);
        pindexHeader = pindexBestHeader;

        if (pindexHeader != pindexHeaderOld) {
            fNotify = true;
            fInitialBlockDownload = chainstate.IsInitialBlockDownload();
            pindexHeaderOld = pindexHeader;
        }
    }
    // Send block tip changed notifications without cs_main
    if (fNotify) {
        uiInterface.NotifyHeaderTip(GetSynchronizationState(fInitialBlockDownload), pindexHeader);
    }
    return fNotify;
}

static void LimitValidationInterfaceQueue() LOCKS_EXCLUDED(cs_main) {
    AssertLockNotHeld(cs_main);

    if (GetMainSignals().CallbacksPending() > 10) {
        SyncWithValidationInterfaceQueue();
    }
}

bool CChainState::ActivateBestChain(BlockValidationState& state, std::shared_ptr<const CBlock> pblock)
{
    AssertLockNotHeld(m_chainstate_mutex);

    // Note that while we're often called here from ProcessNewBlock, this is
    // far from a guarantee. Things in the P2P/RPC will often end up calling
    // us in the middle of ProcessNewBlock - do not assume pblock is set
    // sanely for performance or correctness!
    AssertLockNotHeld(::cs_main);

    // ABC maintains a fair degree of expensive-to-calculate internal state
    // because this function periodically releases cs_main so that it does not lock up other threads for too long
    // during large connects - and to allow for e.g. the callback queue to drain
    // we use m_chainstate_mutex to enforce mutual exclusion so that only one caller may execute this function at a time
    LOCK(m_chainstate_mutex);

    CBlockIndex *pindexMostWork = nullptr;
    CBlockIndex *pindexNewTip = nullptr;
    int nStopAtHeight = gArgs.GetIntArg("-stopatheight", DEFAULT_STOPATHEIGHT);
    bool fStall = false;

    do {
        // Block until the validation queue drains. This should largely
        // never happen in normal operation, however may happen during
        // reindex, causing memory blowup if we run too far ahead.
        // Note that if a validationinterface callback ends up calling
        // ActivateBestChain this may lead to a deadlock! We should
        // probably have a DEBUG_LOCKORDER test for this in the future.
        LimitValidationInterfaceQueue();

        {
            LOCK(cs_main);
            // Lock transaction pool for at least as long as it takes for connectTrace to be consumed
            LOCK(MempoolMutex());
            CBlockIndex* starting_tip = m_chain.Tip();
            bool blocks_connected = false;
            do {
                // We absolutely may not unlock cs_main until we've made forward progress
                // (with the exception of shutdown due to hardware issues, low disk space, etc).
                ConnectTrace connectTrace; // Destructed before cs_main is unlocked

                if (pindexMostWork == nullptr) {
                    pindexMostWork = FindMostWorkChain();
                }

                // Whether we have anything to do at all.
                if (pindexMostWork == nullptr || pindexMostWork == m_chain.Tip()) {
                    break;
                }

                bool fInvalidFound = false;
                std::shared_ptr<const CBlock> nullBlockPtr;
                if (!ActivateBestChainStep(state, pindexMostWork, pblock && pblock->GetHash() == pindexMostWork->GetBlockHash() ? pblock : nullBlockPtr, fInvalidFound, connectTrace, fStall)) {
                    // A system error occurred
                    return false;
                }
                blocks_connected = true;

                if (fInvalidFound) {
                    // Wipe cache, we may need another branch now.
                    pindexMostWork = nullptr;
                }
                pindexNewTip = m_chain.Tip();

                for (const PerBlockConnectTrace& trace : connectTrace.GetBlocksConnected()) {
                    assert(trace.pblock && trace.pindex);
                    GetMainSignals().BlockConnected(trace.pblock, trace.pindex);
                }

                if (fStall) {
                    // Stuck waiting for parent chain daemon, twiddle our thumbs for awhile.
                    break;
                }
            } while (!m_chain.Tip() || (starting_tip && CBlockIndexWorkComparator()(m_chain.Tip(), starting_tip)));
            if (!blocks_connected) return true;

            const CBlockIndex* pindexFork = m_chain.FindFork(starting_tip);
            bool fInitialDownload = IsInitialBlockDownload();

            // Notify external listeners about the new tip.
            // Enqueue while holding cs_main to ensure that UpdatedBlockTip is called in the order in which blocks are connected
            if (pindexFork != pindexNewTip) {
                // Notify ValidationInterface subscribers
                GetMainSignals().UpdatedBlockTip(pindexNewTip, pindexFork, fInitialDownload);

                // Always notify the UI if a new block tip was connected
                uiInterface.NotifyBlockTip(GetSynchronizationState(fInitialDownload), pindexNewTip);
            }
        }
        // When we reach this point, we switched to a new tip (stored in pindexNewTip).

        if (fStall) {
            // Stuck waiting for parent chain daemon, twiddle our thumbs for awhile.
            break;
        }

        if (nStopAtHeight && pindexNewTip && pindexNewTip->nHeight >= nStopAtHeight) StartShutdown();

        // We check shutdown only after giving ActivateBestChainStep a chance to run once so that we
        // never shutdown before connecting the genesis block during LoadChainTip(). Previously this
        // caused an assert() failure during shutdown in such cases as the UTXO DB flushing checks
        // that the best block hash is non-null.
        if (ShutdownRequested()) break;
    } while (pindexNewTip != pindexMostWork);
    CheckBlockIndex();

    // Write changes periodically to disk, after relay.
    if (!FlushStateToDisk(state, FlushStateMode::PERIODIC)) {
        return false;
    }

    return true;
}

bool CChainState::PreciousBlock(BlockValidationState& state, CBlockIndex* pindex)
{
    AssertLockNotHeld(m_chainstate_mutex);
    AssertLockNotHeld(::cs_main);
    {
        LOCK(cs_main);
        if (pindex->nChainWork < m_chain.Tip()->nChainWork) {
            // Nothing to do, this block is not at the tip.
            return true;
        }
        if (m_chain.Tip()->nChainWork > nLastPreciousChainwork) {
            // The chain has been extended since the last call, reset the counter.
            nBlockReverseSequenceId = -1;
        }
        nLastPreciousChainwork = m_chain.Tip()->nChainWork;
        setBlockIndexCandidates.erase(pindex);
        pindex->nSequenceId = nBlockReverseSequenceId;
        if (nBlockReverseSequenceId > std::numeric_limits<int32_t>::min()) {
            // We can't keep reducing the counter if somebody really wants to
            // call preciousblock 2**31-1 times on the same set of tips...
            nBlockReverseSequenceId--;
        }
        if (pindex->IsValid(BLOCK_VALID_TRANSACTIONS) && pindex->HaveTxsDownloaded()) {
            setBlockIndexCandidates.insert(pindex);
            PruneBlockIndexCandidates();
        }
    }

    return ActivateBestChain(state, std::shared_ptr<const CBlock>());
}

bool CChainState::InvalidateBlock(BlockValidationState& state, CBlockIndex* pindex)
{
    AssertLockNotHeld(m_chainstate_mutex);
    AssertLockNotHeld(::cs_main);

    // Genesis block can't be invalidated
    assert(pindex);
    if (pindex->nHeight == 0) return false;

    CBlockIndex* to_mark_failed = pindex;
    bool pindex_was_in_chain = false;
    int disconnected = 0;

    // We do not allow ActivateBestChain() to run while InvalidateBlock() is
    // running, as that could cause the tip to change while we disconnect
    // blocks.
    LOCK(m_chainstate_mutex);

    // We'll be acquiring and releasing cs_main below, to allow the validation
    // callbacks to run. However, we should keep the block index in a
    // consistent state as we disconnect blocks -- in particular we need to
    // add equal-work blocks to setBlockIndexCandidates as we disconnect.
    // To avoid walking the block index repeatedly in search of candidates,
    // build a map once so that we can look up candidate blocks by chain
    // work as we go.
    std::multimap<const arith_uint256, CBlockIndex *> candidate_blocks_by_work;

    {
        LOCK(cs_main);
        for (const auto& entry : m_blockman.m_block_index) {
            CBlockIndex *candidate = entry.second;
            // We don't need to put anything in our active chain into the
            // multimap, because those candidates will be found and considered
            // as we disconnect.
            // Instead, consider only non-active-chain blocks that have at
            // least as much work as where we expect the new tip to end up.
            if (!m_chain.Contains(candidate) &&
                    !CBlockIndexWorkComparator()(candidate, pindex->pprev) &&
                    candidate->IsValid(BLOCK_VALID_TRANSACTIONS) &&
                    candidate->HaveTxsDownloaded()) {
                candidate_blocks_by_work.insert(std::make_pair(candidate->nChainWork, candidate));
            }
        }
    }

    // Disconnect (descendants of) pindex, and mark them invalid.
    while (true) {
        if (ShutdownRequested()) break;

        // Make sure the queue of validation callbacks doesn't grow unboundedly.
        LimitValidationInterfaceQueue();

        LOCK(cs_main);
        // Lock for as long as disconnectpool is in scope to make sure MaybeUpdateMempoolForReorg is
        // called after DisconnectTip without unlocking in between
        LOCK(MempoolMutex());
        if (!m_chain.Contains(pindex)) break;
        pindex_was_in_chain = true;
        CBlockIndex *invalid_walk_tip = m_chain.Tip();

        // ActivateBestChain considers blocks already in m_chain
        // unconditionally valid already, so force disconnect away from it.
        DisconnectedBlockTransactions disconnectpool;
        bool ret = DisconnectTip(state, &disconnectpool);
        // DisconnectTip will add transactions to disconnectpool.
        // Adjust the mempool to be consistent with the new tip, adding
        // transactions back to the mempool if disconnecting was successful,
        // and we're not doing a very deep invalidation (in which case
        // keeping the mempool up to date is probably futile anyway).
        MaybeUpdateMempoolForReorg(disconnectpool, /* fAddToMempool = */ (++disconnected <= 10) && ret);
        if (!ret) return false;
        assert(invalid_walk_tip->pprev == m_chain.Tip());

        // We immediately mark the disconnected blocks as invalid.
        // This prevents a case where pruned nodes may fail to invalidateblock
        // and be left unable to start as they have no tip candidates (as there
        // are no blocks that meet the "have data and are not invalid per
        // nStatus" criteria for inclusion in setBlockIndexCandidates).
        invalid_walk_tip->nStatus |= BLOCK_FAILED_VALID;
        m_blockman.m_dirty_blockindex.insert(invalid_walk_tip);
        setBlockIndexCandidates.erase(invalid_walk_tip);
        setBlockIndexCandidates.insert(invalid_walk_tip->pprev);
        if (invalid_walk_tip->pprev == to_mark_failed && (to_mark_failed->nStatus & BLOCK_FAILED_VALID)) {
            // We only want to mark the last disconnected block as BLOCK_FAILED_VALID; its children
            // need to be BLOCK_FAILED_CHILD instead.
            to_mark_failed->nStatus = (to_mark_failed->nStatus ^ BLOCK_FAILED_VALID) | BLOCK_FAILED_CHILD;
            m_blockman.m_dirty_blockindex.insert(to_mark_failed);
        }

        // Add any equal or more work headers to setBlockIndexCandidates
        auto candidate_it = candidate_blocks_by_work.lower_bound(invalid_walk_tip->pprev->nChainWork);
        while (candidate_it != candidate_blocks_by_work.end()) {
            if (!CBlockIndexWorkComparator()(candidate_it->second, invalid_walk_tip->pprev)) {
                setBlockIndexCandidates.insert(candidate_it->second);
                candidate_it = candidate_blocks_by_work.erase(candidate_it);
            } else {
                ++candidate_it;
            }
        }

        // Track the last disconnected block, so we can correct its BLOCK_FAILED_CHILD status in future
        // iterations, or, if it's the last one, call InvalidChainFound on it.
        to_mark_failed = invalid_walk_tip;
    }

    CheckBlockIndex();

    {
        LOCK(cs_main);
        if (m_chain.Contains(to_mark_failed)) {
            // If the to-be-marked invalid block is in the active chain, something is interfering and we can't proceed.
            return false;
        }

        // Mark pindex (or the last disconnected block) as invalid, even when it never was in the main chain
        to_mark_failed->nStatus |= BLOCK_FAILED_VALID;
        m_blockman.m_dirty_blockindex.insert(to_mark_failed);
        setBlockIndexCandidates.erase(to_mark_failed);
        m_chainman.m_failed_blocks.insert(to_mark_failed);

        // If any new blocks somehow arrived while we were disconnecting
        // (above), then the pre-calculation of what should go into
        // setBlockIndexCandidates may have missed entries. This would
        // technically be an inconsistency in the block index, but if we clean
        // it up here, this should be an essentially unobservable error.
        // Loop back over all block index entries and add any missing entries
        // to setBlockIndexCandidates.
        BlockMap::iterator it = m_blockman.m_block_index.begin();
        while (it != m_blockman.m_block_index.end()) {
            if (it->second->IsValid(BLOCK_VALID_TRANSACTIONS) && it->second->HaveTxsDownloaded() && !setBlockIndexCandidates.value_comp()(it->second, m_chain.Tip())) {
                setBlockIndexCandidates.insert(it->second);
            }
            it++;
        }

        InvalidChainFound(to_mark_failed);
    }

    // Only notify about a new block tip if the active chain was modified.
    if (pindex_was_in_chain) {
        uiInterface.NotifyBlockTip(GetSynchronizationState(IsInitialBlockDownload()), to_mark_failed->pprev);
    }
    return true;
}

void CChainState::ResetBlockFailureFlags(CBlockIndex *pindex) {
    AssertLockHeld(cs_main);

    int nHeight = pindex->nHeight;

    // Remove the invalidity flag from this block and all its descendants.
    BlockMap::iterator it = m_blockman.m_block_index.begin();
    while (it != m_blockman.m_block_index.end()) {
        if (!it->second->IsValid() && it->second->GetAncestor(nHeight) == pindex) {
            it->second->nStatus &= ~BLOCK_FAILED_MASK;
            m_blockman.m_dirty_blockindex.insert(it->second);
            if (it->second->IsValid(BLOCK_VALID_TRANSACTIONS) && it->second->HaveTxsDownloaded() && setBlockIndexCandidates.value_comp()(m_chain.Tip(), it->second)) {
                setBlockIndexCandidates.insert(it->second);
            }
            if (it->second == m_chainman.m_best_invalid) {
                // Reset invalid block marker if it was pointing to one of those.
                m_chainman.m_best_invalid = nullptr;
            }
            m_chainman.m_failed_blocks.erase(it->second);
        }
        it++;
    }

    // Remove the invalidity flag from all ancestors too.
    while (pindex != nullptr) {
        if (pindex->nStatus & BLOCK_FAILED_MASK) {
            pindex->nStatus &= ~BLOCK_FAILED_MASK;
            m_blockman.m_dirty_blockindex.insert(pindex);
            m_chainman.m_failed_blocks.erase(pindex);
        }
        pindex = pindex->pprev;
    }
}

/** Mark a block as having its data received and checked (up to BLOCK_VALID_TRANSACTIONS). */
void CChainState::ReceivedBlockTransactions(const CBlock& block, CBlockIndex* pindexNew, const FlatFilePos& pos)
{
    AssertLockHeld(cs_main);
    pindexNew->nTx = block.vtx.size();
    pindexNew->nChainTx = 0;
    pindexNew->nFile = pos.nFile;
    pindexNew->nDataPos = pos.nPos;
    pindexNew->nUndoPos = 0;
    pindexNew->nStatus |= BLOCK_HAVE_DATA;
    if (DeploymentActiveAt(*pindexNew, m_params.GetConsensus(), Consensus::DEPLOYMENT_SEGWIT)) {
        pindexNew->nStatus |= BLOCK_OPT_WITNESS;
    }
    pindexNew->RaiseValidity(BLOCK_VALID_TRANSACTIONS);
    m_blockman.m_dirty_blockindex.insert(pindexNew);

    if (pindexNew->pprev == nullptr || pindexNew->pprev->HaveTxsDownloaded()) {
        // If pindexNew is the genesis block or all parents are BLOCK_VALID_TRANSACTIONS.
        std::deque<CBlockIndex*> queue;
        queue.push_back(pindexNew);

        // Recursively process any descendant blocks that now may be eligible to be connected.
        while (!queue.empty()) {
            CBlockIndex *pindex = queue.front();
            queue.pop_front();
            pindex->nChainTx = (pindex->pprev ? pindex->pprev->nChainTx : 0) + pindex->nTx;
            pindex->nSequenceId = nBlockSequenceId++;
            if (m_chain.Tip() == nullptr || !setBlockIndexCandidates.value_comp()(pindex, m_chain.Tip())) {
                setBlockIndexCandidates.insert(pindex);
            }
            std::pair<std::multimap<CBlockIndex*, CBlockIndex*>::iterator, std::multimap<CBlockIndex*, CBlockIndex*>::iterator> range = m_blockman.m_blocks_unlinked.equal_range(pindex);
            while (range.first != range.second) {
                std::multimap<CBlockIndex*, CBlockIndex*>::iterator it = range.first;
                queue.push_back(it->second);
                range.first++;
                m_blockman.m_blocks_unlinked.erase(it);
            }
        }
    } else {
        if (pindexNew->pprev && pindexNew->pprev->IsValid(BLOCK_VALID_TREE)) {
            m_blockman.m_blocks_unlinked.insert(std::make_pair(pindexNew->pprev, pindexNew));
        }
    }
}

static bool CheckBlockHeader(const CBlockHeader& block, BlockValidationState& state, const Consensus::Params& consensusParams, bool fCheckPOW = true)
{
    // Check proof of work matches claimed amount
    if (fCheckPOW && block.GetHash() != consensusParams.hashGenesisBlock
            && !CheckProof(block, consensusParams)) {
        return state.Invalid(BlockValidationResult::BLOCK_INVALID_HEADER, g_signed_blocks ? "block-proof-invalid" : "high-hash", "proof of work failed");
    }
    return true;
}

bool CheckBlock(const CBlock& block, BlockValidationState& state, const Consensus::Params& consensusParams, bool fCheckPOW, bool fCheckMerkleRoot)
{
    // These are checks that are independent of context.

    if (block.fChecked)
        return true;

    // Check that the header is valid (particularly PoW).  This is mostly
    // redundant with the call in AcceptBlockHeader.
    if (!CheckBlockHeader(block, state, consensusParams, fCheckPOW))
        return false;

    // Signet only: check block solution
    if (consensusParams.signet_blocks && fCheckPOW && !CheckSignetBlockSolution(block, consensusParams)) {
        return state.Invalid(BlockValidationResult::BLOCK_CONSENSUS, "bad-signet-blksig", "signet block signature validation failure");
    }

    // Check the merkle root.
    if (fCheckMerkleRoot) {
        bool mutated;
        uint256 hashMerkleRoot2 = BlockMerkleRoot(block, &mutated);
        if (block.hashMerkleRoot != hashMerkleRoot2)
            return state.Invalid(BlockValidationResult::BLOCK_MUTATED, "bad-txnmrklroot", "hashMerkleRoot mismatch");

        // Check for merkle tree malleability (CVE-2012-2459): repeating sequences
        // of transactions in a block without affecting the merkle root of a block,
        // while still invalidating it.
        if (mutated)
            return state.Invalid(BlockValidationResult::BLOCK_MUTATED, "bad-txns-duplicate", "duplicate transaction");
    }

    // All potential-corruption validation must be done before we do any
    // transaction validation, as otherwise we may mark the header as invalid
    // because we receive the wrong transactions for it.
    // Note that witness malleability is checked in ContextualCheckBlock, so no
    // checks that use witness data may be performed here.

    // Size limits
    if (block.vtx.empty() || block.vtx.size() * WITNESS_SCALE_FACTOR > MAX_BLOCK_WEIGHT || ::GetSerializeSize(block, PROTOCOL_VERSION | SERIALIZE_TRANSACTION_NO_WITNESS) * WITNESS_SCALE_FACTOR > MAX_BLOCK_WEIGHT)
        return state.Invalid(BlockValidationResult::BLOCK_CONSENSUS, "bad-blk-length", "size limits failed");

    // First transaction must be coinbase, the rest must not be
    if (block.vtx.empty() || !block.vtx[0]->IsCoinBase())
        return state.Invalid(BlockValidationResult::BLOCK_CONSENSUS, "bad-cb-missing", "first tx is not coinbase");
    for (unsigned int i = 1; i < block.vtx.size(); i++)
        if (block.vtx[i]->IsCoinBase())
            return state.Invalid(BlockValidationResult::BLOCK_CONSENSUS, "bad-cb-multiple", "more than one coinbase");

    // Check transactions
    // Must check for duplicate inputs (see CVE-2018-17144)
    for (const auto& tx : block.vtx) {
        TxValidationState tx_state;
        if (!CheckTransaction(*tx, tx_state)) {
            // CheckBlock() does context-free validation checks. The only
            // possible failures are consensus failures.
            assert(tx_state.GetResult() == TxValidationResult::TX_CONSENSUS);
            return state.Invalid(BlockValidationResult::BLOCK_CONSENSUS, tx_state.GetRejectReason(),
                                 strprintf("Transaction check failed (tx hash %s) %s", tx->GetHash().ToString(), tx_state.GetDebugMessage()));
        }
    }
    unsigned int nSigOps = 0;
    for (const auto& tx : block.vtx)
    {
        nSigOps += GetLegacySigOpCount(*tx);
    }
    if (nSigOps * WITNESS_SCALE_FACTOR > MAX_BLOCK_SIGOPS_COST)
        return state.Invalid(BlockValidationResult::BLOCK_CONSENSUS, "bad-blk-sigops", "out-of-bounds SigOpCount");

    if (fCheckPOW && fCheckMerkleRoot)
        block.fChecked = true;

    return true;
}

void UpdateUncommittedBlockStructures(CBlock& block, const CBlockIndex* pindexPrev, const Consensus::Params& consensusParams)
{
    int commitpos = GetWitnessCommitmentIndex(block);
    static const std::vector<unsigned char> nonce(32, 0x00);
    if (commitpos != NO_WITNESS_COMMITMENT && DeploymentActiveAfter(pindexPrev, consensusParams, Consensus::DEPLOYMENT_SEGWIT) && !block.vtx[0]->HasWitness()) {
        CMutableTransaction tx(*block.vtx[0]);
        tx.witness.vtxinwit.resize(1);
        tx.witness.vtxinwit[0].scriptWitness.stack.resize(1);
        tx.witness.vtxinwit[0].scriptWitness.stack[0] = nonce;
        block.vtx[0] = MakeTransactionRef(std::move(tx));
    }
}

std::vector<unsigned char> GenerateCoinbaseCommitment(CBlock& block, const CBlockIndex* pindexPrev, const Consensus::Params& consensusParams)
{
    std::vector<unsigned char> commitment;
    int commitpos = GetWitnessCommitmentIndex(block);
    std::vector<unsigned char> ret(32, 0x00);
    if (commitpos == NO_WITNESS_COMMITMENT) {
        // ELEMENTS: Shim in blank coinbase output for witness output hash
        // Previous iterations of CA could have allowed witness data
        // in coinbase transactions, and this witness data must be committed
        // to here.
        //
        // Is No-op in Bitcoin
        CMutableTransaction tx0(*block.vtx[0]);
        tx0.vout.push_back(CTxOut());
        block.vtx[0] = MakeTransactionRef(std::move(tx0));
        // END
        uint256 witnessroot = BlockWitnessMerkleRoot(block, nullptr);
        CHash256().Write(witnessroot).Write(ret).Finalize(witnessroot);
        CTxOut out;
        out.nValue = 0;
        out.nAsset = policyAsset;
        out.scriptPubKey.resize(MINIMUM_WITNESS_COMMITMENT);
        out.scriptPubKey[0] = OP_RETURN;
        out.scriptPubKey[1] = 0x24;
        out.scriptPubKey[2] = 0xaa;
        out.scriptPubKey[3] = 0x21;
        out.scriptPubKey[4] = 0xa9;
        out.scriptPubKey[5] = 0xed;
        memcpy(&out.scriptPubKey[6], witnessroot.begin(), 32);
        commitment = std::vector<unsigned char>(out.scriptPubKey.begin(), out.scriptPubKey.end());
        CMutableTransaction tx(*block.vtx[0]);
        // Elements: replace shimmed output with real coinbase rather than push
        tx.vout.back() = out;
        // END
        block.vtx[0] = MakeTransactionRef(std::move(tx));
    }
    UpdateUncommittedBlockStructures(block, pindexPrev, consensusParams);
    return commitment;
}

// ELEMENTS


static bool ContextualCheckDynaFedHeader(const CBlockHeader& block, BlockValidationState& state, const CChainParams& params, const CBlockIndex* pindexPrev)
{
    // When not active, it's a NOP
    if (!DeploymentActiveAfter(pindexPrev, params.GetConsensus(), Consensus::DEPLOYMENT_DYNA_FED)) {
        return true;
    }

    const DynaFedParams& dynafed_params = block.m_dynafed_params;

    // Dynamic blocks must at least publish current signblockscript in full
    if (dynafed_params.m_current.IsNull()) {
        return state.Invalid(BlockValidationResult::BLOCK_CONSENSUS, "invalid-dyna-fed", "dynamic block headers must have non-empty current signblockscript field");
    }

    // Make sure extension bits aren't active, reserved for future HF
    uint32_t reserved_mask = (1<<23) | (1<<24) | (1<<25) | (1<<26);
    if ((block.nVersion & reserved_mask) != 0) {
        return state.Invalid(BlockValidationResult::BLOCK_CONSENSUS, "invalid-dyna-fed", "dynamic block header has unknown HF extension bits set");
    }

    const DynaFedParamEntry expected_current_params = ComputeNextBlockCurrentParameters(pindexPrev, params.GetConsensus());

    if (expected_current_params != dynafed_params.m_current) {
        return state.Invalid(BlockValidationResult::BLOCK_CONSENSUS, "invalid-dyna-fed", "dynamic block header's current parameters do not match expected");
    }

    // Lastly, enforce rules on proposals if they make changes.
    if (!dynafed_params.m_proposed.IsNull()) {
        // Compare the new proposed parameters with the current full parameters.
        const DynaFedParamEntry current = ComputeNextBlockFullCurrentParameters(pindexPrev, params.GetConsensus());
        const DynaFedParamEntry& proposed = dynafed_params.m_proposed;

        if (proposed.m_signblockscript != current.m_signblockscript) {
            // signblockscript proposals *must* be segwit versions
            int block_version = 0;
            std::vector<unsigned char> block_program;
            if (!proposed.m_signblockscript.IsWitnessProgram(block_version, block_program)) {
                return state.Invalid(BlockValidationResult::BLOCK_CONSENSUS, "invalid-dyna-fed", "proposed signblockscript must be native segwit scriptPubkey");
            }
        }

        if (proposed.m_fedpeg_program != current.m_fedpeg_program || proposed.m_fedpegscript != current.m_fedpegscript) {
            int fedpeg_version = 0;
            std::vector<unsigned char> fedpeg_program;
            if (!proposed.m_fedpeg_program.IsWitnessProgram(fedpeg_version, fedpeg_program)) {
                return state.Invalid(BlockValidationResult::BLOCK_CONSENSUS, "invalid-dyna-fed", "proposed fedpeg program must be native segwit scriptPubkey");
            }

            // for v0, fedpegscript's scriptPubKey must match. v1+ is unencumbered.
            if (fedpeg_version == 0) {
                uint256 fedpeg_program;
                CSHA256().Write(proposed.m_fedpegscript.data(), proposed.m_fedpegscript.size()).Finalize(fedpeg_program.begin());
                CScript computed_program = CScript() << OP_0 << ToByteVector(fedpeg_program);
                if (computed_program != proposed.m_fedpeg_program) {
                    return state.Invalid(BlockValidationResult::BLOCK_CONSENSUS, "invalid-dyna-fed", "proposed v0 segwit fedpegscript must match proposed fedpeg witness program");
                }

                // fedpegscript proposals *must not* start with OP_DEPTH
                // This forbids the first Liquid watchman script which is a hack.
                // Use miniscript, which doesn't even have OP_DEPTH.
                // We don't encumber future segwit versions as opcodes may change.
                if (!proposed.m_fedpegscript.empty() && proposed.m_fedpegscript.front() == OP_DEPTH) {
                    return state.Invalid(BlockValidationResult::BLOCK_CONSENSUS, "invalid-dyna-fed", "Proposed fedpegscript starts with OP_DEPTH, which is illegal");
                }
            }
        }

        if (proposed.m_extension_space != current.m_extension_space) {
            // When enforcing PAK, extension_space must give non-empty PAK list when
            // the vector itself is non-empty. Otherwise this means there were "junk"
            // entries
            if (params.GetEnforcePak()) {
                if (!proposed.m_extension_space.empty() &&
                        CreatePAKListFromExtensionSpace(proposed.m_extension_space).IsReject()) {
                    return state.Invalid(BlockValidationResult::BLOCK_CONSENSUS, "invalid-dyna-fed", "Extension space is not list of valid PAK entries");
                }
            }
        }
    }
    return true;
}


 /*  By "context", we mean only the previous block headers, but not the UTXO
 *  set; UTXO-related validity checks are done in ConnectBlock().
 *  NOTE: This function is not currently invoked by ConnectBlock(), so we
 *  should consider upgrade issues if we change which consensus rules are
 *  enforced in this function (eg by adding a new consensus rule). See comment
 *  in ConnectBlock().
 *  Note that -reindex-chainstate skips the validation that happens here!
 */
static bool ContextualCheckBlockHeader(const CBlockHeader& block, BlockValidationState& state, BlockManager& blockman, const CChainParams& params, const CBlockIndex* pindexPrev, int64_t nAdjustedTime) EXCLUSIVE_LOCKS_REQUIRED(::cs_main)
{
    AssertLockHeld(::cs_main);
    assert(pindexPrev != nullptr);
    const int nHeight = pindexPrev->nHeight + 1;

    // Check proof of work target or non-dynamic signblockscript if necessary
    const Consensus::Params& consensusParams = params.GetConsensus();
    if (!DeploymentActiveAfter(pindexPrev, consensusParams, Consensus::DEPLOYMENT_DYNA_FED) && !CheckChallenge(block, *pindexPrev, consensusParams))
        return state.Invalid(BlockValidationResult::BLOCK_INVALID_HEADER, "bad-diffbits", "incorrect proof of work");

    // Check against checkpoints
    if (fCheckpointsEnabled) {
        // Don't accept any forks from the main chain prior to last checkpoint.
        // GetLastCheckpoint finds the last checkpoint in MapCheckpoints that's in our
        // BlockIndex().
        CBlockIndex* pcheckpoint = blockman.GetLastCheckpoint(params.Checkpoints());
        if (pcheckpoint && nHeight < pcheckpoint->nHeight) {
            LogPrintf("ERROR: %s: forked chain older than last checkpoint (height %d)\n", __func__, nHeight);
            return state.Invalid(BlockValidationResult::BLOCK_CHECKPOINT, "bad-fork-prior-to-checkpoint");
        }
    }

    // Check timestamp against prev
    if (block.GetBlockTime() <= pindexPrev->GetMedianTimePast())
        return state.Invalid(BlockValidationResult::BLOCK_INVALID_HEADER, "time-too-old", "block's timestamp is too early");

    // Check height in header against prev
    if (g_con_blockheightinheader && (uint32_t)nHeight != block.block_height) {
        LogPrintf("ERROR: %s: block height in header is incorrect (got %d, expected %d)\n", __func__, block.block_height, nHeight);
        return state.Invalid(BlockValidationResult::BLOCK_INVALID_HEADER, "bad-header-height");
    }

    // Check timestamp
    if (block.GetBlockTime() > nAdjustedTime + MAX_FUTURE_BLOCK_TIME)
        return state.Invalid(BlockValidationResult::BLOCK_TIME_FUTURE, "time-too-new", "block timestamp too far in the future");

    // Reject blocks with outdated version
    if ((block.nVersion < 2 && DeploymentActiveAfter(pindexPrev, consensusParams, Consensus::DEPLOYMENT_HEIGHTINCB)) ||
        (block.nVersion < 3 && DeploymentActiveAfter(pindexPrev, consensusParams, Consensus::DEPLOYMENT_DERSIG)) ||
        (block.nVersion < 4 && DeploymentActiveAfter(pindexPrev, consensusParams, Consensus::DEPLOYMENT_CLTV))) {
            return state.Invalid(BlockValidationResult::BLOCK_INVALID_HEADER, strprintf("bad-version(0x%08x)", block.nVersion),
                                 strprintf("rejected nVersion=0x%08x block", block.nVersion));
    }

    if (!ContextualCheckDynaFedHeader(block, state, params, pindexPrev)) {
        return false;
    }

    return true;
}

/** NOTE: This function is not currently invoked by ConnectBlock(), so we
 *  should consider upgrade issues if we change which consensus rules are
 *  enforced in this function (eg by adding a new consensus rule). See comment
 *  in ConnectBlock().
 *  Note that -reindex-chainstate skips the validation that happens here!
 */
static bool ContextualCheckBlock(const CBlock& block, BlockValidationState& state, const Consensus::Params& consensusParams, const CBlockIndex* pindexPrev)
{
    const int nHeight = pindexPrev == nullptr ? 0 : pindexPrev->nHeight + 1;

    // Enforce BIP113 (Median Time Past).
    int nLockTimeFlags = 0;
    if (DeploymentActiveAfter(pindexPrev, consensusParams, Consensus::DEPLOYMENT_CSV)) {
        assert(pindexPrev != nullptr);
        nLockTimeFlags |= LOCKTIME_MEDIAN_TIME_PAST;
    }

    int64_t nLockTimeCutoff = (nLockTimeFlags & LOCKTIME_MEDIAN_TIME_PAST)
                              ? pindexPrev->GetMedianTimePast()
                              : block.GetBlockTime();

    // Check that all transactions are finalized
    for (const auto& tx : block.vtx) {
        if (!IsFinalTx(*tx, nHeight, nLockTimeCutoff)) {
            return state.Invalid(BlockValidationResult::BLOCK_CONSENSUS, "bad-txns-nonfinal", "non-final transaction");
        }
    }

    // Enforce rule that the coinbase starts with serialized block height
    if (DeploymentActiveAfter(pindexPrev, consensusParams, Consensus::DEPLOYMENT_HEIGHTINCB))
    {
        CScript expect = CScript() << nHeight;
        if (block.vtx[0]->vin[0].scriptSig.size() < expect.size() ||
            !std::equal(expect.begin(), expect.end(), block.vtx[0]->vin[0].scriptSig.begin())) {
            return state.Invalid(BlockValidationResult::BLOCK_CONSENSUS, "bad-cb-height", "block height mismatch in coinbase");
        }
    }

    // Coinbase transaction can not have input witness data which is not covered
    // (or committed to) by the witness or regular merkle tree
    for (const auto& inwit : block.vtx[0]->witness.vtxinwit) {
        if (!inwit.vchIssuanceAmountRangeproof.empty() ||
                !inwit.vchInflationKeysRangeproof.empty() ||
                !inwit.m_pegin_witness.IsNull()) {
            return state.Invalid(BlockValidationResult::BLOCK_MUTATED, "bad-cb-witness", "Coinbase has invalid input witness data.");
        }
    }

    // Validation for witness commitments.
    // * We compute the witness hash (which is the hash including witnesses) of all the block's transactions, except the
    //   coinbase (where 0x0000....0000 is used instead).
    // * The coinbase scriptWitness is a stack of a single 32-byte vector, containing a witness reserved value (unconstrained).
    // * We build a merkle tree with all those witness hashes as leaves (similar to the hashMerkleRoot in the block header).
    // * There must be at least one output whose scriptPubKey is a single 36-byte push, the first 4 bytes of which are
    //   {0xaa, 0x21, 0xa9, 0xed}, and the following 32 bytes are SHA256^2(witness root, witness reserved value). In case there are
    //   multiple, the last one is used.
    bool fHaveWitness = false;
    if (DeploymentActiveAfter(pindexPrev, consensusParams, Consensus::DEPLOYMENT_SEGWIT)) {
        int commitpos = GetWitnessCommitmentIndex(block);
        if (commitpos != NO_WITNESS_COMMITMENT) {
            bool malleated = false;
            uint256 hashWitness = BlockWitnessMerkleRoot(block, &malleated);
            // The malleation check is ignored; as the transaction tree itself
            // already does not permit it, it is impossible to trigger in the
            // witness tree.
            if ((block.vtx[0]->witness.vtxinwit.empty()) ||
                (block.vtx[0]->witness.vtxinwit[0].scriptWitness.stack.size() != 1) ||
                (block.vtx[0]->witness.vtxinwit[0].scriptWitness.stack[0].size() != 32)) {
                return state.Invalid(BlockValidationResult::BLOCK_MUTATED, "bad-witness-nonce-size", strprintf("%s : invalid witness reserved value size", __func__));
            }
            CHash256().Write(hashWitness).Write(block.vtx[0]->witness.vtxinwit[0].scriptWitness.stack[0]).Finalize(hashWitness);
            uint256 committedWitness(std::vector<unsigned char>(&block.vtx[0]->vout[commitpos].scriptPubKey[6], &block.vtx[0]->vout[commitpos].scriptPubKey[6+32]));
            if (memcmp(hashWitness.begin(), &block.vtx[0]->vout[commitpos].scriptPubKey[6], 32)) {
                return state.Invalid(BlockValidationResult::BLOCK_MUTATED, "bad-witness-merkle-match", strprintf("%s : witness merkle commitment mismatch", __func__));
            }
            fHaveWitness = true;
        }
    }

    // No witness data is allowed in blocks that don't commit to witness data, as this would otherwise leave room for spam
    if (!fHaveWitness) {
      for (const auto& tx : block.vtx) {
            if (tx->HasWitness()) {
                return state.Invalid(BlockValidationResult::BLOCK_MUTATED, "unexpected-witness", strprintf("%s : unexpected witness data found", __func__));
            }
        }
    }

    // After the coinbase witness reserved value and commitment are verified,
    // we can check if the block weight passes (before we've checked the
    // coinbase witness, it would be possible for the weight to be too
    // large by filling up the coinbase witness, which doesn't change
    // the block hash, so we couldn't mark the block as permanently
    // failed).
    if (GetBlockWeight(block) > MAX_BLOCK_WEIGHT) {
        return state.Invalid(BlockValidationResult::BLOCK_CONSENSUS, "bad-blk-weight", strprintf("%s : weight limit failed", __func__));
    }

    return true;
}

bool ChainstateManager::AcceptBlockHeader(const CBlockHeader& block, BlockValidationState& state, const CChainParams& chainparams, CBlockIndex** ppindex, bool* duplicate)
{
    AssertLockHeld(cs_main);
    // Check for duplicate
    uint256 hash = block.GetHash();
    BlockMap::iterator miSelf{m_blockman.m_block_index.find(hash)};
    if (duplicate) {
        *duplicate = false;
    }
    if (hash != chainparams.GetConsensus().hashGenesisBlock) {
        if (miSelf != m_blockman.m_block_index.end()) {
            // Block header is already known.
            CBlockIndex* pindex = miSelf->second;
            if (duplicate) {
                *duplicate = true;
            }
            if (ppindex)
                *ppindex = pindex;
            if (pindex->nStatus & BLOCK_FAILED_MASK) {
                LogPrint(BCLog::VALIDATION, "%s: block %s is marked invalid\n", __func__, hash.ToString());
                return state.Invalid(BlockValidationResult::BLOCK_CACHED_INVALID, "duplicate");
            }
            return true;
        }

        if (!CheckBlockHeader(block, state, chainparams.GetConsensus())) {
            LogPrint(BCLog::VALIDATION, "%s: Consensus::CheckBlockHeader: %s, %s\n", __func__, hash.ToString(), state.ToString());
            return false;
        }

        // Get prev block index
        CBlockIndex* pindexPrev = nullptr;
        BlockMap::iterator mi{m_blockman.m_block_index.find(block.hashPrevBlock)};
        if (mi == m_blockman.m_block_index.end()) {
            LogPrint(BCLog::VALIDATION, "%s: %s prev block not found\n", __func__, hash.ToString());
            return state.Invalid(BlockValidationResult::BLOCK_MISSING_PREV, "prev-blk-not-found");
        }
        pindexPrev = (*mi).second;
        if (pindexPrev->nStatus & BLOCK_FAILED_MASK) {
            LogPrint(BCLog::VALIDATION, "%s: %s prev block invalid\n", __func__, hash.ToString());
            return state.Invalid(BlockValidationResult::BLOCK_INVALID_PREV, "bad-prevblk");
        }
        if (!ContextualCheckBlockHeader(block, state, m_blockman, chainparams, pindexPrev, GetAdjustedTime())) {
            LogPrint(BCLog::VALIDATION, "%s: Consensus::ContextualCheckBlockHeader: %s, %s\n", __func__, hash.ToString(), state.ToString());
            return false;
        }

        /* Determine if this block descends from any block which has been found
         * invalid (m_failed_blocks), then mark pindexPrev and any blocks between
         * them as failed. For example:
         *
         *                D3
         *              /
         *      B2 - C2
         *    /         \
         *  A             D2 - E2 - F2
         *    \
         *      B1 - C1 - D1 - E1
         *
         * In the case that we attempted to reorg from E1 to F2, only to find
         * C2 to be invalid, we would mark D2, E2, and F2 as BLOCK_FAILED_CHILD
         * but NOT D3 (it was not in any of our candidate sets at the time).
         *
         * In any case D3 will also be marked as BLOCK_FAILED_CHILD at restart
         * in LoadBlockIndex.
         */
        if (!pindexPrev->IsValid(BLOCK_VALID_SCRIPTS)) {
            // The above does not mean "invalid": it checks if the previous block
            // hasn't been validated up to BLOCK_VALID_SCRIPTS. This is a performance
            // optimization, in the common case of adding a new block to the tip,
            // we don't need to iterate over the failed blocks list.
            for (const CBlockIndex* failedit : m_failed_blocks) {
                if (pindexPrev->GetAncestor(failedit->nHeight) == failedit) {
                    assert(failedit->nStatus & BLOCK_FAILED_VALID);
                    CBlockIndex* invalid_walk = pindexPrev;
                    while (invalid_walk != failedit) {
                        invalid_walk->nStatus |= BLOCK_FAILED_CHILD;
                        m_blockman.m_dirty_blockindex.insert(invalid_walk);
                        invalid_walk = invalid_walk->pprev;
                    }
                    LogPrint(BCLog::VALIDATION, "%s: %s prev block invalid\n", __func__, hash.ToString());
                    return state.Invalid(BlockValidationResult::BLOCK_INVALID_PREV, "bad-prevblk");
                }
            }
        }
    }
    CBlockIndex* pindex{m_blockman.AddToBlockIndex(block)};

    if (ppindex)
        *ppindex = pindex;

    return true;
}

// Exposed wrapper for AcceptBlockHeader
bool ChainstateManager::ProcessNewBlockHeaders(const std::vector<CBlockHeader>& headers, BlockValidationState& state, const CChainParams& chainparams, const CBlockIndex** ppindex, bool* all_duplicate)
{
    AssertLockNotHeld(cs_main);
    {
        LOCK(cs_main);
        if (all_duplicate) {
            *all_duplicate = true;
        }
        bool duplicate = false;
        for (const CBlockHeader& header : headers) {
            CBlockIndex *pindex = nullptr; // Use a temp pindex instead of ppindex to avoid a const_cast
            bool accepted{AcceptBlockHeader(header, state, chainparams, &pindex, &duplicate)};
            ActiveChainstate().CheckBlockIndex();

            if (all_duplicate) {
                (*all_duplicate) &= duplicate;  // False if any are false
            }
            if (!accepted) {
                return false;
            }
            if (ppindex) {
                *ppindex = pindex;
            }
        }
    }
    if (NotifyHeaderTip(ActiveChainstate())) {
        if (ActiveChainstate().IsInitialBlockDownload() && ppindex && *ppindex) {
            const CBlockIndex& last_accepted{**ppindex};
            const int64_t blocks_left{(GetTime() - last_accepted.GetBlockTime()) / chainparams.GetConsensus().nPowTargetSpacing};
            const double progress{100.0 * last_accepted.nHeight / (last_accepted.nHeight + blocks_left)};
            LogPrintf("Synchronizing blockheaders, height: %d (~%.2f%%)\n", last_accepted.nHeight, progress);
        }
    }
    return true;
}

/** Store block on disk. If dbp is non-nullptr, the file is known to already reside on disk */
bool CChainState::AcceptBlock(const std::shared_ptr<const CBlock>& pblock, BlockValidationState& state, CBlockIndex** ppindex, bool fRequested, const FlatFilePos* dbp, bool* fNewBlock)
{
    const CBlock& block = *pblock;

    if (fNewBlock) *fNewBlock = false;
    AssertLockHeld(cs_main);

    CBlockIndex *pindexDummy = nullptr;
    CBlockIndex *&pindex = ppindex ? *ppindex : pindexDummy;

    bool accepted_header{m_chainman.AcceptBlockHeader(block, state, m_params, &pindex)};
    CheckBlockIndex();

    if (!accepted_header)
        return false;

    // Try to process all requested blocks that we don't have, but only
    // process an unrequested block if it's new and has enough work to
    // advance our tip, and isn't too many blocks ahead.
    bool fAlreadyHave = pindex->nStatus & BLOCK_HAVE_DATA;
    bool fHasMoreOrSameWork = (m_chain.Tip() ? pindex->nChainWork >= m_chain.Tip()->nChainWork : true);
    // Blocks that are too out-of-order needlessly limit the effectiveness of
    // pruning, because pruning will not delete block files that contain any
    // blocks which are too close in height to the tip.  Apply this test
    // regardless of whether pruning is enabled; it should generally be safe to
    // not process unrequested blocks.
    bool fTooFarAhead{pindex->nHeight > m_chain.Height() + int(MIN_BLOCKS_TO_KEEP)};

    // TODO: Decouple this function from the block download logic by removing fRequested
    // This requires some new chain data structure to efficiently look up if a
    // block is in a chain leading to a candidate for best tip, despite not
    // being such a candidate itself.
    // Note that this would break the getblockfrompeer RPC

    // TODO: deal better with return value and error conditions for duplicate
    // and unrequested blocks.
    if (fAlreadyHave) return true;
    if (!fRequested) {  // If we didn't ask for it:
        if (pindex->nTx != 0) return true;    // This is a previously-processed block that was pruned
        if (!fHasMoreOrSameWork) return true; // Don't process less-work chains
        if (fTooFarAhead) return true;        // Block height is too high

        // Protect against DoS attacks from low-work chains.
        // If our tip is behind, a peer could try to send us
        // low-work blocks on a fake chain that we would never
        // request; don't process these.
        if (pindex->nChainWork < nMinimumChainWork) return true;
    }

    if (m_params.GetConsensus().hashGenesisBlock != block.GetHash() &&
        (!CheckBlock(block, state, m_params.GetConsensus()) ||
         !ContextualCheckBlock(block, state, m_params.GetConsensus(), pindex->pprev))) {
        if (state.IsInvalid() && state.GetResult() != BlockValidationResult::BLOCK_MUTATED) {
            pindex->nStatus |= BLOCK_FAILED_VALID;
            m_blockman.m_dirty_blockindex.insert(pindex);
        }
        return error("%s: %s", __func__, state.ToString());
    }

    // Header is valid/has work, merkle tree and segwit merkle tree are good...RELAY NOW
    // (but if it does not build on our best tip, let the SendMessages loop relay it)
    if (!IsInitialBlockDownload() && m_chain.Tip() == pindex->pprev)
        GetMainSignals().NewPoWValidBlock(pindex, pblock);

    // Write block to history file
    if (fNewBlock) *fNewBlock = true;
    try {
        FlatFilePos blockPos{m_blockman.SaveBlockToDisk(block, pindex->nHeight, m_chain, m_params, dbp)};
        if (blockPos.IsNull()) {
            state.Error(strprintf("%s: Failed to find position to write new block to disk", __func__));
            return false;
        }
        ReceivedBlockTransactions(block, pindex, blockPos);
    } catch (const std::runtime_error& e) {
        return AbortNode(state, std::string("System error: ") + e.what());
    }

    FlushStateToDisk(state, FlushStateMode::NONE);

    CheckBlockIndex();

    return true;
}

bool ChainstateManager::ProcessNewBlock(const CChainParams& chainparams, const std::shared_ptr<const CBlock>& block, bool force_processing, bool* new_block)
{
    AssertLockNotHeld(cs_main);

    {
        CBlockIndex *pindex = nullptr;
        if (new_block) *new_block = false;
        BlockValidationState state;

        // CheckBlock() does not support multi-threaded block validation because CBlock::fChecked can cause data race.
        // Therefore, the following critical section must include the CheckBlock() call as well.
        LOCK(cs_main);

        // Skipping AcceptBlock() for CheckBlock() failures means that we will never mark a block as invalid if
        // CheckBlock() fails.  This is protective against consensus failure if there are any unknown forms of block
        // malleability that cause CheckBlock() to fail; see e.g. CVE-2012-2459 and
        // https://lists.linuxfoundation.org/pipermail/bitcoin-dev/2019-February/016697.html.  Because CheckBlock() is
        // not very expensive, the anti-DoS benefits of caching failure (of a definitely-invalid block) are not substantial.
        bool ret = CheckBlock(*block, state, chainparams.GetConsensus());
        if (ret) {
            // Store to disk
            ret = ActiveChainstate().AcceptBlock(block, state, &pindex, force_processing, nullptr, new_block);
        }
        if (!ret) {
            GetMainSignals().BlockChecked(*block, state);
            return error("%s: AcceptBlock FAILED (%s)", __func__, state.ToString());
        }
    }

    NotifyHeaderTip(ActiveChainstate());

    BlockValidationState state; // Only used to report errors, not invalidity - ignore it
    if (!ActiveChainstate().ActivateBestChain(state, block)) {
        return error("%s: ActivateBestChain failed (%s)", __func__, state.ToString());
    }

    return true;
}

MempoolAcceptResult ChainstateManager::ProcessTransaction(const CTransactionRef& tx, bool test_accept)
{
    AssertLockHeld(cs_main);
    CChainState& active_chainstate = ActiveChainstate();
    if (!active_chainstate.GetMempool()) {
        TxValidationState state;
        state.Invalid(TxValidationResult::TX_NO_MEMPOOL, "no-mempool");
        return MempoolAcceptResult::Failure(state);
    }
    auto result = AcceptToMemoryPool(active_chainstate, tx, GetTime(), /*bypass_limits=*/ false, test_accept);
    active_chainstate.m_mempool->check(active_chainstate.m_chain.Tip(), active_chainstate.CoinsTip(), active_chainstate.m_chain.Height() + 1);
    return result;
}

bool TestBlockValidity(BlockValidationState& state,
                       const CChainParams& chainparams,
                       CChainState& chainstate,
                       const CBlock& block,
                       CBlockIndex* pindexPrev,
                       bool fCheckPOW,
                       bool fCheckMerkleRoot)
{
    AssertLockHeld(cs_main);
    assert(pindexPrev && pindexPrev == chainstate.m_chain.Tip());
    CCoinsViewCache viewNew(&chainstate.CoinsTip());
    uint256 block_hash(block.GetHash());
    CBlockIndex indexDummy(block);
    indexDummy.pprev = pindexPrev;
    indexDummy.nHeight = pindexPrev->nHeight + 1;
    indexDummy.phashBlock = &block_hash;

    // NOTE: CheckBlockHeader is called by CheckBlock
    if (!ContextualCheckBlockHeader(block, state, chainstate.m_blockman, chainparams, pindexPrev, GetAdjustedTime()))
        return error("%s: Consensus::ContextualCheckBlockHeader: %s", __func__, state.ToString());
    if (!CheckBlock(block, state, chainparams.GetConsensus(), fCheckPOW, fCheckMerkleRoot))
        return error("%s: Consensus::CheckBlock: %s", __func__, state.ToString());
    if (!ContextualCheckBlock(block, state, chainparams.GetConsensus(), pindexPrev))
        return error("%s: Consensus::ContextualCheckBlock: %s", __func__, state.ToString());
    if (!chainstate.ConnectBlock(block, state, &indexDummy, viewNew, NULL, true)) {
        return false;
    }
    assert(state.IsValid());

    return true;
}

/* This function is called from the RPC code for pruneblockchain */
void PruneBlockFilesManual(CChainState& active_chainstate, int nManualPruneHeight)
{
    BlockValidationState state;
    if (!active_chainstate.FlushStateToDisk(
            state, FlushStateMode::NONE, nManualPruneHeight)) {
        LogPrintf("%s: failed to flush state (%s)\n", __func__, state.ToString());
    }
}

void CChainState::LoadMempool(const ArgsManager& args)
{
    if (!m_mempool) return;
    if (args.GetBoolArg("-persistmempool", DEFAULT_PERSIST_MEMPOOL)) {
        ::LoadMempool(*m_mempool, *this);
    }
    m_mempool->SetIsLoaded(!ShutdownRequested());
}

bool CChainState::LoadChainTip()
{
    AssertLockHeld(cs_main);
    const CCoinsViewCache& coins_cache = CoinsTip();
    assert(!coins_cache.GetBestBlock().IsNull()); // Never called when the coins view is empty
    const CBlockIndex* tip = m_chain.Tip();

    if (tip && tip->GetBlockHash() == coins_cache.GetBestBlock()) {
        return true;
    }

    // Load pointer to end of best chain
    CBlockIndex* pindex = m_blockman.LookupBlockIndex(coins_cache.GetBestBlock());
    if (!pindex) {
        return false;
    }
    m_chain.SetTip(pindex);
    PruneBlockIndexCandidates();

    tip = m_chain.Tip();
    LogPrintf("Loaded best chain: hashBestChain=%s height=%d date=%s progress=%f\n",
        tip->GetBlockHash().ToString(),
        m_chain.Height(),
        FormatISO8601DateTime(tip->GetBlockTime()),
        GuessVerificationProgress(tip, m_params.GetConsensus().nPowTargetSpacing));
    return true;
}

CVerifyDB::CVerifyDB()
{
    uiInterface.ShowProgress(_("Verifying blocks…").translated, 0, false);
}

CVerifyDB::~CVerifyDB()
{
    uiInterface.ShowProgress("", 100, false);
}

bool CVerifyDB::VerifyDB(
    CChainState& chainstate,
    const Consensus::Params& consensus_params,
    CCoinsView& coinsview,
    int nCheckLevel, int nCheckDepth)
{
    AssertLockHeld(cs_main);

    if (chainstate.m_chain.Tip() == nullptr || chainstate.m_chain.Tip()->pprev == nullptr)
        return true;

    // Verify blocks in the best chain
    if (nCheckDepth <= 0 || nCheckDepth > chainstate.m_chain.Height())
        nCheckDepth = chainstate.m_chain.Height();
    nCheckLevel = std::max(0, std::min(4, nCheckLevel));
    LogPrintf("Verifying last %i blocks at level %i\n", nCheckDepth, nCheckLevel);
    CCoinsViewCache coins(&coinsview);
    CBlockIndex* pindex;
    CBlockIndex* pindexFailure = nullptr;
    int nGoodTransactions = 0;
    BlockValidationState state;
    int reportDone = 0;
    LogPrintf("[0%%]..."); /* Continued */

    const bool is_snapshot_cs{!chainstate.m_from_snapshot_blockhash};

    for (pindex = chainstate.m_chain.Tip(); pindex && pindex->pprev; pindex = pindex->pprev) {
        const int percentageDone = std::max(1, std::min(99, (int)(((double)(chainstate.m_chain.Height() - pindex->nHeight)) / (double)nCheckDepth * (nCheckLevel >= 4 ? 50 : 100))));
        if (reportDone < percentageDone/10) {
            // report every 10% step
            LogPrintf("[%d%%]...", percentageDone); /* Continued */
            reportDone = percentageDone/10;
        }
        uiInterface.ShowProgress(_("Verifying blocks…").translated, percentageDone, false);
        if (pindex->nHeight <= chainstate.m_chain.Height()-nCheckDepth)
            break;
        if ((fPruneMode || is_snapshot_cs) && !(pindex->nStatus & BLOCK_HAVE_DATA)) {
            // If pruning or running under an assumeutxo snapshot, only go
            // back as far as we have data.
            LogPrintf("VerifyDB(): block verification stopping at height %d (pruning, no data)\n", pindex->nHeight);
            break;
        }
        CBlock block;
        // check level 0: read from disk
        if (!ReadBlockFromDisk(block, pindex, consensus_params))
            return error("VerifyDB(): *** ReadBlockFromDisk failed at %d, hash=%s", pindex->nHeight, pindex->GetBlockHash().ToString());
        // check level 1: verify block validity
        if (nCheckLevel >= 1 && !CheckBlock(block, state, consensus_params))
            return error("%s: *** found bad block at %d, hash=%s (%s)\n", __func__,
                         pindex->nHeight, pindex->GetBlockHash().ToString(), state.ToString());
        // check level 2: verify undo validity
        if (nCheckLevel >= 2 && pindex) {
            CBlockUndo undo;
            if (!pindex->GetUndoPos().IsNull()) {
                if (!UndoReadFromDisk(undo, pindex)) {
                    return error("VerifyDB(): *** found bad undo data at %d, hash=%s\n", pindex->nHeight, pindex->GetBlockHash().ToString());
                }
            }
        }
        // check level 3: check for inconsistencies during memory-only disconnect of tip blocks
        size_t curr_coins_usage = coins.DynamicMemoryUsage() + chainstate.CoinsTip().DynamicMemoryUsage();

        if (nCheckLevel >= 3 && curr_coins_usage <= chainstate.m_coinstip_cache_size_bytes) {
            assert(coins.GetBestBlock() == pindex->GetBlockHash());
            DisconnectResult res = chainstate.DisconnectBlock(block, pindex, coins);
            if (res == DISCONNECT_FAILED) {
                return error("VerifyDB(): *** irrecoverable inconsistency in block data at %d, hash=%s", pindex->nHeight, pindex->GetBlockHash().ToString());
            }
            if (res == DISCONNECT_UNCLEAN) {
                nGoodTransactions = 0;
                pindexFailure = pindex;
            } else {
                nGoodTransactions += block.vtx.size();
            }
        }
        if (ShutdownRequested()) return true;
    }
    if (pindexFailure)
        return error("VerifyDB(): *** coin database inconsistencies found (last %i blocks, %i good transactions before that)\n", chainstate.m_chain.Height() - pindexFailure->nHeight + 1, nGoodTransactions);

    // store block count as we move pindex at check level >= 4
    int block_count = chainstate.m_chain.Height() - pindex->nHeight;

    // check level 4: try reconnecting blocks
    if (nCheckLevel >= 4) {
        while (pindex != chainstate.m_chain.Tip()) {
            const int percentageDone = std::max(1, std::min(99, 100 - (int)(((double)(chainstate.m_chain.Height() - pindex->nHeight)) / (double)nCheckDepth * 50)));
            if (reportDone < percentageDone/10) {
                // report every 10% step
                LogPrintf("[%d%%]...", percentageDone); /* Continued */
                reportDone = percentageDone/10;
            }
            uiInterface.ShowProgress(_("Verifying blocks…").translated, percentageDone, false);
            pindex = chainstate.m_chain.Next(pindex);
            CBlock block;
            if (!ReadBlockFromDisk(block, pindex, consensus_params)) {
                return error("VerifyDB(): *** ReadBlockFromDisk failed at %d, hash=%s", pindex->nHeight, pindex->GetBlockHash().ToString());
            }
            if (!chainstate.ConnectBlock(block, state, pindex, coins, nullptr)) {
                return error("VerifyDB(): *** found unconnectable block at %d, hash=%s (%s)", pindex->nHeight, pindex->GetBlockHash().ToString(), state.ToString());
            }
            if (ShutdownRequested()) return true;
        }
    }

    LogPrintf("[DONE].\n");
    LogPrintf("No coin database inconsistencies in last %i blocks (%i transactions)\n", block_count, nGoodTransactions);

    return true;
}

/** Apply the effects of a block on the utxo cache, ignoring that it may already have been applied. */
bool CChainState::RollforwardBlock(const CBlockIndex* pindex, CCoinsViewCache& inputs)
{
    AssertLockHeld(cs_main);
    // TODO: merge with ConnectBlock
    CBlock block;
    if (!ReadBlockFromDisk(block, pindex, m_params.GetConsensus())) {
        return error("ReplayBlock(): ReadBlockFromDisk failed at %d, hash=%s", pindex->nHeight, pindex->GetBlockHash().ToString());
    }

    for (const CTransactionRef& tx : block.vtx) {
        if (!tx->IsCoinBase()) {
            for (const CTxIn &txin : tx->vin) {
                inputs.SpendCoin(txin.prevout);
            }
        }
        // Pass check = true as every addition may be an overwrite.
        AddCoins(inputs, *tx, pindex->nHeight, true);
    }
    return true;
}

bool CChainState::ReplayBlocks()
{
    LOCK(cs_main);

    CCoinsView& db = this->CoinsDB();
    CCoinsViewCache cache(&db);

    std::vector<uint256> hashHeads = db.GetHeadBlocks();
    if (hashHeads.empty()) return true; // We're already in a consistent state.
    if (hashHeads.size() != 2) return error("ReplayBlocks(): unknown inconsistent state");

    uiInterface.ShowProgress(_("Replaying blocks…").translated, 0, false);
    LogPrintf("Replaying blocks\n");

    const CBlockIndex* pindexOld = nullptr;  // Old tip during the interrupted flush.
    const CBlockIndex* pindexNew;            // New tip during the interrupted flush.
    const CBlockIndex* pindexFork = nullptr; // Latest block common to both the old and the new tip.

    if (m_blockman.m_block_index.count(hashHeads[0]) == 0) {
        return error("ReplayBlocks(): reorganization to unknown block requested");
    }
    pindexNew = m_blockman.m_block_index[hashHeads[0]];

    if (!hashHeads[1].IsNull()) { // The old tip is allowed to be 0, indicating it's the first flush.
        if (m_blockman.m_block_index.count(hashHeads[1]) == 0) {
            return error("ReplayBlocks(): reorganization from unknown block requested");
        }
        pindexOld = m_blockman.m_block_index[hashHeads[1]];
        pindexFork = LastCommonAncestor(pindexOld, pindexNew);
        assert(pindexFork != nullptr);
    }

    // Rollback along the old branch.
    while (pindexOld != pindexFork) {
        if (pindexOld->nHeight > 0) { // Never disconnect the genesis block.
            CBlock block;
            if (!ReadBlockFromDisk(block, pindexOld, m_params.GetConsensus())) {
                return error("RollbackBlock(): ReadBlockFromDisk() failed at %d, hash=%s", pindexOld->nHeight, pindexOld->GetBlockHash().ToString());
            }
            LogPrintf("Rolling back %s (%i)\n", pindexOld->GetBlockHash().ToString(), pindexOld->nHeight);
            DisconnectResult res = DisconnectBlock(block, pindexOld, cache);
            if (res == DISCONNECT_FAILED) {
                return error("RollbackBlock(): DisconnectBlock failed at %d, hash=%s", pindexOld->nHeight, pindexOld->GetBlockHash().ToString());
            }
            // If DISCONNECT_UNCLEAN is returned, it means a non-existing UTXO was deleted, or an existing UTXO was
            // overwritten. It corresponds to cases where the block-to-be-disconnect never had all its operations
            // applied to the UTXO set. However, as both writing a UTXO and deleting a UTXO are idempotent operations,
            // the result is still a version of the UTXO set with the effects of that block undone.
        }
        pindexOld = pindexOld->pprev;
    }

    // Roll forward from the forking point to the new tip.
    int nForkHeight = pindexFork ? pindexFork->nHeight : 0;
    for (int nHeight = nForkHeight + 1; nHeight <= pindexNew->nHeight; ++nHeight) {
        const CBlockIndex* pindex = pindexNew->GetAncestor(nHeight);
        LogPrintf("Rolling forward %s (%i)\n", pindex->GetBlockHash().ToString(), nHeight);
        uiInterface.ShowProgress(_("Replaying blocks…").translated, (int) ((nHeight - nForkHeight) * 100.0 / (pindexNew->nHeight - nForkHeight)) , false);
        if (!RollforwardBlock(pindex, cache)) return false;
    }

    cache.SetBestBlock(pindexNew->GetBlockHash());
    cache.Flush();
    uiInterface.ShowProgress("", 100, false);
    return true;
}

bool CChainState::NeedsRedownload() const
{
    AssertLockHeld(cs_main);

    // At and above m_params.SegwitHeight, segwit consensus rules must be validated
    CBlockIndex* block{m_chain.Tip()};

    while (block != nullptr && DeploymentActiveAt(*block, m_params.GetConsensus(), Consensus::DEPLOYMENT_SEGWIT)) {
        if (!(block->nStatus & BLOCK_OPT_WITNESS)) {
            // block is insufficiently validated for a segwit client
            return true;
        }
        block = block->pprev;
    }

    return false;
}

void CChainState::UnloadBlockIndex()
{
    AssertLockHeld(::cs_main);
    nBlockSequenceId = 1;
    setBlockIndexCandidates.clear();
}

// May NOT be used after any connections are up as much
// of the peer-processing logic assumes a consistent
// block index state
void UnloadBlockIndex(CTxMemPool* mempool, ChainstateManager& chainman)
{
    LOCK(cs_main);
    chainman.Unload();
    pindexBestHeader = nullptr;
    if (mempool) mempool->clear();
    g_versionbitscache.Clear();
    for (int b = 0; b < VERSIONBITS_NUM_BITS; b++) {
        warningcache[b].clear();
    }
    fHavePruned = false;
}

bool ChainstateManager::LoadBlockIndex()
{
    AssertLockHeld(cs_main);
    // Load block index from databases
    bool needs_init = fReindex;
    if (!fReindex) {
        bool ret = m_blockman.LoadBlockIndexDB(*this);
        if (!ret) return false;
        needs_init = m_blockman.m_block_index.empty();
    }

    if (needs_init) {
        // Everything here is for *new* reindex/DBs. Thus, though
        // LoadBlockIndexDB may have set fReindex if we shut down
        // mid-reindex previously, we don't check fReindex and
        // instead only check it prior to LoadBlockIndexDB to set
        // needs_init.

        LogPrintf("Initializing databases...\n");
    }
    return true;
}

bool CChainState::LoadGenesisBlock()
{
    LOCK(cs_main);

    // Check whether we're already initialized by checking for genesis in
    // m_blockman.m_block_index. Note that we can't use m_chain here, since it is
    // set based on the coins db, not the block index db, which is the only
    // thing loaded at this point.
    if (m_blockman.m_block_index.count(m_params.GenesisBlock().GetHash()))
        return true;

    try {
        const CBlock& block = m_params.GenesisBlock();
        FlatFilePos blockPos{m_blockman.SaveBlockToDisk(block, 0, m_chain, m_params, nullptr)};
        if (blockPos.IsNull()) {
            return error("%s: writing genesis block to disk failed", __func__);
        }
        CBlockIndex *pindex = m_blockman.AddToBlockIndex(block);
        ReceivedBlockTransactions(block, pindex, blockPos);
    } catch (const std::runtime_error& e) {
        return error("%s: failed to write genesis block: %s", __func__, e.what());
    }

    return true;
}

void CChainState::LoadExternalBlockFile(FILE* fileIn, FlatFilePos* dbp)
{
    AssertLockNotHeld(m_chainstate_mutex);
    // Map of disk positions for blocks with unknown parent (only used for reindex)
    static std::multimap<uint256, FlatFilePos> mapBlocksUnknownParent;
    int64_t nStart = GetTimeMillis();

    int nLoaded = 0;
    try {
        // This takes over fileIn and calls fclose() on it in the CBufferedFile destructor
        CBufferedFile blkdat(fileIn, 2*MAX_BLOCK_SERIALIZED_SIZE, MAX_BLOCK_SERIALIZED_SIZE+8, SER_DISK, CLIENT_VERSION);
        uint64_t nRewind = blkdat.GetPos();
        while (!blkdat.eof()) {
            if (ShutdownRequested()) return;

            blkdat.SetPos(nRewind);
            nRewind++; // start one byte further next time, in case of failure
            blkdat.SetLimit(); // remove former limit
            unsigned int nSize = 0;
            try {
                // locate a header
                unsigned char buf[CMessageHeader::MESSAGE_START_SIZE];
                blkdat.FindByte(m_params.MessageStart()[0]);
                nRewind = blkdat.GetPos() + 1;
                blkdat >> buf;
                if (memcmp(buf, m_params.MessageStart(), CMessageHeader::MESSAGE_START_SIZE)) {
                    continue;
                }
                // read size
                blkdat >> nSize;
                if (nSize < 80 || nSize > MAX_BLOCK_SERIALIZED_SIZE)
                    continue;
            } catch (const std::exception&) {
                // no valid block header found; don't complain
                break;
            }
            try {
                // read block
                uint64_t nBlockPos = blkdat.GetPos();
                if (dbp)
                    dbp->nPos = nBlockPos;
                blkdat.SetLimit(nBlockPos + nSize);
                std::shared_ptr<CBlock> pblock = std::make_shared<CBlock>();
                CBlock& block = *pblock;
                blkdat >> block;
                nRewind = blkdat.GetPos();

                uint256 hash = block.GetHash();
                {
                    LOCK(cs_main);
                    // detect out of order blocks, and store them for later
                    if (hash != m_params.GetConsensus().hashGenesisBlock && !m_blockman.LookupBlockIndex(block.hashPrevBlock)) {
                        LogPrint(BCLog::REINDEX, "%s: Out of order block %s, parent %s not known\n", __func__, hash.ToString(),
                                block.hashPrevBlock.ToString());
                        if (dbp)
                            mapBlocksUnknownParent.insert(std::make_pair(block.hashPrevBlock, *dbp));
                        continue;
                    }

                    // process in case the block isn't known yet
                    CBlockIndex* pindex = m_blockman.LookupBlockIndex(hash);
                    if (!pindex || (pindex->nStatus & BLOCK_HAVE_DATA) == 0) {
                      BlockValidationState state;
                      if (AcceptBlock(pblock, state, nullptr, true, dbp, nullptr)) {
                          nLoaded++;
                      }
                      if (state.IsError()) {
                          break;
                      }
                    } else if (hash != m_params.GetConsensus().hashGenesisBlock && pindex->nHeight % 1000 == 0) {
                        LogPrint(BCLog::REINDEX, "Block Import: already had block %s at height %d\n", hash.ToString(), pindex->nHeight);
                    }
                }

                // Activate the genesis block so normal node progress can continue
                if (hash == m_params.GetConsensus().hashGenesisBlock) {
                    BlockValidationState state;
                    if (!ActivateBestChain(state, nullptr)) {
                        break;
                    }
                }

                NotifyHeaderTip(*this);

                // Recursively process earlier encountered successors of this block
                std::deque<uint256> queue;
                queue.push_back(hash);
                while (!queue.empty()) {
                    uint256 head = queue.front();
                    queue.pop_front();
                    std::pair<std::multimap<uint256, FlatFilePos>::iterator, std::multimap<uint256, FlatFilePos>::iterator> range = mapBlocksUnknownParent.equal_range(head);
                    while (range.first != range.second) {
                        std::multimap<uint256, FlatFilePos>::iterator it = range.first;
                        std::shared_ptr<CBlock> pblockrecursive = std::make_shared<CBlock>();
                        if (ReadBlockFromDisk(*pblockrecursive, it->second, m_params.GetConsensus())) {
                            LogPrint(BCLog::REINDEX, "%s: Processing out of order child %s of %s\n", __func__, pblockrecursive->GetHash().ToString(),
                                    head.ToString());
                            LOCK(cs_main);
                            BlockValidationState dummy;
                            if (AcceptBlock(pblockrecursive, dummy, nullptr, true, &it->second, nullptr)) {
                                nLoaded++;
                                queue.push_back(pblockrecursive->GetHash());
                            }
                        }
                        range.first++;
                        mapBlocksUnknownParent.erase(it);
                        NotifyHeaderTip(*this);
                    }
                }
            } catch (const std::exception& e) {
                LogPrintf("%s: Deserialize or I/O error - %s\n", __func__, e.what());
            }
        }
    } catch (const std::runtime_error& e) {
        AbortNode(std::string("System error: ") + e.what());
    }
    LogPrintf("Loaded %i blocks from external file in %dms\n", nLoaded, GetTimeMillis() - nStart);
}

void CChainState::CheckBlockIndex()
{
    if (!fCheckBlockIndex) {
        return;
    }

    LOCK(cs_main);

    // During a reindex, we read the genesis block and call CheckBlockIndex before ActivateBestChain,
    // so we have the genesis block in m_blockman.m_block_index but no active chain. (A few of the
    // tests when iterating the block tree require that m_chain has been initialized.)
    if (m_chain.Height() < 0) {
        assert(m_blockman.m_block_index.size() <= 1);
        return;
    }

    // Build forward-pointing map of the entire block tree.
    std::multimap<CBlockIndex*,CBlockIndex*> forward;
    for (const std::pair<const uint256, CBlockIndex*>& entry : m_blockman.m_block_index) {
        forward.insert(std::make_pair(entry.second->pprev, entry.second));
    }

    assert(forward.size() == m_blockman.m_block_index.size());

    std::pair<std::multimap<CBlockIndex*,CBlockIndex*>::iterator,std::multimap<CBlockIndex*,CBlockIndex*>::iterator> rangeGenesis = forward.equal_range(nullptr);
    CBlockIndex *pindex = rangeGenesis.first->second;
    rangeGenesis.first++;
    assert(rangeGenesis.first == rangeGenesis.second); // There is only one index entry with parent nullptr.

    // Iterate over the entire block tree, using depth-first search.
    // Along the way, remember whether there are blocks on the path from genesis
    // block being explored which are the first to have certain properties.
    size_t nNodes = 0;
    int nHeight = 0;
    CBlockIndex* pindexFirstInvalid = nullptr; // Oldest ancestor of pindex which is invalid.
    CBlockIndex* pindexFirstMissing = nullptr; // Oldest ancestor of pindex which does not have BLOCK_HAVE_DATA.
    CBlockIndex* pindexFirstNeverProcessed = nullptr; // Oldest ancestor of pindex for which nTx == 0.
    CBlockIndex* pindexFirstNotTreeValid = nullptr; // Oldest ancestor of pindex which does not have BLOCK_VALID_TREE (regardless of being valid or not).
    CBlockIndex* pindexFirstNotTransactionsValid = nullptr; // Oldest ancestor of pindex which does not have BLOCK_VALID_TRANSACTIONS (regardless of being valid or not).
    CBlockIndex* pindexFirstNotChainValid = nullptr; // Oldest ancestor of pindex which does not have BLOCK_VALID_CHAIN (regardless of being valid or not).
    CBlockIndex* pindexFirstNotScriptsValid = nullptr; // Oldest ancestor of pindex which does not have BLOCK_VALID_SCRIPTS (regardless of being valid or not).
    while (pindex != nullptr) {
        nNodes++;
        if (pindexFirstInvalid == nullptr && pindex->nStatus & BLOCK_FAILED_VALID) pindexFirstInvalid = pindex;
        // Assumed-valid index entries will not have data since we haven't downloaded the
        // full block yet.
        if (pindexFirstMissing == nullptr && !(pindex->nStatus & BLOCK_HAVE_DATA) && !pindex->IsAssumedValid()) {
            pindexFirstMissing = pindex;
        }
        if (pindexFirstNeverProcessed == nullptr && pindex->nTx == 0) pindexFirstNeverProcessed = pindex;
        if (pindex->pprev != nullptr && pindexFirstNotTreeValid == nullptr && (pindex->nStatus & BLOCK_VALID_MASK) < BLOCK_VALID_TREE) pindexFirstNotTreeValid = pindex;

        if (pindex->pprev != nullptr && !pindex->IsAssumedValid()) {
            // Skip validity flag checks for BLOCK_ASSUMED_VALID index entries, since these
            // *_VALID_MASK flags will not be present for index entries we are temporarily assuming
            // valid.
            if (pindexFirstNotTransactionsValid == nullptr &&
                    (pindex->nStatus & BLOCK_VALID_MASK) < BLOCK_VALID_TRANSACTIONS) {
                pindexFirstNotTransactionsValid = pindex;
            }

            if (pindexFirstNotChainValid == nullptr &&
                    (pindex->nStatus & BLOCK_VALID_MASK) < BLOCK_VALID_CHAIN) {
                pindexFirstNotChainValid = pindex;
            }

            if (pindexFirstNotScriptsValid == nullptr &&
                    (pindex->nStatus & BLOCK_VALID_MASK) < BLOCK_VALID_SCRIPTS) {
                pindexFirstNotScriptsValid = pindex;
            }
        }

        // Begin: actual consistency checks.
        if (pindex->pprev == nullptr) {
            // Genesis block checks.
            assert(pindex->GetBlockHash() == m_params.GetConsensus().hashGenesisBlock); // Genesis block's hash must match.
            assert(pindex == m_chain.Genesis()); // The current active chain's genesis block must be this block.
        }
        if (!pindex->HaveTxsDownloaded()) assert(pindex->nSequenceId <= 0); // nSequenceId can't be set positive for blocks that aren't linked (negative is used for preciousblock)
        // VALID_TRANSACTIONS is equivalent to nTx > 0 for all nodes (whether or not pruning has occurred).
        // HAVE_DATA is only equivalent to nTx > 0 (or VALID_TRANSACTIONS) if no pruning has occurred.
        // Unless these indexes are assumed valid and pending block download on a
        // background chainstate.
        if (!fHavePruned && !pindex->IsAssumedValid()) {
            // If we've never pruned, then HAVE_DATA should be equivalent to nTx > 0
            assert(!(pindex->nStatus & BLOCK_HAVE_DATA) == (pindex->nTx == 0));
            assert(pindexFirstMissing == pindexFirstNeverProcessed);
        } else {
            // If we have pruned, then we can only say that HAVE_DATA implies nTx > 0
            if (pindex->nStatus & BLOCK_HAVE_DATA) assert(pindex->nTx > 0);
        }
        if (pindex->nStatus & BLOCK_HAVE_UNDO) assert(pindex->nStatus & BLOCK_HAVE_DATA);
        if (pindex->IsAssumedValid()) {
            // Assumed-valid blocks should have some nTx value.
            assert(pindex->nTx > 0);
            // Assumed-valid blocks should connect to the main chain.
            assert((pindex->nStatus & BLOCK_VALID_MASK) >= BLOCK_VALID_TREE);
        } else {
            // Otherwise there should only be an nTx value if we have
            // actually seen a block's transactions.
            assert(((pindex->nStatus & BLOCK_VALID_MASK) >= BLOCK_VALID_TRANSACTIONS) == (pindex->nTx > 0)); // This is pruning-independent.
        }
        // All parents having had data (at some point) is equivalent to all parents being VALID_TRANSACTIONS, which is equivalent to HaveTxsDownloaded().
        assert((pindexFirstNeverProcessed == nullptr) == pindex->HaveTxsDownloaded());
        assert((pindexFirstNotTransactionsValid == nullptr) == pindex->HaveTxsDownloaded());
        assert(pindex->nHeight == nHeight); // nHeight must be consistent.
        assert(pindex->pprev == nullptr || pindex->nChainWork >= pindex->pprev->nChainWork); // For every block except the genesis block, the chainwork must be larger than the parent's.
        assert(nHeight < 2 || (pindex->pskip && (pindex->pskip->nHeight < nHeight))); // The pskip pointer must point back for all but the first 2 blocks.
        assert(pindexFirstNotTreeValid == nullptr); // All m_blockman.m_block_index entries must at least be TREE valid
        if ((pindex->nStatus & BLOCK_VALID_MASK) >= BLOCK_VALID_TREE) assert(pindexFirstNotTreeValid == nullptr); // TREE valid implies all parents are TREE valid
        if ((pindex->nStatus & BLOCK_VALID_MASK) >= BLOCK_VALID_CHAIN) assert(pindexFirstNotChainValid == nullptr); // CHAIN valid implies all parents are CHAIN valid
        if ((pindex->nStatus & BLOCK_VALID_MASK) >= BLOCK_VALID_SCRIPTS) assert(pindexFirstNotScriptsValid == nullptr); // SCRIPTS valid implies all parents are SCRIPTS valid
        if (pindexFirstInvalid == nullptr) {
            // Checks for not-invalid blocks.
            assert((pindex->nStatus & BLOCK_FAILED_MASK) == 0); // The failed mask cannot be set for blocks without invalid parents.
        }
        if (!CBlockIndexWorkComparator()(pindex, m_chain.Tip()) && pindexFirstNeverProcessed == nullptr) {
            if (pindexFirstInvalid == nullptr) {
                const bool is_active = this == &m_chainman.ActiveChainstate();

                // If this block sorts at least as good as the current tip and
                // is valid and we have all data for its parents, it must be in
                // setBlockIndexCandidates.  m_chain.Tip() must also be there
                // even if some data has been pruned.
                //
                // Don't perform this check for the background chainstate since
                // its setBlockIndexCandidates shouldn't have some entries (i.e. those past the
                // snapshot block) which do exist in the block index for the active chainstate.
                if (is_active && (pindexFirstMissing == nullptr || pindex == m_chain.Tip())) {
                    assert(setBlockIndexCandidates.count(pindex));
                }
                // If some parent is missing, then it could be that this block was in
                // setBlockIndexCandidates but had to be removed because of the missing data.
                // In this case it must be in m_blocks_unlinked -- see test below.
            }
        } else { // If this block sorts worse than the current tip or some ancestor's block has never been seen, it cannot be in setBlockIndexCandidates.
            assert(setBlockIndexCandidates.count(pindex) == 0);
        }
        // Check whether this block is in m_blocks_unlinked.
        std::pair<std::multimap<CBlockIndex*,CBlockIndex*>::iterator,std::multimap<CBlockIndex*,CBlockIndex*>::iterator> rangeUnlinked = m_blockman.m_blocks_unlinked.equal_range(pindex->pprev);
        bool foundInUnlinked = false;
        while (rangeUnlinked.first != rangeUnlinked.second) {
            assert(rangeUnlinked.first->first == pindex->pprev);
            if (rangeUnlinked.first->second == pindex) {
                foundInUnlinked = true;
                break;
            }
            rangeUnlinked.first++;
        }
        if (pindex->pprev && (pindex->nStatus & BLOCK_HAVE_DATA) && pindexFirstNeverProcessed != nullptr && pindexFirstInvalid == nullptr) {
            // If this block has block data available, some parent was never received, and has no invalid parents, it must be in m_blocks_unlinked.
            assert(foundInUnlinked);
        }
        if (!(pindex->nStatus & BLOCK_HAVE_DATA)) assert(!foundInUnlinked); // Can't be in m_blocks_unlinked if we don't HAVE_DATA
        if (pindexFirstMissing == nullptr) assert(!foundInUnlinked); // We aren't missing data for any parent -- cannot be in m_blocks_unlinked.
        if (pindex->pprev && (pindex->nStatus & BLOCK_HAVE_DATA) && pindexFirstNeverProcessed == nullptr && pindexFirstMissing != nullptr) {
            // We HAVE_DATA for this block, have received data for all parents at some point, but we're currently missing data for some parent.
            assert(fHavePruned); // We must have pruned.
            // This block may have entered m_blocks_unlinked if:
            //  - it has a descendant that at some point had more work than the
            //    tip, and
            //  - we tried switching to that descendant but were missing
            //    data for some intermediate block between m_chain and the
            //    tip.
            // So if this block is itself better than m_chain.Tip() and it wasn't in
            // setBlockIndexCandidates, then it must be in m_blocks_unlinked.
            if (!CBlockIndexWorkComparator()(pindex, m_chain.Tip()) && setBlockIndexCandidates.count(pindex) == 0) {
                if (pindexFirstInvalid == nullptr) {
                    assert(foundInUnlinked);
                }
            }
        }
        // assert(pindex->GetBlockHash() == pindex->GetBlockHeader().GetHash()); // Perhaps too slow
        // End: actual consistency checks.

        // Try descending into the first subnode.
        std::pair<std::multimap<CBlockIndex*,CBlockIndex*>::iterator,std::multimap<CBlockIndex*,CBlockIndex*>::iterator> range = forward.equal_range(pindex);
        if (range.first != range.second) {
            // A subnode was found.
            pindex = range.first->second;
            nHeight++;
            continue;
        }
        // This is a leaf node.
        // Move upwards until we reach a node of which we have not yet visited the last child.
        while (pindex) {
            // We are going to either move to a parent or a sibling of pindex.
            // If pindex was the first with a certain property, unset the corresponding variable.
            if (pindex == pindexFirstInvalid) pindexFirstInvalid = nullptr;
            if (pindex == pindexFirstMissing) pindexFirstMissing = nullptr;
            if (pindex == pindexFirstNeverProcessed) pindexFirstNeverProcessed = nullptr;
            if (pindex == pindexFirstNotTreeValid) pindexFirstNotTreeValid = nullptr;
            if (pindex == pindexFirstNotTransactionsValid) pindexFirstNotTransactionsValid = nullptr;
            if (pindex == pindexFirstNotChainValid) pindexFirstNotChainValid = nullptr;
            if (pindex == pindexFirstNotScriptsValid) pindexFirstNotScriptsValid = nullptr;
            // Find our parent.
            CBlockIndex* pindexPar = pindex->pprev;
            // Find which child we just visited.
            std::pair<std::multimap<CBlockIndex*,CBlockIndex*>::iterator,std::multimap<CBlockIndex*,CBlockIndex*>::iterator> rangePar = forward.equal_range(pindexPar);
            while (rangePar.first->second != pindex) {
                assert(rangePar.first != rangePar.second); // Our parent must have at least the node we're coming from as child.
                rangePar.first++;
            }
            // Proceed to the next one.
            rangePar.first++;
            if (rangePar.first != rangePar.second) {
                // Move to the sibling.
                pindex = rangePar.first->second;
                break;
            } else {
                // Move up further.
                pindex = pindexPar;
                nHeight--;
                continue;
            }
        }
    }

    // Check that we actually traversed the entire map.
    assert(nNodes == forward.size());
}

std::string CChainState::ToString()
{
    AssertLockHeld(::cs_main);
    CBlockIndex* tip = m_chain.Tip();
    return strprintf("Chainstate [%s] @ height %d (%s)",
                     m_from_snapshot_blockhash ? "snapshot" : "ibd",
                     tip ? tip->nHeight : -1, tip ? tip->GetBlockHash().ToString() : "null");
}

bool CChainState::ResizeCoinsCaches(size_t coinstip_size, size_t coinsdb_size)
{
    AssertLockHeld(::cs_main);
    if (coinstip_size == m_coinstip_cache_size_bytes &&
            coinsdb_size == m_coinsdb_cache_size_bytes) {
        // Cache sizes are unchanged, no need to continue.
        return true;
    }
    size_t old_coinstip_size = m_coinstip_cache_size_bytes;
    m_coinstip_cache_size_bytes = coinstip_size;
    m_coinsdb_cache_size_bytes = coinsdb_size;
    CoinsDB().ResizeCache(coinsdb_size);

    LogPrintf("[%s] resized coinsdb cache to %.1f MiB\n",
        this->ToString(), coinsdb_size * (1.0 / 1024 / 1024));
    LogPrintf("[%s] resized coinstip cache to %.1f MiB\n",
        this->ToString(), coinstip_size * (1.0 / 1024 / 1024));

    BlockValidationState state;
    bool ret;

    if (coinstip_size > old_coinstip_size) {
        // Likely no need to flush if cache sizes have grown.
        ret = FlushStateToDisk(state, FlushStateMode::IF_NEEDED);
    } else {
        // Otherwise, flush state to disk and deallocate the in-memory coins map.
        ret = FlushStateToDisk(state, FlushStateMode::ALWAYS);
        CoinsTip().ReallocateCache();
    }
    return ret;
}

static const uint64_t MEMPOOL_DUMP_VERSION = 1;

bool LoadMempool(CTxMemPool& pool, CChainState& active_chainstate, FopenFn mockable_fopen_function)
{
    int64_t nExpiryTimeout = gArgs.GetIntArg("-mempoolexpiry", DEFAULT_MEMPOOL_EXPIRY) * 60 * 60;
    FILE* filestr{mockable_fopen_function(gArgs.GetDataDirNet() / "mempool.dat", "rb")};
    CAutoFile file(filestr, SER_DISK, CLIENT_VERSION);
    if (file.IsNull()) {
        LogPrintf("Failed to open mempool file from disk. Continuing anyway.\n");
        return false;
    }

    int64_t count = 0;
    int64_t expired = 0;
    int64_t failed = 0;
    int64_t already_there = 0;
    int64_t unbroadcast = 0;
    int64_t nNow = GetTime();

    try {
        uint64_t version;
        file >> version;
        if (version != MEMPOOL_DUMP_VERSION) {
            return false;
        }
        uint64_t num;
        file >> num;
        while (num) {
            --num;
            CTransactionRef tx;
            int64_t nTime;
            int64_t nFeeDelta;
            file >> tx;
            file >> nTime;
            file >> nFeeDelta;

            CAmount amountdelta = nFeeDelta;
            if (amountdelta) {
                pool.PrioritiseTransaction(tx->GetHash(), amountdelta);
            }
            if (nTime > nNow - nExpiryTimeout) {
                LOCK(cs_main);
                const auto& accepted = AcceptToMemoryPool(active_chainstate, tx, nTime, /*bypass_limits=*/false, /*test_accept=*/false);
                if (accepted.m_result_type == MempoolAcceptResult::ResultType::VALID) {
                    ++count;
                } else {
                    // mempool may contain the transaction already, e.g. from
                    // wallet(s) having loaded it while we were processing
                    // mempool transactions; consider these as valid, instead of
                    // failed, but mark them as 'already there'
                    if (pool.exists(GenTxid::Txid(tx->GetHash()))) {
                        ++already_there;
                    } else {
                        ++failed;
                    }
                }
            } else {
                ++expired;
            }
            if (ShutdownRequested())
                return false;
        }
        std::map<uint256, CAmount> mapDeltas;
        file >> mapDeltas;

        for (const auto& i : mapDeltas) {
            pool.PrioritiseTransaction(i.first, i.second);
        }

        std::set<uint256> unbroadcast_txids;
        file >> unbroadcast_txids;
        unbroadcast = unbroadcast_txids.size();
        for (const auto& txid : unbroadcast_txids) {
            // Ensure transactions were accepted to mempool then add to
            // unbroadcast set.
            if (pool.get(txid) != nullptr) pool.AddUnbroadcastTx(txid);
        }
    } catch (const std::exception& e) {
        LogPrintf("Failed to deserialize mempool data on disk: %s. Continuing anyway.\n", e.what());
        return false;
    }

    LogPrintf("Imported mempool transactions from disk: %i succeeded, %i failed, %i expired, %i already there, %i waiting for initial broadcast\n", count, failed, expired, already_there, unbroadcast);
    return true;
}

bool DumpMempool(const CTxMemPool& pool, FopenFn mockable_fopen_function, bool skip_file_commit)
{
    int64_t start = GetTimeMicros();

    std::map<uint256, CAmount> mapDeltas;
    std::vector<TxMempoolInfo> vinfo;
    std::set<uint256> unbroadcast_txids;

    static Mutex dump_mutex;
    LOCK(dump_mutex);

    {
        LOCK(pool.cs);
        for (const auto &i : pool.mapDeltas) {
            mapDeltas[i.first] = i.second;
        }
        vinfo = pool.infoAll();
        unbroadcast_txids = pool.GetUnbroadcastTxs();
    }

    int64_t mid = GetTimeMicros();

    try {
        FILE* filestr{mockable_fopen_function(gArgs.GetDataDirNet() / "mempool.dat.new", "wb")};
        if (!filestr) {
            return false;
        }

        CAutoFile file(filestr, SER_DISK, CLIENT_VERSION);

        uint64_t version = MEMPOOL_DUMP_VERSION;
        file << version;

        file << (uint64_t)vinfo.size();
        for (const auto& i : vinfo) {
            file << *(i.tx);
            file << int64_t{count_seconds(i.m_time)};
            file << int64_t{i.nFeeDelta};
            mapDeltas.erase(i.tx->GetHash());
        }

        file << mapDeltas;

        LogPrintf("Writing %d unbroadcast transactions to disk.\n", unbroadcast_txids.size());
        file << unbroadcast_txids;

        if (!skip_file_commit && !FileCommit(file.Get()))
            throw std::runtime_error("FileCommit failed");
        file.fclose();
        if (!RenameOver(gArgs.GetDataDirNet() / "mempool.dat.new", gArgs.GetDataDirNet() / "mempool.dat")) {
            throw std::runtime_error("Rename failed");
        }
        int64_t last = GetTimeMicros();
        LogPrintf("Dumped mempool: %gs to copy, %gs to dump\n", (mid-start)*MICRO, (last-mid)*MICRO);
    } catch (const std::exception& e) {
        LogPrintf("Failed to dump mempool: %s. Continuing anyway.\n", e.what());
        return false;
    }
    return true;
}

//! Guess how far we are in the verification process at the given block index.
//! Since we have signed fixed-interval blocks, estimating progress is a very easy.
//! We can extrapolate the last block time to the current time to estimate how many more blocks
//! we expect.
double GuessVerificationProgress(const CBlockIndex* pindex, int64_t blockInterval) {
    if (pindex == NULL || pindex->nHeight < 1) {
        return 0.0;
    }

    int64_t nNow = GetTime();
    int64_t moreBlocksExpected = (nNow - pindex->GetBlockTime()) / blockInterval;
    double progress = (pindex->nHeight + 0.0) / (pindex->nHeight + moreBlocksExpected);
    // Round to 3 digits to avoid 0.999999 when finished.
    progress = ceil(progress * 1000.0) / 1000.0;
    // Avoid higher than one if last block is newer than current time.
    return std::min(1.0, progress);
}

std::optional<uint256> ChainstateManager::SnapshotBlockhash() const
{
    LOCK(::cs_main);
    if (m_active_chainstate && m_active_chainstate->m_from_snapshot_blockhash) {
        // If a snapshot chainstate exists, it will always be our active.
        return m_active_chainstate->m_from_snapshot_blockhash;
    }
    return std::nullopt;
}

std::vector<CChainState*> ChainstateManager::GetAll()
{
    LOCK(::cs_main);
    std::vector<CChainState*> out;

    if (!IsSnapshotValidated() && m_ibd_chainstate) {
        out.push_back(m_ibd_chainstate.get());
    }

    if (m_snapshot_chainstate) {
        out.push_back(m_snapshot_chainstate.get());
    }

    return out;
}

CChainState& ChainstateManager::InitializeChainstate(
    CTxMemPool* mempool, const std::optional<uint256>& snapshot_blockhash)
{
    AssertLockHeld(::cs_main);
    bool is_snapshot = snapshot_blockhash.has_value();
    std::unique_ptr<CChainState>& to_modify =
        is_snapshot ? m_snapshot_chainstate : m_ibd_chainstate;

    if (to_modify) {
        throw std::logic_error("should not be overwriting a chainstate");
    }
    to_modify.reset(new CChainState(mempool, m_blockman, *this, snapshot_blockhash));

    // Snapshot chainstates and initial IBD chaintates always become active.
    if (is_snapshot || (!is_snapshot && !m_active_chainstate)) {
        LogPrintf("Switching active chainstate to %s\n", to_modify->ToString());
        m_active_chainstate = to_modify.get();
    } else {
        throw std::logic_error("unexpected chainstate activation");
    }

    return *to_modify;
}

const AssumeutxoData* ExpectedAssumeutxo(
    const int height, const CChainParams& chainparams)
{
    const MapAssumeutxo& valid_assumeutxos_map = chainparams.Assumeutxo();
    const auto assumeutxo_found = valid_assumeutxos_map.find(height);

    if (assumeutxo_found != valid_assumeutxos_map.end()) {
        return &assumeutxo_found->second;
    }
    return nullptr;
}

bool ChainstateManager::ActivateSnapshot(
        CAutoFile& coins_file,
        const SnapshotMetadata& metadata,
        bool in_memory)
{
    uint256 base_blockhash = metadata.m_base_blockhash;

    if (this->SnapshotBlockhash()) {
        LogPrintf("[snapshot] can't activate a snapshot-based chainstate more than once\n");
        return false;
    }

    int64_t current_coinsdb_cache_size{0};
    int64_t current_coinstip_cache_size{0};

    // Cache percentages to allocate to each chainstate.
    //
    // These particular percentages don't matter so much since they will only be
    // relevant during snapshot activation; caches are rebalanced at the conclusion of
    // this function. We want to give (essentially) all available cache capacity to the
    // snapshot to aid the bulk load later in this function.
    static constexpr double IBD_CACHE_PERC = 0.01;
    static constexpr double SNAPSHOT_CACHE_PERC = 0.99;

    {
        LOCK(::cs_main);
        // Resize the coins caches to ensure we're not exceeding memory limits.
        //
        // Allocate the majority of the cache to the incoming snapshot chainstate, since
        // (optimistically) getting to its tip will be the top priority. We'll need to call
        // `MaybeRebalanceCaches()` once we're done with this function to ensure
        // the right allocation (including the possibility that no snapshot was activated
        // and that we should restore the active chainstate caches to their original size).
        //
        current_coinsdb_cache_size = this->ActiveChainstate().m_coinsdb_cache_size_bytes;
        current_coinstip_cache_size = this->ActiveChainstate().m_coinstip_cache_size_bytes;

        // Temporarily resize the active coins cache to make room for the newly-created
        // snapshot chain.
        this->ActiveChainstate().ResizeCoinsCaches(
            static_cast<size_t>(current_coinstip_cache_size * IBD_CACHE_PERC),
            static_cast<size_t>(current_coinsdb_cache_size * IBD_CACHE_PERC));
    }

    auto snapshot_chainstate = WITH_LOCK(::cs_main,
        return std::make_unique<CChainState>(
            /* mempool */ nullptr, m_blockman, *this, base_blockhash));

    {
        LOCK(::cs_main);
        snapshot_chainstate->InitCoinsDB(
            static_cast<size_t>(current_coinsdb_cache_size * SNAPSHOT_CACHE_PERC),
            in_memory, false, "chainstate");
        snapshot_chainstate->InitCoinsCache(
            static_cast<size_t>(current_coinstip_cache_size * SNAPSHOT_CACHE_PERC));
    }

    const bool snapshot_ok = this->PopulateAndValidateSnapshot(
        *snapshot_chainstate, coins_file, metadata);

    if (!snapshot_ok) {
        WITH_LOCK(::cs_main, this->MaybeRebalanceCaches());
        return false;
    }

    {
        LOCK(::cs_main);
        assert(!m_snapshot_chainstate);
        m_snapshot_chainstate.swap(snapshot_chainstate);
        const bool chaintip_loaded = m_snapshot_chainstate->LoadChainTip();
        assert(chaintip_loaded);

        m_active_chainstate = m_snapshot_chainstate.get();

        LogPrintf("[snapshot] successfully activated snapshot %s\n", base_blockhash.ToString());
        LogPrintf("[snapshot] (%.2f MB)\n",
            m_snapshot_chainstate->CoinsTip().DynamicMemoryUsage() / (1000 * 1000));

        this->MaybeRebalanceCaches();
    }
    return true;
}

static void FlushSnapshotToDisk(CCoinsViewCache& coins_cache, bool snapshot_loaded)
{
    LOG_TIME_MILLIS_WITH_CATEGORY_MSG_ONCE(
        strprintf("%s (%.2f MB)",
                  snapshot_loaded ? "saving snapshot chainstate" : "flushing coins cache",
                  coins_cache.DynamicMemoryUsage() / (1000 * 1000)),
        BCLog::LogFlags::ALL);

    coins_cache.Flush();
}

bool ChainstateManager::PopulateAndValidateSnapshot(
    CChainState& snapshot_chainstate,
    CAutoFile& coins_file,
    const SnapshotMetadata& metadata)
{
    // It's okay to release cs_main before we're done using `coins_cache` because we know
    // that nothing else will be referencing the newly created snapshot_chainstate yet.
    CCoinsViewCache& coins_cache = *WITH_LOCK(::cs_main, return &snapshot_chainstate.CoinsTip());

    uint256 base_blockhash = metadata.m_base_blockhash;

    CBlockIndex* snapshot_start_block = WITH_LOCK(::cs_main, return m_blockman.LookupBlockIndex(base_blockhash));

    if (!snapshot_start_block) {
        // Needed for GetUTXOStats and ExpectedAssumeutxo to determine the height and to avoid a crash when base_blockhash.IsNull()
        LogPrintf("[snapshot] Did not find snapshot start blockheader %s\n",
                  base_blockhash.ToString());
        return false;
    }

    int base_height = snapshot_start_block->nHeight;
    auto maybe_au_data = ExpectedAssumeutxo(base_height, ::Params());

    if (!maybe_au_data) {
        LogPrintf("[snapshot] assumeutxo height in snapshot metadata not recognized " /* Continued */
                  "(%d) - refusing to load snapshot\n", base_height);
        return false;
    }

    const AssumeutxoData& au_data = *maybe_au_data;

    COutPoint outpoint;
    Coin coin;
    const uint64_t coins_count = metadata.m_coins_count;
    uint64_t coins_left = metadata.m_coins_count;

    LogPrintf("[snapshot] loading coins from snapshot %s\n", base_blockhash.ToString());
    int64_t coins_processed{0};

    while (coins_left > 0) {
        try {
            coins_file >> outpoint;
            coins_file >> coin;
        } catch (const std::ios_base::failure&) {
            LogPrintf("[snapshot] bad snapshot format or truncated snapshot after deserializing %d coins\n",
                      coins_count - coins_left);
            return false;
        }
        if (coin.nHeight > base_height ||
            outpoint.n >= std::numeric_limits<decltype(outpoint.n)>::max() // Avoid integer wrap-around in coinstats.cpp:ApplyHash
        ) {
            LogPrintf("[snapshot] bad snapshot data after deserializing %d coins\n",
                      coins_count - coins_left);
            return false;
        }

        coins_cache.EmplaceCoinInternalDANGER(std::move(outpoint), std::move(coin));

        --coins_left;
        ++coins_processed;

        if (coins_processed % 1000000 == 0) {
            LogPrintf("[snapshot] %d coins loaded (%.2f%%, %.2f MB)\n",
                coins_processed,
                static_cast<float>(coins_processed) * 100 / static_cast<float>(coins_count),
                coins_cache.DynamicMemoryUsage() / (1000 * 1000));
        }

        // Batch write and flush (if we need to) every so often.
        //
        // If our average Coin size is roughly 41 bytes, checking every 120,000 coins
        // means <5MB of memory imprecision.
        if (coins_processed % 120000 == 0) {
            if (ShutdownRequested()) {
                return false;
            }

            const auto snapshot_cache_state = WITH_LOCK(::cs_main,
                return snapshot_chainstate.GetCoinsCacheSizeState());

            if (snapshot_cache_state >= CoinsCacheSizeState::CRITICAL) {
                // This is a hack - we don't know what the actual best block is, but that
                // doesn't matter for the purposes of flushing the cache here. We'll set this
                // to its correct value (`base_blockhash`) below after the coins are loaded.
                coins_cache.SetBestBlock(GetRandHash());

                // No need to acquire cs_main since this chainstate isn't being used yet.
                FlushSnapshotToDisk(coins_cache, /*snapshot_loaded=*/false);
            }
        }
    }

    // Important that we set this. This and the coins_cache accesses above are
    // sort of a layer violation, but either we reach into the innards of
    // CCoinsViewCache here or we have to invert some of the CChainState to
    // embed them in a snapshot-activation-specific CCoinsViewCache bulk load
    // method.
    coins_cache.SetBestBlock(base_blockhash);

    bool out_of_coins{false};
    try {
        coins_file >> outpoint;
    } catch (const std::ios_base::failure&) {
        // We expect an exception since we should be out of coins.
        out_of_coins = true;
    }
    if (!out_of_coins) {
        LogPrintf("[snapshot] bad snapshot - coins left over after deserializing %d coins\n",
            coins_count);
        return false;
    }

    LogPrintf("[snapshot] loaded %d (%.2f MB) coins from snapshot %s\n",
        coins_count,
        coins_cache.DynamicMemoryUsage() / (1000 * 1000),
        base_blockhash.ToString());

    // No need to acquire cs_main since this chainstate isn't being used yet.
    FlushSnapshotToDisk(coins_cache, /*snapshot_loaded=*/true);

    assert(coins_cache.GetBestBlock() == base_blockhash);

    CCoinsStats stats{CoinStatsHashType::HASH_SERIALIZED};
    auto breakpoint_fnc = [] { /* TODO insert breakpoint here? */ };

    // As above, okay to immediately release cs_main here since no other context knows
    // about the snapshot_chainstate.
    CCoinsViewDB* snapshot_coinsdb = WITH_LOCK(::cs_main, return &snapshot_chainstate.CoinsDB());

    if (!GetUTXOStats(snapshot_coinsdb, m_blockman, stats, breakpoint_fnc)) {
        LogPrintf("[snapshot] failed to generate coins stats\n");
        return false;
    }

    // Assert that the deserialized chainstate contents match the expected assumeutxo value.
    if (AssumeutxoHash{stats.hashSerialized} != au_data.hash_serialized) {
        LogPrintf("[snapshot] bad snapshot content hash: expected %s, got %s\n",
            au_data.hash_serialized.ToString(), stats.hashSerialized.ToString());
        return false;
    }

    snapshot_chainstate.m_chain.SetTip(snapshot_start_block);

    // The remainder of this function requires modifying data protected by cs_main.
    LOCK(::cs_main);

    // Fake various pieces of CBlockIndex state:
    CBlockIndex* index = nullptr;

    // Don't make any modifications to the genesis block.
    // This is especially important because we don't want to erroneously
    // apply BLOCK_ASSUMED_VALID to genesis, which would happen if we didn't skip
    // it here (since it apparently isn't BLOCK_VALID_SCRIPTS).
    constexpr int AFTER_GENESIS_START{1};

    for (int i = AFTER_GENESIS_START; i <= snapshot_chainstate.m_chain.Height(); ++i) {
        index = snapshot_chainstate.m_chain[i];

        // Fake nTx so that LoadBlockIndex() loads assumed-valid CBlockIndex
        // entries (among other things)
        if (!index->nTx) {
            index->nTx = 1;
        }
        // Fake nChainTx so that GuessVerificationProgress reports accurately
        index->nChainTx = index->pprev->nChainTx + index->nTx;

        // Mark unvalidated block index entries beneath the snapshot base block as assumed-valid.
        if (!index->IsValid(BLOCK_VALID_SCRIPTS)) {
            // This flag will be removed once the block is fully validated by a
            // background chainstate.
            index->nStatus |= BLOCK_ASSUMED_VALID;
        }

        // Fake BLOCK_OPT_WITNESS so that CChainState::NeedsRedownload()
        // won't ask to rewind the entire assumed-valid chain on startup.
        if (DeploymentActiveAt(*index, ::Params().GetConsensus(), Consensus::DEPLOYMENT_SEGWIT)) {
            index->nStatus |= BLOCK_OPT_WITNESS;
        }

        m_blockman.m_dirty_blockindex.insert(index);
        // Changes to the block index will be flushed to disk after this call
        // returns in `ActivateSnapshot()`, when `MaybeRebalanceCaches()` is
        // called, since we've added a snapshot chainstate and therefore will
        // have to downsize the IBD chainstate, which will result in a call to
        // `FlushStateToDisk(ALWAYS)`.
    }

    assert(index);
    index->nChainTx = au_data.nChainTx;
    snapshot_chainstate.setBlockIndexCandidates.insert(snapshot_start_block);

    LogPrintf("[snapshot] validated snapshot (%.2f MB)\n",
        coins_cache.DynamicMemoryUsage() / (1000 * 1000));
    return true;
}

CChainState& ChainstateManager::ActiveChainstate() const
{
    LOCK(::cs_main);
    assert(m_active_chainstate);
    return *m_active_chainstate;
}

bool ChainstateManager::IsSnapshotActive() const
{
    LOCK(::cs_main);
    return m_snapshot_chainstate && m_active_chainstate == m_snapshot_chainstate.get();
}

void ChainstateManager::Unload()
{
    AssertLockHeld(::cs_main);
    for (CChainState* chainstate : this->GetAll()) {
        chainstate->m_chain.SetTip(nullptr);
        chainstate->UnloadBlockIndex();
    }

    m_failed_blocks.clear();
    m_blockman.Unload();
    m_best_invalid = nullptr;
}

void ChainstateManager::Reset()
{
    LOCK(::cs_main);
    m_ibd_chainstate.reset();
    m_snapshot_chainstate.reset();
    m_active_chainstate = nullptr;
    m_snapshot_validated = false;
}

void ChainstateManager::MaybeRebalanceCaches()
{
    AssertLockHeld(::cs_main);
    if (m_ibd_chainstate && !m_snapshot_chainstate) {
        LogPrintf("[snapshot] allocating all cache to the IBD chainstate\n");
        // Allocate everything to the IBD chainstate.
        m_ibd_chainstate->ResizeCoinsCaches(m_total_coinstip_cache, m_total_coinsdb_cache);
    }
    else if (m_snapshot_chainstate && !m_ibd_chainstate) {
        LogPrintf("[snapshot] allocating all cache to the snapshot chainstate\n");
        // Allocate everything to the snapshot chainstate.
        m_snapshot_chainstate->ResizeCoinsCaches(m_total_coinstip_cache, m_total_coinsdb_cache);
    }
    else if (m_ibd_chainstate && m_snapshot_chainstate) {
        // If both chainstates exist, determine who needs more cache based on IBD status.
        //
        // Note: shrink caches first so that we don't inadvertently overwhelm available memory.
        if (m_snapshot_chainstate->IsInitialBlockDownload()) {
            m_ibd_chainstate->ResizeCoinsCaches(
                m_total_coinstip_cache * 0.05, m_total_coinsdb_cache * 0.05);
            m_snapshot_chainstate->ResizeCoinsCaches(
                m_total_coinstip_cache * 0.95, m_total_coinsdb_cache * 0.95);
        } else {
            m_snapshot_chainstate->ResizeCoinsCaches(
                m_total_coinstip_cache * 0.05, m_total_coinsdb_cache * 0.05);
            m_ibd_chainstate->ResizeCoinsCaches(
                m_total_coinstip_cache * 0.95, m_total_coinsdb_cache * 0.95);
        }
    }
}<|MERGE_RESOLUTION|>--- conflicted
+++ resolved
@@ -2100,7 +2100,7 @@
 
     const Consensus::Params& consensusParams = m_params.GetConsensus();
     // Add genesis outputs but don't validate.
-    if (block.GetHash() == consensusParams.hashGenesisBlock) {
+    if (block_hash == consensusParams.hashGenesisBlock) {
         if (!fJustCheck) {
             if (consensusParams.connect_genesis_outputs) {
                 for (const auto& tx : block.vtx) {
@@ -2139,7 +2139,6 @@
 
     nBlocksTotal++;
 
-<<<<<<< HEAD
     // Check that all non-zero coinbase outputs pay to the required destination
     const CScript& mandatory_coinbase_destination = m_params.GetConsensus().mandatory_coinbase_destination;
     if (mandatory_coinbase_destination != CScript()) {
@@ -2150,14 +2149,6 @@
                 return state.Invalid(BlockValidationResult::BLOCK_CONSENSUS, "bad-coinbase-txos");
             }
         }
-=======
-    // Special case for the genesis block, skipping connection of its transactions
-    // (its coinbase is unspendable)
-    if (block_hash == m_params.GetConsensus().hashGenesisBlock) {
-        if (!fJustCheck)
-            view.SetBestBlock(pindex->GetBlockHash());
-        return true;
->>>>>>> 922c49a1
     }
 
     bool fScriptChecks = true;
