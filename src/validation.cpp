--- conflicted
+++ resolved
@@ -2147,13 +2147,8 @@
 /** Apply the effects of this block (with given index) on the UTXO set represented by coins.
  *  Validity checks that depend on the UTXO set are also done; ConnectBlock()
  *  can fail if those validity checks fail (among other reasons). */
-<<<<<<< HEAD
-bool CChainState::ConnectBlock(const CBlock& block, BlockValidationState& state, CBlockIndex* pindex,
+bool Chainstate::ConnectBlock(const CBlock& block, BlockValidationState& state, CBlockIndex* pindex,
                   CCoinsViewCache& view, std::set<std::pair<uint256, COutPoint>>* setPeginsSpent, bool fJustCheck)
-=======
-bool Chainstate::ConnectBlock(const CBlock& block, BlockValidationState& state, CBlockIndex* pindex,
-                               CCoinsViewCache& view, bool fJustCheck)
->>>>>>> 3a7e0a21
 {
     AssertLockHeld(cs_main);
     assert(pindex);
@@ -2795,7 +2790,6 @@
         !warning_messages.empty() ? strprintf(" warning='%s'", warning_messages) : "");
 }
 
-<<<<<<< HEAD
 void ForceUntrimHeader(const CBlockIndex *pindex_) EXCLUSIVE_LOCKS_REQUIRED(::cs_main)
 {
     AssertLockHeld(cs_main);
@@ -2808,10 +2802,7 @@
     pindex->untrim();
 }
 
-void CChainState::UpdateTip(const CBlockIndex* pindexNew)
-=======
 void Chainstate::UpdateTip(const CBlockIndex* pindexNew)
->>>>>>> 3a7e0a21
 {
     AssertLockHeld(::cs_main);
     const auto& coins_tip = this->CoinsTip();
@@ -2997,11 +2988,7 @@
  *
  * The block is added to connectTrace if connection succeeds.
  */
-<<<<<<< HEAD
-bool CChainState::ConnectTip(BlockValidationState& state, CBlockIndex* pindexNew, const std::shared_ptr<const CBlock>& pblock, ConnectTrace& connectTrace, DisconnectedBlockTransactions& disconnectpool, bool& fStall)
-=======
-bool Chainstate::ConnectTip(BlockValidationState& state, CBlockIndex* pindexNew, const std::shared_ptr<const CBlock>& pblock, ConnectTrace& connectTrace, DisconnectedBlockTransactions& disconnectpool)
->>>>>>> 3a7e0a21
+bool Chainstate::ConnectTip(BlockValidationState& state, CBlockIndex* pindexNew, const std::shared_ptr<const CBlock>& pblock, ConnectTrace& connectTrace, DisconnectedBlockTransactions& disconnectpool, bool& fStall)
 {
     AssertLockHeld(cs_main);
     if (m_mempool) AssertLockHeld(m_mempool->cs);
@@ -3161,11 +3148,7 @@
  *
  * @returns true unless a system error occurred
  */
-<<<<<<< HEAD
-bool CChainState::ActivateBestChainStep(BlockValidationState& state, CBlockIndex* pindexMostWork, const std::shared_ptr<const CBlock>& pblock, bool& fInvalidFound, ConnectTrace& connectTrace, bool& fStall)
-=======
-bool Chainstate::ActivateBestChainStep(BlockValidationState& state, CBlockIndex* pindexMostWork, const std::shared_ptr<const CBlock>& pblock, bool& fInvalidFound, ConnectTrace& connectTrace)
->>>>>>> 3a7e0a21
+bool Chainstate::ActivateBestChainStep(BlockValidationState& state, CBlockIndex* pindexMostWork, const std::shared_ptr<const CBlock>& pblock, bool& fInvalidFound, ConnectTrace& connectTrace, bool& fStall)
 {
     AssertLockHeld(cs_main);
     if (m_mempool) AssertLockHeld(m_mempool->cs);
