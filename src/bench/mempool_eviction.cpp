--- conflicted
+++ resolved
@@ -20,13 +20,8 @@
     LockPoints lp;
     std::set<std::pair<uint256, COutPoint>> setPeginsSpent;
     pool.addUnchecked(CTxMemPoolEntry(
-<<<<<<< HEAD
-        tx, nFee, nTime, nHeight,
+        tx, nFee, nTime, nHeight, sequence,
         spendsCoinbase, sigOpCost, lp, setPeginsSpent));
-=======
-        tx, nFee, nTime, nHeight, sequence,
-        spendsCoinbase, sigOpCost, lp));
->>>>>>> a62f5ee8
 }
 
 // Right now this is only testing eviction performance in an extremely small
