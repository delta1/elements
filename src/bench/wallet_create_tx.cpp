// Copyright (c) 2022 The Bitcoin Core developers
// Distributed under the MIT software license, see the accompanying
// file COPYING or https://www.opensource.org/licenses/mit-license.php.

#include <bench/bench.h>
#include <chainparams.h>
#include <wallet/coincontrol.h>
#include <consensus/merkle.h>
#include <kernel/chain.h>
#include <node/context.h>
#include <test/util/setup_common.h>
#include <validation.h>
#include <wallet/spend.h>
#include <wallet/test/util.h>
#include <wallet/wallet.h>

using wallet::CWallet;
using wallet::CreateMockableWalletDatabase;
using wallet::DBErrors;
using wallet::WALLET_FLAG_DESCRIPTORS;

struct TipBlock
{
    uint256 prev_block_hash;
    int64_t prev_block_time;
    int tip_height;
};

TipBlock getTip(const CChainParams& params, const node::NodeContext& context)
{
    auto tip = WITH_LOCK(::cs_main, return context.chainman->ActiveTip());
    return (tip) ? TipBlock{tip->GetBlockHash(), tip->GetBlockTime(), tip->nHeight} :
           TipBlock{params.GenesisBlock().GetHash(), params.GenesisBlock().GetBlockTime(), 0};
}

void generateFakeBlock(const CChainParams& params,
                       const node::NodeContext& context,
                       CWallet& wallet,
                       const CScript& coinbase_out_script)
{
    TipBlock tip{getTip(params, context)};

    // Create block
    CBlock block;
    CMutableTransaction coinbase_tx;
    coinbase_tx.vin.resize(1);
    coinbase_tx.vin[0].prevout.SetNull();
    coinbase_tx.vout.resize(2);
    coinbase_tx.vout[0].scriptPubKey = coinbase_out_script;
    coinbase_tx.vout[0].nValue = 49 * COIN;
    coinbase_tx.vin[0].scriptSig = CScript() << ++tip.tip_height << OP_0;
    coinbase_tx.vout[1].scriptPubKey = coinbase_out_script; // extra output
    coinbase_tx.vout[1].nValue = 1 * COIN;
    block.vtx = {MakeTransactionRef(std::move(coinbase_tx))};

    block.nVersion = VERSIONBITS_LAST_OLD_BLOCK_VERSION;
    block.hashPrevBlock = tip.prev_block_hash;
    block.hashMerkleRoot = BlockMerkleRoot(block);
    block.nTime = ++tip.prev_block_time;
    block.nBits = params.GenesisBlock().nBits;
    block.nNonce = 0;

    {
        LOCK(::cs_main);
        // Add it to the index
        CBlockIndex* pindex{context.chainman->m_blockman.AddToBlockIndex(block, context.chainman->m_best_header)};
        // add it to the chain
        context.chainman->ActiveChain().SetTip(*pindex);
    }

    // notify wallet
    const auto& pindex = WITH_LOCK(::cs_main, return context.chainman->ActiveChain().Tip());
    wallet.blockConnected(kernel::MakeBlockInfo(pindex, &block));
}

struct PreSelectInputs {
    // How many coins from the wallet the process should select
    int num_of_internal_inputs;
    // future: this could have external inputs as well.
};

static void WalletCreateTx(benchmark::Bench& bench, const OutputType output_type, bool allow_other_inputs, std::optional<PreSelectInputs> preset_inputs)
{
    const auto test_setup = MakeNoLogFileContext<const TestingSetup>();
    SetMockTime(test_setup->m_node.chainman->GetParams().GenesisBlock().nTime); // ELEMENTS

    // Set clock to genesis block, so the descriptors/keys creation time don't interfere with the blocks scanning process.
    SetMockTime(test_setup->m_node.chainman->GetParams().GenesisBlock().nTime);
    CWallet wallet{test_setup->m_node.chain.get(), "", CreateMockableWalletDatabase()};
    {
        LOCK(wallet.cs_wallet);
        wallet.SetWalletFlag(WALLET_FLAG_DESCRIPTORS);
        wallet.SetupDescriptorScriptPubKeyMans();
        if (wallet.LoadWallet() != DBErrors::LOAD_OK) assert(false);
    }

    // Generate destinations
    CScript dest = GetScriptForDestination(getNewDestination(wallet, output_type));

    // Generate chain; each coinbase will have two outputs to fill-up the wallet
    const auto& params = Params();
    unsigned int chain_size = 5000; // 5k blocks means 10k UTXO for the wallet (minus 200 due COINBASE_MATURITY)
    for (unsigned int i = 0; i < chain_size; ++i) {
        generateFakeBlock(params, test_setup->m_node, wallet, dest);
    }

    // Check available balance
    auto bal = WITH_LOCK(wallet.cs_wallet, return wallet::AvailableCoins(wallet).GetTotalAmount()); // Cache
    CAmountMap expected{{::policyAsset, (50 * COIN * (chain_size - COINBASE_MATURITY))}};
    assert(bal == expected);

    wallet::CCoinControl coin_control;
    coin_control.m_allow_other_inputs = allow_other_inputs;

    CAmount target = 0;
    if (preset_inputs) {
        // Select inputs, each has 49 BTC
        wallet::CoinFilterParams filter_coins;
        filter_coins.max_count = preset_inputs->num_of_internal_inputs;
        const auto& res = WITH_LOCK(wallet.cs_wallet,
                                    return wallet::AvailableCoins(wallet, /*coinControl=*/nullptr, /*feerate=*/std::nullopt, filter_coins));
        for (int i=0; i < preset_inputs->num_of_internal_inputs; i++) {
            const auto& coin{res.coins.at(output_type)[i]};
            target += coin.value;
            coin_control.Select(coin.outpoint);
        }
    }

    // If automatic coin selection is enabled, add the value of another UTXO to the target
    if (coin_control.m_allow_other_inputs) target += 50 * COIN;
    std::vector<wallet::CRecipient> recipients = {{dest, target, ::policyAsset, CPubKey(), true}};

    bench.epochIterations(5).run([&] {
        LOCK(wallet.cs_wallet);
        const auto& tx_res = CreateTransaction(wallet, recipients, -1, coin_control);
        assert(tx_res);
    });
}

static void AvailableCoins(benchmark::Bench& bench, const std::vector<OutputType>& output_type)
{
    const auto test_setup = MakeNoLogFileContext<const TestingSetup>();
<<<<<<< HEAD
    SetMockTime(test_setup->m_node.chainman->GetParams().GenesisBlock().nTime); // ELEMENTS
=======
    // Set clock to genesis block, so the descriptors/keys creation time don't interfere with the blocks scanning process.
    SetMockTime(test_setup->m_node.chainman->GetParams().GenesisBlock().nTime);
>>>>>>> 688c6130
    CWallet wallet{test_setup->m_node.chain.get(), "", CreateMockableWalletDatabase()};
    {
        LOCK(wallet.cs_wallet);
        wallet.SetWalletFlag(WALLET_FLAG_DESCRIPTORS);
        wallet.SetupDescriptorScriptPubKeyMans();
        if (wallet.LoadWallet() != DBErrors::LOAD_OK) assert(false);
    }

    // Generate destinations
    std::vector<CScript> dest_wallet;
    dest_wallet.reserve(output_type.size());
    for (auto type : output_type) {
        dest_wallet.emplace_back(GetScriptForDestination(getNewDestination(wallet, type)));
    }

    // Generate chain; each coinbase will have two outputs to fill-up the wallet
    const auto& params = Params();
    unsigned int chain_size = 1000;
    for (unsigned int i = 0; i < chain_size / dest_wallet.size(); ++i) {
        for (const auto& dest : dest_wallet) {
            generateFakeBlock(params, test_setup->m_node, wallet, dest);
        }
    }

    // Check available balance
    auto bal = WITH_LOCK(wallet.cs_wallet, return wallet::AvailableCoins(wallet).GetTotalAmount()); // Cache
    assert(bal[::policyAsset] == 50 * COIN * (chain_size - COINBASE_MATURITY));

    bench.epochIterations(2).run([&] {
        LOCK(wallet.cs_wallet);
        const auto& res = wallet::AvailableCoins(wallet);
        assert(res.All().size() == (chain_size - COINBASE_MATURITY) * 2);
    });
}

static void WalletCreateTxUseOnlyPresetInputs(benchmark::Bench& bench) { WalletCreateTx(bench, OutputType::BECH32, /*allow_other_inputs=*/false,
                                                                                        {{/*num_of_internal_inputs=*/4}}); }

static void WalletCreateTxUsePresetInputsAndCoinSelection(benchmark::Bench& bench) { WalletCreateTx(bench, OutputType::BECH32, /*allow_other_inputs=*/true,
                                                                                                    {{/*num_of_internal_inputs=*/4}}); }

static void WalletAvailableCoins(benchmark::Bench& bench) { AvailableCoins(bench, {OutputType::BECH32M}); }

BENCHMARK(WalletCreateTxUseOnlyPresetInputs, benchmark::PriorityLevel::LOW)
BENCHMARK(WalletCreateTxUsePresetInputsAndCoinSelection, benchmark::PriorityLevel::LOW)
BENCHMARK(WalletAvailableCoins, benchmark::PriorityLevel::LOW);<|MERGE_RESOLUTION|>--- conflicted
+++ resolved
@@ -140,12 +140,8 @@
 static void AvailableCoins(benchmark::Bench& bench, const std::vector<OutputType>& output_type)
 {
     const auto test_setup = MakeNoLogFileContext<const TestingSetup>();
-<<<<<<< HEAD
-    SetMockTime(test_setup->m_node.chainman->GetParams().GenesisBlock().nTime); // ELEMENTS
-=======
     // Set clock to genesis block, so the descriptors/keys creation time don't interfere with the blocks scanning process.
     SetMockTime(test_setup->m_node.chainman->GetParams().GenesisBlock().nTime);
->>>>>>> 688c6130
     CWallet wallet{test_setup->m_node.chain.get(), "", CreateMockableWalletDatabase()};
     {
         LOCK(wallet.cs_wallet);
