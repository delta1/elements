--- conflicted
+++ resolved
@@ -51,11 +51,7 @@
     assert(dest.HasRes());
 
     CMutableTransaction mtx;
-<<<<<<< HEAD
-    mtx.vout.push_back({::policyAsset, COIN, GetScriptForDestination(dest)});
-=======
-    mtx.vout.push_back({COIN, GetScriptForDestination(dest.GetObj())});
->>>>>>> 316afb1e
+    mtx.vout.push_back({::policyAsset, COIN, GetScriptForDestination(dest.GetObj())});
     mtx.vin.push_back(CTxIn());
 
     wallet.AddToWallet(MakeTransactionRef(mtx), TxStateInactive{});
