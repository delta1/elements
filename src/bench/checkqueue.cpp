// Copyright (c) 2015-2020 The Bitcoin Core developers
// Distributed under the MIT software license, see the accompanying
// file COPYING or http://www.opensource.org/licenses/mit-license.php.

#include <bench/bench.h>
#include <checkqueue.h>
#include <key.h>
#include <prevector.h>
#include <pubkey.h>
#include <random.h>
#include <util/system.h>

#include <vector>

static const size_t BATCHES = 101;
static const size_t BATCH_SIZE = 30;
static const int PREVECTOR_SIZE = 28;
static const unsigned int QUEUE_BATCH_SIZE = 128;

// This Benchmark tests the CheckQueue with a slightly realistic workload,
// where checks all contain a prevector that is indirect 50% of the time
// and there is a little bit of work done between calls to Add.
static void CCheckQueueSpeedPrevectorJob(benchmark::Bench& bench)
{
    // We shouldn't ever be running with the checkqueue on a single core machine.
    if (GetNumCores() <= 1) return;

    const ECCVerifyHandle verify_handle;
    ECC_Start();

    struct PrevectorJob {
        prevector<PREVECTOR_SIZE, uint8_t> p;
<<<<<<< HEAD
        // ELEMENTS: fix unused member function warnings
        // PrevectorJob(){
        // }
=======
        PrevectorJob() = default;
>>>>>>> 7b3343f3
        explicit PrevectorJob(FastRandomContext& insecure_rand){
            p.resize(insecure_rand.randrange(PREVECTOR_SIZE*2));
        }
        bool operator()()
        {
            return true;
        }
        /*void swap(PrevectorJob& x) noexcept
        {
            p.swap(x.p);
        };*/
    };
    CCheckQueue<PrevectorJob> queue {QUEUE_BATCH_SIZE};
    // The main thread should be counted to prevent thread oversubscription, and
    // to decrease the variance of benchmark results.
    queue.StartWorkerThreads(GetNumCores() - 1);

    // create all the data once, then submit copies in the benchmark.
    FastRandomContext insecure_rand(true);
    std::vector<std::vector<PrevectorJob*>> vBatches(BATCHES);
    for (auto& vChecks : vBatches) {
        vChecks.reserve(BATCH_SIZE);
        // ELEMENTS: allocate new jobs...
        for (size_t x = 0; x < BATCH_SIZE; ++x)
            vChecks[x] = new PrevectorJob(insecure_rand);
    }

    bench.minEpochIterations(10).batch(BATCH_SIZE * BATCHES).unit("job").run([&] {
        // Make insecure_rand here so that each iteration is identical.
        CCheckQueueControl<PrevectorJob> control(&queue);
        for (auto vChecks : vBatches) {
            control.Add(vChecks);
        }
        // control waits for completion by RAII, but
        // it is done explicitly here for clarity
        control.Wait();
    });
    queue.StopWorkerThreads();

    // ELEMENTS: ...and deallocate them
    for (auto& vChecks : vBatches)
        for (size_t x = 0; x < BATCH_SIZE; ++x)
            delete vChecks[x];

    ECC_Stop();
}
BENCHMARK(CCheckQueueSpeedPrevectorJob);<|MERGE_RESOLUTION|>--- conflicted
+++ resolved
@@ -30,13 +30,8 @@
 
     struct PrevectorJob {
         prevector<PREVECTOR_SIZE, uint8_t> p;
-<<<<<<< HEAD
         // ELEMENTS: fix unused member function warnings
-        // PrevectorJob(){
-        // }
-=======
-        PrevectorJob() = default;
->>>>>>> 7b3343f3
+        // PrevectorJob() = default;
         explicit PrevectorJob(FastRandomContext& insecure_rand){
             p.resize(insecure_rand.randrange(PREVECTOR_SIZE*2));
         }
