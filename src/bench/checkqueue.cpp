// Copyright (c) 2015-2022 The Bitcoin Core developers
// Distributed under the MIT software license, see the accompanying
// file COPYING or http://www.opensource.org/licenses/mit-license.php.

#include <bench/bench.h>
#include <checkqueue.h>
#include <common/system.h>
#include <key.h>
#include <prevector.h>
#include <pubkey.h>
#include <random.h>

#include <vector>

static const size_t BATCHES = 101;
static const size_t BATCH_SIZE = 30;
static const int PREVECTOR_SIZE = 28;
static const unsigned int QUEUE_BATCH_SIZE = 128;

// This Benchmark tests the CheckQueue with a slightly realistic workload,
// where checks all contain a prevector that is indirect 50% of the time
// and there is a little bit of work done between calls to Add.
static void CCheckQueueSpeedPrevectorJob(benchmark::Bench& bench)
{
    // We shouldn't ever be running with the checkqueue on a single core machine.
    if (GetNumCores() <= 1) return;

    ECC_Start();

    struct PrevectorJob {
        prevector<PREVECTOR_SIZE, uint8_t> p;
        explicit PrevectorJob(FastRandomContext& insecure_rand){
            p.resize(insecure_rand.randrange(PREVECTOR_SIZE*2));
        }
        bool operator()()
        {
            return true;
        }
    };

    // The main thread should be counted to prevent thread oversubscription, and
    // to decrease the variance of benchmark results.
    int worker_threads_num{GetNumCores() - 1};
    CCheckQueue<PrevectorJob> queue{QUEUE_BATCH_SIZE, worker_threads_num};

    // create all the data once, then submit copies in the benchmark.
    FastRandomContext insecure_rand(true);
    std::vector<std::vector<PrevectorJob*>> vBatches(BATCHES);
    for (auto& vChecks : vBatches) {
        vChecks.reserve(BATCH_SIZE);
        // ELEMENTS: allocate new jobs...
        for (size_t x = 0; x < BATCH_SIZE; ++x)
            vChecks[x] = new PrevectorJob(insecure_rand);
    }

    bench.minEpochIterations(10).batch(BATCH_SIZE * BATCHES).unit("job").run([&] {
        // Make insecure_rand here so that each iteration is identical.
        CCheckQueueControl<PrevectorJob> control(&queue);
        for (auto vChecks : vBatches) {
            control.Add(std::move(vChecks));
        }
        // control waits for completion by RAII, but
        // it is done explicitly here for clarity
        control.Wait();
    });
<<<<<<< HEAD
    queue.StopWorkerThreads();

    // ELEMENTS: ...and deallocate them
    for (auto& vChecks : vBatches)
        for (size_t x = 0; x < BATCH_SIZE; ++x)
            delete vChecks[x];

=======
>>>>>>> 498994b6
    ECC_Stop();
}
BENCHMARK(CCheckQueueSpeedPrevectorJob, benchmark::PriorityLevel::HIGH);<|MERGE_RESOLUTION|>--- conflicted
+++ resolved
@@ -63,16 +63,12 @@
         // it is done explicitly here for clarity
         control.Wait();
     });
-<<<<<<< HEAD
-    queue.StopWorkerThreads();
 
-    // ELEMENTS: ...and deallocate them
+    // ELEMENTS: deallocate vChecks
     for (auto& vChecks : vBatches)
         for (size_t x = 0; x < BATCH_SIZE; ++x)
             delete vChecks[x];
 
-=======
->>>>>>> 498994b6
     ECC_Stop();
 }
 BENCHMARK(CCheckQueueSpeedPrevectorJob, benchmark::PriorityLevel::HIGH);