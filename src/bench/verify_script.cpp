// Copyright (c) 2016-2022 The Bitcoin Core developers
// Distributed under the MIT software license, see the accompanying
// file COPYING or http://www.opensource.org/licenses/mit-license.php.

#include <bench/bench.h>
#include <key.h>
#if defined(HAVE_CONSENSUS_LIB)
#include <script/bitcoinconsensus.h>
#endif
#include <script/script.h>
#include <script/interpreter.h>
#include <streams.h>
#include <test/util/transaction_utils.h>

#include <array>

// Microbenchmark for verification of a basic P2WPKH script. Can be easily
// modified to measure performance of other types of scripts.
static void VerifyScriptBench(benchmark::Bench& bench)
{
    ECC_Start();

    const uint32_t flags{SCRIPT_VERIFY_WITNESS | SCRIPT_VERIFY_P2SH};
    const int witnessversion = 0;

    // Key pair.
    CKey key;
    static const std::array<unsigned char, 32> vchKey = {
        {
            0, 0, 0, 0, 0, 0, 0, 0, 0, 0, 0, 0, 0, 0, 0, 0, 0, 0, 0, 0, 0, 0, 0, 0, 0, 0, 0, 0, 0, 0, 0, 1
        }
    };
    key.Set(vchKey.begin(), vchKey.end(), false);
    CPubKey pubkey = key.GetPubKey();
    uint160 pubkeyHash;
    CHash160().Write(pubkey).Finalize(pubkeyHash);

    // Script.
    CScript scriptPubKey = CScript() << witnessversion << ToByteVector(pubkeyHash);
    CScript scriptSig;
    CScript witScriptPubkey = CScript() << OP_DUP << OP_HASH160 << ToByteVector(pubkeyHash) << OP_EQUALVERIFY << OP_CHECKSIG;
    const CMutableTransaction& txCredit = BuildCreditingTransaction(scriptPubKey, 1);
    CMutableTransaction txSpend = BuildSpendingTransaction(scriptSig, CScriptWitness(), CTransaction(txCredit));
    txSpend.witness.vtxinwit.resize(1);
    CScriptWitness& witness = txSpend.witness.vtxinwit[0].scriptWitness;
    witness.stack.emplace_back();
    key.Sign(SignatureHash(witScriptPubkey, txSpend, 0, SIGHASH_ALL, txCredit.vout[0].nValue, SigVersion::WITNESS_V0, 0), witness.stack.back());
    witness.stack.back().push_back(static_cast<unsigned char>(SIGHASH_ALL));
    witness.stack.push_back(ToByteVector(pubkey));

    // Benchmark.
    bench.run([&] {
        ScriptError err;
        bool success = VerifyScript(
            txSpend.vin[0].scriptSig,
            txCredit.vout[0].scriptPubKey,
            &txSpend.witness.vtxinwit[0].scriptWitness,
            flags,
            MutableTransactionSignatureChecker(&txSpend, 0, txCredit.vout[0].nValue, MissingDataBehavior::ASSERT_FAIL),
            &err);
        assert(err == SCRIPT_ERR_OK);
        assert(success);

#if defined(HAVE_CONSENSUS_LIB)
        CDataStream stream(SER_NETWORK, PROTOCOL_VERSION);
<<<<<<< HEAD
        stream << txSpend;
        CDataStream streamVal(SER_NETWORK, PROTOCOL_VERSION);
        streamVal << txCredit.vout[0].nValue;
=======
        stream << TX_WITH_WITNESS(txSpend);
>>>>>>> 10846213
        int csuccess = bitcoinconsensus_verify_script_with_amount(
            nullptr,
            txCredit.vout[0].scriptPubKey.data(),
            txCredit.vout[0].scriptPubKey.size(),
            (const unsigned char*)&streamVal[0], streamVal.size(),
            (const unsigned char*)stream.data(), stream.size(), 0, flags, nullptr);
        assert(csuccess == 1);
#endif
    });
    ECC_Stop();
}

static void VerifyNestedIfScript(benchmark::Bench& bench)
{
    std::vector<std::vector<unsigned char>> stack;
    CScript script;
    for (int i = 0; i < 100; ++i) {
        script << OP_1 << OP_IF;
    }
    for (int i = 0; i < 1000; ++i) {
        script << OP_1;
    }
    for (int i = 0; i < 100; ++i) {
        script << OP_ENDIF;
    }
    bench.run([&] {
        auto stack_copy = stack;
        ScriptError error;
        bool ret = EvalScript(stack_copy, script, 0, BaseSignatureChecker(), SigVersion::BASE, &error);
        assert(ret);
    });
}

BENCHMARK(VerifyScriptBench, benchmark::PriorityLevel::HIGH);
BENCHMARK(VerifyNestedIfScript, benchmark::PriorityLevel::HIGH);<|MERGE_RESOLUTION|>--- conflicted
+++ resolved
@@ -63,13 +63,9 @@
 
 #if defined(HAVE_CONSENSUS_LIB)
         CDataStream stream(SER_NETWORK, PROTOCOL_VERSION);
-<<<<<<< HEAD
-        stream << txSpend;
+        stream << TX_WITH_WITNESS(txSpend);
         CDataStream streamVal(SER_NETWORK, PROTOCOL_VERSION);
         streamVal << txCredit.vout[0].nValue;
-=======
-        stream << TX_WITH_WITNESS(txSpend);
->>>>>>> 10846213
         int csuccess = bitcoinconsensus_verify_script_with_amount(
             nullptr,
             txCredit.vout[0].scriptPubKey.data(),
