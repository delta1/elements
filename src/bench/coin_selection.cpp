--- conflicted
+++ resolved
@@ -60,7 +60,7 @@
     // Create coins
     std::vector<COutput> coins;
     for (const auto& wtx : wtxs) {
-        coins.emplace_back(COutPoint(wtx->GetHash(), 0), wtx->tx->vout.at(0), /*depth=*/6 * 24, GetTxSpendSize(wallet, *wtx, 0), /*spendable=*/true, /*solvable=*/true, /*safe=*/true, wtx->GetTxTime(), /*from_me=*/true, /*fees=*/ 0);
+        coins.emplace_back(wallet, *wtx, COutPoint(wtx->GetHash(), 0), wtx->tx->vout.at(0), /*depth=*/6 * 24, GetTxSpendSize(wallet, *wtx, 0), /*spendable=*/true, /*solvable=*/true, /*safe=*/true, wtx->GetTxTime(), /*from_me=*/true, /*fees=*/ 0);
     }
 
     const CoinEligibilityFilter filter_standard(1, 6, 0);
@@ -105,12 +105,8 @@
     CMutableTransaction tx;
     tx.vout.resize(nInput + 1);
     tx.vout[nInput].nValue = nValue;
-<<<<<<< HEAD
     CWalletTx wtx(MakeTransactionRef(tx), TxStateInactive{});
-    COutput output(COutPoint(wtx.GetHash(), nInput), wtx.tx->vout.at(nInput), /*depth=*/ 0, /*input_bytes=*/ -1, /*spendable=*/ true, /*solvable=*/ true, /*safe=*/ true, /*time=*/ 0, /*from_me=*/ true);
-=======
-    COutput output(COutPoint(tx.GetHash(), nInput), tx.vout.at(nInput), /*depth=*/ 0, /*input_bytes=*/ -1, /*spendable=*/ true, /*solvable=*/ true, /*safe=*/ true, /*time=*/ 0, /*from_me=*/ true, /*fees=*/ 0);
->>>>>>> 3368f84c
+    COutput output(testWallet, wtx, COutPoint(wtx.GetHash(), nInput), wtx.tx->vout.at(nInput), /*depth=*/ 0, /*input_bytes=*/ -1, /*spendable=*/ true, /*solvable=*/ true, /*safe=*/ true, /*time=*/ 0, /*from_me=*/ true, /*fees=*/ 0);
     set.emplace_back();
     set.back().Insert(output, /*ancestors=*/ 0, /*descendants=*/ 0, /*positive_only=*/ false);
 }
