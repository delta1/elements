// Copyright (c) 2012-2020 The Bitcoin Core developers
// Distributed under the MIT software license, see the accompanying
// file COPYING or http://www.opensource.org/licenses/mit-license.php.

#include <bench/bench.h>
#include <interfaces/chain.h>
#include <node/context.h>
#include <wallet/coinselection.h>
#include <asset.h>
#include <policy/policy.h>
#include <wallet/spend.h>
#include <wallet/wallet.h>

#include <set>

static void addCoin(const CAmount& nValue, const CWallet& wallet, std::vector<std::unique_ptr<CWalletTx>>& wtxs)
{
    static int nextLockTime = 0;
    CMutableTransaction tx;
    tx.nLockTime = nextLockTime++; // so all transactions get different hashes
    tx.vout.resize(1);
    tx.vout[0].nValue = nValue;
    wtxs.push_back(std::make_unique<CWalletTx>(MakeTransactionRef(std::move(tx)), TxStateInactive{}));
}

// Simple benchmark for wallet coin selection. Note that it maybe be necessary
// to build up more complicated scenarios in order to get meaningful
// measurements of performance. From laanwj, "Wallet coin selection is probably
// the hardest, as you need a wider selection of scenarios, just testing the
// same one over and over isn't too useful. Generating random isn't useful
// either for measurements."
// (https://github.com/bitcoin/bitcoin/issues/7883#issuecomment-224807484)
static void CoinSelection(benchmark::Bench& bench)
{
    NodeContext node;
    auto chain = interfaces::MakeChain(node);
    CWallet wallet(chain.get(), "", gArgs, CreateDummyWalletDatabase());
    std::vector<std::unique_ptr<CWalletTx>> wtxs;
    LOCK(wallet.cs_wallet);

    // Add coins.
    for (int i = 0; i < 1000; ++i) {
        addCoin(1000 * COIN, wallet, wtxs);
    }
    addCoin(3 * COIN, wallet, wtxs);

    // Create coins
    std::vector<COutput> coins;
    for (const auto& wtx : wtxs) {
        coins.emplace_back(wallet, *wtx, 0 /* iIn */, 6 * 24 /* nDepthIn */, true /* spendable */, true /* solvable */, true /* safe */);
    }

    const CoinEligibilityFilter filter_standard(1, 6, 0);
    const CoinSelectionParams coin_selection_params(/* change_output_size= */ 34,
                                                    /* change_spend_size= */ 148, /* effective_feerate= */ CFeeRate(0),
                                                    /* long_term_feerate= */ CFeeRate(0), /* discard_feerate= */ CFeeRate(0),
                                                    /* tx_noinputs_size= */ 0, /* avoid_partial= */ false);
    bench.run([&] {
<<<<<<< HEAD
        std::set<CInputCoin> setCoinsRet;
        CAmountMap mapValueRet;
        CAmountMap mapValue;
        mapValue[::policyAsset] = 1003 * COIN;
        bool success = AttemptSelection(wallet, mapValue, filter_standard, coins, setCoinsRet, mapValueRet, coin_selection_params);
        assert(success);
        assert(mapValueRet[::policyAsset] == 1003 * COIN);
        assert(setCoinsRet.size() == 2);

/*        std::set<std::pair<const CWalletTx*, unsigned int> > setCoinsRet;
        CAmountMap nValueRet;
        CAmountMap mapValue;
        mapValue[CAsset()] = 1003 * COIN;
        bool success = wallet.SelectCoinsMinConf(mapValue, 1, 6, 0, vCoins, setCoinsRet, nValueRet);
        assert(success);
        assert(nValueRet[CAsset()] == 1003 * COIN);
        assert(setCoinsRet.size() == 2);*/
=======
        auto result = AttemptSelection(wallet, 1003 * COIN, filter_standard, coins, coin_selection_params);
        assert(result);
        assert(result->GetSelectedValue() == 1003 * COIN);
        assert(result->GetInputSet().size() == 2);
>>>>>>> c840ab02
    });
}

typedef std::set<CInputCoin> CoinSet;
static NodeContext testNode;
static auto testChain = interfaces::MakeChain(testNode);
static CWallet testWallet(testChain.get(), "", gArgs, CreateDummyWalletDatabase());

// Copied from src/wallet/test/coinselector_tests.cpp
static void add_coin(const CAmount& nValue, int nInput, std::vector<OutputGroup>& set)
{
    CMutableTransaction tx;
    tx.vout.resize(nInput + 1);
    tx.vout[nInput].nValue = nValue;
    CWalletTx wtx(MakeTransactionRef(tx), TxStateInactive{});
    CInputCoin coin(testWallet, &wtx, nInput);
    set.emplace_back();
    set.back().Insert(coin, 0, true, 0, 0, false);
}
// Copied from src/wallet/test/coinselector_tests.cpp
static CAmount make_hard_case(int utxos, std::vector<OutputGroup>& utxo_pool)
{
    utxo_pool.clear();
    CAmount target = 0;
    for (int i = 0; i < utxos; ++i) {
        target += (CAmount)1 << (utxos+i);
        add_coin((CAmount)1 << (utxos+i), 2*i, utxo_pool);
        add_coin(((CAmount)1 << (utxos+i)) + ((CAmount)1 << (utxos-1-i)), 2*i + 1, utxo_pool);
    }
    return target;
}

static void BnBExhaustion(benchmark::Bench& bench)
{
    // Setup
    std::vector<OutputGroup> utxo_pool;

    bench.run([&] {
        // Benchmark
        CAmount target = make_hard_case(17, utxo_pool);
        SelectCoinsBnB(utxo_pool, target, 0); // Should exhaust

        // Cleanup
        utxo_pool.clear();
    });
}

BENCHMARK(CoinSelection);
BENCHMARK(BnBExhaustion);<|MERGE_RESOLUTION|>--- conflicted
+++ resolved
@@ -56,15 +56,12 @@
                                                     /* long_term_feerate= */ CFeeRate(0), /* discard_feerate= */ CFeeRate(0),
                                                     /* tx_noinputs_size= */ 0, /* avoid_partial= */ false);
     bench.run([&] {
-<<<<<<< HEAD
-        std::set<CInputCoin> setCoinsRet;
-        CAmountMap mapValueRet;
         CAmountMap mapValue;
         mapValue[::policyAsset] = 1003 * COIN;
-        bool success = AttemptSelection(wallet, mapValue, filter_standard, coins, setCoinsRet, mapValueRet, coin_selection_params);
-        assert(success);
-        assert(mapValueRet[::policyAsset] == 1003 * COIN);
-        assert(setCoinsRet.size() == 2);
+        auto result = AttemptSelection(wallet, mapValue, filter_standard, coins, coin_selection_params);
+        assert(result);
+        assert(result->GetSelectedValue() == mapValue);
+        assert(result->GetInputSet().size() == 2);
 
 /*        std::set<std::pair<const CWalletTx*, unsigned int> > setCoinsRet;
         CAmountMap nValueRet;
@@ -74,12 +71,6 @@
         assert(success);
         assert(nValueRet[CAsset()] == 1003 * COIN);
         assert(setCoinsRet.size() == 2);*/
-=======
-        auto result = AttemptSelection(wallet, 1003 * COIN, filter_standard, coins, coin_selection_params);
-        assert(result);
-        assert(result->GetSelectedValue() == 1003 * COIN);
-        assert(result->GetInputSet().size() == 2);
->>>>>>> c840ab02
     });
 }
 
