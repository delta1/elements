--- conflicted
+++ resolved
@@ -115,11 +115,7 @@
     for (auto& tx : ordered_coins) AddTx(tx, pool);
 
     bench.run([&]() NO_THREAD_SAFETY_ANALYSIS {
-<<<<<<< HEAD
-        pool.check(chain_tip, coins_tip, /* spendheight */ 2);
-=======
-        pool.check(coins_tip, /*spendheight=*/2);
->>>>>>> 0da559e0
+        pool.check(chain_tip, coins_tip, /*spendheight=*/2);
     });
 }
 
