// Copyright (c) 2012-2020 The Bitcoin Core developers
// Distributed under the MIT software license, see the accompanying
// file COPYING or http://www.opensource.org/licenses/mit-license.php.

#include <bench/bench.h>
#include <interfaces/chain.h>
#include <node/context.h>
#include <optional.h>
#include <policy/policy.h>
#include <test/util/mining.h>
#include <test/util/setup_common.h>
#include <test/util/wallet.h>
#include <validationinterface.h>
#include <wallet/wallet.h>

static void WalletBalance(benchmark::Bench& bench, const bool set_dirty, const bool add_watchonly, const bool add_mine)
{
    TestingSetup test_setup{
        CBaseChainParams::REGTEST,
        /* extra_args */ {
            "-nodebuglogfile",
            "-nodebug",
        },
    };

    const auto& ADDRESS_WATCHONLY = ADDRESS_BCRT1_UNSPENDABLE;

    NodeContext node;
    std::unique_ptr<interfaces::Chain> chain = interfaces::MakeChain(node);
    CWallet wallet{chain.get(), WalletLocation(), CreateMockWalletDatabase()};
    {
        wallet.SetupLegacyScriptPubKeyMan();
        bool first_run;
        if (wallet.LoadWallet(first_run) != DBErrors::LOAD_OK) assert(false);
    }
    auto handler = chain->handleNotifications({&wallet, [](CWallet*) {}});

    const Optional<std::string> address_mine{add_mine ? Optional<std::string>{getnewaddress(wallet)} : nullopt};
    if (add_watchonly) importaddress(wallet, ADDRESS_WATCHONLY);

    for (int i = 0; i < 100; ++i) {
        generatetoaddress(test_setup.m_node, address_mine.get_value_or(ADDRESS_WATCHONLY));
        generatetoaddress(test_setup.m_node, ADDRESS_WATCHONLY);
    }
    SyncWithValidationInterfaceQueue();

    auto bal = wallet.GetBalance(); // Cache

    bench.run([&] {
        if (set_dirty) wallet.MarkDirty();
        bal = wallet.GetBalance();
<<<<<<< HEAD
        if (add_mine) assert(bal.m_mine_trusted[::policyAsset] > 0);
        if (add_watchonly) assert(bal.m_watchonly_trusted[::policyAsset] > 0);
    }
=======
        if (add_mine) assert(bal.m_mine_trusted > 0);
        if (add_watchonly) assert(bal.m_watchonly_trusted > 0);
    });
>>>>>>> 4ebe2f6e
}

static void WalletBalanceDirty(benchmark::Bench& bench) { WalletBalance(bench, /* set_dirty */ true, /* add_watchonly */ true, /* add_mine */ true); }
static void WalletBalanceClean(benchmark::Bench& bench) { WalletBalance(bench, /* set_dirty */ false, /* add_watchonly */ true, /* add_mine */ true); }
static void WalletBalanceMine(benchmark::Bench& bench) { WalletBalance(bench, /* set_dirty */ false, /* add_watchonly */ false, /* add_mine */ true); }
static void WalletBalanceWatch(benchmark::Bench& bench) { WalletBalance(bench, /* set_dirty */ false, /* add_watchonly */ true, /* add_mine */ false); }

BENCHMARK(WalletBalanceDirty);
BENCHMARK(WalletBalanceClean);
BENCHMARK(WalletBalanceMine);
BENCHMARK(WalletBalanceWatch);<|MERGE_RESOLUTION|>--- conflicted
+++ resolved
@@ -49,15 +49,9 @@
     bench.run([&] {
         if (set_dirty) wallet.MarkDirty();
         bal = wallet.GetBalance();
-<<<<<<< HEAD
         if (add_mine) assert(bal.m_mine_trusted[::policyAsset] > 0);
         if (add_watchonly) assert(bal.m_watchonly_trusted[::policyAsset] > 0);
-    }
-=======
-        if (add_mine) assert(bal.m_mine_trusted > 0);
-        if (add_watchonly) assert(bal.m_watchonly_trusted > 0);
     });
->>>>>>> 4ebe2f6e
 }
 
 static void WalletBalanceDirty(benchmark::Bench& bench) { WalletBalance(bench, /* set_dirty */ true, /* add_watchonly */ true, /* add_mine */ true); }
