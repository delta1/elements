// Copyright (c) 2011-2022 The Bitcoin Core developers
// Distributed under the MIT software license, see the accompanying
// file COPYING or http://www.opensource.org/licenses/mit-license.php.

#include <node/blockstorage.h>

#include <block_proof.h>
#include <chain.h>
#include <clientversion.h>
#include <consensus/validation.h>
#include <dbwrapper.h>
#include <flatfile.h>
#include <hash.h>
#include <kernel/chain.h>
#include <kernel/chainparams.h>
#include <kernel/messagestartchars.h>
#include <logging.h>
#include <pow.h>
#include <reverse_iterator.h>
#include <signet.h>
#include <streams.h>
#include <sync.h>
#include <undo.h>
#include <util/batchpriority.h>
#include <util/fs.h>
#include <util/signalinterrupt.h>
#include <util/strencodings.h>
#include <util/translation.h>
#include <validation.h>

#include <map>
#include <unordered_map>

namespace kernel {
static constexpr uint8_t DB_BLOCK_FILES{'f'};
static constexpr uint8_t DB_BLOCK_INDEX{'b'};
static constexpr uint8_t DB_FLAG{'F'};
static constexpr uint8_t DB_REINDEX_FLAG{'R'};
static constexpr uint8_t DB_LAST_BLOCK{'l'};
// Keys used in previous version that might still be found in the DB:
// BlockTreeDB::DB_TXINDEX_BLOCK{'T'};
// BlockTreeDB::DB_TXINDEX{'t'}
// BlockTreeDB::ReadFlag("txindex")
// ELEMENTS:
// static constexpr uint8_t DB_INVALID_BLOCK_Q{'q'};  // No longer used, but avoid reuse.
static constexpr uint8_t DB_PAK{'p'};

bool BlockTreeDB::ReadBlockFileInfo(int nFile, CBlockFileInfo& info)
{
    return Read(std::make_pair(DB_BLOCK_FILES, nFile), info);
}

bool BlockTreeDB::WriteReindexing(bool fReindexing)
{
    if (fReindexing) {
        return Write(DB_REINDEX_FLAG, uint8_t{'1'});
    } else {
        return Erase(DB_REINDEX_FLAG);
    }
}

void BlockTreeDB::ReadReindexing(bool& fReindexing)
{
    fReindexing = Exists(DB_REINDEX_FLAG);
}

bool BlockTreeDB::ReadLastBlockFile(int& nFile)
{
    return Read(DB_LAST_BLOCK, nFile);
}

bool BlockTreeDB::WriteBatchSync(const std::vector<std::pair<int, const CBlockFileInfo*>>& fileInfo, int nLastFile, const std::vector<const CBlockIndex*>& blockinfo)
{
    CDBBatch batch(*this);
    for (const auto& [file, info] : fileInfo) {
        batch.Write(std::make_pair(DB_BLOCK_FILES, file), *info);
    }
    batch.Write(DB_LAST_BLOCK, nLastFile);
    for (const CBlockIndex* bi : blockinfo) {
        batch.Write(std::make_pair(DB_BLOCK_INDEX, bi->GetBlockHash()), CDiskBlockIndex{bi});
    }
    return WriteBatch(batch, true);
}

bool BlockTreeDB::WriteFlag(const std::string& name, bool fValue)
{
    return Write(std::make_pair(DB_FLAG, name), fValue ? uint8_t{'1'} : uint8_t{'0'});
}

bool BlockTreeDB::ReadFlag(const std::string& name, bool& fValue)
{
    uint8_t ch;
    if (!Read(std::make_pair(DB_FLAG, name), ch)) {
        return false;
    }
    fValue = ch == uint8_t{'1'};
    return true;
}

bool BlockTreeDB::LoadBlockIndexGuts(const Consensus::Params& consensusParams, std::function<CBlockIndex*(const uint256&)> insertBlockIndex, const util::SignalInterrupt& interrupt, int trimBelowHeight)
{
    AssertLockHeld(::cs_main);
    std::unique_ptr<CDBIterator> pcursor(NewIterator());
    pcursor->Seek(std::make_pair(DB_BLOCK_INDEX, uint256()));

    int n_untrimmed = 0;
    int n_total = 0;

    // Load m_block_index
    while (pcursor->Valid()) {
        if (interrupt) return false;
        std::pair<uint8_t, uint256> key;
        if (pcursor->GetKey(key) && key.first == DB_BLOCK_INDEX) {
            CDiskBlockIndex diskindex;
            if (pcursor->GetValue(diskindex)) {
                // Construct block index object
                CBlockIndex* pindexNew = insertBlockIndex(diskindex.ConstructBlockHash());
                pindexNew->pprev          = insertBlockIndex(diskindex.hashPrev);
                pindexNew->nHeight        = diskindex.nHeight;
                pindexNew->nFile          = diskindex.nFile;
                pindexNew->nDataPos       = diskindex.nDataPos;
                pindexNew->nUndoPos       = diskindex.nUndoPos;
                pindexNew->nVersion       = diskindex.nVersion;
                pindexNew->hashMerkleRoot = diskindex.hashMerkleRoot;
                pindexNew->nTime          = diskindex.nTime;
                pindexNew->nBits          = diskindex.nBits;
                pindexNew->nNonce         = diskindex.nNonce;
                pindexNew->nStatus        = diskindex.nStatus;
                pindexNew->nTx            = diskindex.nTx;

                pindexNew->proof               = diskindex.proof;
                pindexNew->m_dynafed_params    = diskindex.m_dynafed_params;
                pindexNew->m_signblock_witness = diskindex.m_signblock_witness;

                assert(!(g_signed_blocks && diskindex.m_dynafed_params.value().IsNull() && diskindex.proof.value().IsNull()));

                pindexNew->set_stored();
                n_total++;

                const uint256 block_hash = pindexNew->GetBlockHash();
                // Only validate one of every 1000 block header for sanity check
                if (pindexNew->nHeight % 1000 == 0 &&
                        block_hash != consensusParams.hashGenesisBlock &&
                        !CheckProof(pindexNew->GetBlockHeader(), consensusParams)) {
                    return error("%s: CheckProof: %s, %s", __func__, block_hash.ToString(), pindexNew->ToString());
                }
                if (diskindex.nHeight >= trimBelowHeight) {
                    n_untrimmed++;
                } else {
                    pindexNew->trim();
                }

                pcursor->Next();
            } else {
                return error("%s: failed to read value", __func__);
            }
        } else {
            break;
        }
    }

    LogPrintf("LoadBlockIndexGuts: loaded %d total / %d untrimmed (fully in-memory) headers\n", n_total, n_untrimmed);
    return true;
}

// ELEMENTS
bool BlockTreeDB::ReadPAKList(std::vector<std::vector<unsigned char> >& offline_list, std::vector<std::vector<unsigned char> >& online_list, bool& reject)
{
        return Read(std::make_pair(DB_PAK, uint256S("1")), offline_list) && Read(std::make_pair(DB_PAK, uint256S("2")), online_list) && Read(std::make_pair(DB_PAK, uint256S("3")), reject);
}

bool BlockTreeDB::WritePAKList(const std::vector<std::vector<unsigned char> >& offline_list, const std::vector<std::vector<unsigned char> >& online_list, bool reject)
{
        return Write(std::make_pair(DB_PAK, uint256S("1")), offline_list) && Write(std::make_pair(DB_PAK, uint256S("2")), online_list) && Write(std::make_pair(DB_PAK, uint256S("3")), reject);
}

const CBlockIndex *BlockTreeDB::RegenerateFullIndex(const CBlockIndex *pindexTrimmed, CBlockIndex *pindexNew) const
{
    LOCK(cs_main);

    if(!pindexTrimmed->trimmed()) {
        return pindexTrimmed;
    }
    CBlockHeader tmp;
    bool BlockRead = false;
    {
        // In unpruned nodes, same data could be read from blocks using ReadBlockFromDisk, but that turned out to
        // be about 6x slower than reading from the index
        std::pair<uint8_t, uint256> key(DB_BLOCK_INDEX, pindexTrimmed->GetBlockHash());
        CDiskBlockIndex diskindex;
        BlockRead = this->Read(key, diskindex);
        tmp = diskindex.GetBlockHeader();
    }
    assert(BlockRead);
    // Clone the needed data from the original trimmed block
    pindexNew->pprev          = pindexTrimmed->pprev;
    pindexNew->phashBlock     = pindexTrimmed->phashBlock;
    // Construct block index object
    pindexNew->nHeight        = pindexTrimmed->nHeight;
    pindexNew->nFile          = pindexTrimmed->nFile;
    pindexNew->nDataPos       = pindexTrimmed->nDataPos;
    pindexNew->nUndoPos       = pindexTrimmed->nUndoPos;
    pindexNew->nVersion       = pindexTrimmed->nVersion;
    pindexNew->hashMerkleRoot = pindexTrimmed->hashMerkleRoot;
    pindexNew->nTime          = pindexTrimmed->nTime;
    pindexNew->nBits          = pindexTrimmed->nBits;
    pindexNew->nNonce         = pindexTrimmed->nNonce;
    pindexNew->nStatus        = pindexTrimmed->nStatus;
    pindexNew->nTx            = pindexTrimmed->nTx;

    pindexNew->proof               = tmp.proof;
    pindexNew->m_dynafed_params    = tmp.m_dynafed_params;
    pindexNew->m_signblock_witness = tmp.m_signblock_witness;

    if (pindexTrimmed->nHeight && pindexTrimmed->nHeight % 1000 == 0) {
        assert(CheckProof(pindexNew->GetBlockHeader(), Params().GetConsensus()));
    }
    return pindexNew;
}
// END ELEMENTS
} // namespace kernel

namespace node {
std::atomic_bool fReindex(false);

// ELEMENTS
bool fTrimHeaders = false;
uint64_t nMustKeepFullHeaders = std::numeric_limits<uint64_t>::max();
int64_t nHeaderDownloadBuffer = std::numeric_limits<int64_t>::max();

bool CBlockIndexWorkComparator::operator()(const CBlockIndex* pa, const CBlockIndex* pb) const
{
    // First sort by most total work, ...
    if (pa->nChainWork > pb->nChainWork) return false;
    if (pa->nChainWork < pb->nChainWork) return true;

    // ... then by earliest time received, ...
    if (pa->nSequenceId < pb->nSequenceId) return false;
    if (pa->nSequenceId > pb->nSequenceId) return true;

    // Use pointer address as tie breaker (should only happen with blocks
    // loaded from disk, as those all have id 0).
    if (pa < pb) return false;
    if (pa > pb) return true;

    // Identical blocks.
    return false;
}

bool CBlockIndexHeightOnlyComparator::operator()(const CBlockIndex* pa, const CBlockIndex* pb) const
{
    return pa->nHeight < pb->nHeight;
}

std::vector<CBlockIndex*> BlockManager::GetAllBlockIndices()
{
    AssertLockHeld(cs_main);
    std::vector<CBlockIndex*> rv;
    rv.reserve(m_block_index.size());
    for (auto& [_, block_index] : m_block_index) {
        rv.push_back(&block_index);
    }
    return rv;
}

CBlockIndex* BlockManager::LookupBlockIndex(const uint256& hash)
{
    AssertLockHeld(cs_main);
    BlockMap::iterator it = m_block_index.find(hash);
    return it == m_block_index.end() ? nullptr : &it->second;
}

const CBlockIndex* BlockManager::LookupBlockIndex(const uint256& hash) const
{
    AssertLockHeld(cs_main);
    BlockMap::const_iterator it = m_block_index.find(hash);
    return it == m_block_index.end() ? nullptr : &it->second;
}

CBlockIndex* BlockManager::AddToBlockIndex(const CBlockHeader& block, CBlockIndex*& best_header)
{
    AssertLockHeld(cs_main);

    auto [mi, inserted] = m_block_index.try_emplace(block.GetHash(), block);
    if (!inserted) {
        return &mi->second;
    }
    CBlockIndex* pindexNew = &(*mi).second;

    // We assign the sequence id to blocks only when the full data is available,
    // to avoid miners withholding blocks but broadcasting headers, to get a
    // competitive advantage.
    pindexNew->nSequenceId = 0;

    pindexNew->phashBlock = &((*mi).first);
    BlockMap::iterator miPrev = m_block_index.find(block.hashPrevBlock);
    if (miPrev != m_block_index.end()) {
        pindexNew->pprev = &(*miPrev).second;
        pindexNew->nHeight = pindexNew->pprev->nHeight + 1;
        pindexNew->BuildSkip();
    }
    pindexNew->nTimeMax = (pindexNew->pprev ? std::max(pindexNew->pprev->nTimeMax, pindexNew->nTime) : pindexNew->nTime);
    pindexNew->nChainWork = (pindexNew->pprev ? pindexNew->pprev->nChainWork : 0) + GetBlockProof(*pindexNew);
    pindexNew->RaiseValidity(BLOCK_VALID_TREE);
    if (best_header == nullptr || best_header->nChainWork < pindexNew->nChainWork) {
        best_header = pindexNew;
    }

    m_dirty_blockindex.insert(pindexNew);

    return pindexNew;
}

void BlockManager::PruneOneBlockFile(const int fileNumber)
{
    AssertLockHeld(cs_main);
    LOCK(cs_LastBlockFile);

    for (auto& entry : m_block_index) {
        CBlockIndex* pindex = &entry.second;
        if (pindex->nFile == fileNumber) {
            pindex->nStatus &= ~BLOCK_HAVE_DATA;
            pindex->nStatus &= ~BLOCK_HAVE_UNDO;
            pindex->nFile = 0;
            pindex->nDataPos = 0;
            pindex->nUndoPos = 0;
            m_dirty_blockindex.insert(pindex);

            // Prune from m_blocks_unlinked -- any block we prune would have
            // to be downloaded again in order to consider its chain, at which
            // point it would be considered as a candidate for
            // m_blocks_unlinked or setBlockIndexCandidates.
            auto range = m_blocks_unlinked.equal_range(pindex->pprev);
            while (range.first != range.second) {
                std::multimap<CBlockIndex*, CBlockIndex*>::iterator _it = range.first;
                range.first++;
                if (_it->second == pindex) {
                    m_blocks_unlinked.erase(_it);
                }
            }
        }
    }

    m_blockfile_info.at(fileNumber) = CBlockFileInfo{};
    m_dirty_fileinfo.insert(fileNumber);
}

void BlockManager::FindFilesToPruneManual(
    std::set<int>& setFilesToPrune,
    int nManualPruneHeight,
    const Chainstate& chain,
    ChainstateManager& chainman)
{
    assert(IsPruneMode() && nManualPruneHeight > 0);

    LOCK2(cs_main, cs_LastBlockFile);
    if (chain.m_chain.Height() < 0) {
        return;
    }

    const auto [min_block_to_prune, last_block_can_prune] = chainman.GetPruneRange(chain, nManualPruneHeight);

    int count = 0;
    for (int fileNumber = 0; fileNumber < this->MaxBlockfileNum(); fileNumber++) {
        const auto& fileinfo = m_blockfile_info[fileNumber];
        if (fileinfo.nSize == 0 || fileinfo.nHeightLast > (unsigned)last_block_can_prune || fileinfo.nHeightFirst < (unsigned)min_block_to_prune) {
            continue;
        }

        PruneOneBlockFile(fileNumber);
        setFilesToPrune.insert(fileNumber);
        count++;
    }
    LogPrintf("[%s] Prune (Manual): prune_height=%d removed %d blk/rev pairs\n",
        chain.GetRole(), last_block_can_prune, count);
}

void BlockManager::FindFilesToPrune(
    std::set<int>& setFilesToPrune,
    int last_prune,
    const Chainstate& chain,
    ChainstateManager& chainman)
{
    LOCK2(cs_main, cs_LastBlockFile);
    // Distribute our -prune budget over all chainstates.
    const auto target = std::max(
        MIN_DISK_SPACE_FOR_BLOCK_FILES, GetPruneTarget() / chainman.GetAll().size());

    if (chain.m_chain.Height() < 0 || target == 0) {
        return;
    }
    if (static_cast<uint64_t>(chain.m_chain.Height()) <= chainman.GetParams().PruneAfterHeight()) {
        return;
    }

    const auto [min_block_to_prune, last_block_can_prune] = chainman.GetPruneRange(chain, last_prune);

    uint64_t nCurrentUsage = CalculateCurrentUsage();
    // We don't check to prune until after we've allocated new space for files
    // So we should leave a buffer under our target to account for another allocation
    // before the next pruning.
    uint64_t nBuffer = BLOCKFILE_CHUNK_SIZE + UNDOFILE_CHUNK_SIZE;
    uint64_t nBytesToPrune;
    int count = 0;

    if (nCurrentUsage + nBuffer >= target) {
        // On a prune event, the chainstate DB is flushed.
        // To avoid excessive prune events negating the benefit of high dbcache
        // values, we should not prune too rapidly.
        // So when pruning in IBD, increase the buffer a bit to avoid a re-prune too soon.
        if (chainman.IsInitialBlockDownload()) {
            // Since this is only relevant during IBD, we use a fixed 10%
            nBuffer += target / 10;
        }

        for (int fileNumber = 0; fileNumber < this->MaxBlockfileNum(); fileNumber++) {
            const auto& fileinfo = m_blockfile_info[fileNumber];
            nBytesToPrune = fileinfo.nSize + fileinfo.nUndoSize;

            if (fileinfo.nSize == 0) {
                continue;
            }

            if (nCurrentUsage + nBuffer < target) { // are we below our target?
                break;
            }

            // don't prune files that could have a block that's not within the allowable
            // prune range for the chain being pruned.
            if (fileinfo.nHeightLast > (unsigned)last_block_can_prune || fileinfo.nHeightFirst < (unsigned)min_block_to_prune) {
                continue;
            }

            PruneOneBlockFile(fileNumber);
            // Queue up the files for removal
            setFilesToPrune.insert(fileNumber);
            nCurrentUsage -= nBytesToPrune;
            count++;
        }
    }

    LogPrint(BCLog::PRUNE, "[%s] target=%dMiB actual=%dMiB diff=%dMiB min_height=%d max_prune_height=%d removed %d blk/rev pairs\n",
             chain.GetRole(), target / 1024 / 1024, nCurrentUsage / 1024 / 1024,
             (int64_t(target) - int64_t(nCurrentUsage)) / 1024 / 1024,
             min_block_to_prune, last_block_can_prune, count);
}

void BlockManager::UpdatePruneLock(const std::string& name, const PruneLockInfo& lock_info) {
    AssertLockHeld(::cs_main);
    m_prune_locks[name] = lock_info;
}

CBlockIndex* BlockManager::InsertBlockIndex(const uint256& hash)
{
    AssertLockHeld(cs_main);

    if (hash.IsNull()) {
        return nullptr;
    }

    const auto [mi, inserted]{m_block_index.try_emplace(hash)};
    CBlockIndex* pindex = &(*mi).second;
    if (inserted) {
        pindex->phashBlock = &((*mi).first);
    }
    return pindex;
}

bool BlockManager::LoadBlockIndex(ChainstateManager& chainman, const std::optional<uint256>& snapshot_blockhash)
{
    int trim_below_height = 0;
    if (fTrimHeaders) {
        trim_below_height = std::numeric_limits<int>::max();
    }
    if (!m_block_tree_db->LoadBlockIndexGuts(GetConsensus(), [this](const uint256& hash) EXCLUSIVE_LOCKS_REQUIRED(cs_main) { return this->InsertBlockIndex(hash); }, m_interrupt, trim_below_height)) {
        return false;
    }

    if (snapshot_blockhash) {
        const std::optional<AssumeutxoData> maybe_au_data = GetParams().AssumeutxoForBlockhash(*snapshot_blockhash);
        if (!maybe_au_data) {
            m_opts.notifications.fatalError(strprintf("Assumeutxo data not found for the given blockhash '%s'.", snapshot_blockhash->ToString()));
            return false;
        }
        const AssumeutxoData& au_data = *Assert(maybe_au_data);
        m_snapshot_height = au_data.height;
        CBlockIndex* base{LookupBlockIndex(*snapshot_blockhash)};

        // Since nChainTx (responsible for estimated progress) isn't persisted
        // to disk, we must bootstrap the value for assumedvalid chainstates
        // from the hardcoded assumeutxo chainparams.
        base->nChainTx = au_data.nChainTx;
        LogPrintf("[snapshot] set nChainTx=%d for %s\n", au_data.nChainTx, snapshot_blockhash->ToString());
    } else {
        // If this isn't called with a snapshot blockhash, make sure the cached snapshot height
        // is null. This is relevant during snapshot completion, when the blockman may be loaded
        // with a height that then needs to be cleared after the snapshot is fully validated.
        m_snapshot_height.reset();
    }

    Assert(m_snapshot_height.has_value() == snapshot_blockhash.has_value());

    // Calculate nChainWork
    std::vector<CBlockIndex*> vSortedByHeight{GetAllBlockIndices()};
    std::sort(vSortedByHeight.begin(), vSortedByHeight.end(),
              CBlockIndexHeightOnlyComparator());

    CBlockIndex* previous_index{nullptr};
    for (CBlockIndex* pindex : vSortedByHeight) {
        if (m_interrupt) return false;
        if (previous_index && pindex->nHeight > previous_index->nHeight + 1) {
            return error("%s: block index is non-contiguous, index of height %d missing", __func__, previous_index->nHeight + 1);
        }
        previous_index = pindex;
        pindex->nChainWork = (pindex->pprev ? pindex->pprev->nChainWork : 0) + GetBlockProof(*pindex);
        pindex->nTimeMax = (pindex->pprev ? std::max(pindex->pprev->nTimeMax, pindex->nTime) : pindex->nTime);

        // We can link the chain of blocks for which we've received transactions at some point, or
        // blocks that are assumed-valid on the basis of snapshot load (see
        // PopulateAndValidateSnapshot()).
        // Pruned nodes may have deleted the block.
        if (pindex->nTx > 0) {
            if (pindex->pprev) {
                if (m_snapshot_height && pindex->nHeight == *m_snapshot_height &&
                        pindex->GetBlockHash() == *snapshot_blockhash) {
                    // Should have been set above; don't disturb it with code below.
                    Assert(pindex->nChainTx > 0);
                } else if (pindex->pprev->nChainTx > 0) {
                    pindex->nChainTx = pindex->pprev->nChainTx + pindex->nTx;
                } else {
                    pindex->nChainTx = 0;
                    m_blocks_unlinked.insert(std::make_pair(pindex->pprev, pindex));
                }
            } else {
                pindex->nChainTx = pindex->nTx;
            }
        }
        if (!(pindex->nStatus & BLOCK_FAILED_MASK) && pindex->pprev && (pindex->pprev->nStatus & BLOCK_FAILED_MASK)) {
            pindex->nStatus |= BLOCK_FAILED_CHILD;
            m_dirty_blockindex.insert(pindex);
        }
        if (pindex->pprev) {
            pindex->BuildSkip();
        }
    }

    if (chainman.m_best_header) {
        ForceUntrimHeader(chainman.m_best_header);
    }
    return true;
}

bool BlockManager::WriteBlockIndexDB()
{
    AssertLockHeld(::cs_main);
    std::vector<std::pair<int, const CBlockFileInfo*>> vFiles;
    vFiles.reserve(m_dirty_fileinfo.size());
    for (std::set<int>::iterator it = m_dirty_fileinfo.begin(); it != m_dirty_fileinfo.end();) {
        vFiles.emplace_back(*it, &m_blockfile_info[*it]);
        m_dirty_fileinfo.erase(it++);
    }
    std::vector<const CBlockIndex*> vBlocks;
    vBlocks.reserve(m_dirty_blockindex.size());
    for (std::set<CBlockIndex*>::iterator it = m_dirty_blockindex.begin(); it != m_dirty_blockindex.end();) {
        vBlocks.push_back(*it);
        m_dirty_blockindex.erase(it++);
    }
    int max_blockfile = WITH_LOCK(cs_LastBlockFile, return this->MaxBlockfileNum());
    if (!m_block_tree_db->WriteBatchSync(vFiles, max_blockfile, vBlocks)) {
        return false;
    }
    return true;
}

bool BlockManager::LoadBlockIndexDB(ChainstateManager& chainman, const std::optional<uint256>& snapshot_blockhash)
{
    if (!LoadBlockIndex(chainman, snapshot_blockhash)) {
        return false;
    }
    int max_blockfile_num{0};

    // Load block file info
    m_block_tree_db->ReadLastBlockFile(max_blockfile_num);
    m_blockfile_info.resize(max_blockfile_num + 1);
    LogPrintf("%s: last block file = %i\n", __func__, max_blockfile_num);
    for (int nFile = 0; nFile <= max_blockfile_num; nFile++) {
        m_block_tree_db->ReadBlockFileInfo(nFile, m_blockfile_info[nFile]);
    }
    LogPrintf("%s: last block file info: %s\n", __func__, m_blockfile_info[max_blockfile_num].ToString());
    for (int nFile = max_blockfile_num + 1; true; nFile++) {
        CBlockFileInfo info;
        if (m_block_tree_db->ReadBlockFileInfo(nFile, info)) {
            m_blockfile_info.push_back(info);
        } else {
            break;
        }
    }

    // Check presence of blk files
    LogPrintf("Checking all blk files are present...\n");
    std::set<int> setBlkDataFiles;
    for (const auto& [_, block_index] : m_block_index) {
        if (block_index.nStatus & BLOCK_HAVE_DATA) {
            setBlkDataFiles.insert(block_index.nFile);
        }
    }
    for (std::set<int>::iterator it = setBlkDataFiles.begin(); it != setBlkDataFiles.end(); it++) {
        FlatFilePos pos(*it, 0);
        if (OpenBlockFile(pos, true).IsNull()) {
            return false;
        }
    }

    {
        // Initialize the blockfile cursors.
        LOCK(cs_LastBlockFile);
        for (size_t i = 0; i < m_blockfile_info.size(); ++i) {
            const auto last_height_in_file = m_blockfile_info[i].nHeightLast;
            m_blockfile_cursors[BlockfileTypeForHeight(last_height_in_file)] = {static_cast<int>(i), 0};
        }
    }

    // Check whether we have ever pruned block & undo files
    m_block_tree_db->ReadFlag("prunedblockfiles", m_have_pruned);
    if (m_have_pruned) {
        LogPrintf("LoadBlockIndexDB(): Block files have previously been pruned\n");
    }

    // Check whether we need to continue reindexing
    bool fReindexing = false;
    m_block_tree_db->ReadReindexing(fReindexing);
    if (fReindexing) fReindex = true;

    return true;
}

void BlockManager::ScanAndUnlinkAlreadyPrunedFiles()
{
    AssertLockHeld(::cs_main);
    int max_blockfile = WITH_LOCK(cs_LastBlockFile, return this->MaxBlockfileNum());
    if (!m_have_pruned) {
        return;
    }

    std::set<int> block_files_to_prune;
    for (int file_number = 0; file_number < max_blockfile; file_number++) {
        if (m_blockfile_info[file_number].nSize == 0) {
            block_files_to_prune.insert(file_number);
        }
    }

    UnlinkPrunedFiles(block_files_to_prune);
}

const CBlockIndex* BlockManager::GetLastCheckpoint(const CCheckpointData& data)
{
    const MapCheckpoints& checkpoints = data.mapCheckpoints;

    for (const MapCheckpoints::value_type& i : reverse_iterate(checkpoints)) {
        const uint256& hash = i.second;
        const CBlockIndex* pindex = LookupBlockIndex(hash);
        if (pindex) {
            return pindex;
        }
    }
    return nullptr;
}

bool BlockManager::IsBlockPruned(const CBlockIndex* pblockindex)
{
    AssertLockHeld(::cs_main);
    return (m_have_pruned && !(pblockindex->nStatus & BLOCK_HAVE_DATA) && pblockindex->nTx > 0);
}

const CBlockIndex* BlockManager::GetFirstStoredBlock(const CBlockIndex& upper_block, const CBlockIndex* lower_block)
{
    AssertLockHeld(::cs_main);
    const CBlockIndex* last_block = &upper_block;
    assert(last_block->nStatus & BLOCK_HAVE_DATA); // 'upper_block' must have data
    while (last_block->pprev && (last_block->pprev->nStatus & BLOCK_HAVE_DATA)) {
        if (lower_block) {
            // Return if we reached the lower_block
            if (last_block == lower_block) return lower_block;
            // if range was surpassed, means that 'lower_block' is not part of the 'upper_block' chain
            // and so far this is not allowed.
            assert(last_block->nHeight >= lower_block->nHeight);
        }
        last_block = last_block->pprev;
    }
    assert(last_block != nullptr);
    return last_block;
}

bool BlockManager::CheckBlockDataAvailability(const CBlockIndex& upper_block, const CBlockIndex& lower_block)
{
    if (!(upper_block.nStatus & BLOCK_HAVE_DATA)) return false;
    return GetFirstStoredBlock(upper_block, &lower_block) == &lower_block;
}

// If we're using -prune with -reindex, then delete block files that will be ignored by the
// reindex.  Since reindexing works by starting at block file 0 and looping until a blockfile
// is missing, do the same here to delete any later block files after a gap.  Also delete all
// rev files since they'll be rewritten by the reindex anyway.  This ensures that m_blockfile_info
// is in sync with what's actually on disk by the time we start downloading, so that pruning
// works correctly.
void BlockManager::CleanupBlockRevFiles() const
{
    std::map<std::string, fs::path> mapBlockFiles;

    // Glob all blk?????.dat and rev?????.dat files from the blocks directory.
    // Remove the rev files immediately and insert the blk file paths into an
    // ordered map keyed by block file index.
    LogPrintf("Removing unusable blk?????.dat and rev?????.dat files for -reindex with -prune\n");
    for (fs::directory_iterator it(m_opts.blocks_dir); it != fs::directory_iterator(); it++) {
        const std::string path = fs::PathToString(it->path().filename());
        if (fs::is_regular_file(*it) &&
            path.length() == 12 &&
            path.substr(8,4) == ".dat")
        {
            if (path.substr(0, 3) == "blk") {
                mapBlockFiles[path.substr(3, 5)] = it->path();
            } else if (path.substr(0, 3) == "rev") {
                remove(it->path());
            }
        }
    }

    // Remove all block files that aren't part of a contiguous set starting at
    // zero by walking the ordered map (keys are block file indices) by
    // keeping a separate counter.  Once we hit a gap (or if 0 doesn't exist)
    // start removing block files.
    int nContigCounter = 0;
    for (const std::pair<const std::string, fs::path>& item : mapBlockFiles) {
        if (LocaleIndependentAtoi<int>(item.first) == nContigCounter) {
            nContigCounter++;
            continue;
        }
        remove(item.second);
    }
}

CBlockFileInfo* BlockManager::GetBlockFileInfo(size_t n)
{
    LOCK(cs_LastBlockFile);

    return &m_blockfile_info.at(n);
}

bool BlockManager::UndoWriteToDisk(const CBlockUndo& blockundo, FlatFilePos& pos, const uint256& hashBlock) const
{
    // Open history file to append
    CAutoFile fileout{OpenUndoFile(pos)};
    if (fileout.IsNull()) {
        return error("%s: OpenUndoFile failed", __func__);
    }

    // Write index header
    unsigned int nSize = GetSerializeSize(blockundo, CLIENT_VERSION);
    fileout << GetParams().MessageStart() << nSize;

    // Write undo data
    long fileOutPos = ftell(fileout.Get());
    if (fileOutPos < 0) {
        return error("%s: ftell failed", __func__);
    }
    pos.nPos = (unsigned int)fileOutPos;
    fileout << blockundo;

    // calculate & write checksum
    HashWriter hasher{};
    hasher << hashBlock;
    hasher << blockundo;
    fileout << hasher.GetHash();

    return true;
}

bool BlockManager::UndoReadFromDisk(CBlockUndo& blockundo, const CBlockIndex& index) const
{
    const FlatFilePos pos{WITH_LOCK(::cs_main, return index.GetUndoPos())};

    if (pos.IsNull()) {
        return error("%s: no undo data available", __func__);
    }

    // Open history file to read
    CAutoFile filein{OpenUndoFile(pos, true)};
    if (filein.IsNull()) {
        return error("%s: OpenUndoFile failed", __func__);
    }

    // Read block
    uint256 hashChecksum;
    HashVerifier verifier{filein}; // Use HashVerifier as reserializing may lose data, c.f. commit d342424301013ec47dc146a4beb49d5c9319d80a
    try {
        verifier << index.pprev->GetBlockHash();
        verifier >> blockundo;
        filein >> hashChecksum;
    } catch (const std::exception& e) {
        return error("%s: Deserialize or I/O error - %s", __func__, e.what());
    }

    // Verify checksum
    if (hashChecksum != verifier.GetHash()) {
        return error("%s: Checksum mismatch", __func__);
    }

    return true;
}

bool BlockManager::FlushUndoFile(int block_file, bool finalize)
{
    FlatFilePos undo_pos_old(block_file, m_blockfile_info[block_file].nUndoSize);
    if (!UndoFileSeq().Flush(undo_pos_old, finalize)) {
        m_opts.notifications.flushError("Flushing undo file to disk failed. This is likely the result of an I/O error.");
        return false;
    }
    return true;
}

bool BlockManager::FlushBlockFile(int blockfile_num, bool fFinalize, bool finalize_undo)
{
    bool success = true;
    LOCK(cs_LastBlockFile);

    if (m_blockfile_info.size() < 1) {
        // Return if we haven't loaded any blockfiles yet. This happens during
        // chainstate init, when we call ChainstateManager::MaybeRebalanceCaches() (which
        // then calls FlushStateToDisk()), resulting in a call to this function before we
        // have populated `m_blockfile_info` via LoadBlockIndexDB().
        return true;
    }
    assert(static_cast<int>(m_blockfile_info.size()) > blockfile_num);

    FlatFilePos block_pos_old(blockfile_num, m_blockfile_info[blockfile_num].nSize);
    if (!BlockFileSeq().Flush(block_pos_old, fFinalize)) {
        m_opts.notifications.flushError("Flushing block file to disk failed. This is likely the result of an I/O error.");
        success = false;
    }
    // we do not always flush the undo file, as the chain tip may be lagging behind the incoming blocks,
    // e.g. during IBD or a sync after a node going offline
    if (!fFinalize || finalize_undo) {
        if (!FlushUndoFile(blockfile_num, finalize_undo)) {
            success = false;
        }
    }
    return success;
}

BlockfileType BlockManager::BlockfileTypeForHeight(int height)
{
    if (!m_snapshot_height) {
        return BlockfileType::NORMAL;
    }
    return (height >= *m_snapshot_height) ? BlockfileType::ASSUMED : BlockfileType::NORMAL;
}

bool BlockManager::FlushChainstateBlockFile(int tip_height)
{
    LOCK(cs_LastBlockFile);
    auto& cursor = m_blockfile_cursors[BlockfileTypeForHeight(tip_height)];
    // If the cursor does not exist, it means an assumeutxo snapshot is loaded,
    // but no blocks past the snapshot height have been written yet, so there
    // is no data associated with the chainstate, and it is safe not to flush.
    if (cursor) {
        return FlushBlockFile(cursor->file_num, /*fFinalize=*/false, /*finalize_undo=*/false);
    }
    // No need to log warnings in this case.
    return true;
}

uint64_t BlockManager::CalculateCurrentUsage()
{
    LOCK(cs_LastBlockFile);

    uint64_t retval = 0;
    for (const CBlockFileInfo& file : m_blockfile_info) {
        retval += file.nSize + file.nUndoSize;
    }
    return retval;
}

void BlockManager::UnlinkPrunedFiles(const std::set<int>& setFilesToPrune) const
{
    std::error_code ec;
    for (std::set<int>::iterator it = setFilesToPrune.begin(); it != setFilesToPrune.end(); ++it) {
        FlatFilePos pos(*it, 0);
        const bool removed_blockfile{fs::remove(BlockFileSeq().FileName(pos), ec)};
        const bool removed_undofile{fs::remove(UndoFileSeq().FileName(pos), ec)};
        if (removed_blockfile || removed_undofile) {
            LogPrint(BCLog::BLOCKSTORAGE, "Prune: %s deleted blk/rev (%05u)\n", __func__, *it);
        }
    }
}

FlatFileSeq BlockManager::BlockFileSeq() const
{
    return FlatFileSeq(m_opts.blocks_dir, "blk", m_opts.fast_prune ? 0x4000 /* 16kb */ : BLOCKFILE_CHUNK_SIZE);
}

FlatFileSeq BlockManager::UndoFileSeq() const
{
    return FlatFileSeq(m_opts.blocks_dir, "rev", UNDOFILE_CHUNK_SIZE);
}

CAutoFile BlockManager::OpenBlockFile(const FlatFilePos& pos, bool fReadOnly) const
{
    return CAutoFile{BlockFileSeq().Open(pos, fReadOnly), CLIENT_VERSION};
}

/** Open an undo file (rev?????.dat) */
CAutoFile BlockManager::OpenUndoFile(const FlatFilePos& pos, bool fReadOnly) const
{
    return CAutoFile{UndoFileSeq().Open(pos, fReadOnly), CLIENT_VERSION};
}

fs::path BlockManager::GetBlockPosFilename(const FlatFilePos& pos) const
{
    return BlockFileSeq().FileName(pos);
}

bool BlockManager::FindBlockPos(FlatFilePos& pos, unsigned int nAddSize, unsigned int nHeight, uint64_t nTime, bool fKnown)
{
    LOCK(cs_LastBlockFile);

    const BlockfileType chain_type = BlockfileTypeForHeight(nHeight);

    if (!m_blockfile_cursors[chain_type]) {
        // If a snapshot is loaded during runtime, we may not have initialized this cursor yet.
        assert(chain_type == BlockfileType::ASSUMED);
        const auto new_cursor = BlockfileCursor{this->MaxBlockfileNum() + 1};
        m_blockfile_cursors[chain_type] = new_cursor;
        LogPrint(BCLog::BLOCKSTORAGE, "[%s] initializing blockfile cursor to %s\n", chain_type, new_cursor);
    }
    const int last_blockfile = m_blockfile_cursors[chain_type]->file_num;

    int nFile = fKnown ? pos.nFile : last_blockfile;
    if (static_cast<int>(m_blockfile_info.size()) <= nFile) {
        m_blockfile_info.resize(nFile + 1);
    }

    bool finalize_undo = false;
    if (!fKnown) {
        unsigned int max_blockfile_size{MAX_BLOCKFILE_SIZE};
        // Use smaller blockfiles in test-only -fastprune mode - but avoid
        // the possibility of having a block not fit into the block file.
        if (m_opts.fast_prune) {
            max_blockfile_size = 0x10000; // 64kiB
            if (nAddSize >= max_blockfile_size) {
                // dynamically adjust the blockfile size to be larger than the added size
                max_blockfile_size = nAddSize + 1;
            }
        }
        assert(nAddSize < max_blockfile_size);

        while (m_blockfile_info[nFile].nSize + nAddSize >= max_blockfile_size) {
            // when the undo file is keeping up with the block file, we want to flush it explicitly
            // when it is lagging behind (more blocks arrive than are being connected), we let the
            // undo block write case handle it
            finalize_undo = (static_cast<int>(m_blockfile_info[nFile].nHeightLast) ==
                    Assert(m_blockfile_cursors[chain_type])->undo_height);

            // Try the next unclaimed blockfile number
            nFile = this->MaxBlockfileNum() + 1;
            // Set to increment MaxBlockfileNum() for next iteration
            m_blockfile_cursors[chain_type] = BlockfileCursor{nFile};

            if (static_cast<int>(m_blockfile_info.size()) <= nFile) {
                m_blockfile_info.resize(nFile + 1);
            }
        }
        pos.nFile = nFile;
        pos.nPos = m_blockfile_info[nFile].nSize;
    }

    if (nFile != last_blockfile) {
        if (!fKnown) {
            LogPrint(BCLog::BLOCKSTORAGE, "Leaving block file %i: %s (onto %i) (height %i)\n",
                last_blockfile, m_blockfile_info[last_blockfile].ToString(), nFile, nHeight);
        }

        // Do not propagate the return code. The flush concerns a previous block
        // and undo file that has already been written to. If a flush fails
        // here, and we crash, there is no expected additional block data
        // inconsistency arising from the flush failure here. However, the undo
        // data may be inconsistent after a crash if the flush is called during
        // a reindex. A flush error might also leave some of the data files
        // untrimmed.
        if (!FlushBlockFile(last_blockfile, !fKnown, finalize_undo)) {
            LogPrintLevel(BCLog::BLOCKSTORAGE, BCLog::Level::Warning,
                          "Failed to flush previous block file %05i (finalize=%i, finalize_undo=%i) before opening new block file %05i\n",
                          last_blockfile, !fKnown, finalize_undo, nFile);
        }
        // No undo data yet in the new file, so reset our undo-height tracking.
        m_blockfile_cursors[chain_type] = BlockfileCursor{nFile};
    }

    m_blockfile_info[nFile].AddBlock(nHeight, nTime);
    if (fKnown) {
        m_blockfile_info[nFile].nSize = std::max(pos.nPos + nAddSize, m_blockfile_info[nFile].nSize);
    } else {
        m_blockfile_info[nFile].nSize += nAddSize;
    }

    if (!fKnown) {
        bool out_of_space;
        size_t bytes_allocated = BlockFileSeq().Allocate(pos, nAddSize, out_of_space);
        if (out_of_space) {
            m_opts.notifications.fatalError("Disk space is too low!", _("Disk space is too low!"));
            return false;
        }
        if (bytes_allocated != 0 && IsPruneMode()) {
            m_check_for_pruning = true;
        }
    }

    m_dirty_fileinfo.insert(nFile);
    return true;
}

bool BlockManager::FindUndoPos(BlockValidationState& state, int nFile, FlatFilePos& pos, unsigned int nAddSize)
{
    pos.nFile = nFile;

    LOCK(cs_LastBlockFile);

    pos.nPos = m_blockfile_info[nFile].nUndoSize;
    m_blockfile_info[nFile].nUndoSize += nAddSize;
    m_dirty_fileinfo.insert(nFile);

    bool out_of_space;
    size_t bytes_allocated = UndoFileSeq().Allocate(pos, nAddSize, out_of_space);
    if (out_of_space) {
        return FatalError(m_opts.notifications, state, "Disk space is too low!", _("Disk space is too low!"));
    }
    if (bytes_allocated != 0 && IsPruneMode()) {
        m_check_for_pruning = true;
    }

    return true;
}

bool BlockManager::WriteBlockToDisk(const CBlock& block, FlatFilePos& pos) const
{
    // Open history file to append
    CAutoFile fileout{OpenBlockFile(pos)};
    if (fileout.IsNull()) {
        return error("WriteBlockToDisk: OpenBlockFile failed");
    }

    // Write index header
    unsigned int nSize = GetSerializeSize(TX_WITH_WITNESS(block));
    fileout << GetParams().MessageStart() << nSize;

    // Write block
    long fileOutPos = ftell(fileout.Get());
    if (fileOutPos < 0)
        return error("WriteBlockToDisk: ftell failed");
    pos.nPos = (unsigned int)fileOutPos;
    fileout << TX_WITH_WITNESS(block);

    return true;
}

bool BlockManager::WriteUndoDataForBlock(const CBlockUndo& blockundo, BlockValidationState& state, CBlockIndex& block)
{
    AssertLockHeld(::cs_main);
    const BlockfileType type = BlockfileTypeForHeight(block.nHeight);
    auto& cursor = *Assert(WITH_LOCK(cs_LastBlockFile, return m_blockfile_cursors[type]));

    // Write undo information to disk
    if (block.GetUndoPos().IsNull()) {
        FlatFilePos _pos;
        if (!FindUndoPos(state, block.nFile, _pos, ::GetSerializeSize(blockundo, CLIENT_VERSION) + 40)) {
            return error("ConnectBlock(): FindUndoPos failed");
        }
        if (!UndoWriteToDisk(blockundo, _pos, block.pprev->GetBlockHash())) {
            return FatalError(m_opts.notifications, state, "Failed to write undo data");
        }
        // rev files are written in block height order, whereas blk files are written as blocks come in (often out of order)
        // we want to flush the rev (undo) file once we've written the last block, which is indicated by the last height
        // in the block file info as below; note that this does not catch the case where the undo writes are keeping up
        // with the block writes (usually when a synced up node is getting newly mined blocks) -- this case is caught in
        // the FindBlockPos function
        if (_pos.nFile < cursor.file_num && static_cast<uint32_t>(block.nHeight) == m_blockfile_info[_pos.nFile].nHeightLast) {
            // Do not propagate the return code, a failed flush here should not
            // be an indication for a failed write. If it were propagated here,
            // the caller would assume the undo data not to be written, when in
            // fact it is. Note though, that a failed flush might leave the data
            // file untrimmed.
            if (!FlushUndoFile(_pos.nFile, true)) {
                LogPrintLevel(BCLog::BLOCKSTORAGE, BCLog::Level::Warning, "Failed to flush undo file %05i\n", _pos.nFile);
            }
        } else if (_pos.nFile == cursor.file_num && block.nHeight > cursor.undo_height) {
            cursor.undo_height = block.nHeight;
        }
        // update nUndoPos in block index
        block.nUndoPos = _pos.nPos;
        block.nStatus |= BLOCK_HAVE_UNDO;
        m_dirty_blockindex.insert(&block);
    }

    return true;
}

bool BlockManager::ReadBlockFromDisk(CBlock& block, const FlatFilePos& pos) const
{
    block.SetNull();

    // Open history file to read
    CAutoFile filein{OpenBlockFile(pos, true)};
    if (filein.IsNull()) {
        return error("ReadBlockFromDisk: OpenBlockFile failed for %s", pos.ToString());
    }

    // Read block
    try {
<<<<<<< HEAD
        filein >> block;
    }
    catch (const std::exception& e) {
=======
        filein >> TX_WITH_WITNESS(block);
    } catch (const std::exception& e) {
>>>>>>> 10846213
        return error("%s: Deserialize or I/O error - %s at %s", __func__, e.what(), pos.ToString());
    }

    // Check the header
    const uint256 block_hash = block.GetHash();
    if (block_hash != GetConsensus().hashGenesisBlock &&
            !CheckProof(block, GetConsensus())) {
        return error("ReadBlockFromDisk: Errors in block header at %s", pos.ToString());
    }

    // Signet only: check block solution
    if (GetConsensus().signet_blocks && !CheckSignetBlockSolution(block, GetConsensus())) {
        return error("ReadBlockFromDisk: Errors in block solution at %s", pos.ToString());
    }

    return true;
}

bool BlockManager::ReadBlockFromDisk(CBlock& block, const CBlockIndex& index) const
{
    const FlatFilePos block_pos{WITH_LOCK(cs_main, return index.GetBlockPos())};

    if (!ReadBlockFromDisk(block, block_pos)) {
        return false;
    }
    if (block.GetHash() != index.GetBlockHash()) {
        return error("ReadBlockFromDisk(CBlock&, CBlockIndex*): GetHash() doesn't match index for %s at %s",
                     index.ToString(), block_pos.ToString());
    }
    return true;
}

bool BlockManager::ReadRawBlockFromDisk(std::vector<uint8_t>& block, const FlatFilePos& pos) const
{
    FlatFilePos hpos = pos;
    hpos.nPos -= 8; // Seek back 8 bytes for meta header
    CAutoFile filein{OpenBlockFile(hpos, true)};
    if (filein.IsNull()) {
        return error("%s: OpenBlockFile failed for %s", __func__, pos.ToString());
    }

    try {
        MessageStartChars blk_start;
        unsigned int blk_size;

        filein >> blk_start >> blk_size;

        if (blk_start != GetParams().MessageStart()) {
            return error("%s: Block magic mismatch for %s: %s versus expected %s", __func__, pos.ToString(),
                         HexStr(blk_start),
                         HexStr(GetParams().MessageStart()));
        }

        if (blk_size > MAX_SIZE) {
            return error("%s: Block data is larger than maximum deserialization size for %s: %s versus %s", __func__, pos.ToString(),
                    blk_size, MAX_SIZE);
        }

        block.resize(blk_size); // Zeroing of memory is intentional here
        filein.read(MakeWritableByteSpan(block));
    } catch (const std::exception& e) {
        return error("%s: Read from block file failed: %s for %s", __func__, e.what(), pos.ToString());
    }

    return true;
}

FlatFilePos BlockManager::SaveBlockToDisk(const CBlock& block, int nHeight, const FlatFilePos* dbp)
{
    unsigned int nBlockSize = ::GetSerializeSize(TX_WITH_WITNESS(block));
    FlatFilePos blockPos;
    const auto position_known {dbp != nullptr};
    if (position_known) {
        blockPos = *dbp;
    } else {
        // when known, blockPos.nPos points at the offset of the block data in the blk file. that already accounts for
        // the serialization header present in the file (the 4 magic message start bytes + the 4 length bytes = 8 bytes = BLOCK_SERIALIZATION_HEADER_SIZE).
        // we add BLOCK_SERIALIZATION_HEADER_SIZE only for new blocks since they will have the serialization header added when written to disk.
        nBlockSize += static_cast<unsigned int>(BLOCK_SERIALIZATION_HEADER_SIZE);
    }
    if (!FindBlockPos(blockPos, nBlockSize, nHeight, block.GetBlockTime(), position_known)) {
        error("%s: FindBlockPos failed", __func__);
        return FlatFilePos();
    }
    if (!position_known) {
        if (!WriteBlockToDisk(block, blockPos)) {
            m_opts.notifications.fatalError("Failed to write block");
            return FlatFilePos();
        }
    }
    return blockPos;
}

class ImportingNow
{
    std::atomic<bool>& m_importing;

public:
    ImportingNow(std::atomic<bool>& importing) : m_importing{importing}
    {
        assert(m_importing == false);
        m_importing = true;
    }
    ~ImportingNow()
    {
        assert(m_importing == true);
        m_importing = false;
    }
};

void ImportBlocks(ChainstateManager& chainman, std::vector<fs::path> vImportFiles)
{
    ScheduleBatchPriority();

    {
        ImportingNow imp{chainman.m_blockman.m_importing};

        // -reindex
        if (fReindex) {
            int nFile = 0;
            // Map of disk positions for blocks with unknown parent (only used for reindex);
            // parent hash -> child disk position, multiple children can have the same parent.
            std::multimap<uint256, FlatFilePos> blocks_with_unknown_parent;
            while (true) {
                FlatFilePos pos(nFile, 0);
                if (!fs::exists(chainman.m_blockman.GetBlockPosFilename(pos))) {
                    break; // No block files left to reindex
                }
                CAutoFile file{chainman.m_blockman.OpenBlockFile(pos, true)};
                if (file.IsNull()) {
                    break; // This error is logged in OpenBlockFile
                }
                LogPrintf("Reindexing block file blk%05u.dat...\n", (unsigned int)nFile);
                chainman.LoadExternalBlockFile(file, &pos, &blocks_with_unknown_parent);
                if (chainman.m_interrupt) {
                    LogPrintf("Interrupt requested. Exit %s\n", __func__);
                    return;
                }
                nFile++;
            }
            WITH_LOCK(::cs_main, chainman.m_blockman.m_block_tree_db->WriteReindexing(false));
            fReindex = false;
            LogPrintf("Reindexing finished\n");
            // To avoid ending up in a situation without genesis block, re-try initializing (no-op if reindexing worked):
            chainman.ActiveChainstate().LoadGenesisBlock();
        }

        // -loadblock=
        for (const fs::path& path : vImportFiles) {
            CAutoFile file{fsbridge::fopen(path, "rb"), CLIENT_VERSION};
            if (!file.IsNull()) {
                LogPrintf("Importing blocks file %s...\n", fs::PathToString(path));
                chainman.LoadExternalBlockFile(file);
                if (chainman.m_interrupt) {
                    LogPrintf("Interrupt requested. Exit %s\n", __func__);
                    return;
                }
            } else {
                LogPrintf("Warning: Could not open blocks file %s\n", fs::PathToString(path));
            }
        }

        // scan for better chains in the block chain database, that are not yet connected in the active best chain

        // We can't hold cs_main during ActivateBestChain even though we're accessing
        // the chainman unique_ptrs since ABC requires us not to be holding cs_main, so retrieve
        // the relevant pointers before the ABC call.
        for (Chainstate* chainstate : WITH_LOCK(::cs_main, return chainman.GetAll())) {
            BlockValidationState state;
            if (!chainstate->ActivateBestChain(state, nullptr)) {
                chainman.GetNotifications().fatalError(strprintf("Failed to connect best block (%s)", state.ToString()));
                return;
            }
        }
    } // End scope of ImportingNow
}

std::ostream& operator<<(std::ostream& os, const BlockfileType& type) {
    switch(type) {
        case BlockfileType::NORMAL: os << "normal"; break;
        case BlockfileType::ASSUMED: os << "assumed"; break;
        default: os.setstate(std::ios_base::failbit);
    }
    return os;
}

std::ostream& operator<<(std::ostream& os, const BlockfileCursor& cursor) {
    os << strprintf("BlockfileCursor(file_num=%d, undo_height=%d)", cursor.file_num, cursor.undo_height);
    return os;
}
} // namespace node<|MERGE_RESOLUTION|>--- conflicted
+++ resolved
@@ -1115,14 +1115,8 @@
 
     // Read block
     try {
-<<<<<<< HEAD
-        filein >> block;
-    }
-    catch (const std::exception& e) {
-=======
         filein >> TX_WITH_WITNESS(block);
     } catch (const std::exception& e) {
->>>>>>> 10846213
         return error("%s: Deserialize or I/O error - %s at %s", __func__, e.what(), pos.ToString());
     }
 
