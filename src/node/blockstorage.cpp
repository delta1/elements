--- conflicted
+++ resolved
@@ -773,13 +773,9 @@
     }
 
     // Check the header
-<<<<<<< HEAD
     const uint256 block_hash = block.GetHash();
-    if (block_hash != consensusParams.hashGenesisBlock &&
-            !CheckProof(block, consensusParams)) {
-=======
-    if (!CheckProofOfWork(block.GetHash(), block.nBits, GetConsensus())) {
->>>>>>> c2f2abd0
+    if (block_hash != GetConsensus().hashGenesisBlock &&
+            !CheckProof(block, GetConsensus())) {
         return error("ReadBlockFromDisk: Errors in block header at %s", pos.ToString());
     }
 
@@ -800,11 +796,7 @@
     }
     if (block.GetHash() != index.GetBlockHash()) {
         return error("ReadBlockFromDisk(CBlock&, CBlockIndex*): GetHash() doesn't match index for %s at %s",
-<<<<<<< HEAD
-                pindex->ToString(), block_pos.ToString());
-=======
                      index.ToString(), block_pos.ToString());
->>>>>>> c2f2abd0
     }
     return true;
 }
