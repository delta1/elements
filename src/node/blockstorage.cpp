// Copyright (c) 2011-2022 The Bitcoin Core developers
// Distributed under the MIT software license, see the accompanying
// file COPYING or http://www.opensource.org/licenses/mit-license.php.

#include <node/blockstorage.h>

#include <block_proof.h>
#include <chain.h>
#include <clientversion.h>
#include <consensus/validation.h>
#include <dbwrapper.h>
#include <flatfile.h>
#include <hash.h>
#include <kernel/chainparams.h>
#include <logging.h>
#include <pow.h>
#include <reverse_iterator.h>
#include <signet.h>
#include <streams.h>
#include <sync.h>
#include <undo.h>
#include <util/batchpriority.h>
#include <util/fs.h>
#include <util/signalinterrupt.h>
#include <util/translation.h>
#include <validation.h>

#include <map>
#include <unordered_map>

namespace kernel {
static constexpr uint8_t DB_BLOCK_FILES{'f'};
static constexpr uint8_t DB_BLOCK_INDEX{'b'};
static constexpr uint8_t DB_FLAG{'F'};
static constexpr uint8_t DB_REINDEX_FLAG{'R'};
static constexpr uint8_t DB_LAST_BLOCK{'l'};
// Keys used in previous version that might still be found in the DB:
// BlockTreeDB::DB_TXINDEX_BLOCK{'T'};
// BlockTreeDB::DB_TXINDEX{'t'}
// BlockTreeDB::ReadFlag("txindex")
// ELEMENTS:
// static constexpr uint8_t DB_INVALID_BLOCK_Q{'q'};  // No longer used, but avoid reuse.
static constexpr uint8_t DB_PAK{'p'};

bool BlockTreeDB::ReadBlockFileInfo(int nFile, CBlockFileInfo& info)
{
    return Read(std::make_pair(DB_BLOCK_FILES, nFile), info);
}

bool BlockTreeDB::WriteReindexing(bool fReindexing)
{
    if (fReindexing) {
        return Write(DB_REINDEX_FLAG, uint8_t{'1'});
    } else {
        return Erase(DB_REINDEX_FLAG);
    }
}

void BlockTreeDB::ReadReindexing(bool& fReindexing)
{
    fReindexing = Exists(DB_REINDEX_FLAG);
}

bool BlockTreeDB::ReadLastBlockFile(int& nFile)
{
    return Read(DB_LAST_BLOCK, nFile);
}

bool BlockTreeDB::WriteBatchSync(const std::vector<std::pair<int, const CBlockFileInfo*>>& fileInfo, int nLastFile, const std::vector<const CBlockIndex*>& blockinfo)
{
    CDBBatch batch(*this);
    for (const auto& [file, info] : fileInfo) {
        batch.Write(std::make_pair(DB_BLOCK_FILES, file), *info);
    }
    batch.Write(DB_LAST_BLOCK, nLastFile);
    for (const CBlockIndex* bi : blockinfo) {
        batch.Write(std::make_pair(DB_BLOCK_INDEX, bi->GetBlockHash()), CDiskBlockIndex{bi});
    }
    return WriteBatch(batch, true);
}

bool BlockTreeDB::WriteFlag(const std::string& name, bool fValue)
{
    return Write(std::make_pair(DB_FLAG, name), fValue ? uint8_t{'1'} : uint8_t{'0'});
}

bool BlockTreeDB::ReadFlag(const std::string& name, bool& fValue)
{
    uint8_t ch;
    if (!Read(std::make_pair(DB_FLAG, name), ch)) {
        return false;
    }
    fValue = ch == uint8_t{'1'};
    return true;
}

bool BlockTreeDB::LoadBlockIndexGuts(const Consensus::Params& consensusParams, std::function<CBlockIndex*(const uint256&)> insertBlockIndex, const util::SignalInterrupt& interrupt, int trimBelowHeight)
{
    AssertLockHeld(::cs_main);
    std::unique_ptr<CDBIterator> pcursor(NewIterator());
    pcursor->Seek(std::make_pair(DB_BLOCK_INDEX, uint256()));

    int n_untrimmed = 0;
    int n_total = 0;

    // Load m_block_index
    while (pcursor->Valid()) {
        if (interrupt) return false;
        std::pair<uint8_t, uint256> key;
        if (pcursor->GetKey(key) && key.first == DB_BLOCK_INDEX) {
            CDiskBlockIndex diskindex;
            if (pcursor->GetValue(diskindex)) {
                // Construct block index object
                CBlockIndex* pindexNew = insertBlockIndex(diskindex.ConstructBlockHash());
                pindexNew->pprev          = insertBlockIndex(diskindex.hashPrev);
                pindexNew->nHeight        = diskindex.nHeight;
                pindexNew->nFile          = diskindex.nFile;
                pindexNew->nDataPos       = diskindex.nDataPos;
                pindexNew->nUndoPos       = diskindex.nUndoPos;
                pindexNew->nVersion       = diskindex.nVersion;
                pindexNew->hashMerkleRoot = diskindex.hashMerkleRoot;
                pindexNew->nTime          = diskindex.nTime;
                pindexNew->nBits          = diskindex.nBits;
                pindexNew->nNonce         = diskindex.nNonce;
                pindexNew->nStatus        = diskindex.nStatus;
                pindexNew->nTx            = diskindex.nTx;

                pindexNew->proof               = diskindex.proof;
                pindexNew->m_dynafed_params    = diskindex.m_dynafed_params;
                pindexNew->m_signblock_witness = diskindex.m_signblock_witness;

                assert(!(g_signed_blocks && diskindex.m_dynafed_params.value().IsNull() && diskindex.proof.value().IsNull()));

                pindexNew->set_stored();
                n_total++;

                const uint256 block_hash = pindexNew->GetBlockHash();
                // Only validate one of every 1000 block header for sanity check
                if (pindexNew->nHeight % 1000 == 0 &&
                        block_hash != consensusParams.hashGenesisBlock &&
                        !CheckProof(pindexNew->GetBlockHeader(), consensusParams)) {
                    return error("%s: CheckProof: %s, %s", __func__, block_hash.ToString(), pindexNew->ToString());
                }
                if (diskindex.nHeight >= trimBelowHeight) {
                    n_untrimmed++;
                } else {
                    pindexNew->trim();
                }

                pcursor->Next();
            } else {
                return error("%s: failed to read value", __func__);
            }
        } else {
            break;
        }
    }

    LogPrintf("LoadBlockIndexGuts: loaded %d total / %d untrimmed (fully in-memory) headers\n", n_total, n_untrimmed);
    return true;
}

// ELEMENTS
bool BlockTreeDB::ReadPAKList(std::vector<std::vector<unsigned char> >& offline_list, std::vector<std::vector<unsigned char> >& online_list, bool& reject)
{
        return Read(std::make_pair(DB_PAK, uint256S("1")), offline_list) && Read(std::make_pair(DB_PAK, uint256S("2")), online_list) && Read(std::make_pair(DB_PAK, uint256S("3")), reject);
}

bool BlockTreeDB::WritePAKList(const std::vector<std::vector<unsigned char> >& offline_list, const std::vector<std::vector<unsigned char> >& online_list, bool reject)
{
        return Write(std::make_pair(DB_PAK, uint256S("1")), offline_list) && Write(std::make_pair(DB_PAK, uint256S("2")), online_list) && Write(std::make_pair(DB_PAK, uint256S("3")), reject);
}

const CBlockIndex *BlockTreeDB::RegenerateFullIndex(const CBlockIndex *pindexTrimmed, CBlockIndex *pindexNew) const
{
    LOCK(cs_main);

    if(!pindexTrimmed->trimmed()) {
        return pindexTrimmed;
    }
    CBlockHeader tmp;
    bool BlockRead = false;
    {
        // In unpruned nodes, same data could be read from blocks using ReadBlockFromDisk, but that turned out to
        // be about 6x slower than reading from the index
        std::pair<uint8_t, uint256> key(DB_BLOCK_INDEX, pindexTrimmed->GetBlockHash());
        CDiskBlockIndex diskindex;
        BlockRead = this->Read(key, diskindex);
        tmp = diskindex.GetBlockHeader();
    }
    assert(BlockRead);
    // Clone the needed data from the original trimmed block
    pindexNew->pprev          = pindexTrimmed->pprev;
    pindexNew->phashBlock     = pindexTrimmed->phashBlock;
    // Construct block index object
    pindexNew->nHeight        = pindexTrimmed->nHeight;
    pindexNew->nFile          = pindexTrimmed->nFile;
    pindexNew->nDataPos       = pindexTrimmed->nDataPos;
    pindexNew->nUndoPos       = pindexTrimmed->nUndoPos;
    pindexNew->nVersion       = pindexTrimmed->nVersion;
    pindexNew->hashMerkleRoot = pindexTrimmed->hashMerkleRoot;
    pindexNew->nTime          = pindexTrimmed->nTime;
    pindexNew->nBits          = pindexTrimmed->nBits;
    pindexNew->nNonce         = pindexTrimmed->nNonce;
    pindexNew->nStatus        = pindexTrimmed->nStatus;
    pindexNew->nTx            = pindexTrimmed->nTx;

    pindexNew->proof               = tmp.proof;
    pindexNew->m_dynafed_params    = tmp.m_dynafed_params;
    pindexNew->m_signblock_witness = tmp.m_signblock_witness;

    if (pindexTrimmed->nHeight && pindexTrimmed->nHeight % 1000 == 0) {
        assert(CheckProof(pindexNew->GetBlockHeader(), Params().GetConsensus()));
    }
    return pindexNew;
}
// END ELEMENTS
} // namespace kernel

namespace node {
std::atomic_bool fReindex(false);

// ELEMENTS
bool fTrimHeaders = false;
uint64_t nMustKeepFullHeaders = std::numeric_limits<uint64_t>::max();
int64_t nHeaderDownloadBuffer = std::numeric_limits<int64_t>::max();

bool CBlockIndexWorkComparator::operator()(const CBlockIndex* pa, const CBlockIndex* pb) const
{
    // First sort by most total work, ...
    if (pa->nChainWork > pb->nChainWork) return false;
    if (pa->nChainWork < pb->nChainWork) return true;

    // ... then by earliest time received, ...
    if (pa->nSequenceId < pb->nSequenceId) return false;
    if (pa->nSequenceId > pb->nSequenceId) return true;

    // Use pointer address as tie breaker (should only happen with blocks
    // loaded from disk, as those all have id 0).
    if (pa < pb) return false;
    if (pa > pb) return true;

    // Identical blocks.
    return false;
}

bool CBlockIndexHeightOnlyComparator::operator()(const CBlockIndex* pa, const CBlockIndex* pb) const
{
    return pa->nHeight < pb->nHeight;
}

std::vector<CBlockIndex*> BlockManager::GetAllBlockIndices()
{
    AssertLockHeld(cs_main);
    std::vector<CBlockIndex*> rv;
    rv.reserve(m_block_index.size());
    for (auto& [_, block_index] : m_block_index) {
        rv.push_back(&block_index);
    }
    return rv;
}

CBlockIndex* BlockManager::LookupBlockIndex(const uint256& hash)
{
    AssertLockHeld(cs_main);
    BlockMap::iterator it = m_block_index.find(hash);
    return it == m_block_index.end() ? nullptr : &it->second;
}

const CBlockIndex* BlockManager::LookupBlockIndex(const uint256& hash) const
{
    AssertLockHeld(cs_main);
    BlockMap::const_iterator it = m_block_index.find(hash);
    return it == m_block_index.end() ? nullptr : &it->second;
}

CBlockIndex* BlockManager::AddToBlockIndex(const CBlockHeader& block, CBlockIndex*& best_header)
{
    AssertLockHeld(cs_main);

    auto [mi, inserted] = m_block_index.try_emplace(block.GetHash(), block);
    if (!inserted) {
        return &mi->second;
    }
    CBlockIndex* pindexNew = &(*mi).second;

    // We assign the sequence id to blocks only when the full data is available,
    // to avoid miners withholding blocks but broadcasting headers, to get a
    // competitive advantage.
    pindexNew->nSequenceId = 0;

    pindexNew->phashBlock = &((*mi).first);
    BlockMap::iterator miPrev = m_block_index.find(block.hashPrevBlock);
    if (miPrev != m_block_index.end()) {
        pindexNew->pprev = &(*miPrev).second;
        pindexNew->nHeight = pindexNew->pprev->nHeight + 1;
        pindexNew->BuildSkip();
    }
    pindexNew->nTimeMax = (pindexNew->pprev ? std::max(pindexNew->pprev->nTimeMax, pindexNew->nTime) : pindexNew->nTime);
    pindexNew->nChainWork = (pindexNew->pprev ? pindexNew->pprev->nChainWork : 0) + GetBlockProof(*pindexNew);
    pindexNew->RaiseValidity(BLOCK_VALID_TREE);
    if (best_header == nullptr || best_header->nChainWork < pindexNew->nChainWork) {
        best_header = pindexNew;
    }

    m_dirty_blockindex.insert(pindexNew);

    return pindexNew;
}

void BlockManager::PruneOneBlockFile(const int fileNumber)
{
    AssertLockHeld(cs_main);
    LOCK(cs_LastBlockFile);

    for (auto& entry : m_block_index) {
        CBlockIndex* pindex = &entry.second;
        if (pindex->nFile == fileNumber) {
            pindex->nStatus &= ~BLOCK_HAVE_DATA;
            pindex->nStatus &= ~BLOCK_HAVE_UNDO;
            pindex->nFile = 0;
            pindex->nDataPos = 0;
            pindex->nUndoPos = 0;
            m_dirty_blockindex.insert(pindex);

            // Prune from m_blocks_unlinked -- any block we prune would have
            // to be downloaded again in order to consider its chain, at which
            // point it would be considered as a candidate for
            // m_blocks_unlinked or setBlockIndexCandidates.
            auto range = m_blocks_unlinked.equal_range(pindex->pprev);
            while (range.first != range.second) {
                std::multimap<CBlockIndex*, CBlockIndex*>::iterator _it = range.first;
                range.first++;
                if (_it->second == pindex) {
                    m_blocks_unlinked.erase(_it);
                }
            }
        }
    }

    m_blockfile_info[fileNumber].SetNull();
    m_dirty_fileinfo.insert(fileNumber);
}

void BlockManager::FindFilesToPruneManual(std::set<int>& setFilesToPrune, int nManualPruneHeight, int chain_tip_height)
{
    assert(IsPruneMode() && nManualPruneHeight > 0);

    LOCK2(cs_main, cs_LastBlockFile);
    if (chain_tip_height < 0) {
        return;
    }

    // last block to prune is the lesser of (user-specified height, MIN_BLOCKS_TO_KEEP from the tip)
    unsigned int nLastBlockWeCanPrune = std::min((unsigned)nManualPruneHeight, chain_tip_height - MIN_BLOCKS_TO_KEEP);
    int count = 0;
    for (int fileNumber = 0; fileNumber < m_last_blockfile; fileNumber++) {
        if (m_blockfile_info[fileNumber].nSize == 0 || m_blockfile_info[fileNumber].nHeightLast > nLastBlockWeCanPrune) {
            continue;
        }
        PruneOneBlockFile(fileNumber);
        setFilesToPrune.insert(fileNumber);
        count++;
    }
    LogPrintf("Prune (Manual): prune_height=%d removed %d blk/rev pairs\n", nLastBlockWeCanPrune, count);
}

void BlockManager::FindFilesToPrune(std::set<int>& setFilesToPrune, uint64_t nPruneAfterHeight, int chain_tip_height, int prune_height, bool is_ibd)
{
    LOCK2(cs_main, cs_LastBlockFile);
    if (chain_tip_height < 0 || GetPruneTarget() == 0) {
        return;
    }
    if ((uint64_t)chain_tip_height <= nPruneAfterHeight) {
        return;
    }

    unsigned int nLastBlockWeCanPrune{(unsigned)std::min(prune_height, chain_tip_height - static_cast<int>(MIN_BLOCKS_TO_KEEP))};
    uint64_t nCurrentUsage = CalculateCurrentUsage();
    // We don't check to prune until after we've allocated new space for files
    // So we should leave a buffer under our target to account for another allocation
    // before the next pruning.
    uint64_t nBuffer = BLOCKFILE_CHUNK_SIZE + UNDOFILE_CHUNK_SIZE;
    uint64_t nBytesToPrune;
    int count = 0;

    if (nCurrentUsage + nBuffer >= GetPruneTarget()) {
        // On a prune event, the chainstate DB is flushed.
        // To avoid excessive prune events negating the benefit of high dbcache
        // values, we should not prune too rapidly.
        // So when pruning in IBD, increase the buffer a bit to avoid a re-prune too soon.
        if (is_ibd) {
            // Since this is only relevant during IBD, we use a fixed 10%
            nBuffer += GetPruneTarget() / 10;
        }

        for (int fileNumber = 0; fileNumber < m_last_blockfile; fileNumber++) {
            nBytesToPrune = m_blockfile_info[fileNumber].nSize + m_blockfile_info[fileNumber].nUndoSize;

            if (m_blockfile_info[fileNumber].nSize == 0) {
                continue;
            }

            if (nCurrentUsage + nBuffer < GetPruneTarget()) { // are we below our target?
                break;
            }

            // don't prune files that could have a block within MIN_BLOCKS_TO_KEEP of the main chain's tip but keep scanning
            if (m_blockfile_info[fileNumber].nHeightLast > nLastBlockWeCanPrune) {
                continue;
            }

            PruneOneBlockFile(fileNumber);
            // Queue up the files for removal
            setFilesToPrune.insert(fileNumber);
            nCurrentUsage -= nBytesToPrune;
            count++;
        }
    }

    LogPrint(BCLog::PRUNE, "target=%dMiB actual=%dMiB diff=%dMiB max_prune_height=%d removed %d blk/rev pairs\n",
             GetPruneTarget() / 1024 / 1024, nCurrentUsage / 1024 / 1024,
             (int64_t(GetPruneTarget()) - int64_t(nCurrentUsage)) / 1024 / 1024,
             nLastBlockWeCanPrune, count);
}

void BlockManager::UpdatePruneLock(const std::string& name, const PruneLockInfo& lock_info) {
    AssertLockHeld(::cs_main);
    m_prune_locks[name] = lock_info;
}

CBlockIndex* BlockManager::InsertBlockIndex(const uint256& hash)
{
    AssertLockHeld(cs_main);

    if (hash.IsNull()) {
        return nullptr;
    }

    const auto [mi, inserted]{m_block_index.try_emplace(hash)};
    CBlockIndex* pindex = &(*mi).second;
    if (inserted) {
        pindex->phashBlock = &((*mi).first);
    }
    return pindex;
}

bool BlockManager::LoadBlockIndex(ChainstateManager& chainman)
{
    int trim_below_height = 0;
    if (fTrimHeaders) {
        trim_below_height = std::numeric_limits<int>::max();
    }
    if (!m_block_tree_db->LoadBlockIndexGuts(GetConsensus(), [this](const uint256& hash) EXCLUSIVE_LOCKS_REQUIRED(cs_main) { return this->InsertBlockIndex(hash); }, m_interrupt, trim_below_height)) {
        return false;
    }

    // Calculate nChainWork
    std::vector<CBlockIndex*> vSortedByHeight{GetAllBlockIndices()};
    std::sort(vSortedByHeight.begin(), vSortedByHeight.end(),
              CBlockIndexHeightOnlyComparator());

    for (CBlockIndex* pindex : vSortedByHeight) {
        if (m_interrupt) return false;
        pindex->nChainWork = (pindex->pprev ? pindex->pprev->nChainWork : 0) + GetBlockProof(*pindex);
        pindex->nTimeMax = (pindex->pprev ? std::max(pindex->pprev->nTimeMax, pindex->nTime) : pindex->nTime);

        // We can link the chain of blocks for which we've received transactions at some point, or
        // blocks that are assumed-valid on the basis of snapshot load (see
        // PopulateAndValidateSnapshot()).
        // Pruned nodes may have deleted the block.
        if (pindex->nTx > 0) {
            if (pindex->pprev) {
                if (pindex->pprev->nChainTx > 0) {
                    pindex->nChainTx = pindex->pprev->nChainTx + pindex->nTx;
                } else {
                    pindex->nChainTx = 0;
                    m_blocks_unlinked.insert(std::make_pair(pindex->pprev, pindex));
                }
            } else {
                pindex->nChainTx = pindex->nTx;
            }
        }
        if (!(pindex->nStatus & BLOCK_FAILED_MASK) && pindex->pprev && (pindex->pprev->nStatus & BLOCK_FAILED_MASK)) {
            pindex->nStatus |= BLOCK_FAILED_CHILD;
            m_dirty_blockindex.insert(pindex);
        }
        if (pindex->pprev) {
            pindex->BuildSkip();
        }
    }

    if (chainman.m_best_header) {
        ForceUntrimHeader(chainman.m_best_header);
    }
    return true;
}

bool BlockManager::WriteBlockIndexDB()
{
    AssertLockHeld(::cs_main);
    std::vector<std::pair<int, const CBlockFileInfo*>> vFiles;
    vFiles.reserve(m_dirty_fileinfo.size());
    for (std::set<int>::iterator it = m_dirty_fileinfo.begin(); it != m_dirty_fileinfo.end();) {
        vFiles.push_back(std::make_pair(*it, &m_blockfile_info[*it]));
        m_dirty_fileinfo.erase(it++);
    }
    std::vector<const CBlockIndex*> vBlocks;
    vBlocks.reserve(m_dirty_blockindex.size());
    for (std::set<CBlockIndex*>::iterator it = m_dirty_blockindex.begin(); it != m_dirty_blockindex.end();) {
        vBlocks.push_back(*it);
        m_dirty_blockindex.erase(it++);
    }
    if (!m_block_tree_db->WriteBatchSync(vFiles, m_last_blockfile, vBlocks)) {
        return false;
    }
    return true;
}

bool BlockManager::LoadBlockIndexDB(ChainstateManager& chainman)
{
    if (!LoadBlockIndex(chainman)) {
        return false;
    }

    // Load block file info
    m_block_tree_db->ReadLastBlockFile(m_last_blockfile);
    m_blockfile_info.resize(m_last_blockfile + 1);
    LogPrintf("%s: last block file = %i\n", __func__, m_last_blockfile);
    for (int nFile = 0; nFile <= m_last_blockfile; nFile++) {
        m_block_tree_db->ReadBlockFileInfo(nFile, m_blockfile_info[nFile]);
    }
    LogPrintf("%s: last block file info: %s\n", __func__, m_blockfile_info[m_last_blockfile].ToString());
    for (int nFile = m_last_blockfile + 1; true; nFile++) {
        CBlockFileInfo info;
        if (m_block_tree_db->ReadBlockFileInfo(nFile, info)) {
            m_blockfile_info.push_back(info);
        } else {
            break;
        }
    }

    // Check presence of blk files
    LogPrintf("Checking all blk files are present...\n");
    std::set<int> setBlkDataFiles;
    for (const auto& [_, block_index] : m_block_index) {
        if (block_index.nStatus & BLOCK_HAVE_DATA) {
            setBlkDataFiles.insert(block_index.nFile);
        }
    }
    for (std::set<int>::iterator it = setBlkDataFiles.begin(); it != setBlkDataFiles.end(); it++) {
        FlatFilePos pos(*it, 0);
        if (AutoFile{OpenBlockFile(pos, true)}.IsNull()) {
            return false;
        }
    }

    // Check whether we have ever pruned block & undo files
    m_block_tree_db->ReadFlag("prunedblockfiles", m_have_pruned);
    if (m_have_pruned) {
        LogPrintf("LoadBlockIndexDB(): Block files have previously been pruned\n");
    }

    // Check whether we need to continue reindexing
    bool fReindexing = false;
    m_block_tree_db->ReadReindexing(fReindexing);
    if (fReindexing) fReindex = true;

    return true;
}

void BlockManager::ScanAndUnlinkAlreadyPrunedFiles()
{
    AssertLockHeld(::cs_main);
    if (!m_have_pruned) {
        return;
    }

    std::set<int> block_files_to_prune;
    for (int file_number = 0; file_number < m_last_blockfile; file_number++) {
        if (m_blockfile_info[file_number].nSize == 0) {
            block_files_to_prune.insert(file_number);
        }
    }

    UnlinkPrunedFiles(block_files_to_prune);
}

const CBlockIndex* BlockManager::GetLastCheckpoint(const CCheckpointData& data)
{
    const MapCheckpoints& checkpoints = data.mapCheckpoints;

    for (const MapCheckpoints::value_type& i : reverse_iterate(checkpoints)) {
        const uint256& hash = i.second;
        const CBlockIndex* pindex = LookupBlockIndex(hash);
        if (pindex) {
            return pindex;
        }
    }
    return nullptr;
}

bool BlockManager::IsBlockPruned(const CBlockIndex* pblockindex)
{
    AssertLockHeld(::cs_main);
    return (m_have_pruned && !(pblockindex->nStatus & BLOCK_HAVE_DATA) && pblockindex->nTx > 0);
}

const CBlockIndex* BlockManager::GetFirstStoredBlock(const CBlockIndex& upper_block, const CBlockIndex* lower_block)
{
    AssertLockHeld(::cs_main);
    const CBlockIndex* last_block = &upper_block;
    assert(last_block->nStatus & BLOCK_HAVE_DATA); // 'upper_block' must have data
    while (last_block->pprev && (last_block->pprev->nStatus & BLOCK_HAVE_DATA)) {
        if (lower_block) {
            // Return if we reached the lower_block
            if (last_block == lower_block) return lower_block;
            // if range was surpassed, means that 'lower_block' is not part of the 'upper_block' chain
            // and so far this is not allowed.
            assert(last_block->nHeight >= lower_block->nHeight);
        }
        last_block = last_block->pprev;
    }
    assert(last_block != nullptr);
    return last_block;
}

bool BlockManager::CheckBlockDataAvailability(const CBlockIndex& upper_block, const CBlockIndex& lower_block)
{
    if (!(upper_block.nStatus & BLOCK_HAVE_DATA)) return false;
    return GetFirstStoredBlock(upper_block, &lower_block) == &lower_block;
}

// If we're using -prune with -reindex, then delete block files that will be ignored by the
// reindex.  Since reindexing works by starting at block file 0 and looping until a blockfile
// is missing, do the same here to delete any later block files after a gap.  Also delete all
// rev files since they'll be rewritten by the reindex anyway.  This ensures that m_blockfile_info
// is in sync with what's actually on disk by the time we start downloading, so that pruning
// works correctly.
void BlockManager::CleanupBlockRevFiles() const
{
    std::map<std::string, fs::path> mapBlockFiles;

    // Glob all blk?????.dat and rev?????.dat files from the blocks directory.
    // Remove the rev files immediately and insert the blk file paths into an
    // ordered map keyed by block file index.
    LogPrintf("Removing unusable blk?????.dat and rev?????.dat files for -reindex with -prune\n");
    for (fs::directory_iterator it(m_opts.blocks_dir); it != fs::directory_iterator(); it++) {
        const std::string path = fs::PathToString(it->path().filename());
        if (fs::is_regular_file(*it) &&
            path.length() == 12 &&
            path.substr(8,4) == ".dat")
        {
            if (path.substr(0, 3) == "blk") {
                mapBlockFiles[path.substr(3, 5)] = it->path();
            } else if (path.substr(0, 3) == "rev") {
                remove(it->path());
            }
        }
    }

    // Remove all block files that aren't part of a contiguous set starting at
    // zero by walking the ordered map (keys are block file indices) by
    // keeping a separate counter.  Once we hit a gap (or if 0 doesn't exist)
    // start removing block files.
    int nContigCounter = 0;
    for (const std::pair<const std::string, fs::path>& item : mapBlockFiles) {
        if (LocaleIndependentAtoi<int>(item.first) == nContigCounter) {
            nContigCounter++;
            continue;
        }
        remove(item.second);
    }
}

CBlockFileInfo* BlockManager::GetBlockFileInfo(size_t n)
{
    LOCK(cs_LastBlockFile);

    return &m_blockfile_info.at(n);
}

bool BlockManager::UndoWriteToDisk(const CBlockUndo& blockundo, FlatFilePos& pos, const uint256& hashBlock) const
{
    // Open history file to append
    AutoFile fileout{OpenUndoFile(pos)};
    if (fileout.IsNull()) {
        return error("%s: OpenUndoFile failed", __func__);
    }

    // Write index header
    unsigned int nSize = GetSerializeSize(blockundo, CLIENT_VERSION);
    fileout << GetParams().MessageStart() << nSize;

    // Write undo data
    long fileOutPos = ftell(fileout.Get());
    if (fileOutPos < 0) {
        return error("%s: ftell failed", __func__);
    }
    pos.nPos = (unsigned int)fileOutPos;
    fileout << blockundo;

    // calculate & write checksum
    HashWriter hasher{};
    hasher << hashBlock;
    hasher << blockundo;
    fileout << hasher.GetHash();

    return true;
}

bool BlockManager::UndoReadFromDisk(CBlockUndo& blockundo, const CBlockIndex& index) const
{
    const FlatFilePos pos{WITH_LOCK(::cs_main, return index.GetUndoPos())};

    if (pos.IsNull()) {
        return error("%s: no undo data available", __func__);
    }

    // Open history file to read
    AutoFile filein{OpenUndoFile(pos, true)};
    if (filein.IsNull()) {
        return error("%s: OpenUndoFile failed", __func__);
    }

    // Read block
    uint256 hashChecksum;
    HashVerifier verifier{filein}; // Use HashVerifier as reserializing may lose data, c.f. commit d342424301013ec47dc146a4beb49d5c9319d80a
    try {
        verifier << index.pprev->GetBlockHash();
        verifier >> blockundo;
        filein >> hashChecksum;
    } catch (const std::exception& e) {
        return error("%s: Deserialize or I/O error - %s", __func__, e.what());
    }

    // Verify checksum
    if (hashChecksum != verifier.GetHash()) {
        return error("%s: Checksum mismatch", __func__);
    }

    return true;
}

void BlockManager::FlushUndoFile(int block_file, bool finalize)
{
    FlatFilePos undo_pos_old(block_file, m_blockfile_info[block_file].nUndoSize);
    if (!UndoFileSeq().Flush(undo_pos_old, finalize)) {
        m_opts.notifications.flushError("Flushing undo file to disk failed. This is likely the result of an I/O error.");
    }
}

void BlockManager::FlushBlockFile(bool fFinalize, bool finalize_undo)
{
    LOCK(cs_LastBlockFile);

    if (m_blockfile_info.size() < 1) {
        // Return if we haven't loaded any blockfiles yet. This happens during
        // chainstate init, when we call ChainstateManager::MaybeRebalanceCaches() (which
        // then calls FlushStateToDisk()), resulting in a call to this function before we
        // have populated `m_blockfile_info` via LoadBlockIndexDB().
        return;
    }
    assert(static_cast<int>(m_blockfile_info.size()) > m_last_blockfile);

    FlatFilePos block_pos_old(m_last_blockfile, m_blockfile_info[m_last_blockfile].nSize);
    if (!BlockFileSeq().Flush(block_pos_old, fFinalize)) {
        m_opts.notifications.flushError("Flushing block file to disk failed. This is likely the result of an I/O error.");
    }
    // we do not always flush the undo file, as the chain tip may be lagging behind the incoming blocks,
    // e.g. during IBD or a sync after a node going offline
    if (!fFinalize || finalize_undo) FlushUndoFile(m_last_blockfile, finalize_undo);
}

uint64_t BlockManager::CalculateCurrentUsage()
{
    LOCK(cs_LastBlockFile);

    uint64_t retval = 0;
    for (const CBlockFileInfo& file : m_blockfile_info) {
        retval += file.nSize + file.nUndoSize;
    }
    return retval;
}

void BlockManager::UnlinkPrunedFiles(const std::set<int>& setFilesToPrune) const
{
    std::error_code ec;
    for (std::set<int>::iterator it = setFilesToPrune.begin(); it != setFilesToPrune.end(); ++it) {
        FlatFilePos pos(*it, 0);
        const bool removed_blockfile{fs::remove(BlockFileSeq().FileName(pos), ec)};
        const bool removed_undofile{fs::remove(UndoFileSeq().FileName(pos), ec)};
        if (removed_blockfile || removed_undofile) {
            LogPrint(BCLog::BLOCKSTORAGE, "Prune: %s deleted blk/rev (%05u)\n", __func__, *it);
        }
    }
}

FlatFileSeq BlockManager::BlockFileSeq() const
{
    return FlatFileSeq(m_opts.blocks_dir, "blk", m_opts.fast_prune ? 0x4000 /* 16kb */ : BLOCKFILE_CHUNK_SIZE);
}

FlatFileSeq BlockManager::UndoFileSeq() const
{
    return FlatFileSeq(m_opts.blocks_dir, "rev", UNDOFILE_CHUNK_SIZE);
}

FILE* BlockManager::OpenBlockFile(const FlatFilePos& pos, bool fReadOnly) const
{
    return BlockFileSeq().Open(pos, fReadOnly);
}

/** Open an undo file (rev?????.dat) */
FILE* BlockManager::OpenUndoFile(const FlatFilePos& pos, bool fReadOnly) const
{
    return UndoFileSeq().Open(pos, fReadOnly);
}

fs::path BlockManager::GetBlockPosFilename(const FlatFilePos& pos) const
{
    return BlockFileSeq().FileName(pos);
}

bool BlockManager::FindBlockPos(FlatFilePos& pos, unsigned int nAddSize, unsigned int nHeight, uint64_t nTime, bool fKnown)
{
    LOCK(cs_LastBlockFile);

    unsigned int nFile = fKnown ? pos.nFile : m_last_blockfile;
    if (m_blockfile_info.size() <= nFile) {
        m_blockfile_info.resize(nFile + 1);
    }

    bool finalize_undo = false;
    if (!fKnown) {
        unsigned int max_blockfile_size{MAX_BLOCKFILE_SIZE};
        // Use smaller blockfiles in test-only -fastprune mode - but avoid
        // the possibility of having a block not fit into the block file.
        if (m_opts.fast_prune) {
            max_blockfile_size = 0x10000; // 64kiB
            if (nAddSize >= max_blockfile_size) {
                // dynamically adjust the blockfile size to be larger than the added size
                max_blockfile_size = nAddSize + 1;
            }
        }
        assert(nAddSize < max_blockfile_size);
        while (m_blockfile_info[nFile].nSize + nAddSize >= max_blockfile_size) {
            // when the undo file is keeping up with the block file, we want to flush it explicitly
            // when it is lagging behind (more blocks arrive than are being connected), we let the
            // undo block write case handle it
            finalize_undo = (m_blockfile_info[nFile].nHeightLast == m_undo_height_in_last_blockfile);
            nFile++;
            if (m_blockfile_info.size() <= nFile) {
                m_blockfile_info.resize(nFile + 1);
            }
        }
        pos.nFile = nFile;
        pos.nPos = m_blockfile_info[nFile].nSize;
    }

    if ((int)nFile != m_last_blockfile) {
        if (!fKnown) {
            LogPrint(BCLog::BLOCKSTORAGE, "Leaving block file %i: %s\n", m_last_blockfile, m_blockfile_info[m_last_blockfile].ToString());
        }
        FlushBlockFile(!fKnown, finalize_undo);
        m_last_blockfile = nFile;
        m_undo_height_in_last_blockfile = 0; // No undo data yet in the new file, so reset our undo-height tracking.
    }

    m_blockfile_info[nFile].AddBlock(nHeight, nTime);
    if (fKnown) {
        m_blockfile_info[nFile].nSize = std::max(pos.nPos + nAddSize, m_blockfile_info[nFile].nSize);
    } else {
        m_blockfile_info[nFile].nSize += nAddSize;
    }

    if (!fKnown) {
        bool out_of_space;
        size_t bytes_allocated = BlockFileSeq().Allocate(pos, nAddSize, out_of_space);
        if (out_of_space) {
            m_opts.notifications.fatalError("Disk space is too low!", _("Disk space is too low!"));
            return false;
        }
        if (bytes_allocated != 0 && IsPruneMode()) {
            m_check_for_pruning = true;
        }
    }

    m_dirty_fileinfo.insert(nFile);
    return true;
}

bool BlockManager::FindUndoPos(BlockValidationState& state, int nFile, FlatFilePos& pos, unsigned int nAddSize)
{
    pos.nFile = nFile;

    LOCK(cs_LastBlockFile);

    pos.nPos = m_blockfile_info[nFile].nUndoSize;
    m_blockfile_info[nFile].nUndoSize += nAddSize;
    m_dirty_fileinfo.insert(nFile);

    bool out_of_space;
    size_t bytes_allocated = UndoFileSeq().Allocate(pos, nAddSize, out_of_space);
    if (out_of_space) {
        return FatalError(m_opts.notifications, state, "Disk space is too low!", _("Disk space is too low!"));
    }
    if (bytes_allocated != 0 && IsPruneMode()) {
        m_check_for_pruning = true;
    }

    return true;
}

bool BlockManager::WriteBlockToDisk(const CBlock& block, FlatFilePos& pos) const
{
    // Open history file to append
<<<<<<< HEAD
    CAutoFile fileout(OpenBlockFile(pos), SER_DISK, CLIENT_VERSION);
    if (fileout.IsNull())
=======
    CAutoFile fileout{OpenBlockFile(pos), CLIENT_VERSION};
    if (fileout.IsNull()) {
>>>>>>> 8209e86e
        return error("WriteBlockToDisk: OpenBlockFile failed");

    // Write index header
    unsigned int nSize = GetSerializeSize(block, fileout.GetVersion());
    fileout << GetParams().MessageStart() << nSize;

    // Write block
    long fileOutPos = ftell(fileout.Get());
    if (fileOutPos < 0)
        return error("WriteBlockToDisk: ftell failed");
    pos.nPos = (unsigned int)fileOutPos;
    fileout << block;

    return true;
}

bool BlockManager::WriteUndoDataForBlock(const CBlockUndo& blockundo, BlockValidationState& state, CBlockIndex& block)
{
    AssertLockHeld(::cs_main);
    // Write undo information to disk
    if (block.GetUndoPos().IsNull()) {
        FlatFilePos _pos;
        if (!FindUndoPos(state, block.nFile, _pos, ::GetSerializeSize(blockundo, CLIENT_VERSION) + 40)) {
            return error("ConnectBlock(): FindUndoPos failed");
        }
        if (!UndoWriteToDisk(blockundo, _pos, block.pprev->GetBlockHash())) {
            return FatalError(m_opts.notifications, state, "Failed to write undo data");
        }
        // rev files are written in block height order, whereas blk files are written as blocks come in (often out of order)
        // we want to flush the rev (undo) file once we've written the last block, which is indicated by the last height
        // in the block file info as below; note that this does not catch the case where the undo writes are keeping up
        // with the block writes (usually when a synced up node is getting newly mined blocks) -- this case is caught in
        // the FindBlockPos function
        if (_pos.nFile < m_last_blockfile && static_cast<uint32_t>(block.nHeight) == m_blockfile_info[_pos.nFile].nHeightLast) {
            FlushUndoFile(_pos.nFile, true);
        } else if (_pos.nFile == m_last_blockfile && static_cast<uint32_t>(block.nHeight) > m_undo_height_in_last_blockfile) {
            m_undo_height_in_last_blockfile = block.nHeight;
        }
        // update nUndoPos in block index
        block.nUndoPos = _pos.nPos;
        block.nStatus |= BLOCK_HAVE_UNDO;
        m_dirty_blockindex.insert(&block);
    }

    return true;
}

bool BlockManager::ReadBlockFromDisk(CBlock& block, const FlatFilePos& pos) const
{
    block.SetNull();

    // Open history file to read
<<<<<<< HEAD
    CAutoFile filein(OpenBlockFile(pos, true), SER_DISK, CLIENT_VERSION);
    if (filein.IsNull())
=======
    CAutoFile filein{OpenBlockFile(pos, true), CLIENT_VERSION};
    if (filein.IsNull()) {
>>>>>>> 8209e86e
        return error("ReadBlockFromDisk: OpenBlockFile failed for %s", pos.ToString());

    // Read block
    try {
        filein >> block;
    }
    catch (const std::exception& e) {
        return error("%s: Deserialize or I/O error - %s at %s", __func__, e.what(), pos.ToString());
    }

    // Check the header
    const uint256 block_hash = block.GetHash();
    if (block_hash != GetConsensus().hashGenesisBlock &&
            !CheckProof(block, GetConsensus())) {
        return error("ReadBlockFromDisk: Errors in block header at %s", pos.ToString());
    }

    // Signet only: check block solution
    if (GetConsensus().signet_blocks && !CheckSignetBlockSolution(block, GetConsensus())) {
        return error("ReadBlockFromDisk: Errors in block solution at %s", pos.ToString());
    }

    return true;
}

bool BlockManager::ReadBlockFromDisk(CBlock& block, const CBlockIndex& index) const
{
    const FlatFilePos block_pos{WITH_LOCK(cs_main, return index.GetBlockPos())};

    if (!ReadBlockFromDisk(block, block_pos)) {
        return false;
    }
    if (block.GetHash() != index.GetBlockHash()) {
        return error("ReadBlockFromDisk(CBlock&, CBlockIndex*): GetHash() doesn't match index for %s at %s",
                     index.ToString(), block_pos.ToString());
    }
    return true;
}

bool BlockManager::ReadRawBlockFromDisk(std::vector<uint8_t>& block, const FlatFilePos& pos) const
{
    FlatFilePos hpos = pos;
    hpos.nPos -= 8; // Seek back 8 bytes for meta header
    AutoFile filein{OpenBlockFile(hpos, true)};
    if (filein.IsNull()) {
        return error("%s: OpenBlockFile failed for %s", __func__, pos.ToString());
    }

    try {
        CMessageHeader::MessageStartChars blk_start;
        unsigned int blk_size;

        filein >> blk_start >> blk_size;

        if (memcmp(blk_start, GetParams().MessageStart(), CMessageHeader::MESSAGE_START_SIZE)) {
            return error("%s: Block magic mismatch for %s: %s versus expected %s", __func__, pos.ToString(),
                         HexStr(blk_start),
                         HexStr(GetParams().MessageStart()));
        }

        if (blk_size > MAX_SIZE) {
            return error("%s: Block data is larger than maximum deserialization size for %s: %s versus %s", __func__, pos.ToString(),
                    blk_size, MAX_SIZE);
        }

        block.resize(blk_size); // Zeroing of memory is intentional here
        filein.read(MakeWritableByteSpan(block));
    } catch (const std::exception& e) {
        return error("%s: Read from block file failed: %s for %s", __func__, e.what(), pos.ToString());
    }

    return true;
}

FlatFilePos BlockManager::SaveBlockToDisk(const CBlock& block, int nHeight, const FlatFilePos* dbp)
{
    unsigned int nBlockSize = ::GetSerializeSize(block, CLIENT_VERSION);
    FlatFilePos blockPos;
    const auto position_known {dbp != nullptr};
    if (position_known) {
        blockPos = *dbp;
    } else {
        // when known, blockPos.nPos points at the offset of the block data in the blk file. that already accounts for
        // the serialization header present in the file (the 4 magic message start bytes + the 4 length bytes = 8 bytes = BLOCK_SERIALIZATION_HEADER_SIZE).
        // we add BLOCK_SERIALIZATION_HEADER_SIZE only for new blocks since they will have the serialization header added when written to disk.
        nBlockSize += static_cast<unsigned int>(BLOCK_SERIALIZATION_HEADER_SIZE);
    }
    if (!FindBlockPos(blockPos, nBlockSize, nHeight, block.GetBlockTime(), position_known)) {
        error("%s: FindBlockPos failed", __func__);
        return FlatFilePos();
    }
    if (!position_known) {
        if (!WriteBlockToDisk(block, blockPos)) {
            m_opts.notifications.fatalError("Failed to write block");
            return FlatFilePos();
        }
    }
    return blockPos;
}

class ImportingNow
{
    std::atomic<bool>& m_importing;

public:
    ImportingNow(std::atomic<bool>& importing) : m_importing{importing}
    {
        assert(m_importing == false);
        m_importing = true;
    }
    ~ImportingNow()
    {
        assert(m_importing == true);
        m_importing = false;
    }
};

void ImportBlocks(ChainstateManager& chainman, std::vector<fs::path> vImportFiles)
{
    ScheduleBatchPriority();

    {
        ImportingNow imp{chainman.m_blockman.m_importing};

        // -reindex
        if (fReindex) {
            int nFile = 0;
            // Map of disk positions for blocks with unknown parent (only used for reindex);
            // parent hash -> child disk position, multiple children can have the same parent.
            std::multimap<uint256, FlatFilePos> blocks_with_unknown_parent;
            while (true) {
                FlatFilePos pos(nFile, 0);
                if (!fs::exists(chainman.m_blockman.GetBlockPosFilename(pos))) {
                    break; // No block files left to reindex
                }
                FILE* file = chainman.m_blockman.OpenBlockFile(pos, true);
                if (!file) {
                    break; // This error is logged in OpenBlockFile
                }
                LogPrintf("Reindexing block file blk%05u.dat...\n", (unsigned int)nFile);
                chainman.LoadExternalBlockFile(file, &pos, &blocks_with_unknown_parent);
                if (chainman.m_interrupt) {
                    LogPrintf("Interrupt requested. Exit %s\n", __func__);
                    return;
                }
                nFile++;
            }
            WITH_LOCK(::cs_main, chainman.m_blockman.m_block_tree_db->WriteReindexing(false));
            fReindex = false;
            LogPrintf("Reindexing finished\n");
            // To avoid ending up in a situation without genesis block, re-try initializing (no-op if reindexing worked):
            chainman.ActiveChainstate().LoadGenesisBlock();
        }

        // -loadblock=
        for (const fs::path& path : vImportFiles) {
            FILE* file = fsbridge::fopen(path, "rb");
            if (file) {
                LogPrintf("Importing blocks file %s...\n", fs::PathToString(path));
                chainman.LoadExternalBlockFile(file);
                if (chainman.m_interrupt) {
                    LogPrintf("Interrupt requested. Exit %s\n", __func__);
                    return;
                }
            } else {
                LogPrintf("Warning: Could not open blocks file %s\n", fs::PathToString(path));
            }
        }

        // scan for better chains in the block chain database, that are not yet connected in the active best chain

        // We can't hold cs_main during ActivateBestChain even though we're accessing
        // the chainman unique_ptrs since ABC requires us not to be holding cs_main, so retrieve
        // the relevant pointers before the ABC call.
        for (Chainstate* chainstate : WITH_LOCK(::cs_main, return chainman.GetAll())) {
            BlockValidationState state;
            if (!chainstate->ActivateBestChain(state, nullptr)) {
                chainman.GetNotifications().fatalError(strprintf("Failed to connect best block (%s)", state.ToString()));
                return;
            }
        }
    } // End scope of ImportingNow
}
} // namespace node<|MERGE_RESOLUTION|>--- conflicted
+++ resolved
@@ -915,14 +915,10 @@
 bool BlockManager::WriteBlockToDisk(const CBlock& block, FlatFilePos& pos) const
 {
     // Open history file to append
-<<<<<<< HEAD
-    CAutoFile fileout(OpenBlockFile(pos), SER_DISK, CLIENT_VERSION);
-    if (fileout.IsNull())
-=======
     CAutoFile fileout{OpenBlockFile(pos), CLIENT_VERSION};
     if (fileout.IsNull()) {
->>>>>>> 8209e86e
         return error("WriteBlockToDisk: OpenBlockFile failed");
+    }
 
     // Write index header
     unsigned int nSize = GetSerializeSize(block, fileout.GetVersion());
@@ -974,14 +970,10 @@
     block.SetNull();
 
     // Open history file to read
-<<<<<<< HEAD
-    CAutoFile filein(OpenBlockFile(pos, true), SER_DISK, CLIENT_VERSION);
-    if (filein.IsNull())
-=======
     CAutoFile filein{OpenBlockFile(pos, true), CLIENT_VERSION};
     if (filein.IsNull()) {
->>>>>>> 8209e86e
         return error("ReadBlockFromDisk: OpenBlockFile failed for %s", pos.ToString());
+    }
 
     // Read block
     try {
