--- conflicted
+++ resolved
@@ -466,11 +466,7 @@
     return pindex;
 }
 
-<<<<<<< HEAD
-bool BlockManager::LoadBlockIndex(ChainstateManager& chainman)
-=======
-bool BlockManager::LoadBlockIndex(const std::optional<uint256>& snapshot_blockhash)
->>>>>>> e7b0004b
+bool BlockManager::LoadBlockIndex(ChainstateManager& chainman, const std::optional<uint256>& snapshot_blockhash)
 {
     int trim_below_height = 0;
     if (fTrimHeaders) {
@@ -566,15 +562,9 @@
     return true;
 }
 
-<<<<<<< HEAD
-bool BlockManager::LoadBlockIndexDB(ChainstateManager& chainman)
-{
-    if (!LoadBlockIndex(chainman)) {
-=======
-bool BlockManager::LoadBlockIndexDB(const std::optional<uint256>& snapshot_blockhash)
-{
-    if (!LoadBlockIndex(snapshot_blockhash)) {
->>>>>>> e7b0004b
+bool BlockManager::LoadBlockIndexDB(ChainstateManager& chainman, const std::optional<uint256>& snapshot_blockhash)
+{
+    if (!LoadBlockIndex(chainman, snapshot_blockhash)) {
         return false;
     }
     int max_blockfile_num{0};
