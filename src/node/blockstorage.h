// Copyright (c) 2011-2022 The Bitcoin Core developers
// Distributed under the MIT software license, see the accompanying
// file COPYING or http://www.opensource.org/licenses/mit-license.php.

#ifndef BITCOIN_NODE_BLOCKSTORAGE_H
#define BITCOIN_NODE_BLOCKSTORAGE_H

#include <attributes.h>
#include <chain.h>
#include <kernel/blockmanager_opts.h>
#include <kernel/chainparams.h>
#include <kernel/cs_main.h>
#include <protocol.h>
#include <sync.h>
#include <txdb.h>
#include <util/fs.h>

#include <atomic>
#include <cstdint>
#include <unordered_map>
#include <vector>

class ArgsManager;
class BlockValidationState;
class CBlock;
class CBlockFileInfo;
class CBlockUndo;
class CChain;
class CChainParams;
class Chainstate;
class ChainstateManager;
struct CCheckpointData;
struct FlatFilePos;
namespace Consensus {
struct Params;
}

namespace node {
static constexpr bool DEFAULT_STOPAFTERBLOCKIMPORT{false};

/** The pre-allocation chunk size for blk?????.dat files (since 0.8) */
static const unsigned int BLOCKFILE_CHUNK_SIZE = 0x1000000; // 16 MiB
/** The pre-allocation chunk size for rev?????.dat files (since 0.8) */
static const unsigned int UNDOFILE_CHUNK_SIZE = 0x100000; // 1 MiB
/** The maximum size of a blk?????.dat file (since 0.8) */
static const unsigned int MAX_BLOCKFILE_SIZE = 0x8000000; // 128 MiB

/** Size of header written by WriteBlockToDisk before a serialized CBlock */
static constexpr size_t BLOCK_SERIALIZATION_HEADER_SIZE = CMessageHeader::MESSAGE_START_SIZE + sizeof(unsigned int);

extern std::atomic_bool fReindex;

// ELEMENTS
/** True if we're running in -trim_headers mode. */
extern bool fTrimHeaders;
/** Minimum number of full untrimmed headers to keep, for blocks we have. */
extern uint64_t nMustKeepFullHeaders;
/** Target number of headers to download beyond the blocks we have. */
// NOTE: this currently only operates when in header trim mode, but it's really independent of that.
extern int64_t nHeaderDownloadBuffer;

// Because validation code takes pointers to the map's CBlockIndex objects, if
// we ever switch to another associative container, we need to either use a
// container that has stable addressing (true of all std associative
// containers), or make the key a `std::unique_ptr<CBlockIndex>`
using BlockMap = std::unordered_map<uint256, CBlockIndex, BlockHasher>;

struct CBlockIndexWorkComparator {
    bool operator()(const CBlockIndex* pa, const CBlockIndex* pb) const;
};

struct CBlockIndexHeightOnlyComparator {
    /* Only compares the height of two block indices, doesn't try to tie-break */
    bool operator()(const CBlockIndex* pa, const CBlockIndex* pb) const;
};

struct PruneLockInfo {
    int height_first{std::numeric_limits<int>::max()}; //! Height of earliest block that should be kept and not pruned
};

/**
 * Maintains a tree of blocks (stored in `m_block_index`) which is consulted
 * to determine where the most-work tip is.
 *
 * This data is used mostly in `Chainstate` - information about, e.g.,
 * candidate tips is not maintained here.
 */
class BlockManager
{
    friend Chainstate;
    friend ChainstateManager;
    friend CBlockIndex;

private:
    const CChainParams& GetParams() const { return m_opts.chainparams; }
    const Consensus::Params& GetConsensus() const { return m_opts.chainparams.GetConsensus(); }
    /**
     * Load the blocktree off disk and into memory. Populate certain metadata
     * per index entry (nStatus, nChainWork, nTimeMax, etc.) as well as peripheral
     * collections like m_dirty_blockindex.
     */
<<<<<<< HEAD
    bool LoadBlockIndex(ChainstateManager& chainman, const Consensus::Params& consensus_params)
=======
    bool LoadBlockIndex()
>>>>>>> ccd4db7d
        EXCLUSIVE_LOCKS_REQUIRED(cs_main);
    void FlushBlockFile(bool fFinalize = false, bool finalize_undo = false);
    void FlushUndoFile(int block_file, bool finalize = false);
    bool FindBlockPos(FlatFilePos& pos, unsigned int nAddSize, unsigned int nHeight, CChain& active_chain, uint64_t nTime, bool fKnown);
    bool FindUndoPos(BlockValidationState& state, int nFile, FlatFilePos& pos, unsigned int nAddSize);

    /* Calculate the block/rev files to delete based on height specified by user with RPC command pruneblockchain */
    void FindFilesToPruneManual(std::set<int>& setFilesToPrune, int nManualPruneHeight, int chain_tip_height);

    /**
     * Prune block and undo files (blk???.dat and rev???.dat) so that the disk space used is less than a user-defined target.
     * The user sets the target (in MB) on the command line or in config file.  This will be run on startup and whenever new
     * space is allocated in a block or undo file, staying below the target. Changing back to unpruned requires a reindex
     * (which in this case means the blockchain must be re-downloaded.)
     *
     * Pruning functions are called from FlushStateToDisk when the m_check_for_pruning flag has been set.
     * Block and undo files are deleted in lock-step (when blk00003.dat is deleted, so is rev00003.dat.)
     * Pruning cannot take place until the longest chain is at least a certain length (CChainParams::nPruneAfterHeight).
     * Pruning will never delete a block within a defined distance (currently 288) from the active chain's tip.
     * The block index is updated by unsetting HAVE_DATA and HAVE_UNDO for any blocks that were stored in the deleted files.
     * A db flag records the fact that at least some block files have been pruned.
     *
     * @param[out]   setFilesToPrune   The set of file indices that can be unlinked will be returned
     */
    void FindFilesToPrune(std::set<int>& setFilesToPrune, uint64_t nPruneAfterHeight, int chain_tip_height, int prune_height, bool is_ibd);

    RecursiveMutex cs_LastBlockFile;
    std::vector<CBlockFileInfo> m_blockfile_info;
    int m_last_blockfile = 0;
    /** Global flag to indicate we should check to see if there are
     *  block/undo files that should be deleted.  Set on startup
     *  or if we allocate more file space when we're in prune mode
     */
    bool m_check_for_pruning = false;

    const bool m_prune_mode;

    /** Dirty block index entries. */
    std::set<CBlockIndex*> m_dirty_blockindex;

    /** Dirty block file entries. */
    std::set<int> m_dirty_fileinfo;

    /**
     * Map from external index name to oldest block that must not be pruned.
     *
     * @note Internally, only blocks at height (height_first - PRUNE_LOCK_BUFFER - 1) and
     * below will be pruned, but callers should avoid assuming any particular buffer size.
     */
    std::unordered_map<std::string, PruneLockInfo> m_prune_locks GUARDED_BY(::cs_main);

    const kernel::BlockManagerOpts m_opts;

public:
    using Options = kernel::BlockManagerOpts;

    explicit BlockManager(Options opts)
        : m_prune_mode{opts.prune_target > 0},
          m_opts{std::move(opts)} {};

    std::atomic<bool> m_importing{false};

    BlockMap m_block_index GUARDED_BY(cs_main);

    std::vector<CBlockIndex*> GetAllBlockIndices() EXCLUSIVE_LOCKS_REQUIRED(::cs_main);

    /**
     * All pairs A->B, where A (or one of its ancestors) misses transactions, but B has transactions.
     * Pruned nodes may have entries where B is missing data.
     */
    std::multimap<CBlockIndex*, CBlockIndex*> m_blocks_unlinked;

    std::unique_ptr<CBlockTreeDB> m_block_tree_db GUARDED_BY(::cs_main);

    bool WriteBlockIndexDB() EXCLUSIVE_LOCKS_REQUIRED(::cs_main);
<<<<<<< HEAD
    bool LoadBlockIndexDB(ChainstateManager& chainman, const Consensus::Params& consensus_params) EXCLUSIVE_LOCKS_REQUIRED(::cs_main);
=======
    bool LoadBlockIndexDB() EXCLUSIVE_LOCKS_REQUIRED(::cs_main);
>>>>>>> ccd4db7d

    /**
     * Remove any pruned block & undo files that are still on disk.
     * This could happen on some systems if the file was still being read while unlinked,
     * or if we crash before unlinking.
     */
    void ScanAndUnlinkAlreadyPrunedFiles() EXCLUSIVE_LOCKS_REQUIRED(::cs_main);

    CBlockIndex* AddToBlockIndex(const CBlockHeader& block, CBlockIndex*& best_header) EXCLUSIVE_LOCKS_REQUIRED(cs_main);
    /** Create a new block index entry for a given block hash */
    CBlockIndex* InsertBlockIndex(const uint256& hash) EXCLUSIVE_LOCKS_REQUIRED(cs_main);

    //! Mark one block file as pruned (modify associated database entries)
    void PruneOneBlockFile(const int fileNumber) EXCLUSIVE_LOCKS_REQUIRED(cs_main);

    CBlockIndex* LookupBlockIndex(const uint256& hash) EXCLUSIVE_LOCKS_REQUIRED(cs_main);
    const CBlockIndex* LookupBlockIndex(const uint256& hash) const EXCLUSIVE_LOCKS_REQUIRED(cs_main);

    /** Get block file info entry for one block file */
    CBlockFileInfo* GetBlockFileInfo(size_t n);

    bool WriteUndoDataForBlock(const CBlockUndo& blockundo, BlockValidationState& state, CBlockIndex& block)
        EXCLUSIVE_LOCKS_REQUIRED(::cs_main);

    /** Store block on disk. If dbp is not nullptr, then it provides the known position of the block within a block file on disk. */
    FlatFilePos SaveBlockToDisk(const CBlock& block, int nHeight, CChain& active_chain, const FlatFilePos* dbp);

    /** Whether running in -prune mode. */
    [[nodiscard]] bool IsPruneMode() const { return m_prune_mode; }

    /** Attempt to stay below this number of bytes of block files. */
    [[nodiscard]] uint64_t GetPruneTarget() const { return m_opts.prune_target; }
    static constexpr auto PRUNE_TARGET_MANUAL{std::numeric_limits<uint64_t>::max()};

    [[nodiscard]] bool LoadingBlocks() const { return m_importing || fReindex; }

    /** Calculate the amount of disk space the block & undo files currently use */
    uint64_t CalculateCurrentUsage();

    //! Returns last CBlockIndex* that is a checkpoint
    const CBlockIndex* GetLastCheckpoint(const CCheckpointData& data) EXCLUSIVE_LOCKS_REQUIRED(cs_main);

    //! Find the first block that is not pruned
    const CBlockIndex* GetFirstStoredBlock(const CBlockIndex& start_block LIFETIMEBOUND) EXCLUSIVE_LOCKS_REQUIRED(::cs_main);

    /** True if any block files have ever been pruned. */
    bool m_have_pruned = false;

    //! Check whether the block associated with this index entry is pruned or not.
    bool IsBlockPruned(const CBlockIndex* pblockindex) EXCLUSIVE_LOCKS_REQUIRED(::cs_main);

    //! Create or update a prune lock identified by its name
    void UpdatePruneLock(const std::string& name, const PruneLockInfo& lock_info) EXCLUSIVE_LOCKS_REQUIRED(::cs_main);
};

void CleanupBlockRevFiles();

/** Open a block file (blk?????.dat) */
FILE* OpenBlockFile(const FlatFilePos& pos, bool fReadOnly = false);
/** Translation to a filesystem path */
fs::path GetBlockPosFilename(const FlatFilePos& pos);

/**
 *  Actually unlink the specified files
 */
void UnlinkPrunedFiles(const std::set<int>& setFilesToPrune);

/** Functions for disk access for blocks */
bool ReadBlockFromDisk(CBlock& block, const FlatFilePos& pos, const Consensus::Params& consensusParams);
bool ReadBlockFromDisk(CBlock& block, const CBlockIndex* pindex, const Consensus::Params& consensusParams);
bool ReadRawBlockFromDisk(std::vector<uint8_t>& block, const FlatFilePos& pos, const CMessageHeader::MessageStartChars& message_start);
// ELEMENTS:

bool UndoReadFromDisk(CBlockUndo& blockundo, const CBlockIndex* pindex);

void ThreadImport(ChainstateManager& chainman, std::vector<fs::path> vImportFiles, const ArgsManager& args, const fs::path& mempool_path);
} // namespace node

#endif // BITCOIN_NODE_BLOCKSTORAGE_H<|MERGE_RESOLUTION|>--- conflicted
+++ resolved
@@ -99,11 +99,7 @@
      * per index entry (nStatus, nChainWork, nTimeMax, etc.) as well as peripheral
      * collections like m_dirty_blockindex.
      */
-<<<<<<< HEAD
-    bool LoadBlockIndex(ChainstateManager& chainman, const Consensus::Params& consensus_params)
-=======
-    bool LoadBlockIndex()
->>>>>>> ccd4db7d
+    bool LoadBlockIndex(ChainstateManager& chainman)
         EXCLUSIVE_LOCKS_REQUIRED(cs_main);
     void FlushBlockFile(bool fFinalize = false, bool finalize_undo = false);
     void FlushUndoFile(int block_file, bool finalize = false);
@@ -179,11 +175,7 @@
     std::unique_ptr<CBlockTreeDB> m_block_tree_db GUARDED_BY(::cs_main);
 
     bool WriteBlockIndexDB() EXCLUSIVE_LOCKS_REQUIRED(::cs_main);
-<<<<<<< HEAD
-    bool LoadBlockIndexDB(ChainstateManager& chainman, const Consensus::Params& consensus_params) EXCLUSIVE_LOCKS_REQUIRED(::cs_main);
-=======
-    bool LoadBlockIndexDB() EXCLUSIVE_LOCKS_REQUIRED(::cs_main);
->>>>>>> ccd4db7d
+    bool LoadBlockIndexDB(ChainstateManager& chainman) EXCLUSIVE_LOCKS_REQUIRED(::cs_main);
 
     /**
      * Remove any pruned block & undo files that are still on disk.
