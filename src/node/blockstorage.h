--- conflicted
+++ resolved
@@ -249,18 +249,10 @@
      */
     void UnlinkPrunedFiles(const std::set<int>& setFilesToPrune) const;
 
-<<<<<<< HEAD
-/** Functions for disk access for blocks */
-bool ReadBlockFromDisk(CBlock& block, const FlatFilePos& pos, const Consensus::Params& consensusParams);
-bool ReadBlockFromDisk(CBlock& block, const CBlockIndex* pindex, const Consensus::Params& consensusParams);
-bool ReadRawBlockFromDisk(std::vector<uint8_t>& block, const FlatFilePos& pos, const CMessageHeader::MessageStartChars& message_start);
-// ELEMENTS:
-=======
     /** Functions for disk access for blocks */
     bool ReadBlockFromDisk(CBlock& block, const FlatFilePos& pos) const;
     bool ReadBlockFromDisk(CBlock& block, const CBlockIndex& index) const;
     bool ReadRawBlockFromDisk(std::vector<uint8_t>& block, const FlatFilePos& pos, const CMessageHeader::MessageStartChars& message_start) const;
->>>>>>> c2f2abd0
 
     bool UndoReadFromDisk(CBlockUndo& blockundo, const CBlockIndex& index) const;
 
