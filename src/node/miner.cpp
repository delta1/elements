// Copyright (c) 2009-2010 Satoshi Nakamoto
// Copyright (c) 2009-2021 The Bitcoin Core developers
// Distributed under the MIT software license, see the accompanying
// file COPYING or http://www.opensource.org/licenses/mit-license.php.

#include <node/miner.h>

#include <chain.h>
#include <chainparams.h>
#include <coins.h>
#include <consensus/amount.h>
#include <consensus/consensus.h>
#include <consensus/merkle.h>
#include <consensus/tx_verify.h>
#include <consensus/validation.h>
#include <deploymentstatus.h>
#include <policy/feerate.h>
#include <policy/policy.h>
#include <pow.h>
#include <primitives/transaction.h>
#include <timedata.h>
#include <util/moneystr.h>
#include <util/system.h>
#include <validation.h>

#include <dynafed.h>

#include <algorithm>
#include <utility>

namespace node {
void ResetChallenge(CBlockHeader& block, const CBlockIndex& indexLast, const Consensus::Params& params)
{
    block.proof.challenge = indexLast.get_proof().challenge;
}

void ResetProof(CBlockHeader& block)
{
    block.proof.solution.clear();
}

int64_t UpdateTime(CBlockHeader* pblock, const Consensus::Params& consensusParams, const CBlockIndex* pindexPrev)
{
    int64_t nOldTime = pblock->nTime;
    int64_t nNewTime = std::max(pindexPrev->GetMedianTimePast() + 1, GetAdjustedTime());

    if (nOldTime < nNewTime) {
        pblock->nTime = nNewTime;
    }

    // Updating time can change work required on testnet:
    if (consensusParams.fPowAllowMinDifficultyBlocks) {
        pblock->nBits = GetNextWorkRequired(pindexPrev, pblock, consensusParams);
    }

    return nNewTime - nOldTime;
}

void RegenerateCommitments(CBlock& block, ChainstateManager& chainman)
{
    CMutableTransaction tx{*block.vtx.at(0)};
    tx.vout.erase(tx.vout.begin() + GetWitnessCommitmentIndex(block));
    tx.witness.vtxoutwit.erase(tx.witness.vtxoutwit.begin() + GetWitnessCommitmentIndex(block));
    block.vtx.at(0) = MakeTransactionRef(tx);

    CBlockIndex* prev_block = WITH_LOCK(::cs_main, return chainman.m_blockman.LookupBlockIndex(block.hashPrevBlock));
    GenerateCoinbaseCommitment(block, prev_block, Params().GetConsensus());

    block.hashMerkleRoot = BlockMerkleRoot(block);
}

BlockAssembler::Options::Options()
{
    blockMinFeeRate = CFeeRate(DEFAULT_BLOCK_MIN_TX_FEE);
    nBlockMaxWeight = DEFAULT_BLOCK_MAX_WEIGHT;
}

BlockAssembler::BlockAssembler(CChainState& chainstate, const CTxMemPool& mempool, const CChainParams& params, const Options& options)
    : chainparams(params),
      m_mempool(mempool),
      m_chainstate(chainstate)
{
    blockMinFeeRate = options.blockMinFeeRate;
    // Limit weight to between 4K and MAX_BLOCK_WEIGHT-4K for sanity:
    nBlockMaxWeight = std::max<size_t>(4000, std::min<size_t>(MAX_BLOCK_WEIGHT - 4000, options.nBlockMaxWeight));
}

static BlockAssembler::Options DefaultOptions()
{
    // Block resource limits
    // If -blockmaxweight is not given, limit to DEFAULT_BLOCK_MAX_WEIGHT
    BlockAssembler::Options options;
    options.nBlockMaxWeight = gArgs.GetIntArg("-blockmaxweight", DEFAULT_BLOCK_MAX_WEIGHT);
    if (gArgs.IsArgSet("-blockmintxfee")) {
        std::optional<CAmount> parsed = ParseMoney(gArgs.GetArg("-blockmintxfee", ""));
        options.blockMinFeeRate = CFeeRate{parsed.value_or(DEFAULT_BLOCK_MIN_TX_FEE)};
    } else {
        options.blockMinFeeRate = CFeeRate{DEFAULT_BLOCK_MIN_TX_FEE};
    }
    return options;
}

BlockAssembler::BlockAssembler(CChainState& chainstate, const CTxMemPool& mempool, const CChainParams& params)
    : BlockAssembler(chainstate, mempool, params, DefaultOptions()) {}

void BlockAssembler::resetBlock()
{
    inBlock.clear();

    // Reserve space for coinbase tx
    nBlockWeight = 4000;
    nBlockSigOpsCost = 400;

    // These counters do not include coinbase tx
    nBlockTx = 0;
    nFees = 0;
}

std::unique_ptr<CBlockTemplate> BlockAssembler::CreateNewBlock(const CScript& scriptPubKeyIn, std::chrono::seconds min_tx_age, DynaFedParamEntry* proposed_entry, const std::vector<CScript>* commit_scripts)
{
    assert(min_tx_age >= std::chrono::seconds(0));
    int64_t nTimeStart = GetTimeMicros();

    resetBlock();

    pblocktemplate.reset(new CBlockTemplate());

    if (!pblocktemplate.get()) {
        return nullptr;
    }
    CBlock* const pblock = &pblocktemplate->block; // pointer for convenience


    // Add dummy coinbase tx as first transaction
    pblock->vtx.emplace_back();
    pblocktemplate->vTxFees.push_back(-1); // updated at end
    pblocktemplate->vTxSigOpsCost.push_back(-1); // updated at end

    LOCK2(cs_main, m_mempool.cs);
    CBlockIndex* pindexPrev = m_chainstate.m_chain.Tip();
    assert(pindexPrev != nullptr);
    nHeight = pindexPrev->nHeight + 1;

    pblock->nVersion = g_versionbitscache.ComputeBlockVersion(pindexPrev, chainparams.GetConsensus());
    // -regtest only: allow overriding block.nVersion with
    // -blockversion=N to test forking scenarios
    if (chainparams.MineBlocksOnDemand()) {
        pblock->nVersion = gArgs.GetIntArg("-blockversion", pblock->nVersion);
    }

    pblock->nTime = GetAdjustedTime();
    m_lock_time_cutoff = pindexPrev->GetMedianTimePast();

<<<<<<< HEAD
    // Decide whether to include witness transactions
    // This is only needed in case the witness softfork activation is reverted
    // (which would require a very deep reorganization).
    // Note that the mempool would accept transactions with witness data before
    // the deployment is active, but we would only ever mine blocks after activation
    // unless there is a massive block reorganization with the witness softfork
    // not activated.
    // TODO: replace this with a call to main to assess validity of a mempool
    // transaction (which in most cases can be a no-op).
    fIncludeWitness = DeploymentActiveAfter(pindexPrev, chainparams.GetConsensus(), Consensus::DEPLOYMENT_SEGWIT);

    if (DeploymentActiveAfter(pindexPrev, chainparams.GetConsensus(), Consensus::DEPLOYMENT_DYNA_FED)) {
        const DynaFedParamEntry current_params = ComputeNextBlockCurrentParameters(m_chainstate.m_chain.Tip(), chainparams.GetConsensus());
        const DynaFedParams block_params(current_params, proposed_entry ? *proposed_entry : DynaFedParamEntry());
        pblock->m_dynafed_params = block_params;
        nBlockWeight += ::GetSerializeSize(block_params, PROTOCOL_VERSION)*WITNESS_SCALE_FACTOR;
        nBlockWeight += current_params.m_signblock_witness_limit; // Note witness discount
        assert(pblock->proof.IsNull());

    } else if (g_signed_blocks) {
        // Old style signed blocks
        // Pad block weight by block proof fields (including upper-bound of signature)
        nBlockWeight += chainparams.GetConsensus().signblockscript.size() * WITNESS_SCALE_FACTOR;
        nBlockWeight += chainparams.GetConsensus().max_block_signature_size * WITNESS_SCALE_FACTOR;
        ResetProof(*pblock);
        ResetChallenge(*pblock, *pindexPrev, chainparams.GetConsensus());
    }

=======
>>>>>>> 23e8c702
    int nPackagesSelected = 0;
    int nDescendantsUpdated = 0;
    addPackageTxs(nPackagesSelected, nDescendantsUpdated, min_tx_age);

    int64_t nTime1 = GetTimeMicros();

    m_last_block_num_txs = nBlockTx;
    m_last_block_weight = nBlockWeight;

    // Create coinbase transaction.
    CMutableTransaction coinbaseTx;
    coinbaseTx.vin.resize(1);
    coinbaseTx.vin[0].prevout.SetNull();
    coinbaseTx.vout.resize(1);
    coinbaseTx.vout[0].scriptPubKey = scriptPubKeyIn;
    coinbaseTx.vout[0].nAsset = policyAsset;
    coinbaseTx.vout[0].nValue = nFees + GetBlockSubsidy(nHeight, chainparams.GetConsensus());
    if (g_con_elementsmode) {
        if(chainparams.GetConsensus().subsidy_asset != policyAsset) {
            // Only claim the subsidy if it's the same as the policy asset.
            coinbaseTx.vout[0].nValue = nFees;
        }
        // 0-value outputs must be unspendable
        if (coinbaseTx.vout[0].nValue.GetAmount() == 0) {
            coinbaseTx.vout[0].scriptPubKey = CScript() << OP_RETURN;
        }
    }
    coinbaseTx.vin[0].scriptSig = CScript() << nHeight << OP_0;
    // Non-consensus commitment output before finishing coinbase transaction
    if (commit_scripts && !commit_scripts->empty()) {
        for (auto commit_script: *commit_scripts) {
            coinbaseTx.vout.insert(std::prev(coinbaseTx.vout.end()), CTxOut(policyAsset, 0, commit_script));
        }
    }
    pblock->vtx[0] = MakeTransactionRef(std::move(coinbaseTx));
    pblocktemplate->vchCoinbaseCommitment = GenerateCoinbaseCommitment(*pblock, pindexPrev, chainparams.GetConsensus());
    pblocktemplate->vTxFees[0] = -nFees;

    LogPrintf("CreateNewBlock(): block weight: %u txs: %u fees: %ld sigops %d\n", GetBlockWeight(*pblock), nBlockTx, nFees, nBlockSigOpsCost);

    // Fill in header
    pblock->hashPrevBlock  = pindexPrev->GetBlockHash();
    UpdateTime(pblock, chainparams.GetConsensus(), pindexPrev);
    pblock->nBits          = g_signed_blocks ? 0 : GetNextWorkRequired(pindexPrev, pblock, chainparams.GetConsensus());
    if (g_con_blockheightinheader) {
        pblock->block_height = nHeight;
    }
    pblock->nNonce         = 0;
    pblocktemplate->vTxSigOpsCost[0] = WITNESS_SCALE_FACTOR * GetLegacySigOpCount(*pblock->vtx[0]);

    BlockValidationState state;
    if (!TestBlockValidity(state, chainparams, m_chainstate, *pblock, pindexPrev, false, false)) {
        throw std::runtime_error(strprintf("%s: TestBlockValidity failed: %s", __func__, state.ToString()));
    }
    int64_t nTime2 = GetTimeMicros();

    LogPrint(BCLog::BENCH, "CreateNewBlock() packages: %.2fms (%d packages, %d updated descendants), validity: %.2fms (total %.2fms)\n", 0.001 * (nTime1 - nTimeStart), nPackagesSelected, nDescendantsUpdated, 0.001 * (nTime2 - nTime1), 0.001 * (nTime2 - nTimeStart));

    return std::move(pblocktemplate);
}

void BlockAssembler::onlyUnconfirmed(CTxMemPool::setEntries& testSet)
{
    for (CTxMemPool::setEntries::iterator iit = testSet.begin(); iit != testSet.end(); ) {
        // Only test txs not already in the block
        if (inBlock.count(*iit)) {
            testSet.erase(iit++);
        } else {
            iit++;
        }
    }
}

bool BlockAssembler::TestPackage(uint64_t packageSize, int64_t packageSigOpsCost) const
{
    // TODO: switch to weight-based accounting for packages instead of vsize-based accounting.
    if (nBlockWeight + WITNESS_SCALE_FACTOR * packageSize >= nBlockMaxWeight) {
        return false;
    }
    if (nBlockSigOpsCost + packageSigOpsCost >= MAX_BLOCK_SIGOPS_COST) {
        return false;
    }
    return true;
}

// Perform transaction-level checks before adding to block:
// - transaction finality (locktime)
bool BlockAssembler::TestPackageTransactions(const CTxMemPool::setEntries& package) const
{
    for (CTxMemPool::txiter it : package) {
        if (!IsFinalTx(it->GetTx(), nHeight, m_lock_time_cutoff)) {
            return false;
        }
    }
    return true;
}

void BlockAssembler::AddToBlock(CTxMemPool::txiter iter)
{
    pblocktemplate->block.vtx.emplace_back(iter->GetSharedTx());
    pblocktemplate->vTxFees.push_back(iter->GetFee());
    pblocktemplate->vTxSigOpsCost.push_back(iter->GetSigOpCost());
    nBlockWeight += iter->GetTxWeight();
    ++nBlockTx;
    nBlockSigOpsCost += iter->GetSigOpCost();
    nFees += iter->GetFee();
    inBlock.insert(iter);

    bool fPrintPriority = gArgs.GetBoolArg("-printpriority", DEFAULT_PRINTPRIORITY);
    if (fPrintPriority) {
        LogPrintf("fee rate %s txid %s\n",
                  CFeeRate(iter->GetModifiedFee(), iter->GetTxSize()).ToString(),
                  iter->GetTx().GetHash().ToString());
    }
}

int BlockAssembler::UpdatePackagesForAdded(const CTxMemPool::setEntries& alreadyAdded,
        indexed_modified_transaction_set &mapModifiedTx)
{
    AssertLockHeld(m_mempool.cs);

    int nDescendantsUpdated = 0;
    for (CTxMemPool::txiter it : alreadyAdded) {
        CTxMemPool::setEntries descendants;
        m_mempool.CalculateDescendants(it, descendants);
        // Insert all descendants (not yet in block) into the modified set
        for (CTxMemPool::txiter desc : descendants) {
            if (alreadyAdded.count(desc)) {
                continue;
            }
            ++nDescendantsUpdated;
            modtxiter mit = mapModifiedTx.find(desc);
            if (mit == mapModifiedTx.end()) {
                CTxMemPoolModifiedEntry modEntry(desc);
                modEntry.nSizeWithAncestors -= it->GetTxSize();
                modEntry.nModFeesWithAncestors -= it->GetModifiedFee();
                modEntry.nSigOpCostWithAncestors -= it->GetSigOpCost();
                mapModifiedTx.insert(modEntry);
            } else {
                mapModifiedTx.modify(mit, update_for_parent_inclusion(it));
            }
        }
    }
    return nDescendantsUpdated;
}

// Skip entries in mapTx that are already in a block or are present
// in mapModifiedTx (which implies that the mapTx ancestor state is
// stale due to ancestor inclusion in the block)
// Also skip transactions that we've already failed to add. This can happen if
// we consider a transaction in mapModifiedTx and it fails: we can then
// potentially consider it again while walking mapTx.  It's currently
// guaranteed to fail again, but as a belt-and-suspenders check we put it in
// failedTx and avoid re-evaluation, since the re-evaluation would be using
// cached size/sigops/fee values that are not actually correct.
bool BlockAssembler::SkipMapTxEntry(CTxMemPool::txiter it, indexed_modified_transaction_set& mapModifiedTx, CTxMemPool::setEntries& failedTx)
{
    AssertLockHeld(m_mempool.cs);

    assert(it != m_mempool.mapTx.end());
    return mapModifiedTx.count(it) || inBlock.count(it) || failedTx.count(it);
}

void BlockAssembler::SortForBlock(const CTxMemPool::setEntries& package, std::vector<CTxMemPool::txiter>& sortedEntries)
{
    // Sort package by ancestor count
    // If a transaction A depends on transaction B, then A's ancestor count
    // must be greater than B's.  So this is sufficient to validly order the
    // transactions for block inclusion.
    sortedEntries.clear();
    sortedEntries.insert(sortedEntries.begin(), package.begin(), package.end());
    std::sort(sortedEntries.begin(), sortedEntries.end(), CompareTxIterByAncestorCount());
}

// This transaction selection algorithm orders the mempool based
// on feerate of a transaction including all unconfirmed ancestors.
// Since we don't remove transactions from the mempool as we select them
// for block inclusion, we need an alternate method of updating the feerate
// of a transaction with its not-yet-selected ancestors as we go.
// This is accomplished by walking the in-mempool descendants of selected
// transactions and storing a temporary modified state in mapModifiedTxs.
// Each time through the loop, we compare the best transaction in
// mapModifiedTxs with the next transaction in the mempool to decide what
// transaction package to work on next.
void BlockAssembler::addPackageTxs(int& nPackagesSelected, int& nDescendantsUpdated, std::chrono::seconds min_tx_age)
{
    AssertLockHeld(m_mempool.cs);

    // mapModifiedTx will store sorted packages after they are modified
    // because some of their txs are already in the block
    indexed_modified_transaction_set mapModifiedTx;
    // Keep track of entries that failed inclusion, to avoid duplicate work
    CTxMemPool::setEntries failedTx;

    // Start by adding all descendants of previously added txs to mapModifiedTx
    // and modifying them for their already included ancestors
    UpdatePackagesForAdded(inBlock, mapModifiedTx);

    CTxMemPool::indexed_transaction_set::index<ancestor_score>::type::iterator mi = m_mempool.mapTx.get<ancestor_score>().begin();
    CTxMemPool::txiter iter;

    // Limit the number of attempts to add transactions to the block when it is
    // close to full; this is just a simple heuristic to finish quickly if the
    // mempool has a lot of entries.
    const int64_t MAX_CONSECUTIVE_FAILURES = 1000;
    int64_t nConsecutiveFailed = 0;

    while (mi != m_mempool.mapTx.get<ancestor_score>().end() || !mapModifiedTx.empty()) {
        // First try to find a new transaction in mapTx to evaluate.
        if (mi != m_mempool.mapTx.get<ancestor_score>().end() &&
            SkipMapTxEntry(m_mempool.mapTx.project<0>(mi), mapModifiedTx, failedTx)) {
            ++mi;
            continue;
        }

        // Now that mi is not stale, determine which transaction to evaluate:
        // the next entry from mapTx, or the best from mapModifiedTx?
        bool fUsingModified = false;

        modtxscoreiter modit = mapModifiedTx.get<ancestor_score>().begin();
        if (mi == m_mempool.mapTx.get<ancestor_score>().end()) {
            // We're out of entries in mapTx; use the entry from mapModifiedTx
            iter = modit->iter;
            fUsingModified = true;
        } else {
            // Try to compare the mapTx entry to the mapModifiedTx entry
            iter = m_mempool.mapTx.project<0>(mi);
            if (modit != mapModifiedTx.get<ancestor_score>().end() &&
                    CompareTxMemPoolEntryByAncestorFee()(*modit, CTxMemPoolModifiedEntry(iter))) {
                // The best entry in mapModifiedTx has higher score
                // than the one from mapTx.
                // Switch which transaction (package) to consider
                iter = modit->iter;
                fUsingModified = true;
            } else {
                // Either no entry in mapModifiedTx, or it's worse than mapTx.
                // Increment mi for the next loop iteration.
                ++mi;
            }
        }

        // Skip transactions that are under X seconds in mempool
        // min_tx_age value of 0 is considered "inactive", in case of mocktime
        if (min_tx_age > std::chrono::seconds(0) && iter->GetTime() > GetTime<std::chrono::seconds>() - min_tx_age) {
            continue;
        }

        // We skip mapTx entries that are inBlock, and mapModifiedTx shouldn't
        // contain anything that is inBlock.
        assert(!inBlock.count(iter));

        uint64_t packageSize = iter->GetSizeWithAncestors();
        CAmount packageFees = iter->GetModFeesWithAncestors();
        int64_t packageSigOpsCost = iter->GetSigOpCostWithAncestors();
        if (fUsingModified) {
            packageSize = modit->nSizeWithAncestors;
            packageFees = modit->nModFeesWithAncestors;
            packageSigOpsCost = modit->nSigOpCostWithAncestors;
        }

        if (packageFees < blockMinFeeRate.GetFee(packageSize)) {
            // Everything else we might consider has a lower fee rate
            return;
        }

        if (!TestPackage(packageSize, packageSigOpsCost)) {
            if (fUsingModified) {
                // Since we always look at the best entry in mapModifiedTx,
                // we must erase failed entries so that we can consider the
                // next best entry on the next loop iteration
                mapModifiedTx.get<ancestor_score>().erase(modit);
                failedTx.insert(iter);
            }

            ++nConsecutiveFailed;

            if (nConsecutiveFailed > MAX_CONSECUTIVE_FAILURES && nBlockWeight >
                    nBlockMaxWeight - 4000) {
                // Give up if we're close to full and haven't succeeded in a while
                break;
            }
            continue;
        }

        CTxMemPool::setEntries ancestors;
        uint64_t nNoLimit = std::numeric_limits<uint64_t>::max();
        std::string dummy;
        m_mempool.CalculateMemPoolAncestors(*iter, ancestors, nNoLimit, nNoLimit, nNoLimit, nNoLimit, dummy, false);

        onlyUnconfirmed(ancestors);
        ancestors.insert(iter);

        // Test if all tx's are Final
        if (!TestPackageTransactions(ancestors)) {
            if (fUsingModified) {
                mapModifiedTx.get<ancestor_score>().erase(modit);
                failedTx.insert(iter);
            }
            continue;
        }

        // This transaction will make it in; reset the failed counter.
        nConsecutiveFailed = 0;

        // Package can be added. Sort the entries in a valid order.
        std::vector<CTxMemPool::txiter> sortedEntries;
        SortForBlock(ancestors, sortedEntries);

        for (size_t i = 0; i < sortedEntries.size(); ++i) {
            AddToBlock(sortedEntries[i]);
            // Erase from the modified set, if present
            mapModifiedTx.erase(sortedEntries[i]);
        }

        ++nPackagesSelected;

        // Update transactions that depend on each of these
        nDescendantsUpdated += UpdatePackagesForAdded(ancestors, mapModifiedTx);
    }
}

void IncrementExtraNonce(CBlock* pblock, const CBlockIndex* pindexPrev, unsigned int& nExtraNonce)
{
    // Update nExtraNonce
    static uint256 hashPrevBlock;
    if (hashPrevBlock != pblock->hashPrevBlock) {
        nExtraNonce = 0;
        hashPrevBlock = pblock->hashPrevBlock;
    }
    ++nExtraNonce;
    unsigned int nHeight = pindexPrev->nHeight + 1; // Height first in coinbase required for block.version=2
    CMutableTransaction txCoinbase(*pblock->vtx[0]);
    txCoinbase.vin[0].scriptSig = (CScript() << nHeight << CScriptNum(nExtraNonce));
    assert(txCoinbase.vin[0].scriptSig.size() <= 100);

    pblock->vtx[0] = MakeTransactionRef(std::move(txCoinbase));
    pblock->hashMerkleRoot = BlockMerkleRoot(*pblock);
}
} // namespace node<|MERGE_RESOLUTION|>--- conflicted
+++ resolved
@@ -151,18 +151,7 @@
     pblock->nTime = GetAdjustedTime();
     m_lock_time_cutoff = pindexPrev->GetMedianTimePast();
 
-<<<<<<< HEAD
-    // Decide whether to include witness transactions
-    // This is only needed in case the witness softfork activation is reverted
-    // (which would require a very deep reorganization).
-    // Note that the mempool would accept transactions with witness data before
-    // the deployment is active, but we would only ever mine blocks after activation
-    // unless there is a massive block reorganization with the witness softfork
-    // not activated.
-    // TODO: replace this with a call to main to assess validity of a mempool
-    // transaction (which in most cases can be a no-op).
-    fIncludeWitness = DeploymentActiveAfter(pindexPrev, chainparams.GetConsensus(), Consensus::DEPLOYMENT_SEGWIT);
-
+    // ELEMENTS:
     if (DeploymentActiveAfter(pindexPrev, chainparams.GetConsensus(), Consensus::DEPLOYMENT_DYNA_FED)) {
         const DynaFedParamEntry current_params = ComputeNextBlockCurrentParameters(m_chainstate.m_chain.Tip(), chainparams.GetConsensus());
         const DynaFedParams block_params(current_params, proposed_entry ? *proposed_entry : DynaFedParamEntry());
@@ -180,8 +169,6 @@
         ResetChallenge(*pblock, *pindexPrev, chainparams.GetConsensus());
     }
 
-=======
->>>>>>> 23e8c702
     int nPackagesSelected = 0;
     int nDescendantsUpdated = 0;
     addPackageTxs(nPackagesSelected, nDescendantsUpdated, min_tx_age);
