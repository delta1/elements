--- conflicted
+++ resolved
@@ -725,13 +725,6 @@
             notifications.transactionAddedToMempool(entry.GetSharedTx(), 0 /* mempool_sequence */);
         }
     }
-<<<<<<< HEAD
-    bool isTaprootActive() override
-    {
-        LOCK(::cs_main);
-        const CBlockIndex* tip = Assert(m_node.chainman)->ActiveChain().Tip();
-        return DeploymentActiveAfter(tip, Params().GetConsensus(), Consensus::DEPLOYMENT_TAPROOT);
-    }
 // ELEMENTS
     MempoolAcceptResult testPeginClaimAcceptance(const CTransactionRef tx) override {
         LOCK(::cs_main);
@@ -748,8 +741,6 @@
         return TestBlockValidity(state, chainparams, m_node.chainman->ActiveChainstate(), block, pindexPrev, fCheckPOW, fCheckMerkleRoot);
     }
 // end ELEMENTS
-=======
->>>>>>> 064c729a
     NodeContext& m_node;
 };
 } // namespace
