--- conflicted
+++ resolved
@@ -600,13 +600,8 @@
     void findCoins(std::map<COutPoint, Coin>& coins) override { return FindCoins(m_node, coins); }
     double guessVerificationProgress(const uint256& block_hash) override
     {
-<<<<<<< HEAD
-        LOCK(cs_main);
+        LOCK(::cs_main);
         return GuessVerificationProgress(chainman().m_blockman.LookupBlockIndex(block_hash), chainman().GetParams().GetConsensus().nPowTargetSpacing);
-=======
-        LOCK(::cs_main);
-        return GuessVerificationProgress(chainman().GetParams().TxData(), chainman().m_blockman.LookupBlockIndex(block_hash));
->>>>>>> 7ba0850c
     }
     bool hasBlocks(const uint256& block_hash, int min_height, std::optional<int> max_height) override
     {
