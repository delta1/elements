// Copyright (c) 2018-2022 The Bitcoin Core developers
// Distributed under the MIT software license, see the accompanying
// file COPYING or http://www.opensource.org/licenses/mit-license.php.

#include <addrdb.h>
#include <banman.h>
#include <blockfilter.h>
#include <chain.h>
#include <chainparams.h>
#include <common/args.h>
#include <deploymentstatus.h>
#include <external_signer.h>
#include <index/blockfilterindex.h>
#include <init.h>
#include <interfaces/chain.h>
#include <interfaces/handler.h>
#include <interfaces/node.h>
#include <interfaces/wallet.h>
#include <kernel/chain.h>
#include <kernel/mempool_entry.h>
#include <logging.h>
#include <mapport.h>
#include <net.h>
#include <net_processing.h>
#include <netaddress.h>
#include <netbase.h>
#include <node/blockstorage.h>
#include <node/coin.h>
#include <node/context.h>
#include <node/interface_ui.h>
#include <node/mini_miner.h>
#include <node/transaction.h>
#include <policy/feerate.h>
#include <policy/fees.h>
#include <policy/policy.h>
#include <policy/rbf.h>
#include <policy/settings.h>
#include <primitives/block.h>
#include <primitives/transaction.h>
#include <rpc/protocol.h>
#include <rpc/server.h>
#include <shutdown.h>
#include <support/allocators/secure.h>
#include <sync.h>
#include <timedata.h>
#include <txmempool.h>
#include <uint256.h>
#include <univalue.h>
#include <util/check.h>
#include <util/translation.h>
#include <validation.h>
#include <validationinterface.h>
#include <warnings.h>

#if defined(HAVE_CONFIG_H)
#include <config/bitcoin-config.h>
#endif

#include <any>
#include <memory>
#include <optional>
#include <utility>

#include <boost/signals2/signal.hpp>

using interfaces::BlockTip;
using interfaces::Chain;
using interfaces::FoundBlock;
using interfaces::Handler;
using interfaces::MakeSignalHandler;
using interfaces::Node;
using interfaces::WalletLoader;

namespace node {
// All members of the classes in this namespace are intentionally public, as the
// classes themselves are private.
namespace {
#ifdef ENABLE_EXTERNAL_SIGNER
class ExternalSignerImpl : public interfaces::ExternalSigner
{
public:
    ExternalSignerImpl(::ExternalSigner signer) : m_signer(std::move(signer)) {}
    std::string getName() override { return m_signer.m_name; }
    ::ExternalSigner m_signer;
};
#endif

class NodeImpl : public Node
{
public:
    explicit NodeImpl(NodeContext& context) { setContext(&context); }
    void initLogging() override { InitLogging(args()); }
    void initParameterInteraction() override { InitParameterInteraction(args()); }
    bilingual_str getWarnings() override { return GetWarnings(true); }
    int getExitStatus() override { return Assert(m_context)->exit_status.load(); }
    uint32_t getLogCategories() override { return LogInstance().GetCategoryMask(); }
    bool baseInitialize() override
    {
        if (!AppInitBasicSetup(args(), Assert(context())->exit_status)) return false;
        if (!AppInitParameterInteraction(args())) return false;

        m_context->kernel = std::make_unique<kernel::Context>();
        if (!AppInitSanityChecks(*m_context->kernel)) return false;

        if (!AppInitLockDataDirectory()) return false;
        if (!AppInitInterfaces(*m_context)) return false;

        return true;
    }
    bool appInitMain(interfaces::BlockAndHeaderTipInfo* tip_info) override
    {
        if (AppInitMain(*m_context, tip_info)) return true;
        // Error during initialization, set exit status before continue
        m_context->exit_status.store(EXIT_FAILURE);
        return false;
    }
    void appShutdown() override
    {
        Interrupt(*m_context);
        Shutdown(*m_context);
    }
    void startShutdown() override
    {
        StartShutdown();
        // Stop RPC for clean shutdown if any of waitfor* commands is executed.
        if (args().GetBoolArg("-server", false)) {
            InterruptRPC();
            StopRPC();
        }
    }
    bool shutdownRequested() override { return ShutdownRequested(); }
    bool isSettingIgnored(const std::string& name) override
    {
        bool ignored = false;
        args().LockSettings([&](common::Settings& settings) {
            if (auto* options = common::FindKey(settings.command_line_options, name)) {
                ignored = !options->empty();
            }
        });
        return ignored;
    }
    common::SettingsValue getPersistentSetting(const std::string& name) override { return args().GetPersistentSetting(name); }
    void updateRwSetting(const std::string& name, const common::SettingsValue& value) override
    {
        args().LockSettings([&](common::Settings& settings) {
            if (value.isNull()) {
                settings.rw_settings.erase(name);
            } else {
                settings.rw_settings[name] = value;
            }
        });
        args().WriteSettingsFile();
    }
    void forceSetting(const std::string& name, const common::SettingsValue& value) override
    {
        args().LockSettings([&](common::Settings& settings) {
            if (value.isNull()) {
                settings.forced_settings.erase(name);
            } else {
                settings.forced_settings[name] = value;
            }
        });
    }
    void resetSettings() override
    {
        args().WriteSettingsFile(/*errors=*/nullptr, /*backup=*/true);
        args().LockSettings([&](common::Settings& settings) {
            settings.rw_settings.clear();
        });
        args().WriteSettingsFile();
    }
    void mapPort(bool use_upnp, bool use_natpmp) override { StartMapPort(use_upnp, use_natpmp); }
    bool getProxy(Network net, Proxy& proxy_info) override { return GetProxy(net, proxy_info); }
    size_t getNodeCount(ConnectionDirection flags) override
    {
        return m_context->connman ? m_context->connman->GetNodeCount(flags) : 0;
    }
    bool getNodesStats(NodesStats& stats) override
    {
        stats.clear();

        if (m_context->connman) {
            std::vector<CNodeStats> stats_temp;
            m_context->connman->GetNodeStats(stats_temp);

            stats.reserve(stats_temp.size());
            for (auto& node_stats_temp : stats_temp) {
                stats.emplace_back(std::move(node_stats_temp), false, CNodeStateStats());
            }

            // Try to retrieve the CNodeStateStats for each node.
            if (m_context->peerman) {
                TRY_LOCK(::cs_main, lockMain);
                if (lockMain) {
                    for (auto& node_stats : stats) {
                        std::get<1>(node_stats) =
                            m_context->peerman->GetNodeStateStats(std::get<0>(node_stats).nodeid, std::get<2>(node_stats));
                    }
                }
            }
            return true;
        }
        return false;
    }
    bool getBanned(banmap_t& banmap) override
    {
        if (m_context->banman) {
            m_context->banman->GetBanned(banmap);
            return true;
        }
        return false;
    }
    bool ban(const CNetAddr& net_addr, int64_t ban_time_offset) override
    {
        if (m_context->banman) {
            m_context->banman->Ban(net_addr, ban_time_offset);
            return true;
        }
        return false;
    }
    bool unban(const CSubNet& ip) override
    {
        if (m_context->banman) {
            m_context->banman->Unban(ip);
            return true;
        }
        return false;
    }
    bool disconnectByAddress(const CNetAddr& net_addr) override
    {
        if (m_context->connman) {
            return m_context->connman->DisconnectNode(net_addr);
        }
        return false;
    }
    bool disconnectById(NodeId id) override
    {
        if (m_context->connman) {
            return m_context->connman->DisconnectNode(id);
        }
        return false;
    }
    std::vector<std::unique_ptr<interfaces::ExternalSigner>> listExternalSigners() override
    {
#ifdef ENABLE_EXTERNAL_SIGNER
        std::vector<ExternalSigner> signers = {};
        const std::string command = args().GetArg("-signer", "");
        if (command == "") return {};
        ExternalSigner::Enumerate(command, signers, Params().GetChainTypeString());
        std::vector<std::unique_ptr<interfaces::ExternalSigner>> result;
        result.reserve(signers.size());
        for (auto& signer : signers) {
            result.emplace_back(std::make_unique<ExternalSignerImpl>(std::move(signer)));
        }
        return result;
#else
        // This result is indistinguishable from a successful call that returns
        // no signers. For the current GUI this doesn't matter, because the wallet
        // creation dialog disables the external signer checkbox in both
        // cases. The return type could be changed to std::optional<std::vector>
        // (or something that also includes error messages) if this distinction
        // becomes important.
        return {};
#endif // ENABLE_EXTERNAL_SIGNER
    }
    int64_t getTotalBytesRecv() override { return m_context->connman ? m_context->connman->GetTotalBytesRecv() : 0; }
    int64_t getTotalBytesSent() override { return m_context->connman ? m_context->connman->GetTotalBytesSent() : 0; }
    size_t getMempoolSize() override { return m_context->mempool ? m_context->mempool->size() : 0; }
    size_t getMempoolDynamicUsage() override { return m_context->mempool ? m_context->mempool->DynamicMemoryUsage() : 0; }
    bool getHeaderTip(int& height, int64_t& block_time) override
    {
        LOCK(::cs_main);
        auto best_header = chainman().m_best_header;
        if (best_header) {
            height = best_header->nHeight;
            block_time = best_header->GetBlockTime();
            return true;
        }
        return false;
    }
    int getNumBlocks() override
    {
        LOCK(::cs_main);
        return chainman().ActiveChain().Height();
    }
    uint256 getBestBlockHash() override
    {
        const CBlockIndex* tip = WITH_LOCK(::cs_main, return chainman().ActiveChain().Tip());
        return tip ? tip->GetBlockHash() : chainman().GetParams().GenesisBlock().GetHash();
    }
    int64_t getLastBlockTime() override
    {
        LOCK(::cs_main);
        if (chainman().ActiveChain().Tip()) {
            return chainman().ActiveChain().Tip()->GetBlockTime();
        }
        return chainman().GetParams().GenesisBlock().GetBlockTime(); // Genesis block's time of current network
    }
    double getVerificationProgress() override
    {
        return GuessVerificationProgress(WITH_LOCK(::cs_main, return chainman().ActiveChain().Tip()), chainman().GetParams().GetConsensus().nPowTargetSpacing);
    }
    bool isInitialBlockDownload() override
    {
        return chainman().IsInitialBlockDownload();
    }
    bool isLoadingBlocks() override { return chainman().m_blockman.LoadingBlocks(); }
    void setNetworkActive(bool active) override
    {
        if (m_context->connman) {
            m_context->connman->SetNetworkActive(active);
        }
    }
    bool getNetworkActive() override { return m_context->connman && m_context->connman->GetNetworkActive(); }
    CFeeRate getDustRelayFee() override
    {
        if (!m_context->mempool) return CFeeRate{DUST_RELAY_TX_FEE};
        return m_context->mempool->m_dust_relay_feerate;
    }
    UniValue executeRpc(const std::string& command, const UniValue& params, const std::string& uri) override
    {
        JSONRPCRequest req;
        req.context = m_context;
        req.params = params;
        req.strMethod = command;
        req.URI = uri;
        return ::tableRPC.execute(req);
    }
    std::vector<std::string> listRpcCommands() override { return ::tableRPC.listCommands(); }
    void rpcSetTimerInterfaceIfUnset(RPCTimerInterface* iface) override { RPCSetTimerInterfaceIfUnset(iface); }
    void rpcUnsetTimerInterface(RPCTimerInterface* iface) override { RPCUnsetTimerInterface(iface); }
    bool getUnspentOutput(const COutPoint& output, Coin& coin) override
    {
        LOCK(::cs_main);
        return chainman().ActiveChainstate().CoinsTip().GetCoin(output, coin);
    }
    TransactionError broadcastTransaction(CTransactionRef tx, CAmount max_tx_fee, std::string& err_string) override
    {
        return BroadcastTransaction(*m_context, std::move(tx), err_string, max_tx_fee, /*relay=*/ true, /*wait_callback=*/ false);
    }
    WalletLoader& walletLoader() override
    {
        return *Assert(m_context->wallet_loader);
    }
    std::unique_ptr<Handler> handleInitMessage(InitMessageFn fn) override
    {
        return MakeSignalHandler(::uiInterface.InitMessage_connect(fn));
    }
    std::unique_ptr<Handler> handleMessageBox(MessageBoxFn fn) override
    {
        return MakeSignalHandler(::uiInterface.ThreadSafeMessageBox_connect(fn));
    }
    std::unique_ptr<Handler> handleQuestion(QuestionFn fn) override
    {
        return MakeSignalHandler(::uiInterface.ThreadSafeQuestion_connect(fn));
    }
    std::unique_ptr<Handler> handleShowProgress(ShowProgressFn fn) override
    {
        return MakeSignalHandler(::uiInterface.ShowProgress_connect(fn));
    }
    std::unique_ptr<Handler> handleInitWallet(InitWalletFn fn) override
    {
        return MakeSignalHandler(::uiInterface.InitWallet_connect(fn));
    }
    std::unique_ptr<Handler> handleNotifyNumConnectionsChanged(NotifyNumConnectionsChangedFn fn) override
    {
        return MakeSignalHandler(::uiInterface.NotifyNumConnectionsChanged_connect(fn));
    }
    std::unique_ptr<Handler> handleNotifyNetworkActiveChanged(NotifyNetworkActiveChangedFn fn) override
    {
        return MakeSignalHandler(::uiInterface.NotifyNetworkActiveChanged_connect(fn));
    }
    std::unique_ptr<Handler> handleNotifyAlertChanged(NotifyAlertChangedFn fn) override
    {
        return MakeSignalHandler(::uiInterface.NotifyAlertChanged_connect(fn));
    }
    std::unique_ptr<Handler> handleBannedListChanged(BannedListChangedFn fn) override
    {
        return MakeSignalHandler(::uiInterface.BannedListChanged_connect(fn));
    }
    std::unique_ptr<Handler> handleNotifyBlockTip(NotifyBlockTipFn fn) override
    {
        return MakeSignalHandler(::uiInterface.NotifyBlockTip_connect([fn](SynchronizationState sync_state, const CBlockIndex* block) {
            fn(sync_state, BlockTip{block->nHeight, block->GetBlockTime(), block->GetBlockHash()},
                GuessVerificationProgress(block, Params().GetConsensus().nPowTargetSpacing));
        }));
    }
    std::unique_ptr<Handler> handleNotifyHeaderTip(NotifyHeaderTipFn fn) override
    {
        return MakeSignalHandler(
            ::uiInterface.NotifyHeaderTip_connect([fn](SynchronizationState sync_state, int64_t height, int64_t timestamp, bool presync) {
                fn(sync_state, BlockTip{(int)height, timestamp, uint256{}}, presync);
            }));
    }
    NodeContext* context() override { return m_context; }
    void setContext(NodeContext* context) override
    {
        m_context = context;
    }
    ArgsManager& args() { return *Assert(Assert(m_context)->args); }
    ChainstateManager& chainman() { return *Assert(m_context->chainman); }
    NodeContext* m_context{nullptr};
};

bool FillBlock(const CBlockIndex* index, const FoundBlock& block, UniqueLock<RecursiveMutex>& lock, const CChain& active, const BlockManager& blockman)
{
    if (!index) return false;
    if (block.m_hash) *block.m_hash = index->GetBlockHash();
    if (block.m_height) *block.m_height = index->nHeight;
    if (block.m_time) *block.m_time = index->GetBlockTime();
    if (block.m_max_time) *block.m_max_time = index->GetBlockTimeMax();
    if (block.m_mtp_time) *block.m_mtp_time = index->GetMedianTimePast();
    if (block.m_in_active_chain) *block.m_in_active_chain = active[index->nHeight] == index;
    if (block.m_locator) { *block.m_locator = GetLocator(index); }
    if (block.m_next_block) FillBlock(active[index->nHeight] == index ? active[index->nHeight + 1] : nullptr, *block.m_next_block, lock, active, blockman);
    if (block.m_data) {
        REVERSE_LOCK(lock);
        if (!blockman.ReadBlockFromDisk(*block.m_data, *index)) block.m_data->SetNull();
    }
    block.found = true;
    return true;
}

class NotificationsProxy : public CValidationInterface
{
public:
    explicit NotificationsProxy(std::shared_ptr<Chain::Notifications> notifications)
        : m_notifications(std::move(notifications)) {}
    virtual ~NotificationsProxy() = default;
    void TransactionAddedToMempool(const CTransactionRef& tx, uint64_t mempool_sequence) override
    {
        m_notifications->transactionAddedToMempool(tx);
    }
    void TransactionRemovedFromMempool(const CTransactionRef& tx, MemPoolRemovalReason reason, uint64_t mempool_sequence) override
    {
        m_notifications->transactionRemovedFromMempool(tx, reason);
    }
    void BlockConnected(ChainstateRole role, const std::shared_ptr<const CBlock>& block, const CBlockIndex* index) override
    {
        m_notifications->blockConnected(role, kernel::MakeBlockInfo(index, block.get()));
    }
    void BlockDisconnected(const std::shared_ptr<const CBlock>& block, const CBlockIndex* index) override
    {
        m_notifications->blockDisconnected(kernel::MakeBlockInfo(index, block.get()));
    }
    void UpdatedBlockTip(const CBlockIndex* index, const CBlockIndex* fork_index, bool is_ibd) override
    {
        m_notifications->updatedBlockTip();
    }
    void ChainStateFlushed(ChainstateRole role, const CBlockLocator& locator) override {
        m_notifications->chainStateFlushed(role, locator);
    }
    std::shared_ptr<Chain::Notifications> m_notifications;
};

class NotificationsHandlerImpl : public Handler
{
public:
    explicit NotificationsHandlerImpl(std::shared_ptr<Chain::Notifications> notifications)
        : m_proxy(std::make_shared<NotificationsProxy>(std::move(notifications)))
    {
        RegisterSharedValidationInterface(m_proxy);
    }
    ~NotificationsHandlerImpl() override { disconnect(); }
    void disconnect() override
    {
        if (m_proxy) {
            UnregisterSharedValidationInterface(m_proxy);
            m_proxy.reset();
        }
    }
    std::shared_ptr<NotificationsProxy> m_proxy;
};

class RpcHandlerImpl : public Handler
{
public:
    explicit RpcHandlerImpl(const CRPCCommand& command) : m_command(command), m_wrapped_command(&command)
    {
        m_command.actor = [this](const JSONRPCRequest& request, UniValue& result, bool last_handler) {
            if (!m_wrapped_command) return false;
            try {
                return m_wrapped_command->actor(request, result, last_handler);
            } catch (const UniValue& e) {
                // If this is not the last handler and a wallet not found
                // exception was thrown, return false so the next handler can
                // try to handle the request. Otherwise, reraise the exception.
                if (!last_handler) {
                    const UniValue& code = e["code"];
                    if (code.isNum() && code.getInt<int>() == RPC_WALLET_NOT_FOUND) {
                        return false;
                    }
                }
                throw;
            }
        };
        ::tableRPC.appendCommand(m_command.name, &m_command);
    }

    void disconnect() final
    {
        if (m_wrapped_command) {
            m_wrapped_command = nullptr;
            ::tableRPC.removeCommand(m_command.name, &m_command);
        }
    }

    ~RpcHandlerImpl() override { disconnect(); }

    CRPCCommand m_command;
    const CRPCCommand* m_wrapped_command;
};

class ChainImpl : public Chain
{
public:
    explicit ChainImpl(NodeContext& node) : m_node(node) {}
    std::optional<int> getHeight() override
    {
        const int height{WITH_LOCK(::cs_main, return chainman().ActiveChain().Height())};
        return height >= 0 ? std::optional{height} : std::nullopt;
    }
    uint256 getBlockHash(int height) override
    {
        LOCK(::cs_main);
        return Assert(chainman().ActiveChain()[height])->GetBlockHash();
    }
    bool haveBlockOnDisk(int height) override
    {
        LOCK(::cs_main);
        const CBlockIndex* block{chainman().ActiveChain()[height]};
        return block && ((block->nStatus & BLOCK_HAVE_DATA) != 0) && block->nTx > 0;
    }
    CBlockLocator getTipLocator() override
    {
        LOCK(::cs_main);
        return chainman().ActiveChain().GetLocator();
    }
    CBlockLocator getActiveChainLocator(const uint256& block_hash) override
    {
        LOCK(::cs_main);
        const CBlockIndex* index = chainman().m_blockman.LookupBlockIndex(block_hash);
        return GetLocator(index);
    }
    std::optional<int> findLocatorFork(const CBlockLocator& locator) override
    {
        LOCK(::cs_main);
        if (const CBlockIndex* fork = chainman().ActiveChainstate().FindForkInGlobalIndex(locator)) {
            return fork->nHeight;
        }
        return std::nullopt;
    }
    bool hasBlockFilterIndex(BlockFilterType filter_type) override
    {
        return GetBlockFilterIndex(filter_type) != nullptr;
    }
    std::optional<bool> blockFilterMatchesAny(BlockFilterType filter_type, const uint256& block_hash, const GCSFilter::ElementSet& filter_set) override
    {
        const BlockFilterIndex* block_filter_index{GetBlockFilterIndex(filter_type)};
        if (!block_filter_index) return std::nullopt;

        BlockFilter filter;
        const CBlockIndex* index{WITH_LOCK(::cs_main, return chainman().m_blockman.LookupBlockIndex(block_hash))};
        if (index == nullptr || !block_filter_index->LookupFilter(index, filter)) return std::nullopt;
        return filter.GetFilter().MatchAny(filter_set);
    }
    bool findBlock(const uint256& hash, const FoundBlock& block) override
    {
        WAIT_LOCK(cs_main, lock);
        return FillBlock(chainman().m_blockman.LookupBlockIndex(hash), block, lock, chainman().ActiveChain(), chainman().m_blockman);
    }
    bool findFirstBlockWithTimeAndHeight(int64_t min_time, int min_height, const FoundBlock& block) override
    {
        WAIT_LOCK(cs_main, lock);
        const CChain& active = chainman().ActiveChain();
        return FillBlock(active.FindEarliestAtLeast(min_time, min_height), block, lock, active, chainman().m_blockman);
    }
    bool findAncestorByHeight(const uint256& block_hash, int ancestor_height, const FoundBlock& ancestor_out) override
    {
        WAIT_LOCK(cs_main, lock);
        const CChain& active = chainman().ActiveChain();
        if (const CBlockIndex* block = chainman().m_blockman.LookupBlockIndex(block_hash)) {
            if (const CBlockIndex* ancestor = block->GetAncestor(ancestor_height)) {
                return FillBlock(ancestor, ancestor_out, lock, active, chainman().m_blockman);
            }
        }
        return FillBlock(nullptr, ancestor_out, lock, active, chainman().m_blockman);
    }
    bool findAncestorByHash(const uint256& block_hash, const uint256& ancestor_hash, const FoundBlock& ancestor_out) override
    {
        WAIT_LOCK(cs_main, lock);
        const CBlockIndex* block = chainman().m_blockman.LookupBlockIndex(block_hash);
        const CBlockIndex* ancestor = chainman().m_blockman.LookupBlockIndex(ancestor_hash);
        if (block && ancestor && block->GetAncestor(ancestor->nHeight) != ancestor) ancestor = nullptr;
        return FillBlock(ancestor, ancestor_out, lock, chainman().ActiveChain(), chainman().m_blockman);
    }
    bool findCommonAncestor(const uint256& block_hash1, const uint256& block_hash2, const FoundBlock& ancestor_out, const FoundBlock& block1_out, const FoundBlock& block2_out) override
    {
        WAIT_LOCK(cs_main, lock);
        const CChain& active = chainman().ActiveChain();
        const CBlockIndex* block1 = chainman().m_blockman.LookupBlockIndex(block_hash1);
        const CBlockIndex* block2 = chainman().m_blockman.LookupBlockIndex(block_hash2);
        const CBlockIndex* ancestor = block1 && block2 ? LastCommonAncestor(block1, block2) : nullptr;
        // Using & instead of && below to avoid short circuiting and leaving
        // output uninitialized. Cast bool to int to avoid -Wbitwise-instead-of-logical
        // compiler warnings.
        return int{FillBlock(ancestor, ancestor_out, lock, active, chainman().m_blockman)} &
               int{FillBlock(block1, block1_out, lock, active, chainman().m_blockman)} &
               int{FillBlock(block2, block2_out, lock, active, chainman().m_blockman)};
    }
    void findCoins(std::map<COutPoint, Coin>& coins) override { return FindCoins(m_node, coins); }
    double guessVerificationProgress(const uint256& block_hash) override
    {
        LOCK(::cs_main);
        return GuessVerificationProgress(chainman().m_blockman.LookupBlockIndex(block_hash), chainman().GetParams().GetConsensus().nPowTargetSpacing);
    }
    bool hasBlocks(const uint256& block_hash, int min_height, std::optional<int> max_height) override
    {
        // hasBlocks returns true if all ancestors of block_hash in specified
        // range have block data (are not pruned), false if any ancestors in
        // specified range are missing data.
        //
        // For simplicity and robustness, min_height and max_height are only
        // used to limit the range, and passing min_height that's too low or
        // max_height that's too high will not crash or change the result.
        LOCK(::cs_main);
        if (const CBlockIndex* block = chainman().m_blockman.LookupBlockIndex(block_hash)) {
            if (max_height && block->nHeight >= *max_height) block = block->GetAncestor(*max_height);
            for (; block->nStatus & BLOCK_HAVE_DATA; block = block->pprev) {
                // Check pprev to not segfault if min_height is too low
                if (block->nHeight <= min_height || !block->pprev) return true;
            }
        }
        return false;
    }
    RBFTransactionState isRBFOptIn(const CTransaction& tx) override
    {
        if (!m_node.mempool) return IsRBFOptInEmptyMempool(tx);
        LOCK(m_node.mempool->cs);
        return IsRBFOptIn(tx, *m_node.mempool);
    }
    bool isInMempool(const uint256& txid) override
    {
        if (!m_node.mempool) return false;
        LOCK(m_node.mempool->cs);
        return m_node.mempool->exists(GenTxid::Txid(txid));
    }
    bool hasDescendantsInMempool(const uint256& txid) override
    {
        if (!m_node.mempool) return false;
        LOCK(m_node.mempool->cs);
        const auto entry{m_node.mempool->GetEntry(Txid::FromUint256(txid))};
        if (entry == nullptr) return false;
        return entry->GetCountWithDescendants() > 1;
    }
    bool broadcastTransaction(const CTransactionRef& tx,
        const CAmount& max_tx_fee,
        bool relay,
        std::string& err_string) override
    {
        const TransactionError err = BroadcastTransaction(m_node, tx, err_string, max_tx_fee, relay, /*wait_callback=*/false);
        // Chain clients only care about failures to accept the tx to the mempool. Disregard non-mempool related failures.
        // Note: this will need to be updated if BroadcastTransactions() is updated to return other non-mempool failures
        // that Chain clients do not need to know about.
        return TransactionError::OK == err;
    }
    void getTransactionAncestry(const uint256& txid, size_t& ancestors, size_t& descendants, size_t* ancestorsize, CAmount* ancestorfees) override
    {
        ancestors = descendants = 0;
        if (!m_node.mempool) return;
        m_node.mempool->GetTransactionAncestry(txid, ancestors, descendants, ancestorsize, ancestorfees);
    }

    std::map<COutPoint, CAmount> CalculateIndividualBumpFees(const std::vector<COutPoint>& outpoints, const CFeeRate& target_feerate) override
    {
        if (!m_node.mempool) {
            std::map<COutPoint, CAmount> bump_fees;
            for (const auto& outpoint : outpoints) {
                bump_fees.emplace(outpoint, 0);
            }
            return bump_fees;
        }
        return MiniMiner(*m_node.mempool, outpoints).CalculateBumpFees(target_feerate);
    }

    std::optional<CAmount> CalculateCombinedBumpFee(const std::vector<COutPoint>& outpoints, const CFeeRate& target_feerate) override
    {
        if (!m_node.mempool) {
            return 0;
        }
        return MiniMiner(*m_node.mempool, outpoints).CalculateTotalBumpFees(target_feerate);
    }
    void getPackageLimits(unsigned int& limit_ancestor_count, unsigned int& limit_descendant_count) override
    {
        const CTxMemPool::Limits default_limits{};

        const CTxMemPool::Limits& limits{m_node.mempool ? m_node.mempool->m_limits : default_limits};

        limit_ancestor_count = limits.ancestor_count;
        limit_descendant_count = limits.descendant_count;
    }
    bool checkChainLimits(const CTransactionRef& tx) override
    {
        if (!m_node.mempool) return true;
        LockPoints lp;
<<<<<<< HEAD
        std::set<std::pair<uint256, COutPoint>> setPeginsSpent;
        CTxMemPoolEntry entry(tx, 0, 0, 0, 0, false, 0, lp, setPeginsSpent);
        const CTxMemPool::Limits& limits{m_node.mempool->m_limits};
=======
        CTxMemPoolEntry entry(tx, 0, 0, 0, 0, false, 0, lp);
>>>>>>> dd5f5713
        LOCK(m_node.mempool->cs);
        std::string err_string;
        return m_node.mempool->CheckPackageLimits({tx}, entry.GetTxSize(), err_string);
    }
    CFeeRate estimateSmartFee(int num_blocks, bool conservative, FeeCalculation* calc) override
    {
        if (!m_node.fee_estimator) return {};
        return m_node.fee_estimator->estimateSmartFee(num_blocks, calc, conservative);
    }
    unsigned int estimateMaxBlocks() override
    {
        if (!m_node.fee_estimator) return 0;
        return m_node.fee_estimator->HighestTargetTracked(FeeEstimateHorizon::LONG_HALFLIFE);
    }
    CFeeRate mempoolMinFee() override
    {
        if (!m_node.mempool) return {};
        return m_node.mempool->GetMinFee();
    }
    CFeeRate relayMinFee() override
    {
        if (!m_node.mempool) return CFeeRate{DEFAULT_MIN_RELAY_TX_FEE};
        return m_node.mempool->m_min_relay_feerate;
    }
    CFeeRate relayIncrementalFee() override
    {
        if (!m_node.mempool) return CFeeRate{DEFAULT_INCREMENTAL_RELAY_FEE};
        return m_node.mempool->m_incremental_relay_feerate;
    }
    CFeeRate relayDustFee() override
    {
        if (!m_node.mempool) return CFeeRate{DUST_RELAY_TX_FEE};
        return m_node.mempool->m_dust_relay_feerate;
    }
    bool havePruned() override
    {
        LOCK(::cs_main);
        return chainman().m_blockman.m_have_pruned;
    }
    bool isReadyToBroadcast() override { return !chainman().m_blockman.LoadingBlocks() && !isInitialBlockDownload(); }
    bool isInitialBlockDownload() override
    {
        return chainman().IsInitialBlockDownload();
    }
    bool shutdownRequested() override { return ShutdownRequested(); }
    void initMessage(const std::string& message) override { ::uiInterface.InitMessage(message); }
    void initWarning(const bilingual_str& message) override { InitWarning(message); }
    void initError(const bilingual_str& message) override { InitError(message); }
    void showProgress(const std::string& title, int progress, bool resume_possible) override
    {
        ::uiInterface.ShowProgress(title, progress, resume_possible);
    }
    std::unique_ptr<Handler> handleNotifications(std::shared_ptr<Notifications> notifications) override
    {
        return std::make_unique<NotificationsHandlerImpl>(std::move(notifications));
    }
    void waitForNotificationsIfTipChanged(const uint256& old_tip) override
    {
        if (!old_tip.IsNull() && old_tip == WITH_LOCK(::cs_main, return chainman().ActiveChain().Tip()->GetBlockHash())) return;
        SyncWithValidationInterfaceQueue();
    }
    std::unique_ptr<Handler> handleRpc(const CRPCCommand& command) override
    {
        return std::make_unique<RpcHandlerImpl>(command);
    }
    bool rpcEnableDeprecated(const std::string& method) override { return IsDeprecatedRPCEnabled(method); }
    void rpcRunLater(const std::string& name, std::function<void()> fn, int64_t seconds) override
    {
        RPCRunLater(name, std::move(fn), seconds);
    }
    int rpcSerializationFlags() override { return RPCSerializationFlags(); }
    common::SettingsValue getSetting(const std::string& name) override
    {
        return args().GetSetting(name);
    }
    std::vector<common::SettingsValue> getSettingsList(const std::string& name) override
    {
        return args().GetSettingsList(name);
    }
    common::SettingsValue getRwSetting(const std::string& name) override
    {
        common::SettingsValue result;
        args().LockSettings([&](const common::Settings& settings) {
            if (const common::SettingsValue* value = common::FindKey(settings.rw_settings, name)) {
                result = *value;
            }
        });
        return result;
    }
    bool updateRwSetting(const std::string& name, const common::SettingsValue& value, bool write) override
    {
        args().LockSettings([&](common::Settings& settings) {
            if (value.isNull()) {
                settings.rw_settings.erase(name);
            } else {
                settings.rw_settings[name] = value;
            }
        });
        return !write || args().WriteSettingsFile();
    }
    void requestMempoolTransactions(Notifications& notifications) override
    {
        if (!m_node.mempool) return;
        LOCK2(::cs_main, m_node.mempool->cs);
        for (const CTxMemPoolEntry& entry : m_node.mempool->entryAll()) {
            notifications.transactionAddedToMempool(entry.GetSharedTx());
        }
    }
    bool hasAssumedValidChain() override
    {
        return chainman().IsSnapshotActive();
    }

// ELEMENTS
    MempoolAcceptResult testPeginClaimAcceptance(const CTransactionRef tx) override {
        LOCK(::cs_main);
        return ::AcceptToMemoryPool(chainman().ActiveChainstate(), tx, GetTime(), false /* bypass_limits */, true /* test_accept */);
    }
    CBlockIndex* getTip() override {
        LOCK(::cs_main);
        const CChain& active = Assert(m_node.chainman)->ActiveChain();
        return active.Tip();
    }
    bool testBlockValidity(BlockValidationState& state, const CChainParams& chainparams, const CBlock& block, CBlockIndex* pindexPrev, bool fCheckPOW, bool fCheckMerkleRoot) override {
        LOCK(::cs_main);
        Assert(m_node.chainman);
        return TestBlockValidity(state, chainparams, m_node.chainman->ActiveChainstate(), block, pindexPrev, GetAdjustedTime, fCheckPOW, fCheckMerkleRoot);
    }
// end ELEMENTS

    NodeContext* context() override { return &m_node; }
    ArgsManager& args() { return *Assert(m_node.args); }
    ChainstateManager& chainman() { return *Assert(m_node.chainman); }
    NodeContext& m_node;
};
} // namespace
} // namespace node

namespace interfaces {
std::unique_ptr<Node> MakeNode(node::NodeContext& context) { return std::make_unique<node::NodeImpl>(context); }
std::unique_ptr<Chain> MakeChain(node::NodeContext& context) { return std::make_unique<node::ChainImpl>(context); }
} // namespace interfaces<|MERGE_RESOLUTION|>--- conflicted
+++ resolved
@@ -703,13 +703,8 @@
     {
         if (!m_node.mempool) return true;
         LockPoints lp;
-<<<<<<< HEAD
         std::set<std::pair<uint256, COutPoint>> setPeginsSpent;
         CTxMemPoolEntry entry(tx, 0, 0, 0, 0, false, 0, lp, setPeginsSpent);
-        const CTxMemPool::Limits& limits{m_node.mempool->m_limits};
-=======
-        CTxMemPoolEntry entry(tx, 0, 0, 0, 0, false, 0, lp);
->>>>>>> dd5f5713
         LOCK(m_node.mempool->cs);
         std::string err_string;
         return m_node.mempool->CheckPackageLimits({tx}, entry.GetTxSize(), err_string);
