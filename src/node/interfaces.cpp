--- conflicted
+++ resolved
@@ -245,11 +245,7 @@
             LOCK(::cs_main);
             tip = chainman().ActiveChain().Tip();
         }
-<<<<<<< HEAD
-        return GuessVerificationProgress(tip, Params().GetConsensus().nPowTargetSpacing);
-=======
-        return GuessVerificationProgress(chainman().GetParams().TxData(), tip);
->>>>>>> 4d0c00df
+        return GuessVerificationProgress(tip, chainman().GetParams().GetConsensus().nPowTargetSpacing);
     }
     bool isInitialBlockDownload() override {
         return chainman().ActiveChainstate().IsInitialBlockDownload();
@@ -550,11 +546,7 @@
     double guessVerificationProgress(const uint256& block_hash) override
     {
         LOCK(cs_main);
-<<<<<<< HEAD
-        return GuessVerificationProgress(chainman().m_blockman.LookupBlockIndex(block_hash), Params().GetConsensus().nPowTargetSpacing);
-=======
-        return GuessVerificationProgress(chainman().GetParams().TxData(), chainman().m_blockman.LookupBlockIndex(block_hash));
->>>>>>> 4d0c00df
+        return GuessVerificationProgress(chainman().m_blockman.LookupBlockIndex(block_hash), chainman().GetParams().GetConsensus().nPowTargetSpacing);
     }
     bool hasBlocks(const uint256& block_hash, int min_height, std::optional<int> max_height) override
     {
