// Copyright (c) 2018-2022 The Bitcoin Core developers
// Distributed under the MIT software license, see the accompanying
// file COPYING or http://www.opensource.org/licenses/mit-license.php.

#include <addrdb.h>
#include <banman.h>
#include <blockfilter.h>
#include <chain.h>
#include <chainparams.h>
#include <common/args.h>
#include <deploymentstatus.h>
#include <external_signer.h>
#include <index/blockfilterindex.h>
#include <init.h>
#include <interfaces/chain.h>
#include <interfaces/handler.h>
#include <interfaces/node.h>
#include <interfaces/wallet.h>
#include <kernel/chain.h>
#include <kernel/mempool_entry.h>
#include <logging.h>
#include <mapport.h>
#include <net.h>
#include <net_processing.h>
#include <netaddress.h>
#include <netbase.h>
#include <node/blockstorage.h>
#include <node/coin.h>
#include <node/context.h>
#include <node/interface_ui.h>
#include <node/transaction.h>
#include <policy/feerate.h>
#include <policy/fees.h>
#include <policy/policy.h>
#include <policy/rbf.h>
#include <policy/settings.h>
#include <primitives/block.h>
#include <primitives/transaction.h>
#include <rpc/protocol.h>
#include <rpc/server.h>
#include <shutdown.h>
#include <support/allocators/secure.h>
#include <sync.h>
#include <timedata.h>
#include <txmempool.h>
#include <uint256.h>
#include <univalue.h>
#include <util/check.h>
#include <util/translation.h>
#include <validation.h>
#include <validationinterface.h>
#include <warnings.h>

#if defined(HAVE_CONFIG_H)
#include <config/bitcoin-config.h>
#endif

#include <any>
#include <memory>
#include <optional>
#include <utility>

#include <boost/signals2/signal.hpp>

using interfaces::BlockTip;
using interfaces::Chain;
using interfaces::FoundBlock;
using interfaces::Handler;
using interfaces::MakeSignalHandler;
using interfaces::Node;
using interfaces::WalletLoader;

namespace node {
// All members of the classes in this namespace are intentionally public, as the
// classes themselves are private.
namespace {
#ifdef ENABLE_EXTERNAL_SIGNER
class ExternalSignerImpl : public interfaces::ExternalSigner
{
public:
    ExternalSignerImpl(::ExternalSigner signer) : m_signer(std::move(signer)) {}
    std::string getName() override { return m_signer.m_name; }
    ::ExternalSigner m_signer;
};
#endif

class NodeImpl : public Node
{
public:
    explicit NodeImpl(NodeContext& context) { setContext(&context); }
    void initLogging() override { InitLogging(args()); }
    void initParameterInteraction() override { InitParameterInteraction(args()); }
    bilingual_str getWarnings() override { return GetWarnings(true); }
    int getExitStatus() override { return Assert(m_context)->exit_status.load(); }
    uint32_t getLogCategories() override { return LogInstance().GetCategoryMask(); }
    bool baseInitialize() override
    {
        if (!AppInitBasicSetup(args(), Assert(context())->exit_status)) return false;
        if (!AppInitParameterInteraction(args())) return false;

        m_context->kernel = std::make_unique<kernel::Context>();
        if (!AppInitSanityChecks(*m_context->kernel)) return false;

        if (!AppInitLockDataDirectory()) return false;
        if (!AppInitInterfaces(*m_context)) return false;

        return true;
    }
    bool appInitMain(interfaces::BlockAndHeaderTipInfo* tip_info) override
    {
        if (AppInitMain(*m_context, tip_info)) return true;
        // Error during initialization, set exit status before continue
        m_context->exit_status.store(EXIT_FAILURE);
        return false;
    }
    void appShutdown() override
    {
        Interrupt(*m_context);
        Shutdown(*m_context);
    }
    void startShutdown() override
    {
        StartShutdown();
        // Stop RPC for clean shutdown if any of waitfor* commands is executed.
        if (args().GetBoolArg("-server", false)) {
            InterruptRPC();
            StopRPC();
        }
    }
    bool shutdownRequested() override { return ShutdownRequested(); }
    bool isSettingIgnored(const std::string& name) override
    {
        bool ignored = false;
        args().LockSettings([&](common::Settings& settings) {
            if (auto* options = common::FindKey(settings.command_line_options, name)) {
                ignored = !options->empty();
            }
        });
        return ignored;
    }
    common::SettingsValue getPersistentSetting(const std::string& name) override { return args().GetPersistentSetting(name); }
    void updateRwSetting(const std::string& name, const common::SettingsValue& value) override
    {
        args().LockSettings([&](common::Settings& settings) {
            if (value.isNull()) {
                settings.rw_settings.erase(name);
            } else {
                settings.rw_settings[name] = value;
            }
        });
        args().WriteSettingsFile();
    }
    void forceSetting(const std::string& name, const common::SettingsValue& value) override
    {
        args().LockSettings([&](common::Settings& settings) {
            if (value.isNull()) {
                settings.forced_settings.erase(name);
            } else {
                settings.forced_settings[name] = value;
            }
        });
    }
    void resetSettings() override
    {
        args().WriteSettingsFile(/*errors=*/nullptr, /*backup=*/true);
        args().LockSettings([&](common::Settings& settings) {
            settings.rw_settings.clear();
        });
        args().WriteSettingsFile();
    }
    void mapPort(bool use_upnp, bool use_natpmp) override { StartMapPort(use_upnp, use_natpmp); }
    bool getProxy(Network net, Proxy& proxy_info) override { return GetProxy(net, proxy_info); }
    size_t getNodeCount(ConnectionDirection flags) override
    {
        return m_context->connman ? m_context->connman->GetNodeCount(flags) : 0;
    }
    bool getNodesStats(NodesStats& stats) override
    {
        stats.clear();

        if (m_context->connman) {
            std::vector<CNodeStats> stats_temp;
            m_context->connman->GetNodeStats(stats_temp);

            stats.reserve(stats_temp.size());
            for (auto& node_stats_temp : stats_temp) {
                stats.emplace_back(std::move(node_stats_temp), false, CNodeStateStats());
            }

            // Try to retrieve the CNodeStateStats for each node.
            if (m_context->peerman) {
                TRY_LOCK(::cs_main, lockMain);
                if (lockMain) {
                    for (auto& node_stats : stats) {
                        std::get<1>(node_stats) =
                            m_context->peerman->GetNodeStateStats(std::get<0>(node_stats).nodeid, std::get<2>(node_stats));
                    }
                }
            }
            return true;
        }
        return false;
    }
    bool getBanned(banmap_t& banmap) override
    {
        if (m_context->banman) {
            m_context->banman->GetBanned(banmap);
            return true;
        }
        return false;
    }
    bool ban(const CNetAddr& net_addr, int64_t ban_time_offset) override
    {
        if (m_context->banman) {
            m_context->banman->Ban(net_addr, ban_time_offset);
            return true;
        }
        return false;
    }
    bool unban(const CSubNet& ip) override
    {
        if (m_context->banman) {
            m_context->banman->Unban(ip);
            return true;
        }
        return false;
    }
    bool disconnectByAddress(const CNetAddr& net_addr) override
    {
        if (m_context->connman) {
            return m_context->connman->DisconnectNode(net_addr);
        }
        return false;
    }
    bool disconnectById(NodeId id) override
    {
        if (m_context->connman) {
            return m_context->connman->DisconnectNode(id);
        }
        return false;
    }
    std::vector<std::unique_ptr<interfaces::ExternalSigner>> listExternalSigners() override
    {
#ifdef ENABLE_EXTERNAL_SIGNER
        std::vector<ExternalSigner> signers = {};
        const std::string command = args().GetArg("-signer", "");
        if (command == "") return {};
        ExternalSigner::Enumerate(command, signers, Params().GetChainTypeString());
        std::vector<std::unique_ptr<interfaces::ExternalSigner>> result;
        result.reserve(signers.size());
        for (auto& signer : signers) {
            result.emplace_back(std::make_unique<ExternalSignerImpl>(std::move(signer)));
        }
        return result;
#else
        // This result is indistinguishable from a successful call that returns
        // no signers. For the current GUI this doesn't matter, because the wallet
        // creation dialog disables the external signer checkbox in both
        // cases. The return type could be changed to std::optional<std::vector>
        // (or something that also includes error messages) if this distinction
        // becomes important.
        return {};
#endif // ENABLE_EXTERNAL_SIGNER
    }
    int64_t getTotalBytesRecv() override { return m_context->connman ? m_context->connman->GetTotalBytesRecv() : 0; }
    int64_t getTotalBytesSent() override { return m_context->connman ? m_context->connman->GetTotalBytesSent() : 0; }
    size_t getMempoolSize() override { return m_context->mempool ? m_context->mempool->size() : 0; }
    size_t getMempoolDynamicUsage() override { return m_context->mempool ? m_context->mempool->DynamicMemoryUsage() : 0; }
    bool getHeaderTip(int& height, int64_t& block_time) override
    {
        LOCK(::cs_main);
        auto best_header = chainman().m_best_header;
        if (best_header) {
            height = best_header->nHeight;
            block_time = best_header->GetBlockTime();
            return true;
        }
        return false;
    }
    int getNumBlocks() override
    {
        LOCK(::cs_main);
        return chainman().ActiveChain().Height();
    }
    uint256 getBestBlockHash() override
    {
        const CBlockIndex* tip = WITH_LOCK(::cs_main, return chainman().ActiveChain().Tip());
        return tip ? tip->GetBlockHash() : chainman().GetParams().GenesisBlock().GetHash();
    }
    int64_t getLastBlockTime() override
    {
        LOCK(::cs_main);
        if (chainman().ActiveChain().Tip()) {
            return chainman().ActiveChain().Tip()->GetBlockTime();
        }
        return chainman().GetParams().GenesisBlock().GetBlockTime(); // Genesis block's time of current network
    }
    double getVerificationProgress() override
    {
        return GuessVerificationProgress(WITH_LOCK(::cs_main, return chainman().ActiveChain().Tip()), chainman().GetParams().GetConsensus().nPowTargetSpacing);
    }
    bool isInitialBlockDownload() override {
        return chainman().ActiveChainstate().IsInitialBlockDownload();
    }
    bool isLoadingBlocks() override { return chainman().m_blockman.LoadingBlocks(); }
    void setNetworkActive(bool active) override
    {
        if (m_context->connman) {
            m_context->connman->SetNetworkActive(active);
        }
    }
    bool getNetworkActive() override { return m_context->connman && m_context->connman->GetNetworkActive(); }
    CFeeRate getDustRelayFee() override
    {
        if (!m_context->mempool) return CFeeRate{DUST_RELAY_TX_FEE};
        return m_context->mempool->m_dust_relay_feerate;
    }
    UniValue executeRpc(const std::string& command, const UniValue& params, const std::string& uri) override
    {
        JSONRPCRequest req;
        req.context = m_context;
        req.params = params;
        req.strMethod = command;
        req.URI = uri;
        return ::tableRPC.execute(req);
    }
    std::vector<std::string> listRpcCommands() override { return ::tableRPC.listCommands(); }
    void rpcSetTimerInterfaceIfUnset(RPCTimerInterface* iface) override { RPCSetTimerInterfaceIfUnset(iface); }
    void rpcUnsetTimerInterface(RPCTimerInterface* iface) override { RPCUnsetTimerInterface(iface); }
    bool getUnspentOutput(const COutPoint& output, Coin& coin) override
    {
        LOCK(::cs_main);
        return chainman().ActiveChainstate().CoinsTip().GetCoin(output, coin);
    }
    TransactionError broadcastTransaction(CTransactionRef tx, CAmount max_tx_fee, std::string& err_string) override
    {
        return BroadcastTransaction(*m_context, std::move(tx), err_string, max_tx_fee, /*relay=*/ true, /*wait_callback=*/ false);
    }
    WalletLoader& walletLoader() override
    {
        return *Assert(m_context->wallet_loader);
    }
    std::unique_ptr<Handler> handleInitMessage(InitMessageFn fn) override
    {
        return MakeSignalHandler(::uiInterface.InitMessage_connect(fn));
    }
    std::unique_ptr<Handler> handleMessageBox(MessageBoxFn fn) override
    {
        return MakeSignalHandler(::uiInterface.ThreadSafeMessageBox_connect(fn));
    }
    std::unique_ptr<Handler> handleQuestion(QuestionFn fn) override
    {
        return MakeSignalHandler(::uiInterface.ThreadSafeQuestion_connect(fn));
    }
    std::unique_ptr<Handler> handleShowProgress(ShowProgressFn fn) override
    {
        return MakeSignalHandler(::uiInterface.ShowProgress_connect(fn));
    }
    std::unique_ptr<Handler> handleInitWallet(InitWalletFn fn) override
    {
        return MakeSignalHandler(::uiInterface.InitWallet_connect(fn));
    }
    std::unique_ptr<Handler> handleNotifyNumConnectionsChanged(NotifyNumConnectionsChangedFn fn) override
    {
        return MakeSignalHandler(::uiInterface.NotifyNumConnectionsChanged_connect(fn));
    }
    std::unique_ptr<Handler> handleNotifyNetworkActiveChanged(NotifyNetworkActiveChangedFn fn) override
    {
        return MakeSignalHandler(::uiInterface.NotifyNetworkActiveChanged_connect(fn));
    }
    std::unique_ptr<Handler> handleNotifyAlertChanged(NotifyAlertChangedFn fn) override
    {
        return MakeSignalHandler(::uiInterface.NotifyAlertChanged_connect(fn));
    }
    std::unique_ptr<Handler> handleBannedListChanged(BannedListChangedFn fn) override
    {
        return MakeSignalHandler(::uiInterface.BannedListChanged_connect(fn));
    }
    std::unique_ptr<Handler> handleNotifyBlockTip(NotifyBlockTipFn fn) override
    {
        return MakeSignalHandler(::uiInterface.NotifyBlockTip_connect([fn](SynchronizationState sync_state, const CBlockIndex* block) {
            fn(sync_state, BlockTip{block->nHeight, block->GetBlockTime(), block->GetBlockHash()},
                GuessVerificationProgress(block, Params().GetConsensus().nPowTargetSpacing));
        }));
    }
    std::unique_ptr<Handler> handleNotifyHeaderTip(NotifyHeaderTipFn fn) override
    {
        return MakeSignalHandler(
            ::uiInterface.NotifyHeaderTip_connect([fn](SynchronizationState sync_state, int64_t height, int64_t timestamp, bool presync) {
                fn(sync_state, BlockTip{(int)height, timestamp, uint256{}}, presync);
            }));
    }
    NodeContext* context() override { return m_context; }
    void setContext(NodeContext* context) override
    {
        m_context = context;
    }
    ArgsManager& args() { return *Assert(Assert(m_context)->args); }
    ChainstateManager& chainman() { return *Assert(m_context->chainman); }
    NodeContext* m_context{nullptr};
};

bool FillBlock(const CBlockIndex* index, const FoundBlock& block, UniqueLock<RecursiveMutex>& lock, const CChain& active, const BlockManager& blockman)
{
    if (!index) return false;
    if (block.m_hash) *block.m_hash = index->GetBlockHash();
    if (block.m_height) *block.m_height = index->nHeight;
    if (block.m_time) *block.m_time = index->GetBlockTime();
    if (block.m_max_time) *block.m_max_time = index->GetBlockTimeMax();
    if (block.m_mtp_time) *block.m_mtp_time = index->GetMedianTimePast();
    if (block.m_in_active_chain) *block.m_in_active_chain = active[index->nHeight] == index;
    if (block.m_locator) { *block.m_locator = GetLocator(index); }
    if (block.m_next_block) FillBlock(active[index->nHeight] == index ? active[index->nHeight + 1] : nullptr, *block.m_next_block, lock, active, blockman);
    if (block.m_data) {
        REVERSE_LOCK(lock);
        if (!blockman.ReadBlockFromDisk(*block.m_data, *index)) block.m_data->SetNull();
    }
    block.found = true;
    return true;
}

class NotificationsProxy : public CValidationInterface
{
public:
    explicit NotificationsProxy(std::shared_ptr<Chain::Notifications> notifications)
        : m_notifications(std::move(notifications)) {}
    virtual ~NotificationsProxy() = default;
    void TransactionAddedToMempool(const CTransactionRef& tx, uint64_t mempool_sequence) override
    {
        m_notifications->transactionAddedToMempool(tx);
    }
    void TransactionRemovedFromMempool(const CTransactionRef& tx, MemPoolRemovalReason reason, uint64_t mempool_sequence) override
    {
        m_notifications->transactionRemovedFromMempool(tx, reason);
    }
    void BlockConnected(const std::shared_ptr<const CBlock>& block, const CBlockIndex* index) override
    {
        m_notifications->blockConnected(kernel::MakeBlockInfo(index, block.get()));
    }
    void BlockDisconnected(const std::shared_ptr<const CBlock>& block, const CBlockIndex* index) override
    {
        m_notifications->blockDisconnected(kernel::MakeBlockInfo(index, block.get()));
    }
    void UpdatedBlockTip(const CBlockIndex* index, const CBlockIndex* fork_index, bool is_ibd) override
    {
        m_notifications->updatedBlockTip();
    }
    void ChainStateFlushed(const CBlockLocator& locator) override { m_notifications->chainStateFlushed(locator); }
    std::shared_ptr<Chain::Notifications> m_notifications;
};

class NotificationsHandlerImpl : public Handler
{
public:
    explicit NotificationsHandlerImpl(std::shared_ptr<Chain::Notifications> notifications)
        : m_proxy(std::make_shared<NotificationsProxy>(std::move(notifications)))
    {
        RegisterSharedValidationInterface(m_proxy);
    }
    ~NotificationsHandlerImpl() override { disconnect(); }
    void disconnect() override
    {
        if (m_proxy) {
            UnregisterSharedValidationInterface(m_proxy);
            m_proxy.reset();
        }
    }
    std::shared_ptr<NotificationsProxy> m_proxy;
};

class RpcHandlerImpl : public Handler
{
public:
    explicit RpcHandlerImpl(const CRPCCommand& command) : m_command(command), m_wrapped_command(&command)
    {
        m_command.actor = [this](const JSONRPCRequest& request, UniValue& result, bool last_handler) {
            if (!m_wrapped_command) return false;
            try {
                return m_wrapped_command->actor(request, result, last_handler);
            } catch (const UniValue& e) {
                // If this is not the last handler and a wallet not found
                // exception was thrown, return false so the next handler can
                // try to handle the request. Otherwise, reraise the exception.
                if (!last_handler) {
                    const UniValue& code = e["code"];
                    if (code.isNum() && code.getInt<int>() == RPC_WALLET_NOT_FOUND) {
                        return false;
                    }
                }
                throw;
            }
        };
        ::tableRPC.appendCommand(m_command.name, &m_command);
    }

    void disconnect() final
    {
        if (m_wrapped_command) {
            m_wrapped_command = nullptr;
            ::tableRPC.removeCommand(m_command.name, &m_command);
        }
    }

    ~RpcHandlerImpl() override { disconnect(); }

    CRPCCommand m_command;
    const CRPCCommand* m_wrapped_command;
};

class ChainImpl : public Chain
{
public:
    explicit ChainImpl(NodeContext& node) : m_node(node) {}
    std::optional<int> getHeight() override
    {
        const int height{WITH_LOCK(::cs_main, return chainman().ActiveChain().Height())};
        return height >= 0 ? std::optional{height} : std::nullopt;
    }
    uint256 getBlockHash(int height) override
    {
        LOCK(::cs_main);
        return Assert(chainman().ActiveChain()[height])->GetBlockHash();
    }
    bool haveBlockOnDisk(int height) override
    {
        LOCK(::cs_main);
        const CBlockIndex* block{chainman().ActiveChain()[height]};
        return block && ((block->nStatus & BLOCK_HAVE_DATA) != 0) && block->nTx > 0;
    }
    CBlockLocator getTipLocator() override
    {
        LOCK(::cs_main);
        return chainman().ActiveChain().GetLocator();
    }
    CBlockLocator getActiveChainLocator(const uint256& block_hash) override
    {
        LOCK(::cs_main);
        const CBlockIndex* index = chainman().m_blockman.LookupBlockIndex(block_hash);
        return GetLocator(index);
    }
    std::optional<int> findLocatorFork(const CBlockLocator& locator) override
    {
        LOCK(::cs_main);
        if (const CBlockIndex* fork = chainman().ActiveChainstate().FindForkInGlobalIndex(locator)) {
            return fork->nHeight;
        }
        return std::nullopt;
    }
    bool hasBlockFilterIndex(BlockFilterType filter_type) override
    {
        return GetBlockFilterIndex(filter_type) != nullptr;
    }
    std::optional<bool> blockFilterMatchesAny(BlockFilterType filter_type, const uint256& block_hash, const GCSFilter::ElementSet& filter_set) override
    {
        const BlockFilterIndex* block_filter_index{GetBlockFilterIndex(filter_type)};
        if (!block_filter_index) return std::nullopt;

        BlockFilter filter;
        const CBlockIndex* index{WITH_LOCK(::cs_main, return chainman().m_blockman.LookupBlockIndex(block_hash))};
        if (index == nullptr || !block_filter_index->LookupFilter(index, filter)) return std::nullopt;
        return filter.GetFilter().MatchAny(filter_set);
    }
    bool findBlock(const uint256& hash, const FoundBlock& block) override
    {
        WAIT_LOCK(cs_main, lock);
        return FillBlock(chainman().m_blockman.LookupBlockIndex(hash), block, lock, chainman().ActiveChain(), chainman().m_blockman);
    }
    bool findFirstBlockWithTimeAndHeight(int64_t min_time, int min_height, const FoundBlock& block) override
    {
        WAIT_LOCK(cs_main, lock);
        const CChain& active = chainman().ActiveChain();
        return FillBlock(active.FindEarliestAtLeast(min_time, min_height), block, lock, active, chainman().m_blockman);
    }
    bool findAncestorByHeight(const uint256& block_hash, int ancestor_height, const FoundBlock& ancestor_out) override
    {
        WAIT_LOCK(cs_main, lock);
        const CChain& active = chainman().ActiveChain();
        if (const CBlockIndex* block = chainman().m_blockman.LookupBlockIndex(block_hash)) {
            if (const CBlockIndex* ancestor = block->GetAncestor(ancestor_height)) {
                return FillBlock(ancestor, ancestor_out, lock, active, chainman().m_blockman);
            }
        }
        return FillBlock(nullptr, ancestor_out, lock, active, chainman().m_blockman);
    }
    bool findAncestorByHash(const uint256& block_hash, const uint256& ancestor_hash, const FoundBlock& ancestor_out) override
    {
        WAIT_LOCK(cs_main, lock);
        const CBlockIndex* block = chainman().m_blockman.LookupBlockIndex(block_hash);
        const CBlockIndex* ancestor = chainman().m_blockman.LookupBlockIndex(ancestor_hash);
        if (block && ancestor && block->GetAncestor(ancestor->nHeight) != ancestor) ancestor = nullptr;
        return FillBlock(ancestor, ancestor_out, lock, chainman().ActiveChain(), chainman().m_blockman);
    }
    bool findCommonAncestor(const uint256& block_hash1, const uint256& block_hash2, const FoundBlock& ancestor_out, const FoundBlock& block1_out, const FoundBlock& block2_out) override
    {
        WAIT_LOCK(cs_main, lock);
        const CChain& active = chainman().ActiveChain();
        const CBlockIndex* block1 = chainman().m_blockman.LookupBlockIndex(block_hash1);
        const CBlockIndex* block2 = chainman().m_blockman.LookupBlockIndex(block_hash2);
        const CBlockIndex* ancestor = block1 && block2 ? LastCommonAncestor(block1, block2) : nullptr;
        // Using & instead of && below to avoid short circuiting and leaving
        // output uninitialized. Cast bool to int to avoid -Wbitwise-instead-of-logical
        // compiler warnings.
        return int{FillBlock(ancestor, ancestor_out, lock, active, chainman().m_blockman)} &
               int{FillBlock(block1, block1_out, lock, active, chainman().m_blockman)} &
               int{FillBlock(block2, block2_out, lock, active, chainman().m_blockman)};
    }
    void findCoins(std::map<COutPoint, Coin>& coins) override { return FindCoins(m_node, coins); }
    double guessVerificationProgress(const uint256& block_hash) override
    {
        LOCK(::cs_main);
        return GuessVerificationProgress(chainman().m_blockman.LookupBlockIndex(block_hash), chainman().GetParams().GetConsensus().nPowTargetSpacing);
    }
    bool hasBlocks(const uint256& block_hash, int min_height, std::optional<int> max_height) override
    {
        // hasBlocks returns true if all ancestors of block_hash in specified
        // range have block data (are not pruned), false if any ancestors in
        // specified range are missing data.
        //
        // For simplicity and robustness, min_height and max_height are only
        // used to limit the range, and passing min_height that's too low or
        // max_height that's too high will not crash or change the result.
        LOCK(::cs_main);
        if (const CBlockIndex* block = chainman().m_blockman.LookupBlockIndex(block_hash)) {
            if (max_height && block->nHeight >= *max_height) block = block->GetAncestor(*max_height);
            for (; block->nStatus & BLOCK_HAVE_DATA; block = block->pprev) {
                // Check pprev to not segfault if min_height is too low
                if (block->nHeight <= min_height || !block->pprev) return true;
            }
        }
        return false;
    }
    RBFTransactionState isRBFOptIn(const CTransaction& tx) override
    {
        if (!m_node.mempool) return IsRBFOptInEmptyMempool(tx);
        LOCK(m_node.mempool->cs);
        return IsRBFOptIn(tx, *m_node.mempool);
    }
    bool isInMempool(const uint256& txid) override
    {
        if (!m_node.mempool) return false;
        LOCK(m_node.mempool->cs);
        return m_node.mempool->exists(GenTxid::Txid(txid));
    }
    bool hasDescendantsInMempool(const uint256& txid) override
    {
        if (!m_node.mempool) return false;
        LOCK(m_node.mempool->cs);
        auto it = m_node.mempool->GetIter(txid);
        return it && (*it)->GetCountWithDescendants() > 1;
    }
    bool broadcastTransaction(const CTransactionRef& tx,
        const CAmount& max_tx_fee,
        bool relay,
        std::string& err_string) override
    {
        const TransactionError err = BroadcastTransaction(m_node, tx, err_string, max_tx_fee, relay, /*wait_callback=*/false);
        // Chain clients only care about failures to accept the tx to the mempool. Disregard non-mempool related failures.
        // Note: this will need to be updated if BroadcastTransactions() is updated to return other non-mempool failures
        // that Chain clients do not need to know about.
        return TransactionError::OK == err;
    }
    void getTransactionAncestry(const uint256& txid, size_t& ancestors, size_t& descendants, size_t* ancestorsize, CAmount* ancestorfees) override
    {
        ancestors = descendants = 0;
        if (!m_node.mempool) return;
        m_node.mempool->GetTransactionAncestry(txid, ancestors, descendants, ancestorsize, ancestorfees);
    }
    void getPackageLimits(unsigned int& limit_ancestor_count, unsigned int& limit_descendant_count) override
    {
        const CTxMemPool::Limits default_limits{};

        const CTxMemPool::Limits& limits{m_node.mempool ? m_node.mempool->m_limits : default_limits};

        limit_ancestor_count = limits.ancestor_count;
        limit_descendant_count = limits.descendant_count;
    }
    bool checkChainLimits(const CTransactionRef& tx) override
    {
        if (!m_node.mempool) return true;
        LockPoints lp;
<<<<<<< HEAD
        std::set<std::pair<uint256, COutPoint>> setPeginsSpent;
        CTxMemPoolEntry entry(tx, 0, 0, 0, false, 0, lp, setPeginsSpent);
=======
        CTxMemPoolEntry entry(tx, 0, 0, 0, 0, false, 0, lp);
>>>>>>> a62f5ee8
        const CTxMemPool::Limits& limits{m_node.mempool->m_limits};
        LOCK(m_node.mempool->cs);
        return m_node.mempool->CalculateMemPoolAncestors(entry, limits).has_value();
    }
    CFeeRate estimateSmartFee(int num_blocks, bool conservative, FeeCalculation* calc) override
    {
        if (!m_node.fee_estimator) return {};
        return m_node.fee_estimator->estimateSmartFee(num_blocks, calc, conservative);
    }
    unsigned int estimateMaxBlocks() override
    {
        if (!m_node.fee_estimator) return 0;
        return m_node.fee_estimator->HighestTargetTracked(FeeEstimateHorizon::LONG_HALFLIFE);
    }
    CFeeRate mempoolMinFee() override
    {
        if (!m_node.mempool) return {};
        return m_node.mempool->GetMinFee();
    }
    CFeeRate relayMinFee() override
    {
        if (!m_node.mempool) return CFeeRate{DEFAULT_MIN_RELAY_TX_FEE};
        return m_node.mempool->m_min_relay_feerate;
    }
    CFeeRate relayIncrementalFee() override
    {
        if (!m_node.mempool) return CFeeRate{DEFAULT_INCREMENTAL_RELAY_FEE};
        return m_node.mempool->m_incremental_relay_feerate;
    }
    CFeeRate relayDustFee() override
    {
        if (!m_node.mempool) return CFeeRate{DUST_RELAY_TX_FEE};
        return m_node.mempool->m_dust_relay_feerate;
    }
    bool havePruned() override
    {
        LOCK(::cs_main);
        return chainman().m_blockman.m_have_pruned;
    }
    bool isReadyToBroadcast() override { return !chainman().m_blockman.LoadingBlocks() && !isInitialBlockDownload(); }
    bool isInitialBlockDownload() override
    {
        return chainman().ActiveChainstate().IsInitialBlockDownload();
    }
    bool shutdownRequested() override { return ShutdownRequested(); }
    void initMessage(const std::string& message) override { ::uiInterface.InitMessage(message); }
    void initWarning(const bilingual_str& message) override { InitWarning(message); }
    void initError(const bilingual_str& message) override { InitError(message); }
    void showProgress(const std::string& title, int progress, bool resume_possible) override
    {
        ::uiInterface.ShowProgress(title, progress, resume_possible);
    }
    std::unique_ptr<Handler> handleNotifications(std::shared_ptr<Notifications> notifications) override
    {
        return std::make_unique<NotificationsHandlerImpl>(std::move(notifications));
    }
    void waitForNotificationsIfTipChanged(const uint256& old_tip) override
    {
        if (!old_tip.IsNull() && old_tip == WITH_LOCK(::cs_main, return chainman().ActiveChain().Tip()->GetBlockHash())) return;
        SyncWithValidationInterfaceQueue();
    }
    std::unique_ptr<Handler> handleRpc(const CRPCCommand& command) override
    {
        return std::make_unique<RpcHandlerImpl>(command);
    }
    bool rpcEnableDeprecated(const std::string& method) override { return IsDeprecatedRPCEnabled(method); }
    void rpcRunLater(const std::string& name, std::function<void()> fn, int64_t seconds) override
    {
        RPCRunLater(name, std::move(fn), seconds);
    }
    int rpcSerializationFlags() override { return RPCSerializationFlags(); }
    common::SettingsValue getSetting(const std::string& name) override
    {
        return args().GetSetting(name);
    }
    std::vector<common::SettingsValue> getSettingsList(const std::string& name) override
    {
        return args().GetSettingsList(name);
    }
    common::SettingsValue getRwSetting(const std::string& name) override
    {
        common::SettingsValue result;
        args().LockSettings([&](const common::Settings& settings) {
            if (const common::SettingsValue* value = common::FindKey(settings.rw_settings, name)) {
                result = *value;
            }
        });
        return result;
    }
    bool updateRwSetting(const std::string& name, const common::SettingsValue& value, bool write) override
    {
        args().LockSettings([&](common::Settings& settings) {
            if (value.isNull()) {
                settings.rw_settings.erase(name);
            } else {
                settings.rw_settings[name] = value;
            }
        });
        return !write || args().WriteSettingsFile();
    }
    void requestMempoolTransactions(Notifications& notifications) override
    {
        if (!m_node.mempool) return;
        LOCK2(::cs_main, m_node.mempool->cs);
        for (const CTxMemPoolEntry& entry : m_node.mempool->mapTx) {
            notifications.transactionAddedToMempool(entry.GetSharedTx());
        }
    }
    bool hasAssumedValidChain() override
    {
        return chainman().IsSnapshotActive();
    }

// ELEMENTS
    MempoolAcceptResult testPeginClaimAcceptance(const CTransactionRef tx) override {
        LOCK(::cs_main);
        return ::AcceptToMemoryPool(chainman().ActiveChainstate(), tx, GetTime(), false /* bypass_limits */, true /* test_accept */);
    }
    CBlockIndex* getTip() override {
        LOCK(::cs_main);
        const CChain& active = Assert(m_node.chainman)->ActiveChain();
        return active.Tip();
    }
    bool testBlockValidity(BlockValidationState& state, const CChainParams& chainparams, const CBlock& block, CBlockIndex* pindexPrev, bool fCheckPOW, bool fCheckMerkleRoot) override {
        LOCK(::cs_main);
        Assert(m_node.chainman);
        return TestBlockValidity(state, chainparams, m_node.chainman->ActiveChainstate(), block, pindexPrev, GetAdjustedTime, fCheckPOW, fCheckMerkleRoot);
    }
// end ELEMENTS

    NodeContext* context() override { return &m_node; }
    ArgsManager& args() { return *Assert(m_node.args); }
    ChainstateManager& chainman() { return *Assert(m_node.chainman); }
    NodeContext& m_node;
};
} // namespace
} // namespace node

namespace interfaces {
std::unique_ptr<Node> MakeNode(node::NodeContext& context) { return std::make_unique<node::NodeImpl>(context); }
std::unique_ptr<Chain> MakeChain(node::NodeContext& context) { return std::make_unique<node::ChainImpl>(context); }
} // namespace interfaces<|MERGE_RESOLUTION|>--- conflicted
+++ resolved
@@ -678,12 +678,8 @@
     {
         if (!m_node.mempool) return true;
         LockPoints lp;
-<<<<<<< HEAD
         std::set<std::pair<uint256, COutPoint>> setPeginsSpent;
-        CTxMemPoolEntry entry(tx, 0, 0, 0, false, 0, lp, setPeginsSpent);
-=======
-        CTxMemPoolEntry entry(tx, 0, 0, 0, 0, false, 0, lp);
->>>>>>> a62f5ee8
+        CTxMemPoolEntry entry(tx, 0, 0, 0, 0, false, 0, lp, setPeginsSpent);
         const CTxMemPool::Limits& limits{m_node.mempool->m_limits};
         LOCK(m_node.mempool->cs);
         return m_node.mempool->CalculateMemPoolAncestors(entry, limits).has_value();
