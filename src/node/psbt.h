// Copyright (c) 2009-2019 The Bitcoin Core developers
// Distributed under the MIT software license, see the accompanying
// file COPYING or http://www.opensource.org/licenses/mit-license.php.

#ifndef BITCOIN_NODE_PSBT_H
#define BITCOIN_NODE_PSBT_H

#include <psbt.h>

#include <optional>

/**
 * Holds an analysis of one input from a PSBT
 */
struct PSBTInputAnalysis {
    bool has_utxo; //!< Whether we have UTXO information for this input
    bool is_final; //!< Whether the input has all required information including signatures
    PSBTRole next; //!< Which of the BIP 174 roles needs to handle this input next

    std::vector<CKeyID> missing_pubkeys; //!< Pubkeys whose BIP32 derivation path is missing
    std::vector<CKeyID> missing_sigs;    //!< Pubkeys whose signatures are missing
    uint160 missing_redeem_script;       //!< Hash160 of redeem script, if missing
    uint256 missing_witness_script;      //!< SHA256 of witness script, if missing
};

/**
 * Holds the results of AnalyzePSBT (miscellaneous information about a PSBT)
 */
struct PSBTAnalysis {
<<<<<<< HEAD
    std::optional<size_t> estimated_vsize;      //!< Estimated weight of the transaction
    std::optional<CFeeRate> estimated_feerate;  //!< Estimated feerate (fee / weight) of the transaction
    std::optional<CAmountMap> fee;              //!< Amount of fee being paid by the transaction
=======
    Optional<size_t> estimated_vsize;      //!< Estimated weight of the transaction
    Optional<CFeeRate> estimated_feerate;  //!< Estimated feerate (fee / weight) of the transaction
    Optional<CAmount> fee;              //!< Amount of fee being paid by the transaction
>>>>>>> 9a154599
    std::vector<PSBTInputAnalysis> inputs; //!< More information about the individual inputs of the transaction
    PSBTRole next;                         //!< Which of the BIP 174 roles needs to handle the transaction next
    std::string error;                     //!< Error message

    void SetInvalid(std::string err_msg)
    {
        estimated_vsize = std::nullopt;
        estimated_feerate = std::nullopt;
        fee = std::nullopt;
        inputs.clear();
        next = PSBTRole::CREATOR;
        error = err_msg;
    }
};


/**
 * Provides helpful miscellaneous information about where a PSBT is in the signing workflow.
 *
 * @param[in] psbtx the PSBT to analyze
 * @return A PSBTAnalysis with information about the provided PSBT.
 */
PSBTAnalysis AnalyzePSBT(PartiallySignedTransaction psbtx);

#endif // BITCOIN_NODE_PSBT_H<|MERGE_RESOLUTION|>--- conflicted
+++ resolved
@@ -27,15 +27,9 @@
  * Holds the results of AnalyzePSBT (miscellaneous information about a PSBT)
  */
 struct PSBTAnalysis {
-<<<<<<< HEAD
     std::optional<size_t> estimated_vsize;      //!< Estimated weight of the transaction
     std::optional<CFeeRate> estimated_feerate;  //!< Estimated feerate (fee / weight) of the transaction
-    std::optional<CAmountMap> fee;              //!< Amount of fee being paid by the transaction
-=======
-    Optional<size_t> estimated_vsize;      //!< Estimated weight of the transaction
-    Optional<CFeeRate> estimated_feerate;  //!< Estimated feerate (fee / weight) of the transaction
-    Optional<CAmount> fee;              //!< Amount of fee being paid by the transaction
->>>>>>> 9a154599
+    std::optional<CAmount> fee;                 //!< Amount of fee being paid by the transaction
     std::vector<PSBTInputAnalysis> inputs; //!< More information about the individual inputs of the transaction
     PSBTRole next;                         //!< Which of the BIP 174 roles needs to handle the transaction next
     std::string error;                     //!< Error message
