// Copyright (c) 2017, 2021 Pieter Wuille
// Distributed under the MIT software license, see the accompanying
// file COPYING or http://www.opensource.org/licenses/mit-license.php.

#include <bech32.h>
#include <util/vector.h>

#include <assert.h>

namespace bech32
<<<<<<< HEAD
=======
{

namespace
>>>>>>> 8ec881d3
{

typedef std::vector<uint8_t> data;

/** The Bech32 and Bech32m character set for encoding. */
const char* CHARSET = "qpzry9x8gf2tvdw0s3jn54khce6mua7l";

/** The Bech32 and Bech32m character set for decoding. */
const int8_t CHARSET_REV[128] = {
    -1, -1, -1, -1, -1, -1, -1, -1, -1, -1, -1, -1, -1, -1, -1, -1,
    -1, -1, -1, -1, -1, -1, -1, -1, -1, -1, -1, -1, -1, -1, -1, -1,
    -1, -1, -1, -1, -1, -1, -1, -1, -1, -1, -1, -1, -1, -1, -1, -1,
    15, -1, 10, 17, 21, 20, 26, 30,  7,  5, -1, -1, -1, -1, -1, -1,
    -1, 29, -1, 24, 13, 25,  9,  8, 23, -1, 18, 22, 31, 27, 19, -1,
     1,  0,  3, 16, 11, 28, 12, 14,  6,  4,  2, -1, -1, -1, -1, -1,
    -1, 29, -1, 24, 13, 25,  9,  8, 23, -1, 18, 22, 31, 27, 19, -1,
     1,  0,  3, 16, 11, 28, 12, 14,  6,  4,  2, -1, -1, -1, -1, -1
};

/* Determine the final constant to use for the specified encoding. */
uint32_t EncodingConstant(Encoding encoding) {
    assert(encoding == Encoding::BECH32 || encoding == Encoding::BECH32M);
    return encoding == Encoding::BECH32 ? 1 : 0x2bc830a3;
}

/** This function will compute what 6 5-bit values to XOR into the last 6 input values, in order to
 *  make the checksum 0. These 6 values are packed together in a single 30-bit integer. The higher
 *  bits correspond to earlier values. */
uint32_t PolyMod(const data& v)
{
    // The input is interpreted as a list of coefficients of a polynomial over F = GF(32), with an
    // implicit 1 in front. If the input is [v0,v1,v2,v3,v4], that polynomial is v(x) =
    // 1*x^5 + v0*x^4 + v1*x^3 + v2*x^2 + v3*x + v4. The implicit 1 guarantees that
    // [v0,v1,v2,...] has a distinct checksum from [0,v0,v1,v2,...].

    // The output is a 30-bit integer whose 5-bit groups are the coefficients of the remainder of
    // v(x) mod g(x), where g(x) is the Bech32 generator,
    // x^6 + {29}x^5 + {22}x^4 + {20}x^3 + {21}x^2 + {29}x + {18}. g(x) is chosen in such a way
    // that the resulting code is a BCH code, guaranteeing detection of up to 3 errors within a
    // window of 1023 characters. Among the various possible BCH codes, one was selected to in
    // fact guarantee detection of up to 4 errors within a window of 89 characters.

    // Note that the coefficients are elements of GF(32), here represented as decimal numbers
    // between {}. In this finite field, addition is just XOR of the corresponding numbers. For
    // example, {27} + {13} = {27 ^ 13} = {22}. Multiplication is more complicated, and requires
    // treating the bits of values themselves as coefficients of a polynomial over a smaller field,
    // GF(2), and multiplying those polynomials mod a^5 + a^3 + 1. For example, {5} * {26} =
    // (a^2 + 1) * (a^4 + a^3 + a) = (a^4 + a^3 + a) * a^2 + (a^4 + a^3 + a) = a^6 + a^5 + a^4 + a
    // = a^3 + 1 (mod a^5 + a^3 + 1) = {9}.

    // During the course of the loop below, `c` contains the bitpacked coefficients of the
    // polynomial constructed from just the values of v that were processed so far, mod g(x). In
    // the above example, `c` initially corresponds to 1 mod g(x), and after processing 2 inputs of
    // v, it corresponds to x^2 + v0*x + v1 mod g(x). As 1 mod g(x) = 1, that is the starting value
    // for `c`.
    uint32_t c = 1;
    for (const auto v_i : v) {
        // We want to update `c` to correspond to a polynomial with one extra term. If the initial
        // value of `c` consists of the coefficients of c(x) = f(x) mod g(x), we modify it to
        // correspond to c'(x) = (f(x) * x + v_i) mod g(x), where v_i is the next input to
        // process. Simplifying:
        // c'(x) = (f(x) * x + v_i) mod g(x)
        //         ((f(x) mod g(x)) * x + v_i) mod g(x)
        //         (c(x) * x + v_i) mod g(x)
        // If c(x) = c0*x^5 + c1*x^4 + c2*x^3 + c3*x^2 + c4*x + c5, we want to compute
        // c'(x) = (c0*x^5 + c1*x^4 + c2*x^3 + c3*x^2 + c4*x + c5) * x + v_i mod g(x)
        //       = c0*x^6 + c1*x^5 + c2*x^4 + c3*x^3 + c4*x^2 + c5*x + v_i mod g(x)
        //       = c0*(x^6 mod g(x)) + c1*x^5 + c2*x^4 + c3*x^3 + c4*x^2 + c5*x + v_i
        // If we call (x^6 mod g(x)) = k(x), this can be written as
        // c'(x) = (c1*x^5 + c2*x^4 + c3*x^3 + c4*x^2 + c5*x + v_i) + c0*k(x)

        // First, determine the value of c0:
        uint8_t c0 = c >> 25;

        // Then compute c1*x^5 + c2*x^4 + c3*x^3 + c4*x^2 + c5*x + v_i:
        c = ((c & 0x1ffffff) << 5) ^ v_i;

        // Finally, for each set bit n in c0, conditionally add {2^n}k(x):
        if (c0 & 1)  c ^= 0x3b6a57b2; //     k(x) = {29}x^5 + {22}x^4 + {20}x^3 + {21}x^2 + {29}x + {18}
        if (c0 & 2)  c ^= 0x26508e6d; //  {2}k(x) = {19}x^5 +  {5}x^4 +     x^3 +  {3}x^2 + {19}x + {13}
        if (c0 & 4)  c ^= 0x1ea119fa; //  {4}k(x) = {15}x^5 + {10}x^4 +  {2}x^3 +  {6}x^2 + {15}x + {26}
        if (c0 & 8)  c ^= 0x3d4233dd; //  {8}k(x) = {30}x^5 + {20}x^4 +  {4}x^3 + {12}x^2 + {30}x + {29}
        if (c0 & 16) c ^= 0x2a1462b3; // {16}k(x) = {21}x^5 +     x^4 +  {8}x^3 + {24}x^2 + {21}x + {19}
    }
    return c;
}

/** Convert to lower case. */
inline unsigned char LowerCase(unsigned char c)
{
    return (c >= 'A' && c <= 'Z') ? (c - 'A') + 'a' : c;
}

/** Expand a HRP for use in checksum computation. */
data ExpandHRP(const std::string& hrp)
{
    data ret;
    ret.reserve(hrp.size() + 90);
    ret.resize(hrp.size() * 2 + 1);
    for (size_t i = 0; i < hrp.size(); ++i) {
        unsigned char c = hrp[i];
        ret[i] = c >> 5;
        ret[i + hrp.size() + 1] = c & 0x1f;
    }
    ret[hrp.size()] = 0;
    return ret;
}

/** Verify a checksum. */
Encoding VerifyChecksum(const std::string& hrp, const data& values)
{
    // PolyMod computes what value to xor into the final values to make the checksum 0. However,
    // if we required that the checksum was 0, it would be the case that appending a 0 to a valid
    // list of values would result in a new valid list. For that reason, Bech32 requires the
    // resulting checksum to be 1 instead. In Bech32m, this constant was amended.
    const uint32_t check = PolyMod(Cat(ExpandHRP(hrp), values));
    if (check == EncodingConstant(Encoding::BECH32)) return Encoding::BECH32;
    if (check == EncodingConstant(Encoding::BECH32M)) return Encoding::BECH32M;
    return Encoding::INVALID;
}

/** Create a checksum. */
data CreateChecksum(Encoding encoding, const std::string& hrp, const data& values)
{
    data enc = Cat(ExpandHRP(hrp), values);
    enc.resize(enc.size() + 6); // Append 6 zeroes
    uint32_t mod = PolyMod(enc) ^ EncodingConstant(encoding); // Determine what to XOR into those 6 zeroes.
    data ret(6);
    for (size_t i = 0; i < 6; ++i) {
        // Convert the 5-bit groups in mod to checksum values.
        ret[i] = (mod >> (5 * (5 - i))) & 31;
    }
    return ret;
}

<<<<<<< HEAD
/** Encode a Bech32 string. */
std::string Encode(const std::string& hrp, const data& values) {
    // First ensure that the HRP is all lowercase. BIP-173 requires an encoder
    // to return a lowercase Bech32 string, but if given an uppercase HRP, the
=======
} // namespace

/** Encode a Bech32 or Bech32m string. */
std::string Encode(Encoding encoding, const std::string& hrp, const data& values) {
    // First ensure that the HRP is all lowercase. BIP-173 and BIP350 require an encoder
    // to return a lowercase Bech32/Bech32m string, but if given an uppercase HRP, the
>>>>>>> 8ec881d3
    // result will always be invalid.
    for (const char& c : hrp) assert(c < 'A' || c > 'Z');
    data checksum = CreateChecksum(encoding, hrp, values);
    data combined = Cat(values, checksum);
    std::string ret = hrp + '1';
    ret.reserve(ret.size() + combined.size());
    for (const auto c : combined) {
        ret += CHARSET[c];
    }
    return ret;
}

/** Decode a Bech32 or Bech32m string. */
DecodeResult Decode(const std::string& str) {
    bool lower = false, upper = false;
    for (size_t i = 0; i < str.size(); ++i) {
        unsigned char c = str[i];
        if (c >= 'a' && c <= 'z') lower = true;
        else if (c >= 'A' && c <= 'Z') upper = true;
        else if (c < 33 || c > 126) return {};
    }
    if (lower && upper) return {};
    size_t pos = str.rfind('1');
    if (str.size() > 90 || pos == str.npos || pos == 0 || pos + 7 > str.size()) {
        return {};
    }
    data values(str.size() - 1 - pos);
    for (size_t i = 0; i < str.size() - 1 - pos; ++i) {
        unsigned char c = str[i + pos + 1];
        int8_t rev = CHARSET_REV[c];

        if (rev == -1) {
            return {};
        }
        values[i] = rev;
    }
    std::string hrp;
    for (size_t i = 0; i < pos; ++i) {
        hrp += LowerCase(str[i]);
    }
    Encoding result = VerifyChecksum(hrp, values);
    if (result == Encoding::INVALID) return {};
    return {result, std::move(hrp), data(values.begin(), values.end() - 6)};
}

} // namespace bech32<|MERGE_RESOLUTION|>--- conflicted
+++ resolved
@@ -8,12 +8,6 @@
 #include <assert.h>
 
 namespace bech32
-<<<<<<< HEAD
-=======
-{
-
-namespace
->>>>>>> 8ec881d3
 {
 
 typedef std::vector<uint8_t> data;
@@ -149,19 +143,10 @@
     return ret;
 }
 
-<<<<<<< HEAD
-/** Encode a Bech32 string. */
-std::string Encode(const std::string& hrp, const data& values) {
-    // First ensure that the HRP is all lowercase. BIP-173 requires an encoder
-    // to return a lowercase Bech32 string, but if given an uppercase HRP, the
-=======
-} // namespace
-
 /** Encode a Bech32 or Bech32m string. */
 std::string Encode(Encoding encoding, const std::string& hrp, const data& values) {
     // First ensure that the HRP is all lowercase. BIP-173 and BIP350 require an encoder
     // to return a lowercase Bech32/Bech32m string, but if given an uppercase HRP, the
->>>>>>> 8ec881d3
     // result will always be invalid.
     for (const char& c : hrp) assert(c < 'A' || c > 'Z');
     data checksum = CreateChecksum(encoding, hrp, values);
