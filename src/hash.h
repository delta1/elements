--- conflicted
+++ resolved
@@ -200,9 +200,6 @@
     }
 };
 
-<<<<<<< HEAD
-/** Compute the 256-bit hash of an object's serialization, with optional sighash byte. */
-=======
 /** Writes data to an underlying source stream, while hashing the written data. */
 template <typename Source>
 class HashedSourceWriter : public CHashWriter
@@ -227,8 +224,7 @@
     }
 };
 
-/** Compute the 256-bit hash of an object's serialization. */
->>>>>>> b5c88a54
+/** Compute the 256-bit hash of an object's serialization, with optional sighash byte. */
 template<typename T>
 uint256 SerializeHash(const T& obj, int nType=SER_GETHASH, int nVersion=PROTOCOL_VERSION)
 {
