// Copyright (c) 2009-2010 Satoshi Nakamoto
// Copyright (c) 2009-2022 The Bitcoin Core developers
// Distributed under the MIT software license, see the accompanying
// file COPYING or http://www.opensource.org/licenses/mit-license.php.

#ifndef BITCOIN_HASH_H
#define BITCOIN_HASH_H

#include <attributes.h>
#include <crypto/common.h>
#include <crypto/ripemd160.h>
#include <crypto/sha256.h>
#include <prevector.h>
#include <serialize.h>
#include <span.h>
#include <uint256.h>
#include <version.h>

#include <string>
#include <vector>

typedef uint256 ChainCode;

/** A hasher class for Bitcoin's 256-bit hash (double SHA-256). */
class CHash256 {
private:
    CSHA256 sha;
public:
    static const size_t OUTPUT_SIZE = CSHA256::OUTPUT_SIZE;

    void Finalize(Span<unsigned char> output) {
        assert(output.size() == OUTPUT_SIZE);
        unsigned char buf[CSHA256::OUTPUT_SIZE];
        sha.Finalize(buf);
        sha.Reset().Write(buf, CSHA256::OUTPUT_SIZE).Finalize(output.data());
    }

    CHash256& Write(Span<const unsigned char> input) {
        sha.Write(input.data(), input.size());
        return *this;
    }

    CHash256& Reset() {
        sha.Reset();
        return *this;
    }
};

/** A hasher class for Bitcoin's 160-bit hash (SHA-256 + RIPEMD-160). */
class CHash160 {
private:
    CSHA256 sha;
public:
    static const size_t OUTPUT_SIZE = CRIPEMD160::OUTPUT_SIZE;

    void Finalize(Span<unsigned char> output) {
        assert(output.size() == OUTPUT_SIZE);
        unsigned char buf[CSHA256::OUTPUT_SIZE];
        sha.Finalize(buf);
        CRIPEMD160().Write(buf, CSHA256::OUTPUT_SIZE).Finalize(output.data());
    }

    CHash160& Write(Span<const unsigned char> input) {
        sha.Write(input.data(), input.size());
        return *this;
    }

    CHash160& Reset() {
        sha.Reset();
        return *this;
    }
};

/** Compute the 256-bit hash of an object. */
template<typename T>
inline uint256 Hash(const T& in1)
{
    uint256 result;
    CHash256().Write(MakeUCharSpan(in1)).Finalize(result);
    return result;
}

/** Compute the 256-bit hash of the concatenation of two objects. */
template<typename T1, typename T2>
inline uint256 Hash(const T1& in1, const T2& in2) {
    uint256 result;
    CHash256().Write(MakeUCharSpan(in1)).Write(MakeUCharSpan(in2)).Finalize(result);
    return result;
}

/** Compute the 160-bit hash an object. */
template<typename T1>
inline uint160 Hash160(const T1& in1)
{
    uint160 result;
    CHash160().Write(MakeUCharSpan(in1)).Finalize(result);
    return result;
}

/** A writer stream (for serialization) that computes a 256-bit hash. */
class HashWriter
{
private:
    CSHA256 ctx;

public:
    void write(Span<const std::byte> src)
    {
        ctx.Write(UCharCast(src.data()), src.size());
    }

    /** Compute the double-SHA256 hash of all data written to this object.
     *
     * Invalidates this object.
     */
    uint256 GetHash() {
        uint256 result;
        ctx.Finalize(result.begin());
        ctx.Reset().Write(result.begin(), CSHA256::OUTPUT_SIZE).Finalize(result.begin());
        return result;
    }

    /** Compute the SHA256 hash of all data written to this object.
     *
     * Invalidates this object.
     */
    uint256 GetSHA256() {
        uint256 result;
        ctx.Finalize(result.begin());
        return result;
    }

    /**
     * Returns the first 64 bits from the resulting hash.
     */
    inline uint64_t GetCheapHash() {
        uint256 result = GetHash();
        return ReadLE64(result.begin());
    }

    template <typename T>
    HashWriter& operator<<(const T& obj)
    {
        ::Serialize(*this, obj);
        return *this;
    }
};

class CHashWriter : public HashWriter
{
private:
    const int nVersion;

public:
    CHashWriter(int nVersionIn) : nVersion{nVersionIn} {}

    int GetVersion() const { return nVersion; }

    template<typename T>
    CHashWriter& operator<<(const T& obj) {
        ::Serialize(*this, obj);
        return (*this);
    }
};

/** Reads data from an underlying stream, while hashing the read data. */
template <typename Source>
class HashVerifier : public HashWriter
{
private:
    Source& m_source;

public:
    explicit HashVerifier(Source& source LIFETIMEBOUND) : m_source{source} {}

    void read(Span<std::byte> dst)
    {
        m_source.read(dst);
        this->write(dst);
    }

    void ignore(size_t num_bytes)
    {
        std::byte data[1024];
        while (num_bytes > 0) {
            size_t now = std::min<size_t>(num_bytes, 1024);
            read({data, now});
            num_bytes -= now;
        }
    }

    template <typename T>
    HashVerifier<Source>& operator>>(T&& obj)
    {
        ::Unserialize(*this, obj);
        return *this;
    }
};

/** Writes data to an underlying source stream, while hashing the written data. */
template <typename Source>
class HashedSourceWriter : public HashWriter
{
private:
    Source& m_source;

public:
    explicit HashedSourceWriter(Source& source LIFETIMEBOUND) : HashWriter{}, m_source{source} {}

    void write(Span<const std::byte> src)
    {
        m_source.write(src);
        HashWriter::write(src);
    }

    template <typename T>
    HashedSourceWriter& operator<<(const T& obj)
    {
        ::Serialize(*this, obj);
        return *this;
    }
};

<<<<<<< HEAD
/** Compute the 256-bit hash of an object's serialization, with optional sighash byte. */
template<typename T>
uint256 SerializeHash(const T& obj, int nType=SER_GETHASH, int nVersion=PROTOCOL_VERSION)
{
    CHashWriter ss(nType, nVersion);
    ss << obj;
    return ss.GetHash();
}

=======
>>>>>>> 48b8910d
/** Single-SHA256 a 32-byte input (represented as uint256). */
[[nodiscard]] uint256 SHA256Uint256(const uint256& input);

unsigned int MurmurHash3(unsigned int nHashSeed, Span<const unsigned char> vDataToHash);

void BIP32Hash(const ChainCode &chainCode, unsigned int nChild, unsigned char header, const unsigned char data[32], unsigned char output[64]);

/** Return a HashWriter primed for tagged hashes (as specified in BIP 340).
 *
 * The returned object will have SHA256(tag) written to it twice (= 64 bytes).
 * A tagged hash can be computed by feeding the message into this object, and
 * then calling HashWriter::GetSHA256().
 */
HashWriter TaggedHash(const std::string& tag);

/** Compute the 160-bit RIPEMD-160 hash of an array. */
inline uint160 RIPEMD160(Span<const unsigned char> data)
{
    uint160 result;
    CRIPEMD160().Write(data.data(), data.size()).Finalize(result.begin());
    return result;
}

#endif // BITCOIN_HASH_H<|MERGE_RESOLUTION|>--- conflicted
+++ resolved
@@ -221,18 +221,6 @@
     }
 };
 
-<<<<<<< HEAD
-/** Compute the 256-bit hash of an object's serialization, with optional sighash byte. */
-template<typename T>
-uint256 SerializeHash(const T& obj, int nType=SER_GETHASH, int nVersion=PROTOCOL_VERSION)
-{
-    CHashWriter ss(nType, nVersion);
-    ss << obj;
-    return ss.GetHash();
-}
-
-=======
->>>>>>> 48b8910d
 /** Single-SHA256 a 32-byte input (represented as uint256). */
 [[nodiscard]] uint256 SHA256Uint256(const uint256& input);
 
