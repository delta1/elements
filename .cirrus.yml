env:  # Global defaults
  SECP256K1_TEST_ITERS: 16 # ELEMENTS: avoid test timeouts on arm
  CIRRUS_CLONE_DEPTH: 1
  PACKAGE_MANAGER_INSTALL: "apt-get update && apt-get install -y"
  MAKEJOBS: "-j3" # ELEMENTS: reduced from j4
  TEST_RUNNER_PORT_MIN: "14000"  # Must be larger than 12321, which is used for the http cache. See https://cirrus-ci.org/guide/writing-tasks/#http-cache
  CI_FAILFAST_TEST_LEAVE_DANGLING: "1"  # Cirrus CI does not care about dangling process and setting this variable avoids killing the CI script itself on error
  CCACHE_MAXSIZE: "200M"
  CCACHE_DIR: "/tmp/ccache_dir"
  CCACHE_NOHASHDIR: "1"  # Debug info might contain a stale path if the build dir changes, but this is fine

cirrus_ephemeral_worker_template_env: &CIRRUS_EPHEMERAL_WORKER_TEMPLATE_ENV
  DANGER_RUN_CI_ON_HOST: "1"  # Containers will be discarded after the run, so there is no risk that the ci scripts modify the system

# https://cirrus-ci.org/guide/persistent-workers/
#
# It is possible to select a specific persistent worker by label. Refer to the
# Cirrus CI docs for more details.
#
# Generally, a persistent worker must run Ubuntu 23.04+ or Debian 12+.
# Specifically,
# - apt-get is required due to PACKAGE_MANAGER_INSTALL
# - podman-docker-4.1+ is required due to the use of `podman` when
#   RESTART_CI_DOCKER_BEFORE_RUN is set and 4.1+ due to the bugfix in 4.1
#   (https://github.com/bitcoin/bitcoin/pull/21652#issuecomment-1657098200)
# - The ./ci/ depedencies (with cirrus-cli) should be installed:
#
#   ```
#   apt update && apt install screen python3 bash podman-docker curl -y && curl -L -o cirrus "https://github.com/cirruslabs/cirrus-cli/releases/latest/download/cirrus-linux-$(dpkg --print-architecture)" && mv cirrus /usr/local/bin/cirrus && chmod +x /usr/local/bin/cirrus
#   ```
#
# - There are no strict requirements on the hardware, because having less CPUs
#   runs the same CI script (maybe slower). To avoid rare and intermittent OOM
#   due to short memory usage spikes, it is recommended to add (and persist)
#   swap:
#
#   ```
#   fallocate -l 16G /swapfile_ci && chmod 600 /swapfile_ci && mkswap /swapfile_ci && swapon /swapfile_ci && ( echo '/swapfile_ci none swap sw 0 0' | sudo tee -a /etc/fstab )
#   ```
#
# - To register the persistent worker, open a `screen` session and run:
#
#   ```
#   RESTART_CI_DOCKER_BEFORE_RUN=1 screen cirrus worker run --labels type=todo_fill_in_type --token todo_fill_in_token
#   ```
#
# The following specific types should exist, with the following requirements:
# - small: For an x86_64 machine, recommended to have 2 CPUs and 8 GB of memory.
# - medium: For an x86_64 machine, recommended to have 4 CPUs and 16 GB of memory.
# - lunar: For a machine running the Linux kernel shipped with Ubuntu Lunar 23.04. The machine is recommended to have 4 CPUs and 16 GB of memory.
# - arm64: For an aarch64 machine, recommended to have 2 CPUs and 8 GB of memory.

# https://cirrus-ci.org/guide/tips-and-tricks/#sharing-configuration-between-tasks
filter_template: &FILTER_TEMPLATE
  skip: $CIRRUS_REPO_FULL_NAME == "bitcoin-core/gui" && $CIRRUS_PR == ""  # No need to run on the read-only mirror, unless it is a PR. https://cirrus-ci.org/guide/writing-tasks/#conditional-task-execution
  stateful: false  # https://cirrus-ci.org/guide/writing-tasks/#stateful-tasks

base_template: &BASE_TEMPLATE
  << : *FILTER_TEMPLATE
  merge_base_script:
    # Unconditionally install git (used in fingerprint_script).
    - bash -c "$PACKAGE_MANAGER_INSTALL git"
    - if [ "$CIRRUS_PR" = "" ]; then exit 0; fi
    - git fetch --depth=1 $CIRRUS_REPO_CLONE_URL "pull/${CIRRUS_PR}/merge"
    - git checkout FETCH_HEAD  # Use merged changes to detect silent merge conflicts
                               # Also, the merge commit is used to lint COMMIT_RANGE="HEAD~..HEAD"

main_template: &MAIN_TEMPLATE
  timeout_in: 120m  # https://cirrus-ci.org/faq/#instance-timed-out
  ccache_cache:
    folder: "/tmp/ccache_dir"
  ci_script:
    - ./ci/test_run_all.sh

container_depends_template: &CONTAINER_DEPENDS_TEMPLATE
  << : *BASE_TEMPLATE
  container:
    # https://cirrus-ci.org/faq/#are-there-any-limits
    # Each project has 16 CPU in total, assign 2 to each container, so that 8 tasks run in parallel
    cpu: 2
    memory: 8G  # Set to 8GB to avoid OOM. https://cirrus-ci.org/guide/linux/#linux-containers
    dockerfile: ci/test_imagefile  # https://cirrus-ci.org/guide/docker-builder-vm/#dockerfile-as-a-ci-environment
  base_depends_built_cache:
    folder: "/ci_container_base/depends/built"
    fingerprint_script: echo $CIRRUS_TASK_NAME $(git rev-parse HEAD:depends)

global_task_template: &GLOBAL_TASK_TEMPLATE
  << : *CONTAINER_DEPENDS_TEMPLATE
  << : *MAIN_TEMPLATE

compute_credits_template: &CREDITS_TEMPLATE
  # https://cirrus-ci.org/pricing/#compute-credits
  # Only use credits for pull requests to the main repo
  use_compute_credits: $CIRRUS_REPO_FULL_NAME == 'ElementsProject/elements' && $CIRRUS_PR != ""

task:
  name: 'lint [bookworm]'
  << : *BASE_TEMPLATE
  container:
    image: debian:bookworm
    cpu: 1
    memory: 1G
  # For faster CI feedback, immediately schedule the linters
  << : *CREDITS_TEMPLATE
  python_cache:
    folder: "/python_build"
    fingerprint_script: cat .python-version /etc/os-release
  unshallow_script:
    - git fetch --unshallow --no-tags
  lint_script:
    - ./ci/lint_run_all.sh
  env:
    << : *CIRRUS_EPHEMERAL_WORKER_TEMPLATE_ENV

task:
  name: 'tidy [24.04]'
  << : *GLOBAL_TASK_TEMPLATE
<<<<<<< HEAD
  container:
    cpu: 4
    memory: 5G
    docker_arguments:
      CI_IMAGE_NAME_TAG: ubuntu:24.04
      FILE_ENV: "./ci/test/00_setup_env_native_tidy.sh"
=======
  persistent_worker:
    labels:
      type: medium
>>>>>>> d78ff380
  env:
    FILE_ENV: "./ci/test/00_setup_env_native_tidy.sh"

task:
  name: "Win64 native [vs2022]"
  << : *FILTER_TEMPLATE
  windows_container:
    cpu: 6
    memory: 12G
    image: cirrusci/windowsservercore:visualstudio2022
  timeout_in: 120m
  env:
    PATH: 'C:\jom;C:\Python39;C:\Python39\Scripts;C:\Program Files (x86)\Microsoft Visual Studio\2022\BuildTools\MSBuild\Current\Bin;%PATH%'
    PYTHONUTF8: 1
    CI_VCPKG_TAG: '2023.01.09'
    VCPKG_DOWNLOADS: 'C:\Users\ContainerAdministrator\AppData\Local\vcpkg\downloads'
    VCPKG_DEFAULT_BINARY_CACHE: 'C:\Users\ContainerAdministrator\AppData\Local\vcpkg\archives'
    CCACHE_DIR: 'C:\Users\ContainerAdministrator\AppData\Local\ccache'
    WRAPPED_CL: 'C:\Users\ContainerAdministrator\AppData\Local\Temp\cirrus-ci-build\ci\test\wrapped-cl.bat'
    QT_DOWNLOAD_URL: 'https://download.qt.io/official_releases/qt/5.15/5.15.5/single/qt-everywhere-opensource-src-5.15.5.zip'
    QT_LOCAL_PATH: 'C:\qt-everywhere-opensource-src-5.15.5.zip'
    QT_SOURCE_DIR: 'C:\qt-everywhere-src-5.15.5'
    QTBASEDIR: 'C:\Qt_static'
    x64_NATIVE_TOOLS: '"C:\Program Files (x86)\Microsoft Visual Studio\2022\BuildTools\VC\Auxiliary\Build\vcvars64.bat"'
    QT_CONFIGURE_COMMAND: '..\configure -release -silent -opensource -confirm-license -opengl desktop -static -static-runtime -mp -qt-zlib -qt-pcre -qt-libpng -nomake examples -nomake tests -nomake tools -no-angle -no-dbus -no-gif -no-gtk -no-ico -no-icu -no-libjpeg -no-libudev -no-sql-sqlite -no-sql-odbc -no-sqlite -no-vulkan -skip qt3d -skip qtactiveqt -skip qtandroidextras -skip qtcharts -skip qtconnectivity -skip qtdatavis3d -skip qtdeclarative -skip doc -skip qtdoc -skip qtgamepad -skip qtgraphicaleffects -skip qtimageformats -skip qtlocation -skip qtlottie -skip qtmacextras -skip qtmultimedia -skip qtnetworkauth -skip qtpurchasing -skip qtquick3d -skip qtquickcontrols -skip qtquickcontrols2 -skip qtquicktimeline -skip qtremoteobjects -skip qtscript -skip qtscxml -skip qtsensors -skip qtserialbus -skip qtserialport -skip qtspeech -skip qtsvg -skip qtvirtualkeyboard -skip qtwayland -skip qtwebchannel -skip qtwebengine -skip qtwebglplugin -skip qtwebsockets -skip qtwebview -skip qtx11extras -skip qtxmlpatterns -no-openssl -no-feature-bearermanagement -no-feature-printdialog -no-feature-printer -no-feature-printpreviewdialog -no-feature-printpreviewwidget -no-feature-sql -no-feature-sqlmodel -no-feature-textbrowser -no-feature-textmarkdownwriter -no-feature-textodfwriter -no-feature-xml'
    IgnoreWarnIntDirInTempDetected: 'true'
  merge_script:
    - PowerShell -NoLogo -Command if ($env:CIRRUS_PR -ne $null) { git fetch $env:CIRRUS_REPO_CLONE_URL pull/$env:CIRRUS_PR/merge; git reset --hard FETCH_HEAD; }
  msvc_qt_built_cache:
    folder: "%QTBASEDIR%"
    reupload_on_changes: false
    fingerprint_script:
      - echo %QT_DOWNLOAD_URL% %QT_CONFIGURE_COMMAND%
      - msbuild -version
    populate_script:
      - curl -L -o C:\jom.zip http://download.qt.io/official_releases/jom/jom.zip
      - mkdir C:\jom
      - tar -xf C:\jom.zip -C C:\jom
      - curl -L -o %QT_LOCAL_PATH% %QT_DOWNLOAD_URL%
      - tar -xf %QT_LOCAL_PATH% -C C:\
      - '%x64_NATIVE_TOOLS%'
      - cd %QT_SOURCE_DIR%
      - mkdir build
      - cd build
      - '%QT_CONFIGURE_COMMAND% -prefix %QTBASEDIR%'
      - jom
      - jom install
  vcpkg_tools_cache:
    folder: '%VCPKG_DOWNLOADS%\tools'
    reupload_on_changes: false
    fingerprint_script:
      - echo %CI_VCPKG_TAG%
      - msbuild -version
  vcpkg_binary_cache:
    folder: '%VCPKG_DEFAULT_BINARY_CACHE%'
    reupload_on_changes: true
    fingerprint_script:
      - echo %CI_VCPKG_TAG%
      - type build_msvc\vcpkg.json
      - msbuild -version
    populate_script:
      - mkdir %VCPKG_DEFAULT_BINARY_CACHE%
  ccache_cache:
    folder: '%CCACHE_DIR%'
  install_tools_script:
    - choco install --yes --no-progress ccache --version=4.7.4
    - choco install --yes --no-progress python3 --version=3.9.6
    - pip install zmq
    - ccache --version
    - python -VV
  install_vcpkg_script:
    - cd ..
    - git clone --quiet https://github.com/microsoft/vcpkg.git
    - cd vcpkg
    - git -c advice.detachedHead=false checkout %CI_VCPKG_TAG%
    - .\bootstrap-vcpkg -disableMetrics
    - echo set(VCPKG_BUILD_TYPE release) >> triplets\x64-windows-static.cmake
    - .\vcpkg integrate install
    - .\vcpkg version
  build_script:
    - '%x64_NATIVE_TOOLS%'
    - cd %CIRRUS_WORKING_DIR%
    - ccache --zero-stats
    - python build_msvc\msvc-autogen.py
    - msbuild build_msvc\bitcoin.sln -property:Configuration=Release -maxCpuCount -verbosity:minimal -noLogo
    - ccache --show-stats
  check_script:
    - src\test_elements.exe -l test_suite
    - src\bench_elements.exe --sanity-check
    - python test\util\test_runner.py
    - python test\util\rpcauth-test.py
  functional_tests_script:
    # Increase the dynamic port range to the maximum allowed value to mitigate "OSError: [WinError 10048] Only one usage of each socket address (protocol/network address/port) is normally permitted".
    # See: https://learn.microsoft.com/en-us/biztalk/technical-guides/settings-that-can-be-modified-to-improve-network-performance
    - netsh int ipv4 set dynamicport tcp start=1025 num=64511
    - netsh int ipv6 set dynamicport tcp start=1025 num=64511
    # Exclude feature_dbcrash for now due to timeout
    # Exclude also wallet_avoidreuse due to timeout
    # Ignore failures for now, need to investigate but we really don't use native win64 builds
    - python test\functional\test_runner.py --nocleanup --ci --quiet --combinedlogslen=99999999 --jobs=4 --timeout-factor=8 --extended --exclude feature_dbcrash,wallet_avoidreuse || true

task:
  name: 'ARM [unit tests, no functional tests] [bullseye]'
  << : *GLOBAL_TASK_TEMPLATE
  persistent_worker:
    labels:
      type: arm64  # Use arm64 worker to sidestep qemu and avoid a slow CI: https://github.com/bitcoin/bitcoin/pull/28087#issuecomment-1649399453
  env:
    FILE_ENV: "./ci/test/00_setup_env_arm.sh"

task:
  name: 'Win64 [unit tests, no gui tests, no boost::process, no functional tests] [jammy]'
  << : *GLOBAL_TASK_TEMPLATE
  container:
    docker_arguments:
      CI_IMAGE_NAME_TAG: ubuntu:jammy
      FILE_ENV: "./ci/test/00_setup_env_win64.sh"
  << : *CREDITS_TEMPLATE
  env:
    << : *CIRRUS_EPHEMERAL_WORKER_TEMPLATE_ENV

task:
  name: '32-bit + dash [gui] [Rocky 8]'
  << : *GLOBAL_TASK_TEMPLATE
  container:
    docker_arguments:
      CI_IMAGE_NAME_TAG: quay.io/rockylinux/rockylinux:8
      FILE_ENV: "./ci/test/00_setup_env_i686_centos.sh"
  # For faster CI feedback, immediately schedule one task that runs all tests
  << : *CREDITS_TEMPLATE
  env:
    << : *CIRRUS_EPHEMERAL_WORKER_TEMPLATE_ENV
    PACKAGE_MANAGER_INSTALL: "yum install -y"

task:
  name: '[previous releases, qt5 dev package and depends packages, DEBUG] [focal]'
  previous_releases_cache:
    folder: "releases"
  << : *GLOBAL_TASK_TEMPLATE
  persistent_worker:
    labels:
      type: small
  env:
    FILE_ENV: "./ci/test/00_setup_env_native_qt5.sh"

task:
  name: '[TSan, depends, gui] [2404]'
  << : *GLOBAL_TASK_TEMPLATE
  container:
    cpu: 4
    memory: 16G  # The default memory is too small, so double everything
    docker_arguments:
      CI_IMAGE_NAME_TAG: ubuntu:24.04
      FILE_ENV: "./ci/test/00_setup_env_native_tsan.sh"
  env:
    << : *CIRRUS_EPHEMERAL_WORKER_TEMPLATE_ENV
    MAKEJOBS: "-j2"  # Avoid excessive memory use due to MSan

task:
  name: '[MSan, depends] [24.04]'
  << : *GLOBAL_TASK_TEMPLATE
  container:
    docker_arguments:
      CI_IMAGE_NAME_TAG: ubuntu:24.04
      FILE_ENV: "./ci/test/00_setup_env_native_msan.sh"
  env:
    << : *CIRRUS_EPHEMERAL_WORKER_TEMPLATE_ENV
    MAKEJOBS: "-j4"  # Avoid excessive memory use due to MSan

task:
  name: '[ASan + LSan + UBSan + integer, no depends, USDT] [lunar]'
  enable_bpfcc_script:
    # In the image build step, no external environment variables are available,
    # so any settings will need to be written to the settings env file:
    - sed -i "s|\${CIRRUS_CI}|true|g" ./ci/test/00_setup_env_native_asan.sh
  << : *GLOBAL_TASK_TEMPLATE
  persistent_worker:
    labels:
      type: lunar  # Must use the lunar-specific worker (needed for USDT functional tests)
  env:
    FILE_ENV: "./ci/test/00_setup_env_native_asan.sh"

task:
  name: '[fuzzer,address,undefined,integer, no depends] [24.04]'
  << : *GLOBAL_TASK_TEMPLATE
  container:
    cpu: 8  # Increase CPU and memory to avoid timeout
    memory: 16G
    docker_arguments:
      CI_IMAGE_NAME_TAG: ubuntu:24.04
      FILE_ENV: "./ci/test/00_setup_env_native_fuzz.sh"
  env:
    << : *CIRRUS_EPHEMERAL_WORKER_TEMPLATE_ENV

task:
  name: '[multiprocess, i686, DEBUG] [focal]'
  # Disable for Elements for now; Multiprocess build is not supported or tested and fails CI.
  only_if: false
  << : *GLOBAL_TASK_TEMPLATE
  container:
    cpu: 4
    memory: 16G  # The default memory is too small, so double everything
    docker_arguments:
      CI_IMAGE_NAME_TAG: "docker.io/amd64/ubuntu:focal"
      FILE_ENV: "./ci/test/00_setup_env_i686_multiprocess.sh"
  env:
    << : *CIRRUS_EPHEMERAL_WORKER_TEMPLATE_ENV

task:
  name: '[no wallet, libbitcoinkernel] [focal]'
  << : *GLOBAL_TASK_TEMPLATE
  container:
    docker_arguments:
      CI_IMAGE_NAME_TAG: ubuntu:focal
      FILE_ENV: "./ci/test/00_setup_env_native_nowallet_libbitcoinkernel.sh"
  << : *CREDITS_TEMPLATE
  env:
    << : *CIRRUS_EPHEMERAL_WORKER_TEMPLATE_ENV

task:
  name: 'macOS 11.0 [gui, no tests] [jammy]'
  << : *GLOBAL_TASK_TEMPLATE
  container:
    docker_arguments:
      CI_IMAGE_NAME_TAG: ubuntu:jammy
      FILE_ENV: "./ci/test/00_setup_env_mac.sh"
  env:
    << : *CIRRUS_EPHEMERAL_WORKER_TEMPLATE_ENV<|MERGE_RESOLUTION|>--- conflicted
+++ resolved
@@ -115,18 +115,9 @@
 task:
   name: 'tidy [24.04]'
   << : *GLOBAL_TASK_TEMPLATE
-<<<<<<< HEAD
-  container:
-    cpu: 4
-    memory: 5G
-    docker_arguments:
-      CI_IMAGE_NAME_TAG: ubuntu:24.04
-      FILE_ENV: "./ci/test/00_setup_env_native_tidy.sh"
-=======
   persistent_worker:
     labels:
       type: medium
->>>>>>> d78ff380
   env:
     FILE_ENV: "./ci/test/00_setup_env_native_tidy.sh"
 
