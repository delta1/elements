env:  # Global defaults
  SECP256K1_TEST_ITERS: 16 # ELEMENTS: avoid test timeouts on arm
  CIRRUS_CLONE_DEPTH: 1
  PACKAGE_MANAGER_INSTALL: "apt-get update && apt-get install -y"
  MAKEJOBS: "-j3" # ELEMENTS: reduced from j4
  TEST_RUNNER_PORT_MIN: "14000"  # Must be larger than 12321, which is used for the http cache. See https://cirrus-ci.org/guide/writing-tasks/#http-cache
  CI_FAILFAST_TEST_LEAVE_DANGLING: "1"  # Cirrus CI does not care about dangling process and setting this variable avoids killing the CI script itself on error
  CCACHE_SIZE: "200M"
  CCACHE_DIR: "/tmp/ccache_dir"
  CCACHE_NOHASHDIR: "1"  # Debug info might contain a stale path if the build dir changes, but this is fine

cirrus_ephemeral_worker_template_env: &CIRRUS_EPHEMERAL_WORKER_TEMPLATE_ENV
  DANGER_RUN_CI_ON_HOST: "1"  # Containers will be discarded after the run, so there is no risk that the ci scripts modify the system

persistent_worker_template_env: &PERSISTENT_WORKER_TEMPLATE_ENV
  RESTART_CI_DOCKER_BEFORE_RUN: "1"

persistent_worker_template: &PERSISTENT_WORKER_TEMPLATE
  persistent_worker: {}  # https://cirrus-ci.org/guide/persistent-workers/

# https://cirrus-ci.org/guide/tips-and-tricks/#sharing-configuration-between-tasks
filter_template: &FILTER_TEMPLATE
  skip: $CIRRUS_REPO_FULL_NAME == "bitcoin-core/gui" && $CIRRUS_PR == ""  # No need to run on the read-only mirror, unless it is a PR. https://cirrus-ci.org/guide/writing-tasks/#conditional-task-execution
  stateful: false  # https://cirrus-ci.org/guide/writing-tasks/#stateful-tasks

base_template: &BASE_TEMPLATE
  << : *FILTER_TEMPLATE
  merge_base_script:
    # Unconditionally install git (used in fingerprint_script).
    - bash -c "$PACKAGE_MANAGER_INSTALL git"
    - if [ "$CIRRUS_PR" = "" ]; then exit 0; fi
    - git fetch --depth=1 $CIRRUS_REPO_CLONE_URL "pull/${CIRRUS_PR}/merge"
    - git checkout FETCH_HEAD  # Use merged changes to detect silent merge conflicts
                               # Also, the merge commit is used to lint COMMIT_RANGE="HEAD~..HEAD"

main_template: &MAIN_TEMPLATE
  timeout_in: 120m  # https://cirrus-ci.org/faq/#instance-timed-out
  ccache_cache:
    folder: "/tmp/ccache_dir"
  ci_script:
    - ./ci/test_run_all.sh

container_depends_template: &CONTAINER_DEPENDS_TEMPLATE
  << : *BASE_TEMPLATE
  container:
    # https://cirrus-ci.org/faq/#are-there-any-limits
    # Each project has 16 CPU in total, assign 2 to each container, so that 8 tasks run in parallel
    cpu: 2
    greedy: true
    memory: 8G  # Set to 8GB to avoid OOM. https://cirrus-ci.org/guide/linux/#linux-containers
    dockerfile: ci/test_imagefile  # https://cirrus-ci.org/guide/docker-builder-vm/#dockerfile-as-a-ci-environment
  depends_built_cache:
    folder: "depends/built"
    fingerprint_script: echo $CIRRUS_TASK_NAME $(git rev-parse HEAD:depends)

global_task_template: &GLOBAL_TASK_TEMPLATE
  << : *CONTAINER_DEPENDS_TEMPLATE
  << : *MAIN_TEMPLATE

compute_credits_template: &CREDITS_TEMPLATE
  # https://cirrus-ci.org/pricing/#compute-credits
  # Only use credits for pull requests to the main repo
  use_compute_credits: $CIRRUS_REPO_FULL_NAME == 'ElementsProject/elements' && $CIRRUS_PR != ""

task:
  name: 'lint [bookworm]'
  << : *BASE_TEMPLATE
  container:
    image: debian:bookworm
    cpu: 1
    memory: 1G
  # For faster CI feedback, immediately schedule the linters
  << : *CREDITS_TEMPLATE
  python_cache:
    folder: "/tmp/python"
    fingerprint_script: cat .python-version /etc/os-release
  unshallow_script:
    - git fetch --unshallow --no-tags
  lint_script:
    - ./ci/lint_run_all.sh
  env:
    << : *CIRRUS_EPHEMERAL_WORKER_TEMPLATE_ENV

task:
  name: 'tidy [24.04]'
  << : *GLOBAL_TASK_TEMPLATE
  container:
    cpu: 2
    memory: 5G
    docker_arguments:
      CI_IMAGE_NAME_TAG: ubuntu:24.04
      FILE_ENV: "./ci/test/00_setup_env_native_tidy.sh"
  # For faster CI feedback, immediately schedule the linters
  << : *CREDITS_TEMPLATE
  env:
    << : *CIRRUS_EPHEMERAL_WORKER_TEMPLATE_ENV

task:
  name: "Win64 native [vs2022]"
  << : *FILTER_TEMPLATE
  windows_container:
    cpu: 6
    memory: 12G
    image: cirrusci/windowsservercore:visualstudio2022
  timeout_in: 120m
  env:
    PATH: 'C:\jom;C:\Python39;C:\Python39\Scripts;C:\Program Files (x86)\Microsoft Visual Studio\2022\BuildTools\MSBuild\Current\Bin;%PATH%'
    PYTHONUTF8: 1
    CI_VCPKG_TAG: '2023.01.09'
    VCPKG_DOWNLOADS: 'C:\Users\ContainerAdministrator\AppData\Local\vcpkg\downloads'
    VCPKG_DEFAULT_BINARY_CACHE: 'C:\Users\ContainerAdministrator\AppData\Local\vcpkg\archives'
    CCACHE_DIR: 'C:\Users\ContainerAdministrator\AppData\Local\ccache'
    WRAPPED_CL: 'C:\Users\ContainerAdministrator\AppData\Local\Temp\cirrus-ci-build\ci\test\wrapped-cl.bat'
    QT_DOWNLOAD_URL: 'https://download.qt.io/official_releases/qt/5.15/5.15.5/single/qt-everywhere-opensource-src-5.15.5.zip'
    QT_LOCAL_PATH: 'C:\qt-everywhere-opensource-src-5.15.5.zip'
    QT_SOURCE_DIR: 'C:\qt-everywhere-src-5.15.5'
    QTBASEDIR: 'C:\Qt_static'
    x64_NATIVE_TOOLS: '"C:\Program Files (x86)\Microsoft Visual Studio\2022\BuildTools\VC\Auxiliary\Build\vcvars64.bat"'
    QT_CONFIGURE_COMMAND: '..\configure -release -silent -opensource -confirm-license -opengl desktop -static -static-runtime -mp -qt-zlib -qt-pcre -qt-libpng -nomake examples -nomake tests -nomake tools -no-angle -no-dbus -no-gif -no-gtk -no-ico -no-icu -no-libjpeg -no-libudev -no-sql-sqlite -no-sql-odbc -no-sqlite -no-vulkan -skip qt3d -skip qtactiveqt -skip qtandroidextras -skip qtcharts -skip qtconnectivity -skip qtdatavis3d -skip qtdeclarative -skip doc -skip qtdoc -skip qtgamepad -skip qtgraphicaleffects -skip qtimageformats -skip qtlocation -skip qtlottie -skip qtmacextras -skip qtmultimedia -skip qtnetworkauth -skip qtpurchasing -skip qtquick3d -skip qtquickcontrols -skip qtquickcontrols2 -skip qtquicktimeline -skip qtremoteobjects -skip qtscript -skip qtscxml -skip qtsensors -skip qtserialbus -skip qtserialport -skip qtspeech -skip qtsvg -skip qtvirtualkeyboard -skip qtwayland -skip qtwebchannel -skip qtwebengine -skip qtwebglplugin -skip qtwebsockets -skip qtwebview -skip qtx11extras -skip qtxmlpatterns -no-openssl -no-feature-bearermanagement -no-feature-printdialog -no-feature-printer -no-feature-printpreviewdialog -no-feature-printpreviewwidget -no-feature-sql -no-feature-sqlmodel -no-feature-textbrowser -no-feature-textmarkdownwriter -no-feature-textodfwriter -no-feature-xml'
    IgnoreWarnIntDirInTempDetected: 'true'
  merge_script:
    - PowerShell -NoLogo -Command if ($env:CIRRUS_PR -ne $null) { git fetch $env:CIRRUS_REPO_CLONE_URL pull/$env:CIRRUS_PR/merge; git reset --hard FETCH_HEAD; }
  msvc_qt_built_cache:
    folder: "%QTBASEDIR%"
    reupload_on_changes: false
    fingerprint_script:
      - echo %QT_DOWNLOAD_URL% %QT_CONFIGURE_COMMAND%
      - msbuild -version
    populate_script:
      - curl -L -o C:\jom.zip http://download.qt.io/official_releases/jom/jom.zip
      - mkdir C:\jom
      - tar -xf C:\jom.zip -C C:\jom
      - curl -L -o %QT_LOCAL_PATH% %QT_DOWNLOAD_URL%
      - tar -xf %QT_LOCAL_PATH% -C C:\
      - '%x64_NATIVE_TOOLS%'
      - cd %QT_SOURCE_DIR%
      - mkdir build
      - cd build
      - '%QT_CONFIGURE_COMMAND% -prefix %QTBASEDIR%'
      - jom
      - jom install
  vcpkg_tools_cache:
    folder: '%VCPKG_DOWNLOADS%\tools'
    reupload_on_changes: false
    fingerprint_script:
      - echo %CI_VCPKG_TAG%
      - msbuild -version
  vcpkg_binary_cache:
    folder: '%VCPKG_DEFAULT_BINARY_CACHE%'
    reupload_on_changes: true
    fingerprint_script:
      - echo %CI_VCPKG_TAG%
      - type build_msvc\vcpkg.json
      - msbuild -version
    populate_script:
      - mkdir %VCPKG_DEFAULT_BINARY_CACHE%
  ccache_cache:
    folder: '%CCACHE_DIR%'
  install_tools_script:
    - choco install --yes --no-progress ccache --version=4.7.4
    - choco install --yes --no-progress python3 --version=3.9.6
    - pip install zmq
    - ccache --version
    - python -VV
  install_vcpkg_script:
    - cd ..
    - git clone --quiet https://github.com/microsoft/vcpkg.git
    - cd vcpkg
    - git -c advice.detachedHead=false checkout %CI_VCPKG_TAG%
    - .\bootstrap-vcpkg -disableMetrics
    - echo set(VCPKG_BUILD_TYPE release) >> triplets\x64-windows-static.cmake
    - .\vcpkg integrate install
    - .\vcpkg version
  build_script:
    - '%x64_NATIVE_TOOLS%'
    - cd %CIRRUS_WORKING_DIR%
    - ccache --zero-stats --max-size=%CCACHE_SIZE%
    - python build_msvc\msvc-autogen.py
    - msbuild build_msvc\bitcoin.sln -property:Configuration=Release -maxCpuCount -verbosity:minimal -noLogo
    - ccache --show-stats
  check_script:
    - src\test_elements.exe -l test_suite
    - src\bench_elements.exe --sanity-check
    - python test\util\test_runner.py
    - python test\util\rpcauth-test.py
  functional_tests_script:
    # Increase the dynamic port range to the maximum allowed value to mitigate "OSError: [WinError 10048] Only one usage of each socket address (protocol/network address/port) is normally permitted".
    # See: https://learn.microsoft.com/en-us/biztalk/technical-guides/settings-that-can-be-modified-to-improve-network-performance
    - netsh int ipv4 set dynamicport tcp start=1025 num=64511
    - netsh int ipv6 set dynamicport tcp start=1025 num=64511
    # Exclude feature_dbcrash for now due to timeout
    # Exclude also wallet_avoidreuse due to timeout
    # Ignore failures for now, need to investigate but we really don't use native win64 builds
    - python test\functional\test_runner.py --nocleanup --ci --quiet --combinedlogslen=99999999 --jobs=4 --timeout-factor=8 --extended --exclude feature_dbcrash,wallet_avoidreuse || true

task:
  name: 'ARM [unit tests, no functional tests] [bullseye]'
  << : *GLOBAL_TASK_TEMPLATE
  arm_container:
    cpu: 2
    memory: 8G
    dockerfile: ci/test_imagefile
    docker_arguments:
      CI_IMAGE_NAME_TAG: debian:bullseye
      FILE_ENV: "./ci/test/00_setup_env_arm.sh"
  << : *CREDITS_TEMPLATE
  env:
    << : *CIRRUS_EPHEMERAL_WORKER_TEMPLATE_ENV
    QEMU_USER_CMD: ""  # Disable qemu and run the test natively

task:
  name: 'Win64 [unit tests, no gui tests, no boost::process, no functional tests] [jammy]'
  << : *GLOBAL_TASK_TEMPLATE
  container:
    docker_arguments:
      CI_IMAGE_NAME_TAG: ubuntu:jammy
      FILE_ENV: "./ci/test/00_setup_env_win64.sh"
  << : *CREDITS_TEMPLATE
  env:
    << : *CIRRUS_EPHEMERAL_WORKER_TEMPLATE_ENV

task:
  name: '32-bit + dash [gui] [Rocky 8]'
  << : *GLOBAL_TASK_TEMPLATE
  container:
    docker_arguments:
      CI_IMAGE_NAME_TAG: quay.io/rockylinux/rockylinux:8
      FILE_ENV: "./ci/test/00_setup_env_i686_centos.sh"
  # For faster CI feedback, immediately schedule one task that runs all tests
  << : *CREDITS_TEMPLATE
  env:
    << : *CIRRUS_EPHEMERAL_WORKER_TEMPLATE_ENV
    PACKAGE_MANAGER_INSTALL: "yum install -y"

task:
  name: '[previous releases, qt5 dev package and depends packages, DEBUG] [focal]'
  previous_releases_cache:
    folder: "releases"
  << : *GLOBAL_TASK_TEMPLATE
  << : *PERSISTENT_WORKER_TEMPLATE
  env:
    << : *PERSISTENT_WORKER_TEMPLATE_ENV
    FILE_ENV: "./ci/test/00_setup_env_native_qt5.sh"

task:
  name: '[TSan, depends, gui] [2404]'
  << : *GLOBAL_TASK_TEMPLATE
  container:
    cpu: 4
    memory: 16G  # The default memory is too small, so double everything
    docker_arguments:
      CI_IMAGE_NAME_TAG: ubuntu:24.04
      FILE_ENV: "./ci/test/00_setup_env_native_tsan.sh"
  << : *CREDITS_TEMPLATE
  env:
    << : *CIRRUS_EPHEMERAL_WORKER_TEMPLATE_ENV
    MAKEJOBS: "-j2"  # Avoid excessive memory use due to MSan

task:
  name: '[MSan, depends] [24.04]'
  << : *GLOBAL_TASK_TEMPLATE
  container:
    docker_arguments:
      CI_IMAGE_NAME_TAG: ubuntu:24.04
      FILE_ENV: "./ci/test/00_setup_env_native_msan.sh"
  env:
    << : *CIRRUS_EPHEMERAL_WORKER_TEMPLATE_ENV
    MAKEJOBS: "-j4"  # Avoid excessive memory use due to MSan

task:
  name: '[ASan + LSan + UBSan + integer, no depends, USDT] [lunar]'
  << : *GLOBAL_TASK_TEMPLATE
  # We can't use a 'container' for the USDT interface tests as the CirrusCI
  # containers don't have privileges to hook into bitcoind. CirrusCI uses
  # Google Compute Engine instances: https://cirrus-ci.org/guide/custom-vms/
  # Images can be found here: https://cloud.google.com/compute/docs/images/os-details
  compute_engine_instance:
    image_project: ubuntu-os-cloud
    image: family/ubuntu-2304-amd64 # https://cirrus-ci.org/guide/custom-vms/#custom-compute-engine-vms
    cpu: 4
    disk: 100
    memory: 16G # ELEMENTS: need more memory
  env:
    << : *CIRRUS_EPHEMERAL_WORKER_TEMPLATE_ENV
    HOME: /root/  # Only needed for compute_engine_instance
    FILE_ENV: "./ci/test/00_setup_env_native_asan.sh"

task:
  name: '[fuzzer,address,undefined,integer, no depends] [24.04]'
  << : *GLOBAL_TASK_TEMPLATE
  container:
    cpu: 8  # Increase CPU and memory to avoid timeout
    memory: 16G
    docker_arguments:
      CI_IMAGE_NAME_TAG: ubuntu:24.04
      FILE_ENV: "./ci/test/00_setup_env_native_fuzz.sh"
  env:
    << : *CIRRUS_EPHEMERAL_WORKER_TEMPLATE_ENV

task:
  name: '[multiprocess, i686, DEBUG] [focal]'
  # Disable for Elements for now; Multiprocess build is not supported or tested and fails CI.
  only_if: false
  << : *GLOBAL_TASK_TEMPLATE
  container:
    cpu: 4
    memory: 16G  # The default memory is too small, so double everything
    docker_arguments:
      CI_IMAGE_NAME_TAG: ubuntu:focal
      FILE_ENV: "./ci/test/00_setup_env_i686_multiprocess.sh"
  env:
    << : *CIRRUS_EPHEMERAL_WORKER_TEMPLATE_ENV

task:
  name: '[no wallet, libbitcoinkernel] [focal]'
  << : *GLOBAL_TASK_TEMPLATE
  container:
    docker_arguments:
      CI_IMAGE_NAME_TAG: ubuntu:focal
      FILE_ENV: "./ci/test/00_setup_env_native_nowallet_libbitcoinkernel.sh"
  << : *CREDITS_TEMPLATE
  env:
    << : *CIRRUS_EPHEMERAL_WORKER_TEMPLATE_ENV

task:
  name: 'macOS 10.15 [gui, no tests] [focal]'
  << : *CONTAINER_DEPENDS_TEMPLATE
  container:
    docker_arguments:
      CI_IMAGE_NAME_TAG: ubuntu:focal
      FILE_ENV: "./ci/test/00_setup_env_mac.sh"
  << : *CREDITS_TEMPLATE
  macos_sdk_cache:
    folder: "depends/SDKs/$MACOS_SDK"
    fingerprint_key: "$MACOS_SDK"
  << : *MAIN_TEMPLATE
  env:
    MACOS_SDK: "Xcode-12.2-12B45b-extracted-SDK-with-libcxx-headers"
    << : *CIRRUS_EPHEMERAL_WORKER_TEMPLATE_ENV

task:
  name: 'macOS 13 native arm64 [gui, sqlite only] [no depends]'
  macos_instance:
    # Use latest image, but hardcode version to avoid silent upgrades (and breaks)
    image: ghcr.io/cirruslabs/macos-ventura-xcode:14.1  # https://cirrus-ci.org/guide/macOS
  << : *BASE_TEMPLATE
  check_clang_script:
    - clang --version
  brew_install_script:
    - brew install boost libevent qt@5 miniupnpc libnatpmp ccache zeromq qrencode libtool automake gnu-getopt
  << : *MAIN_TEMPLATE
  env:
    << : *CIRRUS_EPHEMERAL_WORKER_TEMPLATE_ENV
    CI_USE_APT_INSTALL: "no"
    PACKAGE_MANAGER_INSTALL: "echo"  # Nothing to do
<<<<<<< HEAD
    FILE_ENV: "./ci/test/00_setup_env_mac_native_arm64.sh"

task:
  name: 'ARM64 Android APK [jammy]'
  # Disable for Elements; Android build is broken and unsupported.
  only_if: false
  << : *CONTAINER_DEPENDS_TEMPLATE
  container:
    docker_arguments:
      CI_IMAGE_NAME_TAG: ubuntu:jammy
      FILE_ENV: "./ci/test/00_setup_env_android.sh"
  << : *CREDITS_TEMPLATE
  android_sdk_cache:
    folder: "depends/SDKs/android"
    fingerprint_key: "ANDROID_API_LEVEL=28 ANDROID_BUILD_TOOLS_VERSION=28.0.3 ANDROID_NDK_VERSION=23.2.8568313"
  depends_sources_cache:
    folder: "depends/sources"
    fingerprint_script: git rev-parse HEAD:depends/packages
  << : *MAIN_TEMPLATE
  env:
    << : *CIRRUS_EPHEMERAL_WORKER_TEMPLATE_ENV
=======
    FILE_ENV: "./ci/test/00_setup_env_mac_native_arm64.sh"
>>>>>>> 62140b5e
<|MERGE_RESOLUTION|>--- conflicted
+++ resolved
@@ -353,28 +353,4 @@
     << : *CIRRUS_EPHEMERAL_WORKER_TEMPLATE_ENV
     CI_USE_APT_INSTALL: "no"
     PACKAGE_MANAGER_INSTALL: "echo"  # Nothing to do
-<<<<<<< HEAD
-    FILE_ENV: "./ci/test/00_setup_env_mac_native_arm64.sh"
-
-task:
-  name: 'ARM64 Android APK [jammy]'
-  # Disable for Elements; Android build is broken and unsupported.
-  only_if: false
-  << : *CONTAINER_DEPENDS_TEMPLATE
-  container:
-    docker_arguments:
-      CI_IMAGE_NAME_TAG: ubuntu:jammy
-      FILE_ENV: "./ci/test/00_setup_env_android.sh"
-  << : *CREDITS_TEMPLATE
-  android_sdk_cache:
-    folder: "depends/SDKs/android"
-    fingerprint_key: "ANDROID_API_LEVEL=28 ANDROID_BUILD_TOOLS_VERSION=28.0.3 ANDROID_NDK_VERSION=23.2.8568313"
-  depends_sources_cache:
-    folder: "depends/sources"
-    fingerprint_script: git rev-parse HEAD:depends/packages
-  << : *MAIN_TEMPLATE
-  env:
-    << : *CIRRUS_EPHEMERAL_WORKER_TEMPLATE_ENV
-=======
-    FILE_ENV: "./ci/test/00_setup_env_mac_native_arm64.sh"
->>>>>>> 62140b5e
+    FILE_ENV: "./ci/test/00_setup_env_mac_native_arm64.sh"