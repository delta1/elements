--- conflicted
+++ resolved
@@ -196,16 +196,6 @@
 task:
   name: 'ARM [unit tests, no functional tests] [bullseye]'
   << : *GLOBAL_TASK_TEMPLATE
-<<<<<<< HEAD
-  container:
-    image: debian:bullseye
-    docker_arguments:
-      CI_IMAGE_NAME_TAG: debian:bullseye
-  << : *CREDITS_TEMPLATE
-  env:
-    << : *CIRRUS_EPHEMERAL_WORKER_TEMPLATE_ENV
-    FILE_ENV: "./ci/test/00_setup_env_arm.sh"
-=======
   arm_container:
     cpu: 2
     memory: 8G
@@ -216,7 +206,6 @@
   env:
     << : *CIRRUS_EPHEMERAL_WORKER_TEMPLATE_ENV
     QEMU_USER_CMD: ""  # Disable qemu and run the test natively
->>>>>>> 1d7f1ada
 
 task:
   name: 'Win64 [unit tests, no gui tests, no boost::process, no functional tests] [jammy]'
