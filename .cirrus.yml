env:  # Global defaults
  SECP256K1_TEST_ITERS: 16 # ELEMENTS: avoid test timeouts on arm
  CIRRUS_CLONE_DEPTH: 1
  PACKAGE_MANAGER_INSTALL: "apt-get update && apt-get install -y"
  MAKEJOBS: "-j3" # ELEMENTS: reduced from j4
  TEST_RUNNER_PORT_MIN: "14000"  # Must be larger than 12321, which is used for the http cache. See https://cirrus-ci.org/guide/writing-tasks/#http-cache
  CI_FAILFAST_TEST_LEAVE_DANGLING: "1"  # Cirrus CI does not care about dangling process and setting this variable avoids killing the CI script itself on error
  CCACHE_MAXSIZE: "200M"
  CCACHE_DIR: "/tmp/ccache_dir"
  CCACHE_NOHASHDIR: "1"  # Debug info might contain a stale path if the build dir changes, but this is fine

cirrus_ephemeral_worker_template_env: &CIRRUS_EPHEMERAL_WORKER_TEMPLATE_ENV
  DANGER_RUN_CI_ON_HOST: "1"  # Containers will be discarded after the run, so there is no risk that the ci scripts modify the system

persistent_worker_template_env: &PERSISTENT_WORKER_TEMPLATE_ENV
  RESTART_CI_DOCKER_BEFORE_RUN: "1"

# https://cirrus-ci.org/guide/persistent-workers/
#
# It is possible to select a specific persistent worker by label. Refer to the
# Cirrus CI docs for more details.
#
# Generally, a persistent worker must run Ubuntu 23.04+ or Debian 12+.
# Specifically,
# - apt-get is required due to PACKAGE_MANAGER_INSTALL
# - podman-docker-4.1+ is required due to the use of `podman` when
#   RESTART_CI_DOCKER_BEFORE_RUN is set and 4.1+ due to the bugfix in 4.1
#   (https://github.com/bitcoin/bitcoin/pull/21652)
# - The ./ci/ depedencies should be installed:
#   apt update && apt install screen python3 bash podman-docker curl -y
#
# The following specific types should exist, with the following requirements:
# - lunar: For a machine running the Linux kernel shipped with Ubuntu Lunar 23.04. The machine is recommended to have 4 CPUs and 16 GB of memory.
persistent_worker_template: &PERSISTENT_WORKER_TEMPLATE
  persistent_worker: {}  # Only use this if the task does not care about the type at all

# https://cirrus-ci.org/guide/tips-and-tricks/#sharing-configuration-between-tasks
filter_template: &FILTER_TEMPLATE
  skip: $CIRRUS_REPO_FULL_NAME == "bitcoin-core/gui" && $CIRRUS_PR == ""  # No need to run on the read-only mirror, unless it is a PR. https://cirrus-ci.org/guide/writing-tasks/#conditional-task-execution
  stateful: false  # https://cirrus-ci.org/guide/writing-tasks/#stateful-tasks

base_template: &BASE_TEMPLATE
  << : *FILTER_TEMPLATE
  merge_base_script:
    # Unconditionally install git (used in fingerprint_script).
    - bash -c "$PACKAGE_MANAGER_INSTALL git"
    - if [ "$CIRRUS_PR" = "" ]; then exit 0; fi
    - git fetch --depth=1 $CIRRUS_REPO_CLONE_URL "pull/${CIRRUS_PR}/merge"
    - git checkout FETCH_HEAD  # Use merged changes to detect silent merge conflicts
                               # Also, the merge commit is used to lint COMMIT_RANGE="HEAD~..HEAD"

main_template: &MAIN_TEMPLATE
  timeout_in: 120m  # https://cirrus-ci.org/faq/#instance-timed-out
  ccache_cache:
    folder: "/tmp/ccache_dir"
  ci_script:
    - ./ci/test_run_all.sh

container_depends_template: &CONTAINER_DEPENDS_TEMPLATE
  << : *BASE_TEMPLATE
  container:
    # https://cirrus-ci.org/faq/#are-there-any-limits
    # Each project has 16 CPU in total, assign 2 to each container, so that 8 tasks run in parallel
    cpu: 2
    memory: 8G  # Set to 8GB to avoid OOM. https://cirrus-ci.org/guide/linux/#linux-containers
    dockerfile: ci/test_imagefile  # https://cirrus-ci.org/guide/docker-builder-vm/#dockerfile-as-a-ci-environment
  depends_built_cache:
    folder: "depends/built"
    fingerprint_script: echo $CIRRUS_TASK_NAME $(git rev-parse HEAD:depends)

global_task_template: &GLOBAL_TASK_TEMPLATE
  << : *CONTAINER_DEPENDS_TEMPLATE
  << : *MAIN_TEMPLATE

compute_credits_template: &CREDITS_TEMPLATE
  # https://cirrus-ci.org/pricing/#compute-credits
  # Only use credits for pull requests to the main repo
  use_compute_credits: $CIRRUS_REPO_FULL_NAME == 'ElementsProject/elements' && $CIRRUS_PR != ""

task:
  name: 'lint [bookworm]'
  << : *BASE_TEMPLATE
  container:
    image: debian:bookworm
    cpu: 1
    memory: 1G
  # For faster CI feedback, immediately schedule the linters
  << : *CREDITS_TEMPLATE
  python_cache:
    folder: "/python_build"
    fingerprint_script: cat .python-version /etc/os-release
  unshallow_script:
    - git fetch --unshallow --no-tags
  lint_script:
    - ./ci/lint_run_all.sh
  env:
    << : *CIRRUS_EPHEMERAL_WORKER_TEMPLATE_ENV

task:
  name: 'tidy [24.04]'
  << : *GLOBAL_TASK_TEMPLATE
  container:
    cpu: 4
    memory: 5G
    docker_arguments:
      CI_IMAGE_NAME_TAG: ubuntu:24.04
      FILE_ENV: "./ci/test/00_setup_env_native_tidy.sh"
  env:
    << : *CIRRUS_EPHEMERAL_WORKER_TEMPLATE_ENV

task:
  name: "Win64 native [vs2022]"
  << : *FILTER_TEMPLATE
  windows_container:
    cpu: 6
    memory: 12G
    image: cirrusci/windowsservercore:visualstudio2022
  timeout_in: 120m
  env:
    PATH: 'C:\jom;C:\Python39;C:\Python39\Scripts;C:\Program Files (x86)\Microsoft Visual Studio\2022\BuildTools\MSBuild\Current\Bin;%PATH%'
    PYTHONUTF8: 1
    CI_VCPKG_TAG: '2023.01.09'
    VCPKG_DOWNLOADS: 'C:\Users\ContainerAdministrator\AppData\Local\vcpkg\downloads'
    VCPKG_DEFAULT_BINARY_CACHE: 'C:\Users\ContainerAdministrator\AppData\Local\vcpkg\archives'
    CCACHE_DIR: 'C:\Users\ContainerAdministrator\AppData\Local\ccache'
    WRAPPED_CL: 'C:\Users\ContainerAdministrator\AppData\Local\Temp\cirrus-ci-build\ci\test\wrapped-cl.bat'
    QT_DOWNLOAD_URL: 'https://download.qt.io/official_releases/qt/5.15/5.15.5/single/qt-everywhere-opensource-src-5.15.5.zip'
    QT_LOCAL_PATH: 'C:\qt-everywhere-opensource-src-5.15.5.zip'
    QT_SOURCE_DIR: 'C:\qt-everywhere-src-5.15.5'
    QTBASEDIR: 'C:\Qt_static'
    x64_NATIVE_TOOLS: '"C:\Program Files (x86)\Microsoft Visual Studio\2022\BuildTools\VC\Auxiliary\Build\vcvars64.bat"'
    QT_CONFIGURE_COMMAND: '..\configure -release -silent -opensource -confirm-license -opengl desktop -static -static-runtime -mp -qt-zlib -qt-pcre -qt-libpng -nomake examples -nomake tests -nomake tools -no-angle -no-dbus -no-gif -no-gtk -no-ico -no-icu -no-libjpeg -no-libudev -no-sql-sqlite -no-sql-odbc -no-sqlite -no-vulkan -skip qt3d -skip qtactiveqt -skip qtandroidextras -skip qtcharts -skip qtconnectivity -skip qtdatavis3d -skip qtdeclarative -skip doc -skip qtdoc -skip qtgamepad -skip qtgraphicaleffects -skip qtimageformats -skip qtlocation -skip qtlottie -skip qtmacextras -skip qtmultimedia -skip qtnetworkauth -skip qtpurchasing -skip qtquick3d -skip qtquickcontrols -skip qtquickcontrols2 -skip qtquicktimeline -skip qtremoteobjects -skip qtscript -skip qtscxml -skip qtsensors -skip qtserialbus -skip qtserialport -skip qtspeech -skip qtsvg -skip qtvirtualkeyboard -skip qtwayland -skip qtwebchannel -skip qtwebengine -skip qtwebglplugin -skip qtwebsockets -skip qtwebview -skip qtx11extras -skip qtxmlpatterns -no-openssl -no-feature-bearermanagement -no-feature-printdialog -no-feature-printer -no-feature-printpreviewdialog -no-feature-printpreviewwidget -no-feature-sql -no-feature-sqlmodel -no-feature-textbrowser -no-feature-textmarkdownwriter -no-feature-textodfwriter -no-feature-xml'
    IgnoreWarnIntDirInTempDetected: 'true'
  merge_script:
    - PowerShell -NoLogo -Command if ($env:CIRRUS_PR -ne $null) { git fetch $env:CIRRUS_REPO_CLONE_URL pull/$env:CIRRUS_PR/merge; git reset --hard FETCH_HEAD; }
  msvc_qt_built_cache:
    folder: "%QTBASEDIR%"
    reupload_on_changes: false
    fingerprint_script:
      - echo %QT_DOWNLOAD_URL% %QT_CONFIGURE_COMMAND%
      - msbuild -version
    populate_script:
      - curl -L -o C:\jom.zip http://download.qt.io/official_releases/jom/jom.zip
      - mkdir C:\jom
      - tar -xf C:\jom.zip -C C:\jom
      - curl -L -o %QT_LOCAL_PATH% %QT_DOWNLOAD_URL%
      - tar -xf %QT_LOCAL_PATH% -C C:\
      - '%x64_NATIVE_TOOLS%'
      - cd %QT_SOURCE_DIR%
      - mkdir build
      - cd build
      - '%QT_CONFIGURE_COMMAND% -prefix %QTBASEDIR%'
      - jom
      - jom install
  vcpkg_tools_cache:
    folder: '%VCPKG_DOWNLOADS%\tools'
    reupload_on_changes: false
    fingerprint_script:
      - echo %CI_VCPKG_TAG%
      - msbuild -version
  vcpkg_binary_cache:
    folder: '%VCPKG_DEFAULT_BINARY_CACHE%'
    reupload_on_changes: true
    fingerprint_script:
      - echo %CI_VCPKG_TAG%
      - type build_msvc\vcpkg.json
      - msbuild -version
    populate_script:
      - mkdir %VCPKG_DEFAULT_BINARY_CACHE%
  ccache_cache:
    folder: '%CCACHE_DIR%'
  install_tools_script:
    - choco install --yes --no-progress ccache --version=4.7.4
    - choco install --yes --no-progress python3 --version=3.9.6
    - pip install zmq
    - ccache --version
    - python -VV
  install_vcpkg_script:
    - cd ..
    - git clone --quiet https://github.com/microsoft/vcpkg.git
    - cd vcpkg
    - git -c advice.detachedHead=false checkout %CI_VCPKG_TAG%
    - .\bootstrap-vcpkg -disableMetrics
    - echo set(VCPKG_BUILD_TYPE release) >> triplets\x64-windows-static.cmake
    - .\vcpkg integrate install
    - .\vcpkg version
  build_script:
    - '%x64_NATIVE_TOOLS%'
    - cd %CIRRUS_WORKING_DIR%
    - ccache --zero-stats
    - python build_msvc\msvc-autogen.py
    - msbuild build_msvc\bitcoin.sln -property:Configuration=Release -maxCpuCount -verbosity:minimal -noLogo
    - ccache --show-stats
  check_script:
    - src\test_elements.exe -l test_suite
    - src\bench_elements.exe --sanity-check
    - python test\util\test_runner.py
    - python test\util\rpcauth-test.py
  functional_tests_script:
    # Increase the dynamic port range to the maximum allowed value to mitigate "OSError: [WinError 10048] Only one usage of each socket address (protocol/network address/port) is normally permitted".
    # See: https://learn.microsoft.com/en-us/biztalk/technical-guides/settings-that-can-be-modified-to-improve-network-performance
    - netsh int ipv4 set dynamicport tcp start=1025 num=64511
    - netsh int ipv6 set dynamicport tcp start=1025 num=64511
    # Exclude feature_dbcrash for now due to timeout
    # Exclude also wallet_avoidreuse due to timeout
    # Ignore failures for now, need to investigate but we really don't use native win64 builds
    - python test\functional\test_runner.py --nocleanup --ci --quiet --combinedlogslen=99999999 --jobs=4 --timeout-factor=8 --extended --exclude feature_dbcrash,wallet_avoidreuse || true

task:
  name: 'ARM [unit tests, no functional tests] [bullseye]'
  << : *GLOBAL_TASK_TEMPLATE
  container:
    docker_arguments:
      CI_IMAGE_NAME_TAG: debian:bullseye
      FILE_ENV: "./ci/test/00_setup_env_arm.sh"
  << : *CREDITS_TEMPLATE
  env:
    << : *CIRRUS_EPHEMERAL_WORKER_TEMPLATE_ENV

task:
  name: 'Win64 [unit tests, no gui tests, no boost::process, no functional tests] [jammy]'
  << : *GLOBAL_TASK_TEMPLATE
  container:
    docker_arguments:
      CI_IMAGE_NAME_TAG: ubuntu:jammy
      FILE_ENV: "./ci/test/00_setup_env_win64.sh"
  << : *CREDITS_TEMPLATE
  env:
    << : *CIRRUS_EPHEMERAL_WORKER_TEMPLATE_ENV

task:
  name: '32-bit + dash [gui] [Rocky 8]'
  << : *GLOBAL_TASK_TEMPLATE
  container:
    docker_arguments:
      CI_IMAGE_NAME_TAG: quay.io/rockylinux/rockylinux:8
      FILE_ENV: "./ci/test/00_setup_env_i686_centos.sh"
  # For faster CI feedback, immediately schedule one task that runs all tests
  << : *CREDITS_TEMPLATE
  env:
    << : *CIRRUS_EPHEMERAL_WORKER_TEMPLATE_ENV
    PACKAGE_MANAGER_INSTALL: "yum install -y"

task:
  name: '[previous releases, qt5 dev package and depends packages, DEBUG] [focal]'
  previous_releases_cache:
    folder: "releases"
  << : *GLOBAL_TASK_TEMPLATE
  << : *PERSISTENT_WORKER_TEMPLATE
  env:
    << : *PERSISTENT_WORKER_TEMPLATE_ENV
    FILE_ENV: "./ci/test/00_setup_env_native_qt5.sh"

task:
  name: '[TSan, depends, gui] [2404]'
  << : *GLOBAL_TASK_TEMPLATE
  container:
    cpu: 4
    memory: 16G  # The default memory is too small, so double everything
    docker_arguments:
      CI_IMAGE_NAME_TAG: ubuntu:24.04
      FILE_ENV: "./ci/test/00_setup_env_native_tsan.sh"
  env:
    << : *CIRRUS_EPHEMERAL_WORKER_TEMPLATE_ENV
    MAKEJOBS: "-j2"  # Avoid excessive memory use due to MSan

task:
  name: '[MSan, depends] [24.04]'
  << : *GLOBAL_TASK_TEMPLATE
  container:
    docker_arguments:
      CI_IMAGE_NAME_TAG: ubuntu:24.04
      FILE_ENV: "./ci/test/00_setup_env_native_msan.sh"
  env:
    << : *CIRRUS_EPHEMERAL_WORKER_TEMPLATE_ENV
    MAKEJOBS: "-j4"  # Avoid excessive memory use due to MSan

task:
  name: '[ASan + LSan + UBSan + integer, no depends, USDT] [lunar]'
  enable_bpfcc_script:
    # In the image build step, no external environment variables are available,
    # so any settings will need to be written to the settings env file:
    - sed -i "s|\${CIRRUS_CI}|true|g" ./ci/test/00_setup_env_native_asan.sh
  << : *GLOBAL_TASK_TEMPLATE
<<<<<<< HEAD
  # We can't use a 'container' for the USDT interface tests as the CirrusCI
  # containers don't have privileges to hook into bitcoind. CirrusCI uses
  # Google Compute Engine instances: https://cirrus-ci.org/guide/custom-vms/
  # Images can be found here: https://cloud.google.com/compute/docs/images/os-details
  compute_engine_instance:
    image_project: ubuntu-os-cloud
    image: family/ubuntu-2304-amd64 # https://cirrus-ci.org/guide/custom-vms/#custom-compute-engine-vms
    cpu: 4
    disk: 100
    memory: 16G # ELEMENTS: need more memory
=======
  persistent_worker:
    labels:
      type: lunar  # Must use the lunar-specific worker (needed for USDT functional tests)
>>>>>>> a4ca4975
  env:
    << : *PERSISTENT_WORKER_TEMPLATE_ENV
    FILE_ENV: "./ci/test/00_setup_env_native_asan.sh"

task:
  name: '[fuzzer,address,undefined,integer, no depends] [24.04]'
  << : *GLOBAL_TASK_TEMPLATE
  container:
    cpu: 8  # Increase CPU and memory to avoid timeout
    memory: 16G
    docker_arguments:
      CI_IMAGE_NAME_TAG: ubuntu:24.04
      FILE_ENV: "./ci/test/00_setup_env_native_fuzz.sh"
  env:
    << : *CIRRUS_EPHEMERAL_WORKER_TEMPLATE_ENV

task:
  name: '[multiprocess, i686, DEBUG] [focal]'
  # Disable for Elements for now; Multiprocess build is not supported or tested and fails CI.
  only_if: false
  << : *GLOBAL_TASK_TEMPLATE
  container:
    cpu: 4
    memory: 16G  # The default memory is too small, so double everything
    docker_arguments:
      CI_IMAGE_NAME_TAG: ubuntu:focal
      FILE_ENV: "./ci/test/00_setup_env_i686_multiprocess.sh"
  env:
    << : *CIRRUS_EPHEMERAL_WORKER_TEMPLATE_ENV

task:
  name: '[no wallet, libbitcoinkernel] [focal]'
  << : *GLOBAL_TASK_TEMPLATE
  container:
    docker_arguments:
      CI_IMAGE_NAME_TAG: ubuntu:focal
      FILE_ENV: "./ci/test/00_setup_env_native_nowallet_libbitcoinkernel.sh"
  << : *CREDITS_TEMPLATE
  env:
    << : *CIRRUS_EPHEMERAL_WORKER_TEMPLATE_ENV

task:
  name: 'macOS 11.0 [gui, no tests] [jammy]'
  << : *CONTAINER_DEPENDS_TEMPLATE
  container:
    docker_arguments:
      CI_IMAGE_NAME_TAG: ubuntu:jammy
      FILE_ENV: "./ci/test/00_setup_env_mac.sh"
  macos_sdk_cache:
    folder: "depends/SDKs/$MACOS_SDK"
    fingerprint_key: "$MACOS_SDK"
  << : *MAIN_TEMPLATE
  env:
    MACOS_SDK: "Xcode-12.2-12B45b-extracted-SDK-with-libcxx-headers"
    << : *CIRRUS_EPHEMERAL_WORKER_TEMPLATE_ENV

task:
  name: 'macOS 13 native arm64 [gui, sqlite only] [no depends]'
  macos_instance:
    # Use latest image, but hardcode version to avoid silent upgrades (and breaks)
    image: ghcr.io/cirruslabs/macos-ventura-xcode:14.3.1  # https://cirrus-ci.org/guide/macOS
  << : *BASE_TEMPLATE
  check_clang_script:
    - clang --version
  brew_install_script:
    - brew install boost libevent qt@5 miniupnpc libnatpmp ccache zeromq qrencode libtool automake gnu-getopt
  << : *MAIN_TEMPLATE
  env:
    << : *CIRRUS_EPHEMERAL_WORKER_TEMPLATE_ENV
    CI_USE_APT_INSTALL: "no"
    PACKAGE_MANAGER_INSTALL: "echo"  # Nothing to do
    FILE_ENV: "./ci/test/00_setup_env_mac_native_arm64.sh"<|MERGE_RESOLUTION|>--- conflicted
+++ resolved
@@ -282,22 +282,9 @@
     # so any settings will need to be written to the settings env file:
     - sed -i "s|\${CIRRUS_CI}|true|g" ./ci/test/00_setup_env_native_asan.sh
   << : *GLOBAL_TASK_TEMPLATE
-<<<<<<< HEAD
-  # We can't use a 'container' for the USDT interface tests as the CirrusCI
-  # containers don't have privileges to hook into bitcoind. CirrusCI uses
-  # Google Compute Engine instances: https://cirrus-ci.org/guide/custom-vms/
-  # Images can be found here: https://cloud.google.com/compute/docs/images/os-details
-  compute_engine_instance:
-    image_project: ubuntu-os-cloud
-    image: family/ubuntu-2304-amd64 # https://cirrus-ci.org/guide/custom-vms/#custom-compute-engine-vms
-    cpu: 4
-    disk: 100
-    memory: 16G # ELEMENTS: need more memory
-=======
   persistent_worker:
     labels:
       type: lunar  # Must use the lunar-specific worker (needed for USDT functional tests)
->>>>>>> a4ca4975
   env:
     << : *PERSISTENT_WORKER_TEMPLATE_ENV
     FILE_ENV: "./ci/test/00_setup_env_native_asan.sh"
