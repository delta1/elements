--- conflicted
+++ resolved
@@ -337,14 +337,10 @@
     FILE_ENV: "./ci/test/00_setup_env_mac_native_arm64.sh"
 
 task:
-<<<<<<< HEAD
-  name: 'ARM64 Android APK [focal]'
+  name: 'ARM64 Android APK [jammy]'
   # Disable for Elements; Android build is broken and unsupported.
   only_if: false
-=======
-  name: 'ARM64 Android APK [jammy]'
-  << : *BASE_TEMPLATE
->>>>>>> dc905f6c
+  << : *BASE_TEMPLATE
   android_sdk_cache:
     folder: "depends/SDKs/android"
     fingerprint_key: "ANDROID_API_LEVEL=28 ANDROID_BUILD_TOOLS_VERSION=28.0.3 ANDROID_NDK_VERSION=23.2.8568313"
