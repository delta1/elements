--- conflicted
+++ resolved
@@ -147,13 +147,9 @@
   name: '[no depends, sanitizers: address/leak (ASan + LSan) + undefined (UBSan) + integer] [hirsute]'
   << : *GLOBAL_TASK_TEMPLATE
   container:
-<<<<<<< HEAD
-    image: ubuntu:focal
+    image: ubuntu:hirsute
     memory: 16G # ELEMENTS: need more memory
     cpu: 4  # ELEMENTS: cirrus wants more CPUs if you want more memory
-=======
-    image: ubuntu:hirsute
->>>>>>> 1daca9f9
   env:
     << : *CIRRUS_EPHEMERAL_WORKER_TEMPLATE_ENV
     FILE_ENV: "./ci/test/00_setup_env_native_asan.sh"
