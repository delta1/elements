env:  # Global defaults
  SECP256K1_TEST_ITERS: 16 # ELEMENTS: avoid test timeouts on arm
  CIRRUS_CLONE_DEPTH: 1
  PACKAGE_MANAGER_INSTALL: "apt-get update && apt-get install -y"
  MAKEJOBS: "-j3" # ELEMENTS: reduced from j4
  TEST_RUNNER_PORT_MIN: "14000"  # Must be larger than 12321, which is used for the http cache. See https://cirrus-ci.org/guide/writing-tasks/#http-cache
  CI_FAILFAST_TEST_LEAVE_DANGLING: "1"  # Cirrus CI does not care about dangling processes and setting this variable avoids killing the CI script itself on error
  CCACHE_MAXSIZE: "200M"
  CCACHE_DIR: "/tmp/ccache_dir"
  CCACHE_NOHASHDIR: "1"  # Debug info might contain a stale path if the build dir changes, but this is fine

# https://cirrus-ci.org/guide/persistent-workers/
#
# It is possible to select a specific persistent worker by label. Refer to the
# Cirrus CI docs for more details.
#
# Generally, a persistent worker must run Ubuntu 23.04+ or Debian 12+.
# Specifically,
# - apt-get is required due to PACKAGE_MANAGER_INSTALL
# - podman-docker-4.1+ is required due to the use of `podman` when
#   RESTART_CI_DOCKER_BEFORE_RUN is set and 4.1+ due to the bugfix in 4.1
#   (https://github.com/bitcoin/bitcoin/pull/21652#issuecomment-1657098200)
# - The ./ci/ depedencies (with cirrus-cli) should be installed:
#
#   ```
#   apt update && apt install screen python3 bash podman-docker curl -y && curl -L -o cirrus "https://github.com/cirruslabs/cirrus-cli/releases/latest/download/cirrus-linux-$(dpkg --print-architecture)" && mv cirrus /usr/local/bin/cirrus && chmod +x /usr/local/bin/cirrus
#   ```
#
# - There are no strict requirements on the hardware, because having less CPUs
#   runs the same CI script (maybe slower). To avoid rare and intermittent OOM
#   due to short memory usage spikes, it is recommended to add (and persist)
#   swap:
#
#   ```
#   fallocate -l 16G /swapfile_ci && chmod 600 /swapfile_ci && mkswap /swapfile_ci && swapon /swapfile_ci && ( echo '/swapfile_ci none swap sw 0 0' | sudo tee -a /etc/fstab )
#   ```
#
# - To register the persistent worker, open a `screen` session and run:
#
#   ```
#   RESTART_CI_DOCKER_BEFORE_RUN=1 screen cirrus worker run --labels type=todo_fill_in_type --token todo_fill_in_token
#   ```
#
# The following specific types should exist, with the following requirements:
# - small: For an x86_64 machine, recommended to have 2 CPUs and 8 GB of memory.
# - medium: For an x86_64 machine, recommended to have 4 CPUs and 16 GB of memory.
# - lunar: For a machine running the Linux kernel shipped with Ubuntu Lunar 23.04. The machine is recommended to have 4 CPUs and 16 GB of memory.
# - arm64: For an aarch64 machine, recommended to have 2 CPUs and 8 GB of memory.

# https://cirrus-ci.org/guide/tips-and-tricks/#sharing-configuration-between-tasks
filter_template: &FILTER_TEMPLATE
  skip: $CIRRUS_REPO_FULL_NAME == "bitcoin-core/gui" && $CIRRUS_PR == ""  # No need to run on the read-only mirror, unless it is a PR. https://cirrus-ci.org/guide/writing-tasks/#conditional-task-execution
  stateful: false  # https://cirrus-ci.org/guide/writing-tasks/#stateful-tasks

base_template: &BASE_TEMPLATE
  << : *FILTER_TEMPLATE
  merge_base_script:
    # Unconditionally install git (used in fingerprint_script).
    - bash -c "$PACKAGE_MANAGER_INSTALL git"
    - if [ "$CIRRUS_PR" = "" ]; then exit 0; fi
    - git fetch --depth=1 $CIRRUS_REPO_CLONE_URL "pull/${CIRRUS_PR}/merge"
    - git checkout FETCH_HEAD  # Use merged changes to detect silent merge conflicts
                               # Also, the merge commit is used to lint COMMIT_RANGE="HEAD~..HEAD"

main_template: &MAIN_TEMPLATE
  timeout_in: 120m  # https://cirrus-ci.org/faq/#instance-timed-out
  ci_script:
    - ./ci/test_run_all.sh

global_task_template: &GLOBAL_TASK_TEMPLATE
  << : *BASE_TEMPLATE
  << : *MAIN_TEMPLATE

compute_credits_template: &CREDITS_TEMPLATE
  # https://cirrus-ci.org/pricing/#compute-credits
  # Only use credits for pull requests to the main repo
  use_compute_credits: $CIRRUS_REPO_FULL_NAME == 'ElementsProject/elements' && $CIRRUS_PR != ""

task:
  name: 'lint'
  << : *BASE_TEMPLATE
  container:
    image: debian:bookworm
    cpu: 1
    memory: 1G
  # For faster CI feedback, immediately schedule the linters
  << : *CREDITS_TEMPLATE
  python_cache:
    folder: "/python_build"
    fingerprint_script: cat .python-version /etc/os-release
  unshallow_script:
    - git fetch --unshallow --no-tags
  lint_script:
    - ./ci/lint_run_all.sh

task:
  name: 'tidy'
  << : *GLOBAL_TASK_TEMPLATE
  persistent_worker:
    labels:
      type: medium
  env:
    FILE_ENV: "./ci/test/00_setup_env_native_tidy.sh"

task:
<<<<<<< HEAD
  name: "Win64 native [vs2022]"
  << : *FILTER_TEMPLATE
  windows_container:
    cpu: 6
    memory: 12G
    image: cirrusci/windowsservercore:visualstudio2022
  timeout_in: 120m
  env:
    PATH: 'C:\jom;C:\Python39;C:\Python39\Scripts;C:\Program Files (x86)\Microsoft Visual Studio\2022\BuildTools\MSBuild\Current\Bin;%PATH%'
    PYTHONUTF8: 1
    CI_VCPKG_TAG: '2023.01.09'
    VCPKG_DOWNLOADS: 'C:\Users\ContainerAdministrator\AppData\Local\vcpkg\downloads'
    VCPKG_DEFAULT_BINARY_CACHE: 'C:\Users\ContainerAdministrator\AppData\Local\vcpkg\archives'
    CCACHE_DIR: 'C:\Users\ContainerAdministrator\AppData\Local\ccache'
    WRAPPED_CL: 'C:\Users\ContainerAdministrator\AppData\Local\Temp\cirrus-ci-build\ci\test\wrapped-cl.bat'
    QT_DOWNLOAD_URL: 'https://download.qt.io/official_releases/qt/5.15/5.15.5/single/qt-everywhere-opensource-src-5.15.5.zip'
    QT_LOCAL_PATH: 'C:\qt-everywhere-opensource-src-5.15.5.zip'
    QT_SOURCE_DIR: 'C:\qt-everywhere-src-5.15.5'
    QTBASEDIR: 'C:\Qt_static'
    x64_NATIVE_TOOLS: '"C:\Program Files (x86)\Microsoft Visual Studio\2022\BuildTools\VC\Auxiliary\Build\vcvars64.bat"'
    QT_CONFIGURE_COMMAND: '..\configure -release -silent -opensource -confirm-license -opengl desktop -static -static-runtime -mp -qt-zlib -qt-pcre -qt-libpng -nomake examples -nomake tests -nomake tools -no-angle -no-dbus -no-gif -no-gtk -no-ico -no-icu -no-libjpeg -no-libudev -no-sql-sqlite -no-sql-odbc -no-sqlite -no-vulkan -skip qt3d -skip qtactiveqt -skip qtandroidextras -skip qtcharts -skip qtconnectivity -skip qtdatavis3d -skip qtdeclarative -skip doc -skip qtdoc -skip qtgamepad -skip qtgraphicaleffects -skip qtimageformats -skip qtlocation -skip qtlottie -skip qtmacextras -skip qtmultimedia -skip qtnetworkauth -skip qtpurchasing -skip qtquick3d -skip qtquickcontrols -skip qtquickcontrols2 -skip qtquicktimeline -skip qtremoteobjects -skip qtscript -skip qtscxml -skip qtsensors -skip qtserialbus -skip qtserialport -skip qtspeech -skip qtsvg -skip qtvirtualkeyboard -skip qtwayland -skip qtwebchannel -skip qtwebengine -skip qtwebglplugin -skip qtwebsockets -skip qtwebview -skip qtx11extras -skip qtxmlpatterns -no-openssl -no-feature-bearermanagement -no-feature-printdialog -no-feature-printer -no-feature-printpreviewdialog -no-feature-printpreviewwidget -no-feature-sql -no-feature-sqlmodel -no-feature-textbrowser -no-feature-textmarkdownwriter -no-feature-textodfwriter -no-feature-xml'
    IgnoreWarnIntDirInTempDetected: 'true'
  merge_script:
    - PowerShell -NoLogo -Command if ($env:CIRRUS_PR -ne $null) { git fetch $env:CIRRUS_REPO_CLONE_URL pull/$env:CIRRUS_PR/merge; git reset --hard FETCH_HEAD; }
  msvc_qt_built_cache:
    folder: "%QTBASEDIR%"
    reupload_on_changes: false
    fingerprint_script:
      - echo %QT_DOWNLOAD_URL% %QT_CONFIGURE_COMMAND%
      - msbuild -version
    populate_script:
      - curl -L -o C:\jom.zip http://download.qt.io/official_releases/jom/jom.zip
      - mkdir C:\jom
      - tar -xf C:\jom.zip -C C:\jom
      - curl -L -o %QT_LOCAL_PATH% %QT_DOWNLOAD_URL%
      - tar -xf %QT_LOCAL_PATH% -C C:\
      - '%x64_NATIVE_TOOLS%'
      - cd %QT_SOURCE_DIR%
      - mkdir build
      - cd build
      - '%QT_CONFIGURE_COMMAND% -prefix %QTBASEDIR%'
      - jom
      - jom install
  vcpkg_tools_cache:
    folder: '%VCPKG_DOWNLOADS%\tools'
    reupload_on_changes: false
    fingerprint_script:
      - echo %CI_VCPKG_TAG%
      - msbuild -version
  vcpkg_binary_cache:
    folder: '%VCPKG_DEFAULT_BINARY_CACHE%'
    reupload_on_changes: true
    fingerprint_script:
      - echo %CI_VCPKG_TAG%
      - type build_msvc\vcpkg.json
      - msbuild -version
    populate_script:
      - mkdir %VCPKG_DEFAULT_BINARY_CACHE%
  ccache_cache:
    folder: '%CCACHE_DIR%'
  install_tools_script:
    - choco install --yes --no-progress ccache --version=4.7.4
    - choco install --yes --no-progress python3 --version=3.9.6
    - pip install zmq
    - ccache --version
    - python -VV
  install_vcpkg_script:
    - cd ..
    - git clone --quiet https://github.com/microsoft/vcpkg.git
    - cd vcpkg
    - git -c advice.detachedHead=false checkout %CI_VCPKG_TAG%
    - .\bootstrap-vcpkg -disableMetrics
    - echo set(VCPKG_BUILD_TYPE release) >> triplets\x64-windows-static.cmake
    - .\vcpkg integrate install
    - .\vcpkg version
  build_script:
    - '%x64_NATIVE_TOOLS%'
    - cd %CIRRUS_WORKING_DIR%
    - ccache --zero-stats
    - python build_msvc\msvc-autogen.py
    - msbuild build_msvc\bitcoin.sln -property:Configuration=Release -maxCpuCount -verbosity:minimal -noLogo
    - ccache --show-stats
  check_script:
    - src\test_elements.exe -l test_suite
    - src\bench_elements.exe --sanity-check
    - python test\util\test_runner.py
    - python test\util\rpcauth-test.py
  functional_tests_script:
    # Increase the dynamic port range to the maximum allowed value to mitigate "OSError: [WinError 10048] Only one usage of each socket address (protocol/network address/port) is normally permitted".
    # See: https://learn.microsoft.com/en-us/biztalk/technical-guides/settings-that-can-be-modified-to-improve-network-performance
    - netsh int ipv4 set dynamicport tcp start=1025 num=64511
    - netsh int ipv6 set dynamicport tcp start=1025 num=64511
    # Exclude feature_dbcrash for now due to timeout
    # Exclude also wallet_avoidreuse due to timeout
    # Ignore failures for now, need to investigate but we really don't use native win64 builds
    - python test\functional\test_runner.py --nocleanup --ci --quiet --combinedlogslen=99999999 --jobs=4 --timeout-factor=8 --extended --exclude feature_dbcrash,wallet_avoidreuse || true

task:
=======
>>>>>>> db57574a
  name: 'ARM, unit tests, no functional tests'
  << : *GLOBAL_TASK_TEMPLATE
  persistent_worker:
    labels:
      type: arm64  # Use arm64 worker to sidestep qemu and avoid a slow CI: https://github.com/bitcoin/bitcoin/pull/28087#issuecomment-1649399453
  env:
    FILE_ENV: "./ci/test/00_setup_env_arm.sh"

task:
  name: 'Win64, unit tests, no gui tests, no boost::process, no functional tests'
  << : *GLOBAL_TASK_TEMPLATE
  persistent_worker:
    labels:
      type: small
  env:
    FILE_ENV: "./ci/test/00_setup_env_win64.sh"

task:
  name: '32-bit Rocky8, dash, gui'
  << : *GLOBAL_TASK_TEMPLATE
  persistent_worker:
    labels:
      type: small
  env:
    FILE_ENV: "./ci/test/00_setup_env_i686_centos.sh"

task:
  name: 'previous releases, qt5 dev package and depends packages, DEBUG'
  << : *GLOBAL_TASK_TEMPLATE
  persistent_worker:
    labels:
      type: small
  env:
    FILE_ENV: "./ci/test/00_setup_env_native_qt5.sh"

task:
  name: 'TSan, depends, gui'
  << : *GLOBAL_TASK_TEMPLATE
  persistent_worker:
    labels:
      type: medium
  env:
    FILE_ENV: "./ci/test/00_setup_env_native_tsan.sh"

task:
  name: 'MSan, depends'
  << : *GLOBAL_TASK_TEMPLATE
  persistent_worker:
    labels:
      type: small
  timeout_in: 300m  # Use longer timeout for the *rare* case where a full build (llvm + msan + depends + ...) needs to be done.
  env:
    FILE_ENV: "./ci/test/00_setup_env_native_msan.sh"

task:
  name: 'ASan + LSan + UBSan + integer, no depends, USDT'
  enable_bpfcc_script:
    # In the image build step, no external environment variables are available,
    # so any settings will need to be written to the settings env file:
    - sed -i "s|\${CIRRUS_CI}|true|g" ./ci/test/00_setup_env_native_asan.sh
  << : *GLOBAL_TASK_TEMPLATE
  persistent_worker:
    labels:
      type: lunar  # Must use the lunar-specific worker (needed for USDT functional tests)
  env:
    FILE_ENV: "./ci/test/00_setup_env_native_asan.sh"

task:
  name: 'fuzzer,address,undefined,integer, no depends'
  << : *GLOBAL_TASK_TEMPLATE
  persistent_worker:
    labels:
      type: medium
  env:
    FILE_ENV: "./ci/test/00_setup_env_native_fuzz.sh"

task:
  name: 'multiprocess, i686, DEBUG'
  << : *GLOBAL_TASK_TEMPLATE
  persistent_worker:
    labels:
      type: medium
  env:
    FILE_ENV: "./ci/test/00_setup_env_i686_multiprocess.sh"

task:
  name: 'no wallet, libbitcoinkernel'
  << : *GLOBAL_TASK_TEMPLATE
  persistent_worker:
    labels:
      type: small
  env:
    FILE_ENV: "./ci/test/00_setup_env_native_nowallet_libbitcoinkernel.sh"

task:
  name: 'macOS-cross 11.0, gui, no tests'
  << : *GLOBAL_TASK_TEMPLATE
  persistent_worker:
    labels:
      type: small
  env:
    FILE_ENV: "./ci/test/00_setup_env_mac.sh"<|MERGE_RESOLUTION|>--- conflicted
+++ resolved
@@ -103,107 +103,6 @@
     FILE_ENV: "./ci/test/00_setup_env_native_tidy.sh"
 
 task:
-<<<<<<< HEAD
-  name: "Win64 native [vs2022]"
-  << : *FILTER_TEMPLATE
-  windows_container:
-    cpu: 6
-    memory: 12G
-    image: cirrusci/windowsservercore:visualstudio2022
-  timeout_in: 120m
-  env:
-    PATH: 'C:\jom;C:\Python39;C:\Python39\Scripts;C:\Program Files (x86)\Microsoft Visual Studio\2022\BuildTools\MSBuild\Current\Bin;%PATH%'
-    PYTHONUTF8: 1
-    CI_VCPKG_TAG: '2023.01.09'
-    VCPKG_DOWNLOADS: 'C:\Users\ContainerAdministrator\AppData\Local\vcpkg\downloads'
-    VCPKG_DEFAULT_BINARY_CACHE: 'C:\Users\ContainerAdministrator\AppData\Local\vcpkg\archives'
-    CCACHE_DIR: 'C:\Users\ContainerAdministrator\AppData\Local\ccache'
-    WRAPPED_CL: 'C:\Users\ContainerAdministrator\AppData\Local\Temp\cirrus-ci-build\ci\test\wrapped-cl.bat'
-    QT_DOWNLOAD_URL: 'https://download.qt.io/official_releases/qt/5.15/5.15.5/single/qt-everywhere-opensource-src-5.15.5.zip'
-    QT_LOCAL_PATH: 'C:\qt-everywhere-opensource-src-5.15.5.zip'
-    QT_SOURCE_DIR: 'C:\qt-everywhere-src-5.15.5'
-    QTBASEDIR: 'C:\Qt_static'
-    x64_NATIVE_TOOLS: '"C:\Program Files (x86)\Microsoft Visual Studio\2022\BuildTools\VC\Auxiliary\Build\vcvars64.bat"'
-    QT_CONFIGURE_COMMAND: '..\configure -release -silent -opensource -confirm-license -opengl desktop -static -static-runtime -mp -qt-zlib -qt-pcre -qt-libpng -nomake examples -nomake tests -nomake tools -no-angle -no-dbus -no-gif -no-gtk -no-ico -no-icu -no-libjpeg -no-libudev -no-sql-sqlite -no-sql-odbc -no-sqlite -no-vulkan -skip qt3d -skip qtactiveqt -skip qtandroidextras -skip qtcharts -skip qtconnectivity -skip qtdatavis3d -skip qtdeclarative -skip doc -skip qtdoc -skip qtgamepad -skip qtgraphicaleffects -skip qtimageformats -skip qtlocation -skip qtlottie -skip qtmacextras -skip qtmultimedia -skip qtnetworkauth -skip qtpurchasing -skip qtquick3d -skip qtquickcontrols -skip qtquickcontrols2 -skip qtquicktimeline -skip qtremoteobjects -skip qtscript -skip qtscxml -skip qtsensors -skip qtserialbus -skip qtserialport -skip qtspeech -skip qtsvg -skip qtvirtualkeyboard -skip qtwayland -skip qtwebchannel -skip qtwebengine -skip qtwebglplugin -skip qtwebsockets -skip qtwebview -skip qtx11extras -skip qtxmlpatterns -no-openssl -no-feature-bearermanagement -no-feature-printdialog -no-feature-printer -no-feature-printpreviewdialog -no-feature-printpreviewwidget -no-feature-sql -no-feature-sqlmodel -no-feature-textbrowser -no-feature-textmarkdownwriter -no-feature-textodfwriter -no-feature-xml'
-    IgnoreWarnIntDirInTempDetected: 'true'
-  merge_script:
-    - PowerShell -NoLogo -Command if ($env:CIRRUS_PR -ne $null) { git fetch $env:CIRRUS_REPO_CLONE_URL pull/$env:CIRRUS_PR/merge; git reset --hard FETCH_HEAD; }
-  msvc_qt_built_cache:
-    folder: "%QTBASEDIR%"
-    reupload_on_changes: false
-    fingerprint_script:
-      - echo %QT_DOWNLOAD_URL% %QT_CONFIGURE_COMMAND%
-      - msbuild -version
-    populate_script:
-      - curl -L -o C:\jom.zip http://download.qt.io/official_releases/jom/jom.zip
-      - mkdir C:\jom
-      - tar -xf C:\jom.zip -C C:\jom
-      - curl -L -o %QT_LOCAL_PATH% %QT_DOWNLOAD_URL%
-      - tar -xf %QT_LOCAL_PATH% -C C:\
-      - '%x64_NATIVE_TOOLS%'
-      - cd %QT_SOURCE_DIR%
-      - mkdir build
-      - cd build
-      - '%QT_CONFIGURE_COMMAND% -prefix %QTBASEDIR%'
-      - jom
-      - jom install
-  vcpkg_tools_cache:
-    folder: '%VCPKG_DOWNLOADS%\tools'
-    reupload_on_changes: false
-    fingerprint_script:
-      - echo %CI_VCPKG_TAG%
-      - msbuild -version
-  vcpkg_binary_cache:
-    folder: '%VCPKG_DEFAULT_BINARY_CACHE%'
-    reupload_on_changes: true
-    fingerprint_script:
-      - echo %CI_VCPKG_TAG%
-      - type build_msvc\vcpkg.json
-      - msbuild -version
-    populate_script:
-      - mkdir %VCPKG_DEFAULT_BINARY_CACHE%
-  ccache_cache:
-    folder: '%CCACHE_DIR%'
-  install_tools_script:
-    - choco install --yes --no-progress ccache --version=4.7.4
-    - choco install --yes --no-progress python3 --version=3.9.6
-    - pip install zmq
-    - ccache --version
-    - python -VV
-  install_vcpkg_script:
-    - cd ..
-    - git clone --quiet https://github.com/microsoft/vcpkg.git
-    - cd vcpkg
-    - git -c advice.detachedHead=false checkout %CI_VCPKG_TAG%
-    - .\bootstrap-vcpkg -disableMetrics
-    - echo set(VCPKG_BUILD_TYPE release) >> triplets\x64-windows-static.cmake
-    - .\vcpkg integrate install
-    - .\vcpkg version
-  build_script:
-    - '%x64_NATIVE_TOOLS%'
-    - cd %CIRRUS_WORKING_DIR%
-    - ccache --zero-stats
-    - python build_msvc\msvc-autogen.py
-    - msbuild build_msvc\bitcoin.sln -property:Configuration=Release -maxCpuCount -verbosity:minimal -noLogo
-    - ccache --show-stats
-  check_script:
-    - src\test_elements.exe -l test_suite
-    - src\bench_elements.exe --sanity-check
-    - python test\util\test_runner.py
-    - python test\util\rpcauth-test.py
-  functional_tests_script:
-    # Increase the dynamic port range to the maximum allowed value to mitigate "OSError: [WinError 10048] Only one usage of each socket address (protocol/network address/port) is normally permitted".
-    # See: https://learn.microsoft.com/en-us/biztalk/technical-guides/settings-that-can-be-modified-to-improve-network-performance
-    - netsh int ipv4 set dynamicport tcp start=1025 num=64511
-    - netsh int ipv6 set dynamicport tcp start=1025 num=64511
-    # Exclude feature_dbcrash for now due to timeout
-    # Exclude also wallet_avoidreuse due to timeout
-    # Ignore failures for now, need to investigate but we really don't use native win64 builds
-    - python test\functional\test_runner.py --nocleanup --ci --quiet --combinedlogslen=99999999 --jobs=4 --timeout-factor=8 --extended --exclude feature_dbcrash,wallet_avoidreuse || true
-
-task:
-=======
->>>>>>> db57574a
   name: 'ARM, unit tests, no functional tests'
   << : *GLOBAL_TASK_TEMPLATE
   persistent_worker:
