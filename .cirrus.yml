env:  # Global defaults
  SECP256K1_TEST_ITERS: 16 # ELEMENTS: avoid test timeouts on arm
  PACKAGE_MANAGER_INSTALL: "apt-get update && apt-get install -y"
  MAKEJOBS: "-j3" # ELEMENTS: reduced from j4
  TEST_RUNNER_PORT_MIN: "14000"  # Must be larger than 12321, which is used for the http cache. See https://cirrus-ci.org/guide/writing-tasks/#http-cache
  CI_FAILFAST_TEST_LEAVE_DANGLING: "1"  # Cirrus CI does not care about dangling process and setting this variable avoids killing the CI script itself on error
  CCACHE_SIZE: "200M"
  CCACHE_DIR: "/tmp/ccache_dir"
  CCACHE_NOHASHDIR: "1"  # Debug info might contain a stale path if the build dir changes, but this is fine

cirrus_ephemeral_worker_template_env: &CIRRUS_EPHEMERAL_WORKER_TEMPLATE_ENV
  DANGER_RUN_CI_ON_HOST: "1"  # Containers will be discarded after the run, so there is no risk that the ci scripts modify the system

persistent_worker_template_env: &PERSISTENT_WORKER_TEMPLATE_ENV
  RESTART_CI_DOCKER_BEFORE_RUN: "1"

persistent_worker_template: &PERSISTENT_WORKER_TEMPLATE
  persistent_worker: {}  # https://cirrus-ci.org/guide/persistent-workers/

# https://cirrus-ci.org/guide/tips-and-tricks/#sharing-configuration-between-tasks
filter_template: &FILTER_TEMPLATE
  skip: $CIRRUS_REPO_FULL_NAME == "bitcoin-core/gui" && $CIRRUS_PR == ""  # No need to run on the read-only mirror, unless it is a PR. https://cirrus-ci.org/guide/writing-tasks/#conditional-task-execution
  stateful: false  # https://cirrus-ci.org/guide/writing-tasks/#stateful-tasks

base_template: &BASE_TEMPLATE
  << : *FILTER_TEMPLATE
  merge_base_script:
    # Unconditionally install git (used in fingerprint_script).
    - bash -c "$PACKAGE_MANAGER_INSTALL git"
    - if [ "$CIRRUS_PR" = "" ]; then exit 0; fi
    - git fetch $CIRRUS_REPO_CLONE_URL "pull/${CIRRUS_PR}/merge"
    - git checkout FETCH_HEAD  # Use merged changes to detect silent merge conflicts
                               # Also, the merge commit is used to lint COMMIT_RANGE="HEAD~..HEAD"

main_template: &MAIN_TEMPLATE
  timeout_in: 120m  # https://cirrus-ci.org/faq/#instance-timed-out
  ccache_cache:
    folder: "/tmp/ccache_dir"
  ci_script:
    - ./ci/test_run_all.sh

global_task_template: &GLOBAL_TASK_TEMPLATE
  << : *BASE_TEMPLATE
  container:
    # https://cirrus-ci.org/faq/#are-there-any-limits
    # Each project has 16 CPU in total, assign 2 to each container, so that 8 tasks run in parallel
    cpu: 2
    greedy: true
    memory: 8G  # Set to 8GB to avoid OOM. https://cirrus-ci.org/guide/linux/#linux-containers
  depends_built_cache:
    folder: "depends/built"
    fingerprint_script: echo $CIRRUS_TASK_NAME $(git rev-list -1 HEAD ./depends)
  << : *MAIN_TEMPLATE

macos_native_task_template: &MACOS_NATIVE_TASK_TEMPLATE
  << : *BASE_TEMPLATE
  check_clang_script:
    - clang --version
  brew_install_script:
    - brew install boost libevent qt@5 miniupnpc libnatpmp ccache zeromq qrencode libtool automake gnu-getopt
  << : *MAIN_TEMPLATE

compute_credits_template: &CREDITS_TEMPLATE
  # https://cirrus-ci.org/pricing/#compute-credits
  # Only use credits for pull requests to the main repo
  use_compute_credits: $CIRRUS_REPO_FULL_NAME == 'ElementsProject/elements' && $CIRRUS_PR != ""

task:
  name: 'lint [jammy]'
  << : *BASE_TEMPLATE
  container:
    image: ubuntu:jammy
    cpu: 1
    memory: 1G
  # For faster CI feedback, immediately schedule the linters
  << : *CREDITS_TEMPLATE
  python_cache:
    folder: "/tmp/python"
    fingerprint_script: cat .python-version /etc/os-release
  lint_script:
    - ./ci/lint_run_all.sh
  env:
    << : *CIRRUS_EPHEMERAL_WORKER_TEMPLATE_ENV

task:
  name: 'tidy [jammy]'
  << : *GLOBAL_TASK_TEMPLATE
  container:
    image: ubuntu:jammy
    cpu: 2
    memory: 5G
  # For faster CI feedback, immediately schedule the linters
  << : *CREDITS_TEMPLATE
  env:
    << : *CIRRUS_EPHEMERAL_WORKER_TEMPLATE_ENV
    FILE_ENV: "./ci/test/00_setup_env_native_tidy.sh"

task:
  name: "Win64 native [vs2022]"
  << : *FILTER_TEMPLATE
  windows_container:
    cpu: 6
    memory: 12G
    image: cirrusci/windowsservercore:visualstudio2022
  timeout_in: 120m
  env:
    PATH: 'C:\jom;C:\Python39;C:\Python39\Scripts;C:\Program Files (x86)\Microsoft Visual Studio\2022\BuildTools\MSBuild\Current\Bin;%PATH%'
    PYTHONUTF8: 1
    CI_VCPKG_TAG: '2023.01.09'
    VCPKG_DOWNLOADS: 'C:\Users\ContainerAdministrator\AppData\Local\vcpkg\downloads'
    VCPKG_DEFAULT_BINARY_CACHE: 'C:\Users\ContainerAdministrator\AppData\Local\vcpkg\archives'
    CCACHE_DIR: 'C:\Users\ContainerAdministrator\AppData\Local\ccache'
    WRAPPED_CL: 'C:\Users\ContainerAdministrator\AppData\Local\Temp\cirrus-ci-build\ci\test\wrapped-cl.bat'
    QT_DOWNLOAD_URL: 'https://download.qt.io/official_releases/qt/5.15/5.15.5/single/qt-everywhere-opensource-src-5.15.5.zip'
    QT_LOCAL_PATH: 'C:\qt-everywhere-opensource-src-5.15.5.zip'
    QT_SOURCE_DIR: 'C:\qt-everywhere-src-5.15.5'
    QTBASEDIR: 'C:\Qt_static'
    x64_NATIVE_TOOLS: '"C:\Program Files (x86)\Microsoft Visual Studio\2022\BuildTools\VC\Auxiliary\Build\vcvars64.bat"'
    QT_CONFIGURE_COMMAND: '..\configure -release -silent -opensource -confirm-license -opengl desktop -static -static-runtime -mp -qt-zlib -qt-pcre -qt-libpng -nomake examples -nomake tests -nomake tools -no-angle -no-dbus -no-gif -no-gtk -no-ico -no-icu -no-libjpeg -no-libudev -no-sql-sqlite -no-sql-odbc -no-sqlite -no-vulkan -skip qt3d -skip qtactiveqt -skip qtandroidextras -skip qtcharts -skip qtconnectivity -skip qtdatavis3d -skip qtdeclarative -skip doc -skip qtdoc -skip qtgamepad -skip qtgraphicaleffects -skip qtimageformats -skip qtlocation -skip qtlottie -skip qtmacextras -skip qtmultimedia -skip qtnetworkauth -skip qtpurchasing -skip qtquick3d -skip qtquickcontrols -skip qtquickcontrols2 -skip qtquicktimeline -skip qtremoteobjects -skip qtscript -skip qtscxml -skip qtsensors -skip qtserialbus -skip qtserialport -skip qtspeech -skip qtsvg -skip qtvirtualkeyboard -skip qtwayland -skip qtwebchannel -skip qtwebengine -skip qtwebglplugin -skip qtwebsockets -skip qtwebview -skip qtx11extras -skip qtxmlpatterns -no-openssl -no-feature-bearermanagement -no-feature-printdialog -no-feature-printer -no-feature-printpreviewdialog -no-feature-printpreviewwidget -no-feature-sql -no-feature-sqlmodel -no-feature-textbrowser -no-feature-textmarkdownwriter -no-feature-textodfwriter -no-feature-xml'
    IgnoreWarnIntDirInTempDetected: 'true'
  merge_script:
    - PowerShell -NoLogo -Command if ($env:CIRRUS_PR -ne $null) { git fetch $env:CIRRUS_REPO_CLONE_URL pull/$env:CIRRUS_PR/merge; git reset --hard FETCH_HEAD; }
  msvc_qt_built_cache:
    folder: "%QTBASEDIR%"
    reupload_on_changes: false
    fingerprint_script:
      - echo %QT_DOWNLOAD_URL% %QT_CONFIGURE_COMMAND%
      - msbuild -version
    populate_script:
      - curl -L -o C:\jom.zip http://download.qt.io/official_releases/jom/jom.zip
      - mkdir C:\jom
      - tar -xf C:\jom.zip -C C:\jom
      - curl -L -o %QT_LOCAL_PATH% %QT_DOWNLOAD_URL%
      - tar -xf %QT_LOCAL_PATH% -C C:\
      - '%x64_NATIVE_TOOLS%'
      - cd %QT_SOURCE_DIR%
      - mkdir build
      - cd build
      - '%QT_CONFIGURE_COMMAND% -prefix %QTBASEDIR%'
      - jom
      - jom install
  vcpkg_tools_cache:
    folder: '%VCPKG_DOWNLOADS%\tools'
    reupload_on_changes: false
    fingerprint_script:
      - echo %CI_VCPKG_TAG%
      - msbuild -version
  vcpkg_binary_cache:
    folder: '%VCPKG_DEFAULT_BINARY_CACHE%'
    reupload_on_changes: true
    fingerprint_script:
      - echo %CI_VCPKG_TAG%
      - type build_msvc\vcpkg.json
      - msbuild -version
    populate_script:
      - mkdir %VCPKG_DEFAULT_BINARY_CACHE%
  ccache_cache:
    folder: '%CCACHE_DIR%'
  install_tools_script:
    - choco install --yes --no-progress ccache --version=4.7.4
    - choco install --yes --no-progress python3 --version=3.9.6
    - pip install zmq
    - ccache --version
    - python -VV
  install_vcpkg_script:
    - cd ..
    - git clone --quiet https://github.com/microsoft/vcpkg.git
    - cd vcpkg
    - git -c advice.detachedHead=false checkout %CI_VCPKG_TAG%
    - .\bootstrap-vcpkg -disableMetrics
    - echo set(VCPKG_BUILD_TYPE release) >> triplets\x64-windows-static.cmake
    - .\vcpkg integrate install
    - .\vcpkg version
  build_script:
    - '%x64_NATIVE_TOOLS%'
    - cd %CIRRUS_WORKING_DIR%
    - ccache --zero-stats --max-size=%CCACHE_SIZE%
    - python build_msvc\msvc-autogen.py
    - msbuild build_msvc\bitcoin.sln -property:Configuration=Release -maxCpuCount -verbosity:minimal -noLogo
    - ccache --show-stats
  check_script:
    - src\test_elements.exe -l test_suite
    - src\bench_elements.exe --sanity-check
    - python test\util\test_runner.py
    - python test\util\rpcauth-test.py
  functional_tests_script:
    # Increase the dynamic port range to the maximum allowed value to mitigate "OSError: [WinError 10048] Only one usage of each socket address (protocol/network address/port) is normally permitted".
    # See: https://learn.microsoft.com/en-us/biztalk/technical-guides/settings-that-can-be-modified-to-improve-network-performance
    - netsh int ipv4 set dynamicport tcp start=1025 num=64511
    - netsh int ipv6 set dynamicport tcp start=1025 num=64511
    # Exclude feature_dbcrash for now due to timeout
<<<<<<< HEAD
    # Exclude also wallet_avoidreuse due to timeout
    # Ignore failures for now, need to investigate but we really don't use native win64 builds
    - python test\functional\test_runner.py --nocleanup --ci --quiet --combinedlogslen=4000 --jobs=4 --timeout-factor=8 --extended --exclude feature_dbcrash,wallet_avoidreuse || true
=======
    - python test\functional\test_runner.py --nocleanup --ci --quiet --combinedlogslen=99999999 --jobs=6 --timeout-factor=8 --extended --exclude feature_dbcrash
>>>>>>> d91364fd

task:
  name: 'ARM [unit tests, no functional tests] [bullseye]'
  << : *GLOBAL_TASK_TEMPLATE
  container:
    image: debian:bullseye
    docker_arguments:
      CI_IMAGE_NAME_TAG: debian:bullseye
  << : *CREDITS_TEMPLATE
  env:
    << : *CIRRUS_EPHEMERAL_WORKER_TEMPLATE_ENV
    FILE_ENV: "./ci/test/00_setup_env_arm.sh"

task:
  name: 'Win64 [unit tests, no gui tests, no boost::process, no functional tests] [jammy]'
  << : *GLOBAL_TASK_TEMPLATE
  container:
    image: ubuntu:jammy
  env:
    << : *CIRRUS_EPHEMERAL_WORKER_TEMPLATE_ENV
    FILE_ENV: "./ci/test/00_setup_env_win64.sh"

task:
  name: '32-bit + dash [gui] [Rocky 8]'
  << : *GLOBAL_TASK_TEMPLATE
  container:
    image: quay.io/rockylinux/rockylinux:8
  # For faster CI feedback, immediately schedule one task that runs all tests
  << : *CREDITS_TEMPLATE
  env:
    << : *CIRRUS_EPHEMERAL_WORKER_TEMPLATE_ENV
    PACKAGE_MANAGER_INSTALL: "yum install -y"
    FILE_ENV: "./ci/test/00_setup_env_i686_centos.sh"

task:
  name: '[previous releases, uses qt5 dev package and some depends packages, DEBUG] [unsigned char] [buster]'
  previous_releases_cache:
    folder: "releases"
  << : *GLOBAL_TASK_TEMPLATE
  << : *PERSISTENT_WORKER_TEMPLATE
  env:
    << : *PERSISTENT_WORKER_TEMPLATE_ENV
    FILE_ENV: "./ci/test/00_setup_env_native_qt5.sh"

task:
  name: '[TSan, depends, gui] [2404]'
  << : *GLOBAL_TASK_TEMPLATE
  container:
    image: ubuntu:24.04
    cpu: 6  # Increase CPU and Memory to avoid timeout
    memory: 24G
  env:
    << : *CIRRUS_EPHEMERAL_WORKER_TEMPLATE_ENV
    FILE_ENV: "./ci/test/00_setup_env_native_tsan.sh"
    MAKEJOBS: "-j2"  # Avoid excessive memory use due to MSan

task:
  name: '[MSan, depends] [focal]'
  << : *GLOBAL_TASK_TEMPLATE
  container:
    image: ubuntu:focal
  env:
    << : *CIRRUS_EPHEMERAL_WORKER_TEMPLATE_ENV
    FILE_ENV: "./ci/test/00_setup_env_native_msan.sh"

task:
  name: '[ASan + LSan + UBSan + integer, no depends, USDT] [jammy]'
  << : *GLOBAL_TASK_TEMPLATE
  # We can't use a 'container' for the USDT interface tests as the CirrusCI
  # containers don't have privileges to hook into bitcoind. CirrusCI uses
  # Google Compute Engine instances: https://cirrus-ci.org/guide/custom-vms/
  # Images can be found here: https://cloud.google.com/compute/docs/images/os-details
  compute_engine_instance:
    image_project: ubuntu-os-cloud
    image: family/ubuntu-2204-lts # when upgrading, check if we can drop "ADD_UNTRUSTED_BPFCC_PPA"
    cpu: 4  # ELEMENTS: cirrus wants more CPUs if you want more memory
    memory: 16G # ELEMENTS: need more memory
  env:
    << : *CIRRUS_EPHEMERAL_WORKER_TEMPLATE_ENV
    HOME: /root/  # Only needed for compute_engine_instance
    FILE_ENV: "./ci/test/00_setup_env_native_asan.sh"

task:
  name: '[fuzzer,address,undefined,integer, no depends] [jammy]'
  << : *GLOBAL_TASK_TEMPLATE
  container:
    image: ubuntu:jammy
    cpu: 8  # Increase CPU and memory to avoid timeout
    memory: 16G
  env:
    << : *CIRRUS_EPHEMERAL_WORKER_TEMPLATE_ENV
    FILE_ENV: "./ci/test/00_setup_env_native_fuzz.sh"

task:
  name: '[multiprocess, i686, DEBUG] [focal]'
  # Disable for Elements for now; Multiprocess build is not supported or tested and fails CI.
  only_if: false
  << : *GLOBAL_TASK_TEMPLATE
  container:
    image: ubuntu:focal
    cpu: 4
    memory: 16G  # The default memory is sometimes just a bit too small, so double everything
  env:
    << : *CIRRUS_EPHEMERAL_WORKER_TEMPLATE_ENV
    FILE_ENV: "./ci/test/00_setup_env_i686_multiprocess.sh"

task:
  name: '[no wallet, libbitcoinkernel] [bionic]'
  << : *GLOBAL_TASK_TEMPLATE
  container:
    image: ubuntu:bionic
  env:
    << : *CIRRUS_EPHEMERAL_WORKER_TEMPLATE_ENV
    FILE_ENV: "./ci/test/00_setup_env_native_nowallet_libbitcoinkernel.sh"

task:
  name: 'macOS 10.15 [gui, no tests] [focal]'
  << : *BASE_TEMPLATE
  macos_sdk_cache:
    folder: "depends/SDKs/$MACOS_SDK"
    fingerprint_key: "$MACOS_SDK"
  << : *MAIN_TEMPLATE
  container:
    image: ubuntu:focal
  env:
    MACOS_SDK: "Xcode-12.2-12B45b-extracted-SDK-with-libcxx-headers"
    << : *CIRRUS_EPHEMERAL_WORKER_TEMPLATE_ENV
    FILE_ENV: "./ci/test/00_setup_env_mac.sh"

task:
  name: 'macOS 13 native arm64 [gui, sqlite only] [no depends]'
  macos_instance:
    # Use latest image, but hardcode version to avoid silent upgrades (and breaks)
    image: ghcr.io/cirruslabs/macos-ventura-xcode:14.1  # https://cirrus-ci.org/guide/macOS
  << : *MACOS_NATIVE_TASK_TEMPLATE
  env:
    << : *CIRRUS_EPHEMERAL_WORKER_TEMPLATE_ENV
    CI_USE_APT_INSTALL: "no"
    PACKAGE_MANAGER_INSTALL: "echo"  # Nothing to do
    FILE_ENV: "./ci/test/00_setup_env_mac_native_arm64.sh"

task:
  name: 'ARM64 Android APK [focal]'
  # Disable for Elements; Android build is broken and unsupported.
  only_if: false
  android_sdk_cache:
    folder: "depends/SDKs/android"
    fingerprint_key: "ANDROID_API_LEVEL=28 ANDROID_BUILD_TOOLS_VERSION=28.0.3 ANDROID_NDK_VERSION=23.2.8568313"
  depends_sources_cache:
    folder: "depends/sources"
    fingerprint_script: git rev-list -1 HEAD ./depends
  << : *MAIN_TEMPLATE
  container:
    image: ubuntu:focal
  env:
    << : *CIRRUS_EPHEMERAL_WORKER_TEMPLATE_ENV
    FILE_ENV: "./ci/test/00_setup_env_android.sh"<|MERGE_RESOLUTION|>--- conflicted
+++ resolved
@@ -189,13 +189,9 @@
     - netsh int ipv4 set dynamicport tcp start=1025 num=64511
     - netsh int ipv6 set dynamicport tcp start=1025 num=64511
     # Exclude feature_dbcrash for now due to timeout
-<<<<<<< HEAD
     # Exclude also wallet_avoidreuse due to timeout
     # Ignore failures for now, need to investigate but we really don't use native win64 builds
-    - python test\functional\test_runner.py --nocleanup --ci --quiet --combinedlogslen=4000 --jobs=4 --timeout-factor=8 --extended --exclude feature_dbcrash,wallet_avoidreuse || true
-=======
-    - python test\functional\test_runner.py --nocleanup --ci --quiet --combinedlogslen=99999999 --jobs=6 --timeout-factor=8 --extended --exclude feature_dbcrash
->>>>>>> d91364fd
+    - python test\functional\test_runner.py --nocleanup --ci --quiet --combinedlogslen=99999999 --jobs=4 --timeout-factor=8 --extended --exclude feature_dbcrash,wallet_avoidreuse || true
 
 task:
   name: 'ARM [unit tests, no functional tests] [bullseye]'
