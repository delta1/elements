env:  # Global defaults
  SECP256K1_TEST_ITERS: 16 # ELEMENTS: avoid test timeouts on arm
  CIRRUS_CLONE_DEPTH: 1
  PACKAGE_MANAGER_INSTALL: "apt-get update && apt-get install -y"
  MAKEJOBS: "-j3" # ELEMENTS: reduced from j4
  TEST_RUNNER_PORT_MIN: "14000"  # Must be larger than 12321, which is used for the http cache. See https://cirrus-ci.org/guide/writing-tasks/#http-cache
  CI_FAILFAST_TEST_LEAVE_DANGLING: "1"  # Cirrus CI does not care about dangling process and setting this variable avoids killing the CI script itself on error
  CCACHE_MAXSIZE: "200M"
  CCACHE_DIR: "/tmp/ccache_dir"
  CCACHE_NOHASHDIR: "1"  # Debug info might contain a stale path if the build dir changes, but this is fine

cirrus_ephemeral_worker_template_env: &CIRRUS_EPHEMERAL_WORKER_TEMPLATE_ENV
  DANGER_RUN_CI_ON_HOST: "1"  # Containers will be discarded after the run, so there is no risk that the ci scripts modify the system

persistent_worker_template_env: &PERSISTENT_WORKER_TEMPLATE_ENV
  RESTART_CI_DOCKER_BEFORE_RUN: "1"

# https://cirrus-ci.org/guide/persistent-workers/
#
# It is possible to select a specific persistent worker by label. Refer to the
# Cirrus CI docs for more details.
#
# Generally, a persistent worker must run Ubuntu 23.04+ or Debian 12+.
# Specifically,
# - apt-get is required due to PACKAGE_MANAGER_INSTALL
# - podman-docker-4.1+ is required due to the use of `podman` when
#   RESTART_CI_DOCKER_BEFORE_RUN is set and 4.1+ due to the bugfix in 4.1
#   (https://github.com/bitcoin/bitcoin/pull/21652)
# - The ./ci/ depedencies should be installed:
#   apt update && apt install screen python3 bash podman-docker curl -y
#
# The following specific types should exist, with the following requirements:
# - lunar: For a machine running the Linux kernel shipped with Ubuntu Lunar 23.04. The machine is recommended to have 4 CPUs and 16 GB of memory.
# - arm64: For an aarch64 machine, recommended to have 2 CPUs and 8 GB of memory.
persistent_worker_template: &PERSISTENT_WORKER_TEMPLATE
  persistent_worker: {}  # Only use this if the task does not care about the type at all

# https://cirrus-ci.org/guide/tips-and-tricks/#sharing-configuration-between-tasks
filter_template: &FILTER_TEMPLATE
  skip: $CIRRUS_REPO_FULL_NAME == "bitcoin-core/gui" && $CIRRUS_PR == ""  # No need to run on the read-only mirror, unless it is a PR. https://cirrus-ci.org/guide/writing-tasks/#conditional-task-execution
  stateful: false  # https://cirrus-ci.org/guide/writing-tasks/#stateful-tasks

base_template: &BASE_TEMPLATE
  << : *FILTER_TEMPLATE
  merge_base_script:
    # Unconditionally install git (used in fingerprint_script).
    - bash -c "$PACKAGE_MANAGER_INSTALL git"
    - if [ "$CIRRUS_PR" = "" ]; then exit 0; fi
    - git fetch --depth=1 $CIRRUS_REPO_CLONE_URL "pull/${CIRRUS_PR}/merge"
    - git checkout FETCH_HEAD  # Use merged changes to detect silent merge conflicts
                               # Also, the merge commit is used to lint COMMIT_RANGE="HEAD~..HEAD"

main_template: &MAIN_TEMPLATE
  timeout_in: 120m  # https://cirrus-ci.org/faq/#instance-timed-out
  ccache_cache:
    folder: "/tmp/ccache_dir"
  ci_script:
    - ./ci/test_run_all.sh

container_depends_template: &CONTAINER_DEPENDS_TEMPLATE
  << : *BASE_TEMPLATE
  container:
    # https://cirrus-ci.org/faq/#are-there-any-limits
    # Each project has 16 CPU in total, assign 2 to each container, so that 8 tasks run in parallel
    cpu: 2
    memory: 8G  # Set to 8GB to avoid OOM. https://cirrus-ci.org/guide/linux/#linux-containers
    dockerfile: ci/test_imagefile  # https://cirrus-ci.org/guide/docker-builder-vm/#dockerfile-as-a-ci-environment
  depends_built_cache:
    folder: "depends/built"
    fingerprint_script: echo $CIRRUS_TASK_NAME $(git rev-parse HEAD:depends)

global_task_template: &GLOBAL_TASK_TEMPLATE
  << : *CONTAINER_DEPENDS_TEMPLATE
  << : *MAIN_TEMPLATE

compute_credits_template: &CREDITS_TEMPLATE
  # https://cirrus-ci.org/pricing/#compute-credits
  # Only use credits for pull requests to the main repo
  use_compute_credits: $CIRRUS_REPO_FULL_NAME == 'ElementsProject/elements' && $CIRRUS_PR != ""

task:
  name: 'lint [bookworm]'
  << : *BASE_TEMPLATE
  container:
    image: debian:bookworm
    cpu: 1
    memory: 1G
  # For faster CI feedback, immediately schedule the linters
  << : *CREDITS_TEMPLATE
  python_cache:
    folder: "/python_build"
    fingerprint_script: cat .python-version /etc/os-release
  unshallow_script:
    - git fetch --unshallow --no-tags
  lint_script:
    - ./ci/lint_run_all.sh
  env:
    << : *CIRRUS_EPHEMERAL_WORKER_TEMPLATE_ENV

task:
  name: 'tidy [24.04]'
  << : *GLOBAL_TASK_TEMPLATE
  container:
    cpu: 4
    memory: 5G
    docker_arguments:
      CI_IMAGE_NAME_TAG: ubuntu:24.04
      FILE_ENV: "./ci/test/00_setup_env_native_tidy.sh"
  env:
    << : *CIRRUS_EPHEMERAL_WORKER_TEMPLATE_ENV

task:
  name: "Win64 native [vs2022]"
  << : *FILTER_TEMPLATE
  windows_container:
    cpu: 6
    memory: 12G
    image: cirrusci/windowsservercore:visualstudio2022
  timeout_in: 120m
  env:
    PATH: 'C:\jom;C:\Python39;C:\Python39\Scripts;C:\Program Files (x86)\Microsoft Visual Studio\2022\BuildTools\MSBuild\Current\Bin;%PATH%'
    PYTHONUTF8: 1
    CI_VCPKG_TAG: '2023.01.09'
    VCPKG_DOWNLOADS: 'C:\Users\ContainerAdministrator\AppData\Local\vcpkg\downloads'
    VCPKG_DEFAULT_BINARY_CACHE: 'C:\Users\ContainerAdministrator\AppData\Local\vcpkg\archives'
    CCACHE_DIR: 'C:\Users\ContainerAdministrator\AppData\Local\ccache'
    WRAPPED_CL: 'C:\Users\ContainerAdministrator\AppData\Local\Temp\cirrus-ci-build\ci\test\wrapped-cl.bat'
    QT_DOWNLOAD_URL: 'https://download.qt.io/official_releases/qt/5.15/5.15.5/single/qt-everywhere-opensource-src-5.15.5.zip'
    QT_LOCAL_PATH: 'C:\qt-everywhere-opensource-src-5.15.5.zip'
    QT_SOURCE_DIR: 'C:\qt-everywhere-src-5.15.5'
    QTBASEDIR: 'C:\Qt_static'
    x64_NATIVE_TOOLS: '"C:\Program Files (x86)\Microsoft Visual Studio\2022\BuildTools\VC\Auxiliary\Build\vcvars64.bat"'
    QT_CONFIGURE_COMMAND: '..\configure -release -silent -opensource -confirm-license -opengl desktop -static -static-runtime -mp -qt-zlib -qt-pcre -qt-libpng -nomake examples -nomake tests -nomake tools -no-angle -no-dbus -no-gif -no-gtk -no-ico -no-icu -no-libjpeg -no-libudev -no-sql-sqlite -no-sql-odbc -no-sqlite -no-vulkan -skip qt3d -skip qtactiveqt -skip qtandroidextras -skip qtcharts -skip qtconnectivity -skip qtdatavis3d -skip qtdeclarative -skip doc -skip qtdoc -skip qtgamepad -skip qtgraphicaleffects -skip qtimageformats -skip qtlocation -skip qtlottie -skip qtmacextras -skip qtmultimedia -skip qtnetworkauth -skip qtpurchasing -skip qtquick3d -skip qtquickcontrols -skip qtquickcontrols2 -skip qtquicktimeline -skip qtremoteobjects -skip qtscript -skip qtscxml -skip qtsensors -skip qtserialbus -skip qtserialport -skip qtspeech -skip qtsvg -skip qtvirtualkeyboard -skip qtwayland -skip qtwebchannel -skip qtwebengine -skip qtwebglplugin -skip qtwebsockets -skip qtwebview -skip qtx11extras -skip qtxmlpatterns -no-openssl -no-feature-bearermanagement -no-feature-printdialog -no-feature-printer -no-feature-printpreviewdialog -no-feature-printpreviewwidget -no-feature-sql -no-feature-sqlmodel -no-feature-textbrowser -no-feature-textmarkdownwriter -no-feature-textodfwriter -no-feature-xml'
    IgnoreWarnIntDirInTempDetected: 'true'
  merge_script:
    - PowerShell -NoLogo -Command if ($env:CIRRUS_PR -ne $null) { git fetch $env:CIRRUS_REPO_CLONE_URL pull/$env:CIRRUS_PR/merge; git reset --hard FETCH_HEAD; }
  msvc_qt_built_cache:
    folder: "%QTBASEDIR%"
    reupload_on_changes: false
    fingerprint_script:
      - echo %QT_DOWNLOAD_URL% %QT_CONFIGURE_COMMAND%
      - msbuild -version
    populate_script:
      - curl -L -o C:\jom.zip http://download.qt.io/official_releases/jom/jom.zip
      - mkdir C:\jom
      - tar -xf C:\jom.zip -C C:\jom
      - curl -L -o %QT_LOCAL_PATH% %QT_DOWNLOAD_URL%
      - tar -xf %QT_LOCAL_PATH% -C C:\
      - '%x64_NATIVE_TOOLS%'
      - cd %QT_SOURCE_DIR%
      - mkdir build
      - cd build
      - '%QT_CONFIGURE_COMMAND% -prefix %QTBASEDIR%'
      - jom
      - jom install
  vcpkg_tools_cache:
    folder: '%VCPKG_DOWNLOADS%\tools'
    reupload_on_changes: false
    fingerprint_script:
      - echo %CI_VCPKG_TAG%
      - msbuild -version
  vcpkg_binary_cache:
    folder: '%VCPKG_DEFAULT_BINARY_CACHE%'
    reupload_on_changes: true
    fingerprint_script:
      - echo %CI_VCPKG_TAG%
      - type build_msvc\vcpkg.json
      - msbuild -version
    populate_script:
      - mkdir %VCPKG_DEFAULT_BINARY_CACHE%
  ccache_cache:
    folder: '%CCACHE_DIR%'
  install_tools_script:
    - choco install --yes --no-progress ccache --version=4.7.4
    - choco install --yes --no-progress python3 --version=3.9.6
    - pip install zmq
    - ccache --version
    - python -VV
  install_vcpkg_script:
    - cd ..
    - git clone --quiet https://github.com/microsoft/vcpkg.git
    - cd vcpkg
    - git -c advice.detachedHead=false checkout %CI_VCPKG_TAG%
    - .\bootstrap-vcpkg -disableMetrics
    - echo set(VCPKG_BUILD_TYPE release) >> triplets\x64-windows-static.cmake
    - .\vcpkg integrate install
    - .\vcpkg version
  build_script:
    - '%x64_NATIVE_TOOLS%'
    - cd %CIRRUS_WORKING_DIR%
    - ccache --zero-stats
    - python build_msvc\msvc-autogen.py
    - msbuild build_msvc\bitcoin.sln -property:Configuration=Release -maxCpuCount -verbosity:minimal -noLogo
    - ccache --show-stats
  check_script:
    - src\test_elements.exe -l test_suite
    - src\bench_elements.exe --sanity-check
    - python test\util\test_runner.py
    - python test\util\rpcauth-test.py
  functional_tests_script:
    # Increase the dynamic port range to the maximum allowed value to mitigate "OSError: [WinError 10048] Only one usage of each socket address (protocol/network address/port) is normally permitted".
    # See: https://learn.microsoft.com/en-us/biztalk/technical-guides/settings-that-can-be-modified-to-improve-network-performance
    - netsh int ipv4 set dynamicport tcp start=1025 num=64511
    - netsh int ipv6 set dynamicport tcp start=1025 num=64511
    # Exclude feature_dbcrash for now due to timeout
    # Exclude also wallet_avoidreuse due to timeout
    # Ignore failures for now, need to investigate but we really don't use native win64 builds
    - python test\functional\test_runner.py --nocleanup --ci --quiet --combinedlogslen=99999999 --jobs=4 --timeout-factor=8 --extended --exclude feature_dbcrash,wallet_avoidreuse || true

task:
  name: 'ARM [unit tests, no functional tests] [bullseye]'
  << : *GLOBAL_TASK_TEMPLATE
  persistent_worker:
    labels:
      type: arm64  # Use arm64 worker to sidestep qemu and avoid a slow CI: https://github.com/bitcoin/bitcoin/pull/28087#issuecomment-1649399453
  env:
    FILE_ENV: "./ci/test/00_setup_env_arm.sh"

task:
  name: 'Win64 [unit tests, no gui tests, no boost::process, no functional tests] [jammy]'
  << : *GLOBAL_TASK_TEMPLATE
  container:
    docker_arguments:
      CI_IMAGE_NAME_TAG: ubuntu:jammy
      FILE_ENV: "./ci/test/00_setup_env_win64.sh"
  << : *CREDITS_TEMPLATE
  env:
    << : *CIRRUS_EPHEMERAL_WORKER_TEMPLATE_ENV

task:
  name: '32-bit + dash [gui] [Rocky 8]'
  << : *GLOBAL_TASK_TEMPLATE
  container:
    docker_arguments:
<<<<<<< HEAD
      CI_IMAGE_NAME_TAG: quay.io/rockylinux/rockylinux:8
=======
      CI_IMAGE_NAME_TAG: "quay.io/centos/amd64:stream9"
>>>>>>> 49225701
      FILE_ENV: "./ci/test/00_setup_env_i686_centos.sh"
  # For faster CI feedback, immediately schedule one task that runs all tests
  << : *CREDITS_TEMPLATE
  env:
    << : *CIRRUS_EPHEMERAL_WORKER_TEMPLATE_ENV
    PACKAGE_MANAGER_INSTALL: "yum install -y"

task:
  name: '[previous releases, qt5 dev package and depends packages, DEBUG] [focal]'
  previous_releases_cache:
    folder: "releases"
  << : *GLOBAL_TASK_TEMPLATE
  << : *PERSISTENT_WORKER_TEMPLATE
  env:
    << : *PERSISTENT_WORKER_TEMPLATE_ENV
    FILE_ENV: "./ci/test/00_setup_env_native_qt5.sh"

task:
  name: '[TSan, depends, gui] [2404]'
  << : *GLOBAL_TASK_TEMPLATE
  container:
    cpu: 4
    memory: 16G  # The default memory is too small, so double everything
    docker_arguments:
      CI_IMAGE_NAME_TAG: ubuntu:24.04
      FILE_ENV: "./ci/test/00_setup_env_native_tsan.sh"
  env:
    << : *CIRRUS_EPHEMERAL_WORKER_TEMPLATE_ENV
    MAKEJOBS: "-j2"  # Avoid excessive memory use due to MSan

task:
  name: '[MSan, depends] [24.04]'
  << : *GLOBAL_TASK_TEMPLATE
  container:
    docker_arguments:
      CI_IMAGE_NAME_TAG: ubuntu:24.04
      FILE_ENV: "./ci/test/00_setup_env_native_msan.sh"
  env:
    << : *CIRRUS_EPHEMERAL_WORKER_TEMPLATE_ENV
    MAKEJOBS: "-j4"  # Avoid excessive memory use due to MSan

task:
  name: '[ASan + LSan + UBSan + integer, no depends, USDT] [lunar]'
  enable_bpfcc_script:
    # In the image build step, no external environment variables are available,
    # so any settings will need to be written to the settings env file:
    - sed -i "s|\${CIRRUS_CI}|true|g" ./ci/test/00_setup_env_native_asan.sh
  << : *GLOBAL_TASK_TEMPLATE
  persistent_worker:
    labels:
      type: lunar  # Must use the lunar-specific worker (needed for USDT functional tests)
  env:
    << : *PERSISTENT_WORKER_TEMPLATE_ENV
    FILE_ENV: "./ci/test/00_setup_env_native_asan.sh"

task:
  name: '[fuzzer,address,undefined,integer, no depends] [24.04]'
  << : *GLOBAL_TASK_TEMPLATE
  container:
    cpu: 8  # Increase CPU and memory to avoid timeout
    memory: 16G
    docker_arguments:
      CI_IMAGE_NAME_TAG: ubuntu:24.04
      FILE_ENV: "./ci/test/00_setup_env_native_fuzz.sh"
  env:
    << : *CIRRUS_EPHEMERAL_WORKER_TEMPLATE_ENV

task:
  name: '[multiprocess, i686, DEBUG] [focal]'
  # Disable for Elements for now; Multiprocess build is not supported or tested and fails CI.
  only_if: false
  << : *GLOBAL_TASK_TEMPLATE
  container:
    cpu: 4
    memory: 16G  # The default memory is too small, so double everything
    docker_arguments:
      CI_IMAGE_NAME_TAG: "docker.io/amd64/ubuntu:focal"
      FILE_ENV: "./ci/test/00_setup_env_i686_multiprocess.sh"
  env:
    << : *CIRRUS_EPHEMERAL_WORKER_TEMPLATE_ENV

task:
  name: '[no wallet, libbitcoinkernel] [focal]'
  << : *GLOBAL_TASK_TEMPLATE
  container:
    docker_arguments:
      CI_IMAGE_NAME_TAG: ubuntu:focal
      FILE_ENV: "./ci/test/00_setup_env_native_nowallet_libbitcoinkernel.sh"
  << : *CREDITS_TEMPLATE
  env:
    << : *CIRRUS_EPHEMERAL_WORKER_TEMPLATE_ENV

task:
  name: 'macOS 11.0 [gui, no tests] [jammy]'
  << : *CONTAINER_DEPENDS_TEMPLATE
  container:
    docker_arguments:
      CI_IMAGE_NAME_TAG: ubuntu:jammy
      FILE_ENV: "./ci/test/00_setup_env_mac.sh"
  macos_sdk_cache:
    folder: "depends/SDKs/$MACOS_SDK"
    fingerprint_key: "$MACOS_SDK"
  << : *MAIN_TEMPLATE
  env:
    MACOS_SDK: "Xcode-12.2-12B45b-extracted-SDK-with-libcxx-headers"
    << : *CIRRUS_EPHEMERAL_WORKER_TEMPLATE_ENV

task:
  name: 'macOS 13 native arm64 [gui, sqlite only] [no depends]'
  macos_instance:
    # Use latest image, but hardcode version to avoid silent upgrades (and breaks)
    image: ghcr.io/cirruslabs/macos-ventura-xcode:14.3.1  # https://cirrus-ci.org/guide/macOS
  << : *BASE_TEMPLATE
  check_clang_script:
    - clang --version
  brew_install_script:
    - brew install boost libevent qt@5 miniupnpc libnatpmp ccache zeromq qrencode libtool automake gnu-getopt
  << : *MAIN_TEMPLATE
  env:
    << : *CIRRUS_EPHEMERAL_WORKER_TEMPLATE_ENV
    CI_USE_APT_INSTALL: "no"
    PACKAGE_MANAGER_INSTALL: "echo"  # Nothing to do
    FILE_ENV: "./ci/test/00_setup_env_mac_native_arm64.sh"<|MERGE_RESOLUTION|>--- conflicted
+++ resolved
@@ -232,11 +232,7 @@
   << : *GLOBAL_TASK_TEMPLATE
   container:
     docker_arguments:
-<<<<<<< HEAD
       CI_IMAGE_NAME_TAG: quay.io/rockylinux/rockylinux:8
-=======
-      CI_IMAGE_NAME_TAG: "quay.io/centos/amd64:stream9"
->>>>>>> 49225701
       FILE_ENV: "./ci/test/00_setup_env_i686_centos.sh"
   # For faster CI feedback, immediately schedule one task that runs all tests
   << : *CREDITS_TEMPLATE
