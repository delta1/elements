AC_PREREQ([2.69])
define(_CLIENT_VERSION_MAJOR, 25)
define(_CLIENT_VERSION_MINOR, 99)
define(_CLIENT_VERSION_BUILD, 0)
define(_CLIENT_VERSION_RC, 0)
define(_CLIENT_VERSION_IS_RELEASE, false)
define(_COPYRIGHT_YEAR, 2023)
define(_COPYRIGHT_HOLDERS,[The %s developers])
define(_COPYRIGHT_HOLDERS_SUBSTITUTION,[[Elements Project]])
AC_INIT([Elements Core],m4_join([.], _CLIENT_VERSION_MAJOR, _CLIENT_VERSION_MINOR, _CLIENT_VERSION_BUILD)m4_if(_CLIENT_VERSION_RC, [0], [], [rc]_CLIENT_VERSION_RC),[https://github.com/ElementsProject/elements/issues],[elements],[https://elementsproject.org/])
AC_CONFIG_SRCDIR([src/validation.cpp])
AC_CONFIG_HEADERS([src/config/bitcoin-config.h])
AC_CONFIG_AUX_DIR([build-aux])
AC_CONFIG_MACRO_DIR([build-aux/m4])

m4_ifndef([PKG_PROG_PKG_CONFIG], [m4_fatal([PKG_PROG_PKG_CONFIG macro not found. Please install pkg-config and re-run autogen.sh])])
PKG_PROG_PKG_CONFIG
if test "$PKG_CONFIG" = ""; then
  AC_MSG_ERROR([pkg-config not found])
fi

# When compiling with depends, the `PKG_CONFIG_PATH` and `PKG_CONFIG_LIBDIR` variables,
# being set in a `config.site` file, are not exported to let the `--config-cache` option
# work properly.
if test -n "$PKG_CONFIG_PATH"; then
  PKG_CONFIG="env PKG_CONFIG_PATH=$PKG_CONFIG_PATH $PKG_CONFIG"
fi
if test -n "$PKG_CONFIG_LIBDIR"; then
  PKG_CONFIG="env PKG_CONFIG_LIBDIR=$PKG_CONFIG_LIBDIR $PKG_CONFIG"
fi

BITCOIN_DAEMON_NAME=elementsd
BITCOIN_GUI_NAME=elements-qt
BITCOIN_TEST_NAME=test_bitcoin
BITCOIN_CLI_NAME=elements-cli
BITCOIN_TX_NAME=elements-tx
BITCOIN_UTIL_NAME=elements-util
BITCOIN_CHAINSTATE_NAME=elements-chainstate
BITCOIN_WALLET_TOOL_NAME=elements-wallet
dnl Multi Process
BITCOIN_MP_NODE_NAME=elements-node
BITCOIN_MP_GUI_NAME=elements-gui

dnl Unless the user specified ARFLAGS, force it to be cr
dnl This is also the default as-of libtool 2.4.7
AC_ARG_VAR([ARFLAGS], [Flags for the archiver, defaults to <cr> if not set])
if test "${ARFLAGS+set}" != "set"; then
  ARFLAGS="cr"
fi

AC_CANONICAL_HOST

AH_TOP([#ifndef BITCOIN_CONFIG_H])
AH_TOP([#define BITCOIN_CONFIG_H])
AH_BOTTOM([#endif //BITCOIN_CONFIG_H])

dnl Automake init set-up and checks
AM_INIT_AUTOMAKE([1.13 no-define subdir-objects foreign])

AM_MAINTAINER_MODE([enable])

dnl make the compilation flags quiet unless V=1 is used
AM_SILENT_RULES([yes])

dnl Compiler checks (here before libtool).
if test "${CXXFLAGS+set}" = "set"; then
  CXXFLAGS_overridden=yes
else
  CXXFLAGS_overridden=no
fi
AC_PROG_CXX

dnl libtool overrides
case $host in
  *mingw*)
     dnl By default, libtool for mingw refuses to link static libs into a dll for
     dnl fear of mixing pic/non-pic objects, and import/export complications. Since
     dnl we have those under control, re-enable that functionality.
     lt_cv_deplibs_check_method="pass_all"

     dnl Remove unwanted -DDLL_EXPORT from these variables.
     dnl We do not use this macro, but system headers may export unwanted symbols
     dnl if it's set.
     lt_cv_prog_compiler_pic="-DPIC"
     lt_cv_prog_compiler_pic_CXX="-DPIC"
  ;;
  *darwin*)
     dnl Because it prints a verbose warning, lld fails the following check
     dnl for "-Wl,-single_module" from libtool.m4:
     dnl   # If there is a non-empty error log, and "single_module"
     dnl   # appears in it, assume the flag caused a linker warning
     dnl "-single_module" works fine on ld64 and lld, so just bypass the test.
     dnl Failure to set this to "yes" causes libtool to use a very broken
     dnl link-line for shared libs.
     lt_cv_apple_cc_single_mod="yes"
  ;;
esac

AC_ARG_ENABLE([c++20],
  [AS_HELP_STRING([--enable-c++20],
  [enable compilation in c++20 mode (disabled by default)])],
  [use_cxx20=$enableval],
  [use_cxx20=no])

dnl Require C++17 compiler (no GNU extensions)
if test "$use_cxx20" = "no"; then
AX_CXX_COMPILE_STDCXX([17], [noext], [mandatory])
else
AX_CXX_COMPILE_STDCXX([20], [noext], [mandatory])
fi

dnl Unless the user specified OBJCXX, force it to be the same as CXX. This ensures
dnl that we get the same -std flags for both.
m4_ifdef([AC_PROG_OBJCXX],[
if test "${OBJCXX+set}" = ""; then
  OBJCXX="${CXX}"
fi
AC_PROG_OBJCXX
])

dnl OpenBSD ships with 2.4.2
LT_PREREQ([2.4.2])
dnl Libtool init checks.
LT_INIT([pic-only win32-dll])

dnl Check/return PATH for base programs.
AC_PATH_TOOL([AR], [ar])
AC_PATH_TOOL([GCOV], [gcov])
AC_PATH_TOOL([LLVM_COV], [llvm-cov])
AC_PATH_PROG([LCOV], [lcov])
dnl Python 3.8 is specified in .python-version and should be used if available, see doc/dependencies.md
AC_PATH_PROGS([PYTHON], [python3.8 python3.9 python3.10 python3.11 python3.12 python3 python])
AC_PATH_PROG([GENHTML], [genhtml])
AC_PATH_PROG([GIT], [git])
AC_PATH_PROG([CCACHE], [ccache])
AC_PATH_PROG([XGETTEXT], [xgettext])
AC_PATH_PROG([HEXDUMP], [hexdump])
AC_PATH_TOOL([OBJCOPY], [objcopy])
AC_PATH_PROG([DOXYGEN], [doxygen])
AM_CONDITIONAL([HAVE_DOXYGEN], [test -n "$DOXYGEN"])

AC_ARG_VAR([PYTHONPATH], [Augments the default search path for python module files])

AC_ARG_ENABLE([wallet],
  [AS_HELP_STRING([--disable-wallet],
  [disable wallet (enabled by default)])],
  [enable_wallet=$enableval],
  [enable_wallet=auto])

AC_ARG_WITH([sqlite],
  [AS_HELP_STRING([--with-sqlite=yes|no|auto],
  [enable sqlite wallet support (default: auto, i.e., enabled if wallet is enabled and sqlite is found)])],
  [use_sqlite=$withval],
  [use_sqlite=auto])

AC_ARG_WITH([bdb],
  [AS_HELP_STRING([--without-bdb],
  [disable bdb wallet support (default is enabled if wallet is enabled)])],
  [use_bdb=$withval],
  [use_bdb=auto])

AC_ARG_ENABLE([usdt],
  [AS_HELP_STRING([--enable-usdt],
  [enable tracepoints for Userspace, Statically Defined Tracing (default is yes if sys/sdt.h is found)])],
  [use_usdt=$enableval],
  [use_usdt=yes])

AC_ARG_WITH([miniupnpc],
  [AS_HELP_STRING([--with-miniupnpc],
  [enable UPNP (default is yes if libminiupnpc is found)])],
  [use_upnp=$withval],
  [use_upnp=auto])

AC_ARG_WITH([natpmp],
            [AS_HELP_STRING([--with-natpmp],
                            [enable NAT-PMP (default is yes if libnatpmp is found)])],
            [use_natpmp=$withval],
            [use_natpmp=auto])

AC_ARG_ENABLE(tests,
    AS_HELP_STRING([--disable-tests],[do not compile tests (default is to compile)]),
    [use_tests=$enableval],
    [use_tests=yes])

AC_ARG_ENABLE(gui-tests,
    AS_HELP_STRING([--disable-gui-tests],[do not compile GUI tests (default is to compile if GUI and tests enabled)]),
    [use_gui_tests=$enableval],
    [use_gui_tests=$use_tests])

AC_ARG_ENABLE(bench,
    AS_HELP_STRING([--disable-bench],[do not compile benchmarks (default is to compile)]),
    [use_bench=$enableval],
    [use_bench=yes])

AC_ARG_ENABLE([extended-functional-tests],
    AS_HELP_STRING([--enable-extended-functional-tests],[enable expensive functional tests when using lcov (default no)]),
    [use_extended_functional_tests=$enableval],
    [use_extended_functional_tests=no])

AC_ARG_ENABLE([fuzz],
    AS_HELP_STRING([--enable-fuzz],
    [build for fuzzing (default no). enabling this will disable all other targets and override --{enable,disable}-fuzz-binary]),
    [enable_fuzz=$enableval],
    [enable_fuzz=no])

AC_ARG_ENABLE([fuzz-binary],
    AS_HELP_STRING([--enable-fuzz-binary],
    [enable building of fuzz binary (default yes).]),
    [enable_fuzz_binary=$enableval],
    [enable_fuzz_binary=yes])

AC_ARG_WITH([qrencode],
  [AS_HELP_STRING([--with-qrencode],
  [enable QR code support (default is yes if qt is enabled and libqrencode is found)])],
  [use_qr=$withval],
  [use_qr=auto])

AC_ARG_ENABLE([hardening],
  [AS_HELP_STRING([--disable-hardening],
  [do not attempt to harden the resulting executables (default is to harden when possible)])],
  [use_hardening=$enableval],
  [use_hardening=auto])

AC_ARG_ENABLE([reduce-exports],
  [AS_HELP_STRING([--enable-reduce-exports],
  [attempt to reduce exported symbols in the resulting executables (default is no)])],
  [use_reduce_exports=$enableval],
  [use_reduce_exports=no])

AC_ARG_ENABLE([ccache],
  [AS_HELP_STRING([--disable-ccache],
  [do not use ccache for building (default is to use if found)])],
  [use_ccache=$enableval],
  [use_ccache=auto])

dnl Suppress warnings from external headers (e.g. Boost, Qt).
dnl May be useful if warnings from external headers clutter the build output
dnl too much, so that it becomes difficult to spot Bitcoin Core warnings
dnl or if they cause a build failure with --enable-werror.
AC_ARG_ENABLE([suppress-external-warnings],
  [AS_HELP_STRING([--disable-suppress-external-warnings],
                  [Do not suppress warnings from external headers (default is to suppress)])],
  [suppress_external_warnings=$enableval],
  [suppress_external_warnings=yes])

AC_ARG_ENABLE([lcov],
  [AS_HELP_STRING([--enable-lcov],
  [enable lcov testing (default is no)])],
  [use_lcov=$enableval],
  [use_lcov=no])

AC_ARG_ENABLE([lcov-branch-coverage],
  [AS_HELP_STRING([--enable-lcov-branch-coverage],
  [enable lcov testing branch coverage (default is no)])],
  [use_lcov_branch=yes],
  [use_lcov_branch=no])

AC_ARG_ENABLE([threadlocal],
  [AS_HELP_STRING([--enable-threadlocal],
  [enable features that depend on the c++ thread_local keyword (currently just thread names in debug logs). (default is to enable if there is platform support)])],
  [use_thread_local=$enableval],
  [use_thread_local=auto])

AC_ARG_ENABLE([asm],
  [AS_HELP_STRING([--disable-asm],
  [disable assembly routines (enabled by default)])],
  [use_asm=$enableval],
  [use_asm=yes])

AC_ARG_ENABLE([liquid],
  [AS_HELP_STRING([--enable-liquid],
  [Enable build that defaults to -chain=liquidv1])],
  [liquid_build=yes],
  [liquid_build=no])

if test "$use_asm" = "yes"; then
  AC_DEFINE([USE_ASM], [1], [Define this symbol to build in assembly routines])
fi

if test "$liquid_build" = "yes"; then
  AC_DEFINE(LIQUID, 1, [Define this symbol for Liquid builds])
fi
AC_ARG_ENABLE([zmq],
  [AS_HELP_STRING([--disable-zmq],
  [disable ZMQ notifications])],
  [use_zmq=$enableval],
  [use_zmq=yes])

AC_ARG_WITH([libmultiprocess],
  [AS_HELP_STRING([--with-libmultiprocess=yes|no|auto],
  [Build with libmultiprocess library. (default: auto, i.e. detect with pkg-config)])],
  [with_libmultiprocess=$withval],
  [with_libmultiprocess=auto])

AC_ARG_WITH([mpgen],
  [AS_HELP_STRING([--with-mpgen=yes|no|auto|PREFIX],
  [Build with libmultiprocess codegen tool. Useful to specify different libmultiprocess host system library and build system codegen tool prefixes when cross-compiling (default is host system libmultiprocess prefix)])],
  [with_mpgen=$withval],
  [with_mpgen=auto])

AC_ARG_ENABLE([multiprocess],
  [AS_HELP_STRING([--enable-multiprocess],
  [build multiprocess bitcoin-node, bitcoin-wallet, and bitcoin-gui executables in addition to monolithic bitcoind and bitcoin-qt executables. Requires libmultiprocess library. Experimental (default is no)])],
  [enable_multiprocess=$enableval],
  [enable_multiprocess=no])

AC_ARG_ENABLE(man,
    [AS_HELP_STRING([--disable-man],
                    [do not install man pages (default is to install)])],,
    enable_man=yes)
AM_CONDITIONAL([ENABLE_MAN], [test "$enable_man" != "no"])

dnl Enable debug
AC_ARG_ENABLE([debug],
    [AS_HELP_STRING([--enable-debug],
                    [use compiler flags and macros suited for debugging (default is no)])],
    [enable_debug=$enableval],
    [enable_debug=no])

dnl Enable different -fsanitize options
AC_ARG_WITH([sanitizers],
    [AS_HELP_STRING([--with-sanitizers],
                    [comma separated list of extra sanitizers to build with (default is none enabled)])],
    [use_sanitizers=$withval])

dnl Enable gprof profiling
AC_ARG_ENABLE([gprof],
    [AS_HELP_STRING([--enable-gprof],
                    [use gprof profiling compiler flags (default is no)])],
    [enable_gprof=$enableval],
    [enable_gprof=no])

dnl Turn warnings into errors
AC_ARG_ENABLE([werror],
    [AS_HELP_STRING([--enable-werror],
                    [Treat compiler warnings as errors (default is no)])],
    [enable_werror=$enableval],
    [enable_werror=no])

AC_ARG_ENABLE([external-signer],
    [AS_HELP_STRING([--enable-external-signer],[compile external signer support (default is auto, requires Boost::Process)])],
    [use_external_signer=$enableval],
    [use_external_signer=auto])

AC_ARG_ENABLE([lto],
    [AS_HELP_STRING([--enable-lto],[build using LTO (default is no)])],
    [enable_lto=$enableval],
    [enable_lto=no])

AC_LANG_PUSH([C++])

dnl Check for a flag to turn compiler warnings into errors. This is helpful for checks which may
dnl appear to succeed because by default they merely emit warnings when they fail.
dnl
dnl Note that this is not necessarily a check to see if -Werror is supported, but rather to see if
dnl a compile with -Werror can succeed. This is important because the compiler may already be
dnl warning about something unrelated, for example about some path issue. If that is the case,
dnl -Werror cannot be used because all of those warnings would be turned into errors.
AX_CHECK_COMPILE_FLAG([-Werror], [CXXFLAG_WERROR="-Werror"], [CXXFLAG_WERROR=""])

dnl Check for a flag to turn linker warnings into errors. When flags are passed to linkers via the
dnl compiler driver using a -Wl,-foo flag, linker warnings may be swallowed rather than bubbling up.
dnl See note above, the same applies here as well.
dnl
dnl LDFLAG_WERROR Should only be used when testing -Wl,*
case $host in
 *darwin*)
    AX_CHECK_LINK_FLAG([-Wl,-fatal_warnings], [LDFLAG_WERROR="-Wl,-fatal_warnings"], [LDFLAG_WERROR=""])
    ;;
  *)
    AX_CHECK_LINK_FLAG([-Wl,--fatal-warnings], [LDFLAG_WERROR="-Wl,--fatal-warnings"], [LDFLAG_WERROR=""])
    ;;
esac

if test "$enable_debug" = "yes"; then
  dnl If debugging is enabled, and the user hasn't overridden CXXFLAGS, clear
  dnl them, to prevent autoconfs "-g -O2" being added. Otherwise we'd end up
  dnl with "-O0 -g3 -g -O2".
  if test "$CXXFLAGS_overridden" = "no"; then
  CXXFLAGS=""
  fi

  dnl Disable all optimizations
  AX_CHECK_COMPILE_FLAG([-O0], [DEBUG_CXXFLAGS="$DEBUG_CXXFLAGS -O0"], [], [$CXXFLAG_WERROR])

  dnl Prefer -g3, fall back to -g if that is unavailable.
  AX_CHECK_COMPILE_FLAG(
    [-g3],
    [DEBUG_CXXFLAGS="$DEBUG_CXXFLAGS -g3"],
    [AX_CHECK_COMPILE_FLAG([-g], [DEBUG_CXXFLAGS="$DEBUG_CXXFLAGS -g"], [], [$CXXFLAG_WERROR])],
    [$CXXFLAG_WERROR])

  AX_CHECK_PREPROC_FLAG([-DDEBUG], [DEBUG_CPPFLAGS="$DEBUG_CPPFLAGS -DDEBUG"], [], [$CXXFLAG_WERROR])
  AX_CHECK_PREPROC_FLAG([-DDEBUG_LOCKORDER], [DEBUG_CPPFLAGS="$DEBUG_CPPFLAGS -DDEBUG_LOCKORDER"], [], [$CXXFLAG_WERROR])
  AX_CHECK_PREPROC_FLAG([-DDEBUG_LOCKCONTENTION], [DEBUG_CPPFLAGS="$DEBUG_CPPFLAGS -DDEBUG_LOCKCONTENTION"], [], [$CXXFLAG_WERROR])
  AX_CHECK_PREPROC_FLAG([-DRPC_DOC_CHECK], [DEBUG_CPPFLAGS="$DEBUG_CPPFLAGS -DRPC_DOC_CHECK"], [], [$CXXFLAG_WERROR])
  AX_CHECK_PREPROC_FLAG([-DABORT_ON_FAILED_ASSUME], [DEBUG_CPPFLAGS="$DEBUG_CPPFLAGS -DABORT_ON_FAILED_ASSUME"], [], [$CXXFLAG_WERROR])
  AX_CHECK_COMPILE_FLAG([-ftrapv], [DEBUG_CXXFLAGS="$DEBUG_CXXFLAGS -ftrapv"], [], [$CXXFLAG_WERROR])
fi

if test "$enable_lto" = "yes"; then
  AX_CHECK_COMPILE_FLAG([-flto], [LTO_CXXFLAGS="$LTO_CXXFLAGS -flto"], [AC_MSG_ERROR([compile failed with -flto])], [$CXXFLAG_WERROR])
  AX_CHECK_LINK_FLAG([-flto], [LTO_LDFLAGS="$LTO_LDFLAGS -flto"], [AC_MSG_ERROR([link failed with -flto])], [$CXXFLAG_WERROR])
fi

if test "$use_sanitizers" != ""; then
  dnl First check if the compiler accepts flags. If an incompatible pair like
  dnl -fsanitize=address,thread is used here, this check will fail. This will also
  dnl fail if a bad argument is passed, e.g. -fsanitize=undfeined
  AX_CHECK_COMPILE_FLAG(
    [-fsanitize=$use_sanitizers],
    [SANITIZER_CXXFLAGS="-fsanitize=$use_sanitizers"],
    [AC_MSG_ERROR([compiler did not accept requested flags])])

  dnl Some compilers (e.g. GCC) require additional libraries like libasan,
  dnl libtsan, libubsan, etc. Make sure linking still works with the sanitize
  dnl flag. This is a separate check so we can give a better error message when
  dnl the sanitize flags are supported by the compiler but the actual sanitizer
  dnl libs are missing.
  AX_CHECK_LINK_FLAG(
    [-fsanitize=$use_sanitizers],
    [SANITIZER_LDFLAGS="-fsanitize=$use_sanitizers"],
    [AC_MSG_ERROR([linker did not accept requested flags, you are missing required libraries])],
    [],
    [AC_LANG_PROGRAM([[
    #include <cstdint>
    #include <cstddef>
    extern "C" int LLVMFuzzerTestOneInput(const uint8_t *data, size_t size) { return 0; }
    __attribute__((weak)) // allow for libFuzzer linking
    ]],[[]])])
fi

ERROR_CXXFLAGS=
if test "$enable_werror" = "yes"; then
  if test "$CXXFLAG_WERROR" = ""; then
    AC_MSG_ERROR([enable-werror set but -Werror is not usable])
  fi
  ERROR_CXXFLAGS=$CXXFLAG_WERROR

  dnl -Wreturn-type is broken in GCC for MinGW-w64.
  dnl https://sourceforge.net/p/mingw-w64/bugs/306/
  AX_CHECK_COMPILE_FLAG([-Werror=return-type], [], [ERROR_CXXFLAGS="$ERROR_CXXFLAGS -Wno-error=return-type"], [$CXXFLAG_WERROR],
                        [AC_LANG_SOURCE([[#include <cassert>
                                          int f(){ assert(false); }]])])
fi

if test "$CXXFLAGS_overridden" = "no"; then
  AX_CHECK_COMPILE_FLAG([-Wall], [WARN_CXXFLAGS="$WARN_CXXFLAGS -Wall"], [], [$CXXFLAG_WERROR])
  AX_CHECK_COMPILE_FLAG([-Wextra], [WARN_CXXFLAGS="$WARN_CXXFLAGS -Wextra"], [], [$CXXFLAG_WERROR])
  AX_CHECK_COMPILE_FLAG([-Wgnu], [WARN_CXXFLAGS="$WARN_CXXFLAGS -Wgnu"], [], [$CXXFLAG_WERROR])
  dnl some compilers will ignore -Wformat-security without -Wformat, so just combine the two here.
  AX_CHECK_COMPILE_FLAG([-Wformat -Wformat-security], [WARN_CXXFLAGS="$WARN_CXXFLAGS -Wformat -Wformat-security"], [], [$CXXFLAG_WERROR])
  AX_CHECK_COMPILE_FLAG([-Wvla], [WARN_CXXFLAGS="$WARN_CXXFLAGS -Wvla"], [], [$CXXFLAG_WERROR])
  AX_CHECK_COMPILE_FLAG([-Wshadow-field], [WARN_CXXFLAGS="$WARN_CXXFLAGS -Wshadow-field"], [], [$CXXFLAG_WERROR])
  AX_CHECK_COMPILE_FLAG([-Wthread-safety], [WARN_CXXFLAGS="$WARN_CXXFLAGS -Wthread-safety"], [], [$CXXFLAG_WERROR])
  AX_CHECK_COMPILE_FLAG([-Wloop-analysis], [WARN_CXXFLAGS="$WARN_CXXFLAGS -Wloop-analysis"], [], [$CXXFLAG_WERROR])
  AX_CHECK_COMPILE_FLAG([-Wredundant-decls], [WARN_CXXFLAGS="$WARN_CXXFLAGS -Wredundant-decls"], [], [$CXXFLAG_WERROR])
  AX_CHECK_COMPILE_FLAG([-Wunused-member-function], [WARN_CXXFLAGS="$WARN_CXXFLAGS -Wunused-member-function"], [], [$CXXFLAG_WERROR])
  AX_CHECK_COMPILE_FLAG([-Wdate-time], [WARN_CXXFLAGS="$WARN_CXXFLAGS -Wdate-time"], [], [$CXXFLAG_WERROR])
  AX_CHECK_COMPILE_FLAG([-Wconditional-uninitialized], [WARN_CXXFLAGS="$WARN_CXXFLAGS -Wconditional-uninitialized"], [], [$CXXFLAG_WERROR])
  AX_CHECK_COMPILE_FLAG([-Wduplicated-branches], [WARN_CXXFLAGS="$WARN_CXXFLAGS -Wduplicated-branches"], [], [$CXXFLAG_WERROR])
  AX_CHECK_COMPILE_FLAG([-Wduplicated-cond], [WARN_CXXFLAGS="$WARN_CXXFLAGS -Wduplicated-cond"], [], [$CXXFLAG_WERROR])
  AX_CHECK_COMPILE_FLAG([-Wlogical-op], [WARN_CXXFLAGS="$WARN_CXXFLAGS -Wlogical-op"], [], [$CXXFLAG_WERROR])
  AX_CHECK_COMPILE_FLAG([-Woverloaded-virtual], [WARN_CXXFLAGS="$WARN_CXXFLAGS -Woverloaded-virtual"], [], [$CXXFLAG_WERROR])
  dnl -Wsuggest-override is broken with GCC before 9.2
  dnl https://gcc.gnu.org/bugzilla/show_bug.cgi?id=78010
  AX_CHECK_COMPILE_FLAG([-Wsuggest-override], [WARN_CXXFLAGS="$WARN_CXXFLAGS -Wsuggest-override"], [], [$CXXFLAG_WERROR],
                        [AC_LANG_SOURCE([[struct A { virtual void f(); }; struct B : A { void f() final; };]])])
  AX_CHECK_COMPILE_FLAG([-Wunreachable-code-loop-increment], [WARN_CXXFLAGS="$WARN_CXXFLAGS -Wunreachable-code-loop-increment"], [], [$CXXFLAG_WERROR])
  AX_CHECK_COMPILE_FLAG([-Wimplicit-fallthrough], [WARN_CXXFLAGS="$WARN_CXXFLAGS -Wimplicit-fallthrough"], [], [$CXXFLAG_WERROR])

  if test "$suppress_external_warnings" != "no" ; then
    AX_CHECK_COMPILE_FLAG([-Wdocumentation], [WARN_CXXFLAGS="$WARN_CXXFLAGS -Wdocumentation"], [], [$CXXFLAG_WERROR])
  fi

  dnl Some compilers (gcc) ignore unknown -Wno-* options, but warn about all
  dnl unknown options if any other warning is produced. Test the -Wfoo case, and
  dnl set the -Wno-foo case if it works.
  AX_CHECK_COMPILE_FLAG([-Wunused-parameter], [NOWARN_CXXFLAGS="$NOWARN_CXXFLAGS -Wno-unused-parameter"], [], [$CXXFLAG_WERROR])
  AX_CHECK_COMPILE_FLAG([-Wself-assign], [NOWARN_CXXFLAGS="$NOWARN_CXXFLAGS -Wno-self-assign"], [], [$CXXFLAG_WERROR])
  if test "$suppress_external_warnings" != "yes" ; then
    AX_CHECK_COMPILE_FLAG([-Wdeprecated-copy], [NOWARN_CXXFLAGS="$NOWARN_CXXFLAGS -Wno-deprecated-copy"], [], [$CXXFLAG_WERROR])
  fi
fi

dnl Don't allow extended (non-ASCII) symbols in identifiers. This is easier for code review.
AX_CHECK_COMPILE_FLAG([-fno-extended-identifiers], [CORE_CXXFLAGS="$CORE_CXXFLAGS -fno-extended-identifiers"], [], [$CXXFLAG_WERROR])

enable_arm_crc=no
enable_arm_shani=no
enable_sse42=no
enable_sse41=no
enable_avx2=no
enable_x86_shani=no

if test "$use_asm" = "yes"; then

dnl Check for optional instruction set support. Enabling these does _not_ imply that all code will
dnl be compiled with them, rather that specific objects/libs may use them after checking for runtime
dnl compatibility.

dnl x86
AX_CHECK_COMPILE_FLAG([-msse4.2], [SSE42_CXXFLAGS="-msse4.2"], [], [$CXXFLAG_WERROR])
AX_CHECK_COMPILE_FLAG([-msse4.1], [SSE41_CXXFLAGS="-msse4.1"], [], [$CXXFLAG_WERROR])
AX_CHECK_COMPILE_FLAG([-mavx -mavx2], [AVX2_CXXFLAGS="-mavx -mavx2"], [], [$CXXFLAG_WERROR])
AX_CHECK_COMPILE_FLAG([-msse4 -msha], [X86_SHANI_CXXFLAGS="-msse4 -msha"], [], [$CXXFLAG_WERROR])

enable_clmul=
AX_CHECK_COMPILE_FLAG([-mpclmul], [enable_clmul=yes], [], [$CXXFLAG_WERROR], [AC_LANG_PROGRAM([
  #include <stdint.h>
  #include <x86intrin.h>
], [
  __m128i a = _mm_cvtsi64_si128((uint64_t)7);
  __m128i b = _mm_clmulepi64_si128(a, a, 37);
  __m128i c = _mm_srli_epi64(b, 41);
  __m128i d = _mm_xor_si128(b, c);
  uint64_t e = _mm_cvtsi128_si64(d);
  return e == 0;
])])

if test "$enable_clmul" = "yes"; then
  CLMUL_CXXFLAGS="-mpclmul"
  AC_DEFINE([HAVE_CLMUL], [1], [Define this symbol if clmul instructions can be used])
fi

TEMP_CXXFLAGS="$CXXFLAGS"
CXXFLAGS="$SSE42_CXXFLAGS $CXXFLAGS"
AC_MSG_CHECKING([for SSE4.2 intrinsics])
AC_COMPILE_IFELSE([AC_LANG_PROGRAM([[
    #include <stdint.h>
    #if defined(_MSC_VER)
    #include <intrin.h>
    #elif defined(__GNUC__) && defined(__SSE4_2__)
    #include <nmmintrin.h>
    #endif
  ]],[[
    uint64_t l = 0;
    l = _mm_crc32_u8(l, 0);
    l = _mm_crc32_u32(l, 0);
    l = _mm_crc32_u64(l, 0);
    return l;
  ]])],
 [ AC_MSG_RESULT([yes]); enable_sse42=yes],
 [ AC_MSG_RESULT([no])]
)
CXXFLAGS="$TEMP_CXXFLAGS"

TEMP_CXXFLAGS="$CXXFLAGS"
CXXFLAGS="$SSE41_CXXFLAGS $CXXFLAGS"
AC_MSG_CHECKING([for SSE4.1 intrinsics])
AC_COMPILE_IFELSE([AC_LANG_PROGRAM([[
    #include <stdint.h>
    #include <immintrin.h>
  ]],[[
    __m128i l = _mm_set1_epi32(0);
    return _mm_extract_epi32(l, 3);
  ]])],
 [ AC_MSG_RESULT([yes]); enable_sse41=yes; AC_DEFINE([ENABLE_SSE41], [1], [Define this symbol to build code that uses SSE4.1 intrinsics]) ],
 [ AC_MSG_RESULT([no])]
)
CXXFLAGS="$TEMP_CXXFLAGS"

TEMP_CXXFLAGS="$CXXFLAGS"
CXXFLAGS="$AVX2_CXXFLAGS $CXXFLAGS"
AC_MSG_CHECKING([for AVX2 intrinsics])
AC_COMPILE_IFELSE([AC_LANG_PROGRAM([[
    #include <stdint.h>
    #include <immintrin.h>
  ]],[[
    __m256i l = _mm256_set1_epi32(0);
    return _mm256_extract_epi32(l, 7);
  ]])],
 [ AC_MSG_RESULT([yes]); enable_avx2=yes; AC_DEFINE([ENABLE_AVX2], [1], [Define this symbol to build code that uses AVX2 intrinsics]) ],
 [ AC_MSG_RESULT([no])]
)
CXXFLAGS="$TEMP_CXXFLAGS"

TEMP_CXXFLAGS="$CXXFLAGS"
CXXFLAGS="$X86_SHANI_CXXFLAGS $CXXFLAGS"
AC_MSG_CHECKING([for x86 SHA-NI intrinsics])
AC_COMPILE_IFELSE([AC_LANG_PROGRAM([[
    #include <stdint.h>
    #include <immintrin.h>
  ]],[[
    __m128i i = _mm_set1_epi32(0);
    __m128i j = _mm_set1_epi32(1);
    __m128i k = _mm_set1_epi32(2);
    return _mm_extract_epi32(_mm_sha256rnds2_epu32(i, i, k), 0);
  ]])],
 [ AC_MSG_RESULT([yes]); enable_x86_shani=yes; AC_DEFINE([ENABLE_X86_SHANI], [1], [Define this symbol to build code that uses x86 SHA-NI intrinsics]) ],
 [ AC_MSG_RESULT([no])]
)
CXXFLAGS="$TEMP_CXXFLAGS"

# ARM
AX_CHECK_COMPILE_FLAG([-march=armv8-a+crc], [ARM_CRC_CXXFLAGS="-march=armv8-a+crc"], [], [$CXXFLAG_WERROR])
AX_CHECK_COMPILE_FLAG([-march=armv8-a+crypto], [ARM_SHANI_CXXFLAGS="-march=armv8-a+crypto"], [], [$CXXFLAG_WERROR])

TEMP_CXXFLAGS="$CXXFLAGS"
CXXFLAGS="$ARM_CRC_CXXFLAGS $CXXFLAGS"
AC_MSG_CHECKING([for ARMv8 CRC32 intrinsics])
AC_COMPILE_IFELSE([AC_LANG_PROGRAM([[
    #include <arm_acle.h>
    #include <arm_neon.h>
  ]],[[
#ifdef __aarch64__
    __crc32cb(0, 0); __crc32ch(0, 0); __crc32cw(0, 0); __crc32cd(0, 0);
    vmull_p64(0, 0);
#else
#error "crc32c library does not support hardware acceleration on 32-bit ARM"
#endif
  ]])],
 [ AC_MSG_RESULT([yes]); enable_arm_crc=yes; ],
 [ AC_MSG_RESULT([no])]
)
CXXFLAGS="$TEMP_CXXFLAGS"

TEMP_CXXFLAGS="$CXXFLAGS"
CXXFLAGS="$ARM_SHANI_CXXFLAGS $CXXFLAGS"
AC_MSG_CHECKING([for ARMv8 SHA-NI intrinsics])
AC_COMPILE_IFELSE([AC_LANG_PROGRAM([[
    #include <arm_acle.h>
    #include <arm_neon.h>
  ]],[[
    uint32x4_t a, b, c;
    vsha256h2q_u32(a, b, c);
    vsha256hq_u32(a, b, c);
    vsha256su0q_u32(a, b);
    vsha256su1q_u32(a, b, c);
  ]])],
 [ AC_MSG_RESULT([yes]); enable_arm_shani=yes; AC_DEFINE([ENABLE_ARM_SHANI], [1], [Define this symbol to build code that uses ARMv8 SHA-NI intrinsics]) ],
 [ AC_MSG_RESULT([no])]
)
CXXFLAGS="$TEMP_CXXFLAGS"

fi

CORE_CPPFLAGS="$CORE_CPPFLAGS -DHAVE_BUILD_INFO"

AC_ARG_WITH([utils],
  [AS_HELP_STRING([--with-utils],
  [build bitcoin-cli bitcoin-tx bitcoin-util bitcoin-wallet (default=yes)])],
  [build_bitcoin_utils=$withval],
  [build_bitcoin_utils=yes])

AC_ARG_ENABLE([util-cli],
  [AS_HELP_STRING([--enable-util-cli],
  [build bitcoin-cli])],
  [build_bitcoin_cli=$enableval],
  [build_bitcoin_cli=$build_bitcoin_utils])

AC_ARG_ENABLE([util-tx],
  [AS_HELP_STRING([--enable-util-tx],
  [build bitcoin-tx])],
  [build_bitcoin_tx=$enableval],
  [build_bitcoin_tx=$build_bitcoin_utils])

AC_ARG_ENABLE([util-wallet],
  [AS_HELP_STRING([--enable-util-wallet],
  [build bitcoin-wallet])],
  [build_bitcoin_wallet=$enableval],
  [build_bitcoin_wallet=$build_bitcoin_utils])

AC_ARG_ENABLE([util-util],
  [AS_HELP_STRING([--enable-util-util],
  [build bitcoin-util])],
  [build_bitcoin_util=$enableval],
  [build_bitcoin_util=$build_bitcoin_utils])

AC_ARG_ENABLE([experimental-util-chainstate],
  [AS_HELP_STRING([--enable-experimental-util-chainstate],
  [build experimental bitcoin-chainstate executable (default=no)])],
  [build_bitcoin_chainstate=$enableval],
  [build_bitcoin_chainstate=no])

AC_ARG_WITH([libs],
  [AS_HELP_STRING([--with-libs],
  [build libraries (default=yes)])],
  [build_bitcoin_libs=$withval],
  [build_bitcoin_libs=yes])

AC_ARG_WITH([experimental-kernel-lib],
  [AS_HELP_STRING([--with-experimental-kernel-lib],
  [build experimental bitcoinkernel library (default is to build if we're building libraries and the experimental build-chainstate executable)])],
  [build_experimental_kernel_lib=$withval],
  [build_experimental_kernel_lib=auto])

AC_ARG_WITH([daemon],
  [AS_HELP_STRING([--with-daemon],
  [build bitcoind daemon (default=yes)])],
  [build_bitcoind=$withval],
  [build_bitcoind=yes])

case $host in
  *mingw*)
     TARGET_OS=windows
     AC_CHECK_LIB([kernel32], [GetModuleFileNameA],      [], [AC_MSG_ERROR([libkernel32 missing])])
     AC_CHECK_LIB([user32],   [main],                    [], [AC_MSG_ERROR([libuser32 missing])])
     AC_CHECK_LIB([gdi32],    [main],                    [], [AC_MSG_ERROR([libgdi32 missing])])
     AC_CHECK_LIB([comdlg32], [main],                    [], [AC_MSG_ERROR([libcomdlg32 missing])])
     AC_CHECK_LIB([winmm],    [main],                    [], [AC_MSG_ERROR([libwinmm missing])])
     AC_CHECK_LIB([shell32],  [SHGetSpecialFolderPathW], [], [AC_MSG_ERROR([libshell32 missing])])
     AC_CHECK_LIB([comctl32], [main],                    [], [AC_MSG_ERROR([libcomctl32 missing])])
     AC_CHECK_LIB([ole32],    [CoCreateInstance],        [], [AC_MSG_ERROR([libole32 missing])])
     AC_CHECK_LIB([oleaut32], [main],                    [], [AC_MSG_ERROR([liboleaut32 missing])])
     AC_CHECK_LIB([uuid],     [main],                    [], [AC_MSG_ERROR([libuuid missing])])
     AC_CHECK_LIB([advapi32], [CryptAcquireContextW],    [], [AC_MSG_ERROR([libadvapi32 missing])])
     AC_CHECK_LIB([ws2_32],   [WSAStartup],              [], [AC_MSG_ERROR([libws2_32 missing])])
     AC_CHECK_LIB([shlwapi],  [PathRemoveFileSpecW],     [], [AC_MSG_ERROR([libshlwapi missing])])
     AC_CHECK_LIB([iphlpapi], [GetAdaptersAddresses],    [], [AC_MSG_ERROR([libiphlpapi missing])])

     dnl -static is interpreted by libtool, where it has a different meaning.
     dnl In libtool-speak, it's -all-static.
     AX_CHECK_LINK_FLAG([-static], [LIBTOOL_APP_LDFLAGS="$LIBTOOL_APP_LDFLAGS -all-static"])

     AC_PATH_PROG([MAKENSIS], [makensis], [none])
     if test "$MAKENSIS" = "none"; then
       AC_MSG_WARN([makensis not found. Cannot create installer.])
     fi

     AC_PATH_TOOL([WINDRES], [windres], [none])
     if test "$WINDRES" = "none"; then
       AC_MSG_ERROR([windres not found])
     fi

<<<<<<< HEAD
     CPPFLAGS="$CPPFLAGS -DSECP256K1_STATIC"
=======
     CORE_CPPFLAGS="$CORE_CPPFLAGS -DSECP256K1_STATIC"

>>>>>>> 84c5416b
     CORE_CPPFLAGS="$CORE_CPPFLAGS -D_MT -DWIN32 -D_WINDOWS -D_WIN32_WINNT=0x0601 -D_WIN32_IE=0x0501 -DWIN32_LEAN_AND_MEAN"
     dnl Prevent the definition of min/max macros.
     dnl We always want to use the standard library.
     CORE_CPPFLAGS="$CORE_CPPFLAGS -DNOMINMAX"

     dnl libtool insists upon adding -nostdlib and a list of objects/libs to link against.
     dnl That breaks our ability to build dll's with static libgcc/libstdc++/libssp. Override
     dnl its command here, with the predeps/postdeps removed, and -static inserted. Postdeps are
     dnl also overridden to prevent their insertion later.
     dnl This should only affect dll's.
     archive_cmds_CXX="\$CC -shared \$libobjs \$deplibs \$compiler_flags -static -o \$output_objdir/\$soname \${wl}--enable-auto-image-base -Xlinker --out-implib -Xlinker \$lib"
     postdeps_CXX=

     dnl We require Windows 7 (NT 6.1) or later
     AX_CHECK_LINK_FLAG([-Wl,--major-subsystem-version -Wl,6 -Wl,--minor-subsystem-version -Wl,1], [CORE_LDFLAGS="$CORE_LDFLAGS -Wl,--major-subsystem-version -Wl,6 -Wl,--minor-subsystem-version -Wl,1"], [], [$LDFLAG_WERROR])
     ;;
  *darwin*)
     TARGET_OS=darwin
     if  test $cross_compiling != "yes"; then
       BUILD_OS=darwin
       AC_CHECK_PROG([BREW], [brew], [brew])
       if test "$BREW" = "brew"; then
         dnl These Homebrew packages may be keg-only, meaning that they won't be found
         dnl in expected paths because they may conflict with system files. Ask
         dnl Homebrew where each one is located, then adjust paths accordingly.
         dnl It's safe to add these paths even if the functionality is disabled by
         dnl the user (--without-wallet or --without-gui for example).

         dnl Homebrew may create symlinks in /usr/local/include for some packages.
         dnl Because MacOS's clang internally adds "-I /usr/local/include" to its search
         dnl paths, this will negate efforts to use -isystem for those packages, as they
         dnl will be found first in /usr/local. Use the internal "-internal-isystem"
         dnl option to system-ify all /usr/local/include paths without adding it to the list
         dnl of search paths in case it's not already there.
         if test "$suppress_external_warnings" != "no"; then
           AX_CHECK_PREPROC_FLAG([-Xclang -internal-isystem/usr/local/include], [CORE_CPPFLAGS="$CORE_CPPFLAGS -Xclang -internal-isystem/usr/local/include"], [], [$CXXFLAG_WERROR])
         fi

         if test "$use_bdb" != "no" && $BREW list --versions berkeley-db@4 >/dev/null && test "$BDB_CFLAGS" = "" && test "$BDB_LIBS" = ""; then
           bdb_prefix=$($BREW --prefix berkeley-db@4 2>/dev/null)
           dnl This must precede the call to BITCOIN_FIND_BDB48 below.
           BDB_CFLAGS="-I$bdb_prefix/include"
           BDB_LIBS="-L$bdb_prefix/lib -ldb_cxx-4.8"
         fi

         if $BREW list --versions qt@5 >/dev/null; then
           export PKG_CONFIG_PATH="$($BREW --prefix qt@5 2>/dev/null)/lib/pkgconfig:$PKG_CONFIG_PATH"
         fi
         dnl On some versions of osx stack check is turned on by default and is broken
         AX_CHECK_COMPILE_FLAG([-fno-stack-check],[HARDENED_CXXFLAGS="$HARDENED_CXXFLAGS -fno-stack-check"])

         case $host in
           *aarch64*)
             dnl The preferred Homebrew prefix for Apple Silicon is /opt/homebrew.
             dnl Therefore, as we do not use pkg-config to detect miniupnpc and libnatpmp
             dnl packages, we should set the CPPFLAGS and LDFLAGS variables for them
             dnl explicitly.
             if test "$use_upnp" != "no" && $BREW list --versions miniupnpc >/dev/null; then
               miniupnpc_prefix=$($BREW --prefix miniupnpc 2>/dev/null)
               if test "$suppress_external_warnings" != "no"; then
                 MINIUPNPC_CPPFLAGS="-isystem $miniupnpc_prefix/include"
               else
                 MINIUPNPC_CPPFLAGS="-I$miniupnpc_prefix/include"
               fi
               MINIUPNPC_LIBS="-L$miniupnpc_prefix/lib"
             fi
             if test "$use_natpmp" != "no" && $BREW list --versions libnatpmp >/dev/null; then
               libnatpmp_prefix=$($BREW --prefix libnatpmp 2>/dev/null)
               if test "$suppress_external_warnings" != "no"; then
                 NATPMP_CPPFLAGS="-isystem $libnatpmp_prefix/include"
               else
                 NATPMP_CPPFLAGS="-I$libnatpmp_prefix/include"
               fi
               NATPMP_LIBS="-L$libnatpmp_prefix/lib"
             fi
             ;;
         esac
       fi
     else
       case $build_os in
         *darwin*)
           BUILD_OS=darwin
           ;;
         *)
           AC_PATH_TOOL([DSYMUTIL], [dsymutil], [dsymutil])
           AC_PATH_TOOL([INSTALL_NAME_TOOL], [install_name_tool], [install_name_tool])
           AC_PATH_TOOL([OTOOL], [otool], [otool])
           AC_PATH_PROGS([XORRISOFS], [xorrisofs], [xorrisofs])

           dnl libtool will try to strip the static lib, which is a problem for
           dnl cross-builds because strip attempts to call a hard-coded ld,
           dnl which may not exist in the path. Stripping the .a is not
           dnl necessary, so just disable it.
           old_striplib=
           ;;
       esac
     fi

     AX_CHECK_LINK_FLAG([-Wl,-headerpad_max_install_names], [CORE_LDFLAGS="$CORE_LDFLAGS -Wl,-headerpad_max_install_names"], [], [$LDFLAG_WERROR])
     CORE_CPPFLAGS="$CORE_CPPFLAGS -DMAC_OSX -DOBJC_OLD_DISPATCH_PROTOTYPES=0"
     OBJCXXFLAGS="$CXXFLAGS"
     ;;
   *android*)
     dnl make sure android stays above linux for hosts like *linux-android*
     TARGET_OS=android
     case $host in
       *x86_64*)
          ANDROID_ARCH=x86_64
          ;;
        *aarch64*)
          ANDROID_ARCH=arm64-v8a
          ;;
        *armv7a*)
          ANDROID_ARCH=armeabi-v7a
          ;;
        *) AC_MSG_ERROR([Could not determine Android arch, or it is unsupported]) ;;
      esac
     ;;
   *linux*)
     TARGET_OS=linux
     ;;
esac

if test "$use_extended_functional_tests" != "no"; then
  AC_SUBST(EXTENDED_FUNCTIONAL_TESTS, --extended)
fi

if test "$use_lcov" = "yes"; then
  if test "$LCOV" = ""; then
    AC_MSG_ERROR([lcov testing requested but lcov not found])
  fi
  if test "$PYTHON" = ""; then
    AC_MSG_ERROR([lcov testing requested but python not found])
  fi
  if test "$GENHTML" = ""; then
    AC_MSG_ERROR([lcov testing requested but genhtml not found])
  fi

  AC_MSG_CHECKING([whether compiler is Clang])
  AC_PREPROC_IFELSE([AC_LANG_SOURCE([[
      #if defined(__clang__) && defined(__llvm__)
      // Compiler is Clang
      #else
      #  error Compiler is not Clang
      #endif
    ]])],[
      AC_MSG_RESULT([yes])
      if test "$LLVM_COV" = ""; then
        AC_MSG_ERROR([lcov testing requested but llvm-cov not found])
      fi
      COV_TOOL="$LLVM_COV gcov"
    ],[
      AC_MSG_RESULT([no])
      if test "$GCOV" = "x"; then
        AC_MSG_ERROR([lcov testing requested but gcov not found])
      fi
      COV_TOOL="$GCOV"
  ])
  AC_SUBST(COV_TOOL)
  AC_SUBST(COV_TOOL_WRAPPER, "cov_tool_wrapper.sh")
  LCOV="$LCOV --gcov-tool $(pwd)/$COV_TOOL_WRAPPER"

  AX_CHECK_LINK_FLAG([--coverage], [CORE_LDFLAGS="$CORE_LDFLAGS --coverage"],
    [AC_MSG_ERROR([lcov testing requested but --coverage linker flag does not work])])
  AX_CHECK_COMPILE_FLAG([--coverage],[CORE_CXXFLAGS="$CORE_CXXFLAGS --coverage";CFLAGS="$CFLAGS --coverage"],
    [AC_MSG_ERROR([lcov testing requested but --coverage flag does not work])])
  dnl If coverage is enabled, and the user hasn't overridden CXXFLAGS, clear
  dnl them, to prevent autoconfs "-g -O2" being added. Otherwise we'd end up
  dnl with "--coverage -Og -O0 -g -O2".
  if test "$CXXFLAGS_overridden" = "no"; then
  CXXFLAGS=""
  fi
  CORE_CXXFLAGS="$CORE_CXXFLAGS -Og -O0"
fi

if test "$use_lcov_branch" != "no"; then
  AC_SUBST(LCOV_OPTS, "$LCOV_OPTS --rc lcov_branch_coverage=1")
fi

dnl Check for endianness
AC_C_BIGENDIAN

dnl Check for pthread compile/link requirements
AX_PTHREAD

dnl Check if -latomic is required for <std::atomic>
CHECK_ATOMIC

dnl The following macro will add the necessary defines to bitcoin-config.h, but
dnl they also need to be passed down to any subprojects. Pull the results out of
dnl the cache and add them to CPPFLAGS.
AC_SYS_LARGEFILE
dnl detect POSIX or GNU variant of strerror_r
AC_FUNC_STRERROR_R

if test "$ac_cv_sys_file_offset_bits" != "" &&
   test "$ac_cv_sys_file_offset_bits" != "no" &&
   test "$ac_cv_sys_file_offset_bits" != "unknown"; then
  CORE_CPPFLAGS="$CORE_CPPFLAGS -D_FILE_OFFSET_BITS=$ac_cv_sys_file_offset_bits"
fi

if test "$ac_cv_sys_large_files" != "" &&
   test "$ac_cv_sys_large_files" != "no" &&
   test "$ac_cv_sys_large_files" != "unknown"; then
  CORE_CPPFLAGS="$CORE_CPPFLAGS -D_LARGE_FILES=$ac_cv_sys_large_files"
fi

if test "$enable_gprof" = "yes"; then
    dnl -pg is incompatible with -pie. Since hardening and profiling together doesn't make sense,
    dnl we simply make them mutually exclusive here. Additionally, hardened toolchains may force
    dnl -pie by default, in which case it needs to be turned off with -no-pie.

    if test "$use_hardening" = "yes"; then
        AC_MSG_ERROR([gprof profiling is not compatible with hardening. Reconfigure with --disable-hardening or --disable-gprof])
    fi
    use_hardening=no
    AX_CHECK_COMPILE_FLAG([-pg],[GPROF_CXXFLAGS="-pg"],
        [AC_MSG_ERROR([gprof profiling requested but not available])], [$CXXFLAG_WERROR])

    AX_CHECK_LINK_FLAG([-no-pie], [GPROF_LDFLAGS="-no-pie"])
    AX_CHECK_LINK_FLAG([-pg], [GPROF_LDFLAGS="$GPROF_LDFLAGS -pg"],
        [AC_MSG_ERROR([gprof profiling requested but not available])], [$GPROF_LDFLAGS])
fi

if test "$TARGET_OS" != "windows"; then
  dnl All windows code is PIC, forcing it on just adds useless compile warnings
  AX_CHECK_COMPILE_FLAG([-fPIC], [PIC_FLAGS="-fPIC"])
fi

dnl Versions of gcc prior to 12.1 (commit
dnl https://github.com/gcc-mirror/gcc/commit/551aa75778a4c5165d9533cd447c8fc822f583e1)
dnl are subject to a bug, see the gccbug_90348 test case and
dnl https://gcc.gnu.org/bugzilla/show_bug.cgi?id=90348. To work around that, set
dnl -fstack-reuse=none for all gcc builds. (Only gcc understands this flag)
AX_CHECK_COMPILE_FLAG([-fstack-reuse=none], [HARDENED_CXXFLAGS="$HARDENED_CXXFLAGS -fstack-reuse=none"])
if test "$use_hardening" != "no"; then
  use_hardening=yes
  AX_CHECK_COMPILE_FLAG([-Wstack-protector], [HARDENED_CXXFLAGS="$HARDENED_CXXFLAGS -Wstack-protector"])
  AX_CHECK_COMPILE_FLAG([-fstack-protector-all], [HARDENED_CXXFLAGS="$HARDENED_CXXFLAGS -fstack-protector-all"])

  AX_CHECK_COMPILE_FLAG([-fcf-protection=full], [HARDENED_CXXFLAGS="$HARDENED_CXXFLAGS -fcf-protection=full"])

  case $host in
    *mingw*)
      dnl stack-clash-protection doesn't compile with GCC 10 and earlier.
      dnl In any case, it is a no-op for Windows.
      dnl See https://gcc.gnu.org/bugzilla/show_bug.cgi?id=90458 for more details.
      ;;
    *)
      AX_CHECK_COMPILE_FLAG([-fstack-clash-protection], [HARDENED_CXXFLAGS="$HARDENED_CXXFLAGS -fstack-clash-protection"], [], [$CXXFLAG_WERROR])
      ;;
  esac


  dnl When enable_debug is yes, all optimizations are disabled.
  dnl However, FORTIFY_SOURCE requires that there is some level of optimization, otherwise it does nothing and just creates a compiler warning.
  dnl Since FORTIFY_SOURCE is a no-op without optimizations, do not enable it when enable_debug is yes.
  if test "$enable_debug" != "yes"; then
    AX_CHECK_PREPROC_FLAG([-D_FORTIFY_SOURCE=3],[
      AX_CHECK_PREPROC_FLAG([-U_FORTIFY_SOURCE],[
        HARDENED_CPPFLAGS="$HARDENED_CPPFLAGS -U_FORTIFY_SOURCE"
      ])
      HARDENED_CPPFLAGS="$HARDENED_CPPFLAGS -D_FORTIFY_SOURCE=3"
    ])
  fi

  AX_CHECK_LINK_FLAG([-Wl,--enable-reloc-section], [HARDENED_LDFLAGS="$HARDENED_LDFLAGS -Wl,--enable-reloc-section"], [], [$LDFLAG_WERROR])
  AX_CHECK_LINK_FLAG([-Wl,--dynamicbase], [HARDENED_LDFLAGS="$HARDENED_LDFLAGS -Wl,--dynamicbase"], [], [$LDFLAG_WERROR])
  AX_CHECK_LINK_FLAG([-Wl,--nxcompat], [HARDENED_LDFLAGS="$HARDENED_LDFLAGS -Wl,--nxcompat"], [], [$LDFLAG_WERROR])
  AX_CHECK_LINK_FLAG([-Wl,--high-entropy-va], [HARDENED_LDFLAGS="$HARDENED_LDFLAGS -Wl,--high-entropy-va"], [], [$LDFLAG_WERROR])
  AX_CHECK_LINK_FLAG([-Wl,-z,relro], [HARDENED_LDFLAGS="$HARDENED_LDFLAGS -Wl,-z,relro"], [], [$LDFLAG_WERROR])
  AX_CHECK_LINK_FLAG([-Wl,-z,now], [HARDENED_LDFLAGS="$HARDENED_LDFLAGS -Wl,-z,now"], [], [$LDFLAG_WERROR])
  AX_CHECK_LINK_FLAG([-Wl,-z,separate-code], [HARDENED_LDFLAGS="$HARDENED_LDFLAGS -Wl,-z,separate-code"], [], [$LDFLAG_WERROR])
  AX_CHECK_LINK_FLAG([-fPIE -pie], [PIE_FLAGS="-fPIE"; HARDENED_LDFLAGS="$HARDENED_LDFLAGS -pie"], [], [$CXXFLAG_WERROR])

  case $host in
    *mingw*)
       AC_CHECK_LIB([ssp], [main], [], [AC_MSG_ERROR([libssp missing])])
    ;;
  esac
fi

dnl These flags are specific to ld64, and may cause issues with other linkers.
dnl For example: GNU ld will interpret -dead_strip as -de and then try and use
dnl "ad_strip" as the symbol for the entry point.
if test "$TARGET_OS" = "darwin"; then
  AX_CHECK_LINK_FLAG([-Wl,-dead_strip], [CORE_LDFLAGS="$CORE_LDFLAGS -Wl,-dead_strip"], [], [$LDFLAG_WERROR])
  AX_CHECK_LINK_FLAG([-Wl,-dead_strip_dylibs], [CORE_LDFLAGS="$CORE_LDFLAGS -Wl,-dead_strip_dylibs"], [], [$LDFLAG_WERROR])
  AX_CHECK_LINK_FLAG([-Wl,-bind_at_load], [HARDENED_LDFLAGS="$HARDENED_LDFLAGS -Wl,-bind_at_load"], [], [$LDFLAG_WERROR])
  AX_CHECK_LINK_FLAG([-Wl,-fixup_chains], [HARDENED_LDFLAGS="$HARDENED_LDFLAGS -Wl,-fixup_chains"], [], [$LDFLAG_WERROR])
fi

AC_CHECK_HEADERS([endian.h sys/endian.h byteswap.h sys/select.h sys/prctl.h sys/sysctl.h vm/vm_param.h sys/vmmeter.h sys/resources.h])

AC_CHECK_DECLS([getifaddrs, freeifaddrs],[CHECK_SOCKET],,
    [#include <sys/types.h>
    #include <ifaddrs.h>]
)

dnl These are used for daemonization in bitcoind
AC_CHECK_DECLS([fork])
AC_CHECK_DECLS([setsid])

AC_CHECK_DECLS([pipe2])

AC_CHECK_FUNCS([timingsafe_bcmp])

AC_CHECK_DECLS([le16toh, le32toh, le64toh, htole16, htole32, htole64, be16toh, be32toh, be64toh, htobe16, htobe32, htobe64],,,
    [#if HAVE_ENDIAN_H
                 #include <endian.h>
                 #elif HAVE_SYS_ENDIAN_H
                 #include <sys/endian.h>
                 #endif])

AC_CHECK_DECLS([bswap_16, bswap_32, bswap_64],,,
    [#if HAVE_BYTESWAP_H
                 #include <byteswap.h>
                 #endif])

AC_MSG_CHECKING([for __builtin_clzl])
AC_COMPILE_IFELSE([AC_LANG_PROGRAM([[ ]], [[
 (void) __builtin_clzl(0);
  ]])],
 [ AC_MSG_RESULT([yes]); have_clzl=yes; AC_DEFINE([HAVE_BUILTIN_CLZL], [1], [Define this symbol if you have __builtin_clzl])],
 [ AC_MSG_RESULT([no]); have_clzl=no;]
)

AC_MSG_CHECKING([for __builtin_clzll])
AC_COMPILE_IFELSE([AC_LANG_PROGRAM([[ ]], [[
  (void) __builtin_clzll(0);
  ]])],
 [ AC_MSG_RESULT([yes]); have_clzll=yes; AC_DEFINE([HAVE_BUILTIN_CLZLL], [1], [Define this symbol if you have __builtin_clzll])],
 [ AC_MSG_RESULT([no]); have_clzll=no;]
)

dnl Check for malloc_info (for memory statistics information in getmemoryinfo)
AC_MSG_CHECKING([for getmemoryinfo])
AC_COMPILE_IFELSE([AC_LANG_PROGRAM([[#include <malloc.h>]],
 [[ int f = malloc_info(0, NULL); ]])],
 [ AC_MSG_RESULT([yes]); AC_DEFINE([HAVE_MALLOC_INFO], [1], [Define this symbol if you have malloc_info]) ],
 [ AC_MSG_RESULT([no])]
)

dnl Check for mallopt(M_ARENA_MAX) (to set glibc arenas)
AC_MSG_CHECKING([for mallopt M_ARENA_MAX])
AC_COMPILE_IFELSE([AC_LANG_PROGRAM([[#include <malloc.h>]],
 [[ mallopt(M_ARENA_MAX, 1); ]])],
 [ AC_MSG_RESULT([yes]); AC_DEFINE([HAVE_MALLOPT_ARENA_MAX], [1], [Define this symbol if you have mallopt with M_ARENA_MAX]) ],
 [ AC_MSG_RESULT([no])]
)

dnl Check for posix_fallocate
AC_MSG_CHECKING([for posix_fallocate])
AC_COMPILE_IFELSE([AC_LANG_PROGRAM([[
                   // same as in src/util/fs_helpers.cpp
                   #ifdef __linux__
                   #ifdef _POSIX_C_SOURCE
                   #undef _POSIX_C_SOURCE
                   #endif
                   #define _POSIX_C_SOURCE 200112L
                   #endif // __linux__
                   #include <fcntl.h>]],
                   [[ int f = posix_fallocate(0, 0, 0); ]])],
 [ AC_MSG_RESULT([yes]); AC_DEFINE([HAVE_POSIX_FALLOCATE], [1], [Define this symbol if you have posix_fallocate]) ],
 [ AC_MSG_RESULT([no])]
)

AC_MSG_CHECKING([for default visibility attribute])
AC_COMPILE_IFELSE([AC_LANG_SOURCE([
  int foo(void) __attribute__((visibility("default")));
  int main(){}
  ])],
  [
    AC_DEFINE([HAVE_DEFAULT_VISIBILITY_ATTRIBUTE], [1], [Define if the visibility attribute is supported.])
    AC_MSG_RESULT([yes])
  ],
  [
    AC_MSG_RESULT([no])
    if test "$use_reduce_exports" = "yes"; then
      AC_MSG_ERROR([Cannot find a working visibility attribute. Use --disable-reduce-exports.])
    fi
  ]
)

AC_MSG_CHECKING([for dllexport attribute])
AC_COMPILE_IFELSE([AC_LANG_SOURCE([
  __declspec(dllexport) int foo(void);
  int main(){}
  ])],
  [
    AC_DEFINE([HAVE_DLLEXPORT_ATTRIBUTE], [1], [Define if the dllexport attribute is supported.])
    AC_MSG_RESULT([yes])
  ],
  [AC_MSG_RESULT([no])]
)

if test "$use_thread_local" = "yes" || test "$use_thread_local" = "auto"; then
  TEMP_LDFLAGS="$LDFLAGS"
  LDFLAGS="$TEMP_LDFLAGS $PTHREAD_CFLAGS"
  AC_MSG_CHECKING([for thread_local support])
  AC_LINK_IFELSE([AC_LANG_SOURCE([
    #include <thread>
    static thread_local int foo = 0;
    static void run_thread() { foo++;}
    int main(){
    for(int i = 0; i < 10; i++) { std::thread(run_thread).detach();}
    return foo;
    }
    ])],
    [
     case $host in
       *mingw*)
          dnl mingw32's implementation of thread_local has also been shown to behave
          dnl erroneously under concurrent usage; see:
          dnl https://gist.github.com/jamesob/fe9a872051a88b2025b1aa37bfa98605
          AC_MSG_RESULT([no])
          ;;
        *freebsd*)
          dnl FreeBSD's implementation of thread_local is also buggy (per
          dnl https://groups.google.com/d/msg/bsdmailinglist/22ncTZAbDp4/Dii_pII5AwAJ)
          AC_MSG_RESULT([no])
          ;;
        *)
          AC_DEFINE([HAVE_THREAD_LOCAL], [1], [Define if thread_local is supported.])
          AC_MSG_RESULT([yes])
          ;;
      esac
    ],
    [
      AC_MSG_RESULT([no])
    ]
  )
  LDFLAGS="$TEMP_LDFLAGS"
fi

dnl check for gmtime_r(), fallback to gmtime_s() if that is unavailable
dnl fail if neither are available.
AC_MSG_CHECKING([for gmtime_r])
AC_COMPILE_IFELSE([AC_LANG_PROGRAM([[#include <ctime>]],
  [[ gmtime_r((const time_t *) nullptr, (struct tm *) nullptr); ]])],
  [ AC_MSG_RESULT([yes]); AC_DEFINE([HAVE_GMTIME_R], [1], [Define this symbol if gmtime_r is available]) ],
  [ AC_MSG_RESULT([no]);
    AC_MSG_CHECKING([for gmtime_s]);
    AC_COMPILE_IFELSE([AC_LANG_PROGRAM([[#include <ctime>]],
       [[ gmtime_s((struct tm *) nullptr, (const time_t *) nullptr); ]])],
       [ AC_MSG_RESULT([yes])],
       [ AC_MSG_RESULT([no]); AC_MSG_ERROR([Both gmtime_r and gmtime_s are unavailable]) ]
    )
  ]
)

dnl Check for different ways of gathering OS randomness
AC_MSG_CHECKING([for Linux getrandom function])
AC_COMPILE_IFELSE([AC_LANG_PROGRAM([[
  #include <sys/random.h>]],
 [[ getrandom(nullptr, 32, 0); ]])],
 [ AC_MSG_RESULT([yes]); AC_DEFINE([HAVE_GETRANDOM], [1], [Define this symbol if the Linux getrandom function call is available]) ],
 [ AC_MSG_RESULT([no])]
)

AC_MSG_CHECKING([for getentropy via sys/random.h])
AC_COMPILE_IFELSE([AC_LANG_PROGRAM([[
 #include <sys/random.h>]],
 [[ getentropy(nullptr, 32) ]])],
 [ AC_MSG_RESULT([yes]); AC_DEFINE([HAVE_GETENTROPY_RAND], [1], [Define this symbol if the BSD getentropy system call is available with sys/random.h]) ],
 [ AC_MSG_RESULT([no])]
)

AC_MSG_CHECKING([for sysctl])
AC_COMPILE_IFELSE([AC_LANG_PROGRAM([[#include <sys/types.h>
  #include <sys/sysctl.h>]],
 [[ #ifdef __linux__
    #error "Don't use sysctl on Linux, it's deprecated even when it works"
    #endif
    sysctl(nullptr, 2, nullptr, nullptr, nullptr, 0); ]])],
 [ AC_MSG_RESULT([yes]); AC_DEFINE([HAVE_SYSCTL], [1], [Define this symbol if the BSD sysctl() is available]) ],
 [ AC_MSG_RESULT([no])]
)

AC_MSG_CHECKING([for sysctl KERN_ARND])
AC_COMPILE_IFELSE([AC_LANG_PROGRAM([[#include <sys/types.h>
  #include <sys/sysctl.h>]],
 [[ #ifdef __linux__
    #error "Don't use sysctl on Linux, it's deprecated even when it works"
    #endif
    static int name[2] = {CTL_KERN, KERN_ARND};
    sysctl(name, 2, nullptr, nullptr, nullptr, 0); ]])],
 [ AC_MSG_RESULT([yes]); AC_DEFINE([HAVE_SYSCTL_ARND], [1], [Define this symbol if the BSD sysctl(KERN_ARND) is available]) ],
 [ AC_MSG_RESULT([no])]
)

AC_MSG_CHECKING([for if type char equals int8_t])
AC_COMPILE_IFELSE([AC_LANG_PROGRAM([[#include <stdint.h>
  #include <type_traits>]],
 [[ static_assert(std::is_same<int8_t, char>::value, ""); ]])],
 [ AC_MSG_RESULT([yes]); AC_DEFINE([CHAR_EQUALS_INT8], [1], [Define this symbol if type char equals int8_t]) ],
 [ AC_MSG_RESULT([no])]
)

AC_MSG_CHECKING([for fdatasync])
AC_COMPILE_IFELSE([AC_LANG_PROGRAM([[#include <unistd.h>]],
 [[ fdatasync(0); ]])],
 [ AC_MSG_RESULT([yes]); HAVE_FDATASYNC=1 ],
 [ AC_MSG_RESULT([no]); HAVE_FDATASYNC=0 ]
)
AC_DEFINE_UNQUOTED([HAVE_FDATASYNC], [$HAVE_FDATASYNC], [Define to 1 if fdatasync is available.])

AC_MSG_CHECKING([for F_FULLFSYNC])
AC_COMPILE_IFELSE([AC_LANG_PROGRAM([[#include <fcntl.h>]],
 [[ fcntl(0, F_FULLFSYNC, 0); ]])],
 [ AC_MSG_RESULT([yes]); HAVE_FULLFSYNC=1 ],
 [ AC_MSG_RESULT([no]); HAVE_FULLFSYNC=0 ]
)

AC_MSG_CHECKING([for O_CLOEXEC])
AC_COMPILE_IFELSE([AC_LANG_PROGRAM([[#include <fcntl.h>]],
 [[ open("", O_CLOEXEC); ]])],
 [ AC_MSG_RESULT([yes]); HAVE_O_CLOEXEC=1 ],
 [ AC_MSG_RESULT([no]); HAVE_O_CLOEXEC=0 ]
)
AC_DEFINE_UNQUOTED([HAVE_O_CLOEXEC], [$HAVE_O_CLOEXEC], [Define to 1 if O_CLOEXEC flag is available.])

dnl crc32c platform checks
AC_MSG_CHECKING([for __builtin_prefetch])
AC_COMPILE_IFELSE([AC_LANG_PROGRAM([[ ]], [[
  char data = 0;
  const char* address = &data;
  __builtin_prefetch(address, 0, 0);
  ]])],
 [ AC_MSG_RESULT([yes]); HAVE_BUILTIN_PREFETCH=1 ],
 [ AC_MSG_RESULT([no]); HAVE_BUILTIN_PREFETCH=0 ]
)

AC_MSG_CHECKING([for _mm_prefetch])
AC_COMPILE_IFELSE([AC_LANG_PROGRAM([[#include <xmmintrin.h>]], [[
  char data = 0;
  const char* address = &data;
  _mm_prefetch(address, _MM_HINT_NTA);
  ]])],
 [ AC_MSG_RESULT([yes]); HAVE_MM_PREFETCH=1 ],
 [ AC_MSG_RESULT([no]); HAVE_MM_PREFETCH=0 ]
)

AC_MSG_CHECKING([for strong getauxval support in the system headers])
AC_COMPILE_IFELSE([AC_LANG_PROGRAM([[
    #include <sys/auxv.h>
  ]], [[
    getauxval(AT_HWCAP);
  ]])],
 [ AC_MSG_RESULT([yes]); HAVE_STRONG_GETAUXVAL=1; AC_DEFINE([HAVE_STRONG_GETAUXVAL], [1], [Define this symbol to build code that uses getauxval)]) ],
 [ AC_MSG_RESULT([no]); HAVE_STRONG_GETAUXVAL=0 ]
)

have_any_system=no
AC_MSG_CHECKING([for std::system])
AC_LINK_IFELSE(
    [ AC_LANG_PROGRAM(
        [[ #include <cstdlib> ]],
        [[ int nErr = std::system(""); ]]
    )],
    [ AC_MSG_RESULT([yes]); have_any_system=yes],
    [ AC_MSG_RESULT([no]) ]
)

AC_MSG_CHECKING([for ::_wsystem])
AC_LINK_IFELSE(
    [ AC_LANG_PROGRAM(
        [[ #include <stdlib.h> ]],
        [[ int nErr = ::_wsystem(NULL); ]]
    )],
    [ AC_MSG_RESULT([yes]); have_any_system=yes],
    [ AC_MSG_RESULT([no]) ]
)

if test "$have_any_system" != "no"; then
  AC_DEFINE([HAVE_SYSTEM], [1], [Define to 1 if std::system or ::wsystem is available.])
fi

dnl SUPPRESSED_CPPFLAGS=SUPPRESS_WARNINGS([$SOME_CPPFLAGS])
dnl Replace -I with -isystem in $SOME_CPPFLAGS to suppress warnings from
dnl headers from its include directories and return the result.
dnl See -isystem documentation:
dnl https://gcc.gnu.org/onlinedocs/gcc/Directory-Options.html
dnl https://clang.llvm.org/docs/ClangCommandLineReference.html#cmdoption-clang-isystem-directory
dnl Do not change "-I/usr/include" to "-isystem /usr/include" because that
dnl is not necessary (/usr/include is already a system directory) and because
dnl it would break GCC's #include_next.
AC_DEFUN([SUPPRESS_WARNINGS],
         [[$(echo $1 |${SED} -E -e 's/(^| )-I/\1-isystem /g' -e 's;-isystem /usr/include/*( |$);-I/usr/include\1;g')]])

dnl enable-fuzz should disable all other targets
if test "$enable_fuzz" = "yes"; then
  AC_MSG_WARN([enable-fuzz will disable all other targets and force --enable-fuzz-binary=yes])
  build_bitcoin_utils=no
  build_bitcoin_cli=no
  build_bitcoin_tx=no
  build_bitcoin_util=no
  build_bitcoin_chainstate=no
  build_bitcoin_wallet=no
  build_bitcoind=no
  build_bitcoin_libs=no
  bitcoin_enable_qt=no
  bitcoin_enable_qt_test=no
  bitcoin_enable_qt_dbus=no
  use_bench=no
  use_tests=no
  use_external_signer=no
  use_upnp=no
  use_natpmp=no
  use_zmq=no
  enable_fuzz_binary=yes

  AX_CHECK_PREPROC_FLAG([-DABORT_ON_FAILED_ASSUME], [DEBUG_CPPFLAGS="$DEBUG_CPPFLAGS -DABORT_ON_FAILED_ASSUME"], [], [$CXXFLAG_WERROR])
else
  BITCOIN_QT_INIT

  dnl sets $bitcoin_enable_qt, $bitcoin_enable_qt_test, $bitcoin_enable_qt_dbus
  BITCOIN_QT_CONFIGURE([5.11.3])

  dnl Keep a copy of the original $QT_INCLUDES and use it when invoking qt's moc
  QT_INCLUDES_UNSUPPRESSED=$QT_INCLUDES
  if test "$suppress_external_warnings" != "no" ; then
    QT_INCLUDES=SUPPRESS_WARNINGS($QT_INCLUDES)
    QT_DBUS_INCLUDES=SUPPRESS_WARNINGS($QT_DBUS_INCLUDES)
    QT_TEST_INCLUDES=SUPPRESS_WARNINGS($QT_TEST_INCLUDES)
  fi
fi

if test "$enable_fuzz_binary" = "yes"; then
  AC_MSG_CHECKING([whether main function is needed for fuzz binary])
  AX_CHECK_LINK_FLAG(
    [],
    [AC_MSG_RESULT([no])],
    [AC_MSG_RESULT([yes]); CORE_CPPFLAGS="$CORE_CPPFLAGS -DPROVIDE_FUZZ_MAIN_FUNCTION"],
    [$SANITIZER_LDFLAGS],
    [AC_LANG_PROGRAM([[
      #include <cstdint>
      #include <cstddef>
      extern "C" int LLVMFuzzerTestOneInput(const uint8_t* data, size_t size) { return 0; }
      /* comment to remove the main function ...
     ]],[[
      */ int not_main() {
     ]])])

  CHECK_RUNTIME_LIB
fi

if test "$enable_wallet" != "no"; then
    dnl Check for libdb_cxx only if wallet enabled
    if test "$use_bdb" != "no"; then
      BITCOIN_FIND_BDB48
      if test "$suppress_external_warnings" != "no" ; then
        BDB_CPPFLAGS=SUPPRESS_WARNINGS($BDB_CPPFLAGS)
      fi
    fi

    dnl Check for sqlite3
    if test "$use_sqlite" != "no"; then
      PKG_CHECK_MODULES([SQLITE], [sqlite3 >= 3.7.17], [have_sqlite=yes], [have_sqlite=no])
    fi
    AC_MSG_CHECKING([whether to build wallet with support for sqlite])
    if test "$use_sqlite" = "no"; then
      use_sqlite=no
    elif test "$have_sqlite" = "no"; then
      if test "$use_sqlite" = "yes"; then
        AC_MSG_ERROR([sqlite support requested but cannot be built. Use --without-sqlite])
      fi
      use_sqlite=no
    else
      if test "$use_sqlite" != "no"; then
        AC_DEFINE([USE_SQLITE],[1],[Define if sqlite support should be compiled in])
        use_sqlite=yes
      fi
    fi
    AC_MSG_RESULT([$use_sqlite])

    dnl Disable wallet if both --without-bdb and --without-sqlite
    if test "$use_bdb$use_sqlite" = "nono"; then
        if test "$enable_wallet" = "yes"; then
            AC_MSG_ERROR([wallet functionality requested but no BDB or SQLite support available.])
        fi
        enable_wallet=no
    fi
fi

if test "$use_usdt" != "no"; then
  AC_MSG_CHECKING([whether Userspace, Statically Defined Tracing tracepoints are supported])
  AC_COMPILE_IFELSE([
    AC_LANG_PROGRAM(
      [#include <sys/sdt.h>],
      [DTRACE_PROBE(context, event);
       int a, b, c, d, e, f, g;
       DTRACE_PROBE7(context, event, a, b, c, d, e, f, g);]
    )],
    [AC_MSG_RESULT([yes]); AC_DEFINE([ENABLE_TRACING], [1], [Define to 1 to enable tracepoints for Userspace, Statically Defined Tracing])],
    [AC_MSG_RESULT([no]); use_usdt=no;]
  )
fi
AM_CONDITIONAL([ENABLE_USDT_TRACEPOINTS], [test "$use_usdt" = "yes"])

if test "$build_bitcoind$bitcoin_enable_qt$use_bench$use_tests" = "nononono"; then
  use_upnp=no
  use_natpmp=no
  use_zmq=no
fi

dnl Check for libminiupnpc (optional)
if test "$use_upnp" != "no"; then
  TEMP_CPPFLAGS="$CPPFLAGS"
  CPPFLAGS="$CPPFLAGS $MINIUPNPC_CPPFLAGS"
  AC_CHECK_HEADERS(
    [miniupnpc/miniupnpc.h miniupnpc/upnpcommands.h miniupnpc/upnperrors.h],
    [AC_CHECK_LIB([miniupnpc], [upnpDiscover], [MINIUPNPC_LIBS="$MINIUPNPC_LIBS -lminiupnpc"], [have_miniupnpc=no], [$MINIUPNPC_LIBS])],
    [have_miniupnpc=no]
  )

  dnl The minimum supported miniUPnPc API version is set to 17. This excludes
  dnl versions with known vulnerabilities.
  if test "$have_miniupnpc" != "no"; then
    AC_MSG_CHECKING([whether miniUPnPc API version is supported])
    AC_PREPROC_IFELSE([AC_LANG_PROGRAM([[
        @%:@include <miniupnpc/miniupnpc.h>
      ]], [[
        #if MINIUPNPC_API_VERSION >= 17
        // Everything is okay
        #else
        #  error miniUPnPc API version is too old
        #endif
      ]])],[
        AC_MSG_RESULT([yes])
      ],[
      AC_MSG_RESULT([no])
      AC_MSG_WARN([miniUPnPc API version < 17 is unsupported, disabling UPnP support.])
      have_miniupnpc=no
    ])
  fi
  CPPFLAGS="$TEMP_CPPFLAGS"
fi

dnl Check for libnatpmp (optional).
if test "$use_natpmp" != "no"; then
  TEMP_CPPFLAGS="$CPPFLAGS"
  CPPFLAGS="$CPPFLAGS $NATPMP_CPPFLAGS"
  AC_CHECK_HEADERS([natpmp.h],
                   [AC_CHECK_LIB([natpmp], [initnatpmp], [NATPMP_LIBS="$NATPMP_LIBS -lnatpmp"], [have_natpmp=no], [$NATPMP_LIBS])],
                   [have_natpmp=no])
  CPPFLAGS="$TEMP_CPPFLAGS"
fi

if test "$build_bitcoin_wallet$build_bitcoin_cli$build_bitcoin_tx$build_bitcoin_util$build_bitcoind$bitcoin_enable_qt$use_tests$use_bench$enable_fuzz_binary" = "nonononononononono"; then
  use_boost=no
else
  use_boost=yes
fi

if test "$use_boost" = "yes"; then

  dnl Check for Boost headers
  AX_BOOST_BASE([1.64.0],[],[AC_MSG_ERROR([Boost is not available!])])
  if test "$want_boost" = "no"; then
    AC_MSG_ERROR([only libbitcoinconsensus can be built without Boost])
  fi

  dnl we don't use multi_index serialization
  BOOST_CPPFLAGS="$BOOST_CPPFLAGS -DBOOST_MULTI_INDEX_DISABLE_SERIALIZATION"

  dnl Prevent use of std::unary_function, which was removed in C++17,
  dnl and will generate warnings with newer compilers for Boost
  dnl older than 1.80.
  dnl See: https://github.com/boostorg/config/pull/430.
  AX_CHECK_PREPROC_FLAG([-DBOOST_NO_CXX98_FUNCTION_BASE], [BOOST_CPPFLAGS="$BOOST_CPPFLAGS -DBOOST_NO_CXX98_FUNCTION_BASE"], [], [$CXXFLAG_WERROR],
                        [AC_LANG_PROGRAM([[#include <boost/config.hpp>]])])

  if test "$suppress_external_warnings" != "no"; then
    BOOST_CPPFLAGS=SUPPRESS_WARNINGS($BOOST_CPPFLAGS)
  fi
fi

if test "$use_external_signer" != "no"; then
  AC_MSG_CHECKING([whether Boost.Process can be used])
  TEMP_CXXFLAGS="$CXXFLAGS"
  dnl Boost 1.78 requires the following workaround.
  dnl See: https://github.com/boostorg/process/issues/235
  CXXFLAGS="$CXXFLAGS -Wno-error=narrowing"
  TEMP_CPPFLAGS="$CPPFLAGS"
  CPPFLAGS="$CPPFLAGS $BOOST_CPPFLAGS"
  TEMP_LDFLAGS="$LDFLAGS"
  dnl Boost 1.73 and older require the following workaround.
  LDFLAGS="$LDFLAGS $PTHREAD_CFLAGS"
  AC_LINK_IFELSE([AC_LANG_PROGRAM([[
    #define BOOST_PROCESS_USE_STD_FS
    #include <boost/process.hpp>
  ]],[[
    namespace bp = boost::process;
    bp::opstream stdin_stream;
    bp::ipstream stdout_stream;
    bp::child c("dummy", bp::std_out > stdout_stream, bp::std_err > stdout_stream, bp::std_in < stdin_stream);
    stdin_stream << std::string{"test"} << std::endl;
    if (c.running()) c.terminate();
    c.wait();
    c.exit_code();
  ]])],
    [have_boost_process="yes"],
    [have_boost_process="no"])
  LDFLAGS="$TEMP_LDFLAGS"
  CPPFLAGS="$TEMP_CPPFLAGS"
  CXXFLAGS="$TEMP_CXXFLAGS"
  AC_MSG_RESULT([$have_boost_process])
  if test "$have_boost_process" = "yes"; then
    use_external_signer="yes"
    AC_DEFINE([ENABLE_EXTERNAL_SIGNER], [1], [Define if external signer support is enabled])
    AC_DEFINE([BOOST_PROCESS_USE_STD_FS], [1], [Defined to avoid Boost::Process trying to use Boost Filesystem])
  else
    if test "$use_external_signer" = "yes"; then
      AC_MSG_ERROR([External signing is not supported for this Boost version])
    fi
    use_external_signer="no";
  fi
fi
AM_CONDITIONAL([ENABLE_EXTERNAL_SIGNER], [test "$use_external_signer" = "yes"])

dnl Check for reduced exports
if test "$use_reduce_exports" = "yes"; then
  AX_CHECK_COMPILE_FLAG([-fvisibility=hidden], [CORE_CXXFLAGS="$CORE_CXXFLAGS -fvisibility=hidden"],
  [AC_MSG_ERROR([Cannot set hidden symbol visibility. Use --disable-reduce-exports.])], [$CXXFLAG_WERROR])
  AX_CHECK_LINK_FLAG([-Wl,--exclude-libs,ALL], [RELDFLAGS="-Wl,--exclude-libs,ALL"], [], [$LDFLAG_WERROR])
fi

if test "$use_tests" = "yes"; then

  if test "$HEXDUMP" = ""; then
    AC_MSG_ERROR([hexdump is required for tests])
  fi
fi

dnl libevent check

use_libevent=no
if test "$build_bitcoin_cli$build_bitcoind$bitcoin_enable_qt$enable_fuzz_binary$use_tests$use_bench" != "nononononono"; then
  PKG_CHECK_MODULES([EVENT], [libevent >= 2.1.8], [use_libevent=yes], [AC_MSG_ERROR([libevent version 2.1.8 or greater not found.])])
  if test "$TARGET_OS" != "windows"; then
    PKG_CHECK_MODULES([EVENT_PTHREADS], [libevent_pthreads >= 2.1.8], [], [AC_MSG_ERROR([libevent_pthreads version 2.1.8 or greater not found.])])
  fi

  if test "$suppress_external_warnings" != "no"; then
    EVENT_CFLAGS=SUPPRESS_WARNINGS($EVENT_CFLAGS)
  fi
fi

if test x$use_libevent = xyes; then
  TEMP_CXXFLAGS="$CXXFLAGS"
  CXXFLAGS="$CXXFLAGS $EVENT_CFLAGS"
  AC_MSG_CHECKING([if evhttp_connection_get_peer expects const char**])
  AC_COMPILE_IFELSE([AC_LANG_PROGRAM([[
      #include <cstdint>
      #include <event2/http.h>
    ]], [[
      evhttp_connection *conn = (evhttp_connection *)1;
      const char *host;
      uint16_t port;

      evhttp_connection_get_peer(conn, &host, &port);
    ]])],
    [ AC_MSG_RESULT([yes]); AC_DEFINE([HAVE_EVHTTP_CONNECTION_GET_PEER_CONST_CHAR], [1], [Define this symbol if evhttp_connection_get_peer expects const char**]) ],
    [ AC_MSG_RESULT([no]) ]
  )
  CXXFLAGS="$TEMP_CXXFLAGS"
fi

dnl QR Code encoding library check

if test "$use_qr" != "no"; then
  BITCOIN_QT_CHECK([PKG_CHECK_MODULES([QR], [libqrencode], [have_qrencode=yes], [have_qrencode=no])])
fi

dnl ZMQ check

if test "$use_zmq" = "yes"; then
  PKG_CHECK_MODULES([ZMQ], [libzmq >= 4],
    AC_DEFINE([ENABLE_ZMQ], [1], [Define this symbol to enable ZMQ functions]),
    [AC_MSG_WARN([libzmq version 4.x or greater not found, disabling])
    use_zmq=no])
fi

if test "$use_zmq" = "yes"; then
  dnl Assume libzmq was built for static linking
  case $host in
    *mingw*)
      ZMQ_CFLAGS="$ZMQ_CFLAGS -DZMQ_STATIC"
    ;;
  esac
fi

AM_CONDITIONAL([ENABLE_ZMQ], [test "$use_zmq" = "yes"])

dnl libmultiprocess library check

libmultiprocess_found=no
if test "$with_libmultiprocess" = "yes" || test "$with_libmultiprocess" = "auto"; then
  PKG_CHECK_MODULES([LIBMULTIPROCESS], [libmultiprocess], [
     libmultiprocess_found=yes;
     libmultiprocess_prefix=`$PKG_CONFIG --variable=prefix libmultiprocess`;
  ], [true])
elif test "$with_libmultiprocess" != "no"; then
  AC_MSG_ERROR([--with-libmultiprocess=$with_libmultiprocess value is not yes, auto, or no])
fi

dnl Enable multiprocess check

if test "$enable_multiprocess" = "yes"; then
  if test "$libmultiprocess_found" != "yes"; then
    AC_MSG_ERROR([--enable-multiprocess=yes option specified but libmultiprocess library was not found. May need to install libmultiprocess library, or specify install path with PKG_CONFIG_PATH environment variable. Running 'pkg-config --debug libmultiprocess' may be helpful for debugging.])
  fi
  build_multiprocess=yes
elif test "$enable_multiprocess" = "auto"; then
  build_multiprocess=$libmultiprocess_found
else
  build_multiprocess=no
fi

AM_CONDITIONAL([BUILD_MULTIPROCESS], [test "$build_multiprocess" = "yes"])
AM_CONDITIONAL([BUILD_BITCOIN_NODE], [test "$build_multiprocess" = "yes"])
AM_CONDITIONAL([BUILD_BITCOIN_GUI], [test "$build_multiprocess" = "yes"])

dnl codegen tools check

if test "$build_multiprocess" != "no"; then
  if test "$with_mpgen" = "yes" || test "$with_mpgen" = "auto"; then
    MPGEN_PREFIX="$libmultiprocess_prefix"
  elif test "$with_mpgen" != "no"; then
    MPGEN_PREFIX="$with_mpgen";
  fi
  AC_SUBST(MPGEN_PREFIX)
fi

AC_MSG_CHECKING([whether to build bitcoind])
AM_CONDITIONAL([BUILD_BITCOIND], [test $build_bitcoind = "yes"])
AC_MSG_RESULT($build_bitcoind)

AC_MSG_CHECKING([whether to build bitcoin-cli])
AM_CONDITIONAL([BUILD_BITCOIN_CLI], [test $build_bitcoin_cli = "yes"])
AC_MSG_RESULT($build_bitcoin_cli)

AC_MSG_CHECKING([whether to build bitcoin-tx])
AM_CONDITIONAL([BUILD_BITCOIN_TX], [test $build_bitcoin_tx = "yes"])
AC_MSG_RESULT($build_bitcoin_tx)

AC_MSG_CHECKING([whether to build bitcoin-wallet])
AM_CONDITIONAL([BUILD_BITCOIN_WALLET], [test $build_bitcoin_wallet = "yes"])
AC_MSG_RESULT($build_bitcoin_wallet)

AC_MSG_CHECKING([whether to build bitcoin-util])
AM_CONDITIONAL([BUILD_BITCOIN_UTIL], [test $build_bitcoin_util = "yes"])
AC_MSG_RESULT($build_bitcoin_util)

AC_MSG_CHECKING([whether to build experimental bitcoin-chainstate])
if test "$build_bitcoin_chainstate" = "yes"; then
  if test "$build_experimental_kernel_lib" = "no"; then
    AC_MSG_ERROR([experimental bitcoin-chainstate cannot be built without the experimental bitcoinkernel library. Use --with-experimental-kernel-lib]);
  fi
fi
AM_CONDITIONAL([BUILD_BITCOIN_CHAINSTATE], [test $build_bitcoin_chainstate = "yes"])
AC_MSG_RESULT($build_bitcoin_chainstate)

AC_MSG_CHECKING([whether to build libraries])
AM_CONDITIONAL([BUILD_BITCOIN_LIBS], [test $build_bitcoin_libs = "yes"])

if test "$build_bitcoin_libs" = "yes"; then
  AC_DEFINE([HAVE_CONSENSUS_LIB], [1], [Define this symbol if the consensus lib has been built])
  AC_CONFIG_FILES([libbitcoinconsensus.pc:libbitcoinconsensus.pc.in])
fi

AM_CONDITIONAL([BUILD_BITCOIN_KERNEL_LIB], [test "$build_experimental_kernel_lib" != "no" && ( test "$build_experimental_kernel_lib" = "yes" || test "$build_bitcoin_chainstate" = "yes" )])

AC_MSG_RESULT($build_bitcoin_libs)

AC_LANG_POP

if test "$use_ccache" != "no"; then
  AC_MSG_CHECKING([if ccache should be used])
  if test "$CCACHE" = ""; then
    if test "$use_ccache" = "yes"; then
      AC_MSG_ERROR([ccache not found.]);
    else
      use_ccache=no
    fi
  else
    use_ccache=yes
    CC="$ac_cv_path_CCACHE $CC"
    CXX="$ac_cv_path_CCACHE $CXX"
  fi
  AC_MSG_RESULT($use_ccache)
  if test "$use_ccache" = "yes"; then
    AX_CHECK_COMPILE_FLAG([-fdebug-prefix-map=A=B], [DEBUG_CXXFLAGS="$DEBUG_CXXFLAGS -fdebug-prefix-map=\$(abs_top_srcdir)=."], [], [$CXXFLAG_WERROR])
    AX_CHECK_PREPROC_FLAG([-fmacro-prefix-map=A=B], [DEBUG_CPPFLAGS="$DEBUG_CPPFLAGS -fmacro-prefix-map=\$(abs_top_srcdir)=."], [], [$CXXFLAG_WERROR])
  fi
fi

dnl enable wallet
AC_MSG_CHECKING([if wallet should be enabled])
if test "$enable_wallet" != "no"; then
  AC_MSG_RESULT([yes])
  AC_DEFINE_UNQUOTED([ENABLE_WALLET],[1],[Define to 1 to enable wallet functions])
  enable_wallet=yes

else
  AC_MSG_RESULT([no])
fi

dnl enable upnp support
AC_MSG_CHECKING([whether to build with support for UPnP])
if test "$have_miniupnpc" = "no"; then
  if test "$use_upnp" = "yes"; then
     AC_MSG_ERROR([UPnP requested but cannot be built. Use --without-miniupnpc])
  fi
  AC_MSG_RESULT([no])
  use_upnp=no
else
  if test "$use_upnp" != "no"; then
    AC_MSG_RESULT([yes])
    use_upnp=yes
    AC_DEFINE([USE_UPNP], [1], [Define to 1 if UPnP support should be compiled in.])
    if test "$TARGET_OS" = "windows"; then
      MINIUPNPC_CPPFLAGS="$MINIUPNPC_CPPFLAGS -DMINIUPNP_STATICLIB"
    fi
  else
    AC_MSG_RESULT([no])
  fi
fi

dnl Enable NAT-PMP support.
AC_MSG_CHECKING([whether to build with support for NAT-PMP])
if test "$have_natpmp" = "no"; then
  if test "$use_natpmp" = "yes"; then
     AC_MSG_ERROR([NAT-PMP requested but cannot be built. Use --without-natpmp])
  fi
  AC_MSG_RESULT([no])
  use_natpmp=no
else
  if test "$use_natpmp" != "no"; then
    AC_MSG_RESULT([yes])
    use_natpmp=yes
    AC_DEFINE([USE_NATPMP], [1], [Define to 1 if UPnP support should be compiled in.])
    if test "$TARGET_OS" = "windows"; then
      NATPMP_CPPFLAGS="$NATPMP_CPPFLAGS -DSTATICLIB -DNATPMP_STATICLIB"
    fi
  else
    AC_MSG_RESULT([no])
  fi
fi

dnl these are only used when qt is enabled
BUILD_TEST_QT=""
if test "$bitcoin_enable_qt" != "no"; then
  dnl enable dbus support
  AC_MSG_CHECKING([whether to build GUI with support for D-Bus])
  if test "$bitcoin_enable_qt_dbus" != "no"; then
    AC_DEFINE([USE_DBUS], [1], [Define if dbus support should be compiled in])
  fi
  AC_MSG_RESULT([$bitcoin_enable_qt_dbus])

  dnl enable qr support
  AC_MSG_CHECKING([whether to build GUI with support for QR codes])
  if test "$have_qrencode" = "no"; then
    if test "$use_qr" = "yes"; then
      AC_MSG_ERROR([QR support requested but cannot be built. Use --without-qrencode])
    fi
    use_qr=no
  else
    if test "$use_qr" != "no"; then
      AC_DEFINE([USE_QRCODE], [1], [Define if QR support should be compiled in])
      use_qr=yes
    fi
  fi
  AC_MSG_RESULT([$use_qr])

  if test "$XGETTEXT" = ""; then
    AC_MSG_WARN([xgettext is required to update qt translations])
  fi

  AC_MSG_CHECKING([whether to build test_bitcoin-qt])
  if test "$use_gui_tests$bitcoin_enable_qt_test" = "yesyes"; then
    AC_MSG_RESULT([yes])
    BUILD_TEST_QT="yes"
  else
    AC_MSG_RESULT([no])
  fi
fi

AC_MSG_CHECKING([whether to build test_bitcoin])
if test "$use_tests" = "yes"; then
  if test "$enable_fuzz" = "yes"; then
    AC_MSG_RESULT([no, because fuzzing is enabled])
  else
    AC_MSG_RESULT([yes])
  fi
  BUILD_TEST="yes"
else
  AC_MSG_RESULT([no])
  BUILD_TEST=""
fi

AC_MSG_CHECKING([whether to reduce exports])
if test "$use_reduce_exports" = "yes"; then
  AC_MSG_RESULT([yes])
else
  AC_MSG_RESULT([no])
fi

if test "$build_bitcoin_wallet$build_bitcoin_cli$build_bitcoin_tx$build_bitcoin_util$build_bitcoin_libs$build_bitcoind$bitcoin_enable_qt$enable_fuzz_binary$use_bench$use_tests" = "nononononononononono"; then
  AC_MSG_ERROR([No targets! Please specify at least one of: --with-utils --with-libs --with-daemon --with-gui --enable-fuzz(-binary) --enable-bench or --enable-tests])
fi

AM_CONDITIONAL([TARGET_DARWIN], [test "$TARGET_OS" = "darwin"])
AM_CONDITIONAL([BUILD_DARWIN], [test "$BUILD_OS" = "darwin"])
AM_CONDITIONAL([TARGET_LINUX], [test "$TARGET_OS" = "linux"])
AM_CONDITIONAL([TARGET_WINDOWS], [test "$TARGET_OS" = "windows"])
AM_CONDITIONAL([ENABLE_WALLET], [test "$enable_wallet" = "yes"])
AM_CONDITIONAL([USE_SQLITE], [test "$use_sqlite" = "yes"])
AM_CONDITIONAL([USE_BDB], [test "$use_bdb" = "yes"])
AM_CONDITIONAL([ENABLE_TESTS], [test "$BUILD_TEST" = "yes"])
AM_CONDITIONAL([ENABLE_FUZZ], [test "$enable_fuzz" = "yes"])
AM_CONDITIONAL([ENABLE_FUZZ_BINARY], [test "$enable_fuzz_binary" = "yes"])
AM_CONDITIONAL([ENABLE_QT], [test "$bitcoin_enable_qt" = "yes"])
AM_CONDITIONAL([ENABLE_QT_TESTS], [test "$BUILD_TEST_QT" = "yes"])
AM_CONDITIONAL([ENABLE_BENCH], [test "$use_bench" = "yes"])
AM_CONDITIONAL([USE_QRCODE], [test "$use_qr" = "yes"])
AM_CONDITIONAL([USE_LCOV], [test "$use_lcov" = "yes"])
AM_CONDITIONAL([USE_LIBEVENT], [test "$use_libevent" = "yes"])
AM_CONDITIONAL([HARDEN], [test "$use_hardening" = "yes"])
AM_CONDITIONAL([ENABLE_SSE42], [test "$enable_sse42" = "yes"])
AM_CONDITIONAL([ENABLE_SSE41], [test "$enable_sse41" = "yes"])
AM_CONDITIONAL([ENABLE_AVX2], [test "$enable_avx2" = "yes"])
AM_CONDITIONAL([ENABLE_X86_SHANI], [test "$enable_x86_shani" = "yes"])
AM_CONDITIONAL([ENABLE_ARM_CRC], [test "$enable_arm_crc" = "yes"])
AM_CONDITIONAL([ENABLE_ARM_SHANI], [test "$enable_arm_shani" = "yes"])
AM_CONDITIONAL([USE_ASM], [test "$use_asm" = "yes"])
AM_CONDITIONAL([WORDS_BIGENDIAN], [test "$ac_cv_c_bigendian" = "yes"])
AM_CONDITIONAL([USE_NATPMP], [test "$use_natpmp" = "yes"])
AM_CONDITIONAL([USE_UPNP], [test "$use_upnp" = "yes"])
AM_CONDITIONAL([LIQUID], [test "$liquid_build" = "yes"])

dnl for minisketch
AM_CONDITIONAL([ENABLE_CLMUL], [test "$enable_clmul" = "yes"])
AM_CONDITIONAL([HAVE_CLZ], [test "$have_clzl$have_clzll" = "yesyes"])

AC_DEFINE([CLIENT_VERSION_MAJOR], [_CLIENT_VERSION_MAJOR], [Major version])
AC_DEFINE([CLIENT_VERSION_MINOR], [_CLIENT_VERSION_MINOR], [Minor version])
AC_DEFINE([CLIENT_VERSION_BUILD], [_CLIENT_VERSION_BUILD], [Version Build])
AC_DEFINE([CLIENT_VERSION_IS_RELEASE], [_CLIENT_VERSION_IS_RELEASE], [Version is release])
AC_DEFINE([COPYRIGHT_YEAR], [_COPYRIGHT_YEAR], [Copyright year])
AC_DEFINE([COPYRIGHT_HOLDERS], ["_COPYRIGHT_HOLDERS"], [Copyright holder(s) before %s replacement])
AC_DEFINE([COPYRIGHT_HOLDERS_SUBSTITUTION], ["_COPYRIGHT_HOLDERS_SUBSTITUTION"], [Replacement for %s in copyright holders string])
define(_COPYRIGHT_HOLDERS_FINAL, [patsubst(_COPYRIGHT_HOLDERS, [%s], [_COPYRIGHT_HOLDERS_SUBSTITUTION])])
AC_DEFINE([COPYRIGHT_HOLDERS_FINAL], ["_COPYRIGHT_HOLDERS_FINAL"], [Copyright holder(s)])
AC_SUBST(CLIENT_VERSION_MAJOR, _CLIENT_VERSION_MAJOR)
AC_SUBST(CLIENT_VERSION_MINOR, _CLIENT_VERSION_MINOR)
AC_SUBST(CLIENT_VERSION_BUILD, _CLIENT_VERSION_BUILD)
AC_SUBST(CLIENT_VERSION_IS_RELEASE, _CLIENT_VERSION_IS_RELEASE)
AC_SUBST(COPYRIGHT_YEAR, _COPYRIGHT_YEAR)
AC_SUBST(COPYRIGHT_HOLDERS, "_COPYRIGHT_HOLDERS")
AC_SUBST(COPYRIGHT_HOLDERS_SUBSTITUTION, "_COPYRIGHT_HOLDERS_SUBSTITUTION")
AC_SUBST(COPYRIGHT_HOLDERS_FINAL, "_COPYRIGHT_HOLDERS_FINAL")
AC_SUBST(BITCOIN_DAEMON_NAME)
AC_SUBST(BITCOIN_GUI_NAME)
AC_SUBST(BITCOIN_TEST_NAME)
AC_SUBST(BITCOIN_CLI_NAME)
AC_SUBST(BITCOIN_TX_NAME)
AC_SUBST(BITCOIN_UTIL_NAME)
AC_SUBST(BITCOIN_CHAINSTATE_NAME)
AC_SUBST(BITCOIN_WALLET_TOOL_NAME)
AC_SUBST(BITCOIN_MP_NODE_NAME)
AC_SUBST(BITCOIN_MP_GUI_NAME)

AC_SUBST(RELDFLAGS)
AC_SUBST(CORE_LDFLAGS)
AC_SUBST(CORE_CPPFLAGS)
AC_SUBST(CORE_CXXFLAGS)
AC_SUBST(DEBUG_CPPFLAGS)
AC_SUBST(WARN_CXXFLAGS)
AC_SUBST(NOWARN_CXXFLAGS)
AC_SUBST(DEBUG_CXXFLAGS)
AC_SUBST(ERROR_CXXFLAGS)
AC_SUBST(GPROF_CXXFLAGS)
AC_SUBST(GPROF_LDFLAGS)
AC_SUBST(HARDENED_CXXFLAGS)
AC_SUBST(HARDENED_CPPFLAGS)
AC_SUBST(HARDENED_LDFLAGS)
AC_SUBST(LTO_CXXFLAGS)
AC_SUBST(LTO_LDFLAGS)
AC_SUBST(PIC_FLAGS)
AC_SUBST(PIE_FLAGS)
AC_SUBST(SANITIZER_CXXFLAGS)
AC_SUBST(SANITIZER_LDFLAGS)
AC_SUBST(SSE42_CXXFLAGS)
AC_SUBST(SSE41_CXXFLAGS)
AC_SUBST(CLMUL_CXXFLAGS)
AC_SUBST(AVX2_CXXFLAGS)
AC_SUBST(X86_SHANI_CXXFLAGS)
AC_SUBST(ARM_CRC_CXXFLAGS)
AC_SUBST(ARM_SHANI_CXXFLAGS)
AC_SUBST(LIBTOOL_APP_LDFLAGS)
AC_SUBST(USE_SQLITE)
AC_SUBST(USE_BDB)
AC_SUBST(ENABLE_EXTERNAL_SIGNER)
AC_SUBST(USE_UPNP)
AC_SUBST(USE_QRCODE)
AC_SUBST(TESTDEFS)
AC_SUBST(MINIUPNPC_CPPFLAGS)
AC_SUBST(MINIUPNPC_LIBS)
AC_SUBST(NATPMP_CPPFLAGS)
AC_SUBST(NATPMP_LIBS)
AC_SUBST(HAVE_GMTIME_R)
AC_SUBST(HAVE_FDATASYNC)
AC_SUBST(HAVE_FULLFSYNC)
AC_SUBST(HAVE_O_CLOEXEC)
AC_SUBST(HAVE_BUILTIN_PREFETCH)
AC_SUBST(HAVE_MM_PREFETCH)
AC_SUBST(HAVE_STRONG_GETAUXVAL)
AC_SUBST(ANDROID_ARCH)
AC_SUBST(HAVE_EVHTTP_CONNECTION_GET_PEER_CONST_CHAR)
AC_CONFIG_FILES([Makefile src/Makefile doc/man/Makefile share/setup.nsi share/qt/Info.plist test/config.ini])
AC_CONFIG_FILES([contrib/devtools/split-debug.sh],[chmod +x contrib/devtools/split-debug.sh])
AM_COND_IF([HAVE_DOXYGEN], [AC_CONFIG_FILES([doc/Doxyfile])])
AC_CONFIG_LINKS([contrib/devtools/iwyu/bitcoin.core.imp:contrib/devtools/iwyu/bitcoin.core.imp])
AC_CONFIG_LINKS([contrib/filter-lcov.py:contrib/filter-lcov.py])
AC_CONFIG_LINKS([contrib/macdeploy/background.tiff:contrib/macdeploy/background.tiff])
AC_CONFIG_LINKS([src/.bear-tidy-config:src/.bear-tidy-config])
AC_CONFIG_LINKS([src/.clang-tidy:src/.clang-tidy])
AC_CONFIG_LINKS([test/functional/test_runner.py:test/functional/test_runner.py])
AC_CONFIG_LINKS([test/bitcoin_functional/functional/test_runner.py:test/bitcoin_functional/functional/test_runner.py])
AC_CONFIG_LINKS([test/fuzz/test_runner.py:test/fuzz/test_runner.py])
AC_CONFIG_LINKS([test/util/test_runner.py:test/util/test_runner.py])
AC_CONFIG_LINKS([test/util/rpcauth-test.py:test/util/rpcauth-test.py])
AC_CONFIG_LINKS([src/qt/Makefile:src/qt/Makefile])
AC_CONFIG_LINKS([src/qt/test/Makefile:src/qt/test/Makefile])
AC_CONFIG_LINKS([src/test/Makefile:src/test/Makefile])

dnl boost's m4 checks do something really nasty: they export these vars. As a
dnl result, they leak into secp256k1's configure and crazy things happen.
dnl Until this is fixed upstream and we've synced, we'll just un-export them.
CPPFLAGS_TEMP="$CPPFLAGS"
unset CPPFLAGS
CPPFLAGS="$CPPFLAGS_TEMP"

LDFLAGS_TEMP="$LDFLAGS"
unset LDFLAGS
LDFLAGS="$LDFLAGS_TEMP"

LIBS_TEMP="$LIBS"
unset LIBS
LIBS="$LIBS_TEMP"

PKGCONFIG_PATH_TEMP="$PKG_CONFIG_PATH"
unset PKG_CONFIG_PATH
PKG_CONFIG_PATH="$PKGCONFIG_PATH_TEMP"

PKGCONFIG_LIBDIR_TEMP="$PKG_CONFIG_LIBDIR"
unset PKG_CONFIG_LIBDIR
PKG_CONFIG_LIBDIR="$PKGCONFIG_LIBDIR_TEMP"

ac_configure_args="${ac_configure_args} --disable-shared --with-pic --enable-benchmark=no --with-bignum=no --enable-module-recovery --enable-module-schnorrsig --enable-experimental --enable-module-whitelist --enable-module-rangeproof --enable-module-generator --enable-module-surjectionproof --enable-module-ecdh"
AC_CONFIG_SUBDIRS([src/secp256k1])

AC_OUTPUT

dnl Replace the BUILDDIR path with the correct Windows path if compiling on Native Windows
case ${OS} in
   *Windows*)
     sed  's/BUILDDIR="\/\([[a-z]]\)/BUILDDIR="\1:/'  test/config.ini > test/config-2.ini
     mv test/config-2.ini test/config.ini
   ;;
esac

echo
echo "Options used to compile and link:"
echo "  external signer = $use_external_signer"
echo "  multiprocess    = $build_multiprocess"
echo "  with libs       = $build_bitcoin_libs"
echo "  with wallet     = $enable_wallet"
if test "$enable_wallet" != "no"; then
    echo "    with sqlite   = $use_sqlite"
    echo "    with bdb      = $use_bdb"
fi
echo "  with gui / qt   = $bitcoin_enable_qt"
if test $bitcoin_enable_qt != "no"; then
    echo "    with qr       = $use_qr"
fi
echo "  with zmq        = $use_zmq"
if test $enable_fuzz = "no"; then
    echo "  with test       = $use_tests"
else
    echo "  with test       = not building test_bitcoin because fuzzing is enabled"
fi
echo "  with fuzz binary = $enable_fuzz_binary"
echo "  with bench      = $use_bench"
echo "  with upnp       = $use_upnp"
echo "  with natpmp     = $use_natpmp"
echo "  use asm         = $use_asm"
echo "  liquid_build    = $liquid_build"
echo "  USDT tracing    = $use_usdt"
echo "  sanitizers      = $use_sanitizers"
echo "  debug enabled   = $enable_debug"
echo "  gprof enabled   = $enable_gprof"
echo "  werror          = $enable_werror"
echo "  LTO             = $enable_lto"
echo
echo "  target os       = $host_os"
echo "  build os        = $build_os"
echo
echo "  CC              = $CC"
echo "  CFLAGS          = $PTHREAD_CFLAGS $CFLAGS"
echo "  CPPFLAGS        = $DEBUG_CPPFLAGS $HARDENED_CPPFLAGS $CORE_CPPFLAGS $CPPFLAGS"
echo "  CXX             = $CXX"
echo "  CXXFLAGS        = $LTO_CXXFLAGS $DEBUG_CXXFLAGS $HARDENED_CXXFLAGS $WARN_CXXFLAGS $NOWARN_CXXFLAGS $ERROR_CXXFLAGS $GPROF_CXXFLAGS $CORE_CXXFLAGS $CXXFLAGS"
echo "  LDFLAGS         = $LTO_LDFLAGS $PTHREAD_LIBS $HARDENED_LDFLAGS $GPROF_LDFLAGS $CORE_LDFLAGS $LDFLAGS"
echo "  AR              = $AR"
echo "  ARFLAGS         = $ARFLAGS"
echo<|MERGE_RESOLUTION|>--- conflicted
+++ resolved
@@ -723,12 +723,9 @@
        AC_MSG_ERROR([windres not found])
      fi
 
-<<<<<<< HEAD
      CPPFLAGS="$CPPFLAGS -DSECP256K1_STATIC"
-=======
      CORE_CPPFLAGS="$CORE_CPPFLAGS -DSECP256K1_STATIC"
 
->>>>>>> 84c5416b
      CORE_CPPFLAGS="$CORE_CPPFLAGS -D_MT -DWIN32 -D_WINDOWS -D_WIN32_WINNT=0x0601 -D_WIN32_IE=0x0501 -DWIN32_LEAN_AND_MEAN"
      dnl Prevent the definition of min/max macros.
      dnl We always want to use the standard library.
