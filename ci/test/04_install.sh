#!/usr/bin/env bash
#
# Copyright (c) 2018-2021 The Bitcoin Core developers
# Distributed under the MIT software license, see the accompanying
# file COPYING or http://www.opensource.org/licenses/mit-license.php.

export LC_ALL=C.UTF-8

if [[ $QEMU_USER_CMD == qemu-s390* ]]; then
  export LC_ALL=C
fi

if [ "$CI_OS_NAME" == "macos" ]; then
  sudo -H pip3 install --upgrade pip
  # shellcheck disable=SC2086
  IN_GETOPT_BIN="/usr/local/opt/gnu-getopt/bin/getopt" ${CI_RETRY_EXE} pip3 install --user $PIP_PACKAGES
fi

# Create folders that are mounted into the docker
mkdir -p "${CCACHE_DIR}"
mkdir -p "${PREVIOUS_RELEASES_DIR}"

export ASAN_OPTIONS="detect_stack_use_after_return=1:check_initialization_order=1:strict_init_order=1"
export LSAN_OPTIONS="suppressions=${BASE_ROOT_DIR}/test/sanitizer_suppressions/lsan"
export TSAN_OPTIONS="suppressions=${BASE_ROOT_DIR}/test/sanitizer_suppressions/tsan:halt_on_error=1:log_path=${BASE_SCRATCH_DIR}/sanitizer-output/tsan"
export UBSAN_OPTIONS="suppressions=${BASE_ROOT_DIR}/test/sanitizer_suppressions/ubsan:print_stacktrace=1:halt_on_error=1:report_error_type=1"
env | grep -E '^(BITCOIN_CONFIG|BASE_|QEMU_|CCACHE_|LC_ALL|BOOST_TEST_RANDOM|DEBIAN_FRONTEND|CONFIG_SHELL|(ASAN|LSAN|TSAN|UBSAN)_OPTIONS|PREVIOUS_RELEASES_DIR)' | tee /tmp/env
if [[ $BITCOIN_CONFIG = *--with-sanitizers=*address* ]]; then # If ran with (ASan + LSan), Docker needs access to ptrace (https://github.com/google/sanitizers/issues/764)
  DOCKER_ADMIN="--cap-add SYS_PTRACE"
fi

export P_CI_DIR="$PWD"

if [ -z "$DANGER_RUN_CI_ON_HOST" ]; then
  echo "Creating $DOCKER_NAME_TAG container to run in"
  ${CI_RETRY_EXE} docker pull "$DOCKER_NAME_TAG"

  if [ -n "${RESTART_CI_DOCKER_BEFORE_RUN}" ] ; then
    echo "Restart docker before run to stop and clear all containers started with --rm"
    systemctl restart docker
  fi

  # shellcheck disable=SC2086
  DOCKER_ID=$(docker run $DOCKER_ADMIN --rm --interactive --detach --tty \
                  --mount type=bind,src=$BASE_ROOT_DIR,dst=/ro_base,readonly \
                  --mount type=bind,src=$CCACHE_DIR,dst=$CCACHE_DIR \
                  --mount type=bind,src=$DEPENDS_DIR,dst=$DEPENDS_DIR \
                  --mount type=bind,src=$PREVIOUS_RELEASES_DIR,dst=$PREVIOUS_RELEASES_DIR \
                  -w $BASE_ROOT_DIR \
                  --env-file /tmp/env \
                  --name $CONTAINER_NAME \
                  $DOCKER_NAME_TAG)
  export DOCKER_CI_CMD_PREFIX="docker exec $DOCKER_ID"
else
  echo "Running on host system without docker wrapper"
fi

CI_EXEC () {
  $DOCKER_CI_CMD_PREFIX bash -c "export PATH=$BASE_SCRATCH_DIR/bins/:\$PATH && cd \"$P_CI_DIR\" && $*"
}
export -f CI_EXEC

if [ -n "$DPKG_ADD_ARCH" ]; then
  CI_EXEC dpkg --add-architecture "$DPKG_ADD_ARCH"
fi

if [[ $DOCKER_NAME_TAG == *centos* ]]; then
<<<<<<< HEAD
  ${CI_RETRY_EXE} DOCKER_EXEC dnf -y install epel-release
  ${CI_RETRY_EXE} DOCKER_EXEC dnf -y --allowerasing install "$DOCKER_PACKAGES" "$PACKAGES"
=======
  ${CI_RETRY_EXE} CI_EXEC dnf -y install epel-release
  ${CI_RETRY_EXE} CI_EXEC dnf -y --allowerasing install "$DOCKER_PACKAGES" "$PACKAGES"
>>>>>>> 133f73e8
elif [ "$CI_USE_APT_INSTALL" != "no" ]; then
  ${CI_RETRY_EXE} CI_EXEC apt-get update
  ${CI_RETRY_EXE} CI_EXEC apt-get install --no-install-recommends --no-upgrade -y "$PACKAGES" "$DOCKER_PACKAGES"
  if [ -n "$PIP_PACKAGES" ]; then
    # shellcheck disable=SC2086
    ${CI_RETRY_EXE} pip3 install --user $PIP_PACKAGES
  fi
fi

if [ "$CI_OS_NAME" == "macos" ]; then
  top -l 1 -s 0 | awk ' /PhysMem/ {print}'
  echo "Number of CPUs: $(sysctl -n hw.logicalcpu)"
else
  CI_EXEC free -m -h
  CI_EXEC echo "Number of CPUs \(nproc\):" \$\(nproc\)
  CI_EXEC echo "$(lscpu | grep Endian)"
fi
CI_EXEC echo "Free disk space:"
CI_EXEC df -h

if [ "$RUN_FUZZ_TESTS" = "true" ]; then
  export DIR_FUZZ_IN=${DIR_QA_ASSETS}/fuzz_seed_corpus/
  if [ ! -d "$DIR_FUZZ_IN" ]; then
    CI_EXEC git clone --depth=1 https://github.com/bitcoin-core/qa-assets "${DIR_QA_ASSETS}"
  fi
elif [ "$RUN_UNIT_TESTS" = "true" ] || [ "$RUN_UNIT_TESTS_SEQUENTIAL" = "true" ]; then
  export DIR_UNIT_TEST_DATA=${DIR_QA_ASSETS}/unit_test_data/
  if [ ! -d "$DIR_UNIT_TEST_DATA" ]; then
    CI_EXEC mkdir -p "$DIR_UNIT_TEST_DATA"
    CI_EXEC curl --location --fail https://github.com/bitcoin-core/qa-assets/raw/main/unit_test_data/script_assets_test.json -o "${DIR_UNIT_TEST_DATA}/script_assets_test.json"
  fi
fi

CI_EXEC mkdir -p "${BASE_SCRATCH_DIR}/sanitizer-output/"

if [[ ${USE_MEMORY_SANITIZER} == "true" ]]; then
  CI_EXEC "update-alternatives --install /usr/bin/clang++ clang++ \$(which clang++-9) 100"
  CI_EXEC "update-alternatives --install /usr/bin/clang clang \$(which clang-9) 100"
  CI_EXEC "mkdir -p ${BASE_SCRATCH_DIR}/msan/build/"
  CI_EXEC "git clone --depth=1 https://github.com/llvm/llvm-project -b llvmorg-12.0.0 ${BASE_SCRATCH_DIR}/msan/llvm-project"
  CI_EXEC "cd ${BASE_SCRATCH_DIR}/msan/build/ && cmake -DLLVM_ENABLE_PROJECTS='libcxx;libcxxabi' -DCMAKE_BUILD_TYPE=Release -DLLVM_USE_SANITIZER=Memory -DCMAKE_C_COMPILER=clang -DCMAKE_CXX_COMPILER=clang++ -DLLVM_TARGETS_TO_BUILD=X86 ../llvm-project/llvm/"
  CI_EXEC "cd ${BASE_SCRATCH_DIR}/msan/build/ && make $MAKEJOBS cxx"
fi

if [ -z "$DANGER_RUN_CI_ON_HOST" ]; then
  echo "Create $BASE_ROOT_DIR"
  CI_EXEC rsync -a /ro_base/ "$BASE_ROOT_DIR"
fi

if [ "$USE_BUSY_BOX" = "true" ]; then
  echo "Setup to use BusyBox utils"
  CI_EXEC mkdir -p "${BASE_SCRATCH_DIR}/bins/"
  # tar excluded for now because it requires passing in the exact archive type in ./depends (fixed in later BusyBox version)
  # find excluded for now because it does not recognize the -delete option in ./depends (fixed in later BusyBox version)
  # ar excluded for now because it does not recognize the -q option in ./depends (unknown if fixed)
  # shellcheck disable=SC1010
  CI_EXEC for util in \$\(busybox --list \| grep -v "^ar$" \| grep -v "^tar$" \| grep -v "^find$"\)\; do ln -s \$\(command -v busybox\) "${BASE_SCRATCH_DIR}/bins/\$util"\; done
  # Print BusyBox version
  CI_EXEC patch --help
fi<|MERGE_RESOLUTION|>--- conflicted
+++ resolved
@@ -65,13 +65,8 @@
 fi
 
 if [[ $DOCKER_NAME_TAG == *centos* ]]; then
-<<<<<<< HEAD
-  ${CI_RETRY_EXE} DOCKER_EXEC dnf -y install epel-release
-  ${CI_RETRY_EXE} DOCKER_EXEC dnf -y --allowerasing install "$DOCKER_PACKAGES" "$PACKAGES"
-=======
   ${CI_RETRY_EXE} CI_EXEC dnf -y install epel-release
   ${CI_RETRY_EXE} CI_EXEC dnf -y --allowerasing install "$DOCKER_PACKAGES" "$PACKAGES"
->>>>>>> 133f73e8
 elif [ "$CI_USE_APT_INSTALL" != "no" ]; then
   ${CI_RETRY_EXE} CI_EXEC apt-get update
   ${CI_RETRY_EXE} CI_EXEC apt-get install --no-install-recommends --no-upgrade -y "$PACKAGES" "$DOCKER_PACKAGES"
