--- conflicted
+++ resolved
@@ -73,44 +73,4 @@
 # of the git source code directory.
 CI_EXEC git config --global --add safe.directory \"*\"
 
-<<<<<<< HEAD
-CI_EXEC mkdir -p "${BINS_SCRATCH_DIR}"
-
-if [ "$CI_OS_NAME" == "macos" ]; then
-  top -l 1 -s 0 | awk ' /PhysMem/ {print}'
-  echo "Number of CPUs: $(sysctl -n hw.logicalcpu)"
-else
-  CI_EXEC free -m -h
-  CI_EXEC echo "Number of CPUs \(nproc\):" \$\(nproc\)
-  CI_EXEC echo "$(lscpu | grep Endian)"
-fi
-CI_EXEC echo "Free disk space:"
-CI_EXEC df -h
-
-if [ "$RUN_FUZZ_TESTS" = "true" ]; then
-  export DIR_FUZZ_IN=${DIR_QA_ASSETS}/fuzz_seed_corpus/
-  if [ ! -d "$DIR_FUZZ_IN" ]; then
-    CI_EXEC git clone --depth=1 https://github.com/ElementsProject/qa-assets "${DIR_QA_ASSETS}"
-  fi
-elif [ "$RUN_UNIT_TESTS" = "true" ] || [ "$RUN_UNIT_TESTS_SEQUENTIAL" = "true" ]; then
-  export DIR_UNIT_TEST_DATA=${DIR_QA_ASSETS}/unit_test_data/
-  if [ ! -d "$DIR_UNIT_TEST_DATA" ]; then
-    CI_EXEC mkdir -p "$DIR_UNIT_TEST_DATA"
-    CI_EXEC curl --location --fail https://github.com/ElementsProject/qa-assets/raw/master/unit_test_data/script_assets_test.json -o "${DIR_UNIT_TEST_DATA}/script_assets_test.json"
-  fi
-fi
-
-CI_EXEC mkdir -p "${BASE_SCRATCH_DIR}/sanitizer-output/"
-
-if [ "$USE_BUSY_BOX" = "true" ]; then
-  echo "Setup to use BusyBox utils"
-  # tar excluded for now because it requires passing in the exact archive type in ./depends (fixed in later BusyBox version)
-  # ar excluded for now because it does not recognize the -q option in ./depends (unknown if fixed)
-  # shellcheck disable=SC1010
-  CI_EXEC for util in \$\(busybox --list \| grep -v "^ar$" \| grep -v "^tar$" \)\; do ln -s \$\(command -v busybox\) "${BINS_SCRATCH_DIR}/\$util"\; done
-  # Print BusyBox version
-  CI_EXEC patch --help
-fi
-=======
-CI_EXEC mkdir -p "${BINS_SCRATCH_DIR}"
->>>>>>> 3a63ef50
+CI_EXEC mkdir -p "${BINS_SCRATCH_DIR}"