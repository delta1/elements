#!/usr/bin/env bash
#
# Copyright (c) 2018-2021 The Bitcoin Core developers
# Distributed under the MIT software license, see the accompanying
# file COPYING or http://www.opensource.org/licenses/mit-license.php.

export LC_ALL=C.UTF-8

if [[ $QEMU_USER_CMD == qemu-s390* ]]; then
  export LC_ALL=C
fi

# Create folders that are mounted into the docker
mkdir -p "${CCACHE_DIR}"
mkdir -p "${PREVIOUS_RELEASES_DIR}"

export ASAN_OPTIONS="detect_stack_use_after_return=1:check_initialization_order=1:strict_init_order=1"
export LSAN_OPTIONS="suppressions=${BASE_ROOT_DIR}/test/sanitizer_suppressions/lsan"
export TSAN_OPTIONS="suppressions=${BASE_ROOT_DIR}/test/sanitizer_suppressions/tsan:halt_on_error=1:log_path=${BASE_SCRATCH_DIR}/sanitizer-output/tsan"
export UBSAN_OPTIONS="suppressions=${BASE_ROOT_DIR}/test/sanitizer_suppressions/ubsan:print_stacktrace=1:halt_on_error=1:report_error_type=1"
env | grep -E '^(BITCOIN_CONFIG|BASE_|QEMU_|CCACHE_|LC_ALL|BOOST_TEST_RANDOM|DEBIAN_FRONTEND|CONFIG_SHELL|(ASAN|LSAN|TSAN|UBSAN)_OPTIONS|PREVIOUS_RELEASES_DIR)' | tee /tmp/env
if [[ $BITCOIN_CONFIG = *--with-sanitizers=*address* ]]; then # If ran with (ASan + LSan), Docker needs access to ptrace (https://github.com/google/sanitizers/issues/764)
  DOCKER_ADMIN="--cap-add SYS_PTRACE"
fi

export P_CI_DIR="$PWD"

if [ -z "$DANGER_RUN_CI_ON_HOST" ]; then
  echo "Creating $DOCKER_NAME_TAG container to run in"
  LOCAL_UID=$(id -u)
  LOCAL_GID=$(id -g)

  # the name isn't important, so long as we use the same UID
  LOCAL_USER=nonroot
  ${CI_RETRY_EXE} docker pull "$DOCKER_NAME_TAG"

  if [ -n "${RESTART_CI_DOCKER_BEFORE_RUN}" ] ; then
    echo "Restart docker before run to stop and clear all containers started with --rm"
    systemctl restart docker
  fi

  # shellcheck disable=SC2086
  DOCKER_ID=$(docker run $DOCKER_ADMIN --rm --interactive --detach --tty \
                  --mount type=bind,src=$BASE_ROOT_DIR,dst=/ro_base,readonly \
                  --mount type=bind,src=$CCACHE_DIR,dst=$CCACHE_DIR \
                  --mount type=bind,src=$DEPENDS_DIR,dst=$DEPENDS_DIR \
                  --mount type=bind,src=$PREVIOUS_RELEASES_DIR,dst=$PREVIOUS_RELEASES_DIR \
                  -w $BASE_ROOT_DIR \
                  --env-file /tmp/env \
                  --name $CONTAINER_NAME \
                  $DOCKER_NAME_TAG)

  # Create a non-root user inside the container which matches the local user.
  #
  # This prevents the root user in the container modifying the local file system permissions
  # on the mounted directories
  docker exec "$DOCKER_ID" useradd -u "$LOCAL_UID" -o -m "$LOCAL_USER"
  docker exec "$DOCKER_ID" groupmod -o -g "$LOCAL_GID" "$LOCAL_USER"
  docker exec "$DOCKER_ID" chown -R "$LOCAL_USER":"$LOCAL_USER" "${BASE_ROOT_DIR}"
  export DOCKER_CI_CMD_PREFIX_ROOT="docker exec -u 0 $DOCKER_ID"
  export DOCKER_CI_CMD_PREFIX="docker exec -u $LOCAL_UID $DOCKER_ID"
else
  echo "Running on host system without docker wrapper"
fi

CI_EXEC () {
  $DOCKER_CI_CMD_PREFIX bash -c "export PATH=$BASE_SCRATCH_DIR/bins/:\$PATH && cd \"$P_CI_DIR\" && $*"
}
CI_EXEC_ROOT () {
  $DOCKER_CI_CMD_PREFIX_ROOT bash -c "export PATH=$BASE_SCRATCH_DIR/bins/:\$PATH && cd \"$P_CI_DIR\" && $*"
}
export -f CI_EXEC
export -f CI_EXEC_ROOT

if [ -n "$DPKG_ADD_ARCH" ]; then
  CI_EXEC_ROOT dpkg --add-architecture "$DPKG_ADD_ARCH"
fi

<<<<<<< HEAD
if [[ $DOCKER_NAME_TAG == *centos* ]] || [[ $DOCKER_NAME_TAG == *rocky* ]]; then
  ${CI_RETRY_EXE} CI_EXEC dnf -y install epel-release
  ${CI_RETRY_EXE} CI_EXEC dnf -y --allowerasing install "$DOCKER_PACKAGES" "$PACKAGES"
=======
if [[ $DOCKER_NAME_TAG == *centos* ]]; then
  ${CI_RETRY_EXE} CI_EXEC_ROOT dnf -y install epel-release
  ${CI_RETRY_EXE} CI_EXEC_ROOT dnf -y --allowerasing install "$DOCKER_PACKAGES" "$PACKAGES"
>>>>>>> 85892f77
elif [ "$CI_USE_APT_INSTALL" != "no" ]; then
  if [[ "${ADD_UNTRUSTED_BPFCC_PPA}" == "true" ]]; then
    # Ubuntu 22.04 LTS and Debian 11 both have an outdated bpfcc-tools packages.
    # The iovisor PPA is outdated as well. The next Ubuntu and Debian releases will contain updated
    # packages. Meanwhile, use an untrusted PPA to install an up-to-date version of the bpfcc-tools
    # package.
    # TODO: drop this once we can use newer images in GCE
    CI_EXEC_ROOT add-apt-repository ppa:hadret/bpfcc
  fi
  ${CI_RETRY_EXE} CI_EXEC_ROOT apt-get update
  ${CI_RETRY_EXE} CI_EXEC_ROOT apt-get install --no-install-recommends --no-upgrade -y "$PACKAGES" "$DOCKER_PACKAGES"
fi

if [ -n "$PIP_PACKAGES" ]; then
  if [ "$CI_OS_NAME" == "macos" ]; then
    sudo -H pip3 install --upgrade --break-system-packages pip
    # shellcheck disable=SC2086
    IN_GETOPT_BIN="$(brew --prefix gnu-getopt)/bin/getopt" ${CI_RETRY_EXE} pip3 install --user $PIP_PACKAGES
  else
    # shellcheck disable=SC2086
    ${CI_RETRY_EXE} CI_EXEC pip3 install --user $PIP_PACKAGES
  fi
fi

if [ "$CI_OS_NAME" == "macos" ]; then
  top -l 1 -s 0 | awk ' /PhysMem/ {print}'
  echo "Number of CPUs: $(sysctl -n hw.logicalcpu)"
else
  CI_EXEC free -m -h
  CI_EXEC echo "Number of CPUs \(nproc\):" \$\(nproc\)
  CI_EXEC echo "$(lscpu | grep Endian)"
fi
CI_EXEC echo "Free disk space:"
CI_EXEC df -h

if [ "$RUN_FUZZ_TESTS" = "true" ]; then
  export DIR_FUZZ_IN=${DIR_QA_ASSETS}/fuzz_seed_corpus/
  if [ ! -d "$DIR_FUZZ_IN" ]; then
    CI_EXEC git clone --depth=1 https://github.com/ElementsProject/qa-assets "${DIR_QA_ASSETS}"
  fi
elif [ "$RUN_UNIT_TESTS" = "true" ] || [ "$RUN_UNIT_TESTS_SEQUENTIAL" = "true" ]; then
  export DIR_UNIT_TEST_DATA=${DIR_QA_ASSETS}/unit_test_data/
  if [ ! -d "$DIR_UNIT_TEST_DATA" ]; then
    CI_EXEC mkdir -p "$DIR_UNIT_TEST_DATA"
    CI_EXEC curl --location --fail https://github.com/ElementsProject/qa-assets/raw/master/unit_test_data/script_assets_test.json -o "${DIR_UNIT_TEST_DATA}/script_assets_test.json"
  fi
fi

CI_EXEC mkdir -p "${BASE_SCRATCH_DIR}/sanitizer-output/"

if [[ ${USE_MEMORY_SANITIZER} == "true" ]]; then
  CI_EXEC "update-alternatives --install /usr/bin/clang++ clang++ \$(which clang++-12) 100"
  CI_EXEC "update-alternatives --install /usr/bin/clang clang \$(which clang-12) 100"
  CI_EXEC "mkdir -p ${BASE_SCRATCH_DIR}/msan/build/"
  CI_EXEC "git clone --depth=1 https://github.com/llvm/llvm-project -b llvmorg-12.0.0 ${BASE_SCRATCH_DIR}/msan/llvm-project"
  CI_EXEC "cd ${BASE_SCRATCH_DIR}/msan/build/ && cmake -DLLVM_ENABLE_PROJECTS='libcxx;libcxxabi' -DCMAKE_BUILD_TYPE=Release -DLLVM_USE_SANITIZER=MemoryWithOrigins -DCMAKE_C_COMPILER=clang -DCMAKE_CXX_COMPILER=clang++ -DLLVM_TARGETS_TO_BUILD=X86 ../llvm-project/llvm/"
  CI_EXEC "cd ${BASE_SCRATCH_DIR}/msan/build/ && make $MAKEJOBS cxx"
fi

if [[ "${RUN_TIDY}" == "true" ]]; then
  export DIR_IWYU="${BASE_SCRATCH_DIR}/iwyu"
  if [ ! -d "${DIR_IWYU}" ]; then
    CI_EXEC "mkdir -p ${DIR_IWYU}/build/"
    CI_EXEC "git clone --depth=1 https://github.com/include-what-you-use/include-what-you-use -b clang_14 ${DIR_IWYU}/include-what-you-use"
    CI_EXEC "cd ${DIR_IWYU}/build && cmake -G 'Unix Makefiles' -DCMAKE_PREFIX_PATH=/usr/lib/llvm-14 ../include-what-you-use"
    CI_EXEC_ROOT "cd ${DIR_IWYU}/build && make install $MAKEJOBS"
  fi
fi

if [ -z "$DANGER_RUN_CI_ON_HOST" ]; then
  echo "Create $BASE_ROOT_DIR"
  CI_EXEC rsync -a /ro_base/ "$BASE_ROOT_DIR"
fi

if [ "$USE_BUSY_BOX" = "true" ]; then
  echo "Setup to use BusyBox utils"
  CI_EXEC mkdir -p "${BASE_SCRATCH_DIR}/bins/"
  # tar excluded for now because it requires passing in the exact archive type in ./depends (fixed in later BusyBox version)
  # find excluded for now because it does not recognize the -delete option in ./depends (fixed in later BusyBox version)
  # ar excluded for now because it does not recognize the -q option in ./depends (unknown if fixed)
  # shellcheck disable=SC1010
  CI_EXEC for util in \$\(busybox --list \| grep -v "^ar$" \| grep -v "^tar$" \| grep -v "^find$"\)\; do ln -s \$\(command -v busybox\) "${BASE_SCRATCH_DIR}/bins/\$util"\; done
  # Print BusyBox version
  CI_EXEC patch --help
fi<|MERGE_RESOLUTION|>--- conflicted
+++ resolved
@@ -76,15 +76,9 @@
   CI_EXEC_ROOT dpkg --add-architecture "$DPKG_ADD_ARCH"
 fi
 
-<<<<<<< HEAD
 if [[ $DOCKER_NAME_TAG == *centos* ]] || [[ $DOCKER_NAME_TAG == *rocky* ]]; then
-  ${CI_RETRY_EXE} CI_EXEC dnf -y install epel-release
-  ${CI_RETRY_EXE} CI_EXEC dnf -y --allowerasing install "$DOCKER_PACKAGES" "$PACKAGES"
-=======
-if [[ $DOCKER_NAME_TAG == *centos* ]]; then
   ${CI_RETRY_EXE} CI_EXEC_ROOT dnf -y install epel-release
   ${CI_RETRY_EXE} CI_EXEC_ROOT dnf -y --allowerasing install "$DOCKER_PACKAGES" "$PACKAGES"
->>>>>>> 85892f77
 elif [ "$CI_USE_APT_INSTALL" != "no" ]; then
   if [[ "${ADD_UNTRUSTED_BPFCC_PPA}" == "true" ]]; then
     # Ubuntu 22.04 LTS and Debian 11 both have an outdated bpfcc-tools packages.
