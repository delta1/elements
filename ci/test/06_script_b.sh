--- conflicted
+++ resolved
@@ -153,26 +153,16 @@
   cmake --build /tidy-build --target bitcoin-tidy-tests "$MAKEJOBS"
 
   set -eo pipefail
-<<<<<<< HEAD
   cd "${BASE_BUILD_DIR}/elements-$HOST/src/"
-  ( run-clang-tidy-16 -quiet "${MAKEJOBS}" ) | grep -C5 "error"
-=======
-  cd "${BASE_BUILD_DIR}/bitcoin-$HOST/src/"
   ( run-clang-tidy-16 -quiet -load="/tidy-build/libbitcoin-tidy.so" "${MAKEJOBS}" ) | grep -C5 "error"
->>>>>>> 62433345
   # Filter out files by regex here, because regex may not be
   # accepted in src/.bear-tidy-config
   # Filter out:
   # * qt qrc and moc generated files
   jq 'map(select(.file | test("src/qt/qrc_.*\\.cpp$|/moc_.*\\.cpp$") | not))' ../compile_commands.json > tmp.json
   mv tmp.json ../compile_commands.json
-<<<<<<< HEAD
   cd "${BASE_BUILD_DIR}/elements-$HOST/"
-  python3 "${DIR_IWYU}/include-what-you-use/iwyu_tool.py" \
-=======
-  cd "${BASE_BUILD_DIR}/bitcoin-$HOST/"
   python3 "/include-what-you-use/iwyu_tool.py" \
->>>>>>> 62433345
            -p . "${MAKEJOBS}" \
            -- -Xiwyu --cxx17ns -Xiwyu --mapping_file="${BASE_BUILD_DIR}/elements-$HOST/contrib/devtools/iwyu/bitcoin.core.imp" \
            -Xiwyu --max_line_length=160 \
