--- conflicted
+++ resolved
@@ -38,15 +38,9 @@
 
 if [ "${RUN_TIDY}" = "true" ]; then
   set -eo pipefail
-<<<<<<< HEAD
   export P_CI_DIR="${BASE_BUILD_DIR}/elements-$HOST/src/"
-  ( CI_EXEC run-clang-tidy -quiet "${MAKEJOBS}" ) | grep -C5 "error"
+  ( CI_EXEC run-clang-tidy-15 -quiet "${MAKEJOBS}" ) | grep -C5 "error"
   export P_CI_DIR="${BASE_BUILD_DIR}/elements-$HOST/"
-=======
-  export P_CI_DIR="${BASE_BUILD_DIR}/bitcoin-$HOST/src/"
-  ( CI_EXEC run-clang-tidy-15 -quiet "${MAKEJOBS}" ) | grep -C5 "error"
-  export P_CI_DIR="${BASE_BUILD_DIR}/bitcoin-$HOST/"
->>>>>>> f380bb93
   CI_EXEC "python3 ${DIR_IWYU}/include-what-you-use/iwyu_tool.py"\
           " src/common/init.cpp"\
           " src/common/url.cpp"\
