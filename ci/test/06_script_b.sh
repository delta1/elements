#!/usr/bin/env bash
#
# Copyright (c) 2018 The Bitcoin Core developers
# Distributed under the MIT software license, see the accompanying
# file COPYING or http://www.opensource.org/licenses/mit-license.php.

export LC_ALL=C.UTF-8

<<<<<<< HEAD
# Temporarily disable errexit, because Travis macOS fails without error message
set +o errexit
cd "build/elements-$HOST" || (echo "could not enter distdir build/elements-$HOST"; exit 1)
set -o errexit

=======
>>>>>>> 1705f194
if [ -n "$QEMU_USER_CMD" ]; then
  BEGIN_FOLD wrap-qemu
  echo "Prepare to run functional tests for HOST=$HOST"
  # Generate all binaries, so that they can be wrapped
  DOCKER_EXEC make $MAKEJOBS -C src/secp256k1 VERBOSE=1
  DOCKER_EXEC make $MAKEJOBS -C src/univalue VERBOSE=1
  for b_name in {"${BASE_OUTDIR}/bin"/*,src/secp256k1/*tests,src/univalue/{no_nul,test_json,unitester,object}}; do
    # shellcheck disable=SC2044
    for b in $(find "${BASE_ROOT_DIR}" -executable -type f -name $(basename $b_name)); do
      echo "Wrap $b ..."
      DOCKER_EXEC mv "$b" "${b}_orig"
      DOCKER_EXEC echo "\#\!/usr/bin/env bash" \> "$b"
      DOCKER_EXEC echo "$QEMU_USER_CMD \\\"${b}_orig\\\" \\\"\\\$@\\\"" \>\> "$b"
      DOCKER_EXEC chmod +x "$b"
    done
  done
  END_FOLD
fi

if [ "$RUN_UNIT_TESTS" = "true" ]; then
  BEGIN_FOLD unit-tests
  bash -c "${CI_WAIT}" &  # Print dots in case the unit tests take a long time to run
  DOCKER_EXEC LD_LIBRARY_PATH=$DEPENDS_DIR/$HOST/lib make $MAKEJOBS check VERBOSE=1
  END_FOLD
fi

if [ "$RUN_FUNCTIONAL_TESTS" = "true" ]; then
  BEGIN_FOLD functional-tests
  DOCKER_EXEC test/functional/test_runner.py --ci $MAKEJOBS --tmpdirprefix "${BASE_SCRATCH_DIR}/test_runner/" --ansi --combinedlogslen=4000 ${TEST_RUNNER_EXTRA} --quiet --failfast
  END_FOLD
fi

if [ "$RUN_FUZZ_TESTS" = "true" ]; then
  BEGIN_FOLD fuzz-tests
  DOCKER_EXEC test/fuzz/test_runner.py -l DEBUG ${DIR_FUZZ_IN}
  END_FOLD
fi<|MERGE_RESOLUTION|>--- conflicted
+++ resolved
@@ -6,14 +6,6 @@
 
 export LC_ALL=C.UTF-8
 
-<<<<<<< HEAD
-# Temporarily disable errexit, because Travis macOS fails without error message
-set +o errexit
-cd "build/elements-$HOST" || (echo "could not enter distdir build/elements-$HOST"; exit 1)
-set -o errexit
-
-=======
->>>>>>> 1705f194
 if [ -n "$QEMU_USER_CMD" ]; then
   BEGIN_FOLD wrap-qemu
   echo "Prepare to run functional tests for HOST=$HOST"
