#!/usr/bin/env bash
#
# Copyright (c) 2018-2022 The Bitcoin Core developers
# Distributed under the MIT software license, see the accompanying
# file COPYING or http://www.opensource.org/licenses/mit-license.php.

export LC_ALL=C.UTF-8

set -ex

if [ "$CI_OS_NAME" == "macos" ]; then
  top -l 1 -s 0 | awk ' /PhysMem/ {print}'
  echo "Number of CPUs: $(sysctl -n hw.logicalcpu)"
else
  free -m -h
  echo "Number of CPUs (nproc): $(nproc)"
  lscpu | grep Endian
fi
echo "Free disk space:"
df -h

if [ "$RUN_FUZZ_TESTS" = "true" ]; then
  export DIR_FUZZ_IN=${DIR_QA_ASSETS}/fuzz_seed_corpus/
  if [ ! -d "$DIR_FUZZ_IN" ]; then
    git clone --depth=1 https://github.com/bitcoin-core/qa-assets "${DIR_QA_ASSETS}"
  fi
elif [ "$RUN_UNIT_TESTS" = "true" ] || [ "$RUN_UNIT_TESTS_SEQUENTIAL" = "true" ]; then
  export DIR_UNIT_TEST_DATA=${DIR_QA_ASSETS}/unit_test_data/
  if [ ! -d "$DIR_UNIT_TEST_DATA" ]; then
    mkdir -p "$DIR_UNIT_TEST_DATA"
    curl --location --fail https://github.com/bitcoin-core/qa-assets/raw/main/unit_test_data/script_assets_test.json -o "${DIR_UNIT_TEST_DATA}/script_assets_test.json"
  fi
fi

mkdir -p "${BASE_SCRATCH_DIR}/sanitizer-output/"

if [ "$USE_BUSY_BOX" = "true" ]; then
  echo "Setup to use BusyBox utils"
  # tar excluded for now because it requires passing in the exact archive type in ./depends (fixed in later BusyBox version)
  # ar excluded for now because it does not recognize the -q option in ./depends (unknown if fixed)
  for util in $(busybox --list | grep -v "^ar$" | grep -v "^tar$" ); do ln -s "$(command -v busybox)" "${BINS_SCRATCH_DIR}/$util"; done
  # Print BusyBox version
  patch --help
fi

# Make sure default datadir does not exist and is never read by creating a dummy file
if [ "$CI_OS_NAME" == "macos" ]; then
  echo > "${HOME}/Library/Application Support/Bitcoin"
else
  echo > "${HOME}/.bitcoin"
fi

if [ -z "$NO_DEPENDS" ]; then
  if [[ $CI_IMAGE_NAME_TAG == *centos* ]]; then
    SHELL_OPTS="CONFIG_SHELL=/bin/dash"
  else
    SHELL_OPTS="CONFIG_SHELL="
  fi
  bash -c "$SHELL_OPTS make $MAKEJOBS -C depends HOST=$HOST $DEP_OPTS LOG=1"
fi
if [ "$DOWNLOAD_PREVIOUS_RELEASES" = "true" ]; then
  test/get_previous_releases.py -b -t "$PREVIOUS_RELEASES_DIR"
fi

BITCOIN_CONFIG_ALL="--enable-suppress-external-warnings --disable-dependency-tracking"
if [ -z "$NO_DEPENDS" ]; then
  BITCOIN_CONFIG_ALL="${BITCOIN_CONFIG_ALL} CONFIG_SITE=$DEPENDS_DIR/$HOST/share/config.site"
fi
if [ -z "$NO_WERROR" ]; then
  BITCOIN_CONFIG_ALL="${BITCOIN_CONFIG_ALL} --enable-werror"
fi

ccache --zero-stats --max-size="${CCACHE_SIZE}"
PRINT_CCACHE_STATISTICS="ccache --version | head -n 1 && ccache --show-stats"

if [ -n "$ANDROID_TOOLS_URL" ]; then
  make distclean || true
  ./autogen.sh
  bash -c "./configure $BITCOIN_CONFIG_ALL $BITCOIN_CONFIG" || ( (cat config.log) && false)
  make "${MAKEJOBS}" && cd src/qt && ANDROID_HOME=${ANDROID_HOME} ANDROID_NDK_HOME=${ANDROID_NDK_HOME} make apk
  bash -c "${PRINT_CCACHE_STATISTICS}"
  exit 0
fi

BITCOIN_CONFIG_ALL="${BITCOIN_CONFIG_ALL} --enable-external-signer --prefix=$BASE_OUTDIR"

if [ -n "$CONFIG_SHELL" ]; then
  "$CONFIG_SHELL" -c "./autogen.sh"
else
  ./autogen.sh
fi

mkdir -p "${BASE_BUILD_DIR}"
cd "${BASE_BUILD_DIR}"

bash -c "${BASE_ROOT_DIR}/configure --cache-file=config.cache $BITCOIN_CONFIG_ALL $BITCOIN_CONFIG" || ( (cat config.log) && false)

make distdir VERSION="$HOST"

cd "${BASE_BUILD_DIR}/bitcoin-$HOST"

bash -c "./configure --cache-file=../config.cache $BITCOIN_CONFIG_ALL $BITCOIN_CONFIG" || ( (cat config.log) && false)

if [[ ${USE_MEMORY_SANITIZER} == "true" ]]; then
  # MemorySanitizer (MSAN) does not support tracking memory initialization done by
  # using the Linux getrandom syscall. Avoid using getrandom by undefining
  # HAVE_SYS_GETRANDOM. See https://github.com/google/sanitizers/issues/852 for
  # details.
  grep -v HAVE_SYS_GETRANDOM src/config/bitcoin-config.h > src/config/bitcoin-config.h.tmp && mv src/config/bitcoin-config.h.tmp src/config/bitcoin-config.h
fi

if [[ "${RUN_TIDY}" == "true" ]]; then
  MAYBE_BEAR="bear --config src/.bear-tidy-config"
  MAYBE_TOKEN="--"
fi

bash -c "${MAYBE_BEAR} ${MAYBE_TOKEN} make $MAKEJOBS $GOAL" || ( echo "Build failure. Verbose build follows." && make "$GOAL" V=1 ; false )

bash -c "${PRINT_CCACHE_STATISTICS}"
du -sh "${DEPENDS_DIR}"/*/
du -sh "${PREVIOUS_RELEASES_DIR}"

if [[ $HOST = *-mingw32 ]]; then
  # Generate all binaries, so that they can be wrapped
  make "$MAKEJOBS" -C src/secp256k1 VERBOSE=1
  make "$MAKEJOBS" -C src minisketch/test.exe VERBOSE=1
  "${BASE_ROOT_DIR}/ci/test/wrap-wine.sh"
fi

if [ -n "$QEMU_USER_CMD" ]; then
  # Generate all binaries, so that they can be wrapped
  make "$MAKEJOBS" -C src/secp256k1 VERBOSE=1
  make "$MAKEJOBS" -C src minisketch/test VERBOSE=1
  "${BASE_ROOT_DIR}/ci/test/wrap-qemu.sh"
fi

if [ -n "$USE_VALGRIND" ]; then
  "${BASE_ROOT_DIR}/ci/test/wrap-valgrind.sh"
fi

if [ "$RUN_UNIT_TESTS" = "true" ]; then
  bash -c "${TEST_RUNNER_ENV} DIR_UNIT_TEST_DATA=${DIR_UNIT_TEST_DATA} LD_LIBRARY_PATH=${DEPENDS_DIR}/${HOST}/lib make $MAKEJOBS check VERBOSE=1"
fi

if [ "$RUN_UNIT_TESTS_SEQUENTIAL" = "true" ]; then
  bash -c "${TEST_RUNNER_ENV} DIR_UNIT_TEST_DATA=${DIR_UNIT_TEST_DATA} LD_LIBRARY_PATH=${DEPENDS_DIR}/${HOST}/lib ${BASE_OUTDIR}/bin/test_bitcoin --catch_system_errors=no -l test_suite"
fi

if [ "$RUN_FUNCTIONAL_TESTS" = "true" ]; then
  bash -c "LD_LIBRARY_PATH=${DEPENDS_DIR}/${HOST}/lib ${TEST_RUNNER_ENV} test/functional/test_runner.py --ci $MAKEJOBS --tmpdirprefix ${BASE_SCRATCH_DIR}/test_runner/ --ansi --combinedlogslen=99999999 --timeout-factor=${TEST_RUNNER_TIMEOUT_FACTOR} ${TEST_RUNNER_EXTRA} --quiet --failfast"
fi

if [ "${RUN_TIDY}" = "true" ]; then
  set -eo pipefail
  cd "${BASE_BUILD_DIR}/elements-$HOST/src/"
  ( run-clang-tidy-16 -quiet "${MAKEJOBS}" ) | grep -C5 "error"
  # Filter out files by regex here, because regex may not be
  # accepted in src/.bear-tidy-config
  # Filter out:
  # * qt qrc and moc generated files
  # * walletutil (temporarily)
  # * secp256k1
  jq 'map(select(.file | test("src/qt/qrc_.*\\.cpp$|/moc_.*\\.cpp$|src/wallet/walletutil|src/secp256k1/src/") | not))' ../compile_commands.json > tmp.json
  mv tmp.json ../compile_commands.json
  cd "${BASE_BUILD_DIR}/elements-$HOST/"
  python3 "${DIR_IWYU}/include-what-you-use/iwyu_tool.py" \
           -p . "${MAKEJOBS}" \
<<<<<<< HEAD
           -- -Xiwyu --cxx17ns -Xiwyu --mapping_file="${BASE_BUILD_DIR}/elements-$HOST/contrib/devtools/iwyu/bitcoin.core.imp" \
=======
           -- -Xiwyu --cxx17ns -Xiwyu --mapping_file="${BASE_BUILD_DIR}/bitcoin-$HOST/contrib/devtools/iwyu/bitcoin.core.imp" \
           -Xiwyu --max_line_length=160 \
>>>>>>> 9a8318f3
           2>&1 | tee /tmp/iwyu_ci.out
  cd "${BASE_ROOT_DIR}/src"
  python3 "${DIR_IWYU}/include-what-you-use/fix_includes.py" --nosafe_headers < /tmp/iwyu_ci.out
  git --no-pager diff
fi

if [ "$RUN_SECURITY_TESTS" = "true" ]; then
  make test-security-check
fi

if [ "$RUN_FUZZ_TESTS" = "true" ]; then
  bash -c "LD_LIBRARY_PATH=${DEPENDS_DIR}/${HOST}/lib test/fuzz/test_runner.py ${FUZZ_TESTS_CONFIG} $MAKEJOBS -l DEBUG ${DIR_FUZZ_IN}"
fi<|MERGE_RESOLUTION|>--- conflicted
+++ resolved
@@ -165,12 +165,8 @@
   cd "${BASE_BUILD_DIR}/elements-$HOST/"
   python3 "${DIR_IWYU}/include-what-you-use/iwyu_tool.py" \
            -p . "${MAKEJOBS}" \
-<<<<<<< HEAD
            -- -Xiwyu --cxx17ns -Xiwyu --mapping_file="${BASE_BUILD_DIR}/elements-$HOST/contrib/devtools/iwyu/bitcoin.core.imp" \
-=======
-           -- -Xiwyu --cxx17ns -Xiwyu --mapping_file="${BASE_BUILD_DIR}/bitcoin-$HOST/contrib/devtools/iwyu/bitcoin.core.imp" \
            -Xiwyu --max_line_length=160 \
->>>>>>> 9a8318f3
            2>&1 | tee /tmp/iwyu_ci.out
   cd "${BASE_ROOT_DIR}/src"
   python3 "${DIR_IWYU}/include-what-you-use/fix_includes.py" --nosafe_headers < /tmp/iwyu_ci.out
