#!/usr/bin/env bash
#
# Copyright (c) 2018-2020 The Bitcoin Core developers
# Distributed under the MIT software license, see the accompanying
# file COPYING or http://www.opensource.org/licenses/mit-license.php.

export LC_ALL=C

GIT_HEAD=$(git rev-parse HEAD)
if [ -n "$CIRRUS_PR" ]; then
  COMMIT_RANGE="$CIRRUS_BASE_SHA..$GIT_HEAD"
  test/lint/commit-script-check.sh $COMMIT_RANGE
fi
export COMMIT_RANGE

# This only checks that the trees are pure subtrees, it is not doing a full
# check with -r to not have to fetch all the remotes.
test/lint/git-subtree-check.sh src/crypto/ctaes
test/lint/git-subtree-check.sh src/secp256k1
test/lint/git-subtree-check.sh src/univalue
test/lint/git-subtree-check.sh src/leveldb
test/lint/git-subtree-check.sh src/crc32c
test/lint/check-doc.py
test/lint/lint-all.sh

<<<<<<< HEAD
if [ "$CIRRUS_REPO_FULL_NAME" = "bitcoin/bitcoin" ] && [ -n "$CIRRUS_CRON" ]; then
    git --no-pager log --merges --before="2 days ago" -1 --format='%H' > ./contrib/verify-commits/trusted-sha512-root-commit
=======
if [ "$CIRRUS_REPO_FULL_NAME" = "bitcoin/bitcoin" ] && [ "$CIRRUS_PR" = "" ] ; then
    # Sanity check only the last few commits to get notified of missing sigs,
    # missing keys, or expired keys. Usually there is only one new merge commit
    # per push on the master branch and a few commits on release branches, so
    # sanity checking only a few (10) commits seems sufficient and cheap.
    git log HEAD~10 -1 --format='%H' > ./contrib/verify-commits/trusted-sha512-root-commit
    git log HEAD~10 -1 --format='%H' > ./contrib/verify-commits/trusted-git-root
>>>>>>> 19aa5afc
    ${CI_RETRY_EXE}  gpg --keyserver hkps://keys.openpgp.org --recv-keys $(<contrib/verify-commits/trusted-keys) &&
    ./contrib/verify-commits/verify-commits.py;
fi

echo
git --no-pager log --no-merges --oneline $COMMIT_RANGE<|MERGE_RESOLUTION|>--- conflicted
+++ resolved
@@ -23,10 +23,6 @@
 test/lint/check-doc.py
 test/lint/lint-all.sh
 
-<<<<<<< HEAD
-if [ "$CIRRUS_REPO_FULL_NAME" = "bitcoin/bitcoin" ] && [ -n "$CIRRUS_CRON" ]; then
-    git --no-pager log --merges --before="2 days ago" -1 --format='%H' > ./contrib/verify-commits/trusted-sha512-root-commit
-=======
 if [ "$CIRRUS_REPO_FULL_NAME" = "bitcoin/bitcoin" ] && [ "$CIRRUS_PR" = "" ] ; then
     # Sanity check only the last few commits to get notified of missing sigs,
     # missing keys, or expired keys. Usually there is only one new merge commit
@@ -34,7 +30,6 @@
     # sanity checking only a few (10) commits seems sufficient and cheap.
     git log HEAD~10 -1 --format='%H' > ./contrib/verify-commits/trusted-sha512-root-commit
     git log HEAD~10 -1 --format='%H' > ./contrib/verify-commits/trusted-git-root
->>>>>>> 19aa5afc
     ${CI_RETRY_EXE}  gpg --keyserver hkps://keys.openpgp.org --recv-keys $(<contrib/verify-commits/trusted-keys) &&
     ./contrib/verify-commits/verify-commits.py;
 fi
