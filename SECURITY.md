--- conflicted
+++ resolved
@@ -1,11 +1,5 @@
 # Security Policy
 
-## Supported Versions
-
-<<<<<<< HEAD
-See our website for versions of Bitcoin Core that are currently supported with
-security updates: https://bitcoincore.org/en/lifecycle/#schedule
-=======
 ## Reporting a Vulnerability
 
 Privately and confidentially send us a description of the vulnerability that you have discovered using an encrypted and authenticated channel. PGP encrypted email is preferred. Our contact information is given below.
@@ -301,7 +295,6 @@
 ## Escalation
 
 If there is no response from the authors within 3 days, please escalate your vulnerability report by emailing security@blockstream.com using this PGP key:
->>>>>>> 53e1771c
 
 ## Reporting a Vulnerability
 
